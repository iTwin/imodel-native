--- conflicted
+++ resolved
@@ -1,1039 +1,1015 @@
-﻿/*--------------------------------------------------------------------------------------+
-|
-|     $Source: ECDb/PropertyMap.cpp $
-|
-|  $Copyright: (c) 2015 Bentley Systems, Incorporated. All rights reserved. $
-|
-+--------------------------------------------------------------------------------------*/
-#include "ECDbPch.h"
-
-using namespace std;
-USING_NAMESPACE_BENTLEY_EC
-   
-BEGIN_BENTLEY_SQLITE_EC_NAMESPACE
-
-//******************************** PropertyMap *****************************************
-/*---------------------------------------------------------------------------------**//**
-* @bsimethod                                                    Casey.Mullen      11/2011
-+---------------+---------------+---------------+---------------+---------------+------*/
-PropertyMap::PropertyMap (ECPropertyCR ecProperty, Utf8CP propertyAccessString, ECDbSqlTable const* primaryTable, PropertyMapCP parentPropertyMap) : m_ecProperty (ecProperty), m_propertyAccessString (propertyAccessString), m_parentPropertyMap (parentPropertyMap), m_propertyPathId (0), m_primaryTable (primaryTable)
-    {
-    BeAssert (propertyAccessString);
-    BeAssert (GetPrimaryTable () != nullptr);
-    }
-
-//---------------------------------------------------------------------------------------
-// @bsimethod                                                Affan.Khan          10/2015
-//---------------------------------------------------------------------------------------
-//static
-PropertyMapPtr PropertyMap::Clone(PropertyMapCR proto , ECDbSqlTable const* newContext , PropertyMap const* parentPropertyMap ) 
-    {
-    if (!newContext)
-        newContext = proto.GetPrimaryTable();
-
-    if (auto protoMap = dynamic_cast<PropertyMapPoint const*>(&proto))
-        {
-        return new PropertyMapPoint(*protoMap, newContext, parentPropertyMap);
-        }
-    else if (auto protoMap = dynamic_cast<PropertyMapSingleColumn const*>(&proto))
-        {
-        return new PropertyMapSingleColumn(*protoMap, newContext, parentPropertyMap);
-        }
-    else if (auto protoMap = dynamic_cast<PropertyMapPrimitiveArray const*>(&proto))
-        {
-        return new PropertyMapPrimitiveArray(*protoMap, newContext, parentPropertyMap);
-        }
-    else if (auto protoMap = dynamic_cast<PropertyMapStructArray const*>(&proto))
-        {
-        return new PropertyMapStructArray(*protoMap, newContext, parentPropertyMap);
-        }
-    else if (auto protoMap = dynamic_cast<PropertyMapStruct const*>(&proto))
-        {
-        return new PropertyMapStruct(*protoMap, newContext, parentPropertyMap);
-        }
-
-    BeAssert(false && "Case is not handled");
-    return nullptr;
-    }
-//---------------------------------------------------------------------------------------
-// @bsimethod                                                Krischan.Eberle     12/2013
-//---------------------------------------------------------------------------------------
-bool PropertyMap::IsVirtual () const
-    {
-    return _IsVirtual ();
-    }
-
-//---------------------------------------------------------------------------------------
-// @bsimethod                                                Krischan.Eberle     12/2013
-//---------------------------------------------------------------------------------------
-bool PropertyMap::_IsVirtual () const
-    {
-    return false;
-    }
-
-//---------------------------------------------------------------------------------------
-// @bsimethod                                                Krischan.Eberle     03/2014
-//---------------------------------------------------------------------------------------
-bool PropertyMap::IsUnmapped () const
-    {
-    return _IsUnmapped ();
-    }
-
-//---------------------------------------------------------------------------------------
-// @bsimethod                                                Krischan.Eberle     03/2014
-//---------------------------------------------------------------------------------------
-bool PropertyMap::_IsUnmapped () const
-    {
-    return false;
-    }
-
-/*---------------------------------------------------------------------------------------
-* @bsimethod                                                    casey.mullen      11/2011
-+---------------+---------------+---------------+---------------+---------------+------*/
-PropertyMapPtr PropertyMap::CreateAndEvaluateMapping (ECPropertyCR ecProperty, ECDbMapCR ecDbMap, ECClassCR rootClass, Utf8CP propertyAccessString, ECDbSqlTable const* primaryTable, PropertyMapCP parentPropertyMap)
-    {
-    if (!ecProperty.HasId ())
-        {
-        ECDbSchemaManager::GetPropertyIdForECPropertyFromDuplicateECSchema (ecDbMap.GetECDbR (), ecProperty);
-        }
-
-    // WIP_ECDB: honor the hint for non-default mappings
-    ColumnInfo columnInfo = ColumnInfo::Create (ecProperty, propertyAccessString);
-    if (!columnInfo.IsValid())
-        return nullptr;
-
-    PrimitiveECPropertyCP primitiveProperty = ecProperty.GetAsPrimitiveProperty();
-    if (primitiveProperty != nullptr)
-        {
-        switch (primitiveProperty->GetType())
-            {
-            case PRIMITIVETYPE_Point2D: 
-            case PRIMITIVETYPE_Point3D: 
-                return new PropertyMapPoint (ecProperty, propertyAccessString, primaryTable, columnInfo, parentPropertyMap);
-
-            default:                    
-                return new PropertyMapSingleColumn (ecProperty, propertyAccessString, primaryTable, columnInfo, parentPropertyMap);
-            }
-        }
-
-    ArrayECPropertyCP arrayProperty = ecProperty.GetAsArrayProperty();
-
-    // PropertyMapRule: primitives, primitive arrays , and structs map to 1 or more columns in the ECClass's main table
-    if (arrayProperty != nullptr)
-        {
-        if (ARRAYKIND_Primitive == arrayProperty->GetKind ())
-            return new PropertyMapPrimitiveArray (ecProperty, propertyAccessString, primaryTable, columnInfo, ecDbMap, parentPropertyMap);
-        else
-            {
-            BeAssert (ARRAYKIND_Primitive != arrayProperty->GetKind ());
-            return PropertyMapStructArray::Create (ecProperty, ecDbMap, propertyAccessString, primaryTable, parentPropertyMap);
-            }
-        }
-
-    BeAssert (ecProperty.GetIsStruct());
-    // PropertyMapRule: embedded structs should be mapped into columns of the embedding ECClass's table, but are currently being mapped to rows in their own table, like an array of structs with one element
-    return PropertyMapStruct::Create (ecProperty, ecDbMap, propertyAccessString, primaryTable,  parentPropertyMap); // The individual properties get their own binding, but we need a placeholder for the overall struct
-    }
-
-//---------------------------------------------------------------------------------------
-// @bsimethod                                                Krischan.Eberle     06/2013
-//---------------------------------------------------------------------------------------
-bool PropertyMap::IsECInstanceIdPropertyMap () const
-    {
-    return _IsECInstanceIdPropertyMap ();
-    }
-
-//---------------------------------------------------------------------------------------
-// @bsimethod                                                Krischan.Eberle     06/2013
-//---------------------------------------------------------------------------------------
-bool PropertyMap::_IsECInstanceIdPropertyMap () const
-    {
-    return false;
-    }
-
-//---------------------------------------------------------------------------------------
-// @bsimethod                                                Krischan.Eberle     06/2013
-//---------------------------------------------------------------------------------------
-bool PropertyMap::IsSystemPropertyMap () const
-    {
-    return _IsSystemPropertyMap ();
-    }
-
-//---------------------------------------------------------------------------------------
-// @bsimethod                                                Krischan.Eberle     06/2013
-//---------------------------------------------------------------------------------------
-bool PropertyMap::_IsSystemPropertyMap () const
-    {
-    return false;
-    }
-
-/*---------------------------------------------------------------------------------------
-* @bsimethod                                                    affan.khan      01/2015
-+---------------+---------------+---------------+---------------+---------------+------*/
-BentleyStatus PropertyMap::_Save(ECDbClassMapInfo & classMapInfo) const
-    {
-    auto& children = GetChildren ();
-    if (children.IsEmpty ())
-        {
-        std::vector<ECDbSqlColumn const*> columns;
-        GetColumns (columns);
-        if (columns.size () == 0)
-            return SUCCESS;
-
-        if (columns.size () > 1)
-            {
-            BeAssert (false && "Overide this funtion for multicolumn mapping");
-            return ERROR;
-            }
-
-        auto mapInfo = classMapInfo.CreatePropertyMap (GetRoot ().GetProperty ().GetId (), Utf8String (GetPropertyAccessString ()).c_str (), *columns.at (0));
-        if (mapInfo != nullptr)
-            m_propertyPathId = mapInfo->GetPropertyPath ().GetId ();
-        else
-            return ERROR;
-
-        return SUCCESS;
-        }
-
-    for (auto& child : children)
-        {
-        if (SUCCESS != child->Save (classMapInfo))
-            return ERROR;
-        }
-
-    return SUCCESS;
-    }
-
-/*---------------------------------------------------------------------------------------
-* @bsimethod                                                    affan.khan      01/2015
-+---------------+---------------+---------------+---------------+---------------+------*/
-BentleyStatus PropertyMap::_Load(ECDbClassMapInfo const& classMapInfo)
-    {
-    auto& children = GetChildren ();
-    if (children.IsEmpty ())
-        {
-        BeAssert (false && "This funtion must be overriden in derived class");
-        return ERROR;
-        }
-
-    for (auto child : children)
-        {
-        if (SUCCESS != const_cast<PropertyMap*>(child)->Load (classMapInfo))
-            return ERROR;
-        }
-
-    return SUCCESS;
-    }
-
-/*---------------------------------------------------------------------------------------
-* @bsimethod                                                    affan.khan      08/2012
-+---------------+---------------+---------------+---------------+---------------+------*/
-BentleyStatus PropertyMap::Save(ECDbClassMapInfo & classMapInfo) const
-    {
-    return _Save (classMapInfo);
-    }
-
-/*---------------------------------------------------------------------------------------
-* @bsimethod                                                    casey.mullen      11/2011
-+---------------+---------------+---------------+---------------+---------------+------*/
-ECPropertyCR PropertyMap::GetProperty() const
-    {
-    return m_ecProperty;
-    }
-
-/*---------------------------------------------------------------------------------------
-* @bsimethod                                                    casey.mullen      11/2012
-+---------------+---------------+---------------+---------------+---------------+------*/
-Utf8String PropertyMap::_ToString() const
-    {
-    return Utf8PrintfString("PropertyMap: ecProperty=%s.%s (%s)", m_ecProperty.GetClass().GetFullName(), m_ecProperty.GetName().c_str(), m_ecProperty.GetTypeName().c_str());
-    }
-
-//---------------------------------------------------------------------------------------
-// @bsimethod                                                    casey.mullen      11/2012
-//---------------------------------------------------------------------------------------
-Utf8CP PropertyMap::GetPropertyAccessString() const
-    {
-    return m_propertyAccessString.c_str();
-    }
-
-//---------------------------------------------------------------------------------------
-// @bsimethod                                                    casey.mullen      11/2012
-//---------------------------------------------------------------------------------------
-Utf8CP PropertyMap::_GetColumnBaseName() const
-    {
-    return nullptr;
-    }
-
-//---------------------------------------------------------------------------------------
-// @bsimethod                                                    casey.mullen      11/2012
-//---------------------------------------------------------------------------------------
-Utf8CP PropertyMap::GetColumnBaseName() const
-    {
-    return _GetColumnBaseName();
-    }
-
-//---------------------------------------------------------------------------------------
-// @bsimethod                                                Krischan.Eberle      12/2013
-//---------------------------------------------------------------------------------------
-NativeSqlBuilder::List PropertyMap::ToNativeSql (Utf8CP classIdentifier, ECSqlType ecsqlType, bool wrapInParentheses) const
-    {
-    return _ToNativeSql(classIdentifier, ecsqlType, wrapInParentheses);
-    }
-
-
-//---------------------------------------------------------------------------------------
-// @bsimethod                                                Krischan.Eberle      12/2013
-//---------------------------------------------------------------------------------------
-NativeSqlBuilder::List PropertyMap::_ToNativeSql(Utf8CP classIdentifier, ECSqlType ecsqlType, bool wrapInParentheses) const
-    {
-    std::vector<ECDbSqlColumn const*> columns;
-    GetColumns (columns);
-
-    NativeSqlBuilder::List nativeSqlSnippets;
-    for (auto column : columns)
-        {
-        BeAssert (!column->GetName ().empty());
-
-        NativeSqlBuilder sqlSnippet;
-        if (wrapInParentheses)
-            sqlSnippet.AppendParenLeft();
-
-        sqlSnippet.Append (classIdentifier, column->GetName ().c_str());
-
-        if (wrapInParentheses)
-            sqlSnippet.AppendParenRight();
-
-        nativeSqlSnippets.push_back (std::move (sqlSnippet));
-        }
-
-    return std::move (nativeSqlSnippets);
-    }
-
-/*---------------------------------------------------------------------------------------
-* @bsimethod                                                    casey.mullen      11/2011
-+---------------+---------------+---------------+---------------+---------------+------*/
-BentleyStatus PropertyMap::FindOrCreateColumnsInTable(SchemaImportContext* schemaImportContext, ClassMap& classMap, ClassMapInfo const* classMapInfo)
-    {
-    return _FindOrCreateColumnsInTable(schemaImportContext, classMap, classMapInfo);
-    }
-
-/*---------------------------------------------------------------------------------------
-* @bsimethod                                                    casey.mullen      11/2012
-+---------------+---------------+---------------+---------------+---------------+------*/
-Utf8String PropertyMap::ToString() const
-    {
-    return _ToString();
-    }
-
-//---------------------------------------------------------------------------------------
-// @bsimethod                                                    casey.mullen      11/2012
-//---------------------------------------------------------------------------------------
-void PropertyMap::_GetColumns (std::vector<ECDbSqlColumn const*>& columns) const {}
-
-//---------------------------------------------------------------------------------------
-// @bsimethod                                                    casey.mullen      11/2012
-//---------------------------------------------------------------------------------------
-void PropertyMap::GetColumns (std::vector<ECDbSqlColumn const*>& columns) const
-    {
-    _GetColumns (columns);
-    }
-
-//---------------------------------------------------------------------------------------
-// @bsimethod                                                    casey.mullen      08/2013
-//---------------------------------------------------------------------------------------
-ECDbSqlColumn const* PropertyMap::GetFirstColumn() const
-    {
-    std::vector<ECDbSqlColumn const*> columns;
-    GetColumns(columns);
-    if (columns.empty())
-        return nullptr;
-
-    return columns.at(0);
-    }
-
-
-//************************** PropertyMapCollection ***************************************************
-//-----------------------------------------------------------------------------------------
-// @bsimethod                                    Krischan.Eberle                    06/2013
-//+---------------+---------------+---------------+---------------+---------------+--------
-PropertyMapCollection::PropertyMapCollection () 
-    {}
-
-//-----------------------------------------------------------------------------------------
-// @bsimethod                                    Krischan.Eberle                    06/2013
-//+---------------+---------------+---------------+---------------+---------------+--------
-PropertyMapCollection::PropertyMapCollection (PropertyMapCollection&& rhs) 
-    : m_dictionary (std::move (rhs.m_dictionary)), m_orderedCollection (std::move (rhs.m_orderedCollection))
-    {}
-
-//-----------------------------------------------------------------------------------------
-// @bsimethod                                    Krischan.Eberle                    06/2013
-//+---------------+---------------+---------------+---------------+---------------+--------
-PropertyMapCollection& PropertyMapCollection::operator= (PropertyMapCollection&& rhs)
-    {
-    if (this != &rhs)
-        {
-        m_dictionary = std::move (rhs.m_dictionary);
-        m_orderedCollection = std::move (rhs.m_orderedCollection);
-        }
-
-    return *this;
-    }
-
-//-----------------------------------------------------------------------------------------
-// @bsimethod                                    Krischan.Eberle                    11/2013
-//+---------------+---------------+---------------+---------------+---------------+--------
-void PropertyMapCollection::AddPropertyMap (PropertyMapPtr const& propertyMap)
-    {
-    AddPropertyMap (propertyMap->GetPropertyAccessString (), propertyMap);
-    }
-
-//-----------------------------------------------------------------------------------------
-// @bsimethod                                    Krischan.Eberle                    12/2013
-//+---------------+---------------+---------------+---------------+---------------+--------
-void PropertyMapCollection::AddPropertyMap (Utf8CP propertyAccessString, PropertyMapPtr const& propertyMap)
-    {
-    m_dictionary[propertyAccessString] = propertyMap;
-    m_orderedCollection.push_back (propertyMap.get ());
-    }
-
-//-----------------------------------------------------------------------------------------
-// @bsimethod                                    Krischan.Eberle                    11/2013
-//+---------------+---------------+---------------+---------------+---------------+--------
-bool PropertyMapCollection::IsEmpty () const
-    {
-    return Size () == 0;
-    }
-
-//-----------------------------------------------------------------------------------------
-// @bsimethod                                    Krischan.Eberle                    11/2013
-//+---------------+---------------+---------------+---------------+---------------+--------
-size_t PropertyMapCollection::Size () const
-    {
-    return m_orderedCollection.size ();
-    }
-
-//-----------------------------------------------------------------------------------------
-// @bsimethod                                    Krischan.Eberle                    11/2013
-//+---------------+---------------+---------------+---------------+---------------+--------
-bool PropertyMapCollection::TryGetPropertyMap (PropertyMapCP& propertyMap, Utf8CP propertyAccessString, bool recursive) const
-    {
-    propertyMap = nullptr;
-
-    PropertyMapPtr propertyMapPtr = nullptr;
-    const auto found = TryGetPropertyMap (propertyMapPtr, propertyAccessString, recursive);
-    if (found)
-        propertyMap = propertyMapPtr.get ();
-
-    return found;
-    }
-
-//-----------------------------------------------------------------------------------------
-// @bsimethod                                    Krischan.Eberle                    11/2013
-//+---------------+---------------+---------------+---------------+---------------+--------
-bool PropertyMapCollection::TryGetPropertyMap (PropertyMapPtr& propertyMap, Utf8CP propertyAccessString, bool recursive) const
-    {
-    propertyMap = nullptr;
-    bool found = TryGetPropertyMapNonRecursively (propertyMap, propertyAccessString);
-    if (found || !recursive)
-        return found;
-
-    BeAssert (recursive && !found);
-
-    //recurse into access string and look up prop map for first member in access string
-    bvector<Utf8String> tokens;
-    ECDbMap::ParsePropertyAccessString(tokens, propertyAccessString);
-
-    bvector<Utf8String>::const_iterator tokenIt = tokens.begin ();
-    bvector<Utf8String>::const_iterator tokenEndIt = tokens.end ();
-    return TryGetPropertyMap (propertyMap, tokenIt, tokenEndIt);
-    }
-
-//-----------------------------------------------------------------------------------------
-// @bsimethod                                    Krischan.Eberle                    11/2013
-//+---------------+---------------+---------------+---------------+---------------+--------
-bool PropertyMapCollection::TryGetPropertyMap (PropertyMapPtr& propertyMap, bvector<Utf8String>::const_iterator& accessStringTokenIterator, bvector<Utf8String>::const_iterator& accessStringTokenEndIterator) const
-    {
-    if (accessStringTokenIterator == accessStringTokenEndIterator)
-        return false;
-
-    Utf8StringCR currentAccessItem = *accessStringTokenIterator;
-
-    PropertyMapPtr currentAccessPropMap = nullptr;
-    bool found = TryGetPropertyMapNonRecursively (currentAccessPropMap, currentAccessItem.c_str ());
-    if (!found)
-        return false;
-
-    accessStringTokenIterator++;
-    if (accessStringTokenIterator == accessStringTokenEndIterator)
-        {
-        //if there are no more tokens in the access string, the actual prop map was found
-        propertyMap = currentAccessPropMap;
-        return true;
-        }
-
-    //now recurse into children
-    return currentAccessPropMap->GetChildren ().TryGetPropertyMap (propertyMap, accessStringTokenIterator, accessStringTokenEndIterator);
-    }
-
-//-----------------------------------------------------------------------------------------
-// @bsimethod                                    Krischan.Eberle                    11/2013
-//+---------------+---------------+---------------+---------------+---------------+--------
-bool PropertyMapCollection::TryGetPropertyMapNonRecursively (PropertyMapPtr& propertyMap, Utf8CP propertyAccessString) const
-    {
-    propertyMap = nullptr;
-    auto it = m_dictionary.find (propertyAccessString);
-    if (it != m_dictionary.end ())
-        {
-        BeAssert (it->second.IsValid () && it->second.get () != nullptr);
-        propertyMap = it->second;
-        return true;
-        }
-
-    return false;
-    }
-
-//---------------------------------------------------------------------------------------
-// @bsimethod                                                    Krischan.Eberle   12/2013
-//---------------------------------------------------------------------------------------
-void PropertyMapCollection::Traverse (std::function<void (TraversalFeedback& cancel, PropertyMapCP propMap)> const& nodeOperation, bool recursive) const
-    {
-    std::set<PropertyMapCollection const*> doneList;
-    Traverse (doneList, *this, nodeOperation, recursive);
-    }
-
-//---------------------------------------------------------------------------------------
-// @bsimethod                                                    Krischan.Eberle   12/2013
-//---------------------------------------------------------------------------------------
-//static 
-void PropertyMapCollection::Traverse (std::set<PropertyMapCollection const*>& doneList, PropertyMapCollection const& childPropMaps, std::function<void (TraversalFeedback& feedback, PropertyMapCP propMap)> const& nodeOperation, bool recursive)
-    {
-    if (doneList.find (&childPropMaps) != doneList.end ())
-        return;
-
-    doneList.insert (&childPropMaps);
-    for (auto propMap : childPropMaps)
-        {
-        auto feedback = TraversalFeedback::Next;
-        nodeOperation (feedback, propMap);
-        if (feedback == TraversalFeedback::Cancel)
-            return;
-
-        if (feedback == TraversalFeedback::NextSibling)
-            continue;
-
-        Traverse (doneList, propMap->GetChildren (), nodeOperation, recursive);
-        }
-    }
-
-//-----------------------------------------------------------------------------------------
-// @bsimethod                                    Krischan.Eberle                    06/2013
-//+---------------+---------------+---------------+---------------+---------------+--------
-PropertyMapCollection::const_iterator PropertyMapCollection::begin () const
-    {
-    return m_orderedCollection.begin();
-    }
-
-//-----------------------------------------------------------------------------------------
-// @bsimethod                                    Krischan.Eberle                    06/2013
-//+---------------+---------------+---------------+---------------+---------------+--------
-PropertyMapCollection::const_iterator PropertyMapCollection::end () const
-    {
-    return m_orderedCollection.end ();
-    }
-
-
-//**************************************************************************
-//---------------------------------------------------------------------------------------
-// @bsimethod                                                Affan.Khan     09/2013
-//---------------------------------------------------------------------------------------
-PropertyMapStruct::PropertyMapStruct (ECN::ECPropertyCR ecProperty, Utf8CP propertyAccessString, ECDbSqlTable const* primaryTable, PropertyMapCP parentPropertyMap)
-    : PropertyMap (ecProperty, propertyAccessString, primaryTable, parentPropertyMap)
-    {
-    }
-
-/*---------------------------------------------------------------------------------------
-* @bsimethod                                                    Affan.Khan      09/2013
-+---------------+---------------+---------------+---------------+---------------+------*/
-PropertyMapCP PropertyMapStruct::GetPropertyMap (Utf8CP propertyName) const
-    {
-
-    for(auto childPropMap : m_children)
-        {
-        //Following is slow but propertyName is expected to be a accessString relative to this struct
-        if (childPropMap->GetProperty().GetName().Equals (propertyName))
-            return childPropMap;
-        }
-
-    Utf8String accessString = propertyName;
-    auto n = accessString.find(".");
-    if (n != Utf8String::npos)
-        {
-        Utf8String first = accessString.substr(0, n);
-        Utf8String rest = accessString.substr(n + 1);
-        PropertyMapCP propertyMap = nullptr;
-        for(auto childPropMap : m_children)
-            {
-            //Following is slow but propertyName is expected to be a accessString relative to this struct
-            if (childPropMap->GetProperty ().GetName ().Equals (first))
-                {
-                propertyMap = childPropMap;
-                break;
-                }
-            }
-
-        if (propertyMap != nullptr)
-            {
-            if(rest.empty())
-                return propertyMap;
-
-            if (auto structPropertyMap = dynamic_cast<PropertyMapStructCP>(propertyMap))
-                {
-                return structPropertyMap->GetPropertyMap(rest.c_str());
-                } 
-            }
-        }
-
-    return nullptr;
-    }
-
-//---------------------------------------------------------------------------------------
-// @bsimethod                                                Affan.Khan     09/2013
-//---------------------------------------------------------------------------------------
-void PropertyMapStruct::_GetColumns(std::vector<ECDbSqlColumn const*>& columns) const 
-    {
-    for (auto childPropMap : m_children)
-        {
-        childPropMap->GetColumns (columns);
-        }
-    }
-
-
-//---------------------------------------------------------------------------------------
-// @bsimethod                                                Affan.Khan     09/2013
-//---------------------------------------------------------------------------------------
-BentleyStatus PropertyMapStruct::Initialize(ECDbMapCR map)
-    {
-    PRECONDITION(GetProperty().GetIsStruct() && "Expecting a struct type property", BentleyStatus::ERROR );
-    auto const& rootClass = GetProperty ().GetClass ();
-    auto structProperty = GetProperty().GetAsStructProperty();
-    for(auto property : structProperty->GetType().GetProperties(true))
-        {       
-        //forClassMap.GetClass().GetDefaultStandaloneEnabler()->GetPropertyIndex(
-        Utf8String accessString = GetPropertyAccessString();
-        accessString.append(".");
-        accessString.append(property->GetName());
-        PropertyMapPtr propertyMap = PropertyMap::CreateAndEvaluateMapping (*property, map, rootClass, accessString.c_str (), GetPrimaryTable(), this);
-        if (propertyMap.IsValid())
-            //don't use full prop access string as key in child collection, but just the relative prop access string which is 
-            //just the prop name
-            m_children.AddPropertyMap(property->GetName ().c_str (), propertyMap);
-        }
-
-    return BentleyStatus::SUCCESS;
-    }
-
-
-//---------------------------------------------------------------------------------------
-// @bsimethod                                                Affan.Khan     09/2013
-//---------------------------------------------------------------------------------------
-BentleyStatus PropertyMapStruct::_FindOrCreateColumnsInTable(SchemaImportContext* schemaImportContext, ClassMap& classMap, ClassMapInfo const* classMapInfo)
-    {
-    for(auto childPropMap : m_children)
-        {
-        if (SUCCESS != const_cast<PropertyMapP> (childPropMap)->FindOrCreateColumnsInTable(schemaImportContext, classMap, classMapInfo))
-            return ERROR;
-        }
-
-    return SUCCESS;
-    }
-
-
-//---------------------------------------------------------------------------------------
-// @bsimethod                                                Affan.Khan     09/2013
-//---------------------------------------------------------------------------------------
-PropertyMapStructPtr PropertyMapStruct::Create (ECN::ECPropertyCR prop, ECDbMapCR ecDbMap, Utf8CP propertyAccessString, ECDbSqlTable const* primaryTable, PropertyMapCP parentPropertyMap)
-    {
-    PRECONDITION (prop.GetIsStruct() && "Expecting a ECStruct type property", nullptr);
-    auto newPropertyMap = new PropertyMapStruct (prop, propertyAccessString, primaryTable, parentPropertyMap);
-    if (newPropertyMap->Initialize(ecDbMap) == BentleyStatus::SUCCESS)
-        return newPropertyMap;
-
-    return nullptr;
-    }
-
-//---------------------------------------------------------------------------------------
-// @bsimethod                                                Krischan.Eberle     11/2013
-//---------------------------------------------------------------------------------------
-Utf8String PropertyMapStruct::_ToString() const 
-    {
-    Utf8String str;
-    str.Sprintf ("PropertyMapStruct: ecProperty=%s.%s\n", GetProperty().GetClass().GetFullName(), 
-        GetProperty().GetName().c_str());
-    str.append (" Child property maps:\n");
-    for (auto childPropMap : m_children)
-        {
-        str.append ("\t").append (childPropMap->ToString ().c_str ()).append ("\n");
-        }
-
-    return str;
-    }
-
-/*---------------------------------------------------------------------------------------
-* @bsimethod                                                    affan.khan      03/2012
-+---------------+---------------+---------------+---------------+---------------+------*/
-PropertyMapStructArray::PropertyMapStructArray (ECPropertyCR ecProperty, ECClassCR structElementType, Utf8CP propertyAccessString, ECDbSqlTable const* primaryTable, PropertyMapCP parentPropertyMap)
-: PropertyMap (ecProperty, propertyAccessString, primaryTable, parentPropertyMap), m_structElementType (structElementType) 
-    { 
-    }
-
-/*---------------------------------------------------------------------------------------
-* @bsimethod                                                    affan.khan      02/2015
-+---------------+---------------+---------------+---------------+---------------+------*/
-BentleyStatus PropertyMapStructArray::_Save (ECDbClassMapInfo & classMapInfo) const
-    {
-    auto& manager = classMapInfo.GetMapStorageR ();
-    auto propertyId = GetRoot ().GetProperty ().GetId ();
-    auto accessString = GetPropertyAccessString ();
-    ECDbPropertyPath const* propertyPath = manager.FindPropertyPath (propertyId, accessString);
-    if (propertyPath == nullptr)
-        propertyPath = manager.CreatePropertyPath (propertyId, accessString);
-
-    if (propertyPath == nullptr)
-        {
-        BeAssert (false && "Failed to create propertyPath");
-        return ERROR;
-        }
-
-    m_propertyPathId = propertyPath->GetId ();
-    return SUCCESS;
-    }
-
-/*---------------------------------------------------------------------------------------
-* @bsimethod                                                    affan.khan      02/2015
-+---------------+---------------+---------------+---------------+---------------+------*/
-BentleyStatus PropertyMapStructArray::_Load(ECDbClassMapInfo const& classMapInfo)
-    {
-    auto& manager = classMapInfo.GetMapStorage ();
-    auto propertyId = GetRoot ().GetProperty ().GetId ();
-    auto accessString = GetPropertyAccessString ();
-    ECDbPropertyPath const* propertyPath = manager.FindPropertyPath (propertyId, accessString);
-    if (propertyPath == nullptr)
-        {
-        BeAssert (false && "Failed to find propertyPath");
-        return ERROR;
-        }
-
-    m_propertyPathId = propertyPath->GetId ();
-    return SUCCESS;
-    }
-
-/*---------------------------------------------------------------------------------------
-* @bsimethod                                                    affan.khan      03/2012
-+---------------+---------------+---------------+---------------+---------------+------*/
-PropertyMapStructArrayPtr PropertyMapStructArray::Create (ECPropertyCR ecProperty, ECDbMapCR ecDbMap, Utf8CP propertyAccessString, ECDbSqlTable const* primaryTable, PropertyMapCP parentPropertyMap)
-    {
-    StructArrayECPropertyCP structArrayProperty = ecProperty.GetAsStructArrayProperty();
-    if (structArrayProperty == nullptr)
-        {
-<<<<<<< HEAD
-        BeAssert(false && "Expecting a struct array property when using PropertyMapToTable");
-        return nullptr;
-        }
-
-    ECClassCP structType = structArrayProperty->GetStructElementType();
-    return new PropertyMapToTable (ecProperty, *structType, propertyAccessString, primaryTable, parentPropertyMap);
-=======
-        ArrayKind kind =  arrayProperty->GetKind();
-        if (kind == ARRAYKIND_Primitive)
-            {
-            BeAssert(false && "not supported");
-            tableECType = ECDbSystemSchemaHelper::GetClassForPrimitiveArrayPersistence (ecDbMap.GetECDbR(), arrayProperty->GetPrimitiveElementType());
-            }
-        else if (kind == ARRAYKIND_Struct)
-            tableECType = arrayProperty->GetStructElementType();
-        }
-    else
-        BeAssert (false && "Expecting an array when using PropertyMapStructArray");
-
-    return new PropertyMapStructArray (ecProperty, *tableECType, propertyAccessString, primaryTable, parentPropertyMap);
-    }
-
-
-/*---------------------------------------------------------------------------------------
-* @bsimethod                                                    affan.khan      09/2012
-+---------------+---------------+---------------+---------------+---------------+------*/
-void PropertyMapStructArray::_GetColumns(std::vector<ECDbSqlColumn const*>& columns) const
-    {
->>>>>>> 3d1dd0cd
-    }
-       
-//---------------------------------------------------------------------------------------
-// @bsimethod                                                Krischan.Eberle     11/2013
-//---------------------------------------------------------------------------------------
-Utf8String PropertyMapStructArray::_ToString() const 
-    {
-    Utf8String str;
-    str.Sprintf ("PropertyMapStructArray: ecProperty=%s.%s\r\n", GetProperty().GetClass().GetFullName(), 
-        GetProperty().GetName().c_str());
-
-    return str;
-    }
-
-//******************************** PropertyMapToColumn *****************************************
-//---------------------------------------------------------------------------------------
-// @bsimethod                                                    casey.mullen      11/2012
-//---------------------------------------------------------------------------------------
-PropertyMapSingleColumn::PropertyMapSingleColumn (ECPropertyCR ecProperty, Utf8CP propertyAccessString, ECDbSqlTable const* primaryTable, ColumnInfoCR columnInfo, PropertyMapCP parentPropertyMap)
-: PropertyMap (ecProperty, propertyAccessString, primaryTable, parentPropertyMap), m_columnInfo (columnInfo), m_primitiveProperty (ecProperty.GetAsPrimitiveProperty ()), m_column (nullptr)
-    {
-    }
-
-//---------------------------------------------------------------------------------------
-// @bsimethod                                                   Krischan.Eberle    12/2013
-//---------------------------------------------------------------------------------------
-bool PropertyMapSingleColumn::_IsVirtual () const
-    {
-    return m_column != nullptr && m_column->GetPersistenceType() == PersistenceType::Virtual;
-    }
-
-//---------------------------------------------------------------------------------------
-// @bsimethod                                                    casey.mullen      11/2012
-//---------------------------------------------------------------------------------------
-BentleyStatus PropertyMapSingleColumn::_FindOrCreateColumnsInTable (SchemaImportContext* schemaImportContext, ClassMap& classMap , ClassMapInfo const* classMapInfor)
-    {
-    Utf8CP        columnName = m_columnInfo.GetName ();
-    PrimitiveType primitiveType = m_columnInfo.GetColumnType ();
-    bool          nullable = m_columnInfo.IsNullable ();
-    bool          unique = m_columnInfo.IsUnique ();
-    ECDbSqlColumn::Constraint::Collation collation = m_columnInfo.GetCollation ();
-    m_column = classMap.FindOrCreateColumnForProperty(schemaImportContext, classMap, classMapInfor, *this, columnName, primitiveType, nullable, unique, collation, nullptr);
-    BeAssert (m_column != nullptr && "This actually indicates a mapping error. The method PropertyMapToColumn::_FindOrCreateColumnsInTable should therefore be changed to return an error.");
-    return SUCCESS;
-    }
-
-//---------------------------------------------------------------------------------------
-// @bsimethod                                                    casey.mullen      11/2012
-//---------------------------------------------------------------------------------------
-void PropertyMapSingleColumn::_GetColumns (std::vector<ECDbSqlColumn const*>& columns) const
-    {
-    columns.push_back(m_column);
-    }
-
-//---------------------------------------------------------------------------------------
-// @bsimethod                                                    casey.mullen      11/2012
-//---------------------------------------------------------------------------------------
-Utf8CP PropertyMapSingleColumn::_GetColumnBaseName() const 
-    {
-    Utf8String propertyName (m_ecProperty.GetName());
-    if (0 == strcmp(m_columnInfo.GetName(), propertyName.c_str()))
-        return nullptr;
-    else
-        return m_columnInfo.GetName();
-    }
-
-/*---------------------------------------------------------------------------------------
-* @bsimethod                                                    casey.mullen      11/2012
-+---------------+---------------+---------------+---------------+---------------+------*/
-Utf8String PropertyMapSingleColumn::_ToString() const
-    {
-    return Utf8PrintfString("PropertyMapSingleColumn: ecProperty=%s.%s, columnName=%s", GetProperty().GetClass().GetFullName(), 
-        GetProperty().GetName().c_str(), m_columnInfo.GetName());
-    }
-
-/*---------------------------------------------------------------------------------------
-* @bsimethod                                                    casey.mullen      11/2012
-+---------------+---------------+---------------+---------------+---------------+------*/
-PropertyMapPoint::PropertyMapPoint (ECPropertyCR ecProperty, Utf8CP propertyAccessString, ECDbSqlTable const* primaryTable, ColumnInfoCR columnInfo, PropertyMapCP parentPropertyMap)
-: PropertyMap (ecProperty, propertyAccessString, primaryTable, parentPropertyMap), m_columnInfo (columnInfo), m_xColumn (nullptr), m_yColumn (nullptr), m_zColumn (nullptr)
-    {
-    PrimitiveECPropertyCP primitiveProperty = ecProperty.GetAsPrimitiveProperty();
-    if (!EXPECTED_CONDITION(primitiveProperty))
-        return;
-
-    m_columnInfo.SetColumnType(PRIMITIVETYPE_Double);
-
-    switch (primitiveProperty->GetType())
-        {
-        case PRIMITIVETYPE_Point3D: m_is3d = true; return;
-        case PRIMITIVETYPE_Point2D: m_is3d = false; return;
-        }
-
-    m_is3d = false;
-    BeAssert (false && "Constructed a PropertyMapPoint for a property that is not a Point2d or Point3d");
-    }
-
-/*---------------------------------------------------------------------------------------
-* @bsimethod                                                    affan.khan      01/2015
-+---------------+---------------+---------------+---------------+---------------+------*/
-BentleyStatus PropertyMapPoint::_Save (ECDbClassMapInfo & classMapInfo) const
-    {
-    BeAssert (m_xColumn != nullptr);
-    BeAssert (m_yColumn != nullptr);
-
-    auto rootPropertyId = GetRoot ().GetProperty ().GetId ();
-    Utf8String accessString = GetPropertyAccessString ();
-    auto pm = classMapInfo.CreatePropertyMap (rootPropertyId, (accessString + ".X").c_str (), *m_xColumn);
-    if (pm == nullptr)
-        {
-        BeAssert (false && "Failed to create propertymap");
-        return ERROR;
-        }
-
-    classMapInfo.CreatePropertyMap (rootPropertyId, (accessString + ".Y").c_str (), *m_yColumn);
-    if (pm == nullptr)
-        {
-        BeAssert (false && "Failed to create propertymap");
-        return ERROR;
-        }
-
-    if (m_is3d)
-        {
-        BeAssert (m_zColumn != nullptr);
-        classMapInfo.CreatePropertyMap (rootPropertyId, (accessString + ".Z").c_str (), *m_zColumn);
-        if (pm == nullptr)
-            {
-            BeAssert (false && "Failed to create propertymap");
-            return ERROR;
-            }
-        }
-
-    return SUCCESS;
-    }
-/*---------------------------------------------------------------------------------------
-* @bsimethod                                                    affan.khan      01/2015
-+---------------+---------------+---------------+---------------+---------------+------*/
-BentleyStatus PropertyMapPoint::_Load(ECDbClassMapInfo const& classMapInfo)
-    {
-    BeAssert (m_xColumn == nullptr);
-    BeAssert (m_yColumn == nullptr);
-    BeAssert (m_zColumn == nullptr);
-
-    auto rootPropertyId = GetRoot ().GetProperty ().GetId ();
-    auto accessString = Utf8String (GetPropertyAccessString ());
-    auto pm = classMapInfo.FindPropertyMap (rootPropertyId, (accessString + ".X").c_str ());
-    if (pm == nullptr)
-        {
-        BeAssert (false && "Failed to load propertymap");
-        return ERROR;
-        }
-
-    m_xColumn = const_cast<ECDbSqlColumn*>(&(pm->GetColumn ()));
-    pm = classMapInfo.FindPropertyMap (rootPropertyId, (accessString + ".Y").c_str ());
-    if (pm == nullptr)
-        {
-        BeAssert (false && "Failed to load propertymap");
-        return ERROR;
-        }
-
-    m_yColumn = const_cast<ECDbSqlColumn*>(&(pm->GetColumn ()));
-
-    if (m_is3d)
-        {
-        pm = classMapInfo.FindPropertyMap (rootPropertyId, (accessString + ".Z").c_str ());
-        if (pm == nullptr)
-            {
-            BeAssert (false && "Failed to load propertymap");
-            return ERROR;
-            }
-
-        m_zColumn = const_cast<ECDbSqlColumn*>(&(pm->GetColumn ()));
-        }
-
-    return SUCCESS;
-    }
-/*---------------------------------------------------------------------------------------
-* @bsimethod                                                    casey.mullen      11/2012
-+---------------+---------------+---------------+---------------+---------------+------*/
-Utf8String PropertyMapPoint::_ToString() const
-    {
-    if (m_is3d)
-        return Utf8PrintfString("PropertyMapPoint (3d): ecProperty=%s.%s, columnName=%s_X, _Y, _Z", GetProperty().GetClass().GetFullName(), 
-            GetProperty().GetName().c_str(), m_columnInfo.GetName());
-    else
-        return Utf8PrintfString("PropertyMapPoint (2d): ecProperty=%s.%s, columnName=%s_X, _Y", GetProperty().GetClass().GetFullName(), 
-            GetProperty().GetName().c_str(), m_columnInfo.GetName());
-    }
-
-/*---------------------------------------------------------------------------------------
-* @bsimethod                                                    casey.mullen      11/2012
-+---------------+---------------+---------------+---------------+---------------+------*/
-BentleyStatus PropertyMapPoint::_FindOrCreateColumnsInTable(SchemaImportContext* schemaImportContext, ClassMap& classMap,  ClassMapInfo const* classMapInfo)
-    {
-    PrimitiveType primitiveType = PRIMITIVETYPE_Double;
-
-    Utf8CP        columnName    = m_columnInfo.GetName();
-    bool          nullable      = m_columnInfo.IsNullable();
-    bool          unique        = m_columnInfo.IsUnique();
-    ECDbSqlColumn::Constraint::Collation collation = m_columnInfo.GetCollation();
-
-    Utf8String xColumnName(columnName);
-    xColumnName.append("_X");
-    m_xColumn = classMap.FindOrCreateColumnForProperty(schemaImportContext, classMap, classMapInfo, *this, xColumnName.c_str(), primitiveType, nullable, unique, collation, "X");
-
-    Utf8String yColumnName(columnName);
-    yColumnName.append("_Y");
-    m_yColumn = classMap.FindOrCreateColumnForProperty(schemaImportContext, classMap, classMapInfo, *this, yColumnName.c_str(), primitiveType, nullable, unique, collation, "Y");
-    if (!m_is3d)
-        return SUCCESS;
-
-    Utf8String zColumnName(columnName);
-    zColumnName.append("_Z");
-    m_zColumn = classMap.FindOrCreateColumnForProperty(schemaImportContext, classMap, classMapInfo, *this, zColumnName.c_str(), primitiveType, nullable, unique, collation, "Z");
-    return SUCCESS;
-    }
-
-/*---------------------------------------------------------------------------------------
-* @bsimethod                                                    casey.mullen      11/2011
-+---------------+---------------+---------------+---------------+---------------+------*/
-void PropertyMapPoint::_GetColumns(std::vector<ECDbSqlColumn const*>& columns) const
-    {
-    columns.push_back(m_xColumn);
-    columns.push_back(m_yColumn);
-    if (m_is3d) 
-        columns.push_back(m_zColumn);
-    }
-
-//---------------------------------------------------------------------------------------
-// @bsimethod                                                    casey.mullen      11/2012
-//---------------------------------------------------------------------------------------
-Utf8CP PropertyMapPoint::_GetColumnBaseName() const 
-    {
-    Utf8String propertyName (m_ecProperty.GetName());
-    if (0 == strcmp(m_columnInfo.GetName(), propertyName.c_str()))
-        return nullptr;
-    else
-        return m_columnInfo.GetName();
-    }
-    
-//---------------------------------------------------------------------------------------
-// @bsimethod                                                    casey.mullen      11/2012
-//---------------------------------------------------------------------------------------
-PropertyMapPrimitiveArray::PropertyMapPrimitiveArray (ECPropertyCR ecProperty, Utf8CP propertyAccessString, ECDbSqlTable const* primaryTable, ColumnInfoCR columnInfo, ECDbMapCR ecDbMap, PropertyMapCP parentPropertyMap)
-    : PropertyMapSingleColumn (ecProperty, propertyAccessString, primaryTable, columnInfo, parentPropertyMap)
-    {
-    BeAssert (columnInfo.GetColumnType() == PRIMITIVETYPE_Binary); 
-    ArrayECPropertyCP arrayProperty = GetProperty().GetAsArrayProperty();
-    BeAssert(arrayProperty);
-
-    ECClassCP primitiveArrayPersistenceClass = ECDbSystemSchemaHelper::GetClassForPrimitiveArrayPersistence (ecDbMap.GetECDbR(), arrayProperty->GetPrimitiveElementType());
-    BeAssert(primitiveArrayPersistenceClass != nullptr);
-    m_primitiveArrayEnabler = primitiveArrayPersistenceClass->GetDefaultStandaloneEnabler();
-    }
-
-
-/*---------------------------------------------------------------------------------------
-* @bsimethod                                                    casey.mullen      11/2012
-+---------------+---------------+---------------+---------------+---------------+------*/
-Utf8String PropertyMapPrimitiveArray::_ToString() const
-    {
-    ArrayECPropertyCP arrayProperty = GetProperty().GetAsArrayProperty();
-    BeAssert (arrayProperty);
-    
-    return Utf8PrintfString("PropertyMapPrimitiveArray: ecProperty=%s.%s, type=%s, columnName=%s", GetProperty().GetClass().GetFullName(), 
-                            GetProperty().GetName().c_str(), ExpHelper::ToString(arrayProperty->GetPrimitiveElementType()), m_columnInfo.GetName());
-    }
-
-END_BENTLEY_SQLITE_EC_NAMESPACE
-
+﻿/*--------------------------------------------------------------------------------------+
+|
+|     $Source: ECDb/PropertyMap.cpp $
+|
+|  $Copyright: (c) 2015 Bentley Systems, Incorporated. All rights reserved. $
+|
++--------------------------------------------------------------------------------------*/
+#include "ECDbPch.h"
+
+using namespace std;
+USING_NAMESPACE_BENTLEY_EC
+   
+BEGIN_BENTLEY_SQLITE_EC_NAMESPACE
+
+//******************************** PropertyMap *****************************************
+/*---------------------------------------------------------------------------------**//**
+* @bsimethod                                                    Casey.Mullen      11/2011
++---------------+---------------+---------------+---------------+---------------+------*/
+PropertyMap::PropertyMap (ECPropertyCR ecProperty, Utf8CP propertyAccessString, ECDbSqlTable const* primaryTable, PropertyMapCP parentPropertyMap) : m_ecProperty (ecProperty), m_propertyAccessString (propertyAccessString), m_parentPropertyMap (parentPropertyMap), m_propertyPathId (0), m_primaryTable (primaryTable)
+    {
+    BeAssert (propertyAccessString);
+    BeAssert (GetPrimaryTable () != nullptr);
+    }
+
+//---------------------------------------------------------------------------------------
+// @bsimethod                                                Affan.Khan          10/2015
+//---------------------------------------------------------------------------------------
+//static
+PropertyMapPtr PropertyMap::Clone(PropertyMapCR proto , ECDbSqlTable const* newContext , PropertyMap const* parentPropertyMap ) 
+    {
+    if (!newContext)
+        newContext = proto.GetPrimaryTable();
+
+    if (auto protoMap = dynamic_cast<PropertyMapPoint const*>(&proto))
+        {
+        return new PropertyMapPoint(*protoMap, newContext, parentPropertyMap);
+        }
+    else if (auto protoMap = dynamic_cast<PropertyMapSingleColumn const*>(&proto))
+        {
+        return new PropertyMapSingleColumn(*protoMap, newContext, parentPropertyMap);
+        }
+    else if (auto protoMap = dynamic_cast<PropertyMapPrimitiveArray const*>(&proto))
+        {
+        return new PropertyMapPrimitiveArray(*protoMap, newContext, parentPropertyMap);
+        }
+    else if (auto protoMap = dynamic_cast<PropertyMapStructArray const*>(&proto))
+        {
+        return new PropertyMapStructArray(*protoMap, newContext, parentPropertyMap);
+        }
+    else if (auto protoMap = dynamic_cast<PropertyMapStruct const*>(&proto))
+        {
+        return new PropertyMapStruct(*protoMap, newContext, parentPropertyMap);
+        }
+
+    BeAssert(false && "Case is not handled");
+    return nullptr;
+    }
+//---------------------------------------------------------------------------------------
+// @bsimethod                                                Krischan.Eberle     12/2013
+//---------------------------------------------------------------------------------------
+bool PropertyMap::IsVirtual () const
+    {
+    return _IsVirtual ();
+    }
+
+//---------------------------------------------------------------------------------------
+// @bsimethod                                                Krischan.Eberle     12/2013
+//---------------------------------------------------------------------------------------
+bool PropertyMap::_IsVirtual () const
+    {
+    return false;
+    }
+
+//---------------------------------------------------------------------------------------
+// @bsimethod                                                Krischan.Eberle     03/2014
+//---------------------------------------------------------------------------------------
+bool PropertyMap::IsUnmapped () const
+    {
+    return _IsUnmapped ();
+    }
+
+//---------------------------------------------------------------------------------------
+// @bsimethod                                                Krischan.Eberle     03/2014
+//---------------------------------------------------------------------------------------
+bool PropertyMap::_IsUnmapped () const
+    {
+    return false;
+    }
+
+/*---------------------------------------------------------------------------------------
+* @bsimethod                                                    casey.mullen      11/2011
++---------------+---------------+---------------+---------------+---------------+------*/
+PropertyMapPtr PropertyMap::CreateAndEvaluateMapping (ECPropertyCR ecProperty, ECDbMapCR ecDbMap, ECClassCR rootClass, Utf8CP propertyAccessString, ECDbSqlTable const* primaryTable, PropertyMapCP parentPropertyMap)
+    {
+    if (!ecProperty.HasId ())
+        {
+        ECDbSchemaManager::GetPropertyIdForECPropertyFromDuplicateECSchema (ecDbMap.GetECDbR (), ecProperty);
+        }
+
+    // WIP_ECDB: honor the hint for non-default mappings
+    ColumnInfo columnInfo = ColumnInfo::Create (ecProperty, propertyAccessString);
+    if (!columnInfo.IsValid())
+        return nullptr;
+
+    PrimitiveECPropertyCP primitiveProperty = ecProperty.GetAsPrimitiveProperty();
+    if (primitiveProperty != nullptr)
+        {
+        switch (primitiveProperty->GetType())
+            {
+            case PRIMITIVETYPE_Point2D: 
+            case PRIMITIVETYPE_Point3D: 
+                return new PropertyMapPoint (ecProperty, propertyAccessString, primaryTable, columnInfo, parentPropertyMap);
+
+            default:                    
+                return new PropertyMapSingleColumn (ecProperty, propertyAccessString, primaryTable, columnInfo, parentPropertyMap);
+            }
+        }
+
+    ArrayECPropertyCP arrayProperty = ecProperty.GetAsArrayProperty();
+
+    // PropertyMapRule: primitives, primitive arrays , and structs map to 1 or more columns in the ECClass's main table
+    if (arrayProperty != nullptr)
+        {
+        if (ARRAYKIND_Primitive == arrayProperty->GetKind ())
+            return new PropertyMapPrimitiveArray (ecProperty, propertyAccessString, primaryTable, columnInfo, ecDbMap, parentPropertyMap);
+        else
+            {
+            BeAssert (ARRAYKIND_Primitive != arrayProperty->GetKind ());
+            return PropertyMapStructArray::Create (ecProperty, ecDbMap, propertyAccessString, primaryTable, parentPropertyMap);
+            }
+        }
+
+    BeAssert (ecProperty.GetIsStruct());
+    // PropertyMapRule: embedded structs should be mapped into columns of the embedding ECClass's table, but are currently being mapped to rows in their own table, like an array of structs with one element
+    return PropertyMapStruct::Create (ecProperty, ecDbMap, propertyAccessString, primaryTable,  parentPropertyMap); // The individual properties get their own binding, but we need a placeholder for the overall struct
+    }
+
+//---------------------------------------------------------------------------------------
+// @bsimethod                                                Krischan.Eberle     06/2013
+//---------------------------------------------------------------------------------------
+bool PropertyMap::IsECInstanceIdPropertyMap () const
+    {
+    return _IsECInstanceIdPropertyMap ();
+    }
+
+//---------------------------------------------------------------------------------------
+// @bsimethod                                                Krischan.Eberle     06/2013
+//---------------------------------------------------------------------------------------
+bool PropertyMap::_IsECInstanceIdPropertyMap () const
+    {
+    return false;
+    }
+
+//---------------------------------------------------------------------------------------
+// @bsimethod                                                Krischan.Eberle     06/2013
+//---------------------------------------------------------------------------------------
+bool PropertyMap::IsSystemPropertyMap () const
+    {
+    return _IsSystemPropertyMap ();
+    }
+
+//---------------------------------------------------------------------------------------
+// @bsimethod                                                Krischan.Eberle     06/2013
+//---------------------------------------------------------------------------------------
+bool PropertyMap::_IsSystemPropertyMap () const
+    {
+    return false;
+    }
+
+/*---------------------------------------------------------------------------------------
+* @bsimethod                                                    affan.khan      01/2015
++---------------+---------------+---------------+---------------+---------------+------*/
+BentleyStatus PropertyMap::_Save(ECDbClassMapInfo & classMapInfo) const
+    {
+    auto& children = GetChildren ();
+    if (children.IsEmpty ())
+        {
+        std::vector<ECDbSqlColumn const*> columns;
+        GetColumns (columns);
+        if (columns.size () == 0)
+            return SUCCESS;
+
+        if (columns.size () > 1)
+            {
+            BeAssert (false && "Overide this funtion for multicolumn mapping");
+            return ERROR;
+            }
+
+        auto mapInfo = classMapInfo.CreatePropertyMap (GetRoot ().GetProperty ().GetId (), Utf8String (GetPropertyAccessString ()).c_str (), *columns.at (0));
+        if (mapInfo != nullptr)
+            m_propertyPathId = mapInfo->GetPropertyPath ().GetId ();
+        else
+            return ERROR;
+
+        return SUCCESS;
+        }
+
+    for (auto& child : children)
+        {
+        if (SUCCESS != child->Save (classMapInfo))
+            return ERROR;
+        }
+
+    return SUCCESS;
+    }
+
+/*---------------------------------------------------------------------------------------
+* @bsimethod                                                    affan.khan      01/2015
++---------------+---------------+---------------+---------------+---------------+------*/
+BentleyStatus PropertyMap::_Load(ECDbClassMapInfo const& classMapInfo)
+    {
+    auto& children = GetChildren ();
+    if (children.IsEmpty ())
+        {
+        BeAssert (false && "This funtion must be overriden in derived class");
+        return ERROR;
+        }
+
+    for (auto child : children)
+        {
+        if (SUCCESS != const_cast<PropertyMap*>(child)->Load (classMapInfo))
+            return ERROR;
+        }
+
+    return SUCCESS;
+    }
+
+/*---------------------------------------------------------------------------------------
+* @bsimethod                                                    affan.khan      08/2012
++---------------+---------------+---------------+---------------+---------------+------*/
+BentleyStatus PropertyMap::Save(ECDbClassMapInfo & classMapInfo) const
+    {
+    return _Save (classMapInfo);
+    }
+
+/*---------------------------------------------------------------------------------------
+* @bsimethod                                                    casey.mullen      11/2011
++---------------+---------------+---------------+---------------+---------------+------*/
+ECPropertyCR PropertyMap::GetProperty() const
+    {
+    return m_ecProperty;
+    }
+
+/*---------------------------------------------------------------------------------------
+* @bsimethod                                                    casey.mullen      11/2012
++---------------+---------------+---------------+---------------+---------------+------*/
+Utf8String PropertyMap::_ToString() const
+    {
+    return Utf8PrintfString("PropertyMap: ecProperty=%s.%s (%s)", m_ecProperty.GetClass().GetFullName(), m_ecProperty.GetName().c_str(), m_ecProperty.GetTypeName().c_str());
+    }
+
+//---------------------------------------------------------------------------------------
+// @bsimethod                                                    casey.mullen      11/2012
+//---------------------------------------------------------------------------------------
+Utf8CP PropertyMap::GetPropertyAccessString() const
+    {
+    return m_propertyAccessString.c_str();
+    }
+
+//---------------------------------------------------------------------------------------
+// @bsimethod                                                    casey.mullen      11/2012
+//---------------------------------------------------------------------------------------
+Utf8CP PropertyMap::_GetColumnBaseName() const
+    {
+    return nullptr;
+    }
+
+//---------------------------------------------------------------------------------------
+// @bsimethod                                                    casey.mullen      11/2012
+//---------------------------------------------------------------------------------------
+Utf8CP PropertyMap::GetColumnBaseName() const
+    {
+    return _GetColumnBaseName();
+    }
+
+//---------------------------------------------------------------------------------------
+// @bsimethod                                                Krischan.Eberle      12/2013
+//---------------------------------------------------------------------------------------
+NativeSqlBuilder::List PropertyMap::ToNativeSql (Utf8CP classIdentifier, ECSqlType ecsqlType, bool wrapInParentheses) const
+    {
+    return _ToNativeSql(classIdentifier, ecsqlType, wrapInParentheses);
+    }
+
+
+//---------------------------------------------------------------------------------------
+// @bsimethod                                                Krischan.Eberle      12/2013
+//---------------------------------------------------------------------------------------
+NativeSqlBuilder::List PropertyMap::_ToNativeSql(Utf8CP classIdentifier, ECSqlType ecsqlType, bool wrapInParentheses) const
+    {
+    std::vector<ECDbSqlColumn const*> columns;
+    GetColumns (columns);
+
+    NativeSqlBuilder::List nativeSqlSnippets;
+    for (auto column : columns)
+        {
+        BeAssert (!column->GetName ().empty());
+
+        NativeSqlBuilder sqlSnippet;
+        if (wrapInParentheses)
+            sqlSnippet.AppendParenLeft();
+
+        sqlSnippet.Append (classIdentifier, column->GetName ().c_str());
+
+        if (wrapInParentheses)
+            sqlSnippet.AppendParenRight();
+
+        nativeSqlSnippets.push_back (std::move (sqlSnippet));
+        }
+
+    return std::move (nativeSqlSnippets);
+    }
+
+/*---------------------------------------------------------------------------------------
+* @bsimethod                                                    casey.mullen      11/2011
++---------------+---------------+---------------+---------------+---------------+------*/
+BentleyStatus PropertyMap::FindOrCreateColumnsInTable(SchemaImportContext* schemaImportContext, ClassMap& classMap, ClassMapInfo const* classMapInfo)
+    {
+    return _FindOrCreateColumnsInTable(schemaImportContext, classMap, classMapInfo);
+    }
+
+/*---------------------------------------------------------------------------------------
+* @bsimethod                                                    casey.mullen      11/2012
++---------------+---------------+---------------+---------------+---------------+------*/
+Utf8String PropertyMap::ToString() const
+    {
+    return _ToString();
+    }
+
+//---------------------------------------------------------------------------------------
+// @bsimethod                                                    casey.mullen      11/2012
+//---------------------------------------------------------------------------------------
+void PropertyMap::_GetColumns (std::vector<ECDbSqlColumn const*>& columns) const {}
+
+//---------------------------------------------------------------------------------------
+// @bsimethod                                                    casey.mullen      11/2012
+//---------------------------------------------------------------------------------------
+void PropertyMap::GetColumns (std::vector<ECDbSqlColumn const*>& columns) const
+    {
+    _GetColumns (columns);
+    }
+
+//---------------------------------------------------------------------------------------
+// @bsimethod                                                    casey.mullen      08/2013
+//---------------------------------------------------------------------------------------
+ECDbSqlColumn const* PropertyMap::GetFirstColumn() const
+    {
+    std::vector<ECDbSqlColumn const*> columns;
+    GetColumns(columns);
+    if (columns.empty())
+        return nullptr;
+
+    return columns.at(0);
+    }
+
+
+//************************** PropertyMapCollection ***************************************************
+//-----------------------------------------------------------------------------------------
+// @bsimethod                                    Krischan.Eberle                    06/2013
+//+---------------+---------------+---------------+---------------+---------------+--------
+PropertyMapCollection::PropertyMapCollection () 
+    {}
+
+//-----------------------------------------------------------------------------------------
+// @bsimethod                                    Krischan.Eberle                    06/2013
+//+---------------+---------------+---------------+---------------+---------------+--------
+PropertyMapCollection::PropertyMapCollection (PropertyMapCollection&& rhs) 
+    : m_dictionary (std::move (rhs.m_dictionary)), m_orderedCollection (std::move (rhs.m_orderedCollection))
+    {}
+
+//-----------------------------------------------------------------------------------------
+// @bsimethod                                    Krischan.Eberle                    06/2013
+//+---------------+---------------+---------------+---------------+---------------+--------
+PropertyMapCollection& PropertyMapCollection::operator= (PropertyMapCollection&& rhs)
+    {
+    if (this != &rhs)
+        {
+        m_dictionary = std::move (rhs.m_dictionary);
+        m_orderedCollection = std::move (rhs.m_orderedCollection);
+        }
+
+    return *this;
+    }
+
+//-----------------------------------------------------------------------------------------
+// @bsimethod                                    Krischan.Eberle                    11/2013
+//+---------------+---------------+---------------+---------------+---------------+--------
+void PropertyMapCollection::AddPropertyMap (PropertyMapPtr const& propertyMap)
+    {
+    AddPropertyMap (propertyMap->GetPropertyAccessString (), propertyMap);
+    }
+
+//-----------------------------------------------------------------------------------------
+// @bsimethod                                    Krischan.Eberle                    12/2013
+//+---------------+---------------+---------------+---------------+---------------+--------
+void PropertyMapCollection::AddPropertyMap (Utf8CP propertyAccessString, PropertyMapPtr const& propertyMap)
+    {
+    m_dictionary[propertyAccessString] = propertyMap;
+    m_orderedCollection.push_back (propertyMap.get ());
+    }
+
+//-----------------------------------------------------------------------------------------
+// @bsimethod                                    Krischan.Eberle                    11/2013
+//+---------------+---------------+---------------+---------------+---------------+--------
+bool PropertyMapCollection::IsEmpty () const
+    {
+    return Size () == 0;
+    }
+
+//-----------------------------------------------------------------------------------------
+// @bsimethod                                    Krischan.Eberle                    11/2013
+//+---------------+---------------+---------------+---------------+---------------+--------
+size_t PropertyMapCollection::Size () const
+    {
+    return m_orderedCollection.size ();
+    }
+
+//-----------------------------------------------------------------------------------------
+// @bsimethod                                    Krischan.Eberle                    11/2013
+//+---------------+---------------+---------------+---------------+---------------+--------
+bool PropertyMapCollection::TryGetPropertyMap (PropertyMapCP& propertyMap, Utf8CP propertyAccessString, bool recursive) const
+    {
+    propertyMap = nullptr;
+
+    PropertyMapPtr propertyMapPtr = nullptr;
+    const auto found = TryGetPropertyMap (propertyMapPtr, propertyAccessString, recursive);
+    if (found)
+        propertyMap = propertyMapPtr.get ();
+
+    return found;
+    }
+
+//-----------------------------------------------------------------------------------------
+// @bsimethod                                    Krischan.Eberle                    11/2013
+//+---------------+---------------+---------------+---------------+---------------+--------
+bool PropertyMapCollection::TryGetPropertyMap (PropertyMapPtr& propertyMap, Utf8CP propertyAccessString, bool recursive) const
+    {
+    propertyMap = nullptr;
+    bool found = TryGetPropertyMapNonRecursively (propertyMap, propertyAccessString);
+    if (found || !recursive)
+        return found;
+
+    BeAssert (recursive && !found);
+
+    //recurse into access string and look up prop map for first member in access string
+    bvector<Utf8String> tokens;
+    ECDbMap::ParsePropertyAccessString(tokens, propertyAccessString);
+
+    bvector<Utf8String>::const_iterator tokenIt = tokens.begin ();
+    bvector<Utf8String>::const_iterator tokenEndIt = tokens.end ();
+    return TryGetPropertyMap (propertyMap, tokenIt, tokenEndIt);
+    }
+
+//-----------------------------------------------------------------------------------------
+// @bsimethod                                    Krischan.Eberle                    11/2013
+//+---------------+---------------+---------------+---------------+---------------+--------
+bool PropertyMapCollection::TryGetPropertyMap (PropertyMapPtr& propertyMap, bvector<Utf8String>::const_iterator& accessStringTokenIterator, bvector<Utf8String>::const_iterator& accessStringTokenEndIterator) const
+    {
+    if (accessStringTokenIterator == accessStringTokenEndIterator)
+        return false;
+
+    Utf8StringCR currentAccessItem = *accessStringTokenIterator;
+
+    PropertyMapPtr currentAccessPropMap = nullptr;
+    bool found = TryGetPropertyMapNonRecursively (currentAccessPropMap, currentAccessItem.c_str ());
+    if (!found)
+        return false;
+
+    accessStringTokenIterator++;
+    if (accessStringTokenIterator == accessStringTokenEndIterator)
+        {
+        //if there are no more tokens in the access string, the actual prop map was found
+        propertyMap = currentAccessPropMap;
+        return true;
+        }
+
+    //now recurse into children
+    return currentAccessPropMap->GetChildren ().TryGetPropertyMap (propertyMap, accessStringTokenIterator, accessStringTokenEndIterator);
+    }
+
+//-----------------------------------------------------------------------------------------
+// @bsimethod                                    Krischan.Eberle                    11/2013
+//+---------------+---------------+---------------+---------------+---------------+--------
+bool PropertyMapCollection::TryGetPropertyMapNonRecursively (PropertyMapPtr& propertyMap, Utf8CP propertyAccessString) const
+    {
+    propertyMap = nullptr;
+    auto it = m_dictionary.find (propertyAccessString);
+    if (it != m_dictionary.end ())
+        {
+        BeAssert (it->second.IsValid () && it->second.get () != nullptr);
+        propertyMap = it->second;
+        return true;
+        }
+
+    return false;
+    }
+
+//---------------------------------------------------------------------------------------
+// @bsimethod                                                    Krischan.Eberle   12/2013
+//---------------------------------------------------------------------------------------
+void PropertyMapCollection::Traverse (std::function<void (TraversalFeedback& cancel, PropertyMapCP propMap)> const& nodeOperation, bool recursive) const
+    {
+    std::set<PropertyMapCollection const*> doneList;
+    Traverse (doneList, *this, nodeOperation, recursive);
+    }
+
+//---------------------------------------------------------------------------------------
+// @bsimethod                                                    Krischan.Eberle   12/2013
+//---------------------------------------------------------------------------------------
+//static 
+void PropertyMapCollection::Traverse (std::set<PropertyMapCollection const*>& doneList, PropertyMapCollection const& childPropMaps, std::function<void (TraversalFeedback& feedback, PropertyMapCP propMap)> const& nodeOperation, bool recursive)
+    {
+    if (doneList.find (&childPropMaps) != doneList.end ())
+        return;
+
+    doneList.insert (&childPropMaps);
+    for (auto propMap : childPropMaps)
+        {
+        auto feedback = TraversalFeedback::Next;
+        nodeOperation (feedback, propMap);
+        if (feedback == TraversalFeedback::Cancel)
+            return;
+
+        if (feedback == TraversalFeedback::NextSibling)
+            continue;
+
+        Traverse (doneList, propMap->GetChildren (), nodeOperation, recursive);
+        }
+    }
+
+//-----------------------------------------------------------------------------------------
+// @bsimethod                                    Krischan.Eberle                    06/2013
+//+---------------+---------------+---------------+---------------+---------------+--------
+PropertyMapCollection::const_iterator PropertyMapCollection::begin () const
+    {
+    return m_orderedCollection.begin();
+    }
+
+//-----------------------------------------------------------------------------------------
+// @bsimethod                                    Krischan.Eberle                    06/2013
+//+---------------+---------------+---------------+---------------+---------------+--------
+PropertyMapCollection::const_iterator PropertyMapCollection::end () const
+    {
+    return m_orderedCollection.end ();
+    }
+
+
+//**************************************************************************
+//---------------------------------------------------------------------------------------
+// @bsimethod                                                Affan.Khan     09/2013
+//---------------------------------------------------------------------------------------
+PropertyMapStruct::PropertyMapStruct (ECN::ECPropertyCR ecProperty, Utf8CP propertyAccessString, ECDbSqlTable const* primaryTable, PropertyMapCP parentPropertyMap)
+    : PropertyMap (ecProperty, propertyAccessString, primaryTable, parentPropertyMap)
+    {
+    }
+
+/*---------------------------------------------------------------------------------------
+* @bsimethod                                                    Affan.Khan      09/2013
++---------------+---------------+---------------+---------------+---------------+------*/
+PropertyMapCP PropertyMapStruct::GetPropertyMap (Utf8CP propertyName) const
+    {
+
+    for(auto childPropMap : m_children)
+        {
+        //Following is slow but propertyName is expected to be a accessString relative to this struct
+        if (childPropMap->GetProperty().GetName().Equals (propertyName))
+            return childPropMap;
+        }
+
+    Utf8String accessString = propertyName;
+    auto n = accessString.find(".");
+    if (n != Utf8String::npos)
+        {
+        Utf8String first = accessString.substr(0, n);
+        Utf8String rest = accessString.substr(n + 1);
+        PropertyMapCP propertyMap = nullptr;
+        for(auto childPropMap : m_children)
+            {
+            //Following is slow but propertyName is expected to be a accessString relative to this struct
+            if (childPropMap->GetProperty ().GetName ().Equals (first))
+                {
+                propertyMap = childPropMap;
+                break;
+                }
+            }
+
+        if (propertyMap != nullptr)
+            {
+            if(rest.empty())
+                return propertyMap;
+
+            if (auto structPropertyMap = dynamic_cast<PropertyMapStructCP>(propertyMap))
+                {
+                return structPropertyMap->GetPropertyMap(rest.c_str());
+                } 
+            }
+        }
+
+    return nullptr;
+    }
+
+//---------------------------------------------------------------------------------------
+// @bsimethod                                                Affan.Khan     09/2013
+//---------------------------------------------------------------------------------------
+void PropertyMapStruct::_GetColumns(std::vector<ECDbSqlColumn const*>& columns) const 
+    {
+    for (auto childPropMap : m_children)
+        {
+        childPropMap->GetColumns (columns);
+        }
+    }
+
+
+//---------------------------------------------------------------------------------------
+// @bsimethod                                                Affan.Khan     09/2013
+//---------------------------------------------------------------------------------------
+BentleyStatus PropertyMapStruct::Initialize(ECDbMapCR map)
+    {
+    PRECONDITION(GetProperty().GetIsStruct() && "Expecting a struct type property", BentleyStatus::ERROR );
+    auto const& rootClass = GetProperty ().GetClass ();
+    auto structProperty = GetProperty().GetAsStructProperty();
+    for(auto property : structProperty->GetType().GetProperties(true))
+        {       
+        //forClassMap.GetClass().GetDefaultStandaloneEnabler()->GetPropertyIndex(
+        Utf8String accessString = GetPropertyAccessString();
+        accessString.append(".");
+        accessString.append(property->GetName());
+        PropertyMapPtr propertyMap = PropertyMap::CreateAndEvaluateMapping (*property, map, rootClass, accessString.c_str (), GetPrimaryTable(), this);
+        if (propertyMap.IsValid())
+            //don't use full prop access string as key in child collection, but just the relative prop access string which is 
+            //just the prop name
+            m_children.AddPropertyMap(property->GetName ().c_str (), propertyMap);
+        }
+
+    return BentleyStatus::SUCCESS;
+    }
+
+
+//---------------------------------------------------------------------------------------
+// @bsimethod                                                Affan.Khan     09/2013
+//---------------------------------------------------------------------------------------
+BentleyStatus PropertyMapStruct::_FindOrCreateColumnsInTable(SchemaImportContext* schemaImportContext, ClassMap& classMap, ClassMapInfo const* classMapInfo)
+    {
+    for(auto childPropMap : m_children)
+        {
+        if (SUCCESS != const_cast<PropertyMapP> (childPropMap)->FindOrCreateColumnsInTable(schemaImportContext, classMap, classMapInfo))
+            return ERROR;
+        }
+
+    return SUCCESS;
+    }
+
+
+//---------------------------------------------------------------------------------------
+// @bsimethod                                                Affan.Khan     09/2013
+//---------------------------------------------------------------------------------------
+PropertyMapStructPtr PropertyMapStruct::Create (ECN::ECPropertyCR prop, ECDbMapCR ecDbMap, Utf8CP propertyAccessString, ECDbSqlTable const* primaryTable, PropertyMapCP parentPropertyMap)
+    {
+    PRECONDITION (prop.GetIsStruct() && "Expecting a ECStruct type property", nullptr);
+    auto newPropertyMap = new PropertyMapStruct (prop, propertyAccessString, primaryTable, parentPropertyMap);
+    if (newPropertyMap->Initialize(ecDbMap) == BentleyStatus::SUCCESS)
+        return newPropertyMap;
+
+    return nullptr;
+    }
+
+//---------------------------------------------------------------------------------------
+// @bsimethod                                                Krischan.Eberle     11/2013
+//---------------------------------------------------------------------------------------
+Utf8String PropertyMapStruct::_ToString() const 
+    {
+    Utf8String str;
+    str.Sprintf ("PropertyMapStruct: ecProperty=%s.%s\n", GetProperty().GetClass().GetFullName(), 
+        GetProperty().GetName().c_str());
+    str.append (" Child property maps:\n");
+    for (auto childPropMap : m_children)
+        {
+        str.append ("\t").append (childPropMap->ToString ().c_str ()).append ("\n");
+        }
+
+    return str;
+    }
+
+/*---------------------------------------------------------------------------------------
+* @bsimethod                                                    affan.khan      03/2012
++---------------+---------------+---------------+---------------+---------------+------*/
+PropertyMapStructArray::PropertyMapStructArray (ECPropertyCR ecProperty, ECClassCR structElementType, Utf8CP propertyAccessString, ECDbSqlTable const* primaryTable, PropertyMapCP parentPropertyMap)
+: PropertyMap (ecProperty, propertyAccessString, primaryTable, parentPropertyMap), m_structElementType (structElementType) 
+    { 
+    }
+
+/*---------------------------------------------------------------------------------------
+* @bsimethod                                                    affan.khan      02/2015
++---------------+---------------+---------------+---------------+---------------+------*/
+BentleyStatus PropertyMapStructArray::_Save (ECDbClassMapInfo & classMapInfo) const
+    {
+    auto& manager = classMapInfo.GetMapStorageR ();
+    auto propertyId = GetRoot ().GetProperty ().GetId ();
+    auto accessString = GetPropertyAccessString ();
+    ECDbPropertyPath const* propertyPath = manager.FindPropertyPath (propertyId, accessString);
+    if (propertyPath == nullptr)
+        propertyPath = manager.CreatePropertyPath (propertyId, accessString);
+
+    if (propertyPath == nullptr)
+        {
+        BeAssert (false && "Failed to create propertyPath");
+        return ERROR;
+        }
+
+    m_propertyPathId = propertyPath->GetId ();
+    return SUCCESS;
+    }
+
+/*---------------------------------------------------------------------------------------
+* @bsimethod                                                    affan.khan      02/2015
++---------------+---------------+---------------+---------------+---------------+------*/
+BentleyStatus PropertyMapStructArray::_Load(ECDbClassMapInfo const& classMapInfo)
+    {
+    auto& manager = classMapInfo.GetMapStorage ();
+    auto propertyId = GetRoot ().GetProperty ().GetId ();
+    auto accessString = GetPropertyAccessString ();
+    ECDbPropertyPath const* propertyPath = manager.FindPropertyPath (propertyId, accessString);
+    if (propertyPath == nullptr)
+        {
+        BeAssert (false && "Failed to find propertyPath");
+        return ERROR;
+        }
+
+    m_propertyPathId = propertyPath->GetId ();
+    return SUCCESS;
+    }
+
+/*---------------------------------------------------------------------------------------
+* @bsimethod                                                    affan.khan      03/2012
++---------------+---------------+---------------+---------------+---------------+------*/
+PropertyMapStructArrayPtr PropertyMapStructArray::Create (ECPropertyCR ecProperty, ECDbMapCR ecDbMap, Utf8CP propertyAccessString, ECDbSqlTable const* primaryTable, PropertyMapCP parentPropertyMap)
+    {
+    StructArrayECPropertyCP structArrayProperty = ecProperty.GetAsStructArrayProperty();
+    if (structArrayProperty == nullptr)
+        {
+        BeAssert(false && "Expecting a struct array property when using PropertyMapToTable");
+        return nullptr;
+        }
+
+    ECClassCP structType = structArrayProperty->GetStructElementType();
+    return new PropertyMapStructArray (ecProperty, *tableECType, propertyAccessString, primaryTable, parentPropertyMap);
+    }
+       
+//---------------------------------------------------------------------------------------
+// @bsimethod                                                Krischan.Eberle     11/2013
+//---------------------------------------------------------------------------------------
+Utf8String PropertyMapStructArray::_ToString() const 
+    {
+    Utf8String str;
+    str.Sprintf ("PropertyMapStructArray: ecProperty=%s.%s\r\n", GetProperty().GetClass().GetFullName(), 
+        GetProperty().GetName().c_str());
+
+    return str;
+    }
+
+//******************************** PropertyMapToColumn *****************************************
+//---------------------------------------------------------------------------------------
+// @bsimethod                                                    casey.mullen      11/2012
+//---------------------------------------------------------------------------------------
+PropertyMapSingleColumn::PropertyMapSingleColumn (ECPropertyCR ecProperty, Utf8CP propertyAccessString, ECDbSqlTable const* primaryTable, ColumnInfoCR columnInfo, PropertyMapCP parentPropertyMap)
+: PropertyMap (ecProperty, propertyAccessString, primaryTable, parentPropertyMap), m_columnInfo (columnInfo), m_primitiveProperty (ecProperty.GetAsPrimitiveProperty ()), m_column (nullptr)
+    {
+    }
+
+//---------------------------------------------------------------------------------------
+// @bsimethod                                                   Krischan.Eberle    12/2013
+//---------------------------------------------------------------------------------------
+bool PropertyMapSingleColumn::_IsVirtual () const
+    {
+    return m_column != nullptr && m_column->GetPersistenceType() == PersistenceType::Virtual;
+    }
+
+//---------------------------------------------------------------------------------------
+// @bsimethod                                                    casey.mullen      11/2012
+//---------------------------------------------------------------------------------------
+BentleyStatus PropertyMapSingleColumn::_FindOrCreateColumnsInTable (SchemaImportContext* schemaImportContext, ClassMap& classMap , ClassMapInfo const* classMapInfor)
+    {
+    Utf8CP        columnName = m_columnInfo.GetName ();
+    PrimitiveType primitiveType = m_columnInfo.GetColumnType ();
+    bool          nullable = m_columnInfo.IsNullable ();
+    bool          unique = m_columnInfo.IsUnique ();
+    ECDbSqlColumn::Constraint::Collation collation = m_columnInfo.GetCollation ();
+    m_column = classMap.FindOrCreateColumnForProperty(schemaImportContext, classMap, classMapInfor, *this, columnName, primitiveType, nullable, unique, collation, nullptr);
+    BeAssert (m_column != nullptr && "This actually indicates a mapping error. The method PropertyMapToColumn::_FindOrCreateColumnsInTable should therefore be changed to return an error.");
+    return SUCCESS;
+    }
+
+//---------------------------------------------------------------------------------------
+// @bsimethod                                                    casey.mullen      11/2012
+//---------------------------------------------------------------------------------------
+void PropertyMapSingleColumn::_GetColumns (std::vector<ECDbSqlColumn const*>& columns) const
+    {
+    columns.push_back(m_column);
+    }
+
+//---------------------------------------------------------------------------------------
+// @bsimethod                                                    casey.mullen      11/2012
+//---------------------------------------------------------------------------------------
+Utf8CP PropertyMapSingleColumn::_GetColumnBaseName() const 
+    {
+    Utf8String propertyName (m_ecProperty.GetName());
+    if (0 == strcmp(m_columnInfo.GetName(), propertyName.c_str()))
+        return nullptr;
+    else
+        return m_columnInfo.GetName();
+    }
+
+/*---------------------------------------------------------------------------------------
+* @bsimethod                                                    casey.mullen      11/2012
++---------------+---------------+---------------+---------------+---------------+------*/
+Utf8String PropertyMapSingleColumn::_ToString() const
+    {
+    return Utf8PrintfString("PropertyMapSingleColumn: ecProperty=%s.%s, columnName=%s", GetProperty().GetClass().GetFullName(), 
+        GetProperty().GetName().c_str(), m_columnInfo.GetName());
+    }
+
+/*---------------------------------------------------------------------------------------
+* @bsimethod                                                    casey.mullen      11/2012
++---------------+---------------+---------------+---------------+---------------+------*/
+PropertyMapPoint::PropertyMapPoint (ECPropertyCR ecProperty, Utf8CP propertyAccessString, ECDbSqlTable const* primaryTable, ColumnInfoCR columnInfo, PropertyMapCP parentPropertyMap)
+: PropertyMap (ecProperty, propertyAccessString, primaryTable, parentPropertyMap), m_columnInfo (columnInfo), m_xColumn (nullptr), m_yColumn (nullptr), m_zColumn (nullptr)
+    {
+    PrimitiveECPropertyCP primitiveProperty = ecProperty.GetAsPrimitiveProperty();
+    if (!EXPECTED_CONDITION(primitiveProperty))
+        return;
+
+    m_columnInfo.SetColumnType(PRIMITIVETYPE_Double);
+
+    switch (primitiveProperty->GetType())
+        {
+        case PRIMITIVETYPE_Point3D: m_is3d = true; return;
+        case PRIMITIVETYPE_Point2D: m_is3d = false; return;
+        }
+
+    m_is3d = false;
+    BeAssert (false && "Constructed a PropertyMapPoint for a property that is not a Point2d or Point3d");
+    }
+
+/*---------------------------------------------------------------------------------------
+* @bsimethod                                                    affan.khan      01/2015
++---------------+---------------+---------------+---------------+---------------+------*/
+BentleyStatus PropertyMapPoint::_Save (ECDbClassMapInfo & classMapInfo) const
+    {
+    BeAssert (m_xColumn != nullptr);
+    BeAssert (m_yColumn != nullptr);
+
+    auto rootPropertyId = GetRoot ().GetProperty ().GetId ();
+    Utf8String accessString = GetPropertyAccessString ();
+    auto pm = classMapInfo.CreatePropertyMap (rootPropertyId, (accessString + ".X").c_str (), *m_xColumn);
+    if (pm == nullptr)
+        {
+        BeAssert (false && "Failed to create propertymap");
+        return ERROR;
+        }
+
+    classMapInfo.CreatePropertyMap (rootPropertyId, (accessString + ".Y").c_str (), *m_yColumn);
+    if (pm == nullptr)
+        {
+        BeAssert (false && "Failed to create propertymap");
+        return ERROR;
+        }
+
+    if (m_is3d)
+        {
+        BeAssert (m_zColumn != nullptr);
+        classMapInfo.CreatePropertyMap (rootPropertyId, (accessString + ".Z").c_str (), *m_zColumn);
+        if (pm == nullptr)
+            {
+            BeAssert (false && "Failed to create propertymap");
+            return ERROR;
+            }
+        }
+
+    return SUCCESS;
+    }
+/*---------------------------------------------------------------------------------------
+* @bsimethod                                                    affan.khan      01/2015
++---------------+---------------+---------------+---------------+---------------+------*/
+BentleyStatus PropertyMapPoint::_Load(ECDbClassMapInfo const& classMapInfo)
+    {
+    BeAssert (m_xColumn == nullptr);
+    BeAssert (m_yColumn == nullptr);
+    BeAssert (m_zColumn == nullptr);
+
+    auto rootPropertyId = GetRoot ().GetProperty ().GetId ();
+    auto accessString = Utf8String (GetPropertyAccessString ());
+    auto pm = classMapInfo.FindPropertyMap (rootPropertyId, (accessString + ".X").c_str ());
+    if (pm == nullptr)
+        {
+        BeAssert (false && "Failed to load propertymap");
+        return ERROR;
+        }
+
+    m_xColumn = const_cast<ECDbSqlColumn*>(&(pm->GetColumn ()));
+    pm = classMapInfo.FindPropertyMap (rootPropertyId, (accessString + ".Y").c_str ());
+    if (pm == nullptr)
+        {
+        BeAssert (false && "Failed to load propertymap");
+        return ERROR;
+        }
+
+    m_yColumn = const_cast<ECDbSqlColumn*>(&(pm->GetColumn ()));
+
+    if (m_is3d)
+        {
+        pm = classMapInfo.FindPropertyMap (rootPropertyId, (accessString + ".Z").c_str ());
+        if (pm == nullptr)
+            {
+            BeAssert (false && "Failed to load propertymap");
+            return ERROR;
+            }
+
+        m_zColumn = const_cast<ECDbSqlColumn*>(&(pm->GetColumn ()));
+        }
+
+    return SUCCESS;
+    }
+/*---------------------------------------------------------------------------------------
+* @bsimethod                                                    casey.mullen      11/2012
++---------------+---------------+---------------+---------------+---------------+------*/
+Utf8String PropertyMapPoint::_ToString() const
+    {
+    if (m_is3d)
+        return Utf8PrintfString("PropertyMapPoint (3d): ecProperty=%s.%s, columnName=%s_X, _Y, _Z", GetProperty().GetClass().GetFullName(), 
+            GetProperty().GetName().c_str(), m_columnInfo.GetName());
+    else
+        return Utf8PrintfString("PropertyMapPoint (2d): ecProperty=%s.%s, columnName=%s_X, _Y", GetProperty().GetClass().GetFullName(), 
+            GetProperty().GetName().c_str(), m_columnInfo.GetName());
+    }
+
+/*---------------------------------------------------------------------------------------
+* @bsimethod                                                    casey.mullen      11/2012
++---------------+---------------+---------------+---------------+---------------+------*/
+BentleyStatus PropertyMapPoint::_FindOrCreateColumnsInTable(SchemaImportContext* schemaImportContext, ClassMap& classMap,  ClassMapInfo const* classMapInfo)
+    {
+    PrimitiveType primitiveType = PRIMITIVETYPE_Double;
+
+    Utf8CP        columnName    = m_columnInfo.GetName();
+    bool          nullable      = m_columnInfo.IsNullable();
+    bool          unique        = m_columnInfo.IsUnique();
+    ECDbSqlColumn::Constraint::Collation collation = m_columnInfo.GetCollation();
+
+    Utf8String xColumnName(columnName);
+    xColumnName.append("_X");
+    m_xColumn = classMap.FindOrCreateColumnForProperty(schemaImportContext, classMap, classMapInfo, *this, xColumnName.c_str(), primitiveType, nullable, unique, collation, "X");
+
+    Utf8String yColumnName(columnName);
+    yColumnName.append("_Y");
+    m_yColumn = classMap.FindOrCreateColumnForProperty(schemaImportContext, classMap, classMapInfo, *this, yColumnName.c_str(), primitiveType, nullable, unique, collation, "Y");
+    if (!m_is3d)
+        return SUCCESS;
+
+    Utf8String zColumnName(columnName);
+    zColumnName.append("_Z");
+    m_zColumn = classMap.FindOrCreateColumnForProperty(schemaImportContext, classMap, classMapInfo, *this, zColumnName.c_str(), primitiveType, nullable, unique, collation, "Z");
+    return SUCCESS;
+    }
+
+/*---------------------------------------------------------------------------------------
+* @bsimethod                                                    casey.mullen      11/2011
++---------------+---------------+---------------+---------------+---------------+------*/
+void PropertyMapPoint::_GetColumns(std::vector<ECDbSqlColumn const*>& columns) const
+    {
+    columns.push_back(m_xColumn);
+    columns.push_back(m_yColumn);
+    if (m_is3d) 
+        columns.push_back(m_zColumn);
+    }
+
+//---------------------------------------------------------------------------------------
+// @bsimethod                                                    casey.mullen      11/2012
+//---------------------------------------------------------------------------------------
+Utf8CP PropertyMapPoint::_GetColumnBaseName() const 
+    {
+    Utf8String propertyName (m_ecProperty.GetName());
+    if (0 == strcmp(m_columnInfo.GetName(), propertyName.c_str()))
+        return nullptr;
+    else
+        return m_columnInfo.GetName();
+    }
+    
+//---------------------------------------------------------------------------------------
+// @bsimethod                                                    casey.mullen      11/2012
+//---------------------------------------------------------------------------------------
+PropertyMapPrimitiveArray::PropertyMapPrimitiveArray (ECPropertyCR ecProperty, Utf8CP propertyAccessString, ECDbSqlTable const* primaryTable, ColumnInfoCR columnInfo, ECDbMapCR ecDbMap, PropertyMapCP parentPropertyMap)
+    : PropertyMapSingleColumn (ecProperty, propertyAccessString, primaryTable, columnInfo, parentPropertyMap)
+    {
+    BeAssert (columnInfo.GetColumnType() == PRIMITIVETYPE_Binary); 
+    ArrayECPropertyCP arrayProperty = GetProperty().GetAsArrayProperty();
+    BeAssert(arrayProperty);
+
+    ECClassCP primitiveArrayPersistenceClass = ECDbSystemSchemaHelper::GetClassForPrimitiveArrayPersistence (ecDbMap.GetECDbR(), arrayProperty->GetPrimitiveElementType());
+    BeAssert(primitiveArrayPersistenceClass != nullptr);
+    m_primitiveArrayEnabler = primitiveArrayPersistenceClass->GetDefaultStandaloneEnabler();
+    }
+
+
+/*---------------------------------------------------------------------------------------
+* @bsimethod                                                    casey.mullen      11/2012
++---------------+---------------+---------------+---------------+---------------+------*/
+Utf8String PropertyMapPrimitiveArray::_ToString() const
+    {
+    ArrayECPropertyCP arrayProperty = GetProperty().GetAsArrayProperty();
+    BeAssert (arrayProperty);
+    
+    return Utf8PrintfString("PropertyMapPrimitiveArray: ecProperty=%s.%s, type=%s, columnName=%s", GetProperty().GetClass().GetFullName(), 
+                            GetProperty().GetName().c_str(), ExpHelper::ToString(arrayProperty->GetPrimitiveElementType()), m_columnInfo.GetName());
+    }
+
+END_BENTLEY_SQLITE_EC_NAMESPACE
+