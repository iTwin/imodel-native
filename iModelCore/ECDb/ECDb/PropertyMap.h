/*--------------------------------------------------------------------------------------+
|
|     $Source: ECDb/PropertyMap.h $
|
|  $Copyright: (c) 2016 Bentley Systems, Incorporated. All rights reserved. $
|
+--------------------------------------------------------------------------------------*/
#pragma once
#include "ECDbInternalTypes.h"
#include "DbSchema.h"
#include "ClassMap.h"

BEGIN_BENTLEY_SQLITE_EC_NAMESPACE

struct PropertyMap;
struct CompoundDataPropertyMap;
struct SingleColumnDataPropertyMap;
struct SystemPropertyMap;

enum class VisitorFeedback
    {
    Cancel, //! cancel traversal altogether and return
    NextSibling, //! do not traverse children of current node instead go with next sibling
    Next //! if there is children of current node process them first and then go to next sibling
    };

//=======================================================================================
// @bsiclass                                                   Affan.Khan          07/16
//+===============+===============+===============+===============+===============+======
struct IPropertyMapVisitor
    {

    private:
        virtual VisitorFeedback _Visit(SingleColumnDataPropertyMap const& propertyMap) const { return VisitorFeedback::Next; }
        virtual VisitorFeedback _Visit(CompoundDataPropertyMap const& propertyMap) const { return VisitorFeedback::Next; }
        virtual VisitorFeedback _Visit(SystemPropertyMap const& propertyMap) const { return VisitorFeedback::Next; }

    public:
        VisitorFeedback Visit(SingleColumnDataPropertyMap const& propertyMap) const { return _Visit(propertyMap); }
        VisitorFeedback Visit(CompoundDataPropertyMap const& propertyMap) const { return _Visit(propertyMap); }
        VisitorFeedback Visit(SystemPropertyMap const& propertyMap) const { return _Visit(propertyMap); }
    };


//=======================================================================================
// @bsiclass                                                   Affan.Khan          07/16
//+===============+===============+===============+===============+===============+======
struct ISupportsPropertyMapVisitor
    {
    private:
        virtual VisitorFeedback _AcceptVisitor(IPropertyMapVisitor const&  visitor) const = 0;
    public:
        VisitorFeedback AcceptVisitor(IPropertyMapVisitor const& visitor) const { return _AcceptVisitor(visitor); }
    };

//=======================================================================================
// @bsiclass                                                   Affan.Khan          07/16
//+===============+===============+===============+===============+===============+======
struct PropertyMapContainer final : NonCopyableClass, ISupportsPropertyMapVisitor
    {
    typedef std::vector<PropertyMap const*>::const_iterator const_iterator;
    private:
        ClassMap const& m_classMap;
        std::vector<PropertyMap const*> m_directDecendentList; //! contain direct decedents in order.
        std::map<Utf8CP, RefCountedPtr<PropertyMap>, CompareIUtf8Ascii> m_map; //! contain all propertymap owned by the container
        bool m_readonly;

    private:
        virtual VisitorFeedback _AcceptVisitor(IPropertyMapVisitor const&)  const override;

    public:
        PropertyMapContainer(ClassMap const& classMap)
            :m_classMap(classMap), m_readonly(false)
            {}
        ~PropertyMapContainer() {}

        ClassMap const& GetClassMap() const { return m_classMap; }
        ECN::ECClass const& GetClass() const;
        ECDbCR GetECDb() const;
        BentleyStatus Insert(RefCountedPtr<PropertyMap> propertyMap, size_t position = UINT_MAX);
        PropertyMap const* Find(Utf8CP accessString, bool recusive = true) const;
        const_iterator begin() const { return m_directDecendentList.begin(); }
        const_iterator end() const { return m_directDecendentList.end(); }
    };

//=======================================================================================
// @bsiclass                                                   Affan.Khan          07/16
// Abstract baseclass of all property map.
//+===============+===============+===============+===============+===============+======
struct PropertyMap : RefCountedBase, NonCopyableClass, ISupportsPropertyMapVisitor
    {
    public:
        enum class Type
            {
            Primitive = 1,
            PrimitiveArray = 2,
            Point3d = 4,
            Point2d = 8,
            Struct = 16,
            StructArray = 32,
            Navigation = 64,
            NavigationRelECClassId = 128,
            NavigationId = 256,
            ECInstanceId = 512,
            ECClassId = 1024,
            ConstraintECInstanceId = 2048,
            ConstraintECClassId = 4096,
            SystemPerTablePrimitive = 8192,

            System = ECInstanceId | ECClassId | ConstraintECClassId | ConstraintECInstanceId,
<<<<<<< HEAD
            Data = Primitive | Point3d | Point2d | PrimitiveArray | Struct | StructArray | Navigation | NavigationRelECClassId | NavigationId | SystemPerTablePrimitive,
            All = System | Data
=======
            Data = Primitive | Point3d | Point2d | PrimitiveArray | Struct | StructArray | Navigation | NavigationRelECClassId | NavigationId,
            All = System | Data,
            Entity = ECInstanceId | ECClassId | Data,
            Relationship = Entity | ConstraintECClassId | ConstraintECInstanceId,

>>>>>>> 3b23725e
            };
    private:
        Type m_type;
        ECN::ECPropertyCR m_ecProperty;
        PropertyMap const* m_parentPropertMap;
        ClassMap const& m_classMap;

        virtual bool _IsMappedToTable(DbTable const&) const = 0;

    protected:
        const Utf8String m_propertyAccessString;

        PropertyMap(Type, ClassMap const&, ECN::ECPropertyCR);
        PropertyMap(Type, PropertyMap const& parent, ECN::ECPropertyCR, Utf8StringCR accessString);

    public:
        virtual ~PropertyMap() {}

        Type GetType() const { return m_type; }

        //! Test for inherited type/
        bool IsKindOf(Type kindOfThisOrOneOfItsParent) const;

        Utf8StringCR GetName() const { return GetProperty().GetName(); }
        ECN::ECPropertyCR GetProperty() const { return m_ecProperty; }
        //! return full access string from root property to current property.
        Utf8StringCR GetAccessString() const { return m_propertyAccessString; }
        //! return parent property map if any. 
        PropertyMap const* GetParent() const { return m_parentPropertMap; }
        //! return class map that owns this property
        ClassMap const& GetClassMap() const { return m_classMap; }
        //! return root property map.
        PropertyMap const& GetRoot() const;
        
        //! Test if current property is of type system. 
        bool IsSystem() const { return Enum::Contains(Type::System, GetType()); }
        //! Test if current property is of type business. 
        bool IsData () const { return Enum::Contains(Type::Data, GetType()); }
        
        //! Test if current property map mapped to a specific table or not.
        bool IsMappedToTable(DbTable const& table) const { return _IsMappedToTable(table); } //WIP Move to ECSQL
        //! Test if current property map part of class map tables.
        bool IsMappedToClassMapTables() const; //WIP Move to ECSQL
    };

//=======================================================================================
// @bsiclass                                                   Affan.Khan          07/16
// Abstract baseclass of all business property maps
// They must have a table and all the hierarchy of property map must hold same table.
//+===============+===============+===============+===============+===============+======
struct DataPropertyMap : PropertyMap
    {
    private:
        virtual DbTable const& _GetTable() const = 0;
        virtual bool _IsMappedToTable(DbTable const& table) const override { return &GetTable() == &table; }

    protected:
        DataPropertyMap(Type kind, ClassMap const& classMap, ECN::ECPropertyCR ecProperty)
            : PropertyMap(kind, classMap, ecProperty)
            {}
        DataPropertyMap(Type kind, PropertyMap const& parentPropertyMap, ECN::ECPropertyCR ecProperty, bool appendToAccessString)
            : PropertyMap(kind, parentPropertyMap, ecProperty, appendToAccessString ? parentPropertyMap.GetAccessString() + "." + ecProperty.GetName() : ecProperty.GetName())
            {}

    public:
        ~DataPropertyMap() {}

        DbTable const& GetTable() const { return _GetTable(); }
        //! create copy of the this property map with new context classmap
        RefCountedPtr<DataPropertyMap> CreateCopy(ClassMap const& newClassMapContext) const;
    };

//=======================================================================================
// @bsiclass                                                   Affan.Khan          07/16
// Abstract baseclass of property map that has child property map. Only vertical property maps
// is allowed to contain child property map that must be in same table
//+===============+===============+===============+===============+===============+======
struct CompoundDataPropertyMap : DataPropertyMap
    {
    typedef bvector<DataPropertyMap const*>::const_iterator const_iterator;
    struct Collection
        {
    private:
        bmap<Utf8CP, RefCountedPtr<DataPropertyMap>, CompareIUtf8Ascii> m_map;
        bvector<DataPropertyMap const*> m_list;

    public:
        DataPropertyMap const* Find(Utf8CP accessString) const;
        bvector<DataPropertyMap const*> const& GetList() const { return m_list; }
        bool IsEmpty() const { return m_map.empty(); }
        BentleyStatus Insert(RefCountedPtr<DataPropertyMap> propertyMap, size_t position);
        BentleyStatus Add(RefCountedPtr<DataPropertyMap> propertyMap) { return Insert(propertyMap, std::numeric_limits<size_t>::max()); }
        };

    private:
        virtual DbTable const& _GetTable() const override;

    protected:
        Collection m_children;

        CompoundDataPropertyMap(Type kind, ClassMap const& classMap, ECN::ECPropertyCR ecProperty)
            : DataPropertyMap(kind, classMap, ecProperty) {}
        CompoundDataPropertyMap(Type kind, DataPropertyMap const& parentPropertyMap, ECN::ECPropertyCR ecProperty)
            : DataPropertyMap(kind, parentPropertyMap, ecProperty, true) {}

        VisitorFeedback AcceptChildren(IPropertyMapVisitor const&) const;

    public:
        virtual ~CompoundDataPropertyMap() {}

        DataPropertyMap const* Find(Utf8CP accessString, bool recursive = true) const;
        const_iterator begin() const { return m_children.GetList().begin(); }
        const_iterator end() const { return m_children.GetList().end(); }
        size_t Size() const { return m_children.GetList().size(); }
        bool IsEmpty() const { return m_children.GetList().empty(); }
    };

//=======================================================================================
// @bsiclass                                                   Affan.Khan          07/16
//+===============+===============+===============+===============+===============+======
struct SingleColumnDataPropertyMap : DataPropertyMap
    {
    private:
        DbColumn const& m_column;
        virtual DbTable const& _GetTable() const override { return m_column.GetTable(); }

    protected:
        SingleColumnDataPropertyMap(Type kind, ClassMap const& classMap, ECN::ECPropertyCR ecProperty, DbColumn const& column)
            : DataPropertyMap(kind, classMap, ecProperty), m_column(column)
            {}
        SingleColumnDataPropertyMap(Type kind, PropertyMap const& parentPropertyMap, ECN::ECPropertyCR ecProperty, DbColumn const& column, bool appendToAccessString)
            : DataPropertyMap(kind, parentPropertyMap, ecProperty, appendToAccessString), m_column(column)
            {}
    public:       
        virtual ~SingleColumnDataPropertyMap() {}
        DbColumn const& GetColumn() const { return m_column; }
    };

//=======================================================================================
// @bsiclass                                                   Affan.Khan          07/16
//+===============+===============+===============+===============+===============+======
struct PrimitivePropertyMap final : SingleColumnDataPropertyMap
    {
    private:
        PrimitivePropertyMap(ClassMap const& classMap, ECN::PrimitiveECPropertyCR ecProperty, DbColumn const& column)
            : SingleColumnDataPropertyMap(Type::Primitive, classMap, ecProperty, column)
            {}

        PrimitivePropertyMap(CompoundDataPropertyMap const& parentPropMap, ECN::PrimitiveECPropertyCR ecProperty, DbColumn const& column)
            : SingleColumnDataPropertyMap(Type::Primitive, parentPropMap, ecProperty, column, true)
            {}

        virtual VisitorFeedback _AcceptVisitor(IPropertyMapVisitor const&  visitor)  const override { return visitor.Visit(*this); }

    public:
        virtual ~PrimitivePropertyMap() {}
        static RefCountedPtr<PrimitivePropertyMap> CreateInstance(ClassMap const& classMap, CompoundDataPropertyMap const* parentPropMap, ECN::PrimitiveECPropertyCR ecProperty, DbColumn const& column);
    };

//=======================================================================================
// @bsiclass                                                   Affan.Khan          07/16
//+===============+===============+===============+===============+===============+======
struct StructPropertyMap final : CompoundDataPropertyMap
    {
    friend struct StructPropertyMapBuilder;
    private:
        StructPropertyMap(ClassMap const& classMap, ECN::StructECPropertyCR ecProperty) : CompoundDataPropertyMap(Type::Struct, classMap, ecProperty) {}
        StructPropertyMap(StructPropertyMap const& parentStructPropMap, ECN::StructECPropertyCR ecProperty) : CompoundDataPropertyMap(Type::Struct, parentStructPropMap, ecProperty) {}

        virtual VisitorFeedback _AcceptVisitor(IPropertyMapVisitor const&  visitor) const override;

        static RefCountedPtr<StructPropertyMap> CreateInstance(ClassMap const& classMap, StructPropertyMap const* parentStructPropMap, ECN::StructECPropertyCR ecProperty);

    public:
        virtual ~StructPropertyMap() {}

    };

//=======================================================================================
// @bsiclass                                                   Affan.Khan          07/16
//+===============+===============+===============+===============+===============+======
struct PrimitiveArrayPropertyMap final : SingleColumnDataPropertyMap
    {
    private:
        PrimitiveArrayPropertyMap(ClassMap const& classMap, ECN::PrimitiveArrayECPropertyCR ecProperty, DbColumn const& column) : SingleColumnDataPropertyMap(Type::PrimitiveArray, classMap, ecProperty, column) {}
        PrimitiveArrayPropertyMap(StructPropertyMap const& parentStructPropMap, ECN::PrimitiveArrayECPropertyCR ecProperty, DbColumn const& column) : SingleColumnDataPropertyMap(Type::PrimitiveArray, parentStructPropMap, ecProperty, column, true) {}

        virtual VisitorFeedback _AcceptVisitor(IPropertyMapVisitor const&  visitor)  const override { return visitor.Visit(*this); }

    public:
        virtual ~PrimitiveArrayPropertyMap() {}

        static RefCountedPtr<PrimitiveArrayPropertyMap> CreateInstance(ClassMap const& classMap, StructPropertyMap const* parentStructPropMap, ECN::PrimitiveArrayECPropertyCR ecProperty, DbColumn const& column);
    };

//=======================================================================================
// @bsiclass                                                   Affan.Khan          07/16
//+===============+===============+===============+===============+===============+======
struct StructArrayPropertyMap final : SingleColumnDataPropertyMap
    {
    private:
        StructArrayPropertyMap(ClassMap const& classMap, ECN::StructArrayECPropertyCR ecProperty, DbColumn const& column) : SingleColumnDataPropertyMap(Type::StructArray, classMap, ecProperty, column) {}
        StructArrayPropertyMap(StructPropertyMap const& parentStructPropMap, ECN::StructArrayECPropertyCR ecProperty, DbColumn const& column) : SingleColumnDataPropertyMap(Type::StructArray, parentStructPropMap, ecProperty, column, true) {}

        virtual VisitorFeedback _AcceptVisitor(IPropertyMapVisitor const&  visitor)  const override { return visitor.Visit(*this); }

    public:
        virtual ~StructArrayPropertyMap() {}
        static RefCountedPtr<StructArrayPropertyMap> CreateInstance(ClassMap const& classMap, StructPropertyMap const* parentStructPropMap, ECN::StructArrayECPropertyCR ecProperty, DbColumn const& column);
    };

//=======================================================================================
// @bsiclass                                                   Affan.Khan          07/16
//+===============+===============+===============+===============+===============+======
struct Point2dPropertyMap final : CompoundDataPropertyMap
    {
    private:
        Point2dPropertyMap(ClassMap const& classMap, ECN::PrimitiveECPropertyCR ecProperty) : CompoundDataPropertyMap(PropertyMap::Type::Point2d, classMap, ecProperty) {}
        Point2dPropertyMap(StructPropertyMap const& parentStructPropMap, ECN::PrimitiveECPropertyCR ecProperty) : CompoundDataPropertyMap(PropertyMap::Type::Point2d, parentStructPropMap, ecProperty) {}

        BentleyStatus Init(DbColumn const& x, DbColumn const& y);

        virtual VisitorFeedback _AcceptVisitor(IPropertyMapVisitor const&  visitor)  const override;

    public:
        static RefCountedPtr<Point2dPropertyMap> CreateInstance(ClassMap const& classMap, StructPropertyMap const* parentStructPropMap, ECN::PrimitiveECPropertyCR ecProperty, DbColumn const& x, DbColumn const& y);
        virtual ~Point2dPropertyMap() {}

        PrimitivePropertyMap const& GetX() const;
        PrimitivePropertyMap const& GetY() const;
    };

//=======================================================================================
// @bsiclass                                                   Affan.Khan          07/16
//+===============+===============+===============+===============+===============+======
struct Point3dPropertyMap final : CompoundDataPropertyMap
    {
    private:
        Point3dPropertyMap(ClassMap const& classMap, ECN::PrimitiveECPropertyCR ecProperty)
            : CompoundDataPropertyMap(PropertyMap::Type::Point3d, classMap, ecProperty)
            {}
        Point3dPropertyMap(StructPropertyMap const& parentStructPropMap, ECN::PrimitiveECPropertyCR ecProperty)
            : CompoundDataPropertyMap(PropertyMap::Type::Point3d, parentStructPropMap, ecProperty)
            {}

        BentleyStatus Init(DbColumn const& x, DbColumn const& y, DbColumn const& z);
        virtual VisitorFeedback _AcceptVisitor(IPropertyMapVisitor const&  visitor)  const override;

    public:
        static RefCountedPtr<Point3dPropertyMap> CreateInstance(ClassMap const& classMap, StructPropertyMap const* parentStructPropMap, ECN::PrimitiveECPropertyCR ecProperty, DbColumn const& x, DbColumn const& y, DbColumn const& z);
        virtual ~Point3dPropertyMap() {}

        PrimitivePropertyMap const& GetX() const;
        PrimitivePropertyMap const& GetY() const;
        PrimitivePropertyMap const& GetZ() const;
    };


//=======================================================================================
// @bsiclass                                                  Krischan.Eberle       10/16
//+===============+===============+===============+===============+===============+======
struct StructPropertyMapBuilder final : NonCopyableClass
    {
    private:
        RefCountedPtr<StructPropertyMap> m_propMap;
        bmap<StructPropertyMap const*, StructPropertyMapBuilder*> m_childStructBuilderCache;

        bool m_isFinished;

    public:
        StructPropertyMapBuilder(ClassMap const& classMap, StructPropertyMapBuilder* parentBuilder, ECN::StructECPropertyCR prop);
        bool IsValid() const { return m_propMap != nullptr; }

        BentleyStatus InsertMember(RefCountedPtr<DataPropertyMap> propertyMap, size_t position);
        BentleyStatus AddMember(RefCountedPtr<DataPropertyMap> propertyMap);

        bool IsFinished() const { return m_isFinished; }
        StructPropertyMap const& GetPropertyMapUnderConstruction() { BeAssert(IsValid()); return *m_propMap; }

        BentleyStatus Finish();
        RefCountedPtr<StructPropertyMap> GetPropertyMap() { BeAssert(m_isFinished); return m_propMap; }

    };

//=======================================================================================
// @bsiclass                                                   Affan.Khan          07/16
//+===============+===============+===============+===============+===============+======
struct NavigationPropertyMap final : CompoundDataPropertyMap
    {
    enum class NavigationEnd
        {
        From,
        To
        };

    struct IdPropertyMap final : SingleColumnDataPropertyMap
        {
        friend NavigationPropertyMap;
        private:
            IdPropertyMap(NavigationPropertyMap const& parentPropertyMap, ECN::PrimitiveECPropertyCR ecProperty, DbColumn const& column)
                : SingleColumnDataPropertyMap(Type::NavigationId, parentPropertyMap, ecProperty, column, true)
                {}

            static RefCountedPtr<IdPropertyMap> CreateInstance(NavigationPropertyMap const& parentPropertyMap, DbColumn const& column);

            virtual VisitorFeedback _AcceptVisitor(IPropertyMapVisitor const&  visitor)  const override { return  visitor.Visit(*this); }

        public:
            virtual ~IdPropertyMap() {}
        };

    struct RelECClassIdPropertyMap final : SingleColumnDataPropertyMap
        {
        friend NavigationPropertyMap;
        private:
            ECN::ECClassId m_defaultClassId;

            RelECClassIdPropertyMap(NavigationPropertyMap const& parentPropertyMap, ECN::PrimitiveECPropertyCR ecProperty, DbColumn const& column, ECN::ECClassId defaultClassId)
                : SingleColumnDataPropertyMap(Type::NavigationRelECClassId, parentPropertyMap, ecProperty, column, true), m_defaultClassId(defaultClassId)
                {}

            static RefCountedPtr<RelECClassIdPropertyMap> CreateInstance(NavigationPropertyMap const& parentPropertyMap, DbColumn const& column, ECN::ECClassId defaultRelClassId);

            virtual VisitorFeedback _AcceptVisitor(IPropertyMapVisitor const&  visitor)  const override { return  visitor.Visit(*this); }

        public:
            virtual ~RelECClassIdPropertyMap() {}
            ECN::ECClassId GetDefaultClassId() const { return m_defaultClassId; }
        };

    private:
        bool m_isValid;

        NavigationPropertyMap(ClassMap const& classMap, ECN::NavigationECPropertyCR ecProperty)
            : CompoundDataPropertyMap(Type::Navigation, classMap, ecProperty), m_isValid(false)
            {}

        virtual VisitorFeedback _AcceptVisitor(IPropertyMapVisitor const&) const override;

    public:
        static RefCountedPtr<NavigationPropertyMap> CreateInstance(ClassMap const& classMap, ECN::NavigationECPropertyCR ecProperty) { return new NavigationPropertyMap(classMap, ecProperty); }
        virtual ~NavigationPropertyMap() {}

        //returns true if the prop map is fully set-up and can be used. If false, it is still under construction
        bool IsValid() const { return m_isValid; }
        IdPropertyMap const& GetIdPropertyMap() const;
        RelECClassIdPropertyMap const& GetRelECClassIdPropertyMap() const;

        BentleyStatus SetMembers(DbColumn const& idColumn, DbColumn const& relECClassIdColumn, ECN::ECClassId defaultRelClassId);

    };

//=======================================================================================
// @bsiclass                                                   Affan.Khan          07/16
//+===============+===============+===============+===============+===============+======
struct PropertyMapCopier
    {
    private:
        PropertyMapCopier();
        ~PropertyMapCopier();

        static RefCountedPtr<DataPropertyMap> CreateCopy(DataPropertyMap const&, ClassMap const& newContext, StructPropertyMapBuilder* parentStructPropMapBuilder);

    public:
        static RefCountedPtr<DataPropertyMap> CreateCopy(DataPropertyMap const&, ClassMap const& newContext);
        static RefCountedPtr<SystemPropertyMap> CreateCopy(SystemPropertyMap const&, ClassMap const& newContext);
    };

END_BENTLEY_SQLITE_EC_NAMESPACE
<|MERGE_RESOLUTION|>--- conflicted
+++ resolved
@@ -1,489 +1,483 @@
-/*--------------------------------------------------------------------------------------+
-|
-|     $Source: ECDb/PropertyMap.h $
-|
-|  $Copyright: (c) 2016 Bentley Systems, Incorporated. All rights reserved. $
-|
-+--------------------------------------------------------------------------------------*/
-#pragma once
-#include "ECDbInternalTypes.h"
-#include "DbSchema.h"
-#include "ClassMap.h"
-
-BEGIN_BENTLEY_SQLITE_EC_NAMESPACE
-
-struct PropertyMap;
-struct CompoundDataPropertyMap;
-struct SingleColumnDataPropertyMap;
-struct SystemPropertyMap;
-
-enum class VisitorFeedback
-    {
-    Cancel, //! cancel traversal altogether and return
-    NextSibling, //! do not traverse children of current node instead go with next sibling
-    Next //! if there is children of current node process them first and then go to next sibling
-    };
-
-//=======================================================================================
-// @bsiclass                                                   Affan.Khan          07/16
-//+===============+===============+===============+===============+===============+======
-struct IPropertyMapVisitor
-    {
-
-    private:
-        virtual VisitorFeedback _Visit(SingleColumnDataPropertyMap const& propertyMap) const { return VisitorFeedback::Next; }
-        virtual VisitorFeedback _Visit(CompoundDataPropertyMap const& propertyMap) const { return VisitorFeedback::Next; }
-        virtual VisitorFeedback _Visit(SystemPropertyMap const& propertyMap) const { return VisitorFeedback::Next; }
-
-    public:
-        VisitorFeedback Visit(SingleColumnDataPropertyMap const& propertyMap) const { return _Visit(propertyMap); }
-        VisitorFeedback Visit(CompoundDataPropertyMap const& propertyMap) const { return _Visit(propertyMap); }
-        VisitorFeedback Visit(SystemPropertyMap const& propertyMap) const { return _Visit(propertyMap); }
-    };
-
-
-//=======================================================================================
-// @bsiclass                                                   Affan.Khan          07/16
-//+===============+===============+===============+===============+===============+======
-struct ISupportsPropertyMapVisitor
-    {
-    private:
-        virtual VisitorFeedback _AcceptVisitor(IPropertyMapVisitor const&  visitor) const = 0;
-    public:
-        VisitorFeedback AcceptVisitor(IPropertyMapVisitor const& visitor) const { return _AcceptVisitor(visitor); }
-    };
-
-//=======================================================================================
-// @bsiclass                                                   Affan.Khan          07/16
-//+===============+===============+===============+===============+===============+======
-struct PropertyMapContainer final : NonCopyableClass, ISupportsPropertyMapVisitor
-    {
-    typedef std::vector<PropertyMap const*>::const_iterator const_iterator;
-    private:
-        ClassMap const& m_classMap;
-        std::vector<PropertyMap const*> m_directDecendentList; //! contain direct decedents in order.
-        std::map<Utf8CP, RefCountedPtr<PropertyMap>, CompareIUtf8Ascii> m_map; //! contain all propertymap owned by the container
-        bool m_readonly;
-
-    private:
-        virtual VisitorFeedback _AcceptVisitor(IPropertyMapVisitor const&)  const override;
-
-    public:
-        PropertyMapContainer(ClassMap const& classMap)
-            :m_classMap(classMap), m_readonly(false)
-            {}
-        ~PropertyMapContainer() {}
-
-        ClassMap const& GetClassMap() const { return m_classMap; }
-        ECN::ECClass const& GetClass() const;
-        ECDbCR GetECDb() const;
-        BentleyStatus Insert(RefCountedPtr<PropertyMap> propertyMap, size_t position = UINT_MAX);
-        PropertyMap const* Find(Utf8CP accessString, bool recusive = true) const;
-        const_iterator begin() const { return m_directDecendentList.begin(); }
-        const_iterator end() const { return m_directDecendentList.end(); }
-    };
-
-//=======================================================================================
-// @bsiclass                                                   Affan.Khan          07/16
-// Abstract baseclass of all property map.
-//+===============+===============+===============+===============+===============+======
-struct PropertyMap : RefCountedBase, NonCopyableClass, ISupportsPropertyMapVisitor
-    {
-    public:
-        enum class Type
-            {
-            Primitive = 1,
-            PrimitiveArray = 2,
-            Point3d = 4,
-            Point2d = 8,
-            Struct = 16,
-            StructArray = 32,
-            Navigation = 64,
-            NavigationRelECClassId = 128,
-            NavigationId = 256,
-            ECInstanceId = 512,
-            ECClassId = 1024,
-            ConstraintECInstanceId = 2048,
-            ConstraintECClassId = 4096,
-            SystemPerTablePrimitive = 8192,
-
-            System = ECInstanceId | ECClassId | ConstraintECClassId | ConstraintECInstanceId,
-<<<<<<< HEAD
-            Data = Primitive | Point3d | Point2d | PrimitiveArray | Struct | StructArray | Navigation | NavigationRelECClassId | NavigationId | SystemPerTablePrimitive,
-            All = System | Data
-=======
-            Data = Primitive | Point3d | Point2d | PrimitiveArray | Struct | StructArray | Navigation | NavigationRelECClassId | NavigationId,
-            All = System | Data,
-            Entity = ECInstanceId | ECClassId | Data,
-            Relationship = Entity | ConstraintECClassId | ConstraintECInstanceId,
-
->>>>>>> 3b23725e
-            };
-    private:
-        Type m_type;
-        ECN::ECPropertyCR m_ecProperty;
-        PropertyMap const* m_parentPropertMap;
-        ClassMap const& m_classMap;
-
-        virtual bool _IsMappedToTable(DbTable const&) const = 0;
-
-    protected:
-        const Utf8String m_propertyAccessString;
-
-        PropertyMap(Type, ClassMap const&, ECN::ECPropertyCR);
-        PropertyMap(Type, PropertyMap const& parent, ECN::ECPropertyCR, Utf8StringCR accessString);
-
-    public:
-        virtual ~PropertyMap() {}
-
-        Type GetType() const { return m_type; }
-
-        //! Test for inherited type/
-        bool IsKindOf(Type kindOfThisOrOneOfItsParent) const;
-
-        Utf8StringCR GetName() const { return GetProperty().GetName(); }
-        ECN::ECPropertyCR GetProperty() const { return m_ecProperty; }
-        //! return full access string from root property to current property.
-        Utf8StringCR GetAccessString() const { return m_propertyAccessString; }
-        //! return parent property map if any. 
-        PropertyMap const* GetParent() const { return m_parentPropertMap; }
-        //! return class map that owns this property
-        ClassMap const& GetClassMap() const { return m_classMap; }
-        //! return root property map.
-        PropertyMap const& GetRoot() const;
-        
-        //! Test if current property is of type system. 
-        bool IsSystem() const { return Enum::Contains(Type::System, GetType()); }
-        //! Test if current property is of type business. 
-        bool IsData () const { return Enum::Contains(Type::Data, GetType()); }
-        
-        //! Test if current property map mapped to a specific table or not.
-        bool IsMappedToTable(DbTable const& table) const { return _IsMappedToTable(table); } //WIP Move to ECSQL
-        //! Test if current property map part of class map tables.
-        bool IsMappedToClassMapTables() const; //WIP Move to ECSQL
-    };
-
-//=======================================================================================
-// @bsiclass                                                   Affan.Khan          07/16
-// Abstract baseclass of all business property maps
-// They must have a table and all the hierarchy of property map must hold same table.
-//+===============+===============+===============+===============+===============+======
-struct DataPropertyMap : PropertyMap
-    {
-    private:
-        virtual DbTable const& _GetTable() const = 0;
-        virtual bool _IsMappedToTable(DbTable const& table) const override { return &GetTable() == &table; }
-
-    protected:
-        DataPropertyMap(Type kind, ClassMap const& classMap, ECN::ECPropertyCR ecProperty)
-            : PropertyMap(kind, classMap, ecProperty)
-            {}
-        DataPropertyMap(Type kind, PropertyMap const& parentPropertyMap, ECN::ECPropertyCR ecProperty, bool appendToAccessString)
-            : PropertyMap(kind, parentPropertyMap, ecProperty, appendToAccessString ? parentPropertyMap.GetAccessString() + "." + ecProperty.GetName() : ecProperty.GetName())
-            {}
-
-    public:
-        ~DataPropertyMap() {}
-
-        DbTable const& GetTable() const { return _GetTable(); }
-        //! create copy of the this property map with new context classmap
-        RefCountedPtr<DataPropertyMap> CreateCopy(ClassMap const& newClassMapContext) const;
-    };
-
-//=======================================================================================
-// @bsiclass                                                   Affan.Khan          07/16
-// Abstract baseclass of property map that has child property map. Only vertical property maps
-// is allowed to contain child property map that must be in same table
-//+===============+===============+===============+===============+===============+======
-struct CompoundDataPropertyMap : DataPropertyMap
-    {
-    typedef bvector<DataPropertyMap const*>::const_iterator const_iterator;
-    struct Collection
-        {
-    private:
-        bmap<Utf8CP, RefCountedPtr<DataPropertyMap>, CompareIUtf8Ascii> m_map;
-        bvector<DataPropertyMap const*> m_list;
-
-    public:
-        DataPropertyMap const* Find(Utf8CP accessString) const;
-        bvector<DataPropertyMap const*> const& GetList() const { return m_list; }
-        bool IsEmpty() const { return m_map.empty(); }
-        BentleyStatus Insert(RefCountedPtr<DataPropertyMap> propertyMap, size_t position);
-        BentleyStatus Add(RefCountedPtr<DataPropertyMap> propertyMap) { return Insert(propertyMap, std::numeric_limits<size_t>::max()); }
-        };
-
-    private:
-        virtual DbTable const& _GetTable() const override;
-
-    protected:
-        Collection m_children;
-
-        CompoundDataPropertyMap(Type kind, ClassMap const& classMap, ECN::ECPropertyCR ecProperty)
-            : DataPropertyMap(kind, classMap, ecProperty) {}
-        CompoundDataPropertyMap(Type kind, DataPropertyMap const& parentPropertyMap, ECN::ECPropertyCR ecProperty)
-            : DataPropertyMap(kind, parentPropertyMap, ecProperty, true) {}
-
-        VisitorFeedback AcceptChildren(IPropertyMapVisitor const&) const;
-
-    public:
-        virtual ~CompoundDataPropertyMap() {}
-
-        DataPropertyMap const* Find(Utf8CP accessString, bool recursive = true) const;
-        const_iterator begin() const { return m_children.GetList().begin(); }
-        const_iterator end() const { return m_children.GetList().end(); }
-        size_t Size() const { return m_children.GetList().size(); }
-        bool IsEmpty() const { return m_children.GetList().empty(); }
-    };
-
-//=======================================================================================
-// @bsiclass                                                   Affan.Khan          07/16
-//+===============+===============+===============+===============+===============+======
-struct SingleColumnDataPropertyMap : DataPropertyMap
-    {
-    private:
-        DbColumn const& m_column;
-        virtual DbTable const& _GetTable() const override { return m_column.GetTable(); }
-
-    protected:
-        SingleColumnDataPropertyMap(Type kind, ClassMap const& classMap, ECN::ECPropertyCR ecProperty, DbColumn const& column)
-            : DataPropertyMap(kind, classMap, ecProperty), m_column(column)
-            {}
-        SingleColumnDataPropertyMap(Type kind, PropertyMap const& parentPropertyMap, ECN::ECPropertyCR ecProperty, DbColumn const& column, bool appendToAccessString)
-            : DataPropertyMap(kind, parentPropertyMap, ecProperty, appendToAccessString), m_column(column)
-            {}
-    public:       
-        virtual ~SingleColumnDataPropertyMap() {}
-        DbColumn const& GetColumn() const { return m_column; }
-    };
-
-//=======================================================================================
-// @bsiclass                                                   Affan.Khan          07/16
-//+===============+===============+===============+===============+===============+======
-struct PrimitivePropertyMap final : SingleColumnDataPropertyMap
-    {
-    private:
-        PrimitivePropertyMap(ClassMap const& classMap, ECN::PrimitiveECPropertyCR ecProperty, DbColumn const& column)
-            : SingleColumnDataPropertyMap(Type::Primitive, classMap, ecProperty, column)
-            {}
-
-        PrimitivePropertyMap(CompoundDataPropertyMap const& parentPropMap, ECN::PrimitiveECPropertyCR ecProperty, DbColumn const& column)
-            : SingleColumnDataPropertyMap(Type::Primitive, parentPropMap, ecProperty, column, true)
-            {}
-
-        virtual VisitorFeedback _AcceptVisitor(IPropertyMapVisitor const&  visitor)  const override { return visitor.Visit(*this); }
-
-    public:
-        virtual ~PrimitivePropertyMap() {}
-        static RefCountedPtr<PrimitivePropertyMap> CreateInstance(ClassMap const& classMap, CompoundDataPropertyMap const* parentPropMap, ECN::PrimitiveECPropertyCR ecProperty, DbColumn const& column);
-    };
-
-//=======================================================================================
-// @bsiclass                                                   Affan.Khan          07/16
-//+===============+===============+===============+===============+===============+======
-struct StructPropertyMap final : CompoundDataPropertyMap
-    {
-    friend struct StructPropertyMapBuilder;
-    private:
-        StructPropertyMap(ClassMap const& classMap, ECN::StructECPropertyCR ecProperty) : CompoundDataPropertyMap(Type::Struct, classMap, ecProperty) {}
-        StructPropertyMap(StructPropertyMap const& parentStructPropMap, ECN::StructECPropertyCR ecProperty) : CompoundDataPropertyMap(Type::Struct, parentStructPropMap, ecProperty) {}
-
-        virtual VisitorFeedback _AcceptVisitor(IPropertyMapVisitor const&  visitor) const override;
-
-        static RefCountedPtr<StructPropertyMap> CreateInstance(ClassMap const& classMap, StructPropertyMap const* parentStructPropMap, ECN::StructECPropertyCR ecProperty);
-
-    public:
-        virtual ~StructPropertyMap() {}
-
-    };
-
-//=======================================================================================
-// @bsiclass                                                   Affan.Khan          07/16
-//+===============+===============+===============+===============+===============+======
-struct PrimitiveArrayPropertyMap final : SingleColumnDataPropertyMap
-    {
-    private:
-        PrimitiveArrayPropertyMap(ClassMap const& classMap, ECN::PrimitiveArrayECPropertyCR ecProperty, DbColumn const& column) : SingleColumnDataPropertyMap(Type::PrimitiveArray, classMap, ecProperty, column) {}
-        PrimitiveArrayPropertyMap(StructPropertyMap const& parentStructPropMap, ECN::PrimitiveArrayECPropertyCR ecProperty, DbColumn const& column) : SingleColumnDataPropertyMap(Type::PrimitiveArray, parentStructPropMap, ecProperty, column, true) {}
-
-        virtual VisitorFeedback _AcceptVisitor(IPropertyMapVisitor const&  visitor)  const override { return visitor.Visit(*this); }
-
-    public:
-        virtual ~PrimitiveArrayPropertyMap() {}
-
-        static RefCountedPtr<PrimitiveArrayPropertyMap> CreateInstance(ClassMap const& classMap, StructPropertyMap const* parentStructPropMap, ECN::PrimitiveArrayECPropertyCR ecProperty, DbColumn const& column);
-    };
-
-//=======================================================================================
-// @bsiclass                                                   Affan.Khan          07/16
-//+===============+===============+===============+===============+===============+======
-struct StructArrayPropertyMap final : SingleColumnDataPropertyMap
-    {
-    private:
-        StructArrayPropertyMap(ClassMap const& classMap, ECN::StructArrayECPropertyCR ecProperty, DbColumn const& column) : SingleColumnDataPropertyMap(Type::StructArray, classMap, ecProperty, column) {}
-        StructArrayPropertyMap(StructPropertyMap const& parentStructPropMap, ECN::StructArrayECPropertyCR ecProperty, DbColumn const& column) : SingleColumnDataPropertyMap(Type::StructArray, parentStructPropMap, ecProperty, column, true) {}
-
-        virtual VisitorFeedback _AcceptVisitor(IPropertyMapVisitor const&  visitor)  const override { return visitor.Visit(*this); }
-
-    public:
-        virtual ~StructArrayPropertyMap() {}
-        static RefCountedPtr<StructArrayPropertyMap> CreateInstance(ClassMap const& classMap, StructPropertyMap const* parentStructPropMap, ECN::StructArrayECPropertyCR ecProperty, DbColumn const& column);
-    };
-
-//=======================================================================================
-// @bsiclass                                                   Affan.Khan          07/16
-//+===============+===============+===============+===============+===============+======
-struct Point2dPropertyMap final : CompoundDataPropertyMap
-    {
-    private:
-        Point2dPropertyMap(ClassMap const& classMap, ECN::PrimitiveECPropertyCR ecProperty) : CompoundDataPropertyMap(PropertyMap::Type::Point2d, classMap, ecProperty) {}
-        Point2dPropertyMap(StructPropertyMap const& parentStructPropMap, ECN::PrimitiveECPropertyCR ecProperty) : CompoundDataPropertyMap(PropertyMap::Type::Point2d, parentStructPropMap, ecProperty) {}
-
-        BentleyStatus Init(DbColumn const& x, DbColumn const& y);
-
-        virtual VisitorFeedback _AcceptVisitor(IPropertyMapVisitor const&  visitor)  const override;
-
-    public:
-        static RefCountedPtr<Point2dPropertyMap> CreateInstance(ClassMap const& classMap, StructPropertyMap const* parentStructPropMap, ECN::PrimitiveECPropertyCR ecProperty, DbColumn const& x, DbColumn const& y);
-        virtual ~Point2dPropertyMap() {}
-
-        PrimitivePropertyMap const& GetX() const;
-        PrimitivePropertyMap const& GetY() const;
-    };
-
-//=======================================================================================
-// @bsiclass                                                   Affan.Khan          07/16
-//+===============+===============+===============+===============+===============+======
-struct Point3dPropertyMap final : CompoundDataPropertyMap
-    {
-    private:
-        Point3dPropertyMap(ClassMap const& classMap, ECN::PrimitiveECPropertyCR ecProperty)
-            : CompoundDataPropertyMap(PropertyMap::Type::Point3d, classMap, ecProperty)
-            {}
-        Point3dPropertyMap(StructPropertyMap const& parentStructPropMap, ECN::PrimitiveECPropertyCR ecProperty)
-            : CompoundDataPropertyMap(PropertyMap::Type::Point3d, parentStructPropMap, ecProperty)
-            {}
-
-        BentleyStatus Init(DbColumn const& x, DbColumn const& y, DbColumn const& z);
-        virtual VisitorFeedback _AcceptVisitor(IPropertyMapVisitor const&  visitor)  const override;
-
-    public:
-        static RefCountedPtr<Point3dPropertyMap> CreateInstance(ClassMap const& classMap, StructPropertyMap const* parentStructPropMap, ECN::PrimitiveECPropertyCR ecProperty, DbColumn const& x, DbColumn const& y, DbColumn const& z);
-        virtual ~Point3dPropertyMap() {}
-
-        PrimitivePropertyMap const& GetX() const;
-        PrimitivePropertyMap const& GetY() const;
-        PrimitivePropertyMap const& GetZ() const;
-    };
-
-
-//=======================================================================================
-// @bsiclass                                                  Krischan.Eberle       10/16
-//+===============+===============+===============+===============+===============+======
-struct StructPropertyMapBuilder final : NonCopyableClass
-    {
-    private:
-        RefCountedPtr<StructPropertyMap> m_propMap;
-        bmap<StructPropertyMap const*, StructPropertyMapBuilder*> m_childStructBuilderCache;
-
-        bool m_isFinished;
-
-    public:
-        StructPropertyMapBuilder(ClassMap const& classMap, StructPropertyMapBuilder* parentBuilder, ECN::StructECPropertyCR prop);
-        bool IsValid() const { return m_propMap != nullptr; }
-
-        BentleyStatus InsertMember(RefCountedPtr<DataPropertyMap> propertyMap, size_t position);
-        BentleyStatus AddMember(RefCountedPtr<DataPropertyMap> propertyMap);
-
-        bool IsFinished() const { return m_isFinished; }
-        StructPropertyMap const& GetPropertyMapUnderConstruction() { BeAssert(IsValid()); return *m_propMap; }
-
-        BentleyStatus Finish();
-        RefCountedPtr<StructPropertyMap> GetPropertyMap() { BeAssert(m_isFinished); return m_propMap; }
-
-    };
-
-//=======================================================================================
-// @bsiclass                                                   Affan.Khan          07/16
-//+===============+===============+===============+===============+===============+======
-struct NavigationPropertyMap final : CompoundDataPropertyMap
-    {
-    enum class NavigationEnd
-        {
-        From,
-        To
-        };
-
-    struct IdPropertyMap final : SingleColumnDataPropertyMap
-        {
-        friend NavigationPropertyMap;
-        private:
-            IdPropertyMap(NavigationPropertyMap const& parentPropertyMap, ECN::PrimitiveECPropertyCR ecProperty, DbColumn const& column)
-                : SingleColumnDataPropertyMap(Type::NavigationId, parentPropertyMap, ecProperty, column, true)
-                {}
-
-            static RefCountedPtr<IdPropertyMap> CreateInstance(NavigationPropertyMap const& parentPropertyMap, DbColumn const& column);
-
-            virtual VisitorFeedback _AcceptVisitor(IPropertyMapVisitor const&  visitor)  const override { return  visitor.Visit(*this); }
-
-        public:
-            virtual ~IdPropertyMap() {}
-        };
-
-    struct RelECClassIdPropertyMap final : SingleColumnDataPropertyMap
-        {
-        friend NavigationPropertyMap;
-        private:
-            ECN::ECClassId m_defaultClassId;
-
-            RelECClassIdPropertyMap(NavigationPropertyMap const& parentPropertyMap, ECN::PrimitiveECPropertyCR ecProperty, DbColumn const& column, ECN::ECClassId defaultClassId)
-                : SingleColumnDataPropertyMap(Type::NavigationRelECClassId, parentPropertyMap, ecProperty, column, true), m_defaultClassId(defaultClassId)
-                {}
-
-            static RefCountedPtr<RelECClassIdPropertyMap> CreateInstance(NavigationPropertyMap const& parentPropertyMap, DbColumn const& column, ECN::ECClassId defaultRelClassId);
-
-            virtual VisitorFeedback _AcceptVisitor(IPropertyMapVisitor const&  visitor)  const override { return  visitor.Visit(*this); }
-
-        public:
-            virtual ~RelECClassIdPropertyMap() {}
-            ECN::ECClassId GetDefaultClassId() const { return m_defaultClassId; }
-        };
-
-    private:
-        bool m_isValid;
-
-        NavigationPropertyMap(ClassMap const& classMap, ECN::NavigationECPropertyCR ecProperty)
-            : CompoundDataPropertyMap(Type::Navigation, classMap, ecProperty), m_isValid(false)
-            {}
-
-        virtual VisitorFeedback _AcceptVisitor(IPropertyMapVisitor const&) const override;
-
-    public:
-        static RefCountedPtr<NavigationPropertyMap> CreateInstance(ClassMap const& classMap, ECN::NavigationECPropertyCR ecProperty) { return new NavigationPropertyMap(classMap, ecProperty); }
-        virtual ~NavigationPropertyMap() {}
-
-        //returns true if the prop map is fully set-up and can be used. If false, it is still under construction
-        bool IsValid() const { return m_isValid; }
-        IdPropertyMap const& GetIdPropertyMap() const;
-        RelECClassIdPropertyMap const& GetRelECClassIdPropertyMap() const;
-
-        BentleyStatus SetMembers(DbColumn const& idColumn, DbColumn const& relECClassIdColumn, ECN::ECClassId defaultRelClassId);
-
-    };
-
-//=======================================================================================
-// @bsiclass                                                   Affan.Khan          07/16
-//+===============+===============+===============+===============+===============+======
-struct PropertyMapCopier
-    {
-    private:
-        PropertyMapCopier();
-        ~PropertyMapCopier();
-
-        static RefCountedPtr<DataPropertyMap> CreateCopy(DataPropertyMap const&, ClassMap const& newContext, StructPropertyMapBuilder* parentStructPropMapBuilder);
-
-    public:
-        static RefCountedPtr<DataPropertyMap> CreateCopy(DataPropertyMap const&, ClassMap const& newContext);
-        static RefCountedPtr<SystemPropertyMap> CreateCopy(SystemPropertyMap const&, ClassMap const& newContext);
-    };
-
-END_BENTLEY_SQLITE_EC_NAMESPACE
+/*--------------------------------------------------------------------------------------+
+|
+|     $Source: ECDb/PropertyMap.h $
+|
+|  $Copyright: (c) 2016 Bentley Systems, Incorporated. All rights reserved. $
+|
++--------------------------------------------------------------------------------------*/
+#pragma once
+#include "ECDbInternalTypes.h"
+#include "DbSchema.h"
+#include "ClassMap.h"
+
+BEGIN_BENTLEY_SQLITE_EC_NAMESPACE
+
+struct PropertyMap;
+struct CompoundDataPropertyMap;
+struct SingleColumnDataPropertyMap;
+struct SystemPropertyMap;
+
+enum class VisitorFeedback
+    {
+    Cancel, //! cancel traversal altogether and return
+    NextSibling, //! do not traverse children of current node instead go with next sibling
+    Next //! if there is children of current node process them first and then go to next sibling
+    };
+
+//=======================================================================================
+// @bsiclass                                                   Affan.Khan          07/16
+//+===============+===============+===============+===============+===============+======
+struct IPropertyMapVisitor
+    {
+
+    private:
+        virtual VisitorFeedback _Visit(SingleColumnDataPropertyMap const& propertyMap) const { return VisitorFeedback::Next; }
+        virtual VisitorFeedback _Visit(CompoundDataPropertyMap const& propertyMap) const { return VisitorFeedback::Next; }
+        virtual VisitorFeedback _Visit(SystemPropertyMap const& propertyMap) const { return VisitorFeedback::Next; }
+
+    public:
+        VisitorFeedback Visit(SingleColumnDataPropertyMap const& propertyMap) const { return _Visit(propertyMap); }
+        VisitorFeedback Visit(CompoundDataPropertyMap const& propertyMap) const { return _Visit(propertyMap); }
+        VisitorFeedback Visit(SystemPropertyMap const& propertyMap) const { return _Visit(propertyMap); }
+    };
+
+
+//=======================================================================================
+// @bsiclass                                                   Affan.Khan          07/16
+//+===============+===============+===============+===============+===============+======
+struct ISupportsPropertyMapVisitor
+    {
+    private:
+        virtual VisitorFeedback _AcceptVisitor(IPropertyMapVisitor const&  visitor) const = 0;
+    public:
+        VisitorFeedback AcceptVisitor(IPropertyMapVisitor const& visitor) const { return _AcceptVisitor(visitor); }
+    };
+
+//=======================================================================================
+// @bsiclass                                                   Affan.Khan          07/16
+//+===============+===============+===============+===============+===============+======
+struct PropertyMapContainer final : NonCopyableClass, ISupportsPropertyMapVisitor
+    {
+    typedef std::vector<PropertyMap const*>::const_iterator const_iterator;
+    private:
+        ClassMap const& m_classMap;
+        std::vector<PropertyMap const*> m_directDecendentList; //! contain direct decedents in order.
+        std::map<Utf8CP, RefCountedPtr<PropertyMap>, CompareIUtf8Ascii> m_map; //! contain all propertymap owned by the container
+        bool m_readonly;
+
+    private:
+        virtual VisitorFeedback _AcceptVisitor(IPropertyMapVisitor const&)  const override;
+
+    public:
+        PropertyMapContainer(ClassMap const& classMap)
+            :m_classMap(classMap), m_readonly(false)
+            {}
+        ~PropertyMapContainer() {}
+
+        ClassMap const& GetClassMap() const { return m_classMap; }
+        ECN::ECClass const& GetClass() const;
+        ECDbCR GetECDb() const;
+        BentleyStatus Insert(RefCountedPtr<PropertyMap> propertyMap, size_t position = UINT_MAX);
+        PropertyMap const* Find(Utf8CP accessString, bool recusive = true) const;
+        const_iterator begin() const { return m_directDecendentList.begin(); }
+        const_iterator end() const { return m_directDecendentList.end(); }
+    };
+
+//=======================================================================================
+// @bsiclass                                                   Affan.Khan          07/16
+// Abstract baseclass of all property map.
+//+===============+===============+===============+===============+===============+======
+struct PropertyMap : RefCountedBase, NonCopyableClass, ISupportsPropertyMapVisitor
+    {
+    public:
+        enum class Type
+            {
+            Primitive = 1,
+            PrimitiveArray = 2,
+            Point3d = 4,
+            Point2d = 8,
+            Struct = 16,
+            StructArray = 32,
+            Navigation = 64,
+            NavigationRelECClassId = 128,
+            NavigationId = 256,
+            ECInstanceId = 512,
+            ECClassId = 1024,
+            ConstraintECInstanceId = 2048,
+            ConstraintECClassId = 4096,
+            SystemPerTablePrimitive = 8192,
+
+            System = ECInstanceId | ECClassId | ConstraintECClassId | ConstraintECInstanceId,
+            Data = Primitive | Point3d | Point2d | PrimitiveArray | Struct | StructArray | Navigation | NavigationRelECClassId | NavigationId | SystemPerTablePrimitive,
+            Entity = ECInstanceId | ECClassId | Data,
+            Relationship = Entity | ConstraintECClassId | ConstraintECInstanceId,
+            All = System | Data
+            };
+    private:
+        Type m_type;
+        ECN::ECPropertyCR m_ecProperty;
+        PropertyMap const* m_parentPropertMap;
+        ClassMap const& m_classMap;
+
+        virtual bool _IsMappedToTable(DbTable const&) const = 0;
+
+    protected:
+        const Utf8String m_propertyAccessString;
+
+        PropertyMap(Type, ClassMap const&, ECN::ECPropertyCR);
+        PropertyMap(Type, PropertyMap const& parent, ECN::ECPropertyCR, Utf8StringCR accessString);
+
+    public:
+        virtual ~PropertyMap() {}
+
+        Type GetType() const { return m_type; }
+
+        //! Test for inherited type/
+        bool IsKindOf(Type kindOfThisOrOneOfItsParent) const;
+
+        Utf8StringCR GetName() const { return GetProperty().GetName(); }
+        ECN::ECPropertyCR GetProperty() const { return m_ecProperty; }
+        //! return full access string from root property to current property.
+        Utf8StringCR GetAccessString() const { return m_propertyAccessString; }
+        //! return parent property map if any. 
+        PropertyMap const* GetParent() const { return m_parentPropertMap; }
+        //! return class map that owns this property
+        ClassMap const& GetClassMap() const { return m_classMap; }
+        //! return root property map.
+        PropertyMap const& GetRoot() const;
+        
+        //! Test if current property is of type system. 
+        bool IsSystem() const { return Enum::Contains(Type::System, GetType()); }
+        //! Test if current property is of type business. 
+        bool IsData () const { return Enum::Contains(Type::Data, GetType()); }
+        
+        //! Test if current property map mapped to a specific table or not.
+        bool IsMappedToTable(DbTable const& table) const { return _IsMappedToTable(table); } //WIP Move to ECSQL
+        //! Test if current property map part of class map tables.
+        bool IsMappedToClassMapTables() const; //WIP Move to ECSQL
+    };
+
+//=======================================================================================
+// @bsiclass                                                   Affan.Khan          07/16
+// Abstract baseclass of all business property maps
+// They must have a table and all the hierarchy of property map must hold same table.
+//+===============+===============+===============+===============+===============+======
+struct DataPropertyMap : PropertyMap
+    {
+    private:
+        virtual DbTable const& _GetTable() const = 0;
+        virtual bool _IsMappedToTable(DbTable const& table) const override { return &GetTable() == &table; }
+
+    protected:
+        DataPropertyMap(Type kind, ClassMap const& classMap, ECN::ECPropertyCR ecProperty)
+            : PropertyMap(kind, classMap, ecProperty)
+            {}
+        DataPropertyMap(Type kind, PropertyMap const& parentPropertyMap, ECN::ECPropertyCR ecProperty, bool appendToAccessString)
+            : PropertyMap(kind, parentPropertyMap, ecProperty, appendToAccessString ? parentPropertyMap.GetAccessString() + "." + ecProperty.GetName() : ecProperty.GetName())
+            {}
+
+    public:
+        ~DataPropertyMap() {}
+
+        DbTable const& GetTable() const { return _GetTable(); }
+        //! create copy of the this property map with new context classmap
+        RefCountedPtr<DataPropertyMap> CreateCopy(ClassMap const& newClassMapContext) const;
+    };
+
+//=======================================================================================
+// @bsiclass                                                   Affan.Khan          07/16
+// Abstract baseclass of property map that has child property map. Only vertical property maps
+// is allowed to contain child property map that must be in same table
+//+===============+===============+===============+===============+===============+======
+struct CompoundDataPropertyMap : DataPropertyMap
+    {
+    typedef bvector<DataPropertyMap const*>::const_iterator const_iterator;
+    struct Collection
+        {
+    private:
+        bmap<Utf8CP, RefCountedPtr<DataPropertyMap>, CompareIUtf8Ascii> m_map;
+        bvector<DataPropertyMap const*> m_list;
+
+    public:
+        DataPropertyMap const* Find(Utf8CP accessString) const;
+        bvector<DataPropertyMap const*> const& GetList() const { return m_list; }
+        bool IsEmpty() const { return m_map.empty(); }
+        BentleyStatus Insert(RefCountedPtr<DataPropertyMap> propertyMap, size_t position);
+        BentleyStatus Add(RefCountedPtr<DataPropertyMap> propertyMap) { return Insert(propertyMap, std::numeric_limits<size_t>::max()); }
+        };
+
+    private:
+        virtual DbTable const& _GetTable() const override;
+
+    protected:
+        Collection m_children;
+
+        CompoundDataPropertyMap(Type kind, ClassMap const& classMap, ECN::ECPropertyCR ecProperty)
+            : DataPropertyMap(kind, classMap, ecProperty) {}
+        CompoundDataPropertyMap(Type kind, DataPropertyMap const& parentPropertyMap, ECN::ECPropertyCR ecProperty)
+            : DataPropertyMap(kind, parentPropertyMap, ecProperty, true) {}
+
+        VisitorFeedback AcceptChildren(IPropertyMapVisitor const&) const;
+
+    public:
+        virtual ~CompoundDataPropertyMap() {}
+
+        DataPropertyMap const* Find(Utf8CP accessString, bool recursive = true) const;
+        const_iterator begin() const { return m_children.GetList().begin(); }
+        const_iterator end() const { return m_children.GetList().end(); }
+        size_t Size() const { return m_children.GetList().size(); }
+        bool IsEmpty() const { return m_children.GetList().empty(); }
+    };
+
+//=======================================================================================
+// @bsiclass                                                   Affan.Khan          07/16
+//+===============+===============+===============+===============+===============+======
+struct SingleColumnDataPropertyMap : DataPropertyMap
+    {
+    private:
+        DbColumn const& m_column;
+        virtual DbTable const& _GetTable() const override { return m_column.GetTable(); }
+
+    protected:
+        SingleColumnDataPropertyMap(Type kind, ClassMap const& classMap, ECN::ECPropertyCR ecProperty, DbColumn const& column)
+            : DataPropertyMap(kind, classMap, ecProperty), m_column(column)
+            {}
+        SingleColumnDataPropertyMap(Type kind, PropertyMap const& parentPropertyMap, ECN::ECPropertyCR ecProperty, DbColumn const& column, bool appendToAccessString)
+            : DataPropertyMap(kind, parentPropertyMap, ecProperty, appendToAccessString), m_column(column)
+            {}
+    public:       
+        virtual ~SingleColumnDataPropertyMap() {}
+        DbColumn const& GetColumn() const { return m_column; }
+    };
+
+//=======================================================================================
+// @bsiclass                                                   Affan.Khan          07/16
+//+===============+===============+===============+===============+===============+======
+struct PrimitivePropertyMap final : SingleColumnDataPropertyMap
+    {
+    private:
+        PrimitivePropertyMap(ClassMap const& classMap, ECN::PrimitiveECPropertyCR ecProperty, DbColumn const& column)
+            : SingleColumnDataPropertyMap(Type::Primitive, classMap, ecProperty, column)
+            {}
+
+        PrimitivePropertyMap(CompoundDataPropertyMap const& parentPropMap, ECN::PrimitiveECPropertyCR ecProperty, DbColumn const& column)
+            : SingleColumnDataPropertyMap(Type::Primitive, parentPropMap, ecProperty, column, true)
+            {}
+
+        virtual VisitorFeedback _AcceptVisitor(IPropertyMapVisitor const&  visitor)  const override { return visitor.Visit(*this); }
+
+    public:
+        virtual ~PrimitivePropertyMap() {}
+        static RefCountedPtr<PrimitivePropertyMap> CreateInstance(ClassMap const& classMap, CompoundDataPropertyMap const* parentPropMap, ECN::PrimitiveECPropertyCR ecProperty, DbColumn const& column);
+    };
+
+//=======================================================================================
+// @bsiclass                                                   Affan.Khan          07/16
+//+===============+===============+===============+===============+===============+======
+struct StructPropertyMap final : CompoundDataPropertyMap
+    {
+    friend struct StructPropertyMapBuilder;
+    private:
+        StructPropertyMap(ClassMap const& classMap, ECN::StructECPropertyCR ecProperty) : CompoundDataPropertyMap(Type::Struct, classMap, ecProperty) {}
+        StructPropertyMap(StructPropertyMap const& parentStructPropMap, ECN::StructECPropertyCR ecProperty) : CompoundDataPropertyMap(Type::Struct, parentStructPropMap, ecProperty) {}
+
+        virtual VisitorFeedback _AcceptVisitor(IPropertyMapVisitor const&  visitor) const override;
+
+        static RefCountedPtr<StructPropertyMap> CreateInstance(ClassMap const& classMap, StructPropertyMap const* parentStructPropMap, ECN::StructECPropertyCR ecProperty);
+
+    public:
+        virtual ~StructPropertyMap() {}
+
+    };
+
+//=======================================================================================
+// @bsiclass                                                   Affan.Khan          07/16
+//+===============+===============+===============+===============+===============+======
+struct PrimitiveArrayPropertyMap final : SingleColumnDataPropertyMap
+    {
+    private:
+        PrimitiveArrayPropertyMap(ClassMap const& classMap, ECN::PrimitiveArrayECPropertyCR ecProperty, DbColumn const& column) : SingleColumnDataPropertyMap(Type::PrimitiveArray, classMap, ecProperty, column) {}
+        PrimitiveArrayPropertyMap(StructPropertyMap const& parentStructPropMap, ECN::PrimitiveArrayECPropertyCR ecProperty, DbColumn const& column) : SingleColumnDataPropertyMap(Type::PrimitiveArray, parentStructPropMap, ecProperty, column, true) {}
+
+        virtual VisitorFeedback _AcceptVisitor(IPropertyMapVisitor const&  visitor)  const override { return visitor.Visit(*this); }
+
+    public:
+        virtual ~PrimitiveArrayPropertyMap() {}
+
+        static RefCountedPtr<PrimitiveArrayPropertyMap> CreateInstance(ClassMap const& classMap, StructPropertyMap const* parentStructPropMap, ECN::PrimitiveArrayECPropertyCR ecProperty, DbColumn const& column);
+    };
+
+//=======================================================================================
+// @bsiclass                                                   Affan.Khan          07/16
+//+===============+===============+===============+===============+===============+======
+struct StructArrayPropertyMap final : SingleColumnDataPropertyMap
+    {
+    private:
+        StructArrayPropertyMap(ClassMap const& classMap, ECN::StructArrayECPropertyCR ecProperty, DbColumn const& column) : SingleColumnDataPropertyMap(Type::StructArray, classMap, ecProperty, column) {}
+        StructArrayPropertyMap(StructPropertyMap const& parentStructPropMap, ECN::StructArrayECPropertyCR ecProperty, DbColumn const& column) : SingleColumnDataPropertyMap(Type::StructArray, parentStructPropMap, ecProperty, column, true) {}
+
+        virtual VisitorFeedback _AcceptVisitor(IPropertyMapVisitor const&  visitor)  const override { return visitor.Visit(*this); }
+
+    public:
+        virtual ~StructArrayPropertyMap() {}
+        static RefCountedPtr<StructArrayPropertyMap> CreateInstance(ClassMap const& classMap, StructPropertyMap const* parentStructPropMap, ECN::StructArrayECPropertyCR ecProperty, DbColumn const& column);
+    };
+
+//=======================================================================================
+// @bsiclass                                                   Affan.Khan          07/16
+//+===============+===============+===============+===============+===============+======
+struct Point2dPropertyMap final : CompoundDataPropertyMap
+    {
+    private:
+        Point2dPropertyMap(ClassMap const& classMap, ECN::PrimitiveECPropertyCR ecProperty) : CompoundDataPropertyMap(PropertyMap::Type::Point2d, classMap, ecProperty) {}
+        Point2dPropertyMap(StructPropertyMap const& parentStructPropMap, ECN::PrimitiveECPropertyCR ecProperty) : CompoundDataPropertyMap(PropertyMap::Type::Point2d, parentStructPropMap, ecProperty) {}
+
+        BentleyStatus Init(DbColumn const& x, DbColumn const& y);
+
+        virtual VisitorFeedback _AcceptVisitor(IPropertyMapVisitor const&  visitor)  const override;
+
+    public:
+        static RefCountedPtr<Point2dPropertyMap> CreateInstance(ClassMap const& classMap, StructPropertyMap const* parentStructPropMap, ECN::PrimitiveECPropertyCR ecProperty, DbColumn const& x, DbColumn const& y);
+        virtual ~Point2dPropertyMap() {}
+
+        PrimitivePropertyMap const& GetX() const;
+        PrimitivePropertyMap const& GetY() const;
+    };
+
+//=======================================================================================
+// @bsiclass                                                   Affan.Khan          07/16
+//+===============+===============+===============+===============+===============+======
+struct Point3dPropertyMap final : CompoundDataPropertyMap
+    {
+    private:
+        Point3dPropertyMap(ClassMap const& classMap, ECN::PrimitiveECPropertyCR ecProperty)
+            : CompoundDataPropertyMap(PropertyMap::Type::Point3d, classMap, ecProperty)
+            {}
+        Point3dPropertyMap(StructPropertyMap const& parentStructPropMap, ECN::PrimitiveECPropertyCR ecProperty)
+            : CompoundDataPropertyMap(PropertyMap::Type::Point3d, parentStructPropMap, ecProperty)
+            {}
+
+        BentleyStatus Init(DbColumn const& x, DbColumn const& y, DbColumn const& z);
+        virtual VisitorFeedback _AcceptVisitor(IPropertyMapVisitor const&  visitor)  const override;
+
+    public:
+        static RefCountedPtr<Point3dPropertyMap> CreateInstance(ClassMap const& classMap, StructPropertyMap const* parentStructPropMap, ECN::PrimitiveECPropertyCR ecProperty, DbColumn const& x, DbColumn const& y, DbColumn const& z);
+        virtual ~Point3dPropertyMap() {}
+
+        PrimitivePropertyMap const& GetX() const;
+        PrimitivePropertyMap const& GetY() const;
+        PrimitivePropertyMap const& GetZ() const;
+    };
+
+
+//=======================================================================================
+// @bsiclass                                                  Krischan.Eberle       10/16
+//+===============+===============+===============+===============+===============+======
+struct StructPropertyMapBuilder final : NonCopyableClass
+    {
+    private:
+        RefCountedPtr<StructPropertyMap> m_propMap;
+        bmap<StructPropertyMap const*, StructPropertyMapBuilder*> m_childStructBuilderCache;
+
+        bool m_isFinished;
+
+    public:
+        StructPropertyMapBuilder(ClassMap const& classMap, StructPropertyMapBuilder* parentBuilder, ECN::StructECPropertyCR prop);
+        bool IsValid() const { return m_propMap != nullptr; }
+
+        BentleyStatus InsertMember(RefCountedPtr<DataPropertyMap> propertyMap, size_t position);
+        BentleyStatus AddMember(RefCountedPtr<DataPropertyMap> propertyMap);
+
+        bool IsFinished() const { return m_isFinished; }
+        StructPropertyMap const& GetPropertyMapUnderConstruction() { BeAssert(IsValid()); return *m_propMap; }
+
+        BentleyStatus Finish();
+        RefCountedPtr<StructPropertyMap> GetPropertyMap() { BeAssert(m_isFinished); return m_propMap; }
+
+    };
+
+//=======================================================================================
+// @bsiclass                                                   Affan.Khan          07/16
+//+===============+===============+===============+===============+===============+======
+struct NavigationPropertyMap final : CompoundDataPropertyMap
+    {
+    enum class NavigationEnd
+        {
+        From,
+        To
+        };
+
+    struct IdPropertyMap final : SingleColumnDataPropertyMap
+        {
+        friend NavigationPropertyMap;
+        private:
+            IdPropertyMap(NavigationPropertyMap const& parentPropertyMap, ECN::PrimitiveECPropertyCR ecProperty, DbColumn const& column)
+                : SingleColumnDataPropertyMap(Type::NavigationId, parentPropertyMap, ecProperty, column, true)
+                {}
+
+            static RefCountedPtr<IdPropertyMap> CreateInstance(NavigationPropertyMap const& parentPropertyMap, DbColumn const& column);
+
+            virtual VisitorFeedback _AcceptVisitor(IPropertyMapVisitor const&  visitor)  const override { return  visitor.Visit(*this); }
+
+        public:
+            virtual ~IdPropertyMap() {}
+        };
+
+    struct RelECClassIdPropertyMap final : SingleColumnDataPropertyMap
+        {
+        friend NavigationPropertyMap;
+        private:
+            ECN::ECClassId m_defaultClassId;
+
+            RelECClassIdPropertyMap(NavigationPropertyMap const& parentPropertyMap, ECN::PrimitiveECPropertyCR ecProperty, DbColumn const& column, ECN::ECClassId defaultClassId)
+                : SingleColumnDataPropertyMap(Type::NavigationRelECClassId, parentPropertyMap, ecProperty, column, true), m_defaultClassId(defaultClassId)
+                {}
+
+            static RefCountedPtr<RelECClassIdPropertyMap> CreateInstance(NavigationPropertyMap const& parentPropertyMap, DbColumn const& column, ECN::ECClassId defaultRelClassId);
+
+            virtual VisitorFeedback _AcceptVisitor(IPropertyMapVisitor const&  visitor)  const override { return  visitor.Visit(*this); }
+
+        public:
+            virtual ~RelECClassIdPropertyMap() {}
+            ECN::ECClassId GetDefaultClassId() const { return m_defaultClassId; }
+        };
+
+    private:
+        bool m_isValid;
+
+        NavigationPropertyMap(ClassMap const& classMap, ECN::NavigationECPropertyCR ecProperty)
+            : CompoundDataPropertyMap(Type::Navigation, classMap, ecProperty), m_isValid(false)
+            {}
+
+        virtual VisitorFeedback _AcceptVisitor(IPropertyMapVisitor const&) const override;
+
+    public:
+        static RefCountedPtr<NavigationPropertyMap> CreateInstance(ClassMap const& classMap, ECN::NavigationECPropertyCR ecProperty) { return new NavigationPropertyMap(classMap, ecProperty); }
+        virtual ~NavigationPropertyMap() {}
+
+        //returns true if the prop map is fully set-up and can be used. If false, it is still under construction
+        bool IsValid() const { return m_isValid; }
+        IdPropertyMap const& GetIdPropertyMap() const;
+        RelECClassIdPropertyMap const& GetRelECClassIdPropertyMap() const;
+
+        BentleyStatus SetMembers(DbColumn const& idColumn, DbColumn const& relECClassIdColumn, ECN::ECClassId defaultRelClassId);
+
+    };
+
+//=======================================================================================
+// @bsiclass                                                   Affan.Khan          07/16
+//+===============+===============+===============+===============+===============+======
+struct PropertyMapCopier
+    {
+    private:
+        PropertyMapCopier();
+        ~PropertyMapCopier();
+
+        static RefCountedPtr<DataPropertyMap> CreateCopy(DataPropertyMap const&, ClassMap const& newContext, StructPropertyMapBuilder* parentStructPropMapBuilder);
+
+    public:
+        static RefCountedPtr<DataPropertyMap> CreateCopy(DataPropertyMap const&, ClassMap const& newContext);
+        static RefCountedPtr<SystemPropertyMap> CreateCopy(SystemPropertyMap const&, ClassMap const& newContext);
+    };
+
+END_BENTLEY_SQLITE_EC_NAMESPACE