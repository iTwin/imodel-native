<<<<<<< HEAD
/*--------------------------------------------------------------------------------------+
|
|     $Source: ECDb/PropertyMap.h $
|
|  $Copyright: (c) 2016 Bentley Systems, Incorporated. All rights reserved. $
|
+--------------------------------------------------------------------------------------*/
#pragma once
#include "ECDbInternalTypes.h"
#include "ClassMappingInfo.h"
#include "DbSchema.h"
#include "ECDbSystemSchemaHelper.h"
#include "ECSql/NativeSqlBuilder.h"

BEGIN_BENTLEY_SQLITE_EC_NAMESPACE

enum class TraversalFeedback
    {
    Cancel, //! cancel traversal altogether and return
    NextSibling, //! do not traverse children of current node instead go with next sibling
    Next //! if there is children of current node process them first and then go to next sibling
    };

//=======================================================================================
// Represents an iterable collection of property maps
// @bsiclass                                                Krischan.Eberle      06/2013
//+===============+===============+===============+===============+===============+======
struct PropertyMapCollection : NonCopyableClass
    {
public:
    typedef std::vector<PropertyMapCP>::const_iterator const_iterator;

private:
    typedef std::map<Utf8CP, PropertyMapPtr, CompareIUtf8Ascii> PropertyMapsByAccessString;

    PropertyMapsByAccessString m_dictionary;
    std::vector<PropertyMapCP> m_orderedCollection;

    bool TryGetPropertyMap(PropertyMapPtr& propertyMap, bvector<Utf8String>::const_iterator& propertyAccessStringTokenIterator, bvector<Utf8String>::const_iterator& propertyAccessStringTokenEndIterator) const;
    bool TryGetPropertyMapNonRecursively(PropertyMapPtr& propertyMap, Utf8CP propertyAccessString) const;

    static void Traverse(std::set<PropertyMapCollection const*>& doneList, PropertyMapCollection const& childPropMaps, std::function<void(TraversalFeedback&, PropertyMapCP)> const& nodeOperation, bool recursive);

public:
    PropertyMapCollection() {}
    ~PropertyMapCollection() {}
    PropertyMapCollection(PropertyMapCollection&& rhs);

    PropertyMapCollection& operator= (PropertyMapCollection&& rhs);

    BentleyStatus AddPropertyMap(PropertyMapPtr const& propertyMap, size_t position = UINT_MAX);
    BentleyStatus AddPropertyMap(Utf8CP propertyAccessString, PropertyMapPtr const& propertyMap, size_t position = UINT_MAX);

    size_t Size() const { return m_orderedCollection.size();}
    bool IsEmpty() const { return Size() == 0; }

    bool TryGetPropertyMap(PropertyMapCP& propertyMap, Utf8CP propertyAccessString, bool recursive = false) const;
    bool TryGetPropertyMap(PropertyMapPtr& propertyMap, Utf8CP propertyAccessString, bool recursive = false) const;

    void Traverse(std::function<void(TraversalFeedback& feedback, PropertyMapCP propMap)> const& nodeOperation, bool recursive) const;

    const_iterator begin() const { return m_orderedCollection.begin(); }
    const_iterator end() const { return m_orderedCollection.end(); }
    };

struct StructArrayJsonPropertyMap;
struct NavigationPropertyMap;
struct RelConstraintECClassIdPropertyMap;
struct ColumnMappedToProperty
    {
    enum class LoadFlags :uint32_t
        {
        None,
        Column = 1,
        AccessString = 2,
        StrongType = 4,
        PropertyMap = 8
        };

    private:
        LoadFlags m_loadFlag;
        DbColumn const* m_column;
        Utf8String  m_accessString;
        DbColumn::Type m_strongType;
        PropertyMap const* m_propertyMap;

    public:
        ColumnMappedToProperty()
            :m_loadFlag(LoadFlags::None), m_column(nullptr), m_strongType(DbColumn::Type::Any), m_propertyMap(nullptr)
            {}
        ColumnMappedToProperty(ColumnMappedToProperty const& rhs)
            :m_loadFlag(rhs.m_loadFlag), m_column(rhs.m_column), m_accessString(rhs.m_accessString), m_strongType(rhs.m_strongType), m_propertyMap(rhs.m_propertyMap)
            {}

        ColumnMappedToProperty(ColumnMappedToProperty const&& rhs)
            :m_loadFlag(std::move(rhs.m_loadFlag)), m_column(std::move(rhs.m_column)), m_accessString(std::move(rhs.m_accessString)), m_strongType(std::move(rhs.m_strongType)), m_propertyMap(std::move(rhs.m_propertyMap))
            {}
        ColumnMappedToProperty& operator = (ColumnMappedToProperty const& rhs) 
            {
            if (this != &rhs)
                {
                m_loadFlag = rhs.m_loadFlag;
                m_column = rhs.m_column;
                m_strongType = rhs.m_strongType;
                m_propertyMap = rhs.m_propertyMap;
                m_accessString = rhs.m_accessString;
                }

            return *this;
            }
        ColumnMappedToProperty& operator = (ColumnMappedToProperty const&& rhs)
            {
            if (this != &rhs)
                {
                m_loadFlag = std::move(rhs.m_loadFlag);
                m_column = std::move(rhs.m_column);
                m_strongType = std::move(rhs.m_strongType);
                m_propertyMap = std::move(rhs.m_propertyMap);
                m_accessString = std::move(rhs.m_accessString);
                }

            return *this;
            }

        ~ColumnMappedToProperty()
            {
            Reset();
            }
        void SetColumn(DbColumn const& column) { m_loadFlag = Enum::Or(m_loadFlag, LoadFlags::Column); m_column = &column; }
        void SetAccessString(Utf8StringCR  accessString)
            {
            m_loadFlag = Enum::Or(m_loadFlag, LoadFlags::AccessString);
            m_accessString = accessString;
            }
        void SetStrongType(DbColumn::Type type) { m_loadFlag = Enum::Or(m_loadFlag, LoadFlags::StrongType); m_strongType = type; }
        void SetPropertyMap(PropertyMap const& propertyMap) { m_loadFlag = Enum::Or(m_loadFlag, LoadFlags::PropertyMap); m_propertyMap = &propertyMap; }
        void Reset()
            {
            m_loadFlag = LoadFlags::None;
            m_column = nullptr;
            m_accessString.clear();
            m_strongType = DbColumn::Type::Any;
            m_propertyMap = nullptr;
            }
        LoadFlags GetLoadFlags() const { return m_loadFlag; }
        DbColumn const* GetColumn() const { BeAssert(Enum::Contains(m_loadFlag, LoadFlags::Column)); return m_column; }
        Utf8CP GetAccessString() const { BeAssert(Enum::Contains(m_loadFlag, LoadFlags::AccessString)); return m_accessString.c_str(); }
        DbColumn::Type GetStrongType() const { BeAssert(Enum::Contains(m_loadFlag, LoadFlags::StrongType)); return m_strongType; }
        PropertyMapCP GetPropertyMap() const { BeAssert(Enum::Contains(m_loadFlag, LoadFlags::PropertyMap)); return m_propertyMap; }
    };
typedef std::vector<ColumnMappedToProperty> ColumnMappedToPropertyList;

struct DbClassMapLoadContext;
struct DbClassMapSaveContext;

//=======================================================================================
// @bsimethod                                                   affan.khan        03/2012
//+===============+===============+===============+===============+===============+======
struct PropertyMap : RefCountedBase, NonCopyableClass
    {
public:
    enum class Type
        {
        Primitive,
        Point,
        PrimitiveArray,
        Struct,
        StructArray,
        Navigation,
        ECInstanceId,
        ECClassId,
        RelConstraintECInstanceId,
        RelConstraintECClassId
        };

 protected:
    ECN::ECClassId m_ownerClassMapId; //class maps use the same id as its corresponding ECClass
    ECN::ECPropertyCR m_ecProperty;
    Utf8String m_propertyAccessString; // We need to own this for nested property in embedded struct as they are dynamically generated
    std::vector<DbTable const*> m_mappedTables;
    PropertyMapCP m_parent;
    PropertyMapCollection m_children;

private:
    const Type m_type;
    virtual NativeSqlBuilder::List _ToNativeSql(Utf8CP classIdentifier, ECSqlType, bool wrapInParentheses, DbTable const* tableFilter) const;

    virtual bool _IsVirtual() const { return false; }

    virtual void _GetColumns(std::vector<DbColumn const*>&) const;

    virtual BentleyStatus _FindOrCreateColumnsInTable(ClassMap const&) { return SUCCESS; }
    virtual BentleyStatus _Save(DbClassMapSaveContext&) const;
    virtual BentleyStatus _Load(DbClassMapLoadContext const&) { return SUCCESS; }
    virtual void _QueryColumnMappedToProperty(ColumnMappedToPropertyList& result, ColumnMappedToProperty::LoadFlags loadFlags, bool recusive) const = 0;
    virtual BentleyStatus _GetPropertyPathList(std::vector<Utf8String>& propertyPathList) const;

protected:
    //!@param[in] parent Parent property map in terms of a property map node hierarchy. Nothing to do with inheritance.
    //!E.g. a struct property map has a child property map for each of its members. The struct property map then is the parent
    //!of each member property map
    PropertyMap(Type type, ECN::ECClassId ownerClassMapId, ECN::ECPropertyCR ecProperty, Utf8CP propertyAccessString, PropertyMapCP parent) : m_type(type), m_ownerClassMapId(ownerClassMapId), m_ecProperty(ecProperty), m_propertyAccessString(propertyAccessString), m_parent(parent) {}
    PropertyMap(ECN::ECClassId ownerClassMapId, PropertyMapCR rhs, PropertyMapCP parentPropertyMap) : m_type(rhs.m_type), m_ownerClassMapId(ownerClassMapId), m_ecProperty(rhs.m_ecProperty), m_parent(parentPropertyMap), m_propertyAccessString(rhs.m_propertyAccessString),
        m_mappedTables(rhs.m_mappedTables)
        {}

    //!Gets the root property map of the parent-child node hierarchy
    PropertyMapCR GetRoot() const;
    BentleyStatus DetermineColumnInfo(Utf8StringR columnName, bool& isNullable, bool& isUnique, DbColumn::Constraints::Collation& collation, ECDbCR ecdb) const { return DetermineColumnInfo(columnName, isNullable, isUnique, collation, ecdb, GetProperty(), GetPropertyAccessString()); }

public:
    virtual ~PropertyMap() {}
    Type GetType() const { return m_type; }
    //!Class maps use the same id as their corresponding ECClass
    ECN::ECClassId GetOwnerClassMapId() const { return m_ownerClassMapId; }
    bool IsSystemPropertyMap() const { return m_type == Type::ECClassId || m_type == Type::ECInstanceId || m_type == Type::RelConstraintECClassId || m_type == Type::RelConstraintECInstanceId; }
    ECN::ECPropertyCR GetProperty() const { return m_ecProperty; }
    Utf8CP GetPropertyAccessString() const { return m_propertyAccessString.c_str(); }
    PropertyMapCollection const& GetChildren() const { return m_children; }
    virtual BentleyStatus GetPropertyPathList(std::vector<Utf8String>& propertyPathList) const { return _GetPropertyPathList(propertyPathList); }
    //! Gets a value indicating whether this property map is a virtual mapping, i.e. maps
    //! to a virtual DbColumn. A virtual DbColumn does not exist in a real table, but might
    //! be used as column aliases in views.
    //! @return true if property map is virtual, false otherwise
    bool IsVirtual() const { return _IsVirtual(); }

    std::vector<DbTable const*> const& GetTables() const { return m_mappedTables; }
    DbTable const* GetTable() const;
    bool MapsToTable(DbTable const&) const;
    ColumnMappedToPropertyList QueryColumnInfo(ColumnMappedToProperty::LoadFlags loadFlags, bool recusive = true) const
        {
        ColumnMappedToPropertyList queryResult;
        _QueryColumnMappedToProperty(queryResult, loadFlags, recusive);
        return queryResult;
        }
    //! Gets the columns (if any) mapped to this property
    void GetColumns(std::vector<DbColumn const*>& columns) const { return _GetColumns(columns); }
    void GetColumns(std::vector<DbColumn const*>&, DbTable const&) const;
    DbColumn const* GetSingleColumn() const;
    DbColumn const* GetSingleColumn(DbTable const&, bool alwaysFilterByTable) const;
    DbTable const* GetSingleTable() const;

    //! Generates the native SQL snippets from the columns related to this property map.
    //! SQL generation depends on various properties of the property map (e.g whether the property map is virtual)
    //! and the ECSQL type. So the result of this method is not always just the column name(s).
    //! @param[in] classIdentifier Class name or class alias which will be prepended to the sql snippet, e.g.
    //!                            <classidentifier>.<columnname>
    //! @param[in] ecsqlType ECSQL type for which the native SQL is generated. SQL generation depends on the ECSQL type
    //!            which is why this parameter is needed
    //! @param[in] wrapInParentheses true if the native SQL snippets should be wrapped in parentheses. false otherwise
    //! @param[in] tableFilter if not nullptr, only columns from the specified tables are used to generate the native SQL.
    //! @return List of native SQL snippets, one snippet per column this PropertyMap maps to.
    NativeSqlBuilder::List ToNativeSql(Utf8CP classIdentifier, ECSqlType ecsqlType, bool wrapInParentheses, DbTable const* tableFilter = nullptr) const;

    BentleyStatus Save(DbClassMapSaveContext& ctx) const { return _Save(ctx); }
    BentleyStatus Load(DbClassMapLoadContext const& mapping) { return _Load(mapping); }
    
    //! Make sure our table has the necessary columns, if any
    BentleyStatus FindOrCreateColumnsInTable(ClassMap const& classMap) { return _FindOrCreateColumnsInTable(classMap); }

    static BentleyStatus DetermineColumnInfo(Utf8StringR columnName, bool& isNullable, bool& isUnique, DbColumn::Constraints::Collation&, ECDbCR, ECN::ECPropertyCR, Utf8CP propAccessString);

    static Utf8CP TypeToString(Type);
    };

//=======================================================================================
//! Simple primitives map to a *single* column
// @bsiclass                                                     Casey.Mullen      11/2012
//=======================================================================================
struct SingleColumnPropertyMap : PropertyMap
{
private:
    DbColumn const* m_column;

    virtual bool _IsVirtual () const override;

    virtual BentleyStatus _Load(DbClassMapLoadContext const& classMapInfo) override;
    virtual void _GetColumns(std::vector<DbColumn const*>& columns) const override;
    void SetColumn(DbColumn const&);
    virtual BentleyStatus _GetPropertyPathList(std::vector<Utf8String>& propertyPathList)const override  { propertyPathList.push_back(GetPropertyAccessString());  return SUCCESS; }

protected:
    SingleColumnPropertyMap (Type type, ECN::ECClassId ownerClassMapId, ECN::ECPropertyCR ecProperty, Utf8CP propertyAccessString, PropertyMapCP parentPropertyMap)
        : PropertyMap(type, ownerClassMapId, ecProperty, propertyAccessString, parentPropertyMap), m_column(nullptr) {}

    SingleColumnPropertyMap(ECN::ECClassId ownerClassMapId, SingleColumnPropertyMap const& proto, PropertyMap const* parentPropertyMap)
        :PropertyMap(ownerClassMapId, proto, parentPropertyMap), m_column(proto.m_column) {}

    virtual ~SingleColumnPropertyMap() {}

    BentleyStatus DoFindOrCreateColumnsInTable(ClassMap const&, DbColumn::Type);

    DbColumn const& GetColumn() const { return *m_column; }
};

//=======================================================================================
// @bsiclass                                                     Krischan.Eberle  03/2016
//=======================================================================================
struct PrimitivePropertyMap : SingleColumnPropertyMap
    {
private:
    virtual BentleyStatus _FindOrCreateColumnsInTable(ClassMap const&) override;
    virtual void _QueryColumnMappedToProperty(ColumnMappedToPropertyList& result, ColumnMappedToProperty::LoadFlags loadFlags, bool recusive) const override;
    PrimitivePropertyMap(ECN::ECClassId ownerClassMapId, ECN::PrimitiveECPropertyCR ecProperty, Utf8CP propertyAccessString, PropertyMapCP parentPropertyMap) : SingleColumnPropertyMap(Type::Primitive, ownerClassMapId, ecProperty, propertyAccessString, parentPropertyMap) {}
    PrimitivePropertyMap(ECN::ECClassId ownerClassMapId, PrimitivePropertyMap const& proto, PropertyMap const* parentPropertyMap) : SingleColumnPropertyMap(ownerClassMapId, proto, parentPropertyMap) {}

    ECN::PrimitiveECPropertyCR GetPrimitiveProperty() const { BeAssert(GetProperty().GetIsPrimitive()); return *GetProperty().GetAsPrimitiveProperty(); }

public:
    ~PrimitivePropertyMap() {}
    static PropertyMapPtr Create(ECN::ECClassId ownerClassMapId, ECN::PrimitiveECPropertyCR ecProperty, Utf8CP propertyAccessString, PropertyMapCP parentPropertyMap) { return new PrimitivePropertyMap(ownerClassMapId, ecProperty, propertyAccessString, parentPropertyMap); }
    static PropertyMapPtr Clone(ECN::ECClassId ownerClassMapId, PrimitivePropertyMap const& proto, PropertyMap const* parentPropertyMap) { return new PrimitivePropertyMap(ownerClassMapId, proto, parentPropertyMap); }
    };

//=======================================================================================
// @bsiclass                                                     Casey.Mullen      11/2012
//=======================================================================================
struct PointPropertyMap : PropertyMap
    {
private:
    static const ECN::PrimitiveType s_defaultCoordinateECType = ECN::PRIMITIVETYPE_Double;

    bool m_is3d;
    DbColumn const* m_xColumn;
    DbColumn const* m_yColumn;
    DbColumn const* m_zColumn;

    PointPropertyMap(ECN::ECClassId ownerClassMapId, ECN::PrimitiveECPropertyCR pointProperty, Utf8CP propertyAccessString, PropertyMapCP parentPropertyMap);
    PointPropertyMap(ECN::ECClassId ownerClassMapId, PointPropertyMap const& proto, PropertyMap const* parentPropertyMap)
        :PropertyMap(ownerClassMapId, proto, parentPropertyMap), m_xColumn(proto.m_xColumn), m_yColumn(proto.m_yColumn), m_zColumn(proto.m_zColumn), m_is3d(proto.m_is3d)
        {}

    virtual BentleyStatus _FindOrCreateColumnsInTable(ClassMap const&) override;
    void _GetColumns(std::vector<DbColumn const*>& columns) const;
    virtual BentleyStatus _Save(DbClassMapSaveContext&) const override;
    virtual BentleyStatus _Load(DbClassMapLoadContext const&) override;
    virtual BentleyStatus _GetPropertyPathList(std::vector<Utf8String>& propertyPathList)const override
        {
        propertyPathList.push_back(GetPropertyAccessString() + Utf8String(".X"));
        propertyPathList.push_back(GetPropertyAccessString() + Utf8String(".Y"));
        if (m_is3d)
            propertyPathList.push_back(GetPropertyAccessString() + Utf8String(".X"));

        return SUCCESS;
        }
    virtual void _QueryColumnMappedToProperty(ColumnMappedToPropertyList& result, ColumnMappedToProperty::LoadFlags loadFlags, bool recusive) const override;
    BentleyStatus SetColumns(DbColumn const&, DbColumn const&, DbColumn const*);

public:
    ~PointPropertyMap() {}
    static PropertyMapPtr Create(ECN::ECClassId ownerClassMapId, ECN::PrimitiveECPropertyCR pointProperty, Utf8CP propertyAccessString, PropertyMapCP parentPropertyMap) { return new PointPropertyMap(ownerClassMapId, pointProperty, propertyAccessString, parentPropertyMap); }
    static PropertyMapPtr Clone(ECN::ECClassId ownerClassMapId, PointPropertyMap const& proto, PropertyMap const* parentPropertyMap) { return new PointPropertyMap(ownerClassMapId, proto, parentPropertyMap); }

    bool Is3d() const { return m_is3d; }

    static DbColumn::Type GetDefaultColumnType() { return DbColumn::PrimitiveTypeToColumnType(s_defaultCoordinateECType); }
};

struct ClassMapLoadContext;

/*---------------------------------------------------------------------------------------
* Maps an embedded ECStruct as inline
* @bsimethod                                                    affan.khan        09/2012
+---------------+---------------+---------------+---------------+---------------+------*/
struct StructPropertyMap : PropertyMap
    {
private:
    StructPropertyMap(ECN::ECClassId ownerClassMapId, ECN::StructECPropertyCR, Utf8CP propertyAccessString, PropertyMapCP parentPropertyMap);
    StructPropertyMap(ClassMapLoadContext&, ECN::ECClassCR ownerClass, StructPropertyMap const& proto, PropertyMap const* parentPropertyMap);

    virtual void _GetColumns(std::vector<DbColumn const*>& columns) const override;
    virtual BentleyStatus _FindOrCreateColumnsInTable(ClassMap const&) override;
    virtual BentleyStatus _Load(DbClassMapLoadContext const&) override;
    virtual BentleyStatus _Save(DbClassMapSaveContext&) const override;
    virtual void _QueryColumnMappedToProperty(ColumnMappedToPropertyList& result, ColumnMappedToProperty::LoadFlags loadFlags, bool recusive) const override;
    BentleyStatus Initialize(ClassMapLoadContext&, ECDbCR);

public:
    ~StructPropertyMap() {}
    static PropertyMapPtr Create(ClassMapLoadContext&, ECDbCR, ECN::ECClassId ownerClassMapId, ECN::StructECPropertyCR, Utf8CP propertyAccessString, PropertyMapCP parentPropertyMap);
    static PropertyMapPtr Clone(ClassMapLoadContext& ctx, ECN::ECClassCR ownerClass, StructPropertyMap const& proto, PropertyMap const* parentPropertyMap) { return new StructPropertyMap(ctx, ownerClass, proto, parentPropertyMap); }
    };

//=======================================================================================
//! Mapping an array of primitives to a *single* column
// @bsiclass                                                     Casey.Mullen      11/2012
//=======================================================================================
struct PrimitiveArrayPropertyMap : SingleColumnPropertyMap
    {
private:
    ECN::StandaloneECEnablerP m_primitiveArrayEnabler;

    PrimitiveArrayPropertyMap(ECDbCR, ECN::ECClassId ownerClassMapId, ECN::ArrayECPropertyCR, Utf8CP propertyAccessString, PropertyMapCP parentPropertyMap);
    PrimitiveArrayPropertyMap(ECN::ECClassId ownerClassMapId, PrimitiveArrayPropertyMap const& proto, PropertyMap const* parentPropertyMap)
        :SingleColumnPropertyMap(ownerClassMapId, proto, parentPropertyMap), m_primitiveArrayEnabler(proto.m_primitiveArrayEnabler)
        {}

    virtual BentleyStatus _FindOrCreateColumnsInTable(ClassMap const&) override;
    virtual void _QueryColumnMappedToProperty(ColumnMappedToPropertyList& result, ColumnMappedToProperty::LoadFlags loadFlags, bool recusive) const override;
public:
    ~PrimitiveArrayPropertyMap() {}
    static PropertyMapPtr Create(ECDbCR ecdb, ECN::ECClassId ownerClassMapId, ECN::ArrayECPropertyCR arrayProp, Utf8CP propertyAccessString, PropertyMapCP parentPropertyMap) { return new PrimitiveArrayPropertyMap(ecdb, ownerClassMapId, arrayProp, propertyAccessString, parentPropertyMap); }
    static PropertyMapPtr Clone(ECN::ECClassId ownerClassMapId, PrimitiveArrayPropertyMap const& proto, PropertyMap const* parentPropertyMap) { return new PrimitiveArrayPropertyMap(ownerClassMapId, proto, parentPropertyMap); }
    };

//=======================================================================================
// @bsiclass                                                    Krischan.Eberle   03/2016
//+===============+===============+===============+===============+===============+======
struct StructArrayJsonPropertyMap : SingleColumnPropertyMap
    {
private:
    StructArrayJsonPropertyMap(ECN::ECClassId ownerClassMapId, ECN::StructArrayECPropertyCR structArrayProp, Utf8CP propertyAccessString, PropertyMapCP parentPropertyMap) : SingleColumnPropertyMap(Type::StructArray, ownerClassMapId, structArrayProp, propertyAccessString, parentPropertyMap) {}
    StructArrayJsonPropertyMap(ECN::ECClassId ownerClassMapId, StructArrayJsonPropertyMap const& proto, PropertyMap const* parentPropertyMap) :SingleColumnPropertyMap(ownerClassMapId, proto, parentPropertyMap) {}

    virtual BentleyStatus _FindOrCreateColumnsInTable(ClassMap const&) override;
    virtual void _QueryColumnMappedToProperty(ColumnMappedToPropertyList& result, ColumnMappedToProperty::LoadFlags loadFlags, bool recusive) const override;
    ECN::StructArrayECPropertyCR GetStructArrayProperty() const { BeAssert(GetProperty().GetIsStructArray()); return *GetProperty().GetAsStructArrayProperty(); }

public:
    ~StructArrayJsonPropertyMap() {}

    static PropertyMapPtr Create(ECDbCR ecdb, ECN::ECClassId ownerClassMapId, ECN::StructArrayECPropertyCR structArrayProp, Utf8CP propertyAccessString, PropertyMapCP parentPropertyMap) { return new StructArrayJsonPropertyMap(ownerClassMapId, structArrayProp, propertyAccessString, parentPropertyMap); }
    static PropertyMapPtr Clone(ECN::ECClassId ownerClassMapId, StructArrayJsonPropertyMap const& proto, PropertyMap const* parentPropertyMap) { return new StructArrayJsonPropertyMap(ownerClassMapId, proto, parentPropertyMap); }

    };

struct RelationshipConstraintMap;

//=======================================================================================
// @bsiclass                                                    Krischan.Eberle      12/2015
//+===============+===============+===============+===============+===============+======
struct NavigationPropertyMap : PropertyMap
    {
public:
    enum class NavigationEnd
        {
        From,
        To
        };

private:
    RelationshipClassMap const* m_relClassMap;
    std::vector<DbColumn const*> m_columns;

    //NavigationProperties can only be created on EntityECClasses, therefore the ctors don't take a parent property map
    //which would be the struct property containing the prop
    NavigationPropertyMap(ClassMapLoadContext&, ECN::ECClassId ownerClassMapId, ECN::NavigationECPropertyCR, Utf8CP propertyAccessString);
    NavigationPropertyMap(ClassMapLoadContext&, ECN::ECClassId ownerClassMapId, NavigationPropertyMap const& proto);

    virtual void _GetColumns(std::vector<DbColumn const*>&) const override;

    //nothing to do when loading/saving the prop map
    virtual BentleyStatus _Load(DbClassMapLoadContext const&) override { return SUCCESS; }
    virtual BentleyStatus _Save(DbClassMapSaveContext&) const override { return SUCCESS; }
    virtual void _QueryColumnMappedToProperty(ColumnMappedToPropertyList& result, ColumnMappedToProperty::LoadFlags loadFlags, bool recusive)  const override;

    ECN::ECRelationshipEnd GetConstraintEnd(NavigationEnd end) const { return GetConstraintEnd(GetNavigationProperty(), end); }

    ECN::NavigationECPropertyCR GetNavigationProperty() const { return *GetProperty().GetAsNavigationProperty(); }
    static ECN::ECRelationshipEnd GetConstraintEnd(ECN::NavigationECPropertyCR, NavigationEnd);

public:
    ~NavigationPropertyMap() {}
    static PropertyMapPtr Create(ClassMapLoadContext&, ECDbCR, ECN::ECClassId ownerClassMapId, ECN::NavigationECPropertyCR, Utf8CP propertyAccessString);
    static PropertyMapPtr Clone(ClassMapLoadContext& ctx, ECN::ECClassId ownerClassMapId, NavigationPropertyMap const& proto) { return new NavigationPropertyMap(ctx, ownerClassMapId, proto); }

    BentleyStatus Postprocess(ECDbMap const&);

    bool IsSupportedInECSql(bool logIfNotSupported = false, ECDb const* ecdb = nullptr) const;

    RelationshipClassMap const& GetRelationshipClassMap() const { BeAssert(m_relClassMap != nullptr); return *m_relClassMap; }

    RelationshipConstraintMap const& GetConstraintMap(NavigationEnd end) const;
    static ECN::ECRelationshipConstraintCR GetConstraint(ECN::NavigationECPropertyCR, NavigationEnd);
    };

//=======================================================================================
// @bsiclass                                                 Krischan.Eberle      03/2016
//+===============+===============+===============+===============+===============+======
struct PropertyMapFactory
    {
private:
    PropertyMapFactory();
    ~PropertyMapFactory();

public:
    //ECClass must be passed explicitly, as ECPropertyCR can be inherited from base class, in which case ECProperty::GetClass would
    //return the base class and not the class for which the prop map is to be created
    static PropertyMapPtr CreatePropertyMap(ClassMapLoadContext&, ECDbCR, ECN::ECClassCR, ECN::ECPropertyCR, Utf8CP propertyAccessString, PropertyMapCP parentPropertyMap);
    
    static PropertyMapPtr ClonePropertyMap(ClassMapLoadContext&, PropertyMapCR, ECN::ECClassCR targetClass, PropertyMap const* parentPropertyMap);
    };
END_BENTLEY_SQLITE_EC_NAMESPACE

=======
///*--------------------------------------------------------------------------------------+
//|
//|     $Source: ECDb/PropertyMap.h $
//|
//|  $Copyright: (c) 2016 Bentley Systems, Incorporated. All rights reserved. $
//|
//+--------------------------------------------------------------------------------------*/
//#pragma once
//#include "ECDbInternalTypes.h"
//#include "ClassMappingInfo.h"
//#include "DbSchema.h"
//#include "ECDbSystemSchemaHelper.h"
//#include "ECSql/NativeSqlBuilder.h"
//
//BEGIN_BENTLEY_SQLITE_EC_NAMESPACE
//
//enum class TraversalFeedback
//    {
//    Cancel, //! cancel traversal altogether and return
//    NextSibling, //! do not traverse children of current node instead go with next sibling
//    Next //! if there is children of current node process them first and then go to next sibling
//    };
//
////=======================================================================================
//// Represents an iterable collection of property maps
//// @bsiclass                                                Krischan.Eberle      06/2013
////+===============+===============+===============+===============+===============+======
//struct PropertyMapCollection : NonCopyableClass
//    {
//public:
//    typedef std::vector<PropertyMapCP>::const_iterator const_iterator;
//
//private:
//    typedef std::map<Utf8CP, PropertyMapPtr, CompareIUtf8Ascii> PropertyMapsByAccessString;
//
//    PropertyMapsByAccessString m_dictionary;
//    std::vector<PropertyMapCP> m_orderedCollection;
//
//    bool TryGetPropertyMap(PropertyMapPtr& propertyMap, bvector<Utf8String>::const_iterator& propertyAccessStringTokenIterator, bvector<Utf8String>::const_iterator& propertyAccessStringTokenEndIterator) const;
//    bool TryGetPropertyMapNonRecursively(PropertyMapPtr& propertyMap, Utf8CP propertyAccessString) const;
//
//    static void Traverse(std::set<PropertyMapCollection const*>& doneList, PropertyMapCollection const& childPropMaps, std::function<void(TraversalFeedback&, PropertyMapCP)> const& nodeOperation, bool recursive);
//
//public:
//    PropertyMapCollection() {}
//    ~PropertyMapCollection() {}
//    PropertyMapCollection(PropertyMapCollection&& rhs);
//
//    PropertyMapCollection& operator= (PropertyMapCollection&& rhs);
//
//    BentleyStatus AddPropertyMap(PropertyMapPtr const& propertyMap, size_t position = UINT_MAX);
//    BentleyStatus AddPropertyMap(Utf8CP propertyAccessString, PropertyMapPtr const& propertyMap, size_t position = UINT_MAX);
//
//    size_t Size() const { return m_orderedCollection.size();}
//    bool IsEmpty() const { return Size() == 0; }
//
//    bool TryGetPropertyMap(PropertyMapCP& propertyMap, Utf8CP propertyAccessString, bool recursive = false) const;
//    bool TryGetPropertyMap(PropertyMapPtr& propertyMap, Utf8CP propertyAccessString, bool recursive = false) const;
//
//    void Traverse(std::function<void(TraversalFeedback& feedback, PropertyMapCP propMap)> const& nodeOperation, bool recursive) const;
//
//    const_iterator begin() const { return m_orderedCollection.begin(); }
//    const_iterator end() const { return m_orderedCollection.end(); }
//    };
//
//struct StructArrayJsonPropertyMap;
//struct NavigationPropertyMap;
//struct RelConstraintECClassIdPropertyMap;
//struct ColumnMappedToProperty
//    {
//    enum class LoadFlags :uint32_t
//        {
//        None,
//        Column = 1,
//        AccessString = 2,
//        StrongType = 4,
//        PropertyMap = 8
//        };
//
//    private:
//        LoadFlags m_loadFlag;
//        DbColumn const* m_column;
//        Utf8String  m_accessString;
//        DbColumn::Type m_strongType;
//        PropertyMap const* m_propertyMap;
//
//    public:
//        ColumnMappedToProperty()
//            :m_loadFlag(LoadFlags::None), m_column(nullptr), m_strongType(DbColumn::Type::Any), m_propertyMap(nullptr)
//            {}
//        ColumnMappedToProperty(ColumnMappedToProperty const& rhs)
//            :m_loadFlag(rhs.m_loadFlag), m_column(rhs.m_column), m_accessString(rhs.m_accessString), m_strongType(rhs.m_strongType), m_propertyMap(rhs.m_propertyMap)
//            {}
//
//        ColumnMappedToProperty(ColumnMappedToProperty const&& rhs)
//            :m_loadFlag(std::move(rhs.m_loadFlag)), m_column(std::move(rhs.m_column)), m_accessString(std::move(rhs.m_accessString)), m_strongType(std::move(rhs.m_strongType)), m_propertyMap(std::move(rhs.m_propertyMap))
//            {}
//        ColumnMappedToProperty& operator = (ColumnMappedToProperty const& rhs) 
//            {
//            if (this != &rhs)
//                {
//                m_loadFlag = rhs.m_loadFlag;
//                m_column = rhs.m_column;
//                m_strongType = rhs.m_strongType;
//                m_propertyMap = rhs.m_propertyMap;
//                m_accessString = rhs.m_accessString;
//                }
//
//            return *this;
//            }
//        ColumnMappedToProperty& operator = (ColumnMappedToProperty const&& rhs)
//            {
//            if (this != &rhs)
//                {
//                m_loadFlag = std::move(rhs.m_loadFlag);
//                m_column = std::move(rhs.m_column);
//                m_strongType = std::move(rhs.m_strongType);
//                m_propertyMap = std::move(rhs.m_propertyMap);
//                m_accessString = std::move(rhs.m_accessString);
//                }
//
//            return *this;
//            }
//
//        ~ColumnMappedToProperty()
//            {
//            Reset();
//            }
//        void SetColumn(DbColumn const& column) { m_loadFlag = Enum::Or(m_loadFlag, LoadFlags::Column); m_column = &column; }
//        void SetAccessString(Utf8StringCR  accessString)
//            {
//            m_loadFlag = Enum::Or(m_loadFlag, LoadFlags::AccessString);
//            m_accessString = accessString;
//            }
//        void SetStrongType(DbColumn::Type type) { m_loadFlag = Enum::Or(m_loadFlag, LoadFlags::StrongType); m_strongType = type; }
//        void SetPropertyMap(PropertyMap const& propertyMap) { m_loadFlag = Enum::Or(m_loadFlag, LoadFlags::PropertyMap); m_propertyMap = &propertyMap; }
//        void Reset()
//            {
//            m_loadFlag = LoadFlags::None;
//            m_column = nullptr;
//            m_accessString.clear();
//            m_strongType = DbColumn::Type::Any;
//            m_propertyMap = nullptr;
//            }
//        LoadFlags GetLoadFlags() const { return m_loadFlag; }
//        DbColumn const* GetColumn() const { BeAssert(Enum::Contains(m_loadFlag, LoadFlags::Column)); return m_column; }
//        Utf8CP GetAccessString() const { BeAssert(Enum::Contains(m_loadFlag, LoadFlags::AccessString)); return m_accessString.c_str(); }
//        DbColumn::Type GetStrongType() const { BeAssert(Enum::Contains(m_loadFlag, LoadFlags::StrongType)); return m_strongType; }
//        PropertyMapCP GetPropertyMap() const { BeAssert(Enum::Contains(m_loadFlag, LoadFlags::PropertyMap)); return m_propertyMap; }
//    };
//typedef std::vector<ColumnMappedToProperty> ColumnMappedToPropertyList;
//
//struct DbClassMapLoadContext;
//struct DbClassMapSaveContext;
//
////=======================================================================================
//// @bsimethod                                                   affan.khan        03/2012
////+===============+===============+===============+===============+===============+======
//struct PropertyMap : RefCountedBase, NonCopyableClass
//    {
//public:
//    enum class Type
//        {
//        Primitive,
//        Point,
//        PrimitiveArray,
//        Struct,
//        StructArray,
//        Navigation,
//        ECInstanceId,
//        ECClassId,
//        RelConstraintECInstanceId,
//        RelConstraintECClassId
//        };
//
// protected:
//    ECN::ECPropertyCR m_ecProperty;
//    Utf8String m_propertyAccessString; // We need to own this for nested property in embedded struct as they are dynamically generated
//    std::vector<DbTable const*> m_mappedTables;
//    PropertyMapCP m_parent;
//    PropertyMapCollection m_children;
//private:
//    const Type m_type;
//    virtual NativeSqlBuilder::List _ToNativeSql(Utf8CP classIdentifier, ECSqlType, bool wrapInParentheses, DbTable const* tableFilter) const;
//
//    virtual bool _IsVirtual() const { return false; }
//
//    virtual void _GetColumns(std::vector<DbColumn const*>&) const;
//
//    virtual BentleyStatus _FindOrCreateColumnsInTable(ClassMap const&) { return SUCCESS; }
//    virtual BentleyStatus _Save(DbClassMapSaveContext&) const;
//    virtual BentleyStatus _Load(DbClassMapLoadContext const&) { return SUCCESS; }
//    virtual void _QueryColumnMappedToProperty(ColumnMappedToPropertyList& result, ColumnMappedToProperty::LoadFlags loadFlags, bool recusive) const = 0;
//    virtual BentleyStatus _GetPropertyPathList(std::vector<Utf8String>& propertyPathList) const;
//
//protected:
//    //!@param[in] parent Parent property map in terms of a property map node hierarchy. Nothing to do with inheritance.
//    //!E.g. a struct property map has a child property map for each of its members. The struct property map then is the parent
//    //!of each member property map
//    PropertyMap(Type type, ECN::ECPropertyCR ecProperty, Utf8CP propertyAccessString, PropertyMapCP parent) : m_type(type), m_ecProperty(ecProperty), m_propertyAccessString(propertyAccessString), m_parent(parent) {}
//    PropertyMap(PropertyMapCR rhs, PropertyMapCP parentPropertyMap) : m_ecProperty(rhs.m_ecProperty), m_parent(parentPropertyMap), m_propertyAccessString(rhs.m_propertyAccessString),
//        m_mappedTables(rhs.m_mappedTables),m_type(rhs.m_type)
//        {}
//
//    //!Gets the root property map of the parent-child node hierarchy
//    PropertyMapCR GetRoot() const;
//    BentleyStatus DetermineColumnInfo(Utf8StringR columnName, bool& isNullable, bool& isUnique, DbColumn::Constraints::Collation& collation, ECDbCR ecdb) const { return DetermineColumnInfo(columnName, isNullable, isUnique, collation, ecdb, GetProperty(), GetPropertyAccessString()); }
//
//public:
//    virtual ~PropertyMap() {}
//    Type GetType() const { return m_type; }
//    bool IsSystemPropertyMap() const { return m_type == Type::ECClassId || m_type == Type::ECInstanceId || m_type == Type::RelConstraintECClassId || m_type == Type::RelConstraintECInstanceId; }
//    ECN::ECPropertyCR GetProperty() const { return m_ecProperty; }
//    Utf8CP GetPropertyAccessString() const { return m_propertyAccessString.c_str(); }
//    PropertyMapCollection const& GetChildren() const { return m_children; }
//    virtual BentleyStatus GetPropertyPathList(std::vector<Utf8String>& propertyPathList) const { return _GetPropertyPathList(propertyPathList); }
//    //! Gets a value indicating whether this property map is a virtual mapping, i.e. maps
//    //! to a virtual DbColumn. A virtual DbColumn does not exist in a real table, but might
//    //! be used as column aliases in views.
//    //! @return true if property map is virtual, false otherwise
//    bool IsVirtual() const { return _IsVirtual(); }
//
//    std::vector<DbTable const*> const& GetTables() const { return m_mappedTables; }
//    DbTable const* GetTable() const;
//    bool MapsToTable(DbTable const&) const;
//    ColumnMappedToPropertyList QueryColumnInfo(ColumnMappedToProperty::LoadFlags loadFlags, bool recusive = true) const
//        {
//        ColumnMappedToPropertyList queryResult;
//        _QueryColumnMappedToProperty(queryResult, loadFlags, recusive);
//        return queryResult;
//        }
//    //! Gets the columns (if any) mapped to this property
//    void GetColumns(std::vector<DbColumn const*>& columns) const { return _GetColumns(columns); }
//    void GetColumns(std::vector<DbColumn const*>&, DbTable const&) const;
//    DbColumn const* GetSingleColumn() const;
//    DbColumn const* GetSingleColumn(DbTable const&, bool alwaysFilterByTable) const;
//    DbTable const* GetSingleTable() const;
//
//    //! Generates the native SQL snippets from the columns related to this property map.
//    //! SQL generation depends on various properties of the property map (e.g whether the property map is virtual)
//    //! and the ECSQL type. So the result of this method is not always just the column name(s).
//    //! @param[in] classIdentifier Class name or class alias which will be prepended to the sql snippet, e.g.
//    //!                            <classidentifier>.<columnname>
//    //! @param[in] ecsqlType ECSQL type for which the native SQL is generated. SQL generation depends on the ECSQL type
//    //!            which is why this parameter is needed
//    //! @param[in] wrapInParentheses true if the native SQL snippets should be wrapped in parentheses. false otherwise
//    //! @param[in] tableFilter if not nullptr, only columns from the specified tables are used to generate the native SQL.
//    //! @return List of native SQL snippets, one snippet per column this PropertyMap maps to.
//    NativeSqlBuilder::List ToNativeSql(Utf8CP classIdentifier, ECSqlType ecsqlType, bool wrapInParentheses, DbTable const* tableFilter = nullptr) const;
//
//    BentleyStatus Save(DbClassMapSaveContext& ctx) const { return _Save(ctx); }
//    BentleyStatus Load(DbClassMapLoadContext const& mapping) { return _Load(mapping); }
//    
//    //! Make sure our table has the necessary columns, if any
//    BentleyStatus FindOrCreateColumnsInTable(ClassMap const& classMap) { return _FindOrCreateColumnsInTable(classMap); }
//
//    static BentleyStatus DetermineColumnInfo(Utf8StringR columnName, bool& isNullable, bool& isUnique, DbColumn::Constraints::Collation&, ECDbCR, ECN::ECPropertyCR, Utf8CP propAccessString);
//
//    static Utf8CP TypeToString(Type);
//    };
//
////=======================================================================================
////! Simple primitives map to a *single* column
//// @bsiclass                                                     Casey.Mullen      11/2012
////=======================================================================================
//struct SingleColumnPropertyMap : PropertyMap
//{
//private:
//    DbColumn const* m_column;
//
//    virtual bool _IsVirtual () const override;
//
//    virtual BentleyStatus _Load(DbClassMapLoadContext const& classMapInfo) override;
//    virtual void _GetColumns(std::vector<DbColumn const*>& columns) const override;
//    void SetColumn(DbColumn const&);
//    virtual BentleyStatus _GetPropertyPathList(std::vector<Utf8String>& propertyPathList)const override  { propertyPathList.push_back(GetPropertyAccessString());  return SUCCESS; }
//
//protected:
//    SingleColumnPropertyMap (Type type, ECN::ECPropertyCR ecProperty, Utf8CP propertyAccessString, PropertyMapCP parentPropertyMap)
//        : PropertyMap(type, ecProperty, propertyAccessString, parentPropertyMap), m_column(nullptr) {}
//
//    SingleColumnPropertyMap(SingleColumnPropertyMap const& proto, PropertyMap const* parentPropertyMap)
//        :PropertyMap(proto, parentPropertyMap), m_column(proto.m_column) {}
//
//    virtual ~SingleColumnPropertyMap() {}
//
//    BentleyStatus DoFindOrCreateColumnsInTable(ClassMap const&, DbColumn::Type);
//
//    DbColumn const& GetColumn() const { return *m_column; }
//};
//
////=======================================================================================
//// @bsiclass                                                     Krischan.Eberle  03/2016
////=======================================================================================
//struct PrimitivePropertyMap : SingleColumnPropertyMap
//    {
//private:
//    virtual BentleyStatus _FindOrCreateColumnsInTable(ClassMap const&) override;
//    virtual void _QueryColumnMappedToProperty(ColumnMappedToPropertyList& result, ColumnMappedToProperty::LoadFlags loadFlags, bool recusive) const override;
//    PrimitivePropertyMap(ECN::PrimitiveECPropertyCR ecProperty, Utf8CP propertyAccessString, PropertyMapCP parentPropertyMap) : SingleColumnPropertyMap(Type::Primitive, ecProperty, propertyAccessString, parentPropertyMap) {}
//    PrimitivePropertyMap(PrimitivePropertyMap const& proto, PropertyMap const* parentPropertyMap) : SingleColumnPropertyMap(proto, parentPropertyMap) {}
//
//    ECN::PrimitiveECPropertyCR GetPrimitiveProperty() const { BeAssert(GetProperty().GetIsPrimitive()); return *GetProperty().GetAsPrimitiveProperty(); }
//
//public:
//    ~PrimitivePropertyMap() {}
//    static PropertyMapPtr Create(ECN::PrimitiveECPropertyCR ecProperty, Utf8CP propertyAccessString, PropertyMapCP parentPropertyMap) { return new PrimitivePropertyMap(ecProperty, propertyAccessString, parentPropertyMap); }
//    static PropertyMapPtr Clone(PrimitivePropertyMap const& proto, PropertyMap const* parentPropertyMap) { return new PrimitivePropertyMap(proto, parentPropertyMap); }
//    };
//
////=======================================================================================
//// @bsiclass                                                     Casey.Mullen      11/2012
////=======================================================================================
//struct PointPropertyMap : PropertyMap
//    {
//private:
//    static const ECN::PrimitiveType s_defaultCoordinateECType = ECN::PRIMITIVETYPE_Double;
//
//    bool m_is3d;
//    DbColumn const* m_xColumn;
//    DbColumn const* m_yColumn;
//    DbColumn const* m_zColumn;
//
//    PointPropertyMap(ECN::PrimitiveECPropertyCR pointProperty, Utf8CP propertyAccessString, PropertyMapCP parentPropertyMap);
//    PointPropertyMap(PointPropertyMap const& proto, PropertyMap const* parentPropertyMap)
//        :PropertyMap(proto, parentPropertyMap), m_xColumn(proto.m_xColumn), m_yColumn(proto.m_yColumn), m_zColumn(proto.m_zColumn), m_is3d(proto.m_is3d)
//        {}
//
//    virtual BentleyStatus _FindOrCreateColumnsInTable(ClassMap const&) override;
//    void _GetColumns(std::vector<DbColumn const*>& columns) const;
//    virtual BentleyStatus _Save(DbClassMapSaveContext&) const override;
//    virtual BentleyStatus _Load(DbClassMapLoadContext const&) override;
//    virtual BentleyStatus _GetPropertyPathList(std::vector<Utf8String>& propertyPathList)const override
//        {
//        propertyPathList.push_back(GetPropertyAccessString() + Utf8String(".X"));
//        propertyPathList.push_back(GetPropertyAccessString() + Utf8String(".Y"));
//        if (m_is3d)
//            propertyPathList.push_back(GetPropertyAccessString() + Utf8String(".X"));
//
//        return SUCCESS;
//        }
//    virtual void _QueryColumnMappedToProperty(ColumnMappedToPropertyList& result, ColumnMappedToProperty::LoadFlags loadFlags, bool recusive) const override;
//    BentleyStatus SetColumns(DbColumn const&, DbColumn const&, DbColumn const*);
//
//public:
//    ~PointPropertyMap() {}
//    static PropertyMapPtr Create(ECN::PrimitiveECPropertyCR pointProperty, Utf8CP propertyAccessString, PropertyMapCP parentPropertyMap) { return new PointPropertyMap(pointProperty, propertyAccessString, parentPropertyMap); }
//    static PropertyMapPtr Clone(PointPropertyMap const& proto, PropertyMap const* parentPropertyMap) { return new PointPropertyMap(proto, parentPropertyMap); }
//
//    bool Is3d() const { return m_is3d; }
//
//    static DbColumn::Type GetDefaultColumnType() { return DbColumn::PrimitiveTypeToColumnType(s_defaultCoordinateECType); }
//};
//
//struct ClassMapLoadContext;
//
///*---------------------------------------------------------------------------------------
//* Maps an embedded ECStruct as inline
//* @bsimethod                                                    affan.khan        09/2012
//+---------------+---------------+---------------+---------------+---------------+------*/
//struct StructPropertyMap : PropertyMap
//    {
//private:
//    StructPropertyMap(ECN::StructECPropertyCR, Utf8CP propertyAccessString, PropertyMapCP parentPropertyMap);
//    StructPropertyMap(ECDbMap const& ecdbMap, StructPropertyMap const& proto, ECN::ECClassCR clonedBy, PropertyMap const* parentPropertyMap);
//
//    virtual void _GetColumns(std::vector<DbColumn const*>& columns) const override;
//    virtual BentleyStatus _FindOrCreateColumnsInTable(ClassMap const&) override;
//    virtual BentleyStatus _Load(DbClassMapLoadContext const&) override;
//    virtual BentleyStatus _Save(DbClassMapSaveContext&) const override;
//    virtual void _QueryColumnMappedToProperty(ColumnMappedToPropertyList& result, ColumnMappedToProperty::LoadFlags loadFlags, bool recusive) const override;
//    BentleyStatus Initialize(ClassMapLoadContext&, ECDbCR);
//
//public:
//    ~StructPropertyMap() {}
//    static PropertyMapPtr Create(ClassMapLoadContext&, ECDbCR, ECN::StructECPropertyCR, Utf8CP propertyAccessString, PropertyMapCP parentPropertyMap);
//    static PropertyMapPtr Clone(ECDbMap const& ecdbMap, StructPropertyMap const& proto, ECN::ECClassCR clonedBy, PropertyMap const* parentPropertyMap) { return new StructPropertyMap(ecdbMap, proto, clonedBy, parentPropertyMap); }
//    };
//
////=======================================================================================
////! Mapping an array of primitives to a *single* column
//// @bsiclass                                                     Casey.Mullen      11/2012
////=======================================================================================
//struct PrimitiveArrayPropertyMap : SingleColumnPropertyMap
//    {
//private:
//    ECN::StandaloneECEnablerP m_primitiveArrayEnabler;
//
//    PrimitiveArrayPropertyMap(ECDbCR, ECN::ArrayECPropertyCR, Utf8CP propertyAccessString, PropertyMapCP parentPropertyMap);
//    PrimitiveArrayPropertyMap(PrimitiveArrayPropertyMap const& proto, PropertyMap const* parentPropertyMap)
//        :SingleColumnPropertyMap(proto, parentPropertyMap), m_primitiveArrayEnabler(proto.m_primitiveArrayEnabler)
//        {}
//
//    virtual BentleyStatus _FindOrCreateColumnsInTable(ClassMap const&) override;
//    virtual void _QueryColumnMappedToProperty(ColumnMappedToPropertyList& result, ColumnMappedToProperty::LoadFlags loadFlags, bool recusive) const override;
//public:
//    ~PrimitiveArrayPropertyMap() {}
//    static PropertyMapPtr Create(ECDbCR ecdb, ECN::ArrayECPropertyCR arrayProp, Utf8CP propertyAccessString, PropertyMapCP parentPropertyMap) { return new PrimitiveArrayPropertyMap(ecdb, arrayProp, propertyAccessString, parentPropertyMap); }
//    static PropertyMapPtr Clone(PrimitiveArrayPropertyMap const& proto, PropertyMap const* parentPropertyMap) { return new PrimitiveArrayPropertyMap(proto, parentPropertyMap); }
//    };
//
////=======================================================================================
//// @bsiclass                                                    Krischan.Eberle   03/2016
////+===============+===============+===============+===============+===============+======
//struct StructArrayJsonPropertyMap : SingleColumnPropertyMap
//    {
//private:
//    StructArrayJsonPropertyMap(ECN::StructArrayECPropertyCR structArrayProp, Utf8CP propertyAccessString, PropertyMapCP parentPropertyMap) : SingleColumnPropertyMap(Type::StructArray, structArrayProp, propertyAccessString, parentPropertyMap) {}
//    StructArrayJsonPropertyMap(StructArrayJsonPropertyMap const& proto, PropertyMap const* parentPropertyMap) :SingleColumnPropertyMap(proto, parentPropertyMap) {}
//
//    virtual BentleyStatus _FindOrCreateColumnsInTable(ClassMap const&) override;
//    virtual void _QueryColumnMappedToProperty(ColumnMappedToPropertyList& result, ColumnMappedToProperty::LoadFlags loadFlags, bool recusive) const override;
//    ECN::StructArrayECPropertyCR GetStructArrayProperty() const { BeAssert(GetProperty().GetIsStructArray()); return *GetProperty().GetAsStructArrayProperty(); }
//
//public:
//    ~StructArrayJsonPropertyMap() {}
//
//    static PropertyMapPtr Create(ECDbCR ecdb, ECN::StructArrayECPropertyCR structArrayProp, Utf8CP propertyAccessString, PropertyMapCP parentPropertyMap) { return new StructArrayJsonPropertyMap(structArrayProp, propertyAccessString, parentPropertyMap); }
//    static PropertyMapPtr Clone(StructArrayJsonPropertyMap const& proto, PropertyMap const* parentPropertyMap) { return new StructArrayJsonPropertyMap(proto, parentPropertyMap); }
//
//    };
//
//struct RelationshipConstraintMap;
//
////=======================================================================================
//// @bsiclass                                                    Krischan.Eberle      12/2015
////+===============+===============+===============+===============+===============+======
//struct NavigationPropertyMap : PropertyMap
//    {
//public:
//    enum class NavigationEnd
//        {
//        From,
//        To
//        };
//
//private:
//    RelationshipClassMap const* m_relClassMap;
//    std::vector<DbColumn const*> m_columns;
//    ECN::ECClassCR m_ecClass; //cannot use GetProperty().GetClass() because a nav prop map can be cloned when inheriting.
//
//    //NavigationProperties can only be created on EntityECClasses, therefore the ctors don't take a parent property map
//    //which would be the struct property containing the prop
//    NavigationPropertyMap(ClassMapLoadContext&, ECN::ECClassCR, ECN::NavigationECPropertyCR, Utf8CP propertyAccessString);
//    NavigationPropertyMap(ClassMapLoadContext&, NavigationPropertyMap const& proto, ECN::ECClassCR targetClass);
//
//    virtual void _GetColumns(std::vector<DbColumn const*>&) const override;
//
//    //nothing to do when loading/saving the prop map
//    virtual BentleyStatus _Load(DbClassMapLoadContext const&) override { return SUCCESS; }
//    virtual BentleyStatus _Save(DbClassMapSaveContext&) const override { return SUCCESS; }
//    virtual void _QueryColumnMappedToProperty(ColumnMappedToPropertyList& result, ColumnMappedToProperty::LoadFlags loadFlags, bool recusive)  const override;
//
//    ECN::ECRelationshipEnd GetConstraintEnd(NavigationEnd end) const { return GetConstraintEnd(GetNavigationProperty(), end); }
//
//    ECN::NavigationECPropertyCR GetNavigationProperty() const { return *GetProperty().GetAsNavigationProperty(); }
//    static ECN::ECRelationshipEnd GetConstraintEnd(ECN::NavigationECPropertyCR, NavigationEnd);
//
//public:
//    ~NavigationPropertyMap() {}
//    static PropertyMapPtr Create(ClassMapLoadContext&, ECDbCR, ECN::ECClassCR, ECN::NavigationECPropertyCR, Utf8CP propertyAccessString);
//    static PropertyMapPtr Clone(ClassMapLoadContext& ctx, NavigationPropertyMap const& proto, ECN::ECClassCR targetClass) { return new NavigationPropertyMap(ctx, proto, targetClass); }
//
//    BentleyStatus Postprocess(ECDbMap const&);
//
//    bool IsSupportedInECSql(bool logIfNotSupported = false, ECDbCP ecdb = nullptr) const;
//
//    RelationshipClassMap const& GetRelationshipClassMap() const { BeAssert(m_relClassMap != nullptr); return *m_relClassMap; }
//
//    RelationshipConstraintMap const& GetConstraintMap(NavigationEnd end) const;
//    static ECN::ECRelationshipConstraintCR GetConstraint(ECN::NavigationECPropertyCR, NavigationEnd);
//    };
//
////=======================================================================================
//// @bsiclass                                                 Krischan.Eberle      03/2016
////+===============+===============+===============+===============+===============+======
//struct PropertyMapFactory
//    {
//private:
//    PropertyMapFactory();
//    ~PropertyMapFactory();
//
//public:
//    //ECClass must be passed explicitly, as ECPropertyCR can be inherited from base class, in which case ECProperty::GetClass would
//    //return the base class and not the class for which the prop map is to be created
//    static PropertyMapPtr CreatePropertyMap(ClassMapLoadContext&, ECDbCR, ECN::ECClassCR, ECN::ECPropertyCR, Utf8CP propertyAccessString, PropertyMapCP parentPropertyMap);
//    
//    //only called during schema import
//    static PropertyMapPtr ClonePropertyMap(ECDbMap const&, PropertyMapCR, ECN::ECClassCR targetClass, PropertyMap const* parentPropertyMap);
//    };
//END_BENTLEY_SQLITE_EC_NAMESPACE

>>>>>>> 041a0cd0
<|MERGE_RESOLUTION|>--- conflicted
+++ resolved
@@ -1,989 +1,494 @@
-<<<<<<< HEAD
-/*--------------------------------------------------------------------------------------+
-|
-|     $Source: ECDb/PropertyMap.h $
-|
-|  $Copyright: (c) 2016 Bentley Systems, Incorporated. All rights reserved. $
-|
-+--------------------------------------------------------------------------------------*/
-#pragma once
-#include "ECDbInternalTypes.h"
-#include "ClassMappingInfo.h"
-#include "DbSchema.h"
-#include "ECDbSystemSchemaHelper.h"
-#include "ECSql/NativeSqlBuilder.h"
-
-BEGIN_BENTLEY_SQLITE_EC_NAMESPACE
-
-enum class TraversalFeedback
-    {
-    Cancel, //! cancel traversal altogether and return
-    NextSibling, //! do not traverse children of current node instead go with next sibling
-    Next //! if there is children of current node process them first and then go to next sibling
-    };
-
-//=======================================================================================
-// Represents an iterable collection of property maps
-// @bsiclass                                                Krischan.Eberle      06/2013
-//+===============+===============+===============+===============+===============+======
-struct PropertyMapCollection : NonCopyableClass
-    {
-public:
-    typedef std::vector<PropertyMapCP>::const_iterator const_iterator;
-
-private:
-    typedef std::map<Utf8CP, PropertyMapPtr, CompareIUtf8Ascii> PropertyMapsByAccessString;
-
-    PropertyMapsByAccessString m_dictionary;
-    std::vector<PropertyMapCP> m_orderedCollection;
-
-    bool TryGetPropertyMap(PropertyMapPtr& propertyMap, bvector<Utf8String>::const_iterator& propertyAccessStringTokenIterator, bvector<Utf8String>::const_iterator& propertyAccessStringTokenEndIterator) const;
-    bool TryGetPropertyMapNonRecursively(PropertyMapPtr& propertyMap, Utf8CP propertyAccessString) const;
-
-    static void Traverse(std::set<PropertyMapCollection const*>& doneList, PropertyMapCollection const& childPropMaps, std::function<void(TraversalFeedback&, PropertyMapCP)> const& nodeOperation, bool recursive);
-
-public:
-    PropertyMapCollection() {}
-    ~PropertyMapCollection() {}
-    PropertyMapCollection(PropertyMapCollection&& rhs);
-
-    PropertyMapCollection& operator= (PropertyMapCollection&& rhs);
-
-    BentleyStatus AddPropertyMap(PropertyMapPtr const& propertyMap, size_t position = UINT_MAX);
-    BentleyStatus AddPropertyMap(Utf8CP propertyAccessString, PropertyMapPtr const& propertyMap, size_t position = UINT_MAX);
-
-    size_t Size() const { return m_orderedCollection.size();}
-    bool IsEmpty() const { return Size() == 0; }
-
-    bool TryGetPropertyMap(PropertyMapCP& propertyMap, Utf8CP propertyAccessString, bool recursive = false) const;
-    bool TryGetPropertyMap(PropertyMapPtr& propertyMap, Utf8CP propertyAccessString, bool recursive = false) const;
-
-    void Traverse(std::function<void(TraversalFeedback& feedback, PropertyMapCP propMap)> const& nodeOperation, bool recursive) const;
-
-    const_iterator begin() const { return m_orderedCollection.begin(); }
-    const_iterator end() const { return m_orderedCollection.end(); }
-    };
-
-struct StructArrayJsonPropertyMap;
-struct NavigationPropertyMap;
-struct RelConstraintECClassIdPropertyMap;
-struct ColumnMappedToProperty
-    {
-    enum class LoadFlags :uint32_t
-        {
-        None,
-        Column = 1,
-        AccessString = 2,
-        StrongType = 4,
-        PropertyMap = 8
-        };
-
-    private:
-        LoadFlags m_loadFlag;
-        DbColumn const* m_column;
-        Utf8String  m_accessString;
-        DbColumn::Type m_strongType;
-        PropertyMap const* m_propertyMap;
-
-    public:
-        ColumnMappedToProperty()
-            :m_loadFlag(LoadFlags::None), m_column(nullptr), m_strongType(DbColumn::Type::Any), m_propertyMap(nullptr)
-            {}
-        ColumnMappedToProperty(ColumnMappedToProperty const& rhs)
-            :m_loadFlag(rhs.m_loadFlag), m_column(rhs.m_column), m_accessString(rhs.m_accessString), m_strongType(rhs.m_strongType), m_propertyMap(rhs.m_propertyMap)
-            {}
-
-        ColumnMappedToProperty(ColumnMappedToProperty const&& rhs)
-            :m_loadFlag(std::move(rhs.m_loadFlag)), m_column(std::move(rhs.m_column)), m_accessString(std::move(rhs.m_accessString)), m_strongType(std::move(rhs.m_strongType)), m_propertyMap(std::move(rhs.m_propertyMap))
-            {}
-        ColumnMappedToProperty& operator = (ColumnMappedToProperty const& rhs) 
-            {
-            if (this != &rhs)
-                {
-                m_loadFlag = rhs.m_loadFlag;
-                m_column = rhs.m_column;
-                m_strongType = rhs.m_strongType;
-                m_propertyMap = rhs.m_propertyMap;
-                m_accessString = rhs.m_accessString;
-                }
-
-            return *this;
-            }
-        ColumnMappedToProperty& operator = (ColumnMappedToProperty const&& rhs)
-            {
-            if (this != &rhs)
-                {
-                m_loadFlag = std::move(rhs.m_loadFlag);
-                m_column = std::move(rhs.m_column);
-                m_strongType = std::move(rhs.m_strongType);
-                m_propertyMap = std::move(rhs.m_propertyMap);
-                m_accessString = std::move(rhs.m_accessString);
-                }
-
-            return *this;
-            }
-
-        ~ColumnMappedToProperty()
-            {
-            Reset();
-            }
-        void SetColumn(DbColumn const& column) { m_loadFlag = Enum::Or(m_loadFlag, LoadFlags::Column); m_column = &column; }
-        void SetAccessString(Utf8StringCR  accessString)
-            {
-            m_loadFlag = Enum::Or(m_loadFlag, LoadFlags::AccessString);
-            m_accessString = accessString;
-            }
-        void SetStrongType(DbColumn::Type type) { m_loadFlag = Enum::Or(m_loadFlag, LoadFlags::StrongType); m_strongType = type; }
-        void SetPropertyMap(PropertyMap const& propertyMap) { m_loadFlag = Enum::Or(m_loadFlag, LoadFlags::PropertyMap); m_propertyMap = &propertyMap; }
-        void Reset()
-            {
-            m_loadFlag = LoadFlags::None;
-            m_column = nullptr;
-            m_accessString.clear();
-            m_strongType = DbColumn::Type::Any;
-            m_propertyMap = nullptr;
-            }
-        LoadFlags GetLoadFlags() const { return m_loadFlag; }
-        DbColumn const* GetColumn() const { BeAssert(Enum::Contains(m_loadFlag, LoadFlags::Column)); return m_column; }
-        Utf8CP GetAccessString() const { BeAssert(Enum::Contains(m_loadFlag, LoadFlags::AccessString)); return m_accessString.c_str(); }
-        DbColumn::Type GetStrongType() const { BeAssert(Enum::Contains(m_loadFlag, LoadFlags::StrongType)); return m_strongType; }
-        PropertyMapCP GetPropertyMap() const { BeAssert(Enum::Contains(m_loadFlag, LoadFlags::PropertyMap)); return m_propertyMap; }
-    };
-typedef std::vector<ColumnMappedToProperty> ColumnMappedToPropertyList;
-
-struct DbClassMapLoadContext;
-struct DbClassMapSaveContext;
-
-//=======================================================================================
-// @bsimethod                                                   affan.khan        03/2012
-//+===============+===============+===============+===============+===============+======
-struct PropertyMap : RefCountedBase, NonCopyableClass
-    {
-public:
-    enum class Type
-        {
-        Primitive,
-        Point,
-        PrimitiveArray,
-        Struct,
-        StructArray,
-        Navigation,
-        ECInstanceId,
-        ECClassId,
-        RelConstraintECInstanceId,
-        RelConstraintECClassId
-        };
-
- protected:
-    ECN::ECClassId m_ownerClassMapId; //class maps use the same id as its corresponding ECClass
-    ECN::ECPropertyCR m_ecProperty;
-    Utf8String m_propertyAccessString; // We need to own this for nested property in embedded struct as they are dynamically generated
-    std::vector<DbTable const*> m_mappedTables;
-    PropertyMapCP m_parent;
-    PropertyMapCollection m_children;
-
-private:
-    const Type m_type;
-    virtual NativeSqlBuilder::List _ToNativeSql(Utf8CP classIdentifier, ECSqlType, bool wrapInParentheses, DbTable const* tableFilter) const;
-
-    virtual bool _IsVirtual() const { return false; }
-
-    virtual void _GetColumns(std::vector<DbColumn const*>&) const;
-
-    virtual BentleyStatus _FindOrCreateColumnsInTable(ClassMap const&) { return SUCCESS; }
-    virtual BentleyStatus _Save(DbClassMapSaveContext&) const;
-    virtual BentleyStatus _Load(DbClassMapLoadContext const&) { return SUCCESS; }
-    virtual void _QueryColumnMappedToProperty(ColumnMappedToPropertyList& result, ColumnMappedToProperty::LoadFlags loadFlags, bool recusive) const = 0;
-    virtual BentleyStatus _GetPropertyPathList(std::vector<Utf8String>& propertyPathList) const;
-
-protected:
-    //!@param[in] parent Parent property map in terms of a property map node hierarchy. Nothing to do with inheritance.
-    //!E.g. a struct property map has a child property map for each of its members. The struct property map then is the parent
-    //!of each member property map
-    PropertyMap(Type type, ECN::ECClassId ownerClassMapId, ECN::ECPropertyCR ecProperty, Utf8CP propertyAccessString, PropertyMapCP parent) : m_type(type), m_ownerClassMapId(ownerClassMapId), m_ecProperty(ecProperty), m_propertyAccessString(propertyAccessString), m_parent(parent) {}
-    PropertyMap(ECN::ECClassId ownerClassMapId, PropertyMapCR rhs, PropertyMapCP parentPropertyMap) : m_type(rhs.m_type), m_ownerClassMapId(ownerClassMapId), m_ecProperty(rhs.m_ecProperty), m_parent(parentPropertyMap), m_propertyAccessString(rhs.m_propertyAccessString),
-        m_mappedTables(rhs.m_mappedTables)
-        {}
-
-    //!Gets the root property map of the parent-child node hierarchy
-    PropertyMapCR GetRoot() const;
-    BentleyStatus DetermineColumnInfo(Utf8StringR columnName, bool& isNullable, bool& isUnique, DbColumn::Constraints::Collation& collation, ECDbCR ecdb) const { return DetermineColumnInfo(columnName, isNullable, isUnique, collation, ecdb, GetProperty(), GetPropertyAccessString()); }
-
-public:
-    virtual ~PropertyMap() {}
-    Type GetType() const { return m_type; }
-    //!Class maps use the same id as their corresponding ECClass
-    ECN::ECClassId GetOwnerClassMapId() const { return m_ownerClassMapId; }
-    bool IsSystemPropertyMap() const { return m_type == Type::ECClassId || m_type == Type::ECInstanceId || m_type == Type::RelConstraintECClassId || m_type == Type::RelConstraintECInstanceId; }
-    ECN::ECPropertyCR GetProperty() const { return m_ecProperty; }
-    Utf8CP GetPropertyAccessString() const { return m_propertyAccessString.c_str(); }
-    PropertyMapCollection const& GetChildren() const { return m_children; }
-    virtual BentleyStatus GetPropertyPathList(std::vector<Utf8String>& propertyPathList) const { return _GetPropertyPathList(propertyPathList); }
-    //! Gets a value indicating whether this property map is a virtual mapping, i.e. maps
-    //! to a virtual DbColumn. A virtual DbColumn does not exist in a real table, but might
-    //! be used as column aliases in views.
-    //! @return true if property map is virtual, false otherwise
-    bool IsVirtual() const { return _IsVirtual(); }
-
-    std::vector<DbTable const*> const& GetTables() const { return m_mappedTables; }
-    DbTable const* GetTable() const;
-    bool MapsToTable(DbTable const&) const;
-    ColumnMappedToPropertyList QueryColumnInfo(ColumnMappedToProperty::LoadFlags loadFlags, bool recusive = true) const
-        {
-        ColumnMappedToPropertyList queryResult;
-        _QueryColumnMappedToProperty(queryResult, loadFlags, recusive);
-        return queryResult;
-        }
-    //! Gets the columns (if any) mapped to this property
-    void GetColumns(std::vector<DbColumn const*>& columns) const { return _GetColumns(columns); }
-    void GetColumns(std::vector<DbColumn const*>&, DbTable const&) const;
-    DbColumn const* GetSingleColumn() const;
-    DbColumn const* GetSingleColumn(DbTable const&, bool alwaysFilterByTable) const;
-    DbTable const* GetSingleTable() const;
-
-    //! Generates the native SQL snippets from the columns related to this property map.
-    //! SQL generation depends on various properties of the property map (e.g whether the property map is virtual)
-    //! and the ECSQL type. So the result of this method is not always just the column name(s).
-    //! @param[in] classIdentifier Class name or class alias which will be prepended to the sql snippet, e.g.
-    //!                            <classidentifier>.<columnname>
-    //! @param[in] ecsqlType ECSQL type for which the native SQL is generated. SQL generation depends on the ECSQL type
-    //!            which is why this parameter is needed
-    //! @param[in] wrapInParentheses true if the native SQL snippets should be wrapped in parentheses. false otherwise
-    //! @param[in] tableFilter if not nullptr, only columns from the specified tables are used to generate the native SQL.
-    //! @return List of native SQL snippets, one snippet per column this PropertyMap maps to.
-    NativeSqlBuilder::List ToNativeSql(Utf8CP classIdentifier, ECSqlType ecsqlType, bool wrapInParentheses, DbTable const* tableFilter = nullptr) const;
-
-    BentleyStatus Save(DbClassMapSaveContext& ctx) const { return _Save(ctx); }
-    BentleyStatus Load(DbClassMapLoadContext const& mapping) { return _Load(mapping); }
-    
-    //! Make sure our table has the necessary columns, if any
-    BentleyStatus FindOrCreateColumnsInTable(ClassMap const& classMap) { return _FindOrCreateColumnsInTable(classMap); }
-
-    static BentleyStatus DetermineColumnInfo(Utf8StringR columnName, bool& isNullable, bool& isUnique, DbColumn::Constraints::Collation&, ECDbCR, ECN::ECPropertyCR, Utf8CP propAccessString);
-
-    static Utf8CP TypeToString(Type);
-    };
-
-//=======================================================================================
-//! Simple primitives map to a *single* column
-// @bsiclass                                                     Casey.Mullen      11/2012
-//=======================================================================================
-struct SingleColumnPropertyMap : PropertyMap
-{
-private:
-    DbColumn const* m_column;
-
-    virtual bool _IsVirtual () const override;
-
-    virtual BentleyStatus _Load(DbClassMapLoadContext const& classMapInfo) override;
-    virtual void _GetColumns(std::vector<DbColumn const*>& columns) const override;
-    void SetColumn(DbColumn const&);
-    virtual BentleyStatus _GetPropertyPathList(std::vector<Utf8String>& propertyPathList)const override  { propertyPathList.push_back(GetPropertyAccessString());  return SUCCESS; }
-
-protected:
-    SingleColumnPropertyMap (Type type, ECN::ECClassId ownerClassMapId, ECN::ECPropertyCR ecProperty, Utf8CP propertyAccessString, PropertyMapCP parentPropertyMap)
-        : PropertyMap(type, ownerClassMapId, ecProperty, propertyAccessString, parentPropertyMap), m_column(nullptr) {}
-
-    SingleColumnPropertyMap(ECN::ECClassId ownerClassMapId, SingleColumnPropertyMap const& proto, PropertyMap const* parentPropertyMap)
-        :PropertyMap(ownerClassMapId, proto, parentPropertyMap), m_column(proto.m_column) {}
-
-    virtual ~SingleColumnPropertyMap() {}
-
-    BentleyStatus DoFindOrCreateColumnsInTable(ClassMap const&, DbColumn::Type);
-
-    DbColumn const& GetColumn() const { return *m_column; }
-};
-
-//=======================================================================================
-// @bsiclass                                                     Krischan.Eberle  03/2016
-//=======================================================================================
-struct PrimitivePropertyMap : SingleColumnPropertyMap
-    {
-private:
-    virtual BentleyStatus _FindOrCreateColumnsInTable(ClassMap const&) override;
-    virtual void _QueryColumnMappedToProperty(ColumnMappedToPropertyList& result, ColumnMappedToProperty::LoadFlags loadFlags, bool recusive) const override;
-    PrimitivePropertyMap(ECN::ECClassId ownerClassMapId, ECN::PrimitiveECPropertyCR ecProperty, Utf8CP propertyAccessString, PropertyMapCP parentPropertyMap) : SingleColumnPropertyMap(Type::Primitive, ownerClassMapId, ecProperty, propertyAccessString, parentPropertyMap) {}
-    PrimitivePropertyMap(ECN::ECClassId ownerClassMapId, PrimitivePropertyMap const& proto, PropertyMap const* parentPropertyMap) : SingleColumnPropertyMap(ownerClassMapId, proto, parentPropertyMap) {}
-
-    ECN::PrimitiveECPropertyCR GetPrimitiveProperty() const { BeAssert(GetProperty().GetIsPrimitive()); return *GetProperty().GetAsPrimitiveProperty(); }
-
-public:
-    ~PrimitivePropertyMap() {}
-    static PropertyMapPtr Create(ECN::ECClassId ownerClassMapId, ECN::PrimitiveECPropertyCR ecProperty, Utf8CP propertyAccessString, PropertyMapCP parentPropertyMap) { return new PrimitivePropertyMap(ownerClassMapId, ecProperty, propertyAccessString, parentPropertyMap); }
-    static PropertyMapPtr Clone(ECN::ECClassId ownerClassMapId, PrimitivePropertyMap const& proto, PropertyMap const* parentPropertyMap) { return new PrimitivePropertyMap(ownerClassMapId, proto, parentPropertyMap); }
-    };
-
-//=======================================================================================
-// @bsiclass                                                     Casey.Mullen      11/2012
-//=======================================================================================
-struct PointPropertyMap : PropertyMap
-    {
-private:
-    static const ECN::PrimitiveType s_defaultCoordinateECType = ECN::PRIMITIVETYPE_Double;
-
-    bool m_is3d;
-    DbColumn const* m_xColumn;
-    DbColumn const* m_yColumn;
-    DbColumn const* m_zColumn;
-
-    PointPropertyMap(ECN::ECClassId ownerClassMapId, ECN::PrimitiveECPropertyCR pointProperty, Utf8CP propertyAccessString, PropertyMapCP parentPropertyMap);
-    PointPropertyMap(ECN::ECClassId ownerClassMapId, PointPropertyMap const& proto, PropertyMap const* parentPropertyMap)
-        :PropertyMap(ownerClassMapId, proto, parentPropertyMap), m_xColumn(proto.m_xColumn), m_yColumn(proto.m_yColumn), m_zColumn(proto.m_zColumn), m_is3d(proto.m_is3d)
-        {}
-
-    virtual BentleyStatus _FindOrCreateColumnsInTable(ClassMap const&) override;
-    void _GetColumns(std::vector<DbColumn const*>& columns) const;
-    virtual BentleyStatus _Save(DbClassMapSaveContext&) const override;
-    virtual BentleyStatus _Load(DbClassMapLoadContext const&) override;
-    virtual BentleyStatus _GetPropertyPathList(std::vector<Utf8String>& propertyPathList)const override
-        {
-        propertyPathList.push_back(GetPropertyAccessString() + Utf8String(".X"));
-        propertyPathList.push_back(GetPropertyAccessString() + Utf8String(".Y"));
-        if (m_is3d)
-            propertyPathList.push_back(GetPropertyAccessString() + Utf8String(".X"));
-
-        return SUCCESS;
-        }
-    virtual void _QueryColumnMappedToProperty(ColumnMappedToPropertyList& result, ColumnMappedToProperty::LoadFlags loadFlags, bool recusive) const override;
-    BentleyStatus SetColumns(DbColumn const&, DbColumn const&, DbColumn const*);
-
-public:
-    ~PointPropertyMap() {}
-    static PropertyMapPtr Create(ECN::ECClassId ownerClassMapId, ECN::PrimitiveECPropertyCR pointProperty, Utf8CP propertyAccessString, PropertyMapCP parentPropertyMap) { return new PointPropertyMap(ownerClassMapId, pointProperty, propertyAccessString, parentPropertyMap); }
-    static PropertyMapPtr Clone(ECN::ECClassId ownerClassMapId, PointPropertyMap const& proto, PropertyMap const* parentPropertyMap) { return new PointPropertyMap(ownerClassMapId, proto, parentPropertyMap); }
-
-    bool Is3d() const { return m_is3d; }
-
-    static DbColumn::Type GetDefaultColumnType() { return DbColumn::PrimitiveTypeToColumnType(s_defaultCoordinateECType); }
-};
-
-struct ClassMapLoadContext;
-
-/*---------------------------------------------------------------------------------------
-* Maps an embedded ECStruct as inline
-* @bsimethod                                                    affan.khan        09/2012
-+---------------+---------------+---------------+---------------+---------------+------*/
-struct StructPropertyMap : PropertyMap
-    {
-private:
-    StructPropertyMap(ECN::ECClassId ownerClassMapId, ECN::StructECPropertyCR, Utf8CP propertyAccessString, PropertyMapCP parentPropertyMap);
-    StructPropertyMap(ClassMapLoadContext&, ECN::ECClassCR ownerClass, StructPropertyMap const& proto, PropertyMap const* parentPropertyMap);
-
-    virtual void _GetColumns(std::vector<DbColumn const*>& columns) const override;
-    virtual BentleyStatus _FindOrCreateColumnsInTable(ClassMap const&) override;
-    virtual BentleyStatus _Load(DbClassMapLoadContext const&) override;
-    virtual BentleyStatus _Save(DbClassMapSaveContext&) const override;
-    virtual void _QueryColumnMappedToProperty(ColumnMappedToPropertyList& result, ColumnMappedToProperty::LoadFlags loadFlags, bool recusive) const override;
-    BentleyStatus Initialize(ClassMapLoadContext&, ECDbCR);
-
-public:
-    ~StructPropertyMap() {}
-    static PropertyMapPtr Create(ClassMapLoadContext&, ECDbCR, ECN::ECClassId ownerClassMapId, ECN::StructECPropertyCR, Utf8CP propertyAccessString, PropertyMapCP parentPropertyMap);
-    static PropertyMapPtr Clone(ClassMapLoadContext& ctx, ECN::ECClassCR ownerClass, StructPropertyMap const& proto, PropertyMap const* parentPropertyMap) { return new StructPropertyMap(ctx, ownerClass, proto, parentPropertyMap); }
-    };
-
-//=======================================================================================
-//! Mapping an array of primitives to a *single* column
-// @bsiclass                                                     Casey.Mullen      11/2012
-//=======================================================================================
-struct PrimitiveArrayPropertyMap : SingleColumnPropertyMap
-    {
-private:
-    ECN::StandaloneECEnablerP m_primitiveArrayEnabler;
-
-    PrimitiveArrayPropertyMap(ECDbCR, ECN::ECClassId ownerClassMapId, ECN::ArrayECPropertyCR, Utf8CP propertyAccessString, PropertyMapCP parentPropertyMap);
-    PrimitiveArrayPropertyMap(ECN::ECClassId ownerClassMapId, PrimitiveArrayPropertyMap const& proto, PropertyMap const* parentPropertyMap)
-        :SingleColumnPropertyMap(ownerClassMapId, proto, parentPropertyMap), m_primitiveArrayEnabler(proto.m_primitiveArrayEnabler)
-        {}
-
-    virtual BentleyStatus _FindOrCreateColumnsInTable(ClassMap const&) override;
-    virtual void _QueryColumnMappedToProperty(ColumnMappedToPropertyList& result, ColumnMappedToProperty::LoadFlags loadFlags, bool recusive) const override;
-public:
-    ~PrimitiveArrayPropertyMap() {}
-    static PropertyMapPtr Create(ECDbCR ecdb, ECN::ECClassId ownerClassMapId, ECN::ArrayECPropertyCR arrayProp, Utf8CP propertyAccessString, PropertyMapCP parentPropertyMap) { return new PrimitiveArrayPropertyMap(ecdb, ownerClassMapId, arrayProp, propertyAccessString, parentPropertyMap); }
-    static PropertyMapPtr Clone(ECN::ECClassId ownerClassMapId, PrimitiveArrayPropertyMap const& proto, PropertyMap const* parentPropertyMap) { return new PrimitiveArrayPropertyMap(ownerClassMapId, proto, parentPropertyMap); }
-    };
-
-//=======================================================================================
-// @bsiclass                                                    Krischan.Eberle   03/2016
-//+===============+===============+===============+===============+===============+======
-struct StructArrayJsonPropertyMap : SingleColumnPropertyMap
-    {
-private:
-    StructArrayJsonPropertyMap(ECN::ECClassId ownerClassMapId, ECN::StructArrayECPropertyCR structArrayProp, Utf8CP propertyAccessString, PropertyMapCP parentPropertyMap) : SingleColumnPropertyMap(Type::StructArray, ownerClassMapId, structArrayProp, propertyAccessString, parentPropertyMap) {}
-    StructArrayJsonPropertyMap(ECN::ECClassId ownerClassMapId, StructArrayJsonPropertyMap const& proto, PropertyMap const* parentPropertyMap) :SingleColumnPropertyMap(ownerClassMapId, proto, parentPropertyMap) {}
-
-    virtual BentleyStatus _FindOrCreateColumnsInTable(ClassMap const&) override;
-    virtual void _QueryColumnMappedToProperty(ColumnMappedToPropertyList& result, ColumnMappedToProperty::LoadFlags loadFlags, bool recusive) const override;
-    ECN::StructArrayECPropertyCR GetStructArrayProperty() const { BeAssert(GetProperty().GetIsStructArray()); return *GetProperty().GetAsStructArrayProperty(); }
-
-public:
-    ~StructArrayJsonPropertyMap() {}
-
-    static PropertyMapPtr Create(ECDbCR ecdb, ECN::ECClassId ownerClassMapId, ECN::StructArrayECPropertyCR structArrayProp, Utf8CP propertyAccessString, PropertyMapCP parentPropertyMap) { return new StructArrayJsonPropertyMap(ownerClassMapId, structArrayProp, propertyAccessString, parentPropertyMap); }
-    static PropertyMapPtr Clone(ECN::ECClassId ownerClassMapId, StructArrayJsonPropertyMap const& proto, PropertyMap const* parentPropertyMap) { return new StructArrayJsonPropertyMap(ownerClassMapId, proto, parentPropertyMap); }
-
-    };
-
-struct RelationshipConstraintMap;
-
-//=======================================================================================
-// @bsiclass                                                    Krischan.Eberle      12/2015
-//+===============+===============+===============+===============+===============+======
-struct NavigationPropertyMap : PropertyMap
-    {
-public:
-    enum class NavigationEnd
-        {
-        From,
-        To
-        };
-
-private:
-    RelationshipClassMap const* m_relClassMap;
-    std::vector<DbColumn const*> m_columns;
-
-    //NavigationProperties can only be created on EntityECClasses, therefore the ctors don't take a parent property map
-    //which would be the struct property containing the prop
-    NavigationPropertyMap(ClassMapLoadContext&, ECN::ECClassId ownerClassMapId, ECN::NavigationECPropertyCR, Utf8CP propertyAccessString);
-    NavigationPropertyMap(ClassMapLoadContext&, ECN::ECClassId ownerClassMapId, NavigationPropertyMap const& proto);
-
-    virtual void _GetColumns(std::vector<DbColumn const*>&) const override;
-
-    //nothing to do when loading/saving the prop map
-    virtual BentleyStatus _Load(DbClassMapLoadContext const&) override { return SUCCESS; }
-    virtual BentleyStatus _Save(DbClassMapSaveContext&) const override { return SUCCESS; }
-    virtual void _QueryColumnMappedToProperty(ColumnMappedToPropertyList& result, ColumnMappedToProperty::LoadFlags loadFlags, bool recusive)  const override;
-
-    ECN::ECRelationshipEnd GetConstraintEnd(NavigationEnd end) const { return GetConstraintEnd(GetNavigationProperty(), end); }
-
-    ECN::NavigationECPropertyCR GetNavigationProperty() const { return *GetProperty().GetAsNavigationProperty(); }
-    static ECN::ECRelationshipEnd GetConstraintEnd(ECN::NavigationECPropertyCR, NavigationEnd);
-
-public:
-    ~NavigationPropertyMap() {}
-    static PropertyMapPtr Create(ClassMapLoadContext&, ECDbCR, ECN::ECClassId ownerClassMapId, ECN::NavigationECPropertyCR, Utf8CP propertyAccessString);
-    static PropertyMapPtr Clone(ClassMapLoadContext& ctx, ECN::ECClassId ownerClassMapId, NavigationPropertyMap const& proto) { return new NavigationPropertyMap(ctx, ownerClassMapId, proto); }
-
-    BentleyStatus Postprocess(ECDbMap const&);
-
-    bool IsSupportedInECSql(bool logIfNotSupported = false, ECDb const* ecdb = nullptr) const;
-
-    RelationshipClassMap const& GetRelationshipClassMap() const { BeAssert(m_relClassMap != nullptr); return *m_relClassMap; }
-
-    RelationshipConstraintMap const& GetConstraintMap(NavigationEnd end) const;
-    static ECN::ECRelationshipConstraintCR GetConstraint(ECN::NavigationECPropertyCR, NavigationEnd);
-    };
-
-//=======================================================================================
-// @bsiclass                                                 Krischan.Eberle      03/2016
-//+===============+===============+===============+===============+===============+======
-struct PropertyMapFactory
-    {
-private:
-    PropertyMapFactory();
-    ~PropertyMapFactory();
-
-public:
-    //ECClass must be passed explicitly, as ECPropertyCR can be inherited from base class, in which case ECProperty::GetClass would
-    //return the base class and not the class for which the prop map is to be created
-    static PropertyMapPtr CreatePropertyMap(ClassMapLoadContext&, ECDbCR, ECN::ECClassCR, ECN::ECPropertyCR, Utf8CP propertyAccessString, PropertyMapCP parentPropertyMap);
-    
-    static PropertyMapPtr ClonePropertyMap(ClassMapLoadContext&, PropertyMapCR, ECN::ECClassCR targetClass, PropertyMap const* parentPropertyMap);
-    };
-END_BENTLEY_SQLITE_EC_NAMESPACE
-
-=======
-///*--------------------------------------------------------------------------------------+
-//|
-//|     $Source: ECDb/PropertyMap.h $
-//|
-//|  $Copyright: (c) 2016 Bentley Systems, Incorporated. All rights reserved. $
-//|
-//+--------------------------------------------------------------------------------------*/
-//#pragma once
-//#include "ECDbInternalTypes.h"
-//#include "ClassMappingInfo.h"
-//#include "DbSchema.h"
-//#include "ECDbSystemSchemaHelper.h"
-//#include "ECSql/NativeSqlBuilder.h"
-//
-//BEGIN_BENTLEY_SQLITE_EC_NAMESPACE
-//
-//enum class TraversalFeedback
-//    {
-//    Cancel, //! cancel traversal altogether and return
-//    NextSibling, //! do not traverse children of current node instead go with next sibling
-//    Next //! if there is children of current node process them first and then go to next sibling
-//    };
-//
-////=======================================================================================
-//// Represents an iterable collection of property maps
-//// @bsiclass                                                Krischan.Eberle      06/2013
-////+===============+===============+===============+===============+===============+======
-//struct PropertyMapCollection : NonCopyableClass
-//    {
-//public:
-//    typedef std::vector<PropertyMapCP>::const_iterator const_iterator;
-//
-//private:
-//    typedef std::map<Utf8CP, PropertyMapPtr, CompareIUtf8Ascii> PropertyMapsByAccessString;
-//
-//    PropertyMapsByAccessString m_dictionary;
-//    std::vector<PropertyMapCP> m_orderedCollection;
-//
-//    bool TryGetPropertyMap(PropertyMapPtr& propertyMap, bvector<Utf8String>::const_iterator& propertyAccessStringTokenIterator, bvector<Utf8String>::const_iterator& propertyAccessStringTokenEndIterator) const;
-//    bool TryGetPropertyMapNonRecursively(PropertyMapPtr& propertyMap, Utf8CP propertyAccessString) const;
-//
-//    static void Traverse(std::set<PropertyMapCollection const*>& doneList, PropertyMapCollection const& childPropMaps, std::function<void(TraversalFeedback&, PropertyMapCP)> const& nodeOperation, bool recursive);
-//
-//public:
-//    PropertyMapCollection() {}
-//    ~PropertyMapCollection() {}
-//    PropertyMapCollection(PropertyMapCollection&& rhs);
-//
-//    PropertyMapCollection& operator= (PropertyMapCollection&& rhs);
-//
-//    BentleyStatus AddPropertyMap(PropertyMapPtr const& propertyMap, size_t position = UINT_MAX);
-//    BentleyStatus AddPropertyMap(Utf8CP propertyAccessString, PropertyMapPtr const& propertyMap, size_t position = UINT_MAX);
-//
-//    size_t Size() const { return m_orderedCollection.size();}
-//    bool IsEmpty() const { return Size() == 0; }
-//
-//    bool TryGetPropertyMap(PropertyMapCP& propertyMap, Utf8CP propertyAccessString, bool recursive = false) const;
-//    bool TryGetPropertyMap(PropertyMapPtr& propertyMap, Utf8CP propertyAccessString, bool recursive = false) const;
-//
-//    void Traverse(std::function<void(TraversalFeedback& feedback, PropertyMapCP propMap)> const& nodeOperation, bool recursive) const;
-//
-//    const_iterator begin() const { return m_orderedCollection.begin(); }
-//    const_iterator end() const { return m_orderedCollection.end(); }
-//    };
-//
-//struct StructArrayJsonPropertyMap;
-//struct NavigationPropertyMap;
-//struct RelConstraintECClassIdPropertyMap;
-//struct ColumnMappedToProperty
-//    {
-//    enum class LoadFlags :uint32_t
-//        {
-//        None,
-//        Column = 1,
-//        AccessString = 2,
-//        StrongType = 4,
-//        PropertyMap = 8
-//        };
-//
-//    private:
-//        LoadFlags m_loadFlag;
-//        DbColumn const* m_column;
-//        Utf8String  m_accessString;
-//        DbColumn::Type m_strongType;
-//        PropertyMap const* m_propertyMap;
-//
-//    public:
-//        ColumnMappedToProperty()
-//            :m_loadFlag(LoadFlags::None), m_column(nullptr), m_strongType(DbColumn::Type::Any), m_propertyMap(nullptr)
-//            {}
-//        ColumnMappedToProperty(ColumnMappedToProperty const& rhs)
-//            :m_loadFlag(rhs.m_loadFlag), m_column(rhs.m_column), m_accessString(rhs.m_accessString), m_strongType(rhs.m_strongType), m_propertyMap(rhs.m_propertyMap)
-//            {}
-//
-//        ColumnMappedToProperty(ColumnMappedToProperty const&& rhs)
-//            :m_loadFlag(std::move(rhs.m_loadFlag)), m_column(std::move(rhs.m_column)), m_accessString(std::move(rhs.m_accessString)), m_strongType(std::move(rhs.m_strongType)), m_propertyMap(std::move(rhs.m_propertyMap))
-//            {}
-//        ColumnMappedToProperty& operator = (ColumnMappedToProperty const& rhs) 
-//            {
-//            if (this != &rhs)
-//                {
-//                m_loadFlag = rhs.m_loadFlag;
-//                m_column = rhs.m_column;
-//                m_strongType = rhs.m_strongType;
-//                m_propertyMap = rhs.m_propertyMap;
-//                m_accessString = rhs.m_accessString;
-//                }
-//
-//            return *this;
-//            }
-//        ColumnMappedToProperty& operator = (ColumnMappedToProperty const&& rhs)
-//            {
-//            if (this != &rhs)
-//                {
-//                m_loadFlag = std::move(rhs.m_loadFlag);
-//                m_column = std::move(rhs.m_column);
-//                m_strongType = std::move(rhs.m_strongType);
-//                m_propertyMap = std::move(rhs.m_propertyMap);
-//                m_accessString = std::move(rhs.m_accessString);
-//                }
-//
-//            return *this;
-//            }
-//
-//        ~ColumnMappedToProperty()
-//            {
-//            Reset();
-//            }
-//        void SetColumn(DbColumn const& column) { m_loadFlag = Enum::Or(m_loadFlag, LoadFlags::Column); m_column = &column; }
-//        void SetAccessString(Utf8StringCR  accessString)
-//            {
-//            m_loadFlag = Enum::Or(m_loadFlag, LoadFlags::AccessString);
-//            m_accessString = accessString;
-//            }
-//        void SetStrongType(DbColumn::Type type) { m_loadFlag = Enum::Or(m_loadFlag, LoadFlags::StrongType); m_strongType = type; }
-//        void SetPropertyMap(PropertyMap const& propertyMap) { m_loadFlag = Enum::Or(m_loadFlag, LoadFlags::PropertyMap); m_propertyMap = &propertyMap; }
-//        void Reset()
-//            {
-//            m_loadFlag = LoadFlags::None;
-//            m_column = nullptr;
-//            m_accessString.clear();
-//            m_strongType = DbColumn::Type::Any;
-//            m_propertyMap = nullptr;
-//            }
-//        LoadFlags GetLoadFlags() const { return m_loadFlag; }
-//        DbColumn const* GetColumn() const { BeAssert(Enum::Contains(m_loadFlag, LoadFlags::Column)); return m_column; }
-//        Utf8CP GetAccessString() const { BeAssert(Enum::Contains(m_loadFlag, LoadFlags::AccessString)); return m_accessString.c_str(); }
-//        DbColumn::Type GetStrongType() const { BeAssert(Enum::Contains(m_loadFlag, LoadFlags::StrongType)); return m_strongType; }
-//        PropertyMapCP GetPropertyMap() const { BeAssert(Enum::Contains(m_loadFlag, LoadFlags::PropertyMap)); return m_propertyMap; }
-//    };
-//typedef std::vector<ColumnMappedToProperty> ColumnMappedToPropertyList;
-//
-//struct DbClassMapLoadContext;
-//struct DbClassMapSaveContext;
-//
-////=======================================================================================
-//// @bsimethod                                                   affan.khan        03/2012
-////+===============+===============+===============+===============+===============+======
-//struct PropertyMap : RefCountedBase, NonCopyableClass
-//    {
-//public:
-//    enum class Type
-//        {
-//        Primitive,
-//        Point,
-//        PrimitiveArray,
-//        Struct,
-//        StructArray,
-//        Navigation,
-//        ECInstanceId,
-//        ECClassId,
-//        RelConstraintECInstanceId,
-//        RelConstraintECClassId
-//        };
-//
-// protected:
-//    ECN::ECPropertyCR m_ecProperty;
-//    Utf8String m_propertyAccessString; // We need to own this for nested property in embedded struct as they are dynamically generated
-//    std::vector<DbTable const*> m_mappedTables;
-//    PropertyMapCP m_parent;
-//    PropertyMapCollection m_children;
-//private:
-//    const Type m_type;
-//    virtual NativeSqlBuilder::List _ToNativeSql(Utf8CP classIdentifier, ECSqlType, bool wrapInParentheses, DbTable const* tableFilter) const;
-//
-//    virtual bool _IsVirtual() const { return false; }
-//
-//    virtual void _GetColumns(std::vector<DbColumn const*>&) const;
-//
-//    virtual BentleyStatus _FindOrCreateColumnsInTable(ClassMap const&) { return SUCCESS; }
-//    virtual BentleyStatus _Save(DbClassMapSaveContext&) const;
-//    virtual BentleyStatus _Load(DbClassMapLoadContext const&) { return SUCCESS; }
-//    virtual void _QueryColumnMappedToProperty(ColumnMappedToPropertyList& result, ColumnMappedToProperty::LoadFlags loadFlags, bool recusive) const = 0;
-//    virtual BentleyStatus _GetPropertyPathList(std::vector<Utf8String>& propertyPathList) const;
-//
-//protected:
-//    //!@param[in] parent Parent property map in terms of a property map node hierarchy. Nothing to do with inheritance.
-//    //!E.g. a struct property map has a child property map for each of its members. The struct property map then is the parent
-//    //!of each member property map
-//    PropertyMap(Type type, ECN::ECPropertyCR ecProperty, Utf8CP propertyAccessString, PropertyMapCP parent) : m_type(type), m_ecProperty(ecProperty), m_propertyAccessString(propertyAccessString), m_parent(parent) {}
-//    PropertyMap(PropertyMapCR rhs, PropertyMapCP parentPropertyMap) : m_ecProperty(rhs.m_ecProperty), m_parent(parentPropertyMap), m_propertyAccessString(rhs.m_propertyAccessString),
-//        m_mappedTables(rhs.m_mappedTables),m_type(rhs.m_type)
-//        {}
-//
-//    //!Gets the root property map of the parent-child node hierarchy
-//    PropertyMapCR GetRoot() const;
-//    BentleyStatus DetermineColumnInfo(Utf8StringR columnName, bool& isNullable, bool& isUnique, DbColumn::Constraints::Collation& collation, ECDbCR ecdb) const { return DetermineColumnInfo(columnName, isNullable, isUnique, collation, ecdb, GetProperty(), GetPropertyAccessString()); }
-//
-//public:
-//    virtual ~PropertyMap() {}
-//    Type GetType() const { return m_type; }
-//    bool IsSystemPropertyMap() const { return m_type == Type::ECClassId || m_type == Type::ECInstanceId || m_type == Type::RelConstraintECClassId || m_type == Type::RelConstraintECInstanceId; }
-//    ECN::ECPropertyCR GetProperty() const { return m_ecProperty; }
-//    Utf8CP GetPropertyAccessString() const { return m_propertyAccessString.c_str(); }
-//    PropertyMapCollection const& GetChildren() const { return m_children; }
-//    virtual BentleyStatus GetPropertyPathList(std::vector<Utf8String>& propertyPathList) const { return _GetPropertyPathList(propertyPathList); }
-//    //! Gets a value indicating whether this property map is a virtual mapping, i.e. maps
-//    //! to a virtual DbColumn. A virtual DbColumn does not exist in a real table, but might
-//    //! be used as column aliases in views.
-//    //! @return true if property map is virtual, false otherwise
-//    bool IsVirtual() const { return _IsVirtual(); }
-//
-//    std::vector<DbTable const*> const& GetTables() const { return m_mappedTables; }
-//    DbTable const* GetTable() const;
-//    bool MapsToTable(DbTable const&) const;
-//    ColumnMappedToPropertyList QueryColumnInfo(ColumnMappedToProperty::LoadFlags loadFlags, bool recusive = true) const
-//        {
-//        ColumnMappedToPropertyList queryResult;
-//        _QueryColumnMappedToProperty(queryResult, loadFlags, recusive);
-//        return queryResult;
-//        }
-//    //! Gets the columns (if any) mapped to this property
-//    void GetColumns(std::vector<DbColumn const*>& columns) const { return _GetColumns(columns); }
-//    void GetColumns(std::vector<DbColumn const*>&, DbTable const&) const;
-//    DbColumn const* GetSingleColumn() const;
-//    DbColumn const* GetSingleColumn(DbTable const&, bool alwaysFilterByTable) const;
-//    DbTable const* GetSingleTable() const;
-//
-//    //! Generates the native SQL snippets from the columns related to this property map.
-//    //! SQL generation depends on various properties of the property map (e.g whether the property map is virtual)
-//    //! and the ECSQL type. So the result of this method is not always just the column name(s).
-//    //! @param[in] classIdentifier Class name or class alias which will be prepended to the sql snippet, e.g.
-//    //!                            <classidentifier>.<columnname>
-//    //! @param[in] ecsqlType ECSQL type for which the native SQL is generated. SQL generation depends on the ECSQL type
-//    //!            which is why this parameter is needed
-//    //! @param[in] wrapInParentheses true if the native SQL snippets should be wrapped in parentheses. false otherwise
-//    //! @param[in] tableFilter if not nullptr, only columns from the specified tables are used to generate the native SQL.
-//    //! @return List of native SQL snippets, one snippet per column this PropertyMap maps to.
-//    NativeSqlBuilder::List ToNativeSql(Utf8CP classIdentifier, ECSqlType ecsqlType, bool wrapInParentheses, DbTable const* tableFilter = nullptr) const;
-//
-//    BentleyStatus Save(DbClassMapSaveContext& ctx) const { return _Save(ctx); }
-//    BentleyStatus Load(DbClassMapLoadContext const& mapping) { return _Load(mapping); }
-//    
-//    //! Make sure our table has the necessary columns, if any
-//    BentleyStatus FindOrCreateColumnsInTable(ClassMap const& classMap) { return _FindOrCreateColumnsInTable(classMap); }
-//
-//    static BentleyStatus DetermineColumnInfo(Utf8StringR columnName, bool& isNullable, bool& isUnique, DbColumn::Constraints::Collation&, ECDbCR, ECN::ECPropertyCR, Utf8CP propAccessString);
-//
-//    static Utf8CP TypeToString(Type);
-//    };
-//
-////=======================================================================================
-////! Simple primitives map to a *single* column
-//// @bsiclass                                                     Casey.Mullen      11/2012
-////=======================================================================================
-//struct SingleColumnPropertyMap : PropertyMap
-//{
-//private:
-//    DbColumn const* m_column;
-//
-//    virtual bool _IsVirtual () const override;
-//
-//    virtual BentleyStatus _Load(DbClassMapLoadContext const& classMapInfo) override;
-//    virtual void _GetColumns(std::vector<DbColumn const*>& columns) const override;
-//    void SetColumn(DbColumn const&);
-//    virtual BentleyStatus _GetPropertyPathList(std::vector<Utf8String>& propertyPathList)const override  { propertyPathList.push_back(GetPropertyAccessString());  return SUCCESS; }
-//
-//protected:
-//    SingleColumnPropertyMap (Type type, ECN::ECPropertyCR ecProperty, Utf8CP propertyAccessString, PropertyMapCP parentPropertyMap)
-//        : PropertyMap(type, ecProperty, propertyAccessString, parentPropertyMap), m_column(nullptr) {}
-//
-//    SingleColumnPropertyMap(SingleColumnPropertyMap const& proto, PropertyMap const* parentPropertyMap)
-//        :PropertyMap(proto, parentPropertyMap), m_column(proto.m_column) {}
-//
-//    virtual ~SingleColumnPropertyMap() {}
-//
-//    BentleyStatus DoFindOrCreateColumnsInTable(ClassMap const&, DbColumn::Type);
-//
-//    DbColumn const& GetColumn() const { return *m_column; }
-//};
-//
-////=======================================================================================
-//// @bsiclass                                                     Krischan.Eberle  03/2016
-////=======================================================================================
-//struct PrimitivePropertyMap : SingleColumnPropertyMap
-//    {
-//private:
-//    virtual BentleyStatus _FindOrCreateColumnsInTable(ClassMap const&) override;
-//    virtual void _QueryColumnMappedToProperty(ColumnMappedToPropertyList& result, ColumnMappedToProperty::LoadFlags loadFlags, bool recusive) const override;
-//    PrimitivePropertyMap(ECN::PrimitiveECPropertyCR ecProperty, Utf8CP propertyAccessString, PropertyMapCP parentPropertyMap) : SingleColumnPropertyMap(Type::Primitive, ecProperty, propertyAccessString, parentPropertyMap) {}
-//    PrimitivePropertyMap(PrimitivePropertyMap const& proto, PropertyMap const* parentPropertyMap) : SingleColumnPropertyMap(proto, parentPropertyMap) {}
-//
-//    ECN::PrimitiveECPropertyCR GetPrimitiveProperty() const { BeAssert(GetProperty().GetIsPrimitive()); return *GetProperty().GetAsPrimitiveProperty(); }
-//
-//public:
-//    ~PrimitivePropertyMap() {}
-//    static PropertyMapPtr Create(ECN::PrimitiveECPropertyCR ecProperty, Utf8CP propertyAccessString, PropertyMapCP parentPropertyMap) { return new PrimitivePropertyMap(ecProperty, propertyAccessString, parentPropertyMap); }
-//    static PropertyMapPtr Clone(PrimitivePropertyMap const& proto, PropertyMap const* parentPropertyMap) { return new PrimitivePropertyMap(proto, parentPropertyMap); }
-//    };
-//
-////=======================================================================================
-//// @bsiclass                                                     Casey.Mullen      11/2012
-////=======================================================================================
-//struct PointPropertyMap : PropertyMap
-//    {
-//private:
-//    static const ECN::PrimitiveType s_defaultCoordinateECType = ECN::PRIMITIVETYPE_Double;
-//
-//    bool m_is3d;
-//    DbColumn const* m_xColumn;
-//    DbColumn const* m_yColumn;
-//    DbColumn const* m_zColumn;
-//
-//    PointPropertyMap(ECN::PrimitiveECPropertyCR pointProperty, Utf8CP propertyAccessString, PropertyMapCP parentPropertyMap);
-//    PointPropertyMap(PointPropertyMap const& proto, PropertyMap const* parentPropertyMap)
-//        :PropertyMap(proto, parentPropertyMap), m_xColumn(proto.m_xColumn), m_yColumn(proto.m_yColumn), m_zColumn(proto.m_zColumn), m_is3d(proto.m_is3d)
-//        {}
-//
-//    virtual BentleyStatus _FindOrCreateColumnsInTable(ClassMap const&) override;
-//    void _GetColumns(std::vector<DbColumn const*>& columns) const;
-//    virtual BentleyStatus _Save(DbClassMapSaveContext&) const override;
-//    virtual BentleyStatus _Load(DbClassMapLoadContext const&) override;
-//    virtual BentleyStatus _GetPropertyPathList(std::vector<Utf8String>& propertyPathList)const override
-//        {
-//        propertyPathList.push_back(GetPropertyAccessString() + Utf8String(".X"));
-//        propertyPathList.push_back(GetPropertyAccessString() + Utf8String(".Y"));
-//        if (m_is3d)
-//            propertyPathList.push_back(GetPropertyAccessString() + Utf8String(".X"));
-//
-//        return SUCCESS;
-//        }
-//    virtual void _QueryColumnMappedToProperty(ColumnMappedToPropertyList& result, ColumnMappedToProperty::LoadFlags loadFlags, bool recusive) const override;
-//    BentleyStatus SetColumns(DbColumn const&, DbColumn const&, DbColumn const*);
-//
-//public:
-//    ~PointPropertyMap() {}
-//    static PropertyMapPtr Create(ECN::PrimitiveECPropertyCR pointProperty, Utf8CP propertyAccessString, PropertyMapCP parentPropertyMap) { return new PointPropertyMap(pointProperty, propertyAccessString, parentPropertyMap); }
-//    static PropertyMapPtr Clone(PointPropertyMap const& proto, PropertyMap const* parentPropertyMap) { return new PointPropertyMap(proto, parentPropertyMap); }
-//
-//    bool Is3d() const { return m_is3d; }
-//
-//    static DbColumn::Type GetDefaultColumnType() { return DbColumn::PrimitiveTypeToColumnType(s_defaultCoordinateECType); }
-//};
-//
-//struct ClassMapLoadContext;
-//
-///*---------------------------------------------------------------------------------------
-//* Maps an embedded ECStruct as inline
-//* @bsimethod                                                    affan.khan        09/2012
-//+---------------+---------------+---------------+---------------+---------------+------*/
-//struct StructPropertyMap : PropertyMap
-//    {
-//private:
-//    StructPropertyMap(ECN::StructECPropertyCR, Utf8CP propertyAccessString, PropertyMapCP parentPropertyMap);
-//    StructPropertyMap(ECDbMap const& ecdbMap, StructPropertyMap const& proto, ECN::ECClassCR clonedBy, PropertyMap const* parentPropertyMap);
-//
-//    virtual void _GetColumns(std::vector<DbColumn const*>& columns) const override;
-//    virtual BentleyStatus _FindOrCreateColumnsInTable(ClassMap const&) override;
-//    virtual BentleyStatus _Load(DbClassMapLoadContext const&) override;
-//    virtual BentleyStatus _Save(DbClassMapSaveContext&) const override;
-//    virtual void _QueryColumnMappedToProperty(ColumnMappedToPropertyList& result, ColumnMappedToProperty::LoadFlags loadFlags, bool recusive) const override;
-//    BentleyStatus Initialize(ClassMapLoadContext&, ECDbCR);
-//
-//public:
-//    ~StructPropertyMap() {}
-//    static PropertyMapPtr Create(ClassMapLoadContext&, ECDbCR, ECN::StructECPropertyCR, Utf8CP propertyAccessString, PropertyMapCP parentPropertyMap);
-//    static PropertyMapPtr Clone(ECDbMap const& ecdbMap, StructPropertyMap const& proto, ECN::ECClassCR clonedBy, PropertyMap const* parentPropertyMap) { return new StructPropertyMap(ecdbMap, proto, clonedBy, parentPropertyMap); }
-//    };
-//
-////=======================================================================================
-////! Mapping an array of primitives to a *single* column
-//// @bsiclass                                                     Casey.Mullen      11/2012
-////=======================================================================================
-//struct PrimitiveArrayPropertyMap : SingleColumnPropertyMap
-//    {
-//private:
-//    ECN::StandaloneECEnablerP m_primitiveArrayEnabler;
-//
-//    PrimitiveArrayPropertyMap(ECDbCR, ECN::ArrayECPropertyCR, Utf8CP propertyAccessString, PropertyMapCP parentPropertyMap);
-//    PrimitiveArrayPropertyMap(PrimitiveArrayPropertyMap const& proto, PropertyMap const* parentPropertyMap)
-//        :SingleColumnPropertyMap(proto, parentPropertyMap), m_primitiveArrayEnabler(proto.m_primitiveArrayEnabler)
-//        {}
-//
-//    virtual BentleyStatus _FindOrCreateColumnsInTable(ClassMap const&) override;
-//    virtual void _QueryColumnMappedToProperty(ColumnMappedToPropertyList& result, ColumnMappedToProperty::LoadFlags loadFlags, bool recusive) const override;
-//public:
-//    ~PrimitiveArrayPropertyMap() {}
-//    static PropertyMapPtr Create(ECDbCR ecdb, ECN::ArrayECPropertyCR arrayProp, Utf8CP propertyAccessString, PropertyMapCP parentPropertyMap) { return new PrimitiveArrayPropertyMap(ecdb, arrayProp, propertyAccessString, parentPropertyMap); }
-//    static PropertyMapPtr Clone(PrimitiveArrayPropertyMap const& proto, PropertyMap const* parentPropertyMap) { return new PrimitiveArrayPropertyMap(proto, parentPropertyMap); }
-//    };
-//
-////=======================================================================================
-//// @bsiclass                                                    Krischan.Eberle   03/2016
-////+===============+===============+===============+===============+===============+======
-//struct StructArrayJsonPropertyMap : SingleColumnPropertyMap
-//    {
-//private:
-//    StructArrayJsonPropertyMap(ECN::StructArrayECPropertyCR structArrayProp, Utf8CP propertyAccessString, PropertyMapCP parentPropertyMap) : SingleColumnPropertyMap(Type::StructArray, structArrayProp, propertyAccessString, parentPropertyMap) {}
-//    StructArrayJsonPropertyMap(StructArrayJsonPropertyMap const& proto, PropertyMap const* parentPropertyMap) :SingleColumnPropertyMap(proto, parentPropertyMap) {}
-//
-//    virtual BentleyStatus _FindOrCreateColumnsInTable(ClassMap const&) override;
-//    virtual void _QueryColumnMappedToProperty(ColumnMappedToPropertyList& result, ColumnMappedToProperty::LoadFlags loadFlags, bool recusive) const override;
-//    ECN::StructArrayECPropertyCR GetStructArrayProperty() const { BeAssert(GetProperty().GetIsStructArray()); return *GetProperty().GetAsStructArrayProperty(); }
-//
-//public:
-//    ~StructArrayJsonPropertyMap() {}
-//
-//    static PropertyMapPtr Create(ECDbCR ecdb, ECN::StructArrayECPropertyCR structArrayProp, Utf8CP propertyAccessString, PropertyMapCP parentPropertyMap) { return new StructArrayJsonPropertyMap(structArrayProp, propertyAccessString, parentPropertyMap); }
-//    static PropertyMapPtr Clone(StructArrayJsonPropertyMap const& proto, PropertyMap const* parentPropertyMap) { return new StructArrayJsonPropertyMap(proto, parentPropertyMap); }
-//
-//    };
-//
-//struct RelationshipConstraintMap;
-//
-////=======================================================================================
-//// @bsiclass                                                    Krischan.Eberle      12/2015
-////+===============+===============+===============+===============+===============+======
-//struct NavigationPropertyMap : PropertyMap
-//    {
-//public:
-//    enum class NavigationEnd
-//        {
-//        From,
-//        To
-//        };
-//
-//private:
-//    RelationshipClassMap const* m_relClassMap;
-//    std::vector<DbColumn const*> m_columns;
-//    ECN::ECClassCR m_ecClass; //cannot use GetProperty().GetClass() because a nav prop map can be cloned when inheriting.
-//
-//    //NavigationProperties can only be created on EntityECClasses, therefore the ctors don't take a parent property map
-//    //which would be the struct property containing the prop
-//    NavigationPropertyMap(ClassMapLoadContext&, ECN::ECClassCR, ECN::NavigationECPropertyCR, Utf8CP propertyAccessString);
-//    NavigationPropertyMap(ClassMapLoadContext&, NavigationPropertyMap const& proto, ECN::ECClassCR targetClass);
-//
-//    virtual void _GetColumns(std::vector<DbColumn const*>&) const override;
-//
-//    //nothing to do when loading/saving the prop map
-//    virtual BentleyStatus _Load(DbClassMapLoadContext const&) override { return SUCCESS; }
-//    virtual BentleyStatus _Save(DbClassMapSaveContext&) const override { return SUCCESS; }
-//    virtual void _QueryColumnMappedToProperty(ColumnMappedToPropertyList& result, ColumnMappedToProperty::LoadFlags loadFlags, bool recusive)  const override;
-//
-//    ECN::ECRelationshipEnd GetConstraintEnd(NavigationEnd end) const { return GetConstraintEnd(GetNavigationProperty(), end); }
-//
-//    ECN::NavigationECPropertyCR GetNavigationProperty() const { return *GetProperty().GetAsNavigationProperty(); }
-//    static ECN::ECRelationshipEnd GetConstraintEnd(ECN::NavigationECPropertyCR, NavigationEnd);
-//
-//public:
-//    ~NavigationPropertyMap() {}
-//    static PropertyMapPtr Create(ClassMapLoadContext&, ECDbCR, ECN::ECClassCR, ECN::NavigationECPropertyCR, Utf8CP propertyAccessString);
-//    static PropertyMapPtr Clone(ClassMapLoadContext& ctx, NavigationPropertyMap const& proto, ECN::ECClassCR targetClass) { return new NavigationPropertyMap(ctx, proto, targetClass); }
-//
-//    BentleyStatus Postprocess(ECDbMap const&);
-//
-//    bool IsSupportedInECSql(bool logIfNotSupported = false, ECDbCP ecdb = nullptr) const;
-//
-//    RelationshipClassMap const& GetRelationshipClassMap() const { BeAssert(m_relClassMap != nullptr); return *m_relClassMap; }
-//
-//    RelationshipConstraintMap const& GetConstraintMap(NavigationEnd end) const;
-//    static ECN::ECRelationshipConstraintCR GetConstraint(ECN::NavigationECPropertyCR, NavigationEnd);
-//    };
-//
-////=======================================================================================
-//// @bsiclass                                                 Krischan.Eberle      03/2016
-////+===============+===============+===============+===============+===============+======
-//struct PropertyMapFactory
-//    {
-//private:
-//    PropertyMapFactory();
-//    ~PropertyMapFactory();
-//
-//public:
-//    //ECClass must be passed explicitly, as ECPropertyCR can be inherited from base class, in which case ECProperty::GetClass would
-//    //return the base class and not the class for which the prop map is to be created
-//    static PropertyMapPtr CreatePropertyMap(ClassMapLoadContext&, ECDbCR, ECN::ECClassCR, ECN::ECPropertyCR, Utf8CP propertyAccessString, PropertyMapCP parentPropertyMap);
-//    
-//    //only called during schema import
-//    static PropertyMapPtr ClonePropertyMap(ECDbMap const&, PropertyMapCR, ECN::ECClassCR targetClass, PropertyMap const* parentPropertyMap);
-//    };
-//END_BENTLEY_SQLITE_EC_NAMESPACE
-
->>>>>>> 041a0cd0
+///*--------------------------------------------------------------------------------------+
+//|
+//|     $Source: ECDb/PropertyMap.h $
+//|
+//|  $Copyright: (c) 2016 Bentley Systems, Incorporated. All rights reserved. $
+//|
+//+--------------------------------------------------------------------------------------*/
+//#pragma once
+//#include "ECDbInternalTypes.h"
+//#include "ClassMappingInfo.h"
+//#include "DbSchema.h"
+//#include "ECDbSystemSchemaHelper.h"
+//#include "ECSql/NativeSqlBuilder.h"
+//
+//BEGIN_BENTLEY_SQLITE_EC_NAMESPACE
+//
+//enum class TraversalFeedback
+//    {
+//    Cancel, //! cancel traversal altogether and return
+//    NextSibling, //! do not traverse children of current node instead go with next sibling
+//    Next //! if there is children of current node process them first and then go to next sibling
+//    };
+//
+////=======================================================================================
+//// Represents an iterable collection of property maps
+//// @bsiclass                                                Krischan.Eberle      06/2013
+////+===============+===============+===============+===============+===============+======
+//struct PropertyMapCollection : NonCopyableClass
+//    {
+//public:
+//    typedef std::vector<PropertyMapCP>::const_iterator const_iterator;
+//
+//private:
+//    typedef std::map<Utf8CP, PropertyMapPtr, CompareIUtf8Ascii> PropertyMapsByAccessString;
+//
+//    PropertyMapsByAccessString m_dictionary;
+//    std::vector<PropertyMapCP> m_orderedCollection;
+//
+//    bool TryGetPropertyMap(PropertyMapPtr& propertyMap, bvector<Utf8String>::const_iterator& propertyAccessStringTokenIterator, bvector<Utf8String>::const_iterator& propertyAccessStringTokenEndIterator) const;
+//    bool TryGetPropertyMapNonRecursively(PropertyMapPtr& propertyMap, Utf8CP propertyAccessString) const;
+//
+//    static void Traverse(std::set<PropertyMapCollection const*>& doneList, PropertyMapCollection const& childPropMaps, std::function<void(TraversalFeedback&, PropertyMapCP)> const& nodeOperation, bool recursive);
+//
+//public:
+//    PropertyMapCollection() {}
+//    ~PropertyMapCollection() {}
+//    PropertyMapCollection(PropertyMapCollection&& rhs);
+//
+//    PropertyMapCollection& operator= (PropertyMapCollection&& rhs);
+//
+//    BentleyStatus AddPropertyMap(PropertyMapPtr const& propertyMap, size_t position = UINT_MAX);
+//    BentleyStatus AddPropertyMap(Utf8CP propertyAccessString, PropertyMapPtr const& propertyMap, size_t position = UINT_MAX);
+//
+//    size_t Size() const { return m_orderedCollection.size();}
+//    bool IsEmpty() const { return Size() == 0; }
+//
+//    bool TryGetPropertyMap(PropertyMapCP& propertyMap, Utf8CP propertyAccessString, bool recursive = false) const;
+//    bool TryGetPropertyMap(PropertyMapPtr& propertyMap, Utf8CP propertyAccessString, bool recursive = false) const;
+//
+//    void Traverse(std::function<void(TraversalFeedback& feedback, PropertyMapCP propMap)> const& nodeOperation, bool recursive) const;
+//
+//    const_iterator begin() const { return m_orderedCollection.begin(); }
+//    const_iterator end() const { return m_orderedCollection.end(); }
+//    };
+//
+//struct StructArrayJsonPropertyMap;
+//struct NavigationPropertyMap;
+//struct RelConstraintECClassIdPropertyMap;
+//struct ColumnMappedToProperty
+//    {
+//    enum class LoadFlags :uint32_t
+//        {
+//        None,
+//        Column = 1,
+//        AccessString = 2,
+//        StrongType = 4,
+//        PropertyMap = 8
+//        };
+//
+//    private:
+//        LoadFlags m_loadFlag;
+//        DbColumn const* m_column;
+//        Utf8String  m_accessString;
+//        DbColumn::Type m_strongType;
+//        PropertyMap const* m_propertyMap;
+//
+//    public:
+//        ColumnMappedToProperty()
+//            :m_loadFlag(LoadFlags::None), m_column(nullptr), m_strongType(DbColumn::Type::Any), m_propertyMap(nullptr)
+//            {}
+//        ColumnMappedToProperty(ColumnMappedToProperty const& rhs)
+//            :m_loadFlag(rhs.m_loadFlag), m_column(rhs.m_column), m_accessString(rhs.m_accessString), m_strongType(rhs.m_strongType), m_propertyMap(rhs.m_propertyMap)
+//            {}
+//
+//        ColumnMappedToProperty(ColumnMappedToProperty const&& rhs)
+//            :m_loadFlag(std::move(rhs.m_loadFlag)), m_column(std::move(rhs.m_column)), m_accessString(std::move(rhs.m_accessString)), m_strongType(std::move(rhs.m_strongType)), m_propertyMap(std::move(rhs.m_propertyMap))
+//            {}
+//        ColumnMappedToProperty& operator = (ColumnMappedToProperty const& rhs) 
+//            {
+//            if (this != &rhs)
+//                {
+//                m_loadFlag = rhs.m_loadFlag;
+//                m_column = rhs.m_column;
+//                m_strongType = rhs.m_strongType;
+//                m_propertyMap = rhs.m_propertyMap;
+//                m_accessString = rhs.m_accessString;
+//                }
+//
+//            return *this;
+//            }
+//        ColumnMappedToProperty& operator = (ColumnMappedToProperty const&& rhs)
+//            {
+//            if (this != &rhs)
+//                {
+//                m_loadFlag = std::move(rhs.m_loadFlag);
+//                m_column = std::move(rhs.m_column);
+//                m_strongType = std::move(rhs.m_strongType);
+//                m_propertyMap = std::move(rhs.m_propertyMap);
+//                m_accessString = std::move(rhs.m_accessString);
+//                }
+//
+//            return *this;
+//            }
+//
+//        ~ColumnMappedToProperty()
+//            {
+//            Reset();
+//            }
+//        void SetColumn(DbColumn const& column) { m_loadFlag = Enum::Or(m_loadFlag, LoadFlags::Column); m_column = &column; }
+//        void SetAccessString(Utf8StringCR  accessString)
+//            {
+//            m_loadFlag = Enum::Or(m_loadFlag, LoadFlags::AccessString);
+//            m_accessString = accessString;
+//            }
+//        void SetStrongType(DbColumn::Type type) { m_loadFlag = Enum::Or(m_loadFlag, LoadFlags::StrongType); m_strongType = type; }
+//        void SetPropertyMap(PropertyMap const& propertyMap) { m_loadFlag = Enum::Or(m_loadFlag, LoadFlags::PropertyMap); m_propertyMap = &propertyMap; }
+//        void Reset()
+//            {
+//            m_loadFlag = LoadFlags::None;
+//            m_column = nullptr;
+//            m_accessString.clear();
+//            m_strongType = DbColumn::Type::Any;
+//            m_propertyMap = nullptr;
+//            }
+//        LoadFlags GetLoadFlags() const { return m_loadFlag; }
+//        DbColumn const* GetColumn() const { BeAssert(Enum::Contains(m_loadFlag, LoadFlags::Column)); return m_column; }
+//        Utf8CP GetAccessString() const { BeAssert(Enum::Contains(m_loadFlag, LoadFlags::AccessString)); return m_accessString.c_str(); }
+//        DbColumn::Type GetStrongType() const { BeAssert(Enum::Contains(m_loadFlag, LoadFlags::StrongType)); return m_strongType; }
+//        PropertyMapCP GetPropertyMap() const { BeAssert(Enum::Contains(m_loadFlag, LoadFlags::PropertyMap)); return m_propertyMap; }
+//    };
+//typedef std::vector<ColumnMappedToProperty> ColumnMappedToPropertyList;
+//
+//struct DbClassMapLoadContext;
+//struct DbClassMapSaveContext;
+//
+////=======================================================================================
+//// @bsimethod                                                   affan.khan        03/2012
+////+===============+===============+===============+===============+===============+======
+//struct PropertyMap : RefCountedBase, NonCopyableClass
+//    {
+//public:
+//    enum class Type
+//        {
+//        Primitive,
+//        Point,
+//        PrimitiveArray,
+//        Struct,
+//        StructArray,
+//        Navigation,
+//        ECInstanceId,
+//        ECClassId,
+//        RelConstraintECInstanceId,
+//        RelConstraintECClassId
+//        };
+//
+// protected:
+    ECN::ECClassId m_ownerClassMapId; //class maps use the same id as its corresponding ECClass
+//    ECN::ECPropertyCR m_ecProperty;
+//    Utf8String m_propertyAccessString; // We need to own this for nested property in embedded struct as they are dynamically generated
+//    std::vector<DbTable const*> m_mappedTables;
+//    PropertyMapCP m_parent;
+//    PropertyMapCollection m_children;
+
+//private:
+//    const Type m_type;
+//    virtual NativeSqlBuilder::List _ToNativeSql(Utf8CP classIdentifier, ECSqlType, bool wrapInParentheses, DbTable const* tableFilter) const;
+//
+//    virtual bool _IsVirtual() const { return false; }
+//
+//    virtual void _GetColumns(std::vector<DbColumn const*>&) const;
+//
+//    virtual BentleyStatus _FindOrCreateColumnsInTable(ClassMap const&) { return SUCCESS; }
+//    virtual BentleyStatus _Save(DbClassMapSaveContext&) const;
+//    virtual BentleyStatus _Load(DbClassMapLoadContext const&) { return SUCCESS; }
+//    virtual void _QueryColumnMappedToProperty(ColumnMappedToPropertyList& result, ColumnMappedToProperty::LoadFlags loadFlags, bool recusive) const = 0;
+//    virtual BentleyStatus _GetPropertyPathList(std::vector<Utf8String>& propertyPathList) const;
+//
+//protected:
+//    //!@param[in] parent Parent property map in terms of a property map node hierarchy. Nothing to do with inheritance.
+//    //!E.g. a struct property map has a child property map for each of its members. The struct property map then is the parent
+//    //!of each member property map
+    PropertyMap(Type type, ECN::ECPropertyCR ecProperty, Utf8CP propertyAccessString, PropertyMapCP parent) : m_type(type), m_ecProperty(ecProperty), m_propertyAccessString(propertyAccessString), m_parent(parent) {}
+    PropertyMap(PropertyMapCR rhs, PropertyMapCP parentPropertyMap) : m_ecProperty(rhs.m_ecProperty), m_parent(parentPropertyMap), m_propertyAccessString(rhs.m_propertyAccessString),
+        m_mappedTables(rhs.m_mappedTables),m_type(rhs.m_type)
+//        {}
+//
+//    //!Gets the root property map of the parent-child node hierarchy
+//    PropertyMapCR GetRoot() const;
+//    BentleyStatus DetermineColumnInfo(Utf8StringR columnName, bool& isNullable, bool& isUnique, DbColumn::Constraints::Collation& collation, ECDbCR ecdb) const { return DetermineColumnInfo(columnName, isNullable, isUnique, collation, ecdb, GetProperty(), GetPropertyAccessString()); }
+//
+//public:
+//    virtual ~PropertyMap() {}
+//    Type GetType() const { return m_type; }
+    //!Class maps use the same id as their corresponding ECClass
+    ECN::ECClassId GetOwnerClassMapId() const { return m_ownerClassMapId; }
+//    bool IsSystemPropertyMap() const { return m_type == Type::ECClassId || m_type == Type::ECInstanceId || m_type == Type::RelConstraintECClassId || m_type == Type::RelConstraintECInstanceId; }
+//    ECN::ECPropertyCR GetProperty() const { return m_ecProperty; }
+//    Utf8CP GetPropertyAccessString() const { return m_propertyAccessString.c_str(); }
+//    PropertyMapCollection const& GetChildren() const { return m_children; }
+//    virtual BentleyStatus GetPropertyPathList(std::vector<Utf8String>& propertyPathList) const { return _GetPropertyPathList(propertyPathList); }
+//    //! Gets a value indicating whether this property map is a virtual mapping, i.e. maps
+//    //! to a virtual DbColumn. A virtual DbColumn does not exist in a real table, but might
+//    //! be used as column aliases in views.
+//    //! @return true if property map is virtual, false otherwise
+//    bool IsVirtual() const { return _IsVirtual(); }
+//
+//    std::vector<DbTable const*> const& GetTables() const { return m_mappedTables; }
+//    DbTable const* GetTable() const;
+//    bool MapsToTable(DbTable const&) const;
+//    ColumnMappedToPropertyList QueryColumnInfo(ColumnMappedToProperty::LoadFlags loadFlags, bool recusive = true) const
+//        {
+//        ColumnMappedToPropertyList queryResult;
+//        _QueryColumnMappedToProperty(queryResult, loadFlags, recusive);
+//        return queryResult;
+//        }
+//    //! Gets the columns (if any) mapped to this property
+//    void GetColumns(std::vector<DbColumn const*>& columns) const { return _GetColumns(columns); }
+//    void GetColumns(std::vector<DbColumn const*>&, DbTable const&) const;
+//    DbColumn const* GetSingleColumn() const;
+//    DbColumn const* GetSingleColumn(DbTable const&, bool alwaysFilterByTable) const;
+//    DbTable const* GetSingleTable() const;
+//
+//    //! Generates the native SQL snippets from the columns related to this property map.
+//    //! SQL generation depends on various properties of the property map (e.g whether the property map is virtual)
+//    //! and the ECSQL type. So the result of this method is not always just the column name(s).
+//    //! @param[in] classIdentifier Class name or class alias which will be prepended to the sql snippet, e.g.
+//    //!                            <classidentifier>.<columnname>
+//    //! @param[in] ecsqlType ECSQL type for which the native SQL is generated. SQL generation depends on the ECSQL type
+//    //!            which is why this parameter is needed
+//    //! @param[in] wrapInParentheses true if the native SQL snippets should be wrapped in parentheses. false otherwise
+//    //! @param[in] tableFilter if not nullptr, only columns from the specified tables are used to generate the native SQL.
+//    //! @return List of native SQL snippets, one snippet per column this PropertyMap maps to.
+//    NativeSqlBuilder::List ToNativeSql(Utf8CP classIdentifier, ECSqlType ecsqlType, bool wrapInParentheses, DbTable const* tableFilter = nullptr) const;
+//
+//    BentleyStatus Save(DbClassMapSaveContext& ctx) const { return _Save(ctx); }
+//    BentleyStatus Load(DbClassMapLoadContext const& mapping) { return _Load(mapping); }
+//    
+//    //! Make sure our table has the necessary columns, if any
+//    BentleyStatus FindOrCreateColumnsInTable(ClassMap const& classMap) { return _FindOrCreateColumnsInTable(classMap); }
+//
+//    static BentleyStatus DetermineColumnInfo(Utf8StringR columnName, bool& isNullable, bool& isUnique, DbColumn::Constraints::Collation&, ECDbCR, ECN::ECPropertyCR, Utf8CP propAccessString);
+//
+//    static Utf8CP TypeToString(Type);
+//    };
+//
+////=======================================================================================
+////! Simple primitives map to a *single* column
+//// @bsiclass                                                     Casey.Mullen      11/2012
+////=======================================================================================
+//struct SingleColumnPropertyMap : PropertyMap
+//{
+//private:
+//    DbColumn const* m_column;
+//
+//    virtual bool _IsVirtual () const override;
+//
+//    virtual BentleyStatus _Load(DbClassMapLoadContext const& classMapInfo) override;
+//    virtual void _GetColumns(std::vector<DbColumn const*>& columns) const override;
+//    void SetColumn(DbColumn const&);
+//    virtual BentleyStatus _GetPropertyPathList(std::vector<Utf8String>& propertyPathList)const override  { propertyPathList.push_back(GetPropertyAccessString());  return SUCCESS; }
+//
+//protected:
+    SingleColumnPropertyMap (Type type, ECN::ECPropertyCR ecProperty, Utf8CP propertyAccessString, PropertyMapCP parentPropertyMap)
+        : PropertyMap(type, ecProperty, propertyAccessString, parentPropertyMap), m_column(nullptr) {}
+//
+    SingleColumnPropertyMap(SingleColumnPropertyMap const& proto, PropertyMap const* parentPropertyMap)
+        :PropertyMap(proto, parentPropertyMap), m_column(proto.m_column) {}
+//
+//    virtual ~SingleColumnPropertyMap() {}
+//
+//    BentleyStatus DoFindOrCreateColumnsInTable(ClassMap const&, DbColumn::Type);
+//
+//    DbColumn const& GetColumn() const { return *m_column; }
+//};
+//
+////=======================================================================================
+//// @bsiclass                                                     Krischan.Eberle  03/2016
+////=======================================================================================
+//struct PrimitivePropertyMap : SingleColumnPropertyMap
+//    {
+//private:
+//    virtual BentleyStatus _FindOrCreateColumnsInTable(ClassMap const&) override;
+//    virtual void _QueryColumnMappedToProperty(ColumnMappedToPropertyList& result, ColumnMappedToProperty::LoadFlags loadFlags, bool recusive) const override;
+    PrimitivePropertyMap(ECN::PrimitiveECPropertyCR ecProperty, Utf8CP propertyAccessString, PropertyMapCP parentPropertyMap) : SingleColumnPropertyMap(Type::Primitive, ecProperty, propertyAccessString, parentPropertyMap) {}
+    PrimitivePropertyMap(PrimitivePropertyMap const& proto, PropertyMap const* parentPropertyMap) : SingleColumnPropertyMap(proto, parentPropertyMap) {}
+//
+//    ECN::PrimitiveECPropertyCR GetPrimitiveProperty() const { BeAssert(GetProperty().GetIsPrimitive()); return *GetProperty().GetAsPrimitiveProperty(); }
+//
+//public:
+//    ~PrimitivePropertyMap() {}
+    static PropertyMapPtr Create(ECN::PrimitiveECPropertyCR ecProperty, Utf8CP propertyAccessString, PropertyMapCP parentPropertyMap) { return new PrimitivePropertyMap(ecProperty, propertyAccessString, parentPropertyMap); }
+    static PropertyMapPtr Clone(PrimitivePropertyMap const& proto, PropertyMap const* parentPropertyMap) { return new PrimitivePropertyMap(proto, parentPropertyMap); }
+//    };
+//
+////=======================================================================================
+//// @bsiclass                                                     Casey.Mullen      11/2012
+////=======================================================================================
+//struct PointPropertyMap : PropertyMap
+//    {
+//private:
+//    static const ECN::PrimitiveType s_defaultCoordinateECType = ECN::PRIMITIVETYPE_Double;
+//
+//    bool m_is3d;
+//    DbColumn const* m_xColumn;
+//    DbColumn const* m_yColumn;
+//    DbColumn const* m_zColumn;
+//
+    PointPropertyMap(ECN::PrimitiveECPropertyCR pointProperty, Utf8CP propertyAccessString, PropertyMapCP parentPropertyMap);
+    PointPropertyMap(PointPropertyMap const& proto, PropertyMap const* parentPropertyMap)
+        :PropertyMap(proto, parentPropertyMap), m_xColumn(proto.m_xColumn), m_yColumn(proto.m_yColumn), m_zColumn(proto.m_zColumn), m_is3d(proto.m_is3d)
+//        {}
+//
+//    virtual BentleyStatus _FindOrCreateColumnsInTable(ClassMap const&) override;
+//    void _GetColumns(std::vector<DbColumn const*>& columns) const;
+//    virtual BentleyStatus _Save(DbClassMapSaveContext&) const override;
+//    virtual BentleyStatus _Load(DbClassMapLoadContext const&) override;
+//    virtual BentleyStatus _GetPropertyPathList(std::vector<Utf8String>& propertyPathList)const override
+//        {
+//        propertyPathList.push_back(GetPropertyAccessString() + Utf8String(".X"));
+//        propertyPathList.push_back(GetPropertyAccessString() + Utf8String(".Y"));
+//        if (m_is3d)
+//            propertyPathList.push_back(GetPropertyAccessString() + Utf8String(".X"));
+//
+//        return SUCCESS;
+//        }
+//    virtual void _QueryColumnMappedToProperty(ColumnMappedToPropertyList& result, ColumnMappedToProperty::LoadFlags loadFlags, bool recusive) const override;
+//    BentleyStatus SetColumns(DbColumn const&, DbColumn const&, DbColumn const*);
+//
+//public:
+//    ~PointPropertyMap() {}
+    static PropertyMapPtr Create(ECN::PrimitiveECPropertyCR pointProperty, Utf8CP propertyAccessString, PropertyMapCP parentPropertyMap) { return new PointPropertyMap(pointProperty, propertyAccessString, parentPropertyMap); }
+    static PropertyMapPtr Clone(PointPropertyMap const& proto, PropertyMap const* parentPropertyMap) { return new PointPropertyMap(proto, parentPropertyMap); }
+//
+//    bool Is3d() const { return m_is3d; }
+//
+//    static DbColumn::Type GetDefaultColumnType() { return DbColumn::PrimitiveTypeToColumnType(s_defaultCoordinateECType); }
+//};
+//
+//struct ClassMapLoadContext;
+//
+///*---------------------------------------------------------------------------------------
+//* Maps an embedded ECStruct as inline
+//* @bsimethod                                                    affan.khan        09/2012
+//+---------------+---------------+---------------+---------------+---------------+------*/
+//struct StructPropertyMap : PropertyMap
+//    {
+//private:
+    StructPropertyMap(ECN::StructECPropertyCR, Utf8CP propertyAccessString, PropertyMapCP parentPropertyMap);
+    StructPropertyMap(ECDbMap const& ecdbMap, StructPropertyMap const& proto, ECN::ECClassCR clonedBy, PropertyMap const* parentPropertyMap);
+//
+//    virtual void _GetColumns(std::vector<DbColumn const*>& columns) const override;
+//    virtual BentleyStatus _FindOrCreateColumnsInTable(ClassMap const&) override;
+//    virtual BentleyStatus _Load(DbClassMapLoadContext const&) override;
+//    virtual BentleyStatus _Save(DbClassMapSaveContext&) const override;
+//    virtual void _QueryColumnMappedToProperty(ColumnMappedToPropertyList& result, ColumnMappedToProperty::LoadFlags loadFlags, bool recusive) const override;
+//    BentleyStatus Initialize(ClassMapLoadContext&, ECDbCR);
+//
+//public:
+//    ~StructPropertyMap() {}
+    static PropertyMapPtr Create(ClassMapLoadContext&, ECDbCR, ECN::StructECPropertyCR, Utf8CP propertyAccessString, PropertyMapCP parentPropertyMap);
+    static PropertyMapPtr Clone(ECDbMap const& ecdbMap, StructPropertyMap const& proto, ECN::ECClassCR clonedBy, PropertyMap const* parentPropertyMap) { return new StructPropertyMap(ecdbMap, proto, clonedBy, parentPropertyMap); }
+//    };
+//
+////=======================================================================================
+////! Mapping an array of primitives to a *single* column
+//// @bsiclass                                                     Casey.Mullen      11/2012
+////=======================================================================================
+//struct PrimitiveArrayPropertyMap : SingleColumnPropertyMap
+//    {
+//private:
+//    ECN::StandaloneECEnablerP m_primitiveArrayEnabler;
+//
+    PrimitiveArrayPropertyMap(ECDbCR, ECN::ArrayECPropertyCR, Utf8CP propertyAccessString, PropertyMapCP parentPropertyMap);
+    PrimitiveArrayPropertyMap(PrimitiveArrayPropertyMap const& proto, PropertyMap const* parentPropertyMap)
+        :SingleColumnPropertyMap(proto, parentPropertyMap), m_primitiveArrayEnabler(proto.m_primitiveArrayEnabler)
+//        {}
+//
+//    virtual BentleyStatus _FindOrCreateColumnsInTable(ClassMap const&) override;
+//    virtual void _QueryColumnMappedToProperty(ColumnMappedToPropertyList& result, ColumnMappedToProperty::LoadFlags loadFlags, bool recusive) const override;
+//public:
+//    ~PrimitiveArrayPropertyMap() {}
+    static PropertyMapPtr Create(ECDbCR ecdb, ECN::ArrayECPropertyCR arrayProp, Utf8CP propertyAccessString, PropertyMapCP parentPropertyMap) { return new PrimitiveArrayPropertyMap(ecdb, arrayProp, propertyAccessString, parentPropertyMap); }
+    static PropertyMapPtr Clone(PrimitiveArrayPropertyMap const& proto, PropertyMap const* parentPropertyMap) { return new PrimitiveArrayPropertyMap(proto, parentPropertyMap); }
+//    };
+//
+////=======================================================================================
+//// @bsiclass                                                    Krischan.Eberle   03/2016
+////+===============+===============+===============+===============+===============+======
+//struct StructArrayJsonPropertyMap : SingleColumnPropertyMap
+//    {
+//private:
+    StructArrayJsonPropertyMap(ECN::StructArrayECPropertyCR structArrayProp, Utf8CP propertyAccessString, PropertyMapCP parentPropertyMap) : SingleColumnPropertyMap(Type::StructArray, structArrayProp, propertyAccessString, parentPropertyMap) {}
+    StructArrayJsonPropertyMap(StructArrayJsonPropertyMap const& proto, PropertyMap const* parentPropertyMap) :SingleColumnPropertyMap(proto, parentPropertyMap) {}
+//
+//    virtual BentleyStatus _FindOrCreateColumnsInTable(ClassMap const&) override;
+//    virtual void _QueryColumnMappedToProperty(ColumnMappedToPropertyList& result, ColumnMappedToProperty::LoadFlags loadFlags, bool recusive) const override;
+//    ECN::StructArrayECPropertyCR GetStructArrayProperty() const { BeAssert(GetProperty().GetIsStructArray()); return *GetProperty().GetAsStructArrayProperty(); }
+//
+//public:
+//    ~StructArrayJsonPropertyMap() {}
+//
+    static PropertyMapPtr Create(ECDbCR ecdb, ECN::StructArrayECPropertyCR structArrayProp, Utf8CP propertyAccessString, PropertyMapCP parentPropertyMap) { return new StructArrayJsonPropertyMap(structArrayProp, propertyAccessString, parentPropertyMap); }
+    static PropertyMapPtr Clone(StructArrayJsonPropertyMap const& proto, PropertyMap const* parentPropertyMap) { return new StructArrayJsonPropertyMap(proto, parentPropertyMap); }
+//
+//    };
+//
+//struct RelationshipConstraintMap;
+//
+////=======================================================================================
+//// @bsiclass                                                    Krischan.Eberle      12/2015
+////+===============+===============+===============+===============+===============+======
+//struct NavigationPropertyMap : PropertyMap
+//    {
+//public:
+//    enum class NavigationEnd
+//        {
+//        From,
+//        To
+//        };
+//
+//private:
+//    RelationshipClassMap const* m_relClassMap;
+//    std::vector<DbColumn const*> m_columns;
+//
+//    //NavigationProperties can only be created on EntityECClasses, therefore the ctors don't take a parent property map
+//    //which would be the struct property containing the prop
+    NavigationPropertyMap(ClassMapLoadContext&, ECN::ECClassCR, ECN::NavigationECPropertyCR, Utf8CP propertyAccessString);
+    NavigationPropertyMap(ClassMapLoadContext&, NavigationPropertyMap const& proto, ECN::ECClassCR targetClass);
+//
+//    virtual void _GetColumns(std::vector<DbColumn const*>&) const override;
+//
+//    //nothing to do when loading/saving the prop map
+//    virtual BentleyStatus _Load(DbClassMapLoadContext const&) override { return SUCCESS; }
+//    virtual BentleyStatus _Save(DbClassMapSaveContext&) const override { return SUCCESS; }
+//    virtual void _QueryColumnMappedToProperty(ColumnMappedToPropertyList& result, ColumnMappedToProperty::LoadFlags loadFlags, bool recusive)  const override;
+//
+//    ECN::ECRelationshipEnd GetConstraintEnd(NavigationEnd end) const { return GetConstraintEnd(GetNavigationProperty(), end); }
+//
+//    ECN::NavigationECPropertyCR GetNavigationProperty() const { return *GetProperty().GetAsNavigationProperty(); }
+//    static ECN::ECRelationshipEnd GetConstraintEnd(ECN::NavigationECPropertyCR, NavigationEnd);
+//
+//public:
+//    ~NavigationPropertyMap() {}
+    static PropertyMapPtr Create(ClassMapLoadContext&, ECDbCR, ECN::ECClassCR, ECN::NavigationECPropertyCR, Utf8CP propertyAccessString);
+    static PropertyMapPtr Clone(ClassMapLoadContext& ctx, NavigationPropertyMap const& proto, ECN::ECClassCR targetClass) { return new NavigationPropertyMap(ctx, proto, targetClass); }
+//
+//    BentleyStatus Postprocess(ECDbMap const&);
+//
+    bool IsSupportedInECSql(bool logIfNotSupported = false, ECDbCP ecdb = nullptr) const;
+//
+//    RelationshipClassMap const& GetRelationshipClassMap() const { BeAssert(m_relClassMap != nullptr); return *m_relClassMap; }
+//
+//    RelationshipConstraintMap const& GetConstraintMap(NavigationEnd end) const;
+//    static ECN::ECRelationshipConstraintCR GetConstraint(ECN::NavigationECPropertyCR, NavigationEnd);
+//    };
+//
+////=======================================================================================
+//// @bsiclass                                                 Krischan.Eberle      03/2016
+////+===============+===============+===============+===============+===============+======
+//struct PropertyMapFactory
+//    {
+//private:
+//    PropertyMapFactory();
+//    ~PropertyMapFactory();
+//
+//public:
+//    //ECClass must be passed explicitly, as ECPropertyCR can be inherited from base class, in which case ECProperty::GetClass would
+//    //return the base class and not the class for which the prop map is to be created
+//    static PropertyMapPtr CreatePropertyMap(ClassMapLoadContext&, ECDbCR, ECN::ECClassCR, ECN::ECPropertyCR, Utf8CP propertyAccessString, PropertyMapCP parentPropertyMap);
+//    
+    //only called during schema import
+    static PropertyMapPtr ClonePropertyMap(ECDbMap const&, PropertyMapCR, ECN::ECClassCR targetClass, PropertyMap const* parentPropertyMap);
+//    };
+//END_BENTLEY_SQLITE_EC_NAMESPACE