--- conflicted
+++ resolved
@@ -1,406 +1,399 @@
-/*--------------------------------------------------------------------------------------+
-|
-|     $Source: ECDb/PropertyMap.h $
-|
-|  $Copyright: (c) 2015 Bentley Systems, Incorporated. All rights reserved. $
-|
-+--------------------------------------------------------------------------------------*/
-#pragma once
-#include "ECDbInternalTypes.h"
-#include "ClassMapInfo.h"
-#include "ColumnInfo.h"
-
-#include "ECDbSystemSchemaHelper.h"
-#include "ECSql/NativeSqlBuilder.h"
-
-BEGIN_BENTLEY_SQLITE_EC_NAMESPACE
-
-enum class TraversalFeedback
-    {
-    Cancel, //! cancel traversal altogether and return
-    NextSibling, //! donot traverse children of current node instead go with next sibling
-    Next //! if there is children of current node process them first and then go to nextr sibling
-    };
-
-struct ClassMap;
-//=======================================================================================
-// Represents an iterable collection of property maps
-// @bsiclass                                                Krischan.Eberle      06/2013
-//+===============+===============+===============+===============+===============+======
-struct PropertyMapCollection : NonCopyableClass
-    {
-public:
-    typedef std::vector<PropertyMapCP>::const_iterator const_iterator;
-
-private:
-    typedef std::map<Utf8CP, PropertyMapPtr, CompareUtf8> PropertyMapsByAccessString;
-
-    PropertyMapsByAccessString m_dictionary;
-    std::vector<PropertyMapCP> m_orderedCollection;
-
-    bool TryGetPropertyMap (PropertyMapPtr& propertyMap, bvector<Utf8String>::const_iterator& propertyAccessStringTokenIterator, bvector<Utf8String>::const_iterator& propertyAccessStringTokenEndIterator) const;
-    bool TryGetPropertyMapNonRecursively (PropertyMapPtr& propertyMap, Utf8CP propertyAccessString) const;
-
-    static void Traverse (std::set<PropertyMapCollection const*>& doneList, PropertyMapCollection const& childPropMaps, std::function<void (TraversalFeedback&, PropertyMapCP)> const& nodeOperation, bool recursive);
-
-public:
-    PropertyMapCollection ();
-    ~PropertyMapCollection () {}
-    PropertyMapCollection (PropertyMapCollection&& rhs);
-
-    PropertyMapCollection& operator= (PropertyMapCollection&& rhs);
-
-    void AddPropertyMap (PropertyMapPtr const& propertyMap);
-    void AddPropertyMap (Utf8CP propertyAccessString, PropertyMapPtr const& propertyMap);
-
-    size_t Size () const;
-    bool IsEmpty () const;
-
-    bool TryGetPropertyMap (PropertyMapCP& propertyMap, Utf8CP propertyAccessString, bool recursive = false) const;
-    bool TryGetPropertyMap (PropertyMapPtr& propertyMap, Utf8CP propertyAccessString, bool recursive = false) const;
-
-    void Traverse (std::function<void (TraversalFeedback& feedback, PropertyMapCP propMap)> const& nodeOperation, bool recursive) const;
-
-    const_iterator begin () const;
-    const_iterator end () const;
-    };
-
-struct PropertyMapSingleColumn;
-struct PropertyMapStructArray;
-struct PropertyMapPrimitiveArray;
-
-/*---------------------------------------------------------------------------------------
-* Abstract class for property mapping
-* @bsimethod                                                    affan.khan        03/2012
-+---------------+---------------+---------------+---------------+---------------+------*/
-struct PropertyMap : RefCountedBase, NonCopyableClass
-{
-private:
-    virtual NativeSqlBuilder::List _ToNativeSql (Utf8CP classIdentifier, ECSqlType ecsqlType, bool wrapInParentheses) const;
-
-protected:
-    ECN::ECPropertyCR       m_ecProperty;
-    PropertyMapCP           m_parentPropertyMap;
-    Utf8String              m_propertyAccessString; // We need to own this for nested property in embedded struct as they are dynamically generated
-    PropertyMapCollection   m_children;
-    ECDbSqlTable const*     m_primaryTable;
-
-    mutable ECDbPropertyPathId      m_propertyPathId;
-    PropertyMap (ECN::ECPropertyCR ecProperty, Utf8CP propertyAccessString, ECDbSqlTable const* primaryTable, PropertyMapCP parentPropertyMap);
-
-    virtual bool _IsVirtual () const;
-    virtual bool _IsUnmapped () const;
-
-    //! @see PropertyMap::GetColumns
-    virtual void _GetColumns(std::vector<ECDbSqlColumn const*>& columns) const;
-
-    //! @see PropertyMap::GetColumnBaseName
-    virtual Utf8CP _GetColumnBaseName() const;
-
-    //! Make sure our table has the necessary columns, if any
-    virtual BentleyStatus _FindOrCreateColumnsInTable(SchemaImportContext*, ClassMap& classMap, ClassMapInfo const* classMapInfo) { return SUCCESS; }
-
-    virtual PropertyMapSingleColumn const* _GetAsPropertyMapSingleColumn () const { return nullptr; }
-    virtual PropertyMapStructArray const* _GetAsPropertyMapStructArray () const { return nullptr; }
-
-    virtual bool _IsECInstanceIdPropertyMap () const;
-    virtual bool _IsSystemPropertyMap () const;
-    virtual BentleyStatus _Save (ECDbClassMapInfo & classMapInfo) const;
-    virtual BentleyStatus _Load(ECDbClassMapInfo const& classMapInfo);
-
-    //! For debugging and logging
-    virtual Utf8String _ToString() const;
-
-public:
-    virtual ~PropertyMap () {}
-    ECDbPropertyPathId GetPropertyPathId () const  { BeAssert (m_propertyPathId != 0); return m_propertyPathId; }
-    PropertyMapSingleColumn const* GetAsPropertyMapSingleColumn() const { return _GetAsPropertyMapSingleColumn(); }
-    PropertyMapStructArrayCP GetAsPropertyMapStructArray () const {return _GetAsPropertyMapStructArray();}
-    ECN::ECPropertyCR GetProperty () const;
-    PropertyMapCP GetParent () const { return m_parentPropertyMap; }
-    PropertyMapCR GetRoot () const 
-        { 
-        auto current = this;
-        while (current->m_parentPropertyMap != nullptr)
-            current = current->m_parentPropertyMap;
-
-        return *current;
-        }
-    ECDbSqlTable const* GetPrimaryTable () const { if (m_primaryTable) return m_primaryTable; return GetRoot ().GetPrimaryTable (); }
-    ECDbSqlTable const* GetTable () const 
-        { 
-        auto column = GetFirstColumn(); 
-        if (column)
-            return &(column->GetTable ());
-
-        return nullptr;
-        }
-
-    bool IsMappedToPrimaryTable () const
-        {
-        auto primaryTable = GetPrimaryTable ();
-        auto thisTable = GetTable ();
-        BeAssert (primaryTable != nullptr);
-
-        return (primaryTable != nullptr && thisTable != nullptr && primaryTable == thisTable);
-        }
-
-    static uint32_t GetPropertyIndex (ECN::ECClassCR ecClass, ECN::ECPropertyCR ecProperty); //needs to take an enabler, not a class    
-    PropertyMapCollection const& GetChildren () const { return m_children; }
-
-    //! Gets a value indicating whether this property map is a virtual mapping, i.e. maps
-    //! to a virtual DbColumn. A virtual DbColumn does not exist in a real table, but might
-    //! be used as column aliases in views.
-    //! @return true if property map is virtual, false otherwise
-    bool IsVirtual () const;
-
-    //! Gets a value indicating whether the property of this property map is not mapped to a database column.
-    //! @return true if the property is not mapped, false otherwise
-    bool IsUnmapped () const;
-
-    //! Gets the columns (if any) mapped to this property
-    void GetColumns(std::vector<ECDbSqlColumn const*>& columns) const;
-
-    //! Gets the first column if any
-    ECDbSqlColumn const* GetFirstColumn() const;
-
-    //! For properties that map to columns, the name of the column... or 'base' name in case of a multi-column DPoint2d, 
-    //! e.g. "origin", when the actual columns are origin_X and origin_Y
-    //! @return nullptr if there is no relevant column, or column names does not differ from the default
-    Utf8CP GetColumnBaseName() const;
-
-    //! Generates the native SQL snippets from the columns related to this property map.
-    //! SQL generation depends on various properties of the property map (e.g whether the property map is virtual)
-    //! and the ECSQL type. So the result of this method is not always just the column name(s).
-    //! @param[in] classIdentifier Class name or class alias which will be prepended to the sql snippet, e.g.
-    //!                            <classidentifier>.<columnname>
-    //! @param[in] ecsqlType ECSQL type for which the native SQL is generated. SQL generation depends on the ECSQL type
-    //!            which is why this parameter is needed
-    //! @param[in] wrapInParentheses true if the native SQL snippets should be wrapped in parentheses. false otherwise
-    //! @return List of native SQL snippets, one snippet per column this PropertyMap maps to.
-    NativeSqlBuilder::List ToNativeSql(Utf8CP classIdentifier, ECSqlType ecsqlType, bool wrapInParentheses) const;
-
-
-    //! Saves the base column name, if it differs from the property name
-    BentleyStatus Save(ECDbClassMapInfo & classMapInfo) const;
-    BentleyStatus Load(ECDbClassMapInfo const& classMapInfo) { return _Load(classMapInfo); }
-
-    Utf8CP GetPropertyAccessString () const;
-
-    //! Make sure our table has the necessary columns, if any
-    BentleyStatus FindOrCreateColumnsInTable(SchemaImportContext*, ClassMap& classMap, ClassMapInfo const* classMapInfo);
-
-    //! Returns whether this property map refers to the ECInstanceId system property or not.
-    //! @return true if the property map refers to the ECInstanceId system property. false otherwise.
-    bool IsECInstanceIdPropertyMap () const;
-
-    //! Returns whether this property map refers to an ECSQL system property or not.
-    //! @return true if the property map refers to an ECSQL system property. false otherwise.
-    bool IsSystemPropertyMap () const;
-
-    //! For debugging and logging
-    Utf8String ToString() const;
-
-    PropertyMapPtr Clone(ECDbSqlTable const* newContext = nullptr) const { return Clone(*this, newContext, nullptr); }
-    static PropertyMapPtr Clone(PropertyMapCR proto, ECDbSqlTable const* newContext, PropertyMap const* parentPropertyMap);
-
-    //! An abstract factory method that constructs a subtype of PropertyMap, based on the ecProperty, hints, and mapping rules
-    static PropertyMapPtr CreateAndEvaluateMapping (ECN::ECPropertyCR ecProperty, ECDbMapCR ecDbMap, ECN::ECClassCR rootClass, Utf8CP propertyAccessString, ECDbSqlTable const* primaryTable, PropertyMapCP parentPropertyMap);
-    };
-
-//=======================================================================================
-//! Simple primitives map to a *single* column
-// @bsiclass                                                     Casey.Mullen      11/2012
-//=======================================================================================
-struct PropertyMapSingleColumn : PropertyMap
-{
-friend PropertyMapPtr PropertyMap::CreateAndEvaluateMapping (ECN::ECPropertyCR ecProperty, ECDbMapCR ecDbMap, ECN::ECClassCR rootClass, Utf8CP propertyAccessString, ECDbSqlTable const* primaryTable, PropertyMapCP parentPropertyMap);
-friend PropertyMapPtr PropertyMap::Clone(PropertyMapCR proto, ECDbSqlTable const* newContext, PropertyMap const* parentPropertyMap);
-private:
-    ECN::PrimitiveECPropertyCP m_primitiveProperty;
-
-    virtual bool _IsVirtual () const override;
-
-    /*---------------------------------------------------------------------------------------
-    * @bsimethod                                                    affan.khan      01/2015
-    +---------------+---------------+---------------+---------------+---------------+------*/
-    virtual BentleyStatus _Load(ECDbClassMapInfo const& classMapInfo) override
-        {
-        
-        BeAssert (m_column == nullptr);
-        auto info = classMapInfo.FindPropertyMap (GetRoot ().GetProperty ().GetId (), Utf8String (GetPropertyAccessString ()).c_str ());
-        if (info == nullptr)
-            {
-            BeAssert (false && "Failed to read back property map");
-            return ERROR;
-            }
-
-        m_column = const_cast<ECDbSqlColumn*>(&info->GetColumn ());
-        return SUCCESS;
-        }
-protected:
-    //! Metadata from which the column can be created
-    ColumnInfo      m_columnInfo;
-
-    //! The in-memory representation of a column definition in the database
-    ECDbSqlColumn*     m_column;
-
-    //! basic constructor
-    PropertyMapSingleColumn (ECN::ECPropertyCR ecProperty, Utf8CP propertyAccessString, ECDbSqlTable const* primaryTable, ColumnInfoCR columnInfo, PropertyMapCP parentPropertyMap);
-    PropertyMapSingleColumn(PropertyMapSingleColumn const& proto, ECDbSqlTable const* primaryTable, PropertyMap const* parentPropertyMap)
-        :PropertyMap(proto.GetProperty(), proto.GetPropertyAccessString(), primaryTable, parentPropertyMap), m_columnInfo(proto.m_columnInfo), m_column(proto.m_column)
-        {}
-
-    virtual PropertyMapSingleColumn const* _GetAsPropertyMapSingleColumn() const override { return this; }
-
-    //! Make sure our table has the necessary columns, if any
-    virtual BentleyStatus _FindOrCreateColumnsInTable(SchemaImportContext*, ClassMap& classMap, ClassMapInfo const* classMapInfo) override;
-
-    //! @see PropertyMap::GetColumns
-    virtual void _GetColumns(std::vector<ECDbSqlColumn const*>& columns) const;
-
-    //! @see PropertyMap::GetColumnBaseName
-    virtual Utf8CP _GetColumnBaseName() const override;
-   
-    //! For debugging and logging
-    virtual Utf8String _ToString() const override;
-public:
-
-};
-
-/*---------------------------------------------------------------------------------------
-* Maps an embedded ECStruct as inline
-* @bsimethod                                                    affan.khan        09/2012
-+---------------+---------------+---------------+---------------+---------------+------*/
-struct PropertyMapStruct : PropertyMap
-{
-friend PropertyMapPtr PropertyMap::CreateAndEvaluateMapping(ECN::ECPropertyCR ecProperty, ECDbMapCR ecDbMap, ECN::ECClassCR rootClass, Utf8CP propertyAccessString, ECDbSqlTable const* primaryTable, PropertyMapCP parentPropertyMap);
-friend PropertyMapPtr PropertyMap::Clone(PropertyMapCR proto, ECDbSqlTable const* newContext, PropertyMap const* parentPropertyMap);
-private:
-
-
-    //! For debugging and logging
-    virtual Utf8String _ToString() const override;
-
-protected:
-    PropertyMapStruct (ECN::ECPropertyCR ecProperty, Utf8CP propertyAccessString, ECDbSqlTable const* primaryTable, PropertyMapCP parentPropertyMap);
-    PropertyMapStruct(PropertyMapStruct const& proto, ECDbSqlTable const* primaryTable, PropertyMap const* parentPropertyMap)
-        :PropertyMap(proto.GetProperty(), proto.GetPropertyAccessString(), primaryTable, parentPropertyMap)
-        {
-        for (auto const& protoChild : proto.m_children)
-            {
-            m_children.AddPropertyMap(protoChild->GetProperty().GetName().c_str(), PropertyMap::Clone(*protoChild, primaryTable, this));
-            }
-        }
-
-    BentleyStatus Initialize(ECDbMapCR map);
-
-    virtual void _GetColumns(std::vector<ECDbSqlColumn const*>& columns) const override;
-    virtual BentleyStatus _FindOrCreateColumnsInTable(SchemaImportContext*, ClassMap& classMap, ClassMapInfo const* classMapInfo) override;
-
-public:
-    static PropertyMapStructPtr Create (ECN::ECPropertyCR prop, ECDbMapCR ecDbMap, Utf8CP propertyAccessString, ECDbSqlTable const* primaryTable, PropertyMapCP parentPropertyMap);
-
-    PropertyMapCP GetPropertyMap (Utf8CP propertyName) const;
-};
-
-/*---------------------------------------------------------------------------------------
-* Maps an embedded ECStruct or array of ECStructs to a table
-* @bsimethod                                                    affan.khan        03/2012
-+---------------+---------------+---------------+---------------+---------------+------*/
-struct PropertyMapStructArray : PropertyMap
-{
-friend PropertyMapPtr PropertyMap::CreateAndEvaluateMapping(ECN::ECPropertyCR ecProperty, ECDbMapCR ecDbMap, ECN::ECClassCR rootClass, Utf8CP propertyAccessString, ECDbSqlTable const* primaryTable, PropertyMapCP parentPropertyMap);
-friend PropertyMapPtr PropertyMap::Clone(PropertyMapCR proto, ECDbSqlTable const* newContext, PropertyMap const* parentPropertyMap);
-private:
-    // WIP_ECDB: These seem redundant, m_elementType will always be the ECClass from m_classMapForProperty, right?
-    ECN::ECClassCR m_structElementType;
-
-    //! For debugging and logging
-    virtual Utf8String _ToString() const override;
-
-protected:
-    PropertyMapStructArray (ECN::ECPropertyCR ecProperty, ECN::ECClassCR elementType, Utf8CP propertyAccessString, ECDbSqlTable const* primaryTable, PropertyMapCP parentPropertyMap);
-    PropertyMapStructArray(PropertyMapStructArray const& proto, ECDbSqlTable const* primaryTable, PropertyMap const* parentPropertyMap)
-        :PropertyMap(proto.GetProperty(), proto.GetPropertyAccessString(), primaryTable, parentPropertyMap), m_structElementType(proto.m_structElementType)
-<<<<<<< HEAD
-        {
-        }
-    virtual PropertyMapToTableCP _GetAsPropertyMapToTable () const override { return this; }
-=======
-        {}
-    virtual PropertyMapStructArrayCP _GetAsPropertyMapStructArray () const override { return this; }
-    virtual void _GetColumns(std::vector<ECDbSqlColumn const*>& columns) const override;
->>>>>>> 3d1dd0cd
-    virtual BentleyStatus _Save(ECDbClassMapInfo & classMapInfo) const override;
-    virtual BentleyStatus _Load(ECDbClassMapInfo const& classMapInfo) override;
-public:
-    static PropertyMapStructArrayPtr Create (ECN::ECPropertyCR prop, ECDbMapCR ecDbMap, Utf8CP propertyAccessString, ECDbSqlTable const* primaryTable, PropertyMapCP parentPropertyMap);
-    ECN::ECPropertyId GetPropertyId ();
-    ECN::ECClassCR GetElementType() const {return m_structElementType;}
-};
-
-//=======================================================================================
-//! Mapping an array of primitives to a *single* column
-// @bsiclass                                                     Casey.Mullen      11/2012
-//=======================================================================================
-struct PropertyMapPrimitiveArray : PropertyMapSingleColumn
-{
-friend PropertyMapPtr PropertyMap::CreateAndEvaluateMapping (ECN::ECPropertyCR ecProperty, ECDbMapCR ecDbMap, ECN::ECClassCR rootClass, Utf8CP propertyAccessString, ECDbSqlTable const* primaryTable, PropertyMapCP parentPropertyMap);
-friend PropertyMapPtr PropertyMap::Clone(PropertyMapCR proto, ECDbSqlTable const* newContext, PropertyMap const* parentPropertyMap);
-private:
-    ECN::StandaloneECEnablerP       m_primitiveArrayEnabler;
-
-    //! basic constructor
-    PropertyMapPrimitiveArray (ECN::ECPropertyCR ecProperty, Utf8CP propertyAccessString, ECDbSqlTable const* primaryTable, ColumnInfoCR columnInfo, ECDbMapCR ecDbMap, PropertyMapCP parentPropertyMap);
-    PropertyMapPrimitiveArray(PropertyMapPrimitiveArray const& proto, ECDbSqlTable const* primaryTable, PropertyMap const* parentPropertyMap)
-        :PropertyMapSingleColumn(static_cast<PropertyMapSingleColumn const&>(proto), primaryTable, parentPropertyMap), m_primitiveArrayEnabler(proto.m_primitiveArrayEnabler)
-        {}
-
-    //! For debugging and logging
-    Utf8String _ToString() const override;
-};
-
-//=======================================================================================
-// @bsiclass                                                     Casey.Mullen      11/2012
-//=======================================================================================
-struct PropertyMapPoint : PropertyMap
-{
-friend PropertyMapPtr PropertyMap::CreateAndEvaluateMapping (ECN::ECPropertyCR ecProperty, ECDbMapCR ecDbMap, ECN::ECClassCR rootClass, Utf8CP propertyAccessString, ECDbSqlTable const* primaryTable, PropertyMapCP parentPropertyMap);
-friend PropertyMapPtr PropertyMap::Clone(PropertyMapCR proto, ECDbSqlTable const* newContext, PropertyMap const* parentPropertyMap);
-private:
-    //! true if 3d, false if 2d
-    bool            m_is3d;
-
-    //! Metadata from which the columns can be created
-    ColumnInfo      m_columnInfo;
-
-    //! The in-memory representation of the database column definitions
-    ECDbSqlColumn*     m_xColumn;
-    ECDbSqlColumn*     m_yColumn;
-    ECDbSqlColumn*     m_zColumn;
-
-    //! basic constructor
-    PropertyMapPoint (ECN::ECPropertyCR ecProperty, Utf8CP propertyAccessString, ECDbSqlTable const* primaryTable, ColumnInfoCR columnInfo, PropertyMapCP parentPropertyMap);
-    PropertyMapPoint(PropertyMapPoint const& proto, ECDbSqlTable const* primaryTable, PropertyMap const* parentPropertyMap)
-        :PropertyMap(proto.GetProperty(), proto.GetPropertyAccessString(), primaryTable, parentPropertyMap), 
-        m_xColumn(proto.m_xColumn), m_yColumn(proto.m_yColumn), m_zColumn(proto.m_zColumn), m_is3d(proto.m_is3d), m_columnInfo(proto.m_columnInfo)
-        {
-        }
-    //! Make sure our table has the necessary columns, if any
-    BentleyStatus _FindOrCreateColumnsInTable(SchemaImportContext*, ClassMap& classMap, ClassMapInfo const* classMapInfo) override;
-
-    //! @see PropertyMap::GetColumns
-    void _GetColumns (std::vector<ECDbSqlColumn const*>& columns) const;
-
-    //! @see PropertyMap::GetColumnBaseName
-    Utf8CP _GetColumnBaseName() const override;
-
-    virtual BentleyStatus _Save(ECDbClassMapInfo & classMapInfo) const override;
-    virtual BentleyStatus _Load(ECDbClassMapInfo const& classMapInfo) override;
-    //! For debugging and logging
-    Utf8String _ToString() const override;
-public:
-    bool Is3d () const { return m_is3d; }
-};
-END_BENTLEY_SQLITE_EC_NAMESPACE
+/*--------------------------------------------------------------------------------------+
+|
+|     $Source: ECDb/PropertyMap.h $
+|
+|  $Copyright: (c) 2015 Bentley Systems, Incorporated. All rights reserved. $
+|
++--------------------------------------------------------------------------------------*/
+#pragma once
+#include "ECDbInternalTypes.h"
+#include "ClassMapInfo.h"
+#include "ColumnInfo.h"
+
+#include "ECDbSystemSchemaHelper.h"
+#include "ECSql/NativeSqlBuilder.h"
+
+BEGIN_BENTLEY_SQLITE_EC_NAMESPACE
+
+enum class TraversalFeedback
+    {
+    Cancel, //! cancel traversal altogether and return
+    NextSibling, //! donot traverse children of current node instead go with next sibling
+    Next //! if there is children of current node process them first and then go to nextr sibling
+    };
+
+struct ClassMap;
+//=======================================================================================
+// Represents an iterable collection of property maps
+// @bsiclass                                                Krischan.Eberle      06/2013
+//+===============+===============+===============+===============+===============+======
+struct PropertyMapCollection : NonCopyableClass
+    {
+public:
+    typedef std::vector<PropertyMapCP>::const_iterator const_iterator;
+
+private:
+    typedef std::map<Utf8CP, PropertyMapPtr, CompareUtf8> PropertyMapsByAccessString;
+
+    PropertyMapsByAccessString m_dictionary;
+    std::vector<PropertyMapCP> m_orderedCollection;
+
+    bool TryGetPropertyMap (PropertyMapPtr& propertyMap, bvector<Utf8String>::const_iterator& propertyAccessStringTokenIterator, bvector<Utf8String>::const_iterator& propertyAccessStringTokenEndIterator) const;
+    bool TryGetPropertyMapNonRecursively (PropertyMapPtr& propertyMap, Utf8CP propertyAccessString) const;
+
+    static void Traverse (std::set<PropertyMapCollection const*>& doneList, PropertyMapCollection const& childPropMaps, std::function<void (TraversalFeedback&, PropertyMapCP)> const& nodeOperation, bool recursive);
+
+public:
+    PropertyMapCollection ();
+    ~PropertyMapCollection () {}
+    PropertyMapCollection (PropertyMapCollection&& rhs);
+
+    PropertyMapCollection& operator= (PropertyMapCollection&& rhs);
+
+    void AddPropertyMap (PropertyMapPtr const& propertyMap);
+    void AddPropertyMap (Utf8CP propertyAccessString, PropertyMapPtr const& propertyMap);
+
+    size_t Size () const;
+    bool IsEmpty () const;
+
+    bool TryGetPropertyMap (PropertyMapCP& propertyMap, Utf8CP propertyAccessString, bool recursive = false) const;
+    bool TryGetPropertyMap (PropertyMapPtr& propertyMap, Utf8CP propertyAccessString, bool recursive = false) const;
+
+    void Traverse (std::function<void (TraversalFeedback& feedback, PropertyMapCP propMap)> const& nodeOperation, bool recursive) const;
+
+    const_iterator begin () const;
+    const_iterator end () const;
+    };
+
+struct PropertyMapSingleColumn;
+struct PropertyMapStructArray;
+struct PropertyMapPrimitiveArray;
+
+/*---------------------------------------------------------------------------------------
+* Abstract class for property mapping
+* @bsimethod                                                    affan.khan        03/2012
++---------------+---------------+---------------+---------------+---------------+------*/
+struct PropertyMap : RefCountedBase, NonCopyableClass
+{
+private:
+    virtual NativeSqlBuilder::List _ToNativeSql (Utf8CP classIdentifier, ECSqlType ecsqlType, bool wrapInParentheses) const;
+
+protected:
+    ECN::ECPropertyCR       m_ecProperty;
+    PropertyMapCP           m_parentPropertyMap;
+    Utf8String              m_propertyAccessString; // We need to own this for nested property in embedded struct as they are dynamically generated
+    PropertyMapCollection   m_children;
+    ECDbSqlTable const*     m_primaryTable;
+
+    mutable ECDbPropertyPathId      m_propertyPathId;
+    PropertyMap (ECN::ECPropertyCR ecProperty, Utf8CP propertyAccessString, ECDbSqlTable const* primaryTable, PropertyMapCP parentPropertyMap);
+
+    virtual bool _IsVirtual () const;
+    virtual bool _IsUnmapped () const;
+
+    //! @see PropertyMap::GetColumns
+    virtual void _GetColumns(std::vector<ECDbSqlColumn const*>& columns) const;
+
+    //! @see PropertyMap::GetColumnBaseName
+    virtual Utf8CP _GetColumnBaseName() const;
+
+    //! Make sure our table has the necessary columns, if any
+    virtual BentleyStatus _FindOrCreateColumnsInTable(SchemaImportContext*, ClassMap& classMap, ClassMapInfo const* classMapInfo) { return SUCCESS; }
+
+    virtual PropertyMapSingleColumn const* _GetAsPropertyMapSingleColumn () const { return nullptr; }
+    virtual PropertyMapStructArray const* _GetAsPropertyMapStructArray () const { return nullptr; }
+
+    virtual bool _IsECInstanceIdPropertyMap () const;
+    virtual bool _IsSystemPropertyMap () const;
+    virtual BentleyStatus _Save (ECDbClassMapInfo & classMapInfo) const;
+    virtual BentleyStatus _Load(ECDbClassMapInfo const& classMapInfo);
+
+    //! For debugging and logging
+    virtual Utf8String _ToString() const;
+
+public:
+    virtual ~PropertyMap () {}
+    ECDbPropertyPathId GetPropertyPathId () const  { BeAssert (m_propertyPathId != 0); return m_propertyPathId; }
+    PropertyMapSingleColumn const* GetAsPropertyMapSingleColumn() const { return _GetAsPropertyMapSingleColumn(); }
+    PropertyMapStructArrayCP GetAsPropertyMapStructArray () const {return _GetAsPropertyMapStructArray();}
+    ECN::ECPropertyCR GetProperty () const;
+    PropertyMapCP GetParent () const { return m_parentPropertyMap; }
+    PropertyMapCR GetRoot () const 
+        { 
+        auto current = this;
+        while (current->m_parentPropertyMap != nullptr)
+            current = current->m_parentPropertyMap;
+
+        return *current;
+        }
+    ECDbSqlTable const* GetPrimaryTable () const { if (m_primaryTable) return m_primaryTable; return GetRoot ().GetPrimaryTable (); }
+    ECDbSqlTable const* GetTable () const 
+        { 
+        auto column = GetFirstColumn(); 
+        if (column)
+            return &(column->GetTable ());
+
+        return nullptr;
+        }
+
+    bool IsMappedToPrimaryTable () const
+        {
+        auto primaryTable = GetPrimaryTable ();
+        auto thisTable = GetTable ();
+        BeAssert (primaryTable != nullptr);
+
+        return (primaryTable != nullptr && thisTable != nullptr && primaryTable == thisTable);
+        }
+
+    static uint32_t GetPropertyIndex (ECN::ECClassCR ecClass, ECN::ECPropertyCR ecProperty); //needs to take an enabler, not a class    
+    PropertyMapCollection const& GetChildren () const { return m_children; }
+
+    //! Gets a value indicating whether this property map is a virtual mapping, i.e. maps
+    //! to a virtual DbColumn. A virtual DbColumn does not exist in a real table, but might
+    //! be used as column aliases in views.
+    //! @return true if property map is virtual, false otherwise
+    bool IsVirtual () const;
+
+    //! Gets a value indicating whether the property of this property map is not mapped to a database column.
+    //! @return true if the property is not mapped, false otherwise
+    bool IsUnmapped () const;
+
+    //! Gets the columns (if any) mapped to this property
+    void GetColumns(std::vector<ECDbSqlColumn const*>& columns) const;
+
+    //! Gets the first column if any
+    ECDbSqlColumn const* GetFirstColumn() const;
+
+    //! For properties that map to columns, the name of the column... or 'base' name in case of a multi-column DPoint2d, 
+    //! e.g. "origin", when the actual columns are origin_X and origin_Y
+    //! @return nullptr if there is no relevant column, or column names does not differ from the default
+    Utf8CP GetColumnBaseName() const;
+
+    //! Generates the native SQL snippets from the columns related to this property map.
+    //! SQL generation depends on various properties of the property map (e.g whether the property map is virtual)
+    //! and the ECSQL type. So the result of this method is not always just the column name(s).
+    //! @param[in] classIdentifier Class name or class alias which will be prepended to the sql snippet, e.g.
+    //!                            <classidentifier>.<columnname>
+    //! @param[in] ecsqlType ECSQL type for which the native SQL is generated. SQL generation depends on the ECSQL type
+    //!            which is why this parameter is needed
+    //! @param[in] wrapInParentheses true if the native SQL snippets should be wrapped in parentheses. false otherwise
+    //! @return List of native SQL snippets, one snippet per column this PropertyMap maps to.
+    NativeSqlBuilder::List ToNativeSql(Utf8CP classIdentifier, ECSqlType ecsqlType, bool wrapInParentheses) const;
+
+
+    //! Saves the base column name, if it differs from the property name
+    BentleyStatus Save(ECDbClassMapInfo & classMapInfo) const;
+    BentleyStatus Load(ECDbClassMapInfo const& classMapInfo) { return _Load(classMapInfo); }
+
+    Utf8CP GetPropertyAccessString () const;
+
+    //! Make sure our table has the necessary columns, if any
+    BentleyStatus FindOrCreateColumnsInTable(SchemaImportContext*, ClassMap& classMap, ClassMapInfo const* classMapInfo);
+
+    //! Returns whether this property map refers to the ECInstanceId system property or not.
+    //! @return true if the property map refers to the ECInstanceId system property. false otherwise.
+    bool IsECInstanceIdPropertyMap () const;
+
+    //! Returns whether this property map refers to an ECSQL system property or not.
+    //! @return true if the property map refers to an ECSQL system property. false otherwise.
+    bool IsSystemPropertyMap () const;
+
+    //! For debugging and logging
+    Utf8String ToString() const;
+
+    PropertyMapPtr Clone(ECDbSqlTable const* newContext = nullptr) const { return Clone(*this, newContext, nullptr); }
+    static PropertyMapPtr Clone(PropertyMapCR proto, ECDbSqlTable const* newContext, PropertyMap const* parentPropertyMap);
+
+    //! An abstract factory method that constructs a subtype of PropertyMap, based on the ecProperty, hints, and mapping rules
+    static PropertyMapPtr CreateAndEvaluateMapping (ECN::ECPropertyCR ecProperty, ECDbMapCR ecDbMap, ECN::ECClassCR rootClass, Utf8CP propertyAccessString, ECDbSqlTable const* primaryTable, PropertyMapCP parentPropertyMap);
+    };
+
+//=======================================================================================
+//! Simple primitives map to a *single* column
+// @bsiclass                                                     Casey.Mullen      11/2012
+//=======================================================================================
+struct PropertyMapSingleColumn : PropertyMap
+{
+friend PropertyMapPtr PropertyMap::CreateAndEvaluateMapping (ECN::ECPropertyCR ecProperty, ECDbMapCR ecDbMap, ECN::ECClassCR rootClass, Utf8CP propertyAccessString, ECDbSqlTable const* primaryTable, PropertyMapCP parentPropertyMap);
+friend PropertyMapPtr PropertyMap::Clone(PropertyMapCR proto, ECDbSqlTable const* newContext, PropertyMap const* parentPropertyMap);
+private:
+    ECN::PrimitiveECPropertyCP m_primitiveProperty;
+
+    virtual bool _IsVirtual () const override;
+
+    /*---------------------------------------------------------------------------------------
+    * @bsimethod                                                    affan.khan      01/2015
+    +---------------+---------------+---------------+---------------+---------------+------*/
+    virtual BentleyStatus _Load(ECDbClassMapInfo const& classMapInfo) override
+        {
+        
+        BeAssert (m_column == nullptr);
+        auto info = classMapInfo.FindPropertyMap (GetRoot ().GetProperty ().GetId (), Utf8String (GetPropertyAccessString ()).c_str ());
+        if (info == nullptr)
+            {
+            BeAssert (false && "Failed to read back property map");
+            return ERROR;
+            }
+
+        m_column = const_cast<ECDbSqlColumn*>(&info->GetColumn ());
+        return SUCCESS;
+        }
+protected:
+    //! Metadata from which the column can be created
+    ColumnInfo      m_columnInfo;
+
+    //! The in-memory representation of a column definition in the database
+    ECDbSqlColumn*     m_column;
+
+    //! basic constructor
+    PropertyMapSingleColumn (ECN::ECPropertyCR ecProperty, Utf8CP propertyAccessString, ECDbSqlTable const* primaryTable, ColumnInfoCR columnInfo, PropertyMapCP parentPropertyMap);
+    PropertyMapSingleColumn(PropertyMapSingleColumn const& proto, ECDbSqlTable const* primaryTable, PropertyMap const* parentPropertyMap)
+        :PropertyMap(proto.GetProperty(), proto.GetPropertyAccessString(), primaryTable, parentPropertyMap), m_columnInfo(proto.m_columnInfo), m_column(proto.m_column)
+        {}
+
+    virtual PropertyMapSingleColumn const* _GetAsPropertyMapSingleColumn() const override { return this; }
+
+    //! Make sure our table has the necessary columns, if any
+    virtual BentleyStatus _FindOrCreateColumnsInTable(SchemaImportContext*, ClassMap& classMap, ClassMapInfo const* classMapInfo) override;
+
+    //! @see PropertyMap::GetColumns
+    virtual void _GetColumns(std::vector<ECDbSqlColumn const*>& columns) const;
+
+    //! @see PropertyMap::GetColumnBaseName
+    virtual Utf8CP _GetColumnBaseName() const override;
+   
+    //! For debugging and logging
+    virtual Utf8String _ToString() const override;
+public:
+
+};
+
+/*---------------------------------------------------------------------------------------
+* Maps an embedded ECStruct as inline
+* @bsimethod                                                    affan.khan        09/2012
++---------------+---------------+---------------+---------------+---------------+------*/
+struct PropertyMapStruct : PropertyMap
+{
+friend PropertyMapPtr PropertyMap::CreateAndEvaluateMapping(ECN::ECPropertyCR ecProperty, ECDbMapCR ecDbMap, ECN::ECClassCR rootClass, Utf8CP propertyAccessString, ECDbSqlTable const* primaryTable, PropertyMapCP parentPropertyMap);
+friend PropertyMapPtr PropertyMap::Clone(PropertyMapCR proto, ECDbSqlTable const* newContext, PropertyMap const* parentPropertyMap);
+private:
+
+
+    //! For debugging and logging
+    virtual Utf8String _ToString() const override;
+
+protected:
+    PropertyMapStruct (ECN::ECPropertyCR ecProperty, Utf8CP propertyAccessString, ECDbSqlTable const* primaryTable, PropertyMapCP parentPropertyMap);
+    PropertyMapStruct(PropertyMapStruct const& proto, ECDbSqlTable const* primaryTable, PropertyMap const* parentPropertyMap)
+        :PropertyMap(proto.GetProperty(), proto.GetPropertyAccessString(), primaryTable, parentPropertyMap)
+        {
+        for (auto const& protoChild : proto.m_children)
+            {
+            m_children.AddPropertyMap(protoChild->GetProperty().GetName().c_str(), PropertyMap::Clone(*protoChild, primaryTable, this));
+            }
+        }
+
+    BentleyStatus Initialize(ECDbMapCR map);
+
+    virtual void _GetColumns(std::vector<ECDbSqlColumn const*>& columns) const override;
+    virtual BentleyStatus _FindOrCreateColumnsInTable(SchemaImportContext*, ClassMap& classMap, ClassMapInfo const* classMapInfo) override;
+
+public:
+    static PropertyMapStructPtr Create (ECN::ECPropertyCR prop, ECDbMapCR ecDbMap, Utf8CP propertyAccessString, ECDbSqlTable const* primaryTable, PropertyMapCP parentPropertyMap);
+
+    PropertyMapCP GetPropertyMap (Utf8CP propertyName) const;
+};
+
+/*---------------------------------------------------------------------------------------
+* Maps an embedded ECStruct or array of ECStructs to a table
+* @bsimethod                                                    affan.khan        03/2012
++---------------+---------------+---------------+---------------+---------------+------*/
+struct PropertyMapStructArray : PropertyMap
+{
+friend PropertyMapPtr PropertyMap::CreateAndEvaluateMapping(ECN::ECPropertyCR ecProperty, ECDbMapCR ecDbMap, ECN::ECClassCR rootClass, Utf8CP propertyAccessString, ECDbSqlTable const* primaryTable, PropertyMapCP parentPropertyMap);
+friend PropertyMapPtr PropertyMap::Clone(PropertyMapCR proto, ECDbSqlTable const* newContext, PropertyMap const* parentPropertyMap);
+private:
+    // WIP_ECDB: These seem redundant, m_elementType will always be the ECClass from m_classMapForProperty, right?
+    ECN::ECClassCR m_structElementType;
+
+    //! For debugging and logging
+    virtual Utf8String _ToString() const override;
+
+protected:
+    PropertyMapStructArray (ECN::ECPropertyCR ecProperty, ECN::ECClassCR elementType, Utf8CP propertyAccessString, ECDbSqlTable const* primaryTable, PropertyMapCP parentPropertyMap);
+    PropertyMapStructArray(PropertyMapStructArray const& proto, ECDbSqlTable const* primaryTable, PropertyMap const* parentPropertyMap)
+        :PropertyMap(proto.GetProperty(), proto.GetPropertyAccessString(), primaryTable, parentPropertyMap), m_structElementType(proto.m_structElementType)
+        {}
+    virtual PropertyMapStructArrayCP _GetAsPropertyMapStructArray () const override { return this; }
+    virtual BentleyStatus _Save(ECDbClassMapInfo & classMapInfo) const override;
+    virtual BentleyStatus _Load(ECDbClassMapInfo const& classMapInfo) override;
+public:
+    static PropertyMapStructArrayPtr Create (ECN::ECPropertyCR prop, ECDbMapCR ecDbMap, Utf8CP propertyAccessString, ECDbSqlTable const* primaryTable, PropertyMapCP parentPropertyMap);
+    ECN::ECPropertyId GetPropertyId ();
+    ECN::ECClassCR GetElementType() const {return m_structElementType;}
+};
+
+//=======================================================================================
+//! Mapping an array of primitives to a *single* column
+// @bsiclass                                                     Casey.Mullen      11/2012
+//=======================================================================================
+struct PropertyMapPrimitiveArray : PropertyMapSingleColumn
+{
+friend PropertyMapPtr PropertyMap::CreateAndEvaluateMapping (ECN::ECPropertyCR ecProperty, ECDbMapCR ecDbMap, ECN::ECClassCR rootClass, Utf8CP propertyAccessString, ECDbSqlTable const* primaryTable, PropertyMapCP parentPropertyMap);
+friend PropertyMapPtr PropertyMap::Clone(PropertyMapCR proto, ECDbSqlTable const* newContext, PropertyMap const* parentPropertyMap);
+private:
+    ECN::StandaloneECEnablerP       m_primitiveArrayEnabler;
+
+    //! basic constructor
+    PropertyMapPrimitiveArray (ECN::ECPropertyCR ecProperty, Utf8CP propertyAccessString, ECDbSqlTable const* primaryTable, ColumnInfoCR columnInfo, ECDbMapCR ecDbMap, PropertyMapCP parentPropertyMap);
+    PropertyMapPrimitiveArray(PropertyMapPrimitiveArray const& proto, ECDbSqlTable const* primaryTable, PropertyMap const* parentPropertyMap)
+        :PropertyMapSingleColumn(static_cast<PropertyMapSingleColumn const&>(proto), primaryTable, parentPropertyMap), m_primitiveArrayEnabler(proto.m_primitiveArrayEnabler)
+        {}
+
+    //! For debugging and logging
+    Utf8String _ToString() const override;
+};
+
+//=======================================================================================
+// @bsiclass                                                     Casey.Mullen      11/2012
+//=======================================================================================
+struct PropertyMapPoint : PropertyMap
+{
+friend PropertyMapPtr PropertyMap::CreateAndEvaluateMapping (ECN::ECPropertyCR ecProperty, ECDbMapCR ecDbMap, ECN::ECClassCR rootClass, Utf8CP propertyAccessString, ECDbSqlTable const* primaryTable, PropertyMapCP parentPropertyMap);
+friend PropertyMapPtr PropertyMap::Clone(PropertyMapCR proto, ECDbSqlTable const* newContext, PropertyMap const* parentPropertyMap);
+private:
+    //! true if 3d, false if 2d
+    bool            m_is3d;
+
+    //! Metadata from which the columns can be created
+    ColumnInfo      m_columnInfo;
+
+    //! The in-memory representation of the database column definitions
+    ECDbSqlColumn*     m_xColumn;
+    ECDbSqlColumn*     m_yColumn;
+    ECDbSqlColumn*     m_zColumn;
+
+    //! basic constructor
+    PropertyMapPoint (ECN::ECPropertyCR ecProperty, Utf8CP propertyAccessString, ECDbSqlTable const* primaryTable, ColumnInfoCR columnInfo, PropertyMapCP parentPropertyMap);
+    PropertyMapPoint(PropertyMapPoint const& proto, ECDbSqlTable const* primaryTable, PropertyMap const* parentPropertyMap)
+        :PropertyMap(proto.GetProperty(), proto.GetPropertyAccessString(), primaryTable, parentPropertyMap), 
+        m_xColumn(proto.m_xColumn), m_yColumn(proto.m_yColumn), m_zColumn(proto.m_zColumn), m_is3d(proto.m_is3d), m_columnInfo(proto.m_columnInfo)
+        {
+        }
+    //! Make sure our table has the necessary columns, if any
+    BentleyStatus _FindOrCreateColumnsInTable(SchemaImportContext*, ClassMap& classMap, ClassMapInfo const* classMapInfo) override;
+
+    //! @see PropertyMap::GetColumns
+    void _GetColumns (std::vector<ECDbSqlColumn const*>& columns) const;
+
+    //! @see PropertyMap::GetColumnBaseName
+    Utf8CP _GetColumnBaseName() const override;
+
+    virtual BentleyStatus _Save(ECDbClassMapInfo & classMapInfo) const override;
+    virtual BentleyStatus _Load(ECDbClassMapInfo const& classMapInfo) override;
+    //! For debugging and logging
+    Utf8String _ToString() const override;
+public:
+    bool Is3d () const { return m_is3d; }
+};
+END_BENTLEY_SQLITE_EC_NAMESPACE