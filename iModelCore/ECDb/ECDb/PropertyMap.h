/*--------------------------------------------------------------------------------------+
|
|     $Source: ECDb/PropertyMap.h $
|
|  $Copyright: (c) 2016 Bentley Systems, Incorporated. All rights reserved. $
|
+--------------------------------------------------------------------------------------*/
#pragma once
#include "ECDbInternalTypes.h"
#include "ClassMappingInfo.h"
#include "DbSchema.h"
#include "ClassMap.h"
#include "ECDbSystemSchemaHelper.h"

BEGIN_BENTLEY_SQLITE_EC_NAMESPACE

struct PropertyMap;
struct DataPropertyMap;
<<<<<<< HEAD
struct CompoundDataPropertyMap;
struct SingleColumnDataPropertyMap;
struct PrimitivePropertyMap;
struct PrimitiveArrayPropertyMap;
struct StructPropertyMap;
struct StructArrayPropertyMap;
struct NavigationPropertyMap;
struct Point2dPropertyMap;
struct Point3dPropertyMap;
struct PropertyMapContainer;
struct SystemPropertyMap;
struct ECInstanceIdPropertyMap;
struct ECClassIdPropertyMap;
struct ConstraintECInstanceIdPropertyMap;
struct ConstraintECClassIdPropertyMap;
=======
struct WipHorizontalPropertyMap;
struct WipCompoundPropertyMap;
struct WipColumnVerticalPropertyMap;
struct WipColumnHorizontalPropertyMap;
struct WipPrimitivePropertyMap; // MapToColumn , StorageType, ColumnType, IsShared
struct WipPrimitiveArrayPropertyMap;
struct WipStructPropertyMap;
struct WipStructArrayPropertyMap;
struct WipNavigationPropertyMap;
struct WipPoint2dPropertyMap;
struct WipPoint3dPropertyMap;
struct WipPropertyMapContainer;

#define EC_ACCESSSTRING_DELIMITER "."

>>>>>>> 04ce7dd3

#define EC_ACCESSSTRING_DELIMITER "."

enum class VisitorFeedback
    {
    Cancel, //! cancel traversal altogether and return
    NextSibling, //! do not traverse children of current node instead go with next sibling
    Next //! if there is children of current node process them first and then go to next sibling
    };

//=======================================================================================
// @bsiclass                                                   Affan.Khan          07/16
//+===============+===============+===============+===============+===============+======
struct IPropertyMapVisitor
    {

    private:
        virtual VisitorFeedback _Visit(SingleColumnDataPropertyMap const& propertyMap) const { return VisitorFeedback::Next; }
        virtual VisitorFeedback _Visit(CompoundDataPropertyMap const& propertyMap) const { return VisitorFeedback::Next; }
        virtual VisitorFeedback _Visit(SystemPropertyMap const& propertyMap) const { return VisitorFeedback::Next; }

    public:
        VisitorFeedback Visit(SingleColumnDataPropertyMap const& propertyMap) const { return _Visit(propertyMap); }
        VisitorFeedback Visit(CompoundDataPropertyMap const& propertyMap) const { return _Visit(propertyMap); }
        VisitorFeedback Visit(SystemPropertyMap const& propertyMap) const { return _Visit(propertyMap); }
    };


//=======================================================================================
// @bsiclass                                                   Affan.Khan          07/16
//+===============+===============+===============+===============+===============+======
struct ISupportsPropertyMapVisitor
    {
    private:
        virtual VisitorFeedback _AcceptVisitor(IPropertyMapVisitor const&  dispatcher) const = 0;
    public:
        VisitorFeedback AcceptVisitor(IPropertyMapVisitor const& dispatcher) const { return _AcceptVisitor(dispatcher); }
    };

//=======================================================================================
// @bsiclass                                                   Affan.Khan          07/16
//+===============+===============+===============+===============+===============+======
struct PropertyMapContainer final : NonCopyableClass, ISupportsPropertyMapVisitor
    {
    typedef std::vector<PropertyMap const*>::const_iterator const_iterator;
    private:
        ClassMap const& m_classMap;
        std::vector<PropertyMap const*> m_directDecendentList; //! contain direct decedents in order.
        std::map<Utf8CP, RefCountedPtr<PropertyMap>, CompareIUtf8Ascii> m_map; //! contain all propertymap owned by the container
        bool m_readonly;

    private:
        virtual VisitorFeedback _AcceptVisitor(IPropertyMapVisitor const&  dispatcher)  const override;

    public:
        PropertyMapContainer(ClassMap const& classMap)
            :m_classMap(classMap), m_readonly(false)
            {}
        ~PropertyMapContainer() {}

        ClassMap const& GetClassMap() const { return m_classMap; }
        ECN::ECClass const& GetClass() const;
        ECDbCR GetECDb() const;
        BentleyStatus Insert(RefCountedPtr<PropertyMap> propertyMap, size_t position = UINT_MAX);
        PropertyMap const* Find(Utf8CP accessString, bool recusive = true) const;
        void MakeReadonly() { m_readonly = true; }
        bool IsReadonly() const { return m_readonly; }
        const_iterator begin() const { return m_directDecendentList.begin(); }
        const_iterator end() const { return m_directDecendentList.end(); }
    };

//=======================================================================================
// @bsiclass                                                   Affan.Khan          07/16
// Abstract baseclass of all property map.
//+===============+===============+===============+===============+===============+======
struct PropertyMap : RefCountedBase, NonCopyableClass, ISupportsPropertyMapVisitor
    {
    public:
        enum class Kind
            {
            Primitive = 1,
            PrimitiveArray = 2,
            Point3d = 4,
            Point2d = 8,
            Struct = 16,
            StructArray = 32,
            Navigation = 64,
            ECInstanceId = 128,
            ECClassId = 256,
            ConstraintECInstanceId = 512,
            ConstraintECClassId = 1024,
            NavigationRelECClassId = 2048,
            NavigationId = 4096,

            System = ECInstanceId | ECClassId | ConstraintECClassId | ConstraintECInstanceId,
            Data = Primitive | Point3d | Point2d | PrimitiveArray | Struct | StructArray | Navigation | NavigationRelECClassId | NavigationId,
            All = System | Data
            };
    private:
        Kind m_kind;
        ECN::ECPropertyCR m_ecProperty;
        Utf8String m_propertyAccessString;
        PropertyMap const* m_parentPropertMap;    
        ClassMap const& m_classMap;
        bool m_isInEditMode;

        virtual BentleyStatus _Validate() const = 0;
        virtual bool _IsMappedToTable(DbTable const&) const = 0;
       
    protected:
        PropertyMap(Kind, ClassMap const&, ECN::ECPropertyCR);
        PropertyMap(Kind, PropertyMap const&, ECN::ECPropertyCR);
        
    public:
        virtual ~PropertyMap() {}

        //! return kind for this property.
        Kind GetKind() const { return m_kind; }

        //! Test for inherited type/
        bool IsKindOf(Kind kindOfThisOrOneOfItsParent) const;

        Utf8StringCR GetName() const { return GetProperty().GetName(); }
        ECN::ECPropertyCR GetProperty() const { return m_ecProperty; }
        //! return full access string from root property to current property.
        Utf8StringCR GetAccessString() const { return m_propertyAccessString; }
        //! return parent propertymap if any. 
        PropertyMap const* GetParent() const { return m_parentPropertMap; }
        //! return classmap that owns this property
        ClassMap const& GetClassMap() const { return m_classMap; }
        //! return root propertymap.
        PropertyMap const& GetRoot() const;
        
        //! Test if currrent property is of type system. 
        bool IsSystem() const { return Enum::Contains(Kind::System, GetKind()); }
        //! Test if currrent property is of type business. 
        bool IsData () const { return Enum::Contains(Kind::Data, GetKind()); }
        
        //! Test if current properyt map mapped to a specific table or not.
        bool IsMappedToTable(DbTable const& table) const { return _IsMappedToTable(table); } //WIP Move to ECSQL
        //! Test if current property map part of classmap tables.
        bool IsMappedToClassMapTables() const; //WIP Move to ECSQL
        
        //! Test if property map is constructed correctly.
        BentleyStatus Validate() const { BeAssert(InEditMode() == false); if (InEditMode()) return ERROR;  return _Validate(); }
   
        //! A property is injected if it does not ECClass but added by ECDb
        bool InEditMode() const { return m_isInEditMode; }
        void FinishEditing() { BeAssert(m_isInEditMode);  m_isInEditMode = false; }
    };

//=======================================================================================
// @bsiclass                                                   Affan.Khan          07/16
// Abstract baseclass of all business property maps
// They must have a table and all the hierarchy of propertymap must hold same table.
//+===============+===============+===============+===============+===============+======
struct DataPropertyMap : PropertyMap
    {
    private:
        virtual DbTable const& _GetTable() const = 0;
        virtual bool _IsMappedToTable(DbTable const& table) const override { return &GetTable() == &table; }
    public:
        DataPropertyMap(Kind kind, ClassMap const& classMap, ECN::ECPropertyCR ecProperty)
            : PropertyMap(kind, classMap, ecProperty)
            {}
        DataPropertyMap(Kind kind, PropertyMap const& parentPropertyMap, ECN::ECPropertyCR ecProperty)
            : PropertyMap(kind, parentPropertyMap, ecProperty)
            {}
        ~DataPropertyMap() {}

        DbTable const& GetTable() const { return _GetTable(); }
        //! create copy of the this property map with new context classmap
        RefCountedPtr<DataPropertyMap> CreateCopy(ClassMap const& newClassMapContext) const;
    };

//=======================================================================================
// @bsiclass                                                   Affan.Khan          07/16
// Abstract baseclass of property map that has child property map. Only vertical property maps
// is allowed to contain child property map that must be in same table
//+===============+===============+===============+===============+===============+======
struct CompoundDataPropertyMap : DataPropertyMap
    {
    typedef bvector<DataPropertyMap const*>::const_iterator const_iterator;
    struct Collection
        {
    private:
        bmap<Utf8CP, RefCountedPtr<DataPropertyMap>, CompareIUtf8Ascii> m_map;
        bvector<DataPropertyMap const*> m_list;

    public:
        DataPropertyMap const* Find(Utf8CP accessString) const;
        DataPropertyMap const* Front() const { BeAssert(!m_list.empty());  return m_list.empty() ? nullptr : m_list.front(); }
        bvector<DataPropertyMap const*> const& GetList() const { return m_list; }
        BentleyStatus Insert(RefCountedPtr<DataPropertyMap> propertyMap, DataPropertyMap const& parent, size_t position);
        BentleyStatus Remove(Utf8CP accessString);
        void Clear() { m_list.clear(); m_map.clear(); }
        } ;

    private:
        Collection m_children;
        bool m_readonly;

        virtual DbTable const& _GetTable() const override;
        BentleyStatus VerifyVerticalIntegerity(DataPropertyMap const& propertyMap) const;

    protected:
        CompoundDataPropertyMap(Kind kind, ClassMap const& classMap, ECN::ECPropertyCR ecProperty)
            : DataPropertyMap(kind, classMap, ecProperty), m_readonly(false)
            {}
        CompoundDataPropertyMap(Kind kind, DataPropertyMap const& parentPropertyMap, ECN::ECPropertyCR ecProperty)
            : DataPropertyMap(kind, parentPropertyMap, ecProperty), m_readonly(false)
            {}

        void MakeWritable() { m_readonly = false; }
        void Clear();
        virtual BentleyStatus _Validate() const override;
        VisitorFeedback AcceptChildren(IPropertyMapVisitor const&) const;

    public:
        virtual ~CompoundDataPropertyMap() {}

        bool IsReadonly() const { return m_readonly; }
        void MakeReadOnly() { m_readonly = true; }
        DataPropertyMap const* Find(Utf8CP accessString, bool recusive = true) const;
        BentleyStatus Insert(RefCountedPtr<DataPropertyMap> propertyMap, size_t position = std::numeric_limits<size_t>::max());
        BentleyStatus Remove(Utf8CP accessString);
        const_iterator begin() const { return m_children.GetList().begin(); }
        const_iterator end() const { return m_children.GetList().end(); }
        size_t Size() const { return m_children.GetList().size(); }
        bool IsEmpty() const { return m_children.GetList().empty(); }
    };

//=======================================================================================
// @bsiclass                                                   Affan.Khan          07/16
//+===============+===============+===============+===============+===============+======
struct SingleColumnDataPropertyMap : DataPropertyMap
    {
    private:
        DbColumn const& m_column;
        virtual DbTable const& _GetTable() const override { return m_column.GetTable(); }

    protected:
        SingleColumnDataPropertyMap(Kind kind, ClassMap const& classMap, ECN::ECPropertyCR ecProperty, DbColumn const& column)
            : DataPropertyMap(kind, classMap, ecProperty), m_column(column)
            {}
        SingleColumnDataPropertyMap(Kind kind, DataPropertyMap const& parentPropertyMap, ECN::ECPropertyCR ecProperty, DbColumn const& column)
            : DataPropertyMap(kind, parentPropertyMap, ecProperty), m_column(column)
            {}
    public:       
        virtual ~SingleColumnDataPropertyMap() {}
        DbColumn const& GetColumn() const { return m_column; }
    };

//=======================================================================================
// @bsiclass                                                   Affan.Khan          07/16
//+===============+===============+===============+===============+===============+======
struct PrimitivePropertyMap final : SingleColumnDataPropertyMap
    {
    private:
        virtual BentleyStatus _Validate() const override;
        virtual VisitorFeedback _AcceptVisitor(IPropertyMapVisitor const&  dispatcher)  const override { return dispatcher.Visit(*this); }
    protected:
        PrimitivePropertyMap(ClassMap const& classMap, ECN::PrimitiveECPropertyCR ecProperty, DbColumn const& column)
            : SingleColumnDataPropertyMap(Kind::Primitive, classMap, ecProperty, column)
            {}
        PrimitivePropertyMap(DataPropertyMap const& parentPropertyMap, ECN::PrimitiveECPropertyCR ecProperty, DbColumn const& column)
            : SingleColumnDataPropertyMap(Kind::Primitive, parentPropertyMap, ecProperty, column)
            {}
        virtual ~PrimitivePropertyMap() {}
    public:
        static RefCountedPtr<PrimitivePropertyMap> CreateInstance(ClassMap const& classMap, ECN::PrimitiveECPropertyCR ecProperty, DbColumn const& column);
        static RefCountedPtr<PrimitivePropertyMap> CreateInstance(ECN::PrimitiveECPropertyCR ecProperty, DataPropertyMap const& parentPropertyMap, DbColumn const& column);
    };
//=======================================================================================
// @bsiclass                                                   Affan.Khan          07/16
//+===============+===============+===============+===============+===============+======
struct PrimitiveArrayPropertyMap final : SingleColumnDataPropertyMap
    {
    private:
        virtual BentleyStatus _Validate() const override { return SUCCESS; }
        virtual VisitorFeedback _AcceptVisitor(IPropertyMapVisitor const&  dispatcher)  const override { return dispatcher.Visit(*this); }
    protected:
        PrimitiveArrayPropertyMap(Kind kind, ClassMap const& classMap, ECN::ArrayECPropertyCR ecProperty, DbColumn const& column)
            : SingleColumnDataPropertyMap(kind, classMap, ecProperty, column)
            {}
        PrimitiveArrayPropertyMap(Kind kind, DataPropertyMap const& parentPropertyMap, ECN::ArrayECPropertyCR ecProperty, DbColumn const& column)
            : SingleColumnDataPropertyMap(kind, parentPropertyMap, ecProperty, column)
            {}
    public:
        virtual ~PrimitiveArrayPropertyMap() {}

        static RefCountedPtr<PrimitiveArrayPropertyMap> CreateInstance(ClassMap const& classMap, ECN::ArrayECPropertyCR ecProperty, DbColumn const& column);
        static RefCountedPtr<PrimitiveArrayPropertyMap> CreateInstance(ECN::ArrayECPropertyCR ecProperty, DataPropertyMap const& parentPropertyMap, DbColumn const& column);
    };

//=======================================================================================
// @bsiclass                                                   Affan.Khan          07/16
//+===============+===============+===============+===============+===============+======
struct StructArrayPropertyMap final : SingleColumnDataPropertyMap
    {
    private:
        virtual BentleyStatus _Validate() const override { return SUCCESS; }
        virtual VisitorFeedback _AcceptVisitor(IPropertyMapVisitor const&  dispatcher)  const override { return dispatcher.Visit(*this); }

    protected:
        StructArrayPropertyMap(Kind kind, ClassMap const& classMap, ECN::StructArrayECPropertyCR ecProperty, DbColumn const& column)
            : SingleColumnDataPropertyMap(kind, classMap, ecProperty, column)
            {}
        StructArrayPropertyMap(Kind kind, DataPropertyMap const& parentPropertyMap, ECN::StructArrayECPropertyCR ecProperty, DbColumn const& column)
            : SingleColumnDataPropertyMap(kind, parentPropertyMap, ecProperty, column)
            {}
    public:
        virtual ~StructArrayPropertyMap() {}
        static RefCountedPtr<StructArrayPropertyMap> CreateInstance(ClassMap const& classMap, ECN::StructArrayECPropertyCR ecProperty, DbColumn const& column);
        static RefCountedPtr<StructArrayPropertyMap> CreateInstance(ECN::StructArrayECPropertyCR ecProperty, DataPropertyMap const& parentPropertyMap, DbColumn const& column);
    };

//=======================================================================================
// @bsiclass                                                   Affan.Khan          07/16
//+===============+===============+===============+===============+===============+======
struct Point2dPropertyMap final : CompoundDataPropertyMap
    {
    private:
        BentleyStatus Init(DbColumn const& x, DbColumn const& y);
        virtual BentleyStatus _Validate() const override;
        virtual VisitorFeedback _AcceptVisitor(IPropertyMapVisitor const&  dispatcher)  const override;
    protected:
        Point2dPropertyMap(Kind kind, ClassMap const& classMap, ECN::PrimitiveECPropertyCR ecProperty)
            : CompoundDataPropertyMap(kind, classMap, ecProperty)
            {}

        Point2dPropertyMap(Kind kind, DataPropertyMap const& parentPropertyMap, ECN::PrimitiveECPropertyCR ecProperty)
            : CompoundDataPropertyMap(kind, parentPropertyMap, ecProperty)
            {}

        virtual ~Point2dPropertyMap() {}
    public:
        PrimitivePropertyMap const& GetX() const { return static_cast<PrimitivePropertyMap const&>(*Find(ECDbSystemSchemaHelper::X_PROPNAME)); }
        PrimitivePropertyMap const& GetY() const { return static_cast<PrimitivePropertyMap const&>(*Find(ECDbSystemSchemaHelper::Y_PROPNAME)); }
        static RefCountedPtr<Point2dPropertyMap> CreateInstance(ClassMap const& classMap, ECN::PrimitiveECPropertyCR ecProperty, DbColumn const& x, DbColumn const& y);
        static RefCountedPtr<Point2dPropertyMap> CreateInstance(ECN::PrimitiveECPropertyCR ecProperty, DataPropertyMap const& parentPropertyMap, DbColumn const& x, DbColumn const& y);
    };

//=======================================================================================
// @bsiclass                                                   Affan.Khan          07/16
//+===============+===============+===============+===============+===============+======
struct Point3dPropertyMap final : CompoundDataPropertyMap
    {
    private:
        BentleyStatus Init(DbColumn const& x, DbColumn const& y, DbColumn const& z);
        virtual BentleyStatus _Validate() const override;
        virtual VisitorFeedback _AcceptVisitor(IPropertyMapVisitor const&  dispatcher)  const override;

    protected:
        Point3dPropertyMap(Kind kind, ClassMap const& classMap, ECN::PrimitiveECPropertyCR ecProperty)
            : CompoundDataPropertyMap(kind, classMap, ecProperty)
            {}
        Point3dPropertyMap(Kind kind, DataPropertyMap const& parentPropertyMap, ECN::PrimitiveECPropertyCR ecProperty)
            : CompoundDataPropertyMap(kind, parentPropertyMap, ecProperty)
            {}
        virtual ~Point3dPropertyMap() {}
    public:
        PrimitivePropertyMap const& GetX() const { return static_cast<PrimitivePropertyMap const&>(*Find(ECDbSystemSchemaHelper::X_PROPNAME)); }
        PrimitivePropertyMap const& GetY() const { return static_cast<PrimitivePropertyMap const&>(*Find(ECDbSystemSchemaHelper::Y_PROPNAME)); }
        PrimitivePropertyMap const& GetZ() const { return static_cast<PrimitivePropertyMap const&>(*Find(ECDbSystemSchemaHelper::Z_PROPNAME)); }
        static RefCountedPtr<Point3dPropertyMap> CreateInstance(ClassMap const& classMap, ECN::PrimitiveECPropertyCR ecProperty, DbColumn const& x, DbColumn const& y, DbColumn const& z);
        static RefCountedPtr<Point3dPropertyMap> CreateInstance(ECN::PrimitiveECPropertyCR ecProperty, DataPropertyMap const& parentPropertyMap, DbColumn const& x, DbColumn const& y, DbColumn const& z);
    };

//=======================================================================================
// @bsiclass                                                   Affan.Khan          07/16
//+===============+===============+===============+===============+===============+======
struct StructPropertyMap final : CompoundDataPropertyMap
    {
    private:
        virtual VisitorFeedback _AcceptVisitor(IPropertyMapVisitor const&  dispatcher)  const override;

    protected:
        StructPropertyMap(Kind kind, ClassMap const& classMap, ECN::StructECPropertyCR ecProperty)
            : CompoundDataPropertyMap(kind, classMap, ecProperty)
            {}
        StructPropertyMap(Kind kind, DataPropertyMap const& parentPropertyMap, ECN::StructECPropertyCR ecProperty)
            : CompoundDataPropertyMap(kind, parentPropertyMap, ecProperty)
            {}
    public:
        virtual ~StructPropertyMap() {}

        static RefCountedPtr<StructPropertyMap> CreateInstance(ClassMap const& classMap, ECN::StructECPropertyCR ecProperty);
        static RefCountedPtr<StructPropertyMap> CreateInstance(ECN::StructECPropertyCR ecProperty, DataPropertyMap const& parentPropertyMap);
    };



//=======================================================================================
// @bsiclass                                                   Affan.Khan          07/16
//+===============+===============+===============+===============+===============+======
struct NavigationPropertyMap final : CompoundDataPropertyMap
    {
    enum class NavigationEnd
        {
        From,
        To
        };

    struct RelECClassIdPropertyMap final : SingleColumnDataPropertyMap
        {
        private:
            ECN::ECClassId m_defaultClassId;
            virtual BentleyStatus _Validate() const override { return SUCCESS; }
            virtual VisitorFeedback _AcceptVisitor(IPropertyMapVisitor const&  dispatcher)  const override { return  dispatcher.Visit(*this); }

        protected:
            RelECClassIdPropertyMap(Kind kind, NavigationPropertyMap const& parentPropertyMap, ECN::PrimitiveECPropertyCR ecProperty, DbColumn const& column, ECN::ECClassId defaultClassId)
                : SingleColumnDataPropertyMap(kind, parentPropertyMap, ecProperty, column), m_defaultClassId(defaultClassId)
                {}
        public:
            virtual ~RelECClassIdPropertyMap() {}
            ECN::ECClassId GetDefaultClassId() const { return m_defaultClassId; }
            static RefCountedPtr<RelECClassIdPropertyMap> CreateInstance(NavigationPropertyMap const& parentPropertyMap, DbColumn const& column, ECN::ECClassId defaultRelClassId);
        };
    struct IdPropertyMap final : SingleColumnDataPropertyMap
        {
        private:
            virtual BentleyStatus _Validate() const override { return SUCCESS; }
            virtual VisitorFeedback _AcceptVisitor(IPropertyMapVisitor const&  dispatcher)  const override { return  dispatcher.Visit(*this); }

        protected:
            IdPropertyMap(Kind kind, NavigationPropertyMap const& parentPropertyMap, ECN::PrimitiveECPropertyCR ecProperty, DbColumn const& column)
                : SingleColumnDataPropertyMap(kind, parentPropertyMap, ecProperty, column)
                {}
        public:
            virtual ~IdPropertyMap() {}
            static RefCountedPtr<IdPropertyMap> CreateInstance(NavigationPropertyMap const& parentPropertyMap, DbColumn const& column);
        };

    private:
        virtual BentleyStatus _Validate() const override;
        virtual VisitorFeedback _AcceptVisitor(IPropertyMapVisitor const&  dispatcher)  const override;
    protected:
        NavigationPropertyMap(Kind kind, ClassMap const& classMap, ECN::NavigationECPropertyCR ecProperty)
            : CompoundDataPropertyMap(kind, classMap, ecProperty)
            {}
    public:
        virtual ~NavigationPropertyMap() {}

        BentleyStatus Initialize(DbColumn const& relECClassIdColumn, ECN::ECClassId defaultRelClassId, DbColumn const& idColumn);
        RelECClassIdPropertyMap const& GetRelECClassId() const { return static_cast<RelECClassIdPropertyMap const&>(*Find(ECDbSystemSchemaHelper::RELECCLASSID_PROPNAME)); }
        IdPropertyMap const& GetId() const { return static_cast<IdPropertyMap const&>(*Find(ECDbSystemSchemaHelper::ID_PROPNAME)); };
        static RefCountedPtr<NavigationPropertyMap> CreateInstance(ClassMap const& classMap, ECN::NavigationECPropertyCR ecProperty);
    };

//=======================================================================================
// @bsiclass                                                   Affan.Khan          07/16
//+===============+===============+===============+===============+===============+======
struct PropertyMapFactory final
    {
    private:
        PropertyMapFactory();
        ~PropertyMapFactory();

        static RefCountedPtr<DataPropertyMap> CreateCopy(DataPropertyMap const& propertyMap, ClassMap const& newContext, DataPropertyMap const* newParent);

    public:
        //! Data Property Maps
        static RefCountedPtr<PrimitivePropertyMap> CreatePrimitivePropertyMap(ClassMap const& classMap, ECN::PrimitiveECPropertyCR ecProperty, DbColumn const& column);
        static RefCountedPtr<PrimitivePropertyMap> CreatePrimitivePropertyMap(ECN::PrimitiveECPropertyCR ecProperty, DataPropertyMap const& parentPropertyMap, DbColumn const& column);
        static RefCountedPtr<PrimitiveArrayPropertyMap> CreatePrimitiveArrayPropertyMap(ClassMap const& classMap, ECN::ArrayECPropertyCR ecProperty, DbColumn const& column);
        static RefCountedPtr<PrimitiveArrayPropertyMap> CreatePrimitiveArrayPropertyMap(ECN::ArrayECPropertyCR ecProperty, DataPropertyMap const& parentPropertyMap, DbColumn const& column);
        static RefCountedPtr<StructPropertyMap> CreateStructPropertyMap(ClassMap const& classMap, ECN::StructECPropertyCR ecProperty);
        static RefCountedPtr<StructPropertyMap> CreateStructPropertyMap(ECN::StructECPropertyCR ecProperty, DataPropertyMap const& parentPropertyMap);
        static RefCountedPtr<StructArrayPropertyMap> CreateStructArrayPropertyMap(ClassMap const& classMap, ECN::StructArrayECPropertyCR ecProperty, DbColumn const& column);
        static RefCountedPtr<StructArrayPropertyMap> CreateStructArrayPropertyMap(ECN::StructArrayECPropertyCR ecProperty, DataPropertyMap const& parentPropertyMap, DbColumn const& column);
        static RefCountedPtr<Point2dPropertyMap> CreatePoint2dPropertyMap(ClassMap const& classMap, ECN::PrimitiveECPropertyCR ecProperty, DbColumn const& x, DbColumn const& y);
        static RefCountedPtr<Point2dPropertyMap> CreatePoint2dPropertyMap(ECN::PrimitiveECPropertyCR ecProperty, DataPropertyMap const& parentPropertyMap, DbColumn const& x, DbColumn const& y);
        static RefCountedPtr<Point3dPropertyMap> CreatePoint3dPropertyMap(ClassMap const& classMap, ECN::PrimitiveECPropertyCR ecProperty, DbColumn const& x, DbColumn const& y, DbColumn const& z);
        static RefCountedPtr<Point3dPropertyMap> CreatePoint3dPropertyMap(ECN::PrimitiveECPropertyCR ecProperty, DataPropertyMap const& parentPropertyMap, DbColumn const& x, DbColumn const& y, DbColumn const& z);
        static RefCountedPtr<NavigationPropertyMap> CreateNavigationPropertyMap(ClassMap const& classMap, ECN::NavigationECPropertyCR ecProperty);
        static RefCountedPtr<ECInstanceIdPropertyMap> CreateECInstanceIdPropertyMap(ClassMap const& classMap, std::vector<DbColumn const*> const& columns);
        static RefCountedPtr<ECClassIdPropertyMap> CreateECClassIdPropertyMap(ClassMap const& classMap, ECN::ECClassId defaultEClassId, std::vector<DbColumn const*> const& columns);
        static RefCountedPtr<ConstraintECClassIdPropertyMap> CreateSourceECClassIdPropertyMap(ClassMap const& classMap, ECN::ECClassId defaultEClassId, std::vector<DbColumn const*> const& columns);
        static RefCountedPtr<ConstraintECClassIdPropertyMap> CreateTargetECClassIdPropertyMap(ClassMap const& classMap, ECN::ECClassId defaultEClassId, std::vector<DbColumn const*> const& columns);
        static RefCountedPtr<ConstraintECInstanceIdPropertyMap> CreateSourceECInstanceIdPropertyMap(ClassMap const& classMap, std::vector<DbColumn const*> const& columns);
        static RefCountedPtr<ConstraintECInstanceIdPropertyMap> CreateTargetECInstanceIdPropertyMap(ClassMap const& classMap, std::vector<DbColumn const*> const& columns);
        static RefCountedPtr<DataPropertyMap> CreateCopy(DataPropertyMap const& propertyMap, ClassMap const& newContext);
        static RefCountedPtr<SystemPropertyMap> CreateCopy(SystemPropertyMap const& propertyMap, ClassMap const& newContext);
        static RefCountedPtr<ConstraintECInstanceIdPropertyMap> CreateConstraintECInstanceIdPropertyMap(ECN::ECRelationshipEnd end, ClassMap const& classMap, std::vector<DbColumn const*> const& columns);
        static RefCountedPtr<ConstraintECClassIdPropertyMap> CreateConstraintECClassIdPropertyMap(ECN::ECRelationshipEnd end, ClassMap const& classMap, ECN::ECClassId defaultEClassId, std::vector<DbColumn const*> const& columns);
    };

<<<<<<< HEAD
=======
//=======================================================================================
// @bsiclass                                                   Affan.Khan          07/16
// Allow to collect columns from property maps
//+===============+===============+===============+===============+===============+======
struct WipPropertyMapColumnDispatcher final: IPropertyMapVisitor
    {
    private:
        mutable std::vector<DbColumn const*> m_columns;
        DbTable const* m_table;
        PropertyMapKind m_filter;
        bool m_doNotSkipHorizontalPropertyMaps;
    private:

        virtual VisitorFeedback _Visit(WipColumnVerticalPropertyMap const& propertyMap) const override;
        virtual VisitorFeedback _Visit(WipCompoundPropertyMap const& propertyMap) const override;
        virtual VisitorFeedback _Visit(WipColumnHorizontalPropertyMap const& propertyMap) const override;

    public:
        WipPropertyMapColumnDispatcher(DbTable const& table, PropertyMapKind filter = PropertyMapKind::All)
            :m_table(&table), m_filter(filter), m_doNotSkipHorizontalPropertyMaps(false)
            {}
        WipPropertyMapColumnDispatcher(PropertyMapKind filter = PropertyMapKind::All, bool doNotSkipHorizontalPropertyMaps = false)
            :m_table(nullptr), m_filter(filter), m_doNotSkipHorizontalPropertyMaps(doNotSkipHorizontalPropertyMaps)
            {}
        ~WipPropertyMapColumnDispatcher(){}
        void Reset() { m_columns.clear(); }
        std::vector<DbColumn const*> const& GetColumns() const { return m_columns; }
        bool AreResultingColumnsAreVirtual() const 
            {
            BeAssert(!GetColumns().empty());
            bool isVirtual = true;
            for (DbColumn const* column : GetColumns())
                {
                isVirtual &= column->GetPersistenceType() == PersistenceType::Virtual;
                if (!isVirtual)
                    break;
                }

            return isVirtual;
            }
        DbColumn const* GetSingleColumn() const 
            { 
            BeAssert(GetColumns().size() == 1); 
            if (GetColumns().size() != 1)
                {
                return nullptr;
                }

            return GetColumns().front();
            }
    };
//=======================================================================================
// @bsiclass                                                   Affan.Khan          07/16
// Allow to collect columns from property maps
//+===============+===============+===============+===============+===============+======
struct WipPropertyMapTableDispatcher final : IPropertyMapVisitor
    {
    private:
        mutable std::set<DbTable const*> m_tables;
        PropertyMapKind m_filter;
    private:

        virtual VisitorFeedback _Visit(WipColumnVerticalPropertyMap const& propertyMap) const override
            {
            if (Enum::Contains(m_filter, propertyMap.GetKind()))
                m_tables.insert(&propertyMap.GetTable());

            return VisitorFeedback::Cancel;
            }
        virtual VisitorFeedback _Visit(WipCompoundPropertyMap const& propertyMap) const override
            {
            if (Enum::Contains(m_filter, propertyMap.GetKind()))
                m_tables.insert(&propertyMap.GetTable());

            return VisitorFeedback::NextSibling;
            }
        virtual VisitorFeedback _Visit(WipColumnHorizontalPropertyMap const& propertyMap) const override
            {
            if (Enum::Contains(m_filter, propertyMap.GetKind()))
                m_tables.insert(propertyMap.GetTables().begin(), propertyMap.GetTables().end());

            return VisitorFeedback::Cancel;
            }

    public:
        WipPropertyMapTableDispatcher(PropertyMapKind filter = PropertyMapKind::All)
            : m_filter(filter)
            {}
        std::set<DbTable const*> GetTables() const { return m_tables; }
        DbTable const* GetSingleTable() const 
            { 
            BeAssert(!m_tables.empty()); 
            if (m_tables.size() != 1) 
                return nullptr; 

            return *(m_tables.begin()); 
            }
    };

//=======================================================================================
// @bsiclass                                                   Affan.Khan          07/16
// Search PropertyMap with a given type
//+===============+===============+===============+===============+===============+======
struct WipPropertyMapTypeDispatcher final : IPropertyMapVisitor
    {

    private:
        mutable std::vector<PropertyMap const*> m_propertyMaps;
        PropertyMapKind m_filter;
        bool m_traverseCompoundProperties;
    private:

        virtual VisitorFeedback _Visit(WipColumnVerticalPropertyMap const& propertyMap) const override
            {
            if (Enum::Contains(m_filter, propertyMap.GetKind()))
                m_propertyMaps.push_back(&propertyMap);

            return VisitorFeedback::Next;
            }
        virtual VisitorFeedback _Visit(WipCompoundPropertyMap const& propertyMap) const override
            {
            if (Enum::Contains(m_filter, propertyMap.GetKind()))
                {
                if (m_traverseCompoundProperties)
                    return VisitorFeedback::Next;

                m_propertyMaps.push_back(&propertyMap);
                return VisitorFeedback::NextSibling;
                }

            return VisitorFeedback::Next;
            }
        virtual VisitorFeedback _Visit(WipColumnHorizontalPropertyMap const& propertyMap) const override
            {
            if (Enum::Contains(m_filter, propertyMap.GetKind()))
                m_propertyMaps.push_back(&propertyMap);

            return VisitorFeedback::Next;
            }

    public:
        WipPropertyMapTypeDispatcher(PropertyMapKind filter = PropertyMapKind::All, bool traverseCompoundProperties = false)
            :m_filter(filter), m_traverseCompoundProperties(traverseCompoundProperties)
            {}
        ~WipPropertyMapTypeDispatcher() {}
        void Reset() { m_propertyMaps.clear(); }
        std::vector<PropertyMap const*> const& ResultSet() const { return m_propertyMaps; }
        static std::vector<PropertyMap const*> Accept(PropertyMap const& propertyMap, PropertyMapKind filter = PropertyMapKind::All, bool traverseCompoundProperties = false)
            {
            WipPropertyMapTypeDispatcher typeDispatcher(filter, traverseCompoundProperties);
            propertyMap.AcceptVisitor(typeDispatcher);
            return typeDispatcher.ResultSet();
            }
    };

//=======================================================================================
// @bsiclass                                                   Affan.Khan          07/16
// Allow to collect columns from property maps
//+===============+===============+===============+===============+===============+======
struct WipPropertyMapSqlDispatcher final : IPropertyMapVisitor
    {
    enum SqlTarget
        {
        View, //!Inline view is in from. Normally it happen only in SELECT statement where view has a contract.
        Table, //!Direct query against a table
        };
  struct Result
        {
        private:
            WipColumnVerticalPropertyMap const* m_propertyMap;
            NativeSqlBuilder m_sql;
        public:
            Result(WipColumnVerticalPropertyMap const& propertyMap)
                :m_propertyMap(&propertyMap)
                {}
            Result()
                :m_propertyMap(nullptr)
                {}
            ~Result(){}
            Utf8CP GetAccessString() const { return GetPropertyMap().GetAccessString().c_str(); }
            WipColumnVerticalPropertyMap const& GetPropertyMap() const { BeAssert(m_propertyMap != nullptr); return *m_propertyMap; }
            NativeSqlBuilder& GetSqlBuilderR() { return m_sql; }
            NativeSqlBuilder const& GetSqlBuilder() const{ return m_sql; }
            Utf8CP GetSql() const { return m_sql.ToString(); }
            DbColumn const& GetColumn() const { return GetPropertyMap().GetColumn(); }
            DbTable const& GetTable() const { return GetColumn().GetTable(); }
            bool  IsColumnPersisted() const { return GetColumn().GetPersistenceType() == PersistenceType::Persisted; }
            bool  IsTablePersisted() const { return GetTable().GetPersistenceType() == PersistenceType::Persisted; }
        };

    private:
        mutable bmap<Utf8CP, size_t, CompareIUtf8Ascii> m_resultSetByAccessString;
        mutable std::vector<Result> m_resultSet;
        mutable BentleyStatus m_status;
        SqlTarget m_target;
        Utf8CP m_classIdentifier;
        DbTable const& m_tableFilter;
        bool m_wrapInParentheses;
        bool m_usePropertyNameAsAliasForSystemPropertyMaps;
    private:
        Result& Record(WipColumnVerticalPropertyMap const& propertyMap) const;
        bool IsAlienTable(DbTable const& table) const;
        //DbTable const* RequiresJoinTo(WipConstraintECClassIdPropertyMap const& propertyMap) const;
        //Utf8CP GetECClassIdPrimaryTableAlias(WipConstraintECClassIdPropertyMap const& propertyMap) const;

        WipColumnVerticalPropertyMap const* FindSystemPropertyMapForTable(WipSystemPropertyMap const& systemPropertyMap) const;
        VisitorFeedback ToNativeSql(WipColumnVerticalPropertyMap const& propertyMap) const;
        VisitorFeedback ToNativeSql(WipConstraintECInstanceIdPropertyMap const& propertyMap) const;
        VisitorFeedback ToNativeSql(WipConstraintECClassIdPropertyMap const& propertyMap) const;
        VisitorFeedback ToNativeSql(WipECClassIdPropertyMap const& propertyMap) const;
        VisitorFeedback ToNativeSql(WipECInstanceIdPropertyMap const& propertyMap) const;

    private:
        virtual VisitorFeedback _Visit(WipColumnVerticalPropertyMap const& propertyMap) const override;
        virtual VisitorFeedback _Visit(WipCompoundPropertyMap const& propertyMap) const override;
        virtual VisitorFeedback _Visit(WipColumnHorizontalPropertyMap const& propertyMap) const override;

    public:
        WipPropertyMapSqlDispatcher(DbTable const& tableFilter, SqlTarget target, Utf8CP classIdentifier, bool wrapInParentheses = false, bool usePropertyNameAsAliasForSystemPropertyMaps = false)
            :m_tableFilter(tableFilter), m_target(target), m_classIdentifier(classIdentifier), m_wrapInParentheses(wrapInParentheses), m_status(SUCCESS), m_usePropertyNameAsAliasForSystemPropertyMaps(usePropertyNameAsAliasForSystemPropertyMaps)
            {
            if (m_usePropertyNameAsAliasForSystemPropertyMaps)
                {
                BeAssert(target == SqlTarget::Table);
                BeAssert(wrapInParentheses == false);
                }
            }

        ~WipPropertyMapSqlDispatcher() {}

        BentleyStatus GetStatus() const { return m_status; }
        std::vector<Result> const& GetResultSet() const { return m_resultSet; }
        const Result* Find(Utf8CP accessString) const;
        NativeSqlBuilder::List ToList() const 
            {
            NativeSqlBuilder::List list;
            for (Result const& r : m_resultSet)
                list.push_back(r.GetSqlBuilder());

            return list;
            }
        void Reset() const { m_resultSetByAccessString.clear(); m_resultSet.clear(); m_status = SUCCESS; }
    };
>>>>>>> 04ce7dd3

END_BENTLEY_SQLITE_EC_NAMESPACE
<|MERGE_RESOLUTION|>--- conflicted
+++ resolved
@@ -1,788 +1,527 @@
-/*--------------------------------------------------------------------------------------+
-|
-|     $Source: ECDb/PropertyMap.h $
-|
-|  $Copyright: (c) 2016 Bentley Systems, Incorporated. All rights reserved. $
-|
-+--------------------------------------------------------------------------------------*/
-#pragma once
-#include "ECDbInternalTypes.h"
-#include "ClassMappingInfo.h"
-#include "DbSchema.h"
-#include "ClassMap.h"
-#include "ECDbSystemSchemaHelper.h"
-
-BEGIN_BENTLEY_SQLITE_EC_NAMESPACE
-
-struct PropertyMap;
-struct DataPropertyMap;
-<<<<<<< HEAD
-struct CompoundDataPropertyMap;
-struct SingleColumnDataPropertyMap;
-struct PrimitivePropertyMap;
-struct PrimitiveArrayPropertyMap;
-struct StructPropertyMap;
-struct StructArrayPropertyMap;
-struct NavigationPropertyMap;
-struct Point2dPropertyMap;
-struct Point3dPropertyMap;
-struct PropertyMapContainer;
-struct SystemPropertyMap;
-struct ECInstanceIdPropertyMap;
-struct ECClassIdPropertyMap;
-struct ConstraintECInstanceIdPropertyMap;
-struct ConstraintECClassIdPropertyMap;
-=======
-struct WipHorizontalPropertyMap;
-struct WipCompoundPropertyMap;
-struct WipColumnVerticalPropertyMap;
-struct WipColumnHorizontalPropertyMap;
-struct WipPrimitivePropertyMap; // MapToColumn , StorageType, ColumnType, IsShared
-struct WipPrimitiveArrayPropertyMap;
-struct WipStructPropertyMap;
-struct WipStructArrayPropertyMap;
-struct WipNavigationPropertyMap;
-struct WipPoint2dPropertyMap;
-struct WipPoint3dPropertyMap;
-struct WipPropertyMapContainer;
-
-#define EC_ACCESSSTRING_DELIMITER "."
-
->>>>>>> 04ce7dd3
-
-#define EC_ACCESSSTRING_DELIMITER "."
-
-enum class VisitorFeedback
-    {
-    Cancel, //! cancel traversal altogether and return
-    NextSibling, //! do not traverse children of current node instead go with next sibling
-    Next //! if there is children of current node process them first and then go to next sibling
-    };
-
-//=======================================================================================
-// @bsiclass                                                   Affan.Khan          07/16
-//+===============+===============+===============+===============+===============+======
-struct IPropertyMapVisitor
-    {
-
-    private:
-        virtual VisitorFeedback _Visit(SingleColumnDataPropertyMap const& propertyMap) const { return VisitorFeedback::Next; }
-        virtual VisitorFeedback _Visit(CompoundDataPropertyMap const& propertyMap) const { return VisitorFeedback::Next; }
-        virtual VisitorFeedback _Visit(SystemPropertyMap const& propertyMap) const { return VisitorFeedback::Next; }
-
-    public:
-        VisitorFeedback Visit(SingleColumnDataPropertyMap const& propertyMap) const { return _Visit(propertyMap); }
-        VisitorFeedback Visit(CompoundDataPropertyMap const& propertyMap) const { return _Visit(propertyMap); }
-        VisitorFeedback Visit(SystemPropertyMap const& propertyMap) const { return _Visit(propertyMap); }
-    };
-
-
-//=======================================================================================
-// @bsiclass                                                   Affan.Khan          07/16
-//+===============+===============+===============+===============+===============+======
-struct ISupportsPropertyMapVisitor
-    {
-    private:
-        virtual VisitorFeedback _AcceptVisitor(IPropertyMapVisitor const&  dispatcher) const = 0;
-    public:
-        VisitorFeedback AcceptVisitor(IPropertyMapVisitor const& dispatcher) const { return _AcceptVisitor(dispatcher); }
-    };
-
-//=======================================================================================
-// @bsiclass                                                   Affan.Khan          07/16
-//+===============+===============+===============+===============+===============+======
-struct PropertyMapContainer final : NonCopyableClass, ISupportsPropertyMapVisitor
-    {
-    typedef std::vector<PropertyMap const*>::const_iterator const_iterator;
-    private:
-        ClassMap const& m_classMap;
-        std::vector<PropertyMap const*> m_directDecendentList; //! contain direct decedents in order.
-        std::map<Utf8CP, RefCountedPtr<PropertyMap>, CompareIUtf8Ascii> m_map; //! contain all propertymap owned by the container
-        bool m_readonly;
-
-    private:
-        virtual VisitorFeedback _AcceptVisitor(IPropertyMapVisitor const&  dispatcher)  const override;
-
-    public:
-        PropertyMapContainer(ClassMap const& classMap)
-            :m_classMap(classMap), m_readonly(false)
-            {}
-        ~PropertyMapContainer() {}
-
-        ClassMap const& GetClassMap() const { return m_classMap; }
-        ECN::ECClass const& GetClass() const;
-        ECDbCR GetECDb() const;
-        BentleyStatus Insert(RefCountedPtr<PropertyMap> propertyMap, size_t position = UINT_MAX);
-        PropertyMap const* Find(Utf8CP accessString, bool recusive = true) const;
-        void MakeReadonly() { m_readonly = true; }
-        bool IsReadonly() const { return m_readonly; }
-        const_iterator begin() const { return m_directDecendentList.begin(); }
-        const_iterator end() const { return m_directDecendentList.end(); }
-    };
-
-//=======================================================================================
-// @bsiclass                                                   Affan.Khan          07/16
-// Abstract baseclass of all property map.
-//+===============+===============+===============+===============+===============+======
-struct PropertyMap : RefCountedBase, NonCopyableClass, ISupportsPropertyMapVisitor
-    {
-    public:
-        enum class Kind
-            {
-            Primitive = 1,
-            PrimitiveArray = 2,
-            Point3d = 4,
-            Point2d = 8,
-            Struct = 16,
-            StructArray = 32,
-            Navigation = 64,
-            ECInstanceId = 128,
-            ECClassId = 256,
-            ConstraintECInstanceId = 512,
-            ConstraintECClassId = 1024,
-            NavigationRelECClassId = 2048,
-            NavigationId = 4096,
-
-            System = ECInstanceId | ECClassId | ConstraintECClassId | ConstraintECInstanceId,
-            Data = Primitive | Point3d | Point2d | PrimitiveArray | Struct | StructArray | Navigation | NavigationRelECClassId | NavigationId,
-            All = System | Data
-            };
-    private:
-        Kind m_kind;
-        ECN::ECPropertyCR m_ecProperty;
-        Utf8String m_propertyAccessString;
-        PropertyMap const* m_parentPropertMap;    
-        ClassMap const& m_classMap;
-        bool m_isInEditMode;
-
-        virtual BentleyStatus _Validate() const = 0;
-        virtual bool _IsMappedToTable(DbTable const&) const = 0;
-       
-    protected:
-        PropertyMap(Kind, ClassMap const&, ECN::ECPropertyCR);
-        PropertyMap(Kind, PropertyMap const&, ECN::ECPropertyCR);
-        
-    public:
-        virtual ~PropertyMap() {}
-
-        //! return kind for this property.
-        Kind GetKind() const { return m_kind; }
-
-        //! Test for inherited type/
-        bool IsKindOf(Kind kindOfThisOrOneOfItsParent) const;
-
-        Utf8StringCR GetName() const { return GetProperty().GetName(); }
-        ECN::ECPropertyCR GetProperty() const { return m_ecProperty; }
-        //! return full access string from root property to current property.
-        Utf8StringCR GetAccessString() const { return m_propertyAccessString; }
-        //! return parent propertymap if any. 
-        PropertyMap const* GetParent() const { return m_parentPropertMap; }
-        //! return classmap that owns this property
-        ClassMap const& GetClassMap() const { return m_classMap; }
-        //! return root propertymap.
-        PropertyMap const& GetRoot() const;
-        
-        //! Test if currrent property is of type system. 
-        bool IsSystem() const { return Enum::Contains(Kind::System, GetKind()); }
-        //! Test if currrent property is of type business. 
-        bool IsData () const { return Enum::Contains(Kind::Data, GetKind()); }
-        
-        //! Test if current properyt map mapped to a specific table or not.
-        bool IsMappedToTable(DbTable const& table) const { return _IsMappedToTable(table); } //WIP Move to ECSQL
-        //! Test if current property map part of classmap tables.
-        bool IsMappedToClassMapTables() const; //WIP Move to ECSQL
-        
-        //! Test if property map is constructed correctly.
-        BentleyStatus Validate() const { BeAssert(InEditMode() == false); if (InEditMode()) return ERROR;  return _Validate(); }
-   
-        //! A property is injected if it does not ECClass but added by ECDb
-        bool InEditMode() const { return m_isInEditMode; }
-        void FinishEditing() { BeAssert(m_isInEditMode);  m_isInEditMode = false; }
-    };
-
-//=======================================================================================
-// @bsiclass                                                   Affan.Khan          07/16
-// Abstract baseclass of all business property maps
-// They must have a table and all the hierarchy of propertymap must hold same table.
-//+===============+===============+===============+===============+===============+======
-struct DataPropertyMap : PropertyMap
-    {
-    private:
-        virtual DbTable const& _GetTable() const = 0;
-        virtual bool _IsMappedToTable(DbTable const& table) const override { return &GetTable() == &table; }
-    public:
-        DataPropertyMap(Kind kind, ClassMap const& classMap, ECN::ECPropertyCR ecProperty)
-            : PropertyMap(kind, classMap, ecProperty)
-            {}
-        DataPropertyMap(Kind kind, PropertyMap const& parentPropertyMap, ECN::ECPropertyCR ecProperty)
-            : PropertyMap(kind, parentPropertyMap, ecProperty)
-            {}
-        ~DataPropertyMap() {}
-
-        DbTable const& GetTable() const { return _GetTable(); }
-        //! create copy of the this property map with new context classmap
-        RefCountedPtr<DataPropertyMap> CreateCopy(ClassMap const& newClassMapContext) const;
-    };
-
-//=======================================================================================
-// @bsiclass                                                   Affan.Khan          07/16
-// Abstract baseclass of property map that has child property map. Only vertical property maps
-// is allowed to contain child property map that must be in same table
-//+===============+===============+===============+===============+===============+======
-struct CompoundDataPropertyMap : DataPropertyMap
-    {
-    typedef bvector<DataPropertyMap const*>::const_iterator const_iterator;
-    struct Collection
-        {
-    private:
-        bmap<Utf8CP, RefCountedPtr<DataPropertyMap>, CompareIUtf8Ascii> m_map;
-        bvector<DataPropertyMap const*> m_list;
-
-    public:
-        DataPropertyMap const* Find(Utf8CP accessString) const;
-        DataPropertyMap const* Front() const { BeAssert(!m_list.empty());  return m_list.empty() ? nullptr : m_list.front(); }
-        bvector<DataPropertyMap const*> const& GetList() const { return m_list; }
-        BentleyStatus Insert(RefCountedPtr<DataPropertyMap> propertyMap, DataPropertyMap const& parent, size_t position);
-        BentleyStatus Remove(Utf8CP accessString);
-        void Clear() { m_list.clear(); m_map.clear(); }
-        } ;
-
-    private:
-        Collection m_children;
-        bool m_readonly;
-
-        virtual DbTable const& _GetTable() const override;
-        BentleyStatus VerifyVerticalIntegerity(DataPropertyMap const& propertyMap) const;
-
-    protected:
-        CompoundDataPropertyMap(Kind kind, ClassMap const& classMap, ECN::ECPropertyCR ecProperty)
-            : DataPropertyMap(kind, classMap, ecProperty), m_readonly(false)
-            {}
-        CompoundDataPropertyMap(Kind kind, DataPropertyMap const& parentPropertyMap, ECN::ECPropertyCR ecProperty)
-            : DataPropertyMap(kind, parentPropertyMap, ecProperty), m_readonly(false)
-            {}
-
-        void MakeWritable() { m_readonly = false; }
-        void Clear();
-        virtual BentleyStatus _Validate() const override;
-        VisitorFeedback AcceptChildren(IPropertyMapVisitor const&) const;
-
-    public:
-        virtual ~CompoundDataPropertyMap() {}
-
-        bool IsReadonly() const { return m_readonly; }
-        void MakeReadOnly() { m_readonly = true; }
-        DataPropertyMap const* Find(Utf8CP accessString, bool recusive = true) const;
-        BentleyStatus Insert(RefCountedPtr<DataPropertyMap> propertyMap, size_t position = std::numeric_limits<size_t>::max());
-        BentleyStatus Remove(Utf8CP accessString);
-        const_iterator begin() const { return m_children.GetList().begin(); }
-        const_iterator end() const { return m_children.GetList().end(); }
-        size_t Size() const { return m_children.GetList().size(); }
-        bool IsEmpty() const { return m_children.GetList().empty(); }
-    };
-
-//=======================================================================================
-// @bsiclass                                                   Affan.Khan          07/16
-//+===============+===============+===============+===============+===============+======
-struct SingleColumnDataPropertyMap : DataPropertyMap
-    {
-    private:
-        DbColumn const& m_column;
-        virtual DbTable const& _GetTable() const override { return m_column.GetTable(); }
-
-    protected:
-        SingleColumnDataPropertyMap(Kind kind, ClassMap const& classMap, ECN::ECPropertyCR ecProperty, DbColumn const& column)
-            : DataPropertyMap(kind, classMap, ecProperty), m_column(column)
-            {}
-        SingleColumnDataPropertyMap(Kind kind, DataPropertyMap const& parentPropertyMap, ECN::ECPropertyCR ecProperty, DbColumn const& column)
-            : DataPropertyMap(kind, parentPropertyMap, ecProperty), m_column(column)
-            {}
-    public:       
-        virtual ~SingleColumnDataPropertyMap() {}
-        DbColumn const& GetColumn() const { return m_column; }
-    };
-
-//=======================================================================================
-// @bsiclass                                                   Affan.Khan          07/16
-//+===============+===============+===============+===============+===============+======
-struct PrimitivePropertyMap final : SingleColumnDataPropertyMap
-    {
-    private:
-        virtual BentleyStatus _Validate() const override;
-        virtual VisitorFeedback _AcceptVisitor(IPropertyMapVisitor const&  dispatcher)  const override { return dispatcher.Visit(*this); }
-    protected:
-        PrimitivePropertyMap(ClassMap const& classMap, ECN::PrimitiveECPropertyCR ecProperty, DbColumn const& column)
-            : SingleColumnDataPropertyMap(Kind::Primitive, classMap, ecProperty, column)
-            {}
-        PrimitivePropertyMap(DataPropertyMap const& parentPropertyMap, ECN::PrimitiveECPropertyCR ecProperty, DbColumn const& column)
-            : SingleColumnDataPropertyMap(Kind::Primitive, parentPropertyMap, ecProperty, column)
-            {}
-        virtual ~PrimitivePropertyMap() {}
-    public:
-        static RefCountedPtr<PrimitivePropertyMap> CreateInstance(ClassMap const& classMap, ECN::PrimitiveECPropertyCR ecProperty, DbColumn const& column);
-        static RefCountedPtr<PrimitivePropertyMap> CreateInstance(ECN::PrimitiveECPropertyCR ecProperty, DataPropertyMap const& parentPropertyMap, DbColumn const& column);
-    };
-//=======================================================================================
-// @bsiclass                                                   Affan.Khan          07/16
-//+===============+===============+===============+===============+===============+======
-struct PrimitiveArrayPropertyMap final : SingleColumnDataPropertyMap
-    {
-    private:
-        virtual BentleyStatus _Validate() const override { return SUCCESS; }
-        virtual VisitorFeedback _AcceptVisitor(IPropertyMapVisitor const&  dispatcher)  const override { return dispatcher.Visit(*this); }
-    protected:
-        PrimitiveArrayPropertyMap(Kind kind, ClassMap const& classMap, ECN::ArrayECPropertyCR ecProperty, DbColumn const& column)
-            : SingleColumnDataPropertyMap(kind, classMap, ecProperty, column)
-            {}
-        PrimitiveArrayPropertyMap(Kind kind, DataPropertyMap const& parentPropertyMap, ECN::ArrayECPropertyCR ecProperty, DbColumn const& column)
-            : SingleColumnDataPropertyMap(kind, parentPropertyMap, ecProperty, column)
-            {}
-    public:
-        virtual ~PrimitiveArrayPropertyMap() {}
-
-        static RefCountedPtr<PrimitiveArrayPropertyMap> CreateInstance(ClassMap const& classMap, ECN::ArrayECPropertyCR ecProperty, DbColumn const& column);
-        static RefCountedPtr<PrimitiveArrayPropertyMap> CreateInstance(ECN::ArrayECPropertyCR ecProperty, DataPropertyMap const& parentPropertyMap, DbColumn const& column);
-    };
-
-//=======================================================================================
-// @bsiclass                                                   Affan.Khan          07/16
-//+===============+===============+===============+===============+===============+======
-struct StructArrayPropertyMap final : SingleColumnDataPropertyMap
-    {
-    private:
-        virtual BentleyStatus _Validate() const override { return SUCCESS; }
-        virtual VisitorFeedback _AcceptVisitor(IPropertyMapVisitor const&  dispatcher)  const override { return dispatcher.Visit(*this); }
-
-    protected:
-        StructArrayPropertyMap(Kind kind, ClassMap const& classMap, ECN::StructArrayECPropertyCR ecProperty, DbColumn const& column)
-            : SingleColumnDataPropertyMap(kind, classMap, ecProperty, column)
-            {}
-        StructArrayPropertyMap(Kind kind, DataPropertyMap const& parentPropertyMap, ECN::StructArrayECPropertyCR ecProperty, DbColumn const& column)
-            : SingleColumnDataPropertyMap(kind, parentPropertyMap, ecProperty, column)
-            {}
-    public:
-        virtual ~StructArrayPropertyMap() {}
-        static RefCountedPtr<StructArrayPropertyMap> CreateInstance(ClassMap const& classMap, ECN::StructArrayECPropertyCR ecProperty, DbColumn const& column);
-        static RefCountedPtr<StructArrayPropertyMap> CreateInstance(ECN::StructArrayECPropertyCR ecProperty, DataPropertyMap const& parentPropertyMap, DbColumn const& column);
-    };
-
-//=======================================================================================
-// @bsiclass                                                   Affan.Khan          07/16
-//+===============+===============+===============+===============+===============+======
-struct Point2dPropertyMap final : CompoundDataPropertyMap
-    {
-    private:
-        BentleyStatus Init(DbColumn const& x, DbColumn const& y);
-        virtual BentleyStatus _Validate() const override;
-        virtual VisitorFeedback _AcceptVisitor(IPropertyMapVisitor const&  dispatcher)  const override;
-    protected:
-        Point2dPropertyMap(Kind kind, ClassMap const& classMap, ECN::PrimitiveECPropertyCR ecProperty)
-            : CompoundDataPropertyMap(kind, classMap, ecProperty)
-            {}
-
-        Point2dPropertyMap(Kind kind, DataPropertyMap const& parentPropertyMap, ECN::PrimitiveECPropertyCR ecProperty)
-            : CompoundDataPropertyMap(kind, parentPropertyMap, ecProperty)
-            {}
-
-        virtual ~Point2dPropertyMap() {}
-    public:
-        PrimitivePropertyMap const& GetX() const { return static_cast<PrimitivePropertyMap const&>(*Find(ECDbSystemSchemaHelper::X_PROPNAME)); }
-        PrimitivePropertyMap const& GetY() const { return static_cast<PrimitivePropertyMap const&>(*Find(ECDbSystemSchemaHelper::Y_PROPNAME)); }
-        static RefCountedPtr<Point2dPropertyMap> CreateInstance(ClassMap const& classMap, ECN::PrimitiveECPropertyCR ecProperty, DbColumn const& x, DbColumn const& y);
-        static RefCountedPtr<Point2dPropertyMap> CreateInstance(ECN::PrimitiveECPropertyCR ecProperty, DataPropertyMap const& parentPropertyMap, DbColumn const& x, DbColumn const& y);
-    };
-
-//=======================================================================================
-// @bsiclass                                                   Affan.Khan          07/16
-//+===============+===============+===============+===============+===============+======
-struct Point3dPropertyMap final : CompoundDataPropertyMap
-    {
-    private:
-        BentleyStatus Init(DbColumn const& x, DbColumn const& y, DbColumn const& z);
-        virtual BentleyStatus _Validate() const override;
-        virtual VisitorFeedback _AcceptVisitor(IPropertyMapVisitor const&  dispatcher)  const override;
-
-    protected:
-        Point3dPropertyMap(Kind kind, ClassMap const& classMap, ECN::PrimitiveECPropertyCR ecProperty)
-            : CompoundDataPropertyMap(kind, classMap, ecProperty)
-            {}
-        Point3dPropertyMap(Kind kind, DataPropertyMap const& parentPropertyMap, ECN::PrimitiveECPropertyCR ecProperty)
-            : CompoundDataPropertyMap(kind, parentPropertyMap, ecProperty)
-            {}
-        virtual ~Point3dPropertyMap() {}
-    public:
-        PrimitivePropertyMap const& GetX() const { return static_cast<PrimitivePropertyMap const&>(*Find(ECDbSystemSchemaHelper::X_PROPNAME)); }
-        PrimitivePropertyMap const& GetY() const { return static_cast<PrimitivePropertyMap const&>(*Find(ECDbSystemSchemaHelper::Y_PROPNAME)); }
-        PrimitivePropertyMap const& GetZ() const { return static_cast<PrimitivePropertyMap const&>(*Find(ECDbSystemSchemaHelper::Z_PROPNAME)); }
-        static RefCountedPtr<Point3dPropertyMap> CreateInstance(ClassMap const& classMap, ECN::PrimitiveECPropertyCR ecProperty, DbColumn const& x, DbColumn const& y, DbColumn const& z);
-        static RefCountedPtr<Point3dPropertyMap> CreateInstance(ECN::PrimitiveECPropertyCR ecProperty, DataPropertyMap const& parentPropertyMap, DbColumn const& x, DbColumn const& y, DbColumn const& z);
-    };
-
-//=======================================================================================
-// @bsiclass                                                   Affan.Khan          07/16
-//+===============+===============+===============+===============+===============+======
-struct StructPropertyMap final : CompoundDataPropertyMap
-    {
-    private:
-        virtual VisitorFeedback _AcceptVisitor(IPropertyMapVisitor const&  dispatcher)  const override;
-
-    protected:
-        StructPropertyMap(Kind kind, ClassMap const& classMap, ECN::StructECPropertyCR ecProperty)
-            : CompoundDataPropertyMap(kind, classMap, ecProperty)
-            {}
-        StructPropertyMap(Kind kind, DataPropertyMap const& parentPropertyMap, ECN::StructECPropertyCR ecProperty)
-            : CompoundDataPropertyMap(kind, parentPropertyMap, ecProperty)
-            {}
-    public:
-        virtual ~StructPropertyMap() {}
-
-        static RefCountedPtr<StructPropertyMap> CreateInstance(ClassMap const& classMap, ECN::StructECPropertyCR ecProperty);
-        static RefCountedPtr<StructPropertyMap> CreateInstance(ECN::StructECPropertyCR ecProperty, DataPropertyMap const& parentPropertyMap);
-    };
-
-
-
-//=======================================================================================
-// @bsiclass                                                   Affan.Khan          07/16
-//+===============+===============+===============+===============+===============+======
-struct NavigationPropertyMap final : CompoundDataPropertyMap
-    {
-    enum class NavigationEnd
-        {
-        From,
-        To
-        };
-
-    struct RelECClassIdPropertyMap final : SingleColumnDataPropertyMap
-        {
-        private:
-            ECN::ECClassId m_defaultClassId;
-            virtual BentleyStatus _Validate() const override { return SUCCESS; }
-            virtual VisitorFeedback _AcceptVisitor(IPropertyMapVisitor const&  dispatcher)  const override { return  dispatcher.Visit(*this); }
-
-        protected:
-            RelECClassIdPropertyMap(Kind kind, NavigationPropertyMap const& parentPropertyMap, ECN::PrimitiveECPropertyCR ecProperty, DbColumn const& column, ECN::ECClassId defaultClassId)
-                : SingleColumnDataPropertyMap(kind, parentPropertyMap, ecProperty, column), m_defaultClassId(defaultClassId)
-                {}
-        public:
-            virtual ~RelECClassIdPropertyMap() {}
-            ECN::ECClassId GetDefaultClassId() const { return m_defaultClassId; }
-            static RefCountedPtr<RelECClassIdPropertyMap> CreateInstance(NavigationPropertyMap const& parentPropertyMap, DbColumn const& column, ECN::ECClassId defaultRelClassId);
-        };
-    struct IdPropertyMap final : SingleColumnDataPropertyMap
-        {
-        private:
-            virtual BentleyStatus _Validate() const override { return SUCCESS; }
-            virtual VisitorFeedback _AcceptVisitor(IPropertyMapVisitor const&  dispatcher)  const override { return  dispatcher.Visit(*this); }
-
-        protected:
-            IdPropertyMap(Kind kind, NavigationPropertyMap const& parentPropertyMap, ECN::PrimitiveECPropertyCR ecProperty, DbColumn const& column)
-                : SingleColumnDataPropertyMap(kind, parentPropertyMap, ecProperty, column)
-                {}
-        public:
-            virtual ~IdPropertyMap() {}
-            static RefCountedPtr<IdPropertyMap> CreateInstance(NavigationPropertyMap const& parentPropertyMap, DbColumn const& column);
-        };
-
-    private:
-        virtual BentleyStatus _Validate() const override;
-        virtual VisitorFeedback _AcceptVisitor(IPropertyMapVisitor const&  dispatcher)  const override;
-    protected:
-        NavigationPropertyMap(Kind kind, ClassMap const& classMap, ECN::NavigationECPropertyCR ecProperty)
-            : CompoundDataPropertyMap(kind, classMap, ecProperty)
-            {}
-    public:
-        virtual ~NavigationPropertyMap() {}
-
-        BentleyStatus Initialize(DbColumn const& relECClassIdColumn, ECN::ECClassId defaultRelClassId, DbColumn const& idColumn);
-        RelECClassIdPropertyMap const& GetRelECClassId() const { return static_cast<RelECClassIdPropertyMap const&>(*Find(ECDbSystemSchemaHelper::RELECCLASSID_PROPNAME)); }
-        IdPropertyMap const& GetId() const { return static_cast<IdPropertyMap const&>(*Find(ECDbSystemSchemaHelper::ID_PROPNAME)); };
-        static RefCountedPtr<NavigationPropertyMap> CreateInstance(ClassMap const& classMap, ECN::NavigationECPropertyCR ecProperty);
-    };
-
-//=======================================================================================
-// @bsiclass                                                   Affan.Khan          07/16
-//+===============+===============+===============+===============+===============+======
-struct PropertyMapFactory final
-    {
-    private:
-        PropertyMapFactory();
-        ~PropertyMapFactory();
-
-        static RefCountedPtr<DataPropertyMap> CreateCopy(DataPropertyMap const& propertyMap, ClassMap const& newContext, DataPropertyMap const* newParent);
-
-    public:
-        //! Data Property Maps
-        static RefCountedPtr<PrimitivePropertyMap> CreatePrimitivePropertyMap(ClassMap const& classMap, ECN::PrimitiveECPropertyCR ecProperty, DbColumn const& column);
-        static RefCountedPtr<PrimitivePropertyMap> CreatePrimitivePropertyMap(ECN::PrimitiveECPropertyCR ecProperty, DataPropertyMap const& parentPropertyMap, DbColumn const& column);
-        static RefCountedPtr<PrimitiveArrayPropertyMap> CreatePrimitiveArrayPropertyMap(ClassMap const& classMap, ECN::ArrayECPropertyCR ecProperty, DbColumn const& column);
-        static RefCountedPtr<PrimitiveArrayPropertyMap> CreatePrimitiveArrayPropertyMap(ECN::ArrayECPropertyCR ecProperty, DataPropertyMap const& parentPropertyMap, DbColumn const& column);
-        static RefCountedPtr<StructPropertyMap> CreateStructPropertyMap(ClassMap const& classMap, ECN::StructECPropertyCR ecProperty);
-        static RefCountedPtr<StructPropertyMap> CreateStructPropertyMap(ECN::StructECPropertyCR ecProperty, DataPropertyMap const& parentPropertyMap);
-        static RefCountedPtr<StructArrayPropertyMap> CreateStructArrayPropertyMap(ClassMap const& classMap, ECN::StructArrayECPropertyCR ecProperty, DbColumn const& column);
-        static RefCountedPtr<StructArrayPropertyMap> CreateStructArrayPropertyMap(ECN::StructArrayECPropertyCR ecProperty, DataPropertyMap const& parentPropertyMap, DbColumn const& column);
-        static RefCountedPtr<Point2dPropertyMap> CreatePoint2dPropertyMap(ClassMap const& classMap, ECN::PrimitiveECPropertyCR ecProperty, DbColumn const& x, DbColumn const& y);
-        static RefCountedPtr<Point2dPropertyMap> CreatePoint2dPropertyMap(ECN::PrimitiveECPropertyCR ecProperty, DataPropertyMap const& parentPropertyMap, DbColumn const& x, DbColumn const& y);
-        static RefCountedPtr<Point3dPropertyMap> CreatePoint3dPropertyMap(ClassMap const& classMap, ECN::PrimitiveECPropertyCR ecProperty, DbColumn const& x, DbColumn const& y, DbColumn const& z);
-        static RefCountedPtr<Point3dPropertyMap> CreatePoint3dPropertyMap(ECN::PrimitiveECPropertyCR ecProperty, DataPropertyMap const& parentPropertyMap, DbColumn const& x, DbColumn const& y, DbColumn const& z);
-        static RefCountedPtr<NavigationPropertyMap> CreateNavigationPropertyMap(ClassMap const& classMap, ECN::NavigationECPropertyCR ecProperty);
-        static RefCountedPtr<ECInstanceIdPropertyMap> CreateECInstanceIdPropertyMap(ClassMap const& classMap, std::vector<DbColumn const*> const& columns);
-        static RefCountedPtr<ECClassIdPropertyMap> CreateECClassIdPropertyMap(ClassMap const& classMap, ECN::ECClassId defaultEClassId, std::vector<DbColumn const*> const& columns);
-        static RefCountedPtr<ConstraintECClassIdPropertyMap> CreateSourceECClassIdPropertyMap(ClassMap const& classMap, ECN::ECClassId defaultEClassId, std::vector<DbColumn const*> const& columns);
-        static RefCountedPtr<ConstraintECClassIdPropertyMap> CreateTargetECClassIdPropertyMap(ClassMap const& classMap, ECN::ECClassId defaultEClassId, std::vector<DbColumn const*> const& columns);
-        static RefCountedPtr<ConstraintECInstanceIdPropertyMap> CreateSourceECInstanceIdPropertyMap(ClassMap const& classMap, std::vector<DbColumn const*> const& columns);
-        static RefCountedPtr<ConstraintECInstanceIdPropertyMap> CreateTargetECInstanceIdPropertyMap(ClassMap const& classMap, std::vector<DbColumn const*> const& columns);
-        static RefCountedPtr<DataPropertyMap> CreateCopy(DataPropertyMap const& propertyMap, ClassMap const& newContext);
-        static RefCountedPtr<SystemPropertyMap> CreateCopy(SystemPropertyMap const& propertyMap, ClassMap const& newContext);
-        static RefCountedPtr<ConstraintECInstanceIdPropertyMap> CreateConstraintECInstanceIdPropertyMap(ECN::ECRelationshipEnd end, ClassMap const& classMap, std::vector<DbColumn const*> const& columns);
-        static RefCountedPtr<ConstraintECClassIdPropertyMap> CreateConstraintECClassIdPropertyMap(ECN::ECRelationshipEnd end, ClassMap const& classMap, ECN::ECClassId defaultEClassId, std::vector<DbColumn const*> const& columns);
-    };
-
-<<<<<<< HEAD
-=======
-//=======================================================================================
-// @bsiclass                                                   Affan.Khan          07/16
-// Allow to collect columns from property maps
-//+===============+===============+===============+===============+===============+======
-struct WipPropertyMapColumnDispatcher final: IPropertyMapVisitor
-    {
-    private:
-        mutable std::vector<DbColumn const*> m_columns;
-        DbTable const* m_table;
-        PropertyMapKind m_filter;
-        bool m_doNotSkipHorizontalPropertyMaps;
-    private:
-
-        virtual VisitorFeedback _Visit(WipColumnVerticalPropertyMap const& propertyMap) const override;
-        virtual VisitorFeedback _Visit(WipCompoundPropertyMap const& propertyMap) const override;
-        virtual VisitorFeedback _Visit(WipColumnHorizontalPropertyMap const& propertyMap) const override;
-
-    public:
-        WipPropertyMapColumnDispatcher(DbTable const& table, PropertyMapKind filter = PropertyMapKind::All)
-            :m_table(&table), m_filter(filter), m_doNotSkipHorizontalPropertyMaps(false)
-            {}
-        WipPropertyMapColumnDispatcher(PropertyMapKind filter = PropertyMapKind::All, bool doNotSkipHorizontalPropertyMaps = false)
-            :m_table(nullptr), m_filter(filter), m_doNotSkipHorizontalPropertyMaps(doNotSkipHorizontalPropertyMaps)
-            {}
-        ~WipPropertyMapColumnDispatcher(){}
-        void Reset() { m_columns.clear(); }
-        std::vector<DbColumn const*> const& GetColumns() const { return m_columns; }
-        bool AreResultingColumnsAreVirtual() const 
-            {
-            BeAssert(!GetColumns().empty());
-            bool isVirtual = true;
-            for (DbColumn const* column : GetColumns())
-                {
-                isVirtual &= column->GetPersistenceType() == PersistenceType::Virtual;
-                if (!isVirtual)
-                    break;
-                }
-
-            return isVirtual;
-            }
-        DbColumn const* GetSingleColumn() const 
-            { 
-            BeAssert(GetColumns().size() == 1); 
-            if (GetColumns().size() != 1)
-                {
-                return nullptr;
-                }
-
-            return GetColumns().front();
-            }
-    };
-//=======================================================================================
-// @bsiclass                                                   Affan.Khan          07/16
-// Allow to collect columns from property maps
-//+===============+===============+===============+===============+===============+======
-struct WipPropertyMapTableDispatcher final : IPropertyMapVisitor
-    {
-    private:
-        mutable std::set<DbTable const*> m_tables;
-        PropertyMapKind m_filter;
-    private:
-
-        virtual VisitorFeedback _Visit(WipColumnVerticalPropertyMap const& propertyMap) const override
-            {
-            if (Enum::Contains(m_filter, propertyMap.GetKind()))
-                m_tables.insert(&propertyMap.GetTable());
-
-            return VisitorFeedback::Cancel;
-            }
-        virtual VisitorFeedback _Visit(WipCompoundPropertyMap const& propertyMap) const override
-            {
-            if (Enum::Contains(m_filter, propertyMap.GetKind()))
-                m_tables.insert(&propertyMap.GetTable());
-
-            return VisitorFeedback::NextSibling;
-            }
-        virtual VisitorFeedback _Visit(WipColumnHorizontalPropertyMap const& propertyMap) const override
-            {
-            if (Enum::Contains(m_filter, propertyMap.GetKind()))
-                m_tables.insert(propertyMap.GetTables().begin(), propertyMap.GetTables().end());
-
-            return VisitorFeedback::Cancel;
-            }
-
-    public:
-        WipPropertyMapTableDispatcher(PropertyMapKind filter = PropertyMapKind::All)
-            : m_filter(filter)
-            {}
-        std::set<DbTable const*> GetTables() const { return m_tables; }
-        DbTable const* GetSingleTable() const 
-            { 
-            BeAssert(!m_tables.empty()); 
-            if (m_tables.size() != 1) 
-                return nullptr; 
-
-            return *(m_tables.begin()); 
-            }
-    };
-
-//=======================================================================================
-// @bsiclass                                                   Affan.Khan          07/16
-// Search PropertyMap with a given type
-//+===============+===============+===============+===============+===============+======
-struct WipPropertyMapTypeDispatcher final : IPropertyMapVisitor
-    {
-
-    private:
-        mutable std::vector<PropertyMap const*> m_propertyMaps;
-        PropertyMapKind m_filter;
-        bool m_traverseCompoundProperties;
-    private:
-
-        virtual VisitorFeedback _Visit(WipColumnVerticalPropertyMap const& propertyMap) const override
-            {
-            if (Enum::Contains(m_filter, propertyMap.GetKind()))
-                m_propertyMaps.push_back(&propertyMap);
-
-            return VisitorFeedback::Next;
-            }
-        virtual VisitorFeedback _Visit(WipCompoundPropertyMap const& propertyMap) const override
-            {
-            if (Enum::Contains(m_filter, propertyMap.GetKind()))
-                {
-                if (m_traverseCompoundProperties)
-                    return VisitorFeedback::Next;
-
-                m_propertyMaps.push_back(&propertyMap);
-                return VisitorFeedback::NextSibling;
-                }
-
-            return VisitorFeedback::Next;
-            }
-        virtual VisitorFeedback _Visit(WipColumnHorizontalPropertyMap const& propertyMap) const override
-            {
-            if (Enum::Contains(m_filter, propertyMap.GetKind()))
-                m_propertyMaps.push_back(&propertyMap);
-
-            return VisitorFeedback::Next;
-            }
-
-    public:
-        WipPropertyMapTypeDispatcher(PropertyMapKind filter = PropertyMapKind::All, bool traverseCompoundProperties = false)
-            :m_filter(filter), m_traverseCompoundProperties(traverseCompoundProperties)
-            {}
-        ~WipPropertyMapTypeDispatcher() {}
-        void Reset() { m_propertyMaps.clear(); }
-        std::vector<PropertyMap const*> const& ResultSet() const { return m_propertyMaps; }
-        static std::vector<PropertyMap const*> Accept(PropertyMap const& propertyMap, PropertyMapKind filter = PropertyMapKind::All, bool traverseCompoundProperties = false)
-            {
-            WipPropertyMapTypeDispatcher typeDispatcher(filter, traverseCompoundProperties);
-            propertyMap.AcceptVisitor(typeDispatcher);
-            return typeDispatcher.ResultSet();
-            }
-    };
-
-//=======================================================================================
-// @bsiclass                                                   Affan.Khan          07/16
-// Allow to collect columns from property maps
-//+===============+===============+===============+===============+===============+======
-struct WipPropertyMapSqlDispatcher final : IPropertyMapVisitor
-    {
-    enum SqlTarget
-        {
-        View, //!Inline view is in from. Normally it happen only in SELECT statement where view has a contract.
-        Table, //!Direct query against a table
-        };
-  struct Result
-        {
-        private:
-            WipColumnVerticalPropertyMap const* m_propertyMap;
-            NativeSqlBuilder m_sql;
-        public:
-            Result(WipColumnVerticalPropertyMap const& propertyMap)
-                :m_propertyMap(&propertyMap)
-                {}
-            Result()
-                :m_propertyMap(nullptr)
-                {}
-            ~Result(){}
-            Utf8CP GetAccessString() const { return GetPropertyMap().GetAccessString().c_str(); }
-            WipColumnVerticalPropertyMap const& GetPropertyMap() const { BeAssert(m_propertyMap != nullptr); return *m_propertyMap; }
-            NativeSqlBuilder& GetSqlBuilderR() { return m_sql; }
-            NativeSqlBuilder const& GetSqlBuilder() const{ return m_sql; }
-            Utf8CP GetSql() const { return m_sql.ToString(); }
-            DbColumn const& GetColumn() const { return GetPropertyMap().GetColumn(); }
-            DbTable const& GetTable() const { return GetColumn().GetTable(); }
-            bool  IsColumnPersisted() const { return GetColumn().GetPersistenceType() == PersistenceType::Persisted; }
-            bool  IsTablePersisted() const { return GetTable().GetPersistenceType() == PersistenceType::Persisted; }
-        };
-
-    private:
-        mutable bmap<Utf8CP, size_t, CompareIUtf8Ascii> m_resultSetByAccessString;
-        mutable std::vector<Result> m_resultSet;
-        mutable BentleyStatus m_status;
-        SqlTarget m_target;
-        Utf8CP m_classIdentifier;
-        DbTable const& m_tableFilter;
-        bool m_wrapInParentheses;
-        bool m_usePropertyNameAsAliasForSystemPropertyMaps;
-    private:
-        Result& Record(WipColumnVerticalPropertyMap const& propertyMap) const;
-        bool IsAlienTable(DbTable const& table) const;
-        //DbTable const* RequiresJoinTo(WipConstraintECClassIdPropertyMap const& propertyMap) const;
-        //Utf8CP GetECClassIdPrimaryTableAlias(WipConstraintECClassIdPropertyMap const& propertyMap) const;
-
-        WipColumnVerticalPropertyMap const* FindSystemPropertyMapForTable(WipSystemPropertyMap const& systemPropertyMap) const;
-        VisitorFeedback ToNativeSql(WipColumnVerticalPropertyMap const& propertyMap) const;
-        VisitorFeedback ToNativeSql(WipConstraintECInstanceIdPropertyMap const& propertyMap) const;
-        VisitorFeedback ToNativeSql(WipConstraintECClassIdPropertyMap const& propertyMap) const;
-        VisitorFeedback ToNativeSql(WipECClassIdPropertyMap const& propertyMap) const;
-        VisitorFeedback ToNativeSql(WipECInstanceIdPropertyMap const& propertyMap) const;
-
-    private:
-        virtual VisitorFeedback _Visit(WipColumnVerticalPropertyMap const& propertyMap) const override;
-        virtual VisitorFeedback _Visit(WipCompoundPropertyMap const& propertyMap) const override;
-        virtual VisitorFeedback _Visit(WipColumnHorizontalPropertyMap const& propertyMap) const override;
-
-    public:
-        WipPropertyMapSqlDispatcher(DbTable const& tableFilter, SqlTarget target, Utf8CP classIdentifier, bool wrapInParentheses = false, bool usePropertyNameAsAliasForSystemPropertyMaps = false)
-            :m_tableFilter(tableFilter), m_target(target), m_classIdentifier(classIdentifier), m_wrapInParentheses(wrapInParentheses), m_status(SUCCESS), m_usePropertyNameAsAliasForSystemPropertyMaps(usePropertyNameAsAliasForSystemPropertyMaps)
-            {
-            if (m_usePropertyNameAsAliasForSystemPropertyMaps)
-                {
-                BeAssert(target == SqlTarget::Table);
-                BeAssert(wrapInParentheses == false);
-                }
-            }
-
-        ~WipPropertyMapSqlDispatcher() {}
-
-        BentleyStatus GetStatus() const { return m_status; }
-        std::vector<Result> const& GetResultSet() const { return m_resultSet; }
-        const Result* Find(Utf8CP accessString) const;
-        NativeSqlBuilder::List ToList() const 
-            {
-            NativeSqlBuilder::List list;
-            for (Result const& r : m_resultSet)
-                list.push_back(r.GetSqlBuilder());
-
-            return list;
-            }
-        void Reset() const { m_resultSetByAccessString.clear(); m_resultSet.clear(); m_status = SUCCESS; }
-    };
->>>>>>> 04ce7dd3
-
-END_BENTLEY_SQLITE_EC_NAMESPACE
+/*--------------------------------------------------------------------------------------+
+|
+|     $Source: ECDb/PropertyMap.h $
+|
+|  $Copyright: (c) 2016 Bentley Systems, Incorporated. All rights reserved. $
+|
++--------------------------------------------------------------------------------------*/
+#pragma once
+#include "ECDbInternalTypes.h"
+#include "ClassMappingInfo.h"
+#include "DbSchema.h"
+#include "ClassMap.h"
+#include "ECDbSystemSchemaHelper.h"
+
+BEGIN_BENTLEY_SQLITE_EC_NAMESPACE
+
+struct PropertyMap;
+struct DataPropertyMap;
+struct CompoundDataPropertyMap;
+struct SingleColumnDataPropertyMap;
+struct PrimitivePropertyMap;
+struct PrimitiveArrayPropertyMap;
+struct StructPropertyMap;
+struct StructArrayPropertyMap;
+struct NavigationPropertyMap;
+struct Point2dPropertyMap;
+struct Point3dPropertyMap;
+struct PropertyMapContainer;
+struct SystemPropertyMap;
+struct ECInstanceIdPropertyMap;
+struct ECClassIdPropertyMap;
+struct ConstraintECInstanceIdPropertyMap;
+struct ConstraintECClassIdPropertyMap;
+
+#define EC_ACCESSSTRING_DELIMITER "."
+
+enum class VisitorFeedback
+    {
+    Cancel, //! cancel traversal altogether and return
+    NextSibling, //! do not traverse children of current node instead go with next sibling
+    Next //! if there is children of current node process them first and then go to next sibling
+    };
+
+//=======================================================================================
+// @bsiclass                                                   Affan.Khan          07/16
+//+===============+===============+===============+===============+===============+======
+struct IPropertyMapVisitor
+    {
+
+    private:
+        virtual VisitorFeedback _Visit(SingleColumnDataPropertyMap const& propertyMap) const { return VisitorFeedback::Next; }
+        virtual VisitorFeedback _Visit(CompoundDataPropertyMap const& propertyMap) const { return VisitorFeedback::Next; }
+        virtual VisitorFeedback _Visit(SystemPropertyMap const& propertyMap) const { return VisitorFeedback::Next; }
+
+    public:
+        VisitorFeedback Visit(SingleColumnDataPropertyMap const& propertyMap) const { return _Visit(propertyMap); }
+        VisitorFeedback Visit(CompoundDataPropertyMap const& propertyMap) const { return _Visit(propertyMap); }
+        VisitorFeedback Visit(SystemPropertyMap const& propertyMap) const { return _Visit(propertyMap); }
+    };
+
+
+//=======================================================================================
+// @bsiclass                                                   Affan.Khan          07/16
+//+===============+===============+===============+===============+===============+======
+struct ISupportsPropertyMapVisitor
+    {
+    private:
+        virtual VisitorFeedback _AcceptVisitor(IPropertyMapVisitor const&  dispatcher) const = 0;
+    public:
+        VisitorFeedback AcceptVisitor(IPropertyMapVisitor const& dispatcher) const { return _AcceptVisitor(dispatcher); }
+    };
+
+//=======================================================================================
+// @bsiclass                                                   Affan.Khan          07/16
+//+===============+===============+===============+===============+===============+======
+struct PropertyMapContainer final : NonCopyableClass, ISupportsPropertyMapVisitor
+    {
+    typedef std::vector<PropertyMap const*>::const_iterator const_iterator;
+    private:
+        ClassMap const& m_classMap;
+        std::vector<PropertyMap const*> m_directDecendentList; //! contain direct decedents in order.
+        std::map<Utf8CP, RefCountedPtr<PropertyMap>, CompareIUtf8Ascii> m_map; //! contain all propertymap owned by the container
+        bool m_readonly;
+
+    private:
+        virtual VisitorFeedback _AcceptVisitor(IPropertyMapVisitor const&  dispatcher)  const override;
+
+    public:
+        PropertyMapContainer(ClassMap const& classMap)
+            :m_classMap(classMap), m_readonly(false)
+            {}
+        ~PropertyMapContainer() {}
+
+        ClassMap const& GetClassMap() const { return m_classMap; }
+        ECN::ECClass const& GetClass() const;
+        ECDbCR GetECDb() const;
+        BentleyStatus Insert(RefCountedPtr<PropertyMap> propertyMap, size_t position = UINT_MAX);
+        PropertyMap const* Find(Utf8CP accessString, bool recusive = true) const;
+        void MakeReadonly() { m_readonly = true; }
+        bool IsReadonly() const { return m_readonly; }
+        const_iterator begin() const { return m_directDecendentList.begin(); }
+        const_iterator end() const { return m_directDecendentList.end(); }
+    };
+
+//=======================================================================================
+// @bsiclass                                                   Affan.Khan          07/16
+// Abstract baseclass of all property map.
+//+===============+===============+===============+===============+===============+======
+struct PropertyMap : RefCountedBase, NonCopyableClass, ISupportsPropertyMapVisitor
+    {
+    public:
+        enum class Kind
+            {
+            Primitive = 1,
+            PrimitiveArray = 2,
+            Point3d = 4,
+            Point2d = 8,
+            Struct = 16,
+            StructArray = 32,
+            Navigation = 64,
+            ECInstanceId = 128,
+            ECClassId = 256,
+            ConstraintECInstanceId = 512,
+            ConstraintECClassId = 1024,
+            NavigationRelECClassId = 2048,
+            NavigationId = 4096,
+
+            System = ECInstanceId | ECClassId | ConstraintECClassId | ConstraintECInstanceId,
+            Data = Primitive | Point3d | Point2d | PrimitiveArray | Struct | StructArray | Navigation | NavigationRelECClassId | NavigationId,
+            All = System | Data
+            };
+    private:
+        Kind m_kind;
+        ECN::ECPropertyCR m_ecProperty;
+        Utf8String m_propertyAccessString;
+        PropertyMap const* m_parentPropertMap;    
+        ClassMap const& m_classMap;
+        bool m_isInEditMode;
+
+        virtual BentleyStatus _Validate() const = 0;
+        virtual bool _IsMappedToTable(DbTable const&) const = 0;
+       
+    protected:
+        PropertyMap(Kind, ClassMap const&, ECN::ECPropertyCR);
+        PropertyMap(Kind, PropertyMap const&, ECN::ECPropertyCR);
+        
+    public:
+        virtual ~PropertyMap() {}
+
+        //! return kind for this property.
+        Kind GetKind() const { return m_kind; }
+
+        //! Test for inherited type/
+        bool IsKindOf(Kind kindOfThisOrOneOfItsParent) const;
+
+        Utf8StringCR GetName() const { return GetProperty().GetName(); }
+        ECN::ECPropertyCR GetProperty() const { return m_ecProperty; }
+        //! return full access string from root property to current property.
+        Utf8StringCR GetAccessString() const { return m_propertyAccessString; }
+        //! return parent propertymap if any. 
+        PropertyMap const* GetParent() const { return m_parentPropertMap; }
+        //! return classmap that owns this property
+        ClassMap const& GetClassMap() const { return m_classMap; }
+        //! return root propertymap.
+        PropertyMap const& GetRoot() const;
+        
+        //! Test if currrent property is of type system. 
+        bool IsSystem() const { return Enum::Contains(Kind::System, GetKind()); }
+        //! Test if currrent property is of type business. 
+        bool IsData () const { return Enum::Contains(Kind::Data, GetKind()); }
+        
+        //! Test if current properyt map mapped to a specific table or not.
+        bool IsMappedToTable(DbTable const& table) const { return _IsMappedToTable(table); } //WIP Move to ECSQL
+        //! Test if current property map part of classmap tables.
+        bool IsMappedToClassMapTables() const; //WIP Move to ECSQL
+        
+        //! Test if property map is constructed correctly.
+        BentleyStatus Validate() const { BeAssert(InEditMode() == false); if (InEditMode()) return ERROR;  return _Validate(); }
+   
+        //! A property is injected if it does not ECClass but added by ECDb
+        bool InEditMode() const { return m_isInEditMode; }
+        void FinishEditing() { BeAssert(m_isInEditMode);  m_isInEditMode = false; }
+    };
+
+//=======================================================================================
+// @bsiclass                                                   Affan.Khan          07/16
+// Abstract baseclass of all business property maps
+// They must have a table and all the hierarchy of propertymap must hold same table.
+//+===============+===============+===============+===============+===============+======
+struct DataPropertyMap : PropertyMap
+    {
+    private:
+        virtual DbTable const& _GetTable() const = 0;
+        virtual bool _IsMappedToTable(DbTable const& table) const override { return &GetTable() == &table; }
+    public:
+        DataPropertyMap(Kind kind, ClassMap const& classMap, ECN::ECPropertyCR ecProperty)
+            : PropertyMap(kind, classMap, ecProperty)
+            {}
+        DataPropertyMap(Kind kind, PropertyMap const& parentPropertyMap, ECN::ECPropertyCR ecProperty)
+            : PropertyMap(kind, parentPropertyMap, ecProperty)
+            {}
+        ~DataPropertyMap() {}
+
+        DbTable const& GetTable() const { return _GetTable(); }
+        //! create copy of the this property map with new context classmap
+        RefCountedPtr<DataPropertyMap> CreateCopy(ClassMap const& newClassMapContext) const;
+    };
+
+//=======================================================================================
+// @bsiclass                                                   Affan.Khan          07/16
+// Abstract baseclass of property map that has child property map. Only vertical property maps
+// is allowed to contain child property map that must be in same table
+//+===============+===============+===============+===============+===============+======
+struct CompoundDataPropertyMap : DataPropertyMap
+    {
+    typedef bvector<DataPropertyMap const*>::const_iterator const_iterator;
+    struct Collection
+        {
+    private:
+        bmap<Utf8CP, RefCountedPtr<DataPropertyMap>, CompareIUtf8Ascii> m_map;
+        bvector<DataPropertyMap const*> m_list;
+
+    public:
+        DataPropertyMap const* Find(Utf8CP accessString) const;
+        DataPropertyMap const* Front() const { BeAssert(!m_list.empty());  return m_list.empty() ? nullptr : m_list.front(); }
+        bvector<DataPropertyMap const*> const& GetList() const { return m_list; }
+        BentleyStatus Insert(RefCountedPtr<DataPropertyMap> propertyMap, DataPropertyMap const& parent, size_t position);
+        BentleyStatus Remove(Utf8CP accessString);
+        void Clear() { m_list.clear(); m_map.clear(); }
+        } ;
+
+    private:
+        Collection m_children;
+        bool m_readonly;
+
+        virtual DbTable const& _GetTable() const override;
+        BentleyStatus VerifyVerticalIntegerity(DataPropertyMap const& propertyMap) const;
+
+    protected:
+        CompoundDataPropertyMap(Kind kind, ClassMap const& classMap, ECN::ECPropertyCR ecProperty)
+            : DataPropertyMap(kind, classMap, ecProperty), m_readonly(false)
+            {}
+        CompoundDataPropertyMap(Kind kind, DataPropertyMap const& parentPropertyMap, ECN::ECPropertyCR ecProperty)
+            : DataPropertyMap(kind, parentPropertyMap, ecProperty), m_readonly(false)
+            {}
+
+        void MakeWritable() { m_readonly = false; }
+        void Clear();
+        virtual BentleyStatus _Validate() const override;
+        VisitorFeedback AcceptChildren(IPropertyMapVisitor const&) const;
+
+    public:
+        virtual ~CompoundDataPropertyMap() {}
+
+        bool IsReadonly() const { return m_readonly; }
+        void MakeReadOnly() { m_readonly = true; }
+        DataPropertyMap const* Find(Utf8CP accessString, bool recusive = true) const;
+        BentleyStatus Insert(RefCountedPtr<DataPropertyMap> propertyMap, size_t position = std::numeric_limits<size_t>::max());
+        BentleyStatus Remove(Utf8CP accessString);
+        const_iterator begin() const { return m_children.GetList().begin(); }
+        const_iterator end() const { return m_children.GetList().end(); }
+        size_t Size() const { return m_children.GetList().size(); }
+        bool IsEmpty() const { return m_children.GetList().empty(); }
+    };
+
+//=======================================================================================
+// @bsiclass                                                   Affan.Khan          07/16
+//+===============+===============+===============+===============+===============+======
+struct SingleColumnDataPropertyMap : DataPropertyMap
+    {
+    private:
+        DbColumn const& m_column;
+        virtual DbTable const& _GetTable() const override { return m_column.GetTable(); }
+
+    protected:
+        SingleColumnDataPropertyMap(Kind kind, ClassMap const& classMap, ECN::ECPropertyCR ecProperty, DbColumn const& column)
+            : DataPropertyMap(kind, classMap, ecProperty), m_column(column)
+            {}
+        SingleColumnDataPropertyMap(Kind kind, DataPropertyMap const& parentPropertyMap, ECN::ECPropertyCR ecProperty, DbColumn const& column)
+            : DataPropertyMap(kind, parentPropertyMap, ecProperty), m_column(column)
+            {}
+    public:       
+        virtual ~SingleColumnDataPropertyMap() {}
+        DbColumn const& GetColumn() const { return m_column; }
+    };
+
+//=======================================================================================
+// @bsiclass                                                   Affan.Khan          07/16
+//+===============+===============+===============+===============+===============+======
+struct PrimitivePropertyMap final : SingleColumnDataPropertyMap
+    {
+    private:
+        virtual BentleyStatus _Validate() const override;
+        virtual VisitorFeedback _AcceptVisitor(IPropertyMapVisitor const&  dispatcher)  const override { return dispatcher.Visit(*this); }
+    protected:
+        PrimitivePropertyMap(ClassMap const& classMap, ECN::PrimitiveECPropertyCR ecProperty, DbColumn const& column)
+            : SingleColumnDataPropertyMap(Kind::Primitive, classMap, ecProperty, column)
+            {}
+        PrimitivePropertyMap(DataPropertyMap const& parentPropertyMap, ECN::PrimitiveECPropertyCR ecProperty, DbColumn const& column)
+            : SingleColumnDataPropertyMap(Kind::Primitive, parentPropertyMap, ecProperty, column)
+            {}
+        virtual ~PrimitivePropertyMap() {}
+    public:
+        static RefCountedPtr<PrimitivePropertyMap> CreateInstance(ClassMap const& classMap, ECN::PrimitiveECPropertyCR ecProperty, DbColumn const& column);
+        static RefCountedPtr<PrimitivePropertyMap> CreateInstance(ECN::PrimitiveECPropertyCR ecProperty, DataPropertyMap const& parentPropertyMap, DbColumn const& column);
+    };
+//=======================================================================================
+// @bsiclass                                                   Affan.Khan          07/16
+//+===============+===============+===============+===============+===============+======
+struct PrimitiveArrayPropertyMap final : SingleColumnDataPropertyMap
+    {
+    private:
+        virtual BentleyStatus _Validate() const override { return SUCCESS; }
+        virtual VisitorFeedback _AcceptVisitor(IPropertyMapVisitor const&  dispatcher)  const override { return dispatcher.Visit(*this); }
+    protected:
+        PrimitiveArrayPropertyMap(Kind kind, ClassMap const& classMap, ECN::ArrayECPropertyCR ecProperty, DbColumn const& column)
+            : SingleColumnDataPropertyMap(kind, classMap, ecProperty, column)
+            {}
+        PrimitiveArrayPropertyMap(Kind kind, DataPropertyMap const& parentPropertyMap, ECN::ArrayECPropertyCR ecProperty, DbColumn const& column)
+            : SingleColumnDataPropertyMap(kind, parentPropertyMap, ecProperty, column)
+            {}
+    public:
+        virtual ~PrimitiveArrayPropertyMap() {}
+
+        static RefCountedPtr<PrimitiveArrayPropertyMap> CreateInstance(ClassMap const& classMap, ECN::ArrayECPropertyCR ecProperty, DbColumn const& column);
+        static RefCountedPtr<PrimitiveArrayPropertyMap> CreateInstance(ECN::ArrayECPropertyCR ecProperty, DataPropertyMap const& parentPropertyMap, DbColumn const& column);
+    };
+
+//=======================================================================================
+// @bsiclass                                                   Affan.Khan          07/16
+//+===============+===============+===============+===============+===============+======
+struct StructArrayPropertyMap final : SingleColumnDataPropertyMap
+    {
+    private:
+        virtual BentleyStatus _Validate() const override { return SUCCESS; }
+        virtual VisitorFeedback _AcceptVisitor(IPropertyMapVisitor const&  dispatcher)  const override { return dispatcher.Visit(*this); }
+
+    protected:
+        StructArrayPropertyMap(Kind kind, ClassMap const& classMap, ECN::StructArrayECPropertyCR ecProperty, DbColumn const& column)
+            : SingleColumnDataPropertyMap(kind, classMap, ecProperty, column)
+            {}
+        StructArrayPropertyMap(Kind kind, DataPropertyMap const& parentPropertyMap, ECN::StructArrayECPropertyCR ecProperty, DbColumn const& column)
+            : SingleColumnDataPropertyMap(kind, parentPropertyMap, ecProperty, column)
+            {}
+    public:
+        virtual ~StructArrayPropertyMap() {}
+        static RefCountedPtr<StructArrayPropertyMap> CreateInstance(ClassMap const& classMap, ECN::StructArrayECPropertyCR ecProperty, DbColumn const& column);
+        static RefCountedPtr<StructArrayPropertyMap> CreateInstance(ECN::StructArrayECPropertyCR ecProperty, DataPropertyMap const& parentPropertyMap, DbColumn const& column);
+    };
+
+//=======================================================================================
+// @bsiclass                                                   Affan.Khan          07/16
+//+===============+===============+===============+===============+===============+======
+struct Point2dPropertyMap final : CompoundDataPropertyMap
+    {
+    private:
+        BentleyStatus Init(DbColumn const& x, DbColumn const& y);
+        virtual BentleyStatus _Validate() const override;
+        virtual VisitorFeedback _AcceptVisitor(IPropertyMapVisitor const&  dispatcher)  const override;
+    protected:
+        Point2dPropertyMap(Kind kind, ClassMap const& classMap, ECN::PrimitiveECPropertyCR ecProperty)
+            : CompoundDataPropertyMap(kind, classMap, ecProperty)
+            {}
+
+        Point2dPropertyMap(Kind kind, DataPropertyMap const& parentPropertyMap, ECN::PrimitiveECPropertyCR ecProperty)
+            : CompoundDataPropertyMap(kind, parentPropertyMap, ecProperty)
+            {}
+
+        virtual ~Point2dPropertyMap() {}
+    public:
+        PrimitivePropertyMap const& GetX() const { return static_cast<PrimitivePropertyMap const&>(*Find(ECDbSystemSchemaHelper::X_PROPNAME)); }
+        PrimitivePropertyMap const& GetY() const { return static_cast<PrimitivePropertyMap const&>(*Find(ECDbSystemSchemaHelper::Y_PROPNAME)); }
+        static RefCountedPtr<Point2dPropertyMap> CreateInstance(ClassMap const& classMap, ECN::PrimitiveECPropertyCR ecProperty, DbColumn const& x, DbColumn const& y);
+        static RefCountedPtr<Point2dPropertyMap> CreateInstance(ECN::PrimitiveECPropertyCR ecProperty, DataPropertyMap const& parentPropertyMap, DbColumn const& x, DbColumn const& y);
+    };
+
+//=======================================================================================
+// @bsiclass                                                   Affan.Khan          07/16
+//+===============+===============+===============+===============+===============+======
+struct Point3dPropertyMap final : CompoundDataPropertyMap
+    {
+    private:
+        BentleyStatus Init(DbColumn const& x, DbColumn const& y, DbColumn const& z);
+        virtual BentleyStatus _Validate() const override;
+        virtual VisitorFeedback _AcceptVisitor(IPropertyMapVisitor const&  dispatcher)  const override;
+
+    protected:
+        Point3dPropertyMap(Kind kind, ClassMap const& classMap, ECN::PrimitiveECPropertyCR ecProperty)
+            : CompoundDataPropertyMap(kind, classMap, ecProperty)
+            {}
+        Point3dPropertyMap(Kind kind, DataPropertyMap const& parentPropertyMap, ECN::PrimitiveECPropertyCR ecProperty)
+            : CompoundDataPropertyMap(kind, parentPropertyMap, ecProperty)
+            {}
+        virtual ~Point3dPropertyMap() {}
+    public:
+        PrimitivePropertyMap const& GetX() const { return static_cast<PrimitivePropertyMap const&>(*Find(ECDbSystemSchemaHelper::X_PROPNAME)); }
+        PrimitivePropertyMap const& GetY() const { return static_cast<PrimitivePropertyMap const&>(*Find(ECDbSystemSchemaHelper::Y_PROPNAME)); }
+        PrimitivePropertyMap const& GetZ() const { return static_cast<PrimitivePropertyMap const&>(*Find(ECDbSystemSchemaHelper::Z_PROPNAME)); }
+        static RefCountedPtr<Point3dPropertyMap> CreateInstance(ClassMap const& classMap, ECN::PrimitiveECPropertyCR ecProperty, DbColumn const& x, DbColumn const& y, DbColumn const& z);
+        static RefCountedPtr<Point3dPropertyMap> CreateInstance(ECN::PrimitiveECPropertyCR ecProperty, DataPropertyMap const& parentPropertyMap, DbColumn const& x, DbColumn const& y, DbColumn const& z);
+    };
+
+//=======================================================================================
+// @bsiclass                                                   Affan.Khan          07/16
+//+===============+===============+===============+===============+===============+======
+struct StructPropertyMap final : CompoundDataPropertyMap
+    {
+    private:
+        virtual VisitorFeedback _AcceptVisitor(IPropertyMapVisitor const&  dispatcher)  const override;
+
+    protected:
+        StructPropertyMap(Kind kind, ClassMap const& classMap, ECN::StructECPropertyCR ecProperty)
+            : CompoundDataPropertyMap(kind, classMap, ecProperty)
+            {}
+        StructPropertyMap(Kind kind, DataPropertyMap const& parentPropertyMap, ECN::StructECPropertyCR ecProperty)
+            : CompoundDataPropertyMap(kind, parentPropertyMap, ecProperty)
+            {}
+    public:
+        virtual ~StructPropertyMap() {}
+
+        static RefCountedPtr<StructPropertyMap> CreateInstance(ClassMap const& classMap, ECN::StructECPropertyCR ecProperty);
+        static RefCountedPtr<StructPropertyMap> CreateInstance(ECN::StructECPropertyCR ecProperty, DataPropertyMap const& parentPropertyMap);
+    };
+
+
+
+//=======================================================================================
+// @bsiclass                                                   Affan.Khan          07/16
+//+===============+===============+===============+===============+===============+======
+struct NavigationPropertyMap final : CompoundDataPropertyMap
+    {
+    enum class NavigationEnd
+        {
+        From,
+        To
+        };
+
+    struct RelECClassIdPropertyMap final : SingleColumnDataPropertyMap
+        {
+        private:
+            ECN::ECClassId m_defaultClassId;
+            virtual BentleyStatus _Validate() const override { return SUCCESS; }
+            virtual VisitorFeedback _AcceptVisitor(IPropertyMapVisitor const&  dispatcher)  const override { return  dispatcher.Visit(*this); }
+
+        protected:
+            RelECClassIdPropertyMap(Kind kind, NavigationPropertyMap const& parentPropertyMap, ECN::PrimitiveECPropertyCR ecProperty, DbColumn const& column, ECN::ECClassId defaultClassId)
+                : SingleColumnDataPropertyMap(kind, parentPropertyMap, ecProperty, column), m_defaultClassId(defaultClassId)
+                {}
+        public:
+            virtual ~RelECClassIdPropertyMap() {}
+            ECN::ECClassId GetDefaultClassId() const { return m_defaultClassId; }
+            static RefCountedPtr<RelECClassIdPropertyMap> CreateInstance(NavigationPropertyMap const& parentPropertyMap, DbColumn const& column, ECN::ECClassId defaultRelClassId);
+        };
+    struct IdPropertyMap final : SingleColumnDataPropertyMap
+        {
+        private:
+            virtual BentleyStatus _Validate() const override { return SUCCESS; }
+            virtual VisitorFeedback _AcceptVisitor(IPropertyMapVisitor const&  dispatcher)  const override { return  dispatcher.Visit(*this); }
+
+        protected:
+            IdPropertyMap(Kind kind, NavigationPropertyMap const& parentPropertyMap, ECN::PrimitiveECPropertyCR ecProperty, DbColumn const& column)
+                : SingleColumnDataPropertyMap(kind, parentPropertyMap, ecProperty, column)
+                {}
+        public:
+            virtual ~IdPropertyMap() {}
+            static RefCountedPtr<IdPropertyMap> CreateInstance(NavigationPropertyMap const& parentPropertyMap, DbColumn const& column);
+        };
+
+    private:
+        virtual BentleyStatus _Validate() const override;
+        virtual VisitorFeedback _AcceptVisitor(IPropertyMapVisitor const&  dispatcher)  const override;
+    protected:
+        NavigationPropertyMap(Kind kind, ClassMap const& classMap, ECN::NavigationECPropertyCR ecProperty)
+            : CompoundDataPropertyMap(kind, classMap, ecProperty)
+            {}
+    public:
+        virtual ~NavigationPropertyMap() {}
+
+        BentleyStatus Initialize(DbColumn const& relECClassIdColumn, ECN::ECClassId defaultRelClassId, DbColumn const& idColumn);
+        RelECClassIdPropertyMap const& GetRelECClassId() const { return static_cast<RelECClassIdPropertyMap const&>(*Find(ECDbSystemSchemaHelper::RELECCLASSID_PROPNAME)); }
+        IdPropertyMap const& GetId() const { return static_cast<IdPropertyMap const&>(*Find(ECDbSystemSchemaHelper::ID_PROPNAME)); };
+        static RefCountedPtr<NavigationPropertyMap> CreateInstance(ClassMap const& classMap, ECN::NavigationECPropertyCR ecProperty);
+    };
+
+//=======================================================================================
+// @bsiclass                                                   Affan.Khan          07/16
+//+===============+===============+===============+===============+===============+======
+struct PropertyMapFactory final
+    {
+    private:
+        PropertyMapFactory();
+        ~PropertyMapFactory();
+
+        static RefCountedPtr<DataPropertyMap> CreateCopy(DataPropertyMap const& propertyMap, ClassMap const& newContext, DataPropertyMap const* newParent);
+
+    public:
+        //! Data Property Maps
+        static RefCountedPtr<PrimitivePropertyMap> CreatePrimitivePropertyMap(ClassMap const& classMap, ECN::PrimitiveECPropertyCR ecProperty, DbColumn const& column);
+        static RefCountedPtr<PrimitivePropertyMap> CreatePrimitivePropertyMap(ECN::PrimitiveECPropertyCR ecProperty, DataPropertyMap const& parentPropertyMap, DbColumn const& column);
+        static RefCountedPtr<PrimitiveArrayPropertyMap> CreatePrimitiveArrayPropertyMap(ClassMap const& classMap, ECN::ArrayECPropertyCR ecProperty, DbColumn const& column);
+        static RefCountedPtr<PrimitiveArrayPropertyMap> CreatePrimitiveArrayPropertyMap(ECN::ArrayECPropertyCR ecProperty, DataPropertyMap const& parentPropertyMap, DbColumn const& column);
+        static RefCountedPtr<StructPropertyMap> CreateStructPropertyMap(ClassMap const& classMap, ECN::StructECPropertyCR ecProperty);
+        static RefCountedPtr<StructPropertyMap> CreateStructPropertyMap(ECN::StructECPropertyCR ecProperty, DataPropertyMap const& parentPropertyMap);
+        static RefCountedPtr<StructArrayPropertyMap> CreateStructArrayPropertyMap(ClassMap const& classMap, ECN::StructArrayECPropertyCR ecProperty, DbColumn const& column);
+        static RefCountedPtr<StructArrayPropertyMap> CreateStructArrayPropertyMap(ECN::StructArrayECPropertyCR ecProperty, DataPropertyMap const& parentPropertyMap, DbColumn const& column);
+        static RefCountedPtr<Point2dPropertyMap> CreatePoint2dPropertyMap(ClassMap const& classMap, ECN::PrimitiveECPropertyCR ecProperty, DbColumn const& x, DbColumn const& y);
+        static RefCountedPtr<Point2dPropertyMap> CreatePoint2dPropertyMap(ECN::PrimitiveECPropertyCR ecProperty, DataPropertyMap const& parentPropertyMap, DbColumn const& x, DbColumn const& y);
+        static RefCountedPtr<Point3dPropertyMap> CreatePoint3dPropertyMap(ClassMap const& classMap, ECN::PrimitiveECPropertyCR ecProperty, DbColumn const& x, DbColumn const& y, DbColumn const& z);
+        static RefCountedPtr<Point3dPropertyMap> CreatePoint3dPropertyMap(ECN::PrimitiveECPropertyCR ecProperty, DataPropertyMap const& parentPropertyMap, DbColumn const& x, DbColumn const& y, DbColumn const& z);
+        static RefCountedPtr<NavigationPropertyMap> CreateNavigationPropertyMap(ClassMap const& classMap, ECN::NavigationECPropertyCR ecProperty);
+        static RefCountedPtr<ECInstanceIdPropertyMap> CreateECInstanceIdPropertyMap(ClassMap const& classMap, std::vector<DbColumn const*> const& columns);
+        static RefCountedPtr<ECClassIdPropertyMap> CreateECClassIdPropertyMap(ClassMap const& classMap, ECN::ECClassId defaultEClassId, std::vector<DbColumn const*> const& columns);
+        static RefCountedPtr<ConstraintECClassIdPropertyMap> CreateSourceECClassIdPropertyMap(ClassMap const& classMap, ECN::ECClassId defaultEClassId, std::vector<DbColumn const*> const& columns);
+        static RefCountedPtr<ConstraintECClassIdPropertyMap> CreateTargetECClassIdPropertyMap(ClassMap const& classMap, ECN::ECClassId defaultEClassId, std::vector<DbColumn const*> const& columns);
+        static RefCountedPtr<ConstraintECInstanceIdPropertyMap> CreateSourceECInstanceIdPropertyMap(ClassMap const& classMap, std::vector<DbColumn const*> const& columns);
+        static RefCountedPtr<ConstraintECInstanceIdPropertyMap> CreateTargetECInstanceIdPropertyMap(ClassMap const& classMap, std::vector<DbColumn const*> const& columns);
+        static RefCountedPtr<DataPropertyMap> CreateCopy(DataPropertyMap const& propertyMap, ClassMap const& newContext);
+        static RefCountedPtr<SystemPropertyMap> CreateCopy(SystemPropertyMap const& propertyMap, ClassMap const& newContext);
+        static RefCountedPtr<ConstraintECInstanceIdPropertyMap> CreateConstraintECInstanceIdPropertyMap(ECN::ECRelationshipEnd end, ClassMap const& classMap, std::vector<DbColumn const*> const& columns);
+        static RefCountedPtr<ConstraintECClassIdPropertyMap> CreateConstraintECClassIdPropertyMap(ECN::ECRelationshipEnd end, ClassMap const& classMap, ECN::ECClassId defaultEClassId, std::vector<DbColumn const*> const& columns);
+    };
+
+
+        //DbTable const* RequiresJoinTo(WipConstraintECClassIdPropertyMap const& propertyMap) const;
+        //Utf8CP GetECClassIdPrimaryTableAlias(WipConstraintECClassIdPropertyMap const& propertyMap) const;
+
+END_BENTLEY_SQLITE_EC_NAMESPACE