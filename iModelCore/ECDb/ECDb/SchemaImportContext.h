--- conflicted
+++ resolved
@@ -1,86 +1,77 @@
-/*--------------------------------------------------------------------------------------+
-|
-|     $Source: ECDb/SchemaImportContext.h $
-|
-|  $Copyright: (c) 2016 Bentley Systems, Incorporated. All rights reserved. $
-|
-+--------------------------------------------------------------------------------------*/
-#pragma once
-#include <ECDb/ECDbSchemaManager.h>
-#include "ClassMap.h"
-#include "DbSchemaPersistenceManager.h"
-#include "ECSchemaComparer.h"
-
-BEGIN_BENTLEY_SQLITE_EC_NAMESPACE
-
-//=======================================================================================
-// @bsiclass                                                Affan.Khan            03/2016
-//+===============+===============+===============+===============+===============+======
-struct ECSchemaCompareContext
-    {
-private:
-<<<<<<< HEAD
-    ECSchemaList m_existingSchemaList;
-    ECSchemaList m_importedSchemaList;
-=======
-    bvector<ECN::ECSchemaCP> m_existingSchemas;
-    bvector<ECN::ECSchemaCP> m_importingSchemas;
->>>>>>> 339c6152
-    ECSchemaChanges m_changes;
-    bool m_prepared;
-
-    bool AssertIfNotPrepared() const;
-
-public:
-    ECSchemaCompareContext() : m_prepared(false) {}
-    ~ECSchemaCompareContext() {}
-
-    BentleyStatus Prepare(ECDbSchemaManager const& schemaManager, bvector<ECN::ECSchemaP> const& dependencyOrderedPrimarySchemas);
-<<<<<<< HEAD
-    ECSchemaList const& GetImportingSchemas() const { return m_importedSchemaList; }
-=======
-    bvector<ECN::ECSchemaCP> const& GetImportingSchemas() const { return m_importingSchemas; }
->>>>>>> 339c6152
-    ECN::ECSchemaCP FindExistingSchema(Utf8CP schemaName) const;
-    bool IsPrepared() const { return m_prepared; }
-    ECSchemaChanges& GetChanges() { return m_changes; }
-    bool HasNoSchemasToImport() const { return m_importedSchemaList.empty(); }
-    bool RequiresUpdate() const;
-
-    BentleyStatus ReloadECSchemaIfRequired(ECDbSchemaManager const&);
-    };
-
-//=======================================================================================
-// @bsiclass                                                Krischan.Eberle      05/2014
-//+===============+===============+===============+===============+===============+======
-struct SchemaImportContext
-    {
-private:
-    mutable std::map<ECN::ECClassCP, std::unique_ptr<UserECDbMapStrategy>> m_userStrategyCache;
-    std::map<ClassMap const*, std::unique_ptr<ClassMappingInfo>> m_classMapInfoCache;
-    bset<ECN::ECRelationshipClassCP> m_relationshipClassesWithSingleNavigationProperty;
-    ClassMapLoadContext m_loadContext;
-    ECSchemaCompareContext m_compareContext;
-
-    UserECDbMapStrategy* GetUserStrategyP(ECN::ECClassCR, ECN::ECDbClassMap const*) const;
-
-public:
-    SchemaImportContext() {}
-    BentleyStatus Initialize(DbSchema& dbSchema, ECDbCR ecdb);
-
-    //! Gets the user map strategy for the specified ECClass.
-    //! @return User map strategy. If the class doesn't have one a default strategy is returned. Only in 
-    //! case of error, nullptr is returned
-    UserECDbMapStrategy const* GetUserStrategy(ECN::ECClassCR, ECN::ECDbClassMap const* = nullptr) const;
-    UserECDbMapStrategy* GetUserStrategyP(ECN::ECClassCR) const;
-
-    void CacheClassMapInfo(ClassMap const&, std::unique_ptr<ClassMappingInfo>&);
-    std::map<ClassMap const*, std::unique_ptr<ClassMappingInfo>> const& GetClassMapInfoCache() const { return m_classMapInfoCache; }
-
-    void AddNRelationshipRelationshipClassWithSingleNavigationProperty(ECN::ECRelationshipClassCR relClass) { m_relationshipClassesWithSingleNavigationProperty.insert(&relClass); }
-    bool IsRelationshipClassWithSingleNavigationProperty(ECN::ECRelationshipClassCR relClass) const { return m_relationshipClassesWithSingleNavigationProperty.find(&relClass) != m_relationshipClassesWithSingleNavigationProperty.end(); }
-    ClassMapLoadContext& GetClassMapLoadContext() { return m_loadContext; }
-    ECSchemaCompareContext& GetECSchemaCompareContext() { return m_compareContext; }
-    };
-
+/*--------------------------------------------------------------------------------------+
+|
+|     $Source: ECDb/SchemaImportContext.h $
+|
+|  $Copyright: (c) 2016 Bentley Systems, Incorporated. All rights reserved. $
+|
++--------------------------------------------------------------------------------------*/
+#pragma once
+#include <ECDb/ECDbSchemaManager.h>
+#include "ClassMap.h"
+#include "DbSchemaPersistenceManager.h"
+#include "ECSchemaComparer.h"
+
+BEGIN_BENTLEY_SQLITE_EC_NAMESPACE
+
+//=======================================================================================
+// @bsiclass                                                Affan.Khan            03/2016
+//+===============+===============+===============+===============+===============+======
+struct ECSchemaCompareContext
+    {
+private:
+    ECSchemaList m_existingSchemaList;
+    ECSchemaList m_importedSchemaList;
+    ECSchemaChanges m_changes;
+    bool m_prepared;
+
+    bool AssertIfNotPrepared() const;
+
+public:
+    ECSchemaCompareContext() : m_prepared(false) {}
+    ~ECSchemaCompareContext() {}
+
+    BentleyStatus Prepare(ECDbSchemaManager const& schemaManager, bvector<ECN::ECSchemaP> const& dependencyOrderedPrimarySchemas);
+    ECSchemaList const& GetImportingSchemas() const { return m_importingSchemas; }
+    ECN::ECSchemaCP FindExistingSchema(Utf8CP schemaName) const;
+    bool IsPrepared() const { return m_prepared; }
+    ECSchemaChanges& GetChanges() { return m_changes; }
+    bool HasNoSchemasToImport() const { return m_importedSchemaList.empty(); }
+    bool RequiresUpdate() const;
+
+    BentleyStatus ReloadECSchemaIfRequired(ECDbSchemaManager const&);
+    };
+
+//=======================================================================================
+// @bsiclass                                                Krischan.Eberle      05/2014
+//+===============+===============+===============+===============+===============+======
+struct SchemaImportContext
+    {
+private:
+    mutable std::map<ECN::ECClassCP, std::unique_ptr<UserECDbMapStrategy>> m_userStrategyCache;
+    std::map<ClassMap const*, std::unique_ptr<ClassMappingInfo>> m_classMapInfoCache;
+    bset<ECN::ECRelationshipClassCP> m_relationshipClassesWithSingleNavigationProperty;
+    ClassMapLoadContext m_loadContext;
+    ECSchemaCompareContext m_compareContext;
+
+    UserECDbMapStrategy* GetUserStrategyP(ECN::ECClassCR, ECN::ECDbClassMap const*) const;
+
+public:
+    SchemaImportContext() {}
+    BentleyStatus Initialize(DbSchema& dbSchema, ECDbCR ecdb);
+
+    //! Gets the user map strategy for the specified ECClass.
+    //! @return User map strategy. If the class doesn't have one a default strategy is returned. Only in 
+    //! case of error, nullptr is returned
+    UserECDbMapStrategy const* GetUserStrategy(ECN::ECClassCR, ECN::ECDbClassMap const* = nullptr) const;
+    UserECDbMapStrategy* GetUserStrategyP(ECN::ECClassCR) const;
+
+    void CacheClassMapInfo(ClassMap const&, std::unique_ptr<ClassMappingInfo>&);
+    std::map<ClassMap const*, std::unique_ptr<ClassMappingInfo>> const& GetClassMapInfoCache() const { return m_classMapInfoCache; }
+
+    void AddNRelationshipRelationshipClassWithSingleNavigationProperty(ECN::ECRelationshipClassCR relClass) { m_relationshipClassesWithSingleNavigationProperty.insert(&relClass); }
+    bool IsRelationshipClassWithSingleNavigationProperty(ECN::ECRelationshipClassCR relClass) const { return m_relationshipClassesWithSingleNavigationProperty.find(&relClass) != m_relationshipClassesWithSingleNavigationProperty.end(); }
+    ClassMapLoadContext& GetClassMapLoadContext() { return m_loadContext; }
+    ECSchemaCompareContext& GetECSchemaCompareContext() { return m_compareContext; }
+    };
+
 END_BENTLEY_SQLITE_EC_NAMESPACE