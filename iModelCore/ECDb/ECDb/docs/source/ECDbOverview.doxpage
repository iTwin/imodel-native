--- conflicted
+++ resolved
@@ -1,1156 +1,1145 @@
-﻿/*--------------------------------------------------------------------------------------+
-|
-|     $Source: ECDb/docs/source/ECDbOverview.doxpage $
-|
-|  $Copyright: (c) 2018 Bentley Systems, Incorporated. All rights reserved. $
-|
-+--------------------------------------------------------------------------------------*/
-#pragma once
-//__PUBLISH_SECTION_START__
-
-    //****** API doc main page *******
-    //! @namespace BentleyApi::BeSQLite::EC Classes used to access an @ref ECDbFile.
-
-    //! @addtogroup ECDbGroup
-    //! ECDb is the API to access %EC data in an @ref ECDbFile "ECDb file" (see @ref ECDbOverview).
-
-
-    //****** ECDbOverview *******
-    /**
-    @page ECDbOverview ECDb Overview
-
-    @tableofcontents
-
-    @b %ECDb is the API to access %EC data in an @ref ECDbFile "ECDb file".
-
-    @section ECDbECIntro EC - Bentley's Information Modeling System
-    %EC is Bentley's information modeling system. It is the self-describing business data as it can be found in iModels or
-    @ref ECDbFile "ECDb files" (though it is not limited to those).
-    It provides standard metadata that allows <em>%EC aware</em> apps to understand the business data,
-    including appropriate display labels, engineering units, UI hints, etc.
-    An @ref BentleyApi::ECN::ECSchema "ECSchema" defines the EC data model. You can think of it as a namespace
-    for a set of ECClasses. ECSchemas are made up of @ref BentleyApi::ECN::ECClass "ECClasses" which in turn
-    consist of @ref BentleyApi::ECN::ECProperty "ECProperties". Relationships among ECClasses are described by
-    @ref BentleyApi::ECN::ECRelationshipClass "ECRelationshipClasses". An analogy to SQL is often helpful.
-    ECClasses are like tables. ECProperties are like columns. ECRelationshipClasses act like <em>link tables</em>.
-    ECProperties can be primitive, but can also be @e arrays or @e structs (think of C++ array and struct concepts).
-    ECInstances (instances of objects) are like @e rows.
-
-    On the data side @b %ECInstances represent the business objects of a given @ref BentleyApi::ECN::ECClass "ECClass",
-    i.e. an %ECInstance is an instantiation of an ECClass.
-
-    See @ref ECObjectsGroup for more information about an ECSchemas and ECInstances.
-
-    @section ECDbBigPicture ECDb API Big Picture
-    The @ref ECDbGroup "ECDb API" is a SQL based database API like ODBC, ADO, ADO.NET, or the SQLite API and other
-    vendor specific database APIs. They all share the following characteristic workflow:
-    - Open a connection to the repository
-    - Create a SQL statement
-    - Execute the SQL statement
-    - Iterate over the results and retrieve the data (in case of SELECT statements)
-    - Close the connection
-
-    In the @ref ECDbGroup "ECDb API" the role of SQL is taken by @ref ECSQLOverview "ECSQL".
-
-    Putting it in a catchy way: If you know a database API you know %ECDb by 90% and if you know SQL you know 90% of ECSQL.
-
-    @section ECDbCoreFeatures ECDb Core Features
-    Core features:
-    - the <b>%EC CRUD</b> API for performing Create, Read, Update, Delete operations on %ECInstances in an
-    @ref ECDbFile "ECDb file" (see @ref ECSqlStatementOverview)
-    - <b>ECSchema management</b> capabilities (e.g. importing or updating ECSchemas into an @ref ECDbFile "ECDb file",
-    retrieving ECSchema entities from an @ref ECDbFile "ECDb file" (see BentleyApi::BeSQLite::EC::SchemaManager and @ref ECDbECSchemaRules))
-    - Internally maps %EC data to SQLite tables and columns
-    - Accessing the history of changes to the EC data (see @ref ECDbChange)
-
-    @section ECDbMapping ECSQL hides away the database mapping of EC data
-    A key feature of @ref ECSQLOverview "ECSQL" is that it <b>targets the
-    logical schema, i.e. the BentleyApi::ECN::ECSchema, of the repository and not the schema of the underlying database.</b>
-    @ref ECDbGroup "ECDb" can therefore encapsulate all internal details of how the %EC content gets actually mapped to
-    tables and columns in the @ref ECDbFile "ECDb file".
-
-    @image html ecdb_encapsulation.png
-
-    Clients of the @ref ECDbGroup "ECDb API" therefore don't need to be aware of how the %EC data is
-    stored in the @ref ECDbFile "ECDb file". For example, clients neither need to know in which table
-    instances of a given @ref BentleyApi::ECN::ECClass "ECClass" nor in which columns the given
-    @ref BentleyApi::ECN::ECProperty "ECProperties" of the ECClass are stored. Especially
-    @ref BentleyApi::ECN::ECProperty "ECProperties" of non-primitive type (e.g. arrays, structs)
-    do not simply map to a single column, but can map to multiple columns or even to another table.
-    <b>Clients just author an ECSQL statement against the ECSchema of the repository.</b>
-
-    The section @ref ECDbSchemaMappingCustomization describes how clients can customize how ECSchemas
-    are mapped to the ECDb database schema.
-
-    @section ECDbApiEntryPoints ECDb API entry points
-    The main entry points of the %ECDb API are:
-    - The BentleyApi::BeSQLite::EC::ECDb class. It subclasses BentleyApi::BeSQLite::Db which in turn is
-    the lowest-level wrapper around the SQLite API.
-    - BentleyApi::BeSQLite::EC::ECSqlStatement for the %EC CRUD functionality
-
-    @section ECDbApiFurtherReading Further Reading
-    - @ref ECDbGroup "API reference"
-    - @ref WorkingWithECDb : Explains concepts of the %ECDb API as well as details and <em>How To's</em>
-    for using the %ECDb API.
-    - @ref ECSqlStatementOverview
-    - @ref ECSQLOverview
-    - @ref ECSQLSamples
-    - @ref ECDbCodeSamples "Code examples": Illustrates typical workflows when working with business
-    data in the @ref ECDbFile "ECDb file".
-    - @ref ECDbChange
-    - @ref ECDbECSchemaRules
-    - @ref ECDbSchemaMappingCustomization
-    - @ref ECDbCreatingECDbFromScratch
-
-    */
-
-    //****** WorkingWithECDb *******
-
-    /**
-    @page WorkingWithECDb Working with ECDb
-
-    This page provides various details and hints about the %ECDb API and how to work with it.
-
-    @li @subpage ECDbFile
-    @li @subpage ECSQLOverview
-    @li @subpage ECSQLSamples
-    @li @subpage ECSqlStatementOverview
-    @li @subpage ECDbChange
-    @li @subpage ECDbSchemas
-    @li @subpage ECDbECSchemaImportAndUpgrade
-    @li @subpage ECDbECSchemaRules
-    @li @subpage ECDbRelationshipRules
-    @li @subpage ECDbRelationshipInheritanceRules
-    @li @subpage ECDbNavigationProperties
-    @li @subpage ECDbSchemaMappingCustomization
-    @li @subpage ECDbFileInfo
-    @li @subpage ECDbTransactions
-    @li @subpage ECDbCreatingECDbFromScratch
-    @li @subpage ECDbCodeSamples
-    @see @ref ECDbOverview
-    */
-
-    /**
-    @page ECDbFile ECDb File
-    Throughout the @ref ECDbOverview "ECDb documentation", we refer to <b>%ECDb files</b>.
-    An %ECDb file is a SQLite database that is set up to store %EC data (Information Modeling content). It contains
-    - well-defined tables to store @ref BentleyApi::ECN::ECSchema "ECSchemas", @ref BentleyApi::ECN::ECClass "ECClasses",
-    @ref BentleyApi::ECN::ECRelationshipClass "ECRelationships", @ref BentleyApi::ECN::ECProperty "ECProperties", etc.
-    - well-defined tables to store the ECInstance data.
-
-    The set of those well-defined tables is called the <b>%ECDb profile</b> of a SQLite database.
-
-    The @ref ECDbOverview "ECDb API" is used to access the data in the %ECDb file.
-
-    ### %ECDb files versus DgnDb files
-    The @e DgnDb format includes the %ECDb profile, so often the <em>%ECDb file</em> you are using will actually be
-    a <em>DgnDb file</em>. In short, every <em>DgnDb file</em> is an <em>%ECDb file</em>, but not
-    every <em>%ECDb file</em> is a <em>DgnDb file</em>.
-
-    @image html ecdb_vs_dgndb_profiles.png
-
-    In particular, %ECDb files cannot store DGN graphics. This can only be done in a DgnDb file.
-    So %ECDb files are ideal for applications that work with EC business data and without DGN content.
-    The %ECDb file format is slimmer than the DgnDb file format, and you can work against the @ref ECDbOverview "ECDb API" directly.
-    The DGN related technology stack is not needed in that case.
-
-    @see @ref ECDbOverview
-    */
-
-    /**
-    @page ECDbTransactions ECDb and Transactions
-    In order to be as efficient and performant as possible ECDb's data modifying operations don't do any
-    internal or implicit transaction management. So if you call a data modifying method (e.g. via
-    @ref BentleyApi::BeSQLite::EC::ECSqlStatement "ECSqlStatement" or
-    @ref BentleyApi::BeSQLite::EC::SchemaManager "SchemaManager"), ECDb does not internally
-    create a transaction for that call. <b>ECDb therefore intentionally does not grant
-    atomicity for its data modifying operations</b> (Exceptions to this rule are documented on the respective method).
-    This implies, in particular, that ECDb - like SQLite - does not grant statement-level atomicity.
-
-    What operations a transaction should encompass is mainly driven by the application's workflows anyways. So you should
-    define the transaction boundaries in your workflows and wrap the respective ECDb calls in a transaction at your discretion.
-
-    By default, each connection to an @ref ECDbFile has an active default transaction as SQLite always needs an
-    active transaction when accessing the data. (See @ref BentleyApi::BeSQLite::DefaultTxn "StartDefaultTransaction"
-    if you think you need to deviate from the default.)
-
-    You commit the transaction via @ref BentleyApi::BeSQLite::Db::SaveChanges "ECDb::SaveChanges" and
-    roll it back via @ref BentleyApi::BeSQLite::Db::AbandonChanges "ECDb::AbandonChanges".
-    The default transaction will be automatically restarted after having committed it or rolled it back.
-
-    See the @ref BentleyApi::BeSQLite::Db "BeSQLite API" for details about transactions.
-
-    @see @ref ECDbOverview
-    */
-
-    /**
-    @page ECDbSchemas ECDb's ECSchemas
-    
-    ECDb ships with a set of ECSchemas.
-
-    @section ECDbBuiltInSchemas Built-in schemas
-    Every ECDb file comes with the following ECSchemas already included. That means you don't have to import them anymore:
-    
-    - %ECDbFileInfo (see also @ref ECDbFileInfo)
-    - %ECDbMeta
-    - %ECDbMap
-    
-    @section ECDbDeployedSchemas Deployed schemas
-    The following schemas are deployed to the application's asset directory, but are not included in an ECDb file by default.
-
-    - %ECDbSchemaPolicies
-
-    @see @ref ECDbOverview
-    */
-
-
-    /**
-    @page ECDbECSchemaImportAndUpgrade ECSchema Import and Upgrade
-    
-    @ref BentleyApi::BeSQLite::EC::SchemaManager::ImportSchemas "SchemaManager::ImportSchemas" is the key API to
-    - @b import new @ref BentleyApi::ECN::ECSchema "ECSchemas" into an @ref ECDbFile "ECDb file"
-    - @b upgrade @ref BentleyApi::ECN::ECSchema "ECSchemas" which already exist in an @ref ECDbFile "ECDb file" with a newer version of them.
-    %ECDb computes the changes between the newer and existing schema version and applies the changes to the %ECDb file
-    
-    See also @ref ECDbECSchemaRules
-
-    @note If @ref BentleyApi::BeSQLite::EC::SchemaManager::ImportSchemas "SchemaManager::ImportSchemas" fails, callers
-    should roll back the current savepoint or transaction. %ECDb, by design, does not do any transaction management itself and
-    does not ensure that its operations are atomic. See @ref ECDbTransactions for details.
-    
-
-    @section ECDbECSchemaUpgradeSupportedFeatures ECSchema Upgrade Supported Features
-    
-    @note Deleting ECClasses, ECEnumerations, KindOfQuantities, ECProperties is only supported in a major schema version change, i.e. 
-    the major version of the ECSchema must be increased in this case. Otherwise the ECSchema upgrade will fail.
-
-    ### ECSchema
-    - @b Modify 
-        - @ref BentleyApi::ECN::ECSchema::GetDescription "Description"
-        - @ref BentleyApi::ECN::ECSchema::GetDisplayLabel "DisplayLabel"
-        - @ref BentleyApi::ECN::ECSchema::GetAlias "Alias"
-        - @b Version (@ref BentleyApi::ECN::ECSchema::GetVersionWrite "VersionWrite", @ref BentleyApi::ECN::ECSchema::GetVersionMinor "VersionMinor").
-            - Modifying @ref BentleyApi::ECN::ECSchema::GetVersionRead "VersionRead" is not allowed though as read version changes cannot be performed through
-            an ECSchema upgrade.
-    - @ref BentleyApi::ECN::ECSchema::GetReferencedSchemas "ECSchema references"
-        - @b Add, @b delete, @b modify
-    - @ref BentleyApi::ECN::ECSchema::GetClasses "ECClasses"
-        - @b Add a new @ref BentleyApi::ECN::ECClass "ECClass"
-        - @b Delete
-            - an @ref BentleyApi::ECN::ECEntityClass "ECEntityClass" which
-                - does not have subclasses
-                - is not used as constraint class in an @ref BentleyApi::ECN::ECRelationshipConstraint "ECRelationshipConstraint"
-            - an @ref BentleyApi::ECN::ECRelationshipClass "ECRelationshipClass" which is mapped as <b>link table</b>
-    - @ref BentleyApi::ECN::ECSchema::GetEnumerations "ECEnumerations"
-        - @b Add a new @ref BentleyApi::ECN::ECEnumeration "ECEnumeration"
-    - @ref BentleyApi::ECN::ECSchema::GetKindOfQuantities "KindOfQuantities"
-        - @b Add a new @ref BentleyApi::ECN::KindOfQuantity "KindOfQuantity"
-    - @ref BentleyApi::ECN::ECSchema::GetPropertyCategories "PropertyCategories"
-        - @b Add a new @ref BentleyApi::ECN::PropertyCategory "PropertyCategory"
-    - @ref BentleyApi::ECN::ECSchema::GetPhenomena "Phenomena"
-        - @b Add a new @ref BentleyApi::ECN::Phenomenon "Phenomenon"
-    - @ref BentleyApi::ECN::ECSchema::GetUnitSystems "UnitSystems"
-        - @b Add a new @ref BentleyApi::ECN::UnitSystem "UnitSystem"
-    - @ref BentleyApi::ECN::ECSchema::GetUnits "Units"
-        - @b Add a new @ref BentleyApi::ECN::ECUnit "ECUnit"
-    - @b CustomAttributes on the ECSchema
-        - @b Add, @b delete, @b modify
-
-    ### ECClass
-    - @b Modify 
-        - @ref BentleyApi::ECN::ECClass::GetDescription "Description"
-        - @ref BentleyApi::ECN::ECClass::GetDisplayLabel "DisplayLabel"
-        - @ref BentleyApi::ECN::ECClass::GetBaseClasses "BaseClasses"
-            - Only property-less @ref BentleyApi::ECN::ECEntityClass::IsMixin "Mixin" can be @b Added or @b Deleted from base class list
-        - @ref BentleyApi::ECN::ECClassModifier "ECClassModifier"
-            - from @b Sealed to @b None, but only if 
-                - the class is no ECRelationshipClass 
-                - the class is mapped as 'TablePerHierarchy'
-            - from @b None to @b Sealed (for leaf classes only, of course)
-
-    - @b ECProperties
-        - @b Add a new @ref BentleyApi::ECN::ECProperty "ECProperty"
-        - @b Delete an @ref BentleyApi::ECN::ECProperty "ECProperty" which is
-            - mapped to a shared column (see ShareColumns custom attribute in @ref ClassMapCustomAttributeDescription)
-            - not used in an @ref BentleyApi::ECN::ECStructClass "ECStructClass"
-            - not overridden
-            - @ref BentleyApi::ECN::NavigationECProperty cannot be deleted
-    - @b CustomAttributes on the ECClass
-        - @b Add, @b delete, @b modify
-
-<<<<<<< HEAD
-    ### ECEnumeration
-    - @b Modify 
-        - @ref BentleyApi::ECN::ECEnumeration::GetIsStrict "IsStrict"
-            - Only when modifying from true to false.
-        - @ref BentleyApi::ECN::ECEnumeration::GetDisplayLabel "DisplayLabel"
-        - @ref BentleyApi::ECN::ECEnumeration::GetDescription "Description"
-
-    - @b ECEnumerators
-        - @b Add a new @ref BentleyApi::ECN::ECEnumerator "ECEnumerator"
-
-    ### ECEnumerator
-    - @b Modify 
-        - @ref BentleyApi::ECN::ECEnumerator::GetDisplayLabel "DisplayLabel"
-        - @ref BentleyApi::ECN::ECEnumerator::GetDescription "Description"
-
-    ### PropertyCategory
-    - @b Modify 
-=======
-    ### PropertyCategory
-    - @b Modify 
-        - @ref BentleyApi::ECN::PropertyCategory::GetPriority "Priority"
->>>>>>> f4e2d3a1
-        - @ref BentleyApi::ECN::PropertyCategory::GetDisplayLabel "DisplayLabel"
-        - @ref BentleyApi::ECN::PropertyCategory::GetDescription "Description"
-
-    ### KindOfQuantity
-    - @b Modify 
-<<<<<<< HEAD
-        - @ref BentleyApi::ECN::KindOfQuantity::GetDisplayLabel "DisplayLabel"
-        - @ref BentleyApi::ECN::KindOfQuantity::GetDescription "Description"
-
-    ### Phenomenon
-    - @b Modify 
-        - @ref BentleyApi::ECN::Phenomenon::GetDisplayLabel "DisplayLabel"
-        - @ref BentleyApi::ECN::Phenomenon::GetDescription "Description"
-
-    ### UnitSystem
-    - @b Modify 
-        - @ref BentleyApi::ECN::UnitSystem::GetDisplayLabel "DisplayLabel"
-        - @ref BentleyApi::ECN::UnitSystem::GetDescription "Description"
-
-    ### Unit
-    - @b Modify 
-        - @ref BentleyApi::ECN::ECUnit::GetDisplayLabel "DisplayLabel"
-        - @ref BentleyApi::ECN::ECUnit::GetDescription "Description"
-
-=======
-        - @ref BentleyApi::ECN::KindOfQuantity::GetRelativeError "RelativeError"
-        - @ref BentleyApi::ECN::KindOfQuantity::GetPresentationUnitList "PresentationUnit"
-        - @ref BentleyApi::ECN::KindOfQuantity::GetDisplayLabel "DisplayLabel"
-        - @ref BentleyApi::ECN::KindOfQuantity::GetDescription "Description"
-
->>>>>>> f4e2d3a1
-    ### ECProperty
-    - @b Modify 
-        - @ref BentleyApi::ECN::ECProperty::GetDescription "Description"
-        - @ref BentleyApi::ECN::ECProperty::GetDisplayLabel "DisplayLabel"
-        - @ref BentleyApi::ECN::ECProperty::GetIsReadOnly "IsReadOnly"
-        - @ref BentleyApi::ECN::ECProperty::GetCategory "Category"
-        - @ref BentleyApi::ECN::ECProperty::GetPriority "Priority"
-        - @ref BentleyApi::ECN::ECProperty::GetMinimumValue "MinimumValue"
-        - @ref BentleyApi::ECN::ECProperty::GetMaximumValue "MaximumValue"
-        - @ref BentleyApi::ECN::ECProperty::GetMinimumLength "MinimumLength"
-        - @ref BentleyApi::ECN::ECProperty::GetMaximumLength "MaximumLength"
-        - @ref BentleyApi::ECN::ECProperty::GetKindOfQuantity "KindOfQuantity"
-            - It is possible to 
-                - assign a KindOfQuantity to an ECProperty that didn't have one before
-                - change the KindOfQuantity of an ECProperty to another KindOfQuantity
-                - remove the KindOfQuantity from the ECProperty
-
-    - @b CustomAttributes on the ECProperty
-        - @b Add, @b delete, @b modify
-
-    #### Primitive ECProperty
-    - @b Modify 
-        - @ref BentleyApi::ECN::PrimitiveECProperty::GetExtendedTypeName "ExtendedTypeName"
-        - @ref BentleyApi::ECN::PrimitiveECProperty::GetEnumeration "ECEnumeration"
-            - It is possible to 
-                - assign an ECEnumeration to an ECProperty that was an ordinary primitive property before
-                - change the ECEnumeration of an ECProperty to another ECEnumeration
-                - remove the ECEnumeration from the ECProperty, so that it becomes an ordinary primitive property
-            - This is possible only if
-                - the involved ECEnumerations are @ref BentleyApi::ECN::ECEnumeration::GetIsStrict "not strict"
-                - the @ref BentleyApi::ECN::ECEnumeration::GetType "underlying type" of the involved ECEnumerations is the same,
-                or if the @ref BentleyApi::ECN::PrimitiveECProperty::GetType "property type" and the ECEnumeration's underlying type is the same.
-
-    #### Primitive Array ECProperty
-    - @b Modify 
-        - @ref BentleyApi::ECN::PrimitiveArrayECProperty::GetExtendedTypeName "ExtendedTypeName"
-        - @ref BentleyApi::ECN::PrimitiveArrayECProperty::GetEnumeration "ECEnumeration"
-            - It is possible to 
-                - assign an ECEnumeration to an ECProperty that was an ordinary primitive property before
-                - change the ECEnumeration of an ECProperty to another ECEnumeration
-                - remove the ECEnumeration from the ECProperty, so that it becomes an ordinary primitive property
-            - This is possible only if
-                - the involved ECEnumerations are @ref BentleyApi::ECN::ECEnumeration::GetIsStrict "not strict"
-                - the @ref BentleyApi::ECN::ECEnumeration::GetType "underlying type" of the involved ECEnumerations is the same,
-                or if the @ref BentleyApi::ECN::PrimitiveArrayECProperty::GetPrimitiveElementType "array element type" and the ECEnumeration's underlying type is the same.
-
-    ### ECRelationshipConstraint
-    - @b Modify 
-        - @ref BentleyApi::ECN::ECRelationshipConstraint::GetRoleLabel "RoleLabel"
-    - @b CustomAttributes on the ECRelationshipConstraint
-        - @b Add, @b delete, @b modify
-    
-    ### ECDbMap ECSchema Custom Attributes
-
-    Generally, the Custom Attributes from the @b ECDbMap ECSchema cannot be added, deleted, or modified if they affected the mapping of the ECSchemas and 
-    therefore the layout of the database schema.
-        
-    @see @ref ECDbOverview
-    */
-
-    /**
-    @page ECDbECSchemaRules Rules for ECSchemas supported by ECDb
-    
-    This lists rules that ECDb enforces in addition to what ECObjects already enforces, as well as limitations which ECDb cannot enforce.
-    Rules already enforced by ECObjects are not listed here.
-
-    ### ECClasses
-    - %ECDb does not support generic multi-inheritance. Use @ref BentleyApi::ECN::ECEntityClass::IsMixin "Mixin" base classes instead.
-    - %ECDb does not support abstract ECClasses having a non-abstract base class.
-    
-    ### ECRelationshipClasses
-    - See @ref ECDbRelationshipRules
-
-    ### Enumerations
-    - %ECDb does not enforce @ref BentleyApi::ECN::ECEnumeration::GetIsStrict "strict" 
-    @ref BentleyApi::ECN::ECEnumeration "ECEnumerations". For %ECProperties that
-    have a @ref BentleyApi::ECN::ECEnumeration::GetIsStrict "strict" %ECEnumeration as property type, 
-    callers have to make sure to not assign values which are not defined in the %ECEnumeration.
-    
-    ### Properties
-    - @ref BentleyApi::ECN::ECProperty "ECProperties" must not have these names which are used by ECSQL system properties: @b Id, @b ECInstanceId,
-    @b ECClassId, @b SourceECInstanceId, @b SourceId, @b SourceECClassId, @b TargetECInstanceId, @b TargetId, @b TargetECClassId 
-    - @ref BentleyApi::ECN::ECProperty "ECProperties" may not be of the same type as its @ref BentleyApi::ECN::ECClass "ECClass".
-    - For @ref BentleyApi::ECN::NavigationECProperty "NavigationECProperties" see @ref ECDbNavigationProperties
-    -
-    @see @ref ECDbOverview
-    */
-
-    /**
-    @page ECDbRelationshipRules Rules for ECRelationshipClasses in ECDb
-    The specification of @ref BentleyApi::ECN::ECRelationshipClass "ECRelationshipClasses" allows for constructs which don't necessarily
-    lead to a good database design. ECDb therefore only supports @ref BentleyApi::ECN::ECRelationshipClass "ECRelationshipClasses" that 
-    can be mapped to a reasonable database layout.
-
-    ## ECRelationshipClass Definition Consistency
-    Technically, @ref BentleyApi::ECN::ECRelationshipClass "ECRelationshipClasses" can be defined with incompatible 
-    values for cardinality, strength and strength direction. The table shows what is actually allowed.
-
-    Cardinality  | Supported Strength | Supported Strength Direction
-    ------------ | ------------------ | ----------------------------
-    1:1          | Any                | @ref BentleyApi::ECN::Forward "Forward" or @ref BentleyApi::ECN::Backward "Backward"
-    1:N          | @ref BentleyApi::ECN::Embedding "Embedding" | @ref BentleyApi::ECN::Forward "Forward"
-    &nbsp;       | @ref BentleyApi::ECN::Referencing "Referencing" or @ref BentleyApi::ECN::Holding "Holding" | @ref BentleyApi::ECN::Forward "Forward" or @ref BentleyApi::ECN::Backward "Backward"
-    N:1          | @ref BentleyApi::ECN::Embedding "Embedding" | @ref BentleyApi::ECN::Backward "Backward"
-    &nbsp;       | @ref BentleyApi::ECN::Referencing "Referencing" or @ref BentleyApi::ECN::Holding "Holding" | @ref BentleyApi::ECN::Forward "Forward" or @ref BentleyApi::ECN::Backward "Backward"
-    M:N          | @ref BentleyApi::ECN::Referencing "Referencing" or @ref BentleyApi::ECN::Holding "Holding" | @ref BentleyApi::ECN::Forward "Forward" or @ref BentleyApi::ECN::Backward "Backward"
-
-    ## Foreign Key mapping versus Link Table mapping
-    ECDb always attempts to map an @ref BentleyApi::ECN::ECRelationshipClass "ECRelationshipClass" using a 
-    @ref ECDbForeignKeyMapping "Foreign Key mapping", because this type is more performant and less complex.
-    For those cases where a Foreign Key mapping is not possible (because a <i>link table</i> is required), 
-    ECDb chooses the <b>Link Table</b> mapping.
-
-    @section ECDbRelationshipMappingRules ECRelationship Mapping Rules
-
-    <b>Link Table</b> mapping is chosen if
-    - the cardinality is M:N or
-    - ECProperties are defined for the ECRelationshipClass or
-    - the @b LinkTableRelationshipMap custom attribute is present on the ECRelationshipClass (see also @ref LinkTableRelationshipMapCustomAttributeDescription) or
-    - no @ref BentleyApi::ECN::NavigationECProperty "NavigationECProperty" is defined for the relationship class on any constraint class
-      on the foreign key end of the relationship (see @ref ECDbForeignKeyMapping for what the foreign key end is).
-
-    Otherwise, the @ref ECDbForeignKeyMapping is chosen:
-    - <b>Physical Foreign Key</b> mapping if the respective navigation property has the @b ForeignKeyConstraint custom attribute. 
-    - <b>Logical Foreign Key</b> mapping otherwise.
-
-    @note The schema import fails if the ECRelationshipClass evaluates to <b>Link Table</b> mapping by one of the first three criteria above and
-          also has a navigation property defined for it.
-
-    @subsection ECDbForeignKeyMapping Foreign Key Mapping (a.k.a Navigation Property Mapping)
-    Foreign key mapping means that a foreign key column (and sometimes an additional column for the relationship class id) 
-    is created in the table of the class on the <i>foreign key constraint end</i>. It is used to store the id of the related instance.
-    
-    ## How ECDb determines the foreign key end of a relationship
-    
-    The foreign key end of a relationship is determined by cardinality and, only if the cardinality is 1:1, by the strength direction:
-
-    Cardinality  | Strength Direction | Foreign Key end
-    ------------ | ------------------ | ------------------------
-    1:1          | Forward            | Target
-    &nbsp;       | Backward           | Source
-    1:N          | not relevant       | Target
-    N:1          | not relevant       | Source
-
-    ## Foreign Key Mapping Types
-
-    Two flavors of Foreign Key mapping exist:
-    If the ECRelationshipClass's @ref BentleyApi::ECN::NavigationECProperty "NavigationECProperty" has 
-    the @ref ForeignKeyConstraintCustomAttributeDescription "ForeignKeyConstraint custom attribute":
-    - <b>Physical Foreign Key</b> mapping: ECDb creates these things in the database:
-        - a Foreign Key constraint
-        - indexes on the Foreign Key column
-        - if the multiplicity on the referenced end is (1..1), a NOT NULL constraint on the Foreign Key column and its RelECClassId column (if there)
-        - If the multiplicity on the foreign key end is (0..1) or (1..1), a unique index on the Foreign Key column
-
-    If the ForeignKeyConstraint custom attribute is not present:
-    - <b>Logical Foreign Key</b> mapping: ECDb does neither create Foreign Key constraints nor respective indexes, nor NOT NULL constraints in the database.
-
-    ## Foreign Key Mapping Requires Navigation Properties
-    
-    @b Rules: 
-        - Every constraint class on the <i>foreign key end</i> of the relationship class must define a navigation property for this relationship class
-        - The navigation properties of each constraint class must have the same name.
-    
-    If none of the constraint classes on the <i>foreign key end</i> of the relationship defines a navigation property, the
-    <i>link table mapping</i> is chosen (see above).
-    
-    In all other cases, the schema import fails. See section <i>Foreign Key Mapping Restrictions</i> below
-    The schema import fails however, if
-         - at least one, but not all constraint classes on the <i>foreign key end</i> define a navigation property
-         - The constraint classes' navigation property names differ
-         - a navigation property for this relationship class is defined on a class other than the constraint classes (including
-         subclasses of them and the @ref BentleyApi::ECN::ECRelationshipConstraint::GetAbstractConstraint "constraint's common base class")
-
-    
-    ## Foreign Key Mapping Restrictions
-
-    The schema import fails for the ECRelationshipClass, if
-        - if it evaluates to <b>Physical Foreign Key</b> mapping and the Foreign Key is created in a <b>joined table</b> 
-          (see @ref ClassMapCustomAttributeDescription) and 
-            - the relationship strength is @b Embedding or
-            - in the navigation property's @b ForeignKeyConstraint custom attribute @b OnDeleteAction is set to @b Cascade
-        - at least one, but not all constraint classes on the <i>foreign key end</i> define a navigation property
-        - The constraint classes' navigation property names differ
-        - a navigation property for this relationship class is defined on a class other than the constraint classes (including
-         subclasses of them and the @ref BentleyApi::ECN::ECRelationshipConstraint::GetAbstractConstraint "constraint's common base class") 
-        
-
-    The <b>number of tables to which the two relationship constraint ends map to</b> is another criterion for ECDb to decide whether
-    an ECRelationshipClass is supported or not.
-
-    <b>Rule of thumb: The ECRelationshipClass is supported, if the number of tables on either end is 1.</b>
-
-    - Link Table mapping: Number of tables must be 1 on both ends.
-    - Foreign Key mapping:
-        - Number of tables on the referenced end must be 1 (joined tables are not to be counted).
-        - Number of tables on the Foreign Key end (joined tables are to be counted)
-            - 1: ok
-            - > 1: ok, but <b>relationship becomes read-only</b>, i.e. it cannot be used in ECSQL INSERT, UPDATE, DELETE.
-            Creating relationships of that kind is possible through @ref BentleyApi::ECN::NavigationECProperty "NavigationECProperties".
-        
-    #### Counting the tables on the ECRelationshipClass ends
-    - Count the distinct tables to which each class specified in the 
-    @ref BentleyApi::ECN::ECRelationshipConstraint "ECRelationshipConstraint" maps.
-    - If the @ref BentleyApi::ECN::ECRelationshipConstraint "constraint" is 
-    @ref BentleyApi::ECN::ECRelationshipConstraint::GetIsPolymorphic "polymorphic", 
-    you need to count the subclasses' tables, too.
-    
-    @note ECDb fails the schema import for unsupported ECRelationshipClasses and logs the error. If you are not sure 
-    how to determine the table count on the relationship ends, you can attempt schema import dry-runs and 
-    look at the logged errors.
-    
-    ## Features supported but not enforced
-    - %ECDb generally only enforces the @ref BentleyApi::ECN::RelationshipMultiplicity "ECRelationshipConstraint multiplicities" 
-    common to databases: (0..1), (1..1), (0..*), (1..*) (see exceptions above)
-    Abitrary numbers for the lower and upper bound of the multiplicity are not enforced.
-    - %ECDb does not enforce multiplicities narrowed by derived ECRelationshipClasses.
-    - For @ref BentleyApi::ECN::ECRelationshipClass "ECRelationshipClasses" with strength
-    @ref BentleyApi::ECN::Holding "Holding" foreign key constraints exist to delete the relationship @em instances. But ECDb
-    does not delete the actual orphaned instances automatically because there are different ways to interpret and implement the strength 
-    @ref BentleyApi::ECN::Holding "Holding". Consequently, <b>%ECDb treats Holding relationships as Referencing relationships</b>.
-        
-    @see @ref ECDbOverview
-    */
-
-    /**
-    @page ECDbRelationshipInheritanceRules Inheriting ECRelationshipClasses in ECDb
-    
-    In addition to the rules for @ref BentleyApi::ECN::ECRelationshipClass "ECRelationshipClass" inheritance specified by the EC specification, 
-    %ECDb has some more:
-
-    - The @b LinkTableRelationshipMap custom attributes (see @ref ECDbSchemaMappingCustomization) can only 
-    be applied to the @b root of the @ref BentleyApi::ECN::ECRelationshipClass "ECRelationshipClass" hierarchy. The @b root is the ECRelationshipClass which
-    does not have a base class itself.
-    - The mapping type must not change within a relationship class hierarchy. In other words, the @ref BentleyApi::ECN::ECRelationshipClass "Root ECRelationshipClass"
-    determines the mapping for the entire hierarchy.
-    - This implies in particular that if the root class implies a <em>foreign key type mapping</em>, the subclasses must 
-    not add ECProperties, because ECRelationshipClasses with ECProperties are only supported when mapped as link tables.
-    - Link tables implicitly use the @b TablePerHierarchy strategy if they store an ECRelationshipClass hierarchy.
-    - %ECDb does not enforce multiplicities narrowed by derived ECRelationshipClasses.
-
-    @see @ref ECDbRelationshipRules
-    @see @ref ECDbSchemaMappingCustomization
-    @see @ref ECDbOverview
-    */
-
-    /**
-    @page ECDbNavigationProperties Navigation Properties in ECDb
-    
-    As described in <a href="files/ecdb/ecsql_overview.pdf" target="_blank">ECSQL Overview.pdf</a> @ref BentleyApi::ECN::NavigationECProperty "Navigation Properties"
-    are exposed to ECSQL as structs with the two system members @b Id and @b RelECClassId (see @ref ECSqlSystemProperties).
-
-    The RelECClassId is mandatory if the @ref BentleyApi::ECN::ECRelationshipClass "ECRelationshipClass" backing 
-    the navigation property has subclasses. Callers must make sure
-    to set the RelECClassId along with the Id when inserting an ECInstance. ECDb does not enforce that, nor validate the specified
-    values.
-    Likewise ECDb's referential integrity does not clean up the RelECClassId values. If for an ECRelationshipClass with OnDelete action 'SetNull', a parent is deleted,
-    the navigation property's Id value is set to NULL, but the RelECClassId's value is not changed.
-    
-    ### Rules
-    - A @ref BentleyApi::ECN::NavigationECProperty "NavigationECProperty" must always be defined on the root @ref BentleyApi::ECN::ECRelationshipClass "ECRelationshipClass".
-    Consequently, it cannot be defined on subclasses of an ECRelationshipClass.
-    - A @ref BentleyApi::ECN::NavigationECProperty "NavigationECProperty" can only be defined on the foreign key end of an ECRelationshipClass (see @ref ECDbForeignKeyMapping)
-    - An %ECClass cannot have more than one @ref BentleyApi::ECN::NavigationECProperty "NavigationECProperty" defined for the same
-    @ref BentleyApi::ECN::ECRelationshipClass "ECRelationshipClass"
-    
-       
-    @see BentleyApi::BeSQLite::EC::ECSqlStatement::BindNavigationValue
-
-    @see @ref ECDbRelationshipRules
-    @see @ref ECDbOverview
-    */
-
-    /**
-    @page ECDbSchemaMappingCustomization Customizing the ECDb schema mapping
-
-    %ECDb applies a default mapping when importing an @ref BentleyApi::ECN::ECSchema "ECSchema" into the @ref ECDbFile "ECDb file".
-    However, %ECDb allows ECSchema designers to modify the default mapping by decorating the ECSchema
-    with dedicated custom attributes defined in the ECSchema <a href="files/ecdb/ECDbMap.ecschema.xml" target="_blank">ECDbMap.ecschema.xml</a>.
-
-    @section ECDbDefaultMappingRules ECDb Default Mapping Rules
-    - Type of ECClasses that <b>are not mapped</b>.
-        - CustomAttribute ECClasses
-        - Struct ECClasses
-    - Type of ECClasses that are mapped using the @b OwnTable strategy by default.
-        - Entity ECClasses
-    - ECRelationshipClasses are either mapped to the table of one of the constraint ends (ForeignKey mapping)
-    or to a link table (see @ref ECDbRelationshipRules for details).
-
-    @section SchemaMapCustomAttributeDescription The SchemaMap custom attribute
-
-    Customizing the mapping on the schema level is done by applying the @b SchemaMap custom attribute to the respective ECSchema.
-    Description of the SchemaMap properties:
-    - TablePrefix: Specifies a prefix for generated tables. If not specified, the alias of the ECSchema is used.
-    The prefix should be 2-4 letters long followed by an underbar, e.g. plnt_. This setting will affect all tables that are created
-    for this ECSchema unless it is overwritten on the ECClass level via the @ref ClassMapCustomAttributeDescription "ClassMap" property @b TableName.
-
-    ####Example
-
-        <ECCustomAttributes>
-            <SchemaMap xmlns="ECDbMap.02.00">
-                <TablePrefix>sp</TablePrefix>
-            </SchemaMap>
-        </ECCustomAttributes>
-
-    @section ClassMapCustomAttributeDescription The ClassMap custom attribute for Entity ECClasses and link table ECRelationshipClasses
-
-    Customizing the mapping for an @ref BentleyApi::ECN::ECEntityClass "ECEntityClass" or
-    <b>LinkTable ECRelationshipClasses</b> (see @ref ECDbRelationshipMappingRules) is done by applying 
-    the @b ClassMap custom attribute to the respective ECClass.
-    (ECDb will only look for it in local attributes on the ECClass).
-    
-    Indexes are defined using the @b DbIndexList custom attribute. 
-      
-    @note The @b ClassMap custom attribute cannot be applied to Mixin classes.
-
-    Description of the ClassMap properties:
-
-    - @b MapStrategy (optional): Specifies how the ECClass is mapped to table(s). Default strategy is 'OwnTable'.
-        - @c NotMapped : The class is not mapped to any database table. 
-            - If the class has subclasses, the MapStrategy applies to the subclasses, too.
-            - If the class is used as constraint class in a relationship, the relationship must also be marked 'NotMapped'.
-            - If the class is a relationship class with @ref ECDbForeignKeyMapping, the class containing the navigation property of the relationship
-             must also be marked 'NotMapped'.
-            - The strategy may not be applied to relationship classes @b deriving from a relationship class with @ref ECDbForeignKeyMapping.
-        - @c OwnTable (default): This class is mapped to its own table.
-        - @c TablePerHierarchy: The class and all its subclasses are mapped to a single table. See also section <i>Additional customization for MapStrategy TablePerHierarchy</i>
-        - @c ExistingTable : This class is mapped to an existing table. the class must be sealed (see BentleyApi::ECN::ECClassModifier).
-        The existing table must be specified in the @b TableName ECProperty. The table must have a primary key column of type INTEGER.
-        The primary key column must either be called @b Id or its name must be specified in the @b ECInstanceIdColumn ECProperty.
-        <b>ECClasses mapped to existing tables are read-only in ECSQL, i.e. only ECSQL SELECT can be used against them.</b>
-    - @b TableName (optional, required for MapStrategies @em ExistingTable):
-         Specify a table name for this class for the MapStrategy.
-    - @b ECInstanceIdColumn (optional): Specify a name for the ECInstanceId column. If not specified, ECDb picks @b Id as default ECInstanceId column name.
-
-    Description of the DbIndexList properties:
-        - @b Indexes: List of indexes to be created for properties of the class.
-        - @b Name (optional): Index name. Follow EC identifier naming rules. The name must unique in database.
-        - @b IsUnique (optional): If true, the index will be a unique index. Default value is @em false.
-        - @b Properties: List of Names of properties that will be part of index. Only primitive properties can be used. The properties must exist
-        in the ECClass or in the base classes.
-        - @b Where (optional): Creates a partial index. Right now only the special value <b>IndexedColumnsAreNotNull</b> is supported which
-        creates a partial index ignoring any NULL values in the indexed columns.
-
-    #### Additional customization for MapStrategy TablePerHierarchy
-
-    The custom attribute @b ShareColumns can be applied to any node (but only once) in a class hierarchy using the MapStrategy TablePerHierarchy.
-    This tells ECDb that different ECProperties (from different ECClasses) are mapped to the same column. This can reduce the number of columns (and cells with NULL values) in the table significantly.
-
-    The custom attribute @b JoinedTablePerDirectSubclass can be applied to any node (but only once) in a class hierarchy using the MapStrategy TablePerHierarchy.
-    This tells ECDb that the properties of the subclasses are mapped to an extra table joined to the table of the 
-    root class. Each direct subclass of this class is mapped to its own joined table.
-
-    ####Examples
-
-    #### MapStrategy NotMapped
-
-        <ECEntityClass typeName="Foo" modifier="Sealed">
-            <ECCustomAttributes>
-                <ClassMap xmlns="ECDbMap.02.00">
-                    <MapStrategy>NotMapped</MapStrategy>
-                </ClassMap>
-            </ECCustomAttributes>
-            <ECProperty propertyName="Name" typeName="string" />
-        </ECEntityClass>
-
-    #### MapStrategy TablePerHierarchy for a class hierarchy
-
-        <ECEntityClass typeName="Foo">
-            <ECCustomAttributes>
-                <ClassMap xmlns="ECDbMap.02.00">
-                    <MapStrategy>TablePerHierarchy</MapStrategy>
-                </ClassMap>
-            </ECCustomAttributes>
-        ...
-        </ECEntityClass>
-
-    #### Creating database indexes on ECProperties
-
-        <ECEntityClass typeName="Person" modifier="Sealed">
-            <ECCustomAttributes>
-                <DbIndexList xmlns="ECDbMap.02.00">
-                    <Indexes>
-                        <DbIndex>
-                            <Name>ix_Person_Name</Name>
-                            <IsUnique>False</IsUnique>
-                            <Properties>
-                                <string>FirstName</string>
-                                <string>LastName</string>
-                            </Properties>
-                        </DbIndex>
-                        <DbIndex>
-                            <Name>ix_Person_Birthday</Name>
-                            <IsUnique>False</IsUnique>
-                            <Properties>
-                                <string>Birthday</string>
-                            </Properties>
-                            <Where>IndexedColumnsAreNotNull</Where>
-                        </DbIndex>
-                    </Indexes>
-                </DbIndexList>
-            </ECCustomAttributes>
-            <ECProperty propertyName="FirstName" typeName="string"/>
-            <ECProperty propertyName="LastName" typeName="string"/>
-            <ECProperty propertyName="Birthday" typeName="dateTime"/>
-            ...
-        </ECEntityClass>
-
-    @section PropertyMapCustomAttributeDescription The PropertyMap custom attribute for primitive ECProperties
-
-    Customizing the mapping for a @ref BentleyApi::ECN::PrimitiveECProperty "PrimitiveECProperties" is done by applying the @b PropertyMap custom attribute to the respective ECProperty.
-    (ECDb will only look for it in local attributes on the ECProperty)
-
-    Description of the PropertyMap properties:
-
-    - <b>IsNullable</b> (optional): If false, values must not be NULL.
-    - <b>IsUnique</b> (optional): If true, values must be unique for this ECProperty.
-    - <b>Collation</b> (optional): Specifies the string comparison mode for this property. Possible values:
-        - <CODE>Binary</CODE>: (default): bit to bit matching.
-        - <CODE>NoCase</CODE>: The same as binary, except that the 26 upper case characters of ASCII are folded to their lower case equivalents before the comparison is performed. Note it only folds ASCII characters.
-        - <CODE>RTrim</CODE>: The same as binary, except that trailing space characters are ignored.​
-    - <b>ColumnName</b> (optional): Can only be used for MapStrategy 'ExistingTable'. It specifies the column name to which the ECProperty is to be mapped. 
-    If not specified, the ECProperty name is used.
-
-        @note 
-        - the @b PropertyMap custom attribute cannot be applied to Mixin Entity classes.
-        - @em IsNullable is ignored if the ECProperty maps to a shared column 
-        or if the ECProperty has base classes mapping to the same table (see ShareColumns custom attribute in section @ref ClassMapCustomAttributeDescription).
-        - @em IsUnique is ignored if the ECProperty maps to a shared column (see ShareColumns custom attribute in section @ref ClassMapCustomAttributeDescription).
-
-    ###Example
-
-    #### Case-insensitive Collation
-
-        <ECProperty propertyName="Name" typeName="string">
-            <ECCustomAttributes>
-               <PropertyMap xmlns="ECDbMap.02.00">
-                    <Collation>NoCase</Collation>
-               </PropertyMap>
-            </ECCustomAttributes>
-        </ECProperty>
-
-    @section ForeignKeyConstraintCustomAttributeDescription The ForeignKeyConstraint custom attribute for navigation ECProperties
-    
-    Please read @ref ECDbRelationshipRules before.
-
-    For @ref BentleyApi::ECN::NavigationECProperty "NavigationECProperties" you can apply the @b ForeignKeyConstraint custom attribute 
-    if you want a <b>foreign key constraint</b> to be created on the foreign key column to which the navigation property is mapped. 
-    A foreign key constraint ensures that the ECInstanceId of the related instance you want to insert exists. 
-    And it allows you to specify actions for when the instance on the other end is updated or deleted:
-    
-    Description of the @b ForeignKeyConstraint properties:
-    - <b>OnDeleteAction</b>: Possible values: NoAction (default), Cascade (deletes child rows when parent row is deleted), SetNull(foreign key property in child is set to NULL), Restrict (cannot delete parent if it still has children).
-    - <b>OnUpdateAction</b>: Possible values: NoAction (default) or Cascade (updates child foreign key when parent primary key is updated).
-    
-    
-    ####Example
-
-         <ECEntityClass typeName="Folder">
-             <ECProperty propertyName="Name" typeName="string">
-         </ECEntityClass>
-
-         <ECEntityClass typeName="File">
-             <ECNavigationProperty propertyName="Folder" relationshipName="FolderHasFiles" direction="Backward">
-                <ECCustomAttributes>
-                    <ForeignKeyConstraint xmlns="ECDbMap.02.00">
-                        <OnDeleteAction>Cascade</OnDeleteAction>
-                    </ForeignKeyConstraint>
-                </ECCustomAttributes>
-             </ECNavigationProperty>
-             <ECProperty propertyName="Name" typeName="string">
-         </ECEntityClass>
-  
-        <ECRelationshipClass typeName="FolderHasFiles" modifier="Sealed" strength="embedding" >
-            <Source multiplicity="(1..1)" polymorphic="True" roleLabel="contains">
-                <Class class="Folder" />
-            </Source>
-            <Target multiplicity="(0..*)" polymorphic="True" roleLabel="is in">
-                <Class class="File" />
-            </Target>
-        </ECRelationshipClass>
-
-
-    @section LinkTableRelationshipMapCustomAttributeDescription The LinkTableRelationshipMap custom attribute for ECRelationshipClasses
-
-    Please read @ref ECDbRelationshipRules before.
-
-    If you apply the @b LinkTableRelationshipMap custom attribute to an @ref BentleyApi::ECN::ECRelationshipClass "ECRelationshipClass", 
-    it is forced to be mapped to a link table - even if a @ref ECDbForeignKeyMapping "foreign key mapping" would have been possible as well.
-    
-    Description of the @b LinkTableRelationshipMap properties:
-    - <b>SourceECInstanceIdColumn</b>: (optional) Defines the column to which the ECInstanceId of the source constraint is mapped to.
-    If not set, %ECDb generates a column with a default name.
-    - <b>TargetECInstanceIdColumn</b>: (optional) Defines the column to which the ECInstanceId of the target constraint is mapped to.
-    If not set, %ECDb generates a column with a default name.
-    - <b>CreateForeignKeyConstraints</b>: (optional) if true (default), ECDb creates foreign key constraints in the SourceECInstanceId
-    and TargetECInstanceId columns in the link table. This ensures that, when deleting the source or target instance, the respective
-    link table entry is deleted as well.
-    If false, no FK constraints are created. Applications must then care for deleting the link table entries themselves. 
-    - <b>AllowDuplicateRelationship</b>: (optional) If false (default), no duplicate entries for a given relationship instance
-    can be inserted. If true, duplicate relationship instances can be inserted. Cardinality must not be violated though. E.g.
-    there cannot be duplicate relationships with a cardinality of 1:1. 
-    @b Note: The flag is applied to subclasses of this relationship class, too.
-    
-    ####Example
-
-        <ECRelationshipClass typeName="HardwareUsedByEmployee" modifier="Sealed" strength="referencing">
-            <ECCustomAttributes>
-                <LinkTableRelationshipMap xmlns="ECDbMap.02.00">
-                    <SourceECInstanceIdColumn>EmployeeId</SourceECInstanceIdColumn>
-                    <TargetECInstanceIdColumn>HardwareId</TargetECInstanceIdColumn>
-                </LinkTableRelationshipMap>
-            </ECCustomAttributes>
-            <Source multiplicity="(0..*)" roleLabel="uses" polymorphic="True">
-                <Class class="Employee" />
-            </Source>
-            <Target multiplicity="(0..*)" roleLabel="is used by" polymorphic="True">
-                <Class class="Hardware" />
-            </Target>
-        </ECRelationshipClass>
-
-    @see @ref ECDbOverview
-    */
-
-    /**
-    @page ECDbChange EC Changes
-    
-    ECDb supports extracting summaries of changes of ECInstances from SQLite changesets. Those extractions are called <b>change summaries</b>.
-    ECDb persists them locally in a <b>change cache %ECDb file</b>, so that they can be accessed across sessions.
-    
-    The <b>change cache %ECDb file</b> can be attached to the primary file using ECDb::AttachChangeCache. 
-
-    Once attached the change cache file is visible in ECSQL under the table space @b ecchange.
-
-    @see BentleyApi::BeSQLite::EC::ECDb::AttachChangeCache
-    @see BentleyApi::BeSQLite::EC::ECDb::CreateChangeCache
-    @see BentleyApi::BeSQLite::EC::ECDb::IsChangeCacheAttached
-    @see BentleyApi::BeSQLite::EC::ECDb::ExtractChangeSummary
-
-    ### Querying into the change summaries
-    You can use ECSQL against the @b ECDbChange ECSchema to find out what ECInstances and what properties in them have changed 
-    in a given changeset. The @b ECDbChange ECSchema is built into every <b>Change cache %ECDb file</b>. Once attached
-    the entities of that schema can be referenced by the table space mentioned above.
-
-    Example:
-
-        SELECT ChangedInstance.Id, OpCode FROM ecchange.change.InstanceChange WHERE Summary.Id=?
-
-    ### Querying for the changed values
-    Whereas the @b ECDbChange ECSchema yields information about what ECInstances and what properties have changed, querying for the actual
-    changed values is done with the ECSQL function @b Changes.
-
-    Syntax:
-
-        SELECT ... FROM MySchema.MyClass.Changes(ChangeSummaryId, ChangedValueState) ...
-
-
-    - %ChangeSummaryId: The ECInstanceId of the ChangeSummary instance created by BentleyApi::BeSQLite::EC::ECDb::ExtractChangeSummary.
-    - %ChangedValueState: corresponds to the values of the enum @ref BentleyApi::BeSQLite::EC::ChangedValueState "ChangedValueState".
-    
-    @note You can format the ChangedValueState in the ECSQL either by the enum's integral values or by the enum value's name. The following
-    two ECSQL statements are equivalent:
-        
-        SELECT ... FROM MySchema.MyClass.Changes(12, 1)
-        SELECT ... FROM MySchema.MyClass.Changes(12, 'AfterInsert')
-
-
-    ### Notes when specifying ChangedValueStatue::BeforeUpdate or ChangedValueStatue::AfterUpdate
-    For any property in the select clause item the value of which has not changed in the specified change summary, 
-    the <b>value of the current state of the file</b> is returned. The function does @b NOT return the value it was at the 
-    revision the change summary referred to.
-    If the row in the current state doesn't exist anymore (because it was deleted in subsequent changesets), null will be returned
-    for the unchanged values.
-    See @ref ECDbChangeSummariesExampleScenario for examples.
-
-    @section ECDbChangeCacheFileCustomization Cache File Customization
-    As the <b>change cache file</b> is a regular @ref ECDbFile "ECDb file", you can add other information to it at your discretion.
-    ECDb will not take ownership of that, so that you have to maintain any extra information yourself.
-
-    A typical use case is to add information about the changeset (e.g. the push date, the user name) from which a change summary has 
-    been extracted to the cache file. This can then be used in queries against the change summaries.
-    
-    @note Changeset information is not built into the ECDbChange ECSchema because different use cases require different pieces of information.
-    
-    ### Using ChangeSummary::ExtendedProperties
-    The @b ChangeSummary ECClass has a property called @b ExtendedProperties which can be used to add additional information to the change summary.
-    Typically you would format the value of that property as a JSON string.
-    Specify the ExtendedProperties value in the @ref BentleyApi::BeSQLite::EC::ChangeSetArg "ChangeSetArg" object passed to
-    @ref BentleyApi::BeSQLite::EC::ECDb::ExtractChangeSummary "ECDb::ExtractChangeSummary".
-
-    ### Using custom ECSchemas
-    You can import any other ECSchema into the cache file and populate it with your additional information.
-    
-    This sample code is an example for a typical use case:
-
-    $SAMPLECODE_BEGIN[Overview_ECDb_CustomizeChangeCacheFile,Example]
-    __PUBLISH_INSERT_FILE__ Overview_ECDb_CustomizeChangeCacheFile.sampleCode
-    $SAMPLECODE_END
-    
-
-    @section ECDbChangeSummariesExampleScenario Example Scenario
-
-    ### Example ECClass
-
-        <ECSchema schemaName="ACME" alias="acme" version="01.00.00">
-            <ECEntityClass typeName="Person">
-                <ECProperty propertyName="Name" typeName="string"/>
-                <ECProperty propertyName="Age" typeName="int"/>
-            </ECEntityClass>
-        </ECSchema>
-
-    ## Revision 1
-    
-    - Insert a new Person (Id 1)
-
-    #### Result
-
-    Id  | Name | Age
-    --- | ---- | ---
-    1   | Mery | 20
-    
-
-    ## Revision 2
-    
-    - Update Name of Person (Id 1) from Mery to Mary
-    - Insert a new Person (Id 2)
-
-    #### Result
-
-    Id  | Name | Age
-    --- | ---- | ---
-    1   | Mary | 20
-    2   | Sam  | 30
-
-    ## Revision 3
-    
-    - Delete Person (Id 1)
-
-    #### Result
-
-    Id  | Name | Age
-    --- | ---- | ---
-    2   | Sam  | 30
-    
-
-    ## ECSQL Examples
-    
-    After having extracting change summaries for each of the three changesets the following ECSQL examples would return the following results.
-
-    ### ECSQL against ECDbChange ECSchema
-
-    <table>
-    <tr><th>ECSQL</th><th>Result</th></tr>
-    <tr><td align="left" valign="top"><c>SELECT Summary.Id,ChangedInstance.Id,OpCode,IsIndirect FROM change.InstanceChange</c></td>
-        <td>
-        <table>
-            <tr><th>Summary.Id</th><th>ChangedInstance.Id</th><th>OpCode</th><th>IsIndirect</th></tr>
-            <tr><td>1</td><td>1</td><td>1 (Insert)</td><td>false</td></tr>
-            <tr><td>2</td><td>1</td><td>2 (Update)</td><td>false</td></tr>
-            <tr><td>2</td><td>2</td><td>1 (Insert)</td><td>false</td></tr>
-            <tr><td>3</td><td>1</td><td>4 (Delete)</td><td>false</td></tr>
-        </table>
-        @b Note 
-            - <c>ChangedInstance.Id</c> is the ECInstanceId of the changed instance, i.e. the changed @c Person instance in this example.
-            - The @c OpCode values refer to the @c OpCode %ECEnumeration as defined in the @b ECDbChange ECSchema.
-        </td>
-     </tr>
-    <tr><td align="left" valign="top"><c>SELECT i.ChangedInstance.Id, p.AccessString, i.OpCode FROM change.PropertyValueChange p 
-        JOIN change.InstanceChange i USING change.InstanceChangeOwnsPropertyValueChanges 
-        WHERE i.Summary.Id = 2</c></td>
-        <td>
-        <table>
-            <tr><th>ChangedInstance.Id</th><th>AccessString</th><th>OpCode</th></tr>
-            <tr><td>1</td><td>Name</td><td>2 (Update)</td></tr>
-            <tr><td>2</td><td>Name</td><td>1 (Insert)</td></tr>
-            <tr><td>2</td><td>Age</td><td>1 (Insert)</td></tr>
-        </table>
-
-       The ECSQL returns the property values that have changed in the ChangeSummary with Id 2. For every property value change, the 
-        ECInstanceId of the respective class is returned as well as the OpCode. 
-        - Row #1 means that the @c Name of @c Person 1 was @b updated.
-        - Row #2 means that the @c Name of @c Person 2 was @b inserted.
-        - Row #3 means that the @c Age of @c Person 2 was @b inserted.
-        </td>
-     </tr>
-    </table>
-
-
-    ### ECSQL Function Changes 
-
-    <table>
-    <tr><th>ECSQL</th><th>Result</th></tr>
-    <tr><td align="left" valign="top"><c>SELECT ECInstanceId, Name, Age FROM acme.Person</c></td>
-        <td>
-        <table>
-            <tr><th>ECInstanceId</th><th>Name</th><th>Age</th></tr>
-            <tr><td>2</td><td>Sam</td><td>30</td></tr>
-        </table>
-        </td>
-     </tr>
-    <tr><td align="left" valign="top"><c>SELECT ECInstanceId, Name, Age FROM acme.Person.Changes(1, 'AfterInsert')</c></td>
-        <td>
-        <table>
-            <tr><th>ECInstanceId</th><th>Name</th><th>Age</th></tr>
-            <tr><td>1</td><td>Mery</td><td>20</td></tr>
-        </table>
-        </td>
-     </tr>
-    <tr><td align="left" valign="top"><c>SELECT ECInstanceId, Name, Age FROM acme.Person.Changes(1, 'BeforeUpdate')</c></td>
-        <td>
-        <table>
-            <tr><th>ECInstanceId</th><th>Name</th><th>Age</th></tr>
-        </table>
-        </td>
-     </tr>
-    <tr><td align="left" valign="top"><c>SELECT ECInstanceId, Name, Age FROM acme.Person.Changes(1, 'AfterUpdate')</c></td>
-        <td>
-        <table>
-            <tr><th>ECInstanceId</th><th>Name</th><th>Age</th></tr>
-        </table>
-        </td>
-     </tr>
-    <tr><td align="left" valign="top"><c>SELECT ECInstanceId, Name, Age FROM acme.Person.Changes(1, 'AfterDelete')</c></td>
-        <td>
-        <table>
-            <tr><th>ECInstanceId</th><th>Name</th><th>Age</th></tr>
-        </table>
-        </td>
-     </tr>
-
-     <tr><td align="left" valign="top"><c>SELECT ECInstanceId, Name, Age FROM acme.Person.Changes(2, 'AfterInsert')</c></td>
-        <td>
-        <table>
-            <tr><th>ECInstanceId</th><th>Name</th><th>Age</th></tr>
-            <tr><td>2</td><td>Sam</td><td>30</td></tr>
-        </table>
-        </td>
-     </tr>
-    <tr><td align="left" valign="top"><c>SELECT ECInstanceId, Name, Age FROM acme.Person.Changes(2, 'BeforeUpdate')</c></td>
-        <td>
-        <table>
-            <tr><th>ECInstanceId</th><th>Name</th><th>Age</th></tr>
-            <tr><td>1</td><td>Mery</td><td>null</td></tr>
-        </table>
-        </td>
-     </tr>
-    <tr><td align="left" valign="top"><c>SELECT ECInstanceId, Name, Age FROM acme.Person.Changes(2, 'AfterUpdate')</c></td>
-        <td>
-        <table>
-            <tr><th>ECInstanceId</th><th>Name</th><th>Age</th></tr>
-            <tr><td>1</td><td>Mary</td><td>null</td></tr>
-        </table>
-        </td>
-     </tr>
-    <tr><td align="left" valign="top"><c>SELECT ECInstanceId, Name, Age FROM acme.Person.Changes(2, 'AfterDelete')</c></td>
-        <td>
-        <table>
-            <tr><th>ECInstanceId</th><th>Name</th><th>Age</th></tr>
-        </table>
-        </td>
-     </tr>
-
-     <tr><td align="left" valign="top"><c>SELECT ECInstanceId, Name, Age FROM acme.Person.Changes(3, 'AfterInsert')</c></td>
-        <td>
-        <table>
-            <tr><th>ECInstanceId</th><th>Name</th><th>Age</th></tr>
-        </table>
-        </td>
-     </tr>
-    <tr><td align="left" valign="top"><c>SELECT ECInstanceId, Name, Age FROM acme.Person.Changes(3, 'BeforeUpdate')</c></td>
-        <td>
-        <table>
-            <tr><th>ECInstanceId</th><th>Name</th><th>Age</th></tr>
-        </table>
-        </td>
-     </tr>
-    <tr><td align="left" valign="top"><c>SELECT ECInstanceId, Name, Age FROM acme.Person.Changes(3, 'AfterUpdate')</c></td>
-        <td>
-        <table>
-            <tr><th>ECInstanceId</th><th>Name</th><th>Age</th></tr>
-        </table>
-        </td>
-     </tr>
-    <tr><td align="left" valign="top"><c>SELECT ECInstanceId, Name, Age FROM acme.Person.Changes(3, 'AfterDelete')</c></td>
-        <td>
-        <table>
-            <tr><th>ECInstanceId</th><th>Name</th><th>Age</th></tr>
-            <tr><td>1</td><td>Mary</td><td>null</td></tr>
-        </table>
-        </td>
-     </tr>
-    </table>
-
-
-    @see @ref ECDbOverview
-    */
-
-
-    /**
-    @page ECDbFileInfo File-backed ECInstances
-    %ECDb provides basic support for file-backed ECInstances. Every %ECDb file contains the system ECSchema
-    @b ECDbFileInfo. The ECClass @b FileInfo and its subclasses are used to describe the file to which
-    an ECInstance is associated. The ECClass @b FileInfoOwnership is used to relate a @b FileInfo to its owning
-    ECInstance.
-    
-    With the help of that ECSchema you can just use ECSQL to create or delete FileInfo instances, and 
-    to relate them to its owning ECInstances.
-    
-    @note Instances of the @b EmbeddedFileInfo class cannot be created/modified/deleted via ECSQL. Use the
-    dedicated API @ref BentleyApi::BeSQLite::Db::EmbeddedFiles instead.
-    
-    @note
-    ECDb does not automatically manage any referential integrity between FileInfos and their owning
-    ECInstances. You can either do that manually via ECSQL DELETE. Alternatively, orphaned FileInfoOwnership instances
-    can be cleaned-up by calling the method @ref BentleyApi::BeSQLite::EC::ECDb::Purge "ECDb::Purge" (FileInfo instances are not
-    cleaned-up by the Purge method).
-     
-  
-    @see @ref ECDbOverview
-    */
-
-   
+﻿/*--------------------------------------------------------------------------------------+
+|
+|     $Source: ECDb/docs/source/ECDbOverview.doxpage $
+|
+|  $Copyright: (c) 2018 Bentley Systems, Incorporated. All rights reserved. $
+|
++--------------------------------------------------------------------------------------*/
+#pragma once
+//__PUBLISH_SECTION_START__
+
+    //****** API doc main page *******
+    //! @namespace BentleyApi::BeSQLite::EC Classes used to access an @ref ECDbFile.
+
+    //! @addtogroup ECDbGroup
+    //! ECDb is the API to access %EC data in an @ref ECDbFile "ECDb file" (see @ref ECDbOverview).
+
+
+    //****** ECDbOverview *******
+    /**
+    @page ECDbOverview ECDb Overview
+
+    @tableofcontents
+
+    @b %ECDb is the API to access %EC data in an @ref ECDbFile "ECDb file".
+
+    @section ECDbECIntro EC - Bentley's Information Modeling System
+    %EC is Bentley's information modeling system. It is the self-describing business data as it can be found in iModels or
+    @ref ECDbFile "ECDb files" (though it is not limited to those).
+    It provides standard metadata that allows <em>%EC aware</em> apps to understand the business data,
+    including appropriate display labels, engineering units, UI hints, etc.
+    An @ref BentleyApi::ECN::ECSchema "ECSchema" defines the EC data model. You can think of it as a namespace
+    for a set of ECClasses. ECSchemas are made up of @ref BentleyApi::ECN::ECClass "ECClasses" which in turn
+    consist of @ref BentleyApi::ECN::ECProperty "ECProperties". Relationships among ECClasses are described by
+    @ref BentleyApi::ECN::ECRelationshipClass "ECRelationshipClasses". An analogy to SQL is often helpful.
+    ECClasses are like tables. ECProperties are like columns. ECRelationshipClasses act like <em>link tables</em>.
+    ECProperties can be primitive, but can also be @e arrays or @e structs (think of C++ array and struct concepts).
+    ECInstances (instances of objects) are like @e rows.
+
+    On the data side @b %ECInstances represent the business objects of a given @ref BentleyApi::ECN::ECClass "ECClass",
+    i.e. an %ECInstance is an instantiation of an ECClass.
+
+    See @ref ECObjectsGroup for more information about an ECSchemas and ECInstances.
+
+    @section ECDbBigPicture ECDb API Big Picture
+    The @ref ECDbGroup "ECDb API" is a SQL based database API like ODBC, ADO, ADO.NET, or the SQLite API and other
+    vendor specific database APIs. They all share the following characteristic workflow:
+    - Open a connection to the repository
+    - Create a SQL statement
+    - Execute the SQL statement
+    - Iterate over the results and retrieve the data (in case of SELECT statements)
+    - Close the connection
+
+    In the @ref ECDbGroup "ECDb API" the role of SQL is taken by @ref ECSQLOverview "ECSQL".
+
+    Putting it in a catchy way: If you know a database API you know %ECDb by 90% and if you know SQL you know 90% of ECSQL.
+
+    @section ECDbCoreFeatures ECDb Core Features
+    Core features:
+    - the <b>%EC CRUD</b> API for performing Create, Read, Update, Delete operations on %ECInstances in an
+    @ref ECDbFile "ECDb file" (see @ref ECSqlStatementOverview)
+    - <b>ECSchema management</b> capabilities (e.g. importing or updating ECSchemas into an @ref ECDbFile "ECDb file",
+    retrieving ECSchema entities from an @ref ECDbFile "ECDb file" (see BentleyApi::BeSQLite::EC::SchemaManager and @ref ECDbECSchemaRules))
+    - Internally maps %EC data to SQLite tables and columns
+    - Accessing the history of changes to the EC data (see @ref ECDbChange)
+
+    @section ECDbMapping ECSQL hides away the database mapping of EC data
+    A key feature of @ref ECSQLOverview "ECSQL" is that it <b>targets the
+    logical schema, i.e. the BentleyApi::ECN::ECSchema, of the repository and not the schema of the underlying database.</b>
+    @ref ECDbGroup "ECDb" can therefore encapsulate all internal details of how the %EC content gets actually mapped to
+    tables and columns in the @ref ECDbFile "ECDb file".
+
+    @image html ecdb_encapsulation.png
+
+    Clients of the @ref ECDbGroup "ECDb API" therefore don't need to be aware of how the %EC data is
+    stored in the @ref ECDbFile "ECDb file". For example, clients neither need to know in which table
+    instances of a given @ref BentleyApi::ECN::ECClass "ECClass" nor in which columns the given
+    @ref BentleyApi::ECN::ECProperty "ECProperties" of the ECClass are stored. Especially
+    @ref BentleyApi::ECN::ECProperty "ECProperties" of non-primitive type (e.g. arrays, structs)
+    do not simply map to a single column, but can map to multiple columns or even to another table.
+    <b>Clients just author an ECSQL statement against the ECSchema of the repository.</b>
+
+    The section @ref ECDbSchemaMappingCustomization describes how clients can customize how ECSchemas
+    are mapped to the ECDb database schema.
+
+    @section ECDbApiEntryPoints ECDb API entry points
+    The main entry points of the %ECDb API are:
+    - The BentleyApi::BeSQLite::EC::ECDb class. It subclasses BentleyApi::BeSQLite::Db which in turn is
+    the lowest-level wrapper around the SQLite API.
+    - BentleyApi::BeSQLite::EC::ECSqlStatement for the %EC CRUD functionality
+
+    @section ECDbApiFurtherReading Further Reading
+    - @ref ECDbGroup "API reference"
+    - @ref WorkingWithECDb : Explains concepts of the %ECDb API as well as details and <em>How To's</em>
+    for using the %ECDb API.
+    - @ref ECSqlStatementOverview
+    - @ref ECSQLOverview
+    - @ref ECSQLSamples
+    - @ref ECDbCodeSamples "Code examples": Illustrates typical workflows when working with business
+    data in the @ref ECDbFile "ECDb file".
+    - @ref ECDbChange
+    - @ref ECDbECSchemaRules
+    - @ref ECDbSchemaMappingCustomization
+    - @ref ECDbCreatingECDbFromScratch
+
+    */
+
+    //****** WorkingWithECDb *******
+
+    /**
+    @page WorkingWithECDb Working with ECDb
+
+    This page provides various details and hints about the %ECDb API and how to work with it.
+
+    @li @subpage ECDbFile
+    @li @subpage ECSQLOverview
+    @li @subpage ECSQLSamples
+    @li @subpage ECSqlStatementOverview
+    @li @subpage ECDbChange
+    @li @subpage ECDbSchemas
+    @li @subpage ECDbECSchemaImportAndUpgrade
+    @li @subpage ECDbECSchemaRules
+    @li @subpage ECDbRelationshipRules
+    @li @subpage ECDbRelationshipInheritanceRules
+    @li @subpage ECDbNavigationProperties
+    @li @subpage ECDbSchemaMappingCustomization
+    @li @subpage ECDbFileInfo
+    @li @subpage ECDbTransactions
+    @li @subpage ECDbCreatingECDbFromScratch
+    @li @subpage ECDbCodeSamples
+    @see @ref ECDbOverview
+    */
+
+    /**
+    @page ECDbFile ECDb File
+    Throughout the @ref ECDbOverview "ECDb documentation", we refer to <b>%ECDb files</b>.
+    An %ECDb file is a SQLite database that is set up to store %EC data (Information Modeling content). It contains
+    - well-defined tables to store @ref BentleyApi::ECN::ECSchema "ECSchemas", @ref BentleyApi::ECN::ECClass "ECClasses",
+    @ref BentleyApi::ECN::ECRelationshipClass "ECRelationships", @ref BentleyApi::ECN::ECProperty "ECProperties", etc.
+    - well-defined tables to store the ECInstance data.
+
+    The set of those well-defined tables is called the <b>%ECDb profile</b> of a SQLite database.
+
+    The @ref ECDbOverview "ECDb API" is used to access the data in the %ECDb file.
+
+    ### %ECDb files versus DgnDb files
+    The @e DgnDb format includes the %ECDb profile, so often the <em>%ECDb file</em> you are using will actually be
+    a <em>DgnDb file</em>. In short, every <em>DgnDb file</em> is an <em>%ECDb file</em>, but not
+    every <em>%ECDb file</em> is a <em>DgnDb file</em>.
+
+    @image html ecdb_vs_dgndb_profiles.png
+
+    In particular, %ECDb files cannot store DGN graphics. This can only be done in a DgnDb file.
+    So %ECDb files are ideal for applications that work with EC business data and without DGN content.
+    The %ECDb file format is slimmer than the DgnDb file format, and you can work against the @ref ECDbOverview "ECDb API" directly.
+    The DGN related technology stack is not needed in that case.
+
+    @see @ref ECDbOverview
+    */
+
+    /**
+    @page ECDbTransactions ECDb and Transactions
+    In order to be as efficient and performant as possible ECDb's data modifying operations don't do any
+    internal or implicit transaction management. So if you call a data modifying method (e.g. via
+    @ref BentleyApi::BeSQLite::EC::ECSqlStatement "ECSqlStatement" or
+    @ref BentleyApi::BeSQLite::EC::SchemaManager "SchemaManager"), ECDb does not internally
+    create a transaction for that call. <b>ECDb therefore intentionally does not grant
+    atomicity for its data modifying operations</b> (Exceptions to this rule are documented on the respective method).
+    This implies, in particular, that ECDb - like SQLite - does not grant statement-level atomicity.
+
+    What operations a transaction should encompass is mainly driven by the application's workflows anyways. So you should
+    define the transaction boundaries in your workflows and wrap the respective ECDb calls in a transaction at your discretion.
+
+    By default, each connection to an @ref ECDbFile has an active default transaction as SQLite always needs an
+    active transaction when accessing the data. (See @ref BentleyApi::BeSQLite::DefaultTxn "StartDefaultTransaction"
+    if you think you need to deviate from the default.)
+
+    You commit the transaction via @ref BentleyApi::BeSQLite::Db::SaveChanges "ECDb::SaveChanges" and
+    roll it back via @ref BentleyApi::BeSQLite::Db::AbandonChanges "ECDb::AbandonChanges".
+    The default transaction will be automatically restarted after having committed it or rolled it back.
+
+    See the @ref BentleyApi::BeSQLite::Db "BeSQLite API" for details about transactions.
+
+    @see @ref ECDbOverview
+    */
+
+    /**
+    @page ECDbSchemas ECDb's ECSchemas
+    
+    ECDb ships with a set of ECSchemas.
+
+    @section ECDbBuiltInSchemas Built-in schemas
+    Every ECDb file comes with the following ECSchemas already included. That means you don't have to import them anymore:
+    
+    - %ECDbFileInfo (see also @ref ECDbFileInfo)
+    - %ECDbMeta
+    - %ECDbMap
+    
+    @section ECDbDeployedSchemas Deployed schemas
+    The following schemas are deployed to the application's asset directory, but are not included in an ECDb file by default.
+
+    - %ECDbSchemaPolicies
+
+    @see @ref ECDbOverview
+    */
+
+
+    /**
+    @page ECDbECSchemaImportAndUpgrade ECSchema Import and Upgrade
+    
+    @ref BentleyApi::BeSQLite::EC::SchemaManager::ImportSchemas "SchemaManager::ImportSchemas" is the key API to
+    - @b import new @ref BentleyApi::ECN::ECSchema "ECSchemas" into an @ref ECDbFile "ECDb file"
+    - @b upgrade @ref BentleyApi::ECN::ECSchema "ECSchemas" which already exist in an @ref ECDbFile "ECDb file" with a newer version of them.
+    %ECDb computes the changes between the newer and existing schema version and applies the changes to the %ECDb file
+    
+    See also @ref ECDbECSchemaRules
+
+    @note If @ref BentleyApi::BeSQLite::EC::SchemaManager::ImportSchemas "SchemaManager::ImportSchemas" fails, callers
+    should roll back the current savepoint or transaction. %ECDb, by design, does not do any transaction management itself and
+    does not ensure that its operations are atomic. See @ref ECDbTransactions for details.
+    
+
+    @section ECDbECSchemaUpgradeSupportedFeatures ECSchema Upgrade Supported Features
+    
+    @note Deleting ECClasses, ECEnumerations, KindOfQuantities, ECProperties is only supported in a major schema version change, i.e. 
+    the major version of the ECSchema must be increased in this case. Otherwise the ECSchema upgrade will fail.
+
+    ### ECSchema
+    - @b Modify 
+        - @ref BentleyApi::ECN::ECSchema::GetDescription "Description"
+        - @ref BentleyApi::ECN::ECSchema::GetDisplayLabel "DisplayLabel"
+        - @ref BentleyApi::ECN::ECSchema::GetAlias "Alias"
+        - @b Version (@ref BentleyApi::ECN::ECSchema::GetVersionWrite "VersionWrite", @ref BentleyApi::ECN::ECSchema::GetVersionMinor "VersionMinor").
+            - Modifying @ref BentleyApi::ECN::ECSchema::GetVersionRead "VersionRead" is not allowed though as read version changes cannot be performed through
+            an ECSchema upgrade.
+    - @ref BentleyApi::ECN::ECSchema::GetReferencedSchemas "ECSchema references"
+        - @b Add, @b delete, @b modify
+    - @ref BentleyApi::ECN::ECSchema::GetClasses "ECClasses"
+        - @b Add a new @ref BentleyApi::ECN::ECClass "ECClass"
+        - @b Delete
+            - an @ref BentleyApi::ECN::ECEntityClass "ECEntityClass" which
+                - does not have subclasses
+                - is not used as constraint class in an @ref BentleyApi::ECN::ECRelationshipConstraint "ECRelationshipConstraint"
+            - an @ref BentleyApi::ECN::ECRelationshipClass "ECRelationshipClass" which is mapped as <b>link table</b>
+    - @ref BentleyApi::ECN::ECSchema::GetEnumerations "ECEnumerations"
+        - @b Add a new @ref BentleyApi::ECN::ECEnumeration "ECEnumeration"
+    - @ref BentleyApi::ECN::ECSchema::GetKindOfQuantities "KindOfQuantities"
+        - @b Add a new @ref BentleyApi::ECN::KindOfQuantity "KindOfQuantity"
+    - @ref BentleyApi::ECN::ECSchema::GetPropertyCategories "PropertyCategories"
+        - @b Add a new @ref BentleyApi::ECN::PropertyCategory "PropertyCategory"
+    - @ref BentleyApi::ECN::ECSchema::GetPhenomena "Phenomena"
+        - @b Add a new @ref BentleyApi::ECN::Phenomenon "Phenomenon"
+    - @ref BentleyApi::ECN::ECSchema::GetUnitSystems "UnitSystems"
+        - @b Add a new @ref BentleyApi::ECN::UnitSystem "UnitSystem"
+    - @ref BentleyApi::ECN::ECSchema::GetUnits "Units"
+        - @b Add a new @ref BentleyApi::ECN::ECUnit "ECUnit"
+    - @b CustomAttributes on the ECSchema
+        - @b Add, @b delete, @b modify
+
+    ### ECClass
+    - @b Modify 
+        - @ref BentleyApi::ECN::ECClass::GetDescription "Description"
+        - @ref BentleyApi::ECN::ECClass::GetDisplayLabel "DisplayLabel"
+        - @ref BentleyApi::ECN::ECClass::GetBaseClasses "BaseClasses"
+            - Only property-less @ref BentleyApi::ECN::ECEntityClass::IsMixin "Mixin" can be @b Added or @b Deleted from base class list
+        - @ref BentleyApi::ECN::ECClassModifier "ECClassModifier"
+            - from @b Sealed to @b None, but only if 
+                - the class is no ECRelationshipClass 
+                - the class is mapped as 'TablePerHierarchy'
+            - from @b None to @b Sealed (for leaf classes only, of course)
+
+    - @b ECProperties
+        - @b Add a new @ref BentleyApi::ECN::ECProperty "ECProperty"
+        - @b Delete an @ref BentleyApi::ECN::ECProperty "ECProperty" which is
+            - mapped to a shared column (see ShareColumns custom attribute in @ref ClassMapCustomAttributeDescription)
+            - not used in an @ref BentleyApi::ECN::ECStructClass "ECStructClass"
+            - not overridden
+            - @ref BentleyApi::ECN::NavigationECProperty cannot be deleted
+    - @b CustomAttributes on the ECClass
+        - @b Add, @b delete, @b modify
+
+    ### ECEnumeration
+    - @b Modify 
+        - @ref BentleyApi::ECN::ECEnumeration::GetIsStrict "IsStrict"
+            - Only when modifying from true to false.
+        - @ref BentleyApi::ECN::ECEnumeration::GetDisplayLabel "DisplayLabel"
+        - @ref BentleyApi::ECN::ECEnumeration::GetDescription "Description"
+
+    - @b ECEnumerators
+        - @b Add a new @ref BentleyApi::ECN::ECEnumerator "ECEnumerator"
+
+    ### ECEnumerator
+    - @b Modify 
+        - @ref BentleyApi::ECN::ECEnumerator::GetDisplayLabel "DisplayLabel"
+        - @ref BentleyApi::ECN::ECEnumerator::GetDescription "Description"
+
+    ### PropertyCategory
+    - @b Modify 
+        - @ref BentleyApi::ECN::PropertyCategory::GetPriority "Priority"
+        - @ref BentleyApi::ECN::PropertyCategory::GetDisplayLabel "DisplayLabel"
+        - @ref BentleyApi::ECN::PropertyCategory::GetDescription "Description"
+
+    ### KindOfQuantity
+    - @b Modify 
+        - @ref BentleyApi::ECN::KindOfQuantity::GetRelativeError "RelativeError"
+        - @ref BentleyApi::ECN::KindOfQuantity::GetPresentationUnitList "PresentationUnit"
+        - @ref BentleyApi::ECN::KindOfQuantity::GetDisplayLabel "DisplayLabel"
+        - @ref BentleyApi::ECN::KindOfQuantity::GetDescription "Description"
+
+    ### Phenomenon
+    - @b Modify 
+        - @ref BentleyApi::ECN::Phenomenon::GetDisplayLabel "DisplayLabel"
+        - @ref BentleyApi::ECN::Phenomenon::GetDescription "Description"
+
+    ### UnitSystem
+    - @b Modify 
+        - @ref BentleyApi::ECN::UnitSystem::GetDisplayLabel "DisplayLabel"
+        - @ref BentleyApi::ECN::UnitSystem::GetDescription "Description"
+
+    ### Unit
+    - @b Modify 
+        - @ref BentleyApi::ECN::ECUnit::GetDisplayLabel "DisplayLabel"
+        - @ref BentleyApi::ECN::ECUnit::GetDescription "Description"
+
+    ### ECProperty
+    - @b Modify 
+        - @ref BentleyApi::ECN::ECProperty::GetDescription "Description"
+        - @ref BentleyApi::ECN::ECProperty::GetDisplayLabel "DisplayLabel"
+        - @ref BentleyApi::ECN::ECProperty::GetIsReadOnly "IsReadOnly"
+        - @ref BentleyApi::ECN::ECProperty::GetCategory "Category"
+        - @ref BentleyApi::ECN::ECProperty::GetPriority "Priority"
+        - @ref BentleyApi::ECN::ECProperty::GetMinimumValue "MinimumValue"
+        - @ref BentleyApi::ECN::ECProperty::GetMaximumValue "MaximumValue"
+        - @ref BentleyApi::ECN::ECProperty::GetMinimumLength "MinimumLength"
+        - @ref BentleyApi::ECN::ECProperty::GetMaximumLength "MaximumLength"
+        - @ref BentleyApi::ECN::ECProperty::GetKindOfQuantity "KindOfQuantity"
+            - It is possible to 
+                - assign a KindOfQuantity to an ECProperty that didn't have one before
+                - change the KindOfQuantity of an ECProperty to another KindOfQuantity
+                - remove the KindOfQuantity from the ECProperty
+
+    - @b CustomAttributes on the ECProperty
+        - @b Add, @b delete, @b modify
+
+    #### Primitive ECProperty
+    - @b Modify 
+        - @ref BentleyApi::ECN::PrimitiveECProperty::GetExtendedTypeName "ExtendedTypeName"
+        - @ref BentleyApi::ECN::PrimitiveECProperty::GetEnumeration "ECEnumeration"
+            - It is possible to 
+                - assign an ECEnumeration to an ECProperty that was an ordinary primitive property before
+                - change the ECEnumeration of an ECProperty to another ECEnumeration
+                - remove the ECEnumeration from the ECProperty, so that it becomes an ordinary primitive property
+            - This is possible only if
+                - the involved ECEnumerations are @ref BentleyApi::ECN::ECEnumeration::GetIsStrict "not strict"
+                - the @ref BentleyApi::ECN::ECEnumeration::GetType "underlying type" of the involved ECEnumerations is the same,
+                or if the @ref BentleyApi::ECN::PrimitiveECProperty::GetType "property type" and the ECEnumeration's underlying type is the same.
+
+    #### Primitive Array ECProperty
+    - @b Modify 
+        - @ref BentleyApi::ECN::PrimitiveArrayECProperty::GetExtendedTypeName "ExtendedTypeName"
+        - @ref BentleyApi::ECN::PrimitiveArrayECProperty::GetEnumeration "ECEnumeration"
+            - It is possible to 
+                - assign an ECEnumeration to an ECProperty that was an ordinary primitive property before
+                - change the ECEnumeration of an ECProperty to another ECEnumeration
+                - remove the ECEnumeration from the ECProperty, so that it becomes an ordinary primitive property
+            - This is possible only if
+                - the involved ECEnumerations are @ref BentleyApi::ECN::ECEnumeration::GetIsStrict "not strict"
+                - the @ref BentleyApi::ECN::ECEnumeration::GetType "underlying type" of the involved ECEnumerations is the same,
+                or if the @ref BentleyApi::ECN::PrimitiveArrayECProperty::GetPrimitiveElementType "array element type" and the ECEnumeration's underlying type is the same.
+
+    ### ECRelationshipConstraint
+    - @b Modify 
+        - @ref BentleyApi::ECN::ECRelationshipConstraint::GetRoleLabel "RoleLabel"
+    - @b CustomAttributes on the ECRelationshipConstraint
+        - @b Add, @b delete, @b modify
+    
+    ### ECDbMap ECSchema Custom Attributes
+
+    Generally, the Custom Attributes from the @b ECDbMap ECSchema cannot be added, deleted, or modified if they affected the mapping of the ECSchemas and 
+    therefore the layout of the database schema.
+        
+    @see @ref ECDbOverview
+    */
+
+    /**
+    @page ECDbECSchemaRules Rules for ECSchemas supported by ECDb
+    
+    This lists rules that ECDb enforces in addition to what ECObjects already enforces, as well as limitations which ECDb cannot enforce.
+    Rules already enforced by ECObjects are not listed here.
+
+    ### ECClasses
+    - %ECDb does not support generic multi-inheritance. Use @ref BentleyApi::ECN::ECEntityClass::IsMixin "Mixin" base classes instead.
+    - %ECDb does not support abstract ECClasses having a non-abstract base class.
+    
+    ### ECRelationshipClasses
+    - See @ref ECDbRelationshipRules
+
+    ### Enumerations
+    - %ECDb does not enforce @ref BentleyApi::ECN::ECEnumeration::GetIsStrict "strict" 
+    @ref BentleyApi::ECN::ECEnumeration "ECEnumerations". For %ECProperties that
+    have a @ref BentleyApi::ECN::ECEnumeration::GetIsStrict "strict" %ECEnumeration as property type, 
+    callers have to make sure to not assign values which are not defined in the %ECEnumeration.
+    
+    ### Properties
+    - @ref BentleyApi::ECN::ECProperty "ECProperties" must not have these names which are used by ECSQL system properties: @b Id, @b ECInstanceId,
+    @b ECClassId, @b SourceECInstanceId, @b SourceId, @b SourceECClassId, @b TargetECInstanceId, @b TargetId, @b TargetECClassId 
+    - @ref BentleyApi::ECN::ECProperty "ECProperties" may not be of the same type as its @ref BentleyApi::ECN::ECClass "ECClass".
+    - For @ref BentleyApi::ECN::NavigationECProperty "NavigationECProperties" see @ref ECDbNavigationProperties
+    -
+    @see @ref ECDbOverview
+    */
+
+    /**
+    @page ECDbRelationshipRules Rules for ECRelationshipClasses in ECDb
+    The specification of @ref BentleyApi::ECN::ECRelationshipClass "ECRelationshipClasses" allows for constructs which don't necessarily
+    lead to a good database design. ECDb therefore only supports @ref BentleyApi::ECN::ECRelationshipClass "ECRelationshipClasses" that 
+    can be mapped to a reasonable database layout.
+
+    ## ECRelationshipClass Definition Consistency
+    Technically, @ref BentleyApi::ECN::ECRelationshipClass "ECRelationshipClasses" can be defined with incompatible 
+    values for cardinality, strength and strength direction. The table shows what is actually allowed.
+
+    Cardinality  | Supported Strength | Supported Strength Direction
+    ------------ | ------------------ | ----------------------------
+    1:1          | Any                | @ref BentleyApi::ECN::Forward "Forward" or @ref BentleyApi::ECN::Backward "Backward"
+    1:N          | @ref BentleyApi::ECN::Embedding "Embedding" | @ref BentleyApi::ECN::Forward "Forward"
+    &nbsp;       | @ref BentleyApi::ECN::Referencing "Referencing" or @ref BentleyApi::ECN::Holding "Holding" | @ref BentleyApi::ECN::Forward "Forward" or @ref BentleyApi::ECN::Backward "Backward"
+    N:1          | @ref BentleyApi::ECN::Embedding "Embedding" | @ref BentleyApi::ECN::Backward "Backward"
+    &nbsp;       | @ref BentleyApi::ECN::Referencing "Referencing" or @ref BentleyApi::ECN::Holding "Holding" | @ref BentleyApi::ECN::Forward "Forward" or @ref BentleyApi::ECN::Backward "Backward"
+    M:N          | @ref BentleyApi::ECN::Referencing "Referencing" or @ref BentleyApi::ECN::Holding "Holding" | @ref BentleyApi::ECN::Forward "Forward" or @ref BentleyApi::ECN::Backward "Backward"
+
+    ## Foreign Key mapping versus Link Table mapping
+    ECDb always attempts to map an @ref BentleyApi::ECN::ECRelationshipClass "ECRelationshipClass" using a 
+    @ref ECDbForeignKeyMapping "Foreign Key mapping", because this type is more performant and less complex.
+    For those cases where a Foreign Key mapping is not possible (because a <i>link table</i> is required), 
+    ECDb chooses the <b>Link Table</b> mapping.
+
+    @section ECDbRelationshipMappingRules ECRelationship Mapping Rules
+
+    <b>Link Table</b> mapping is chosen if
+    - the cardinality is M:N or
+    - ECProperties are defined for the ECRelationshipClass or
+    - the @b LinkTableRelationshipMap custom attribute is present on the ECRelationshipClass (see also @ref LinkTableRelationshipMapCustomAttributeDescription) or
+    - no @ref BentleyApi::ECN::NavigationECProperty "NavigationECProperty" is defined for the relationship class on any constraint class
+      on the foreign key end of the relationship (see @ref ECDbForeignKeyMapping for what the foreign key end is).
+
+    Otherwise, the @ref ECDbForeignKeyMapping is chosen:
+    - <b>Physical Foreign Key</b> mapping if the respective navigation property has the @b ForeignKeyConstraint custom attribute. 
+    - <b>Logical Foreign Key</b> mapping otherwise.
+
+    @note The schema import fails if the ECRelationshipClass evaluates to <b>Link Table</b> mapping by one of the first three criteria above and
+          also has a navigation property defined for it.
+
+    @subsection ECDbForeignKeyMapping Foreign Key Mapping (a.k.a Navigation Property Mapping)
+    Foreign key mapping means that a foreign key column (and sometimes an additional column for the relationship class id) 
+    is created in the table of the class on the <i>foreign key constraint end</i>. It is used to store the id of the related instance.
+    
+    ## How ECDb determines the foreign key end of a relationship
+    
+    The foreign key end of a relationship is determined by cardinality and, only if the cardinality is 1:1, by the strength direction:
+
+    Cardinality  | Strength Direction | Foreign Key end
+    ------------ | ------------------ | ------------------------
+    1:1          | Forward            | Target
+    &nbsp;       | Backward           | Source
+    1:N          | not relevant       | Target
+    N:1          | not relevant       | Source
+
+    ## Foreign Key Mapping Types
+
+    Two flavors of Foreign Key mapping exist:
+    If the ECRelationshipClass's @ref BentleyApi::ECN::NavigationECProperty "NavigationECProperty" has 
+    the @ref ForeignKeyConstraintCustomAttributeDescription "ForeignKeyConstraint custom attribute":
+    - <b>Physical Foreign Key</b> mapping: ECDb creates these things in the database:
+        - a Foreign Key constraint
+        - indexes on the Foreign Key column
+        - if the multiplicity on the referenced end is (1..1), a NOT NULL constraint on the Foreign Key column and its RelECClassId column (if there)
+        - If the multiplicity on the foreign key end is (0..1) or (1..1), a unique index on the Foreign Key column
+
+    If the ForeignKeyConstraint custom attribute is not present:
+    - <b>Logical Foreign Key</b> mapping: ECDb does neither create Foreign Key constraints nor respective indexes, nor NOT NULL constraints in the database.
+
+    ## Foreign Key Mapping Requires Navigation Properties
+    
+    @b Rules: 
+        - Every constraint class on the <i>foreign key end</i> of the relationship class must define a navigation property for this relationship class
+        - The navigation properties of each constraint class must have the same name.
+    
+    If none of the constraint classes on the <i>foreign key end</i> of the relationship defines a navigation property, the
+    <i>link table mapping</i> is chosen (see above).
+    
+    In all other cases, the schema import fails. See section <i>Foreign Key Mapping Restrictions</i> below
+    The schema import fails however, if
+         - at least one, but not all constraint classes on the <i>foreign key end</i> define a navigation property
+         - The constraint classes' navigation property names differ
+         - a navigation property for this relationship class is defined on a class other than the constraint classes (including
+         subclasses of them and the @ref BentleyApi::ECN::ECRelationshipConstraint::GetAbstractConstraint "constraint's common base class")
+
+    
+    ## Foreign Key Mapping Restrictions
+
+    The schema import fails for the ECRelationshipClass, if
+        - if it evaluates to <b>Physical Foreign Key</b> mapping and the Foreign Key is created in a <b>joined table</b> 
+          (see @ref ClassMapCustomAttributeDescription) and 
+            - the relationship strength is @b Embedding or
+            - in the navigation property's @b ForeignKeyConstraint custom attribute @b OnDeleteAction is set to @b Cascade
+        - at least one, but not all constraint classes on the <i>foreign key end</i> define a navigation property
+        - The constraint classes' navigation property names differ
+        - a navigation property for this relationship class is defined on a class other than the constraint classes (including
+         subclasses of them and the @ref BentleyApi::ECN::ECRelationshipConstraint::GetAbstractConstraint "constraint's common base class") 
+        
+
+    The <b>number of tables to which the two relationship constraint ends map to</b> is another criterion for ECDb to decide whether
+    an ECRelationshipClass is supported or not.
+
+    <b>Rule of thumb: The ECRelationshipClass is supported, if the number of tables on either end is 1.</b>
+
+    - Link Table mapping: Number of tables must be 1 on both ends.
+    - Foreign Key mapping:
+        - Number of tables on the referenced end must be 1 (joined tables are not to be counted).
+        - Number of tables on the Foreign Key end (joined tables are to be counted)
+            - 1: ok
+            - > 1: ok, but <b>relationship becomes read-only</b>, i.e. it cannot be used in ECSQL INSERT, UPDATE, DELETE.
+            Creating relationships of that kind is possible through @ref BentleyApi::ECN::NavigationECProperty "NavigationECProperties".
+        
+    #### Counting the tables on the ECRelationshipClass ends
+    - Count the distinct tables to which each class specified in the 
+    @ref BentleyApi::ECN::ECRelationshipConstraint "ECRelationshipConstraint" maps.
+    - If the @ref BentleyApi::ECN::ECRelationshipConstraint "constraint" is 
+    @ref BentleyApi::ECN::ECRelationshipConstraint::GetIsPolymorphic "polymorphic", 
+    you need to count the subclasses' tables, too.
+    
+    @note ECDb fails the schema import for unsupported ECRelationshipClasses and logs the error. If you are not sure 
+    how to determine the table count on the relationship ends, you can attempt schema import dry-runs and 
+    look at the logged errors.
+    
+    ## Features supported but not enforced
+    - %ECDb generally only enforces the @ref BentleyApi::ECN::RelationshipMultiplicity "ECRelationshipConstraint multiplicities" 
+    common to databases: (0..1), (1..1), (0..*), (1..*) (see exceptions above)
+    Abitrary numbers for the lower and upper bound of the multiplicity are not enforced.
+    - %ECDb does not enforce multiplicities narrowed by derived ECRelationshipClasses.
+    - For @ref BentleyApi::ECN::ECRelationshipClass "ECRelationshipClasses" with strength
+    @ref BentleyApi::ECN::Holding "Holding" foreign key constraints exist to delete the relationship @em instances. But ECDb
+    does not delete the actual orphaned instances automatically because there are different ways to interpret and implement the strength 
+    @ref BentleyApi::ECN::Holding "Holding". Consequently, <b>%ECDb treats Holding relationships as Referencing relationships</b>.
+        
+    @see @ref ECDbOverview
+    */
+
+    /**
+    @page ECDbRelationshipInheritanceRules Inheriting ECRelationshipClasses in ECDb
+    
+    In addition to the rules for @ref BentleyApi::ECN::ECRelationshipClass "ECRelationshipClass" inheritance specified by the EC specification, 
+    %ECDb has some more:
+
+    - The @b LinkTableRelationshipMap custom attributes (see @ref ECDbSchemaMappingCustomization) can only 
+    be applied to the @b root of the @ref BentleyApi::ECN::ECRelationshipClass "ECRelationshipClass" hierarchy. The @b root is the ECRelationshipClass which
+    does not have a base class itself.
+    - The mapping type must not change within a relationship class hierarchy. In other words, the @ref BentleyApi::ECN::ECRelationshipClass "Root ECRelationshipClass"
+    determines the mapping for the entire hierarchy.
+    - This implies in particular that if the root class implies a <em>foreign key type mapping</em>, the subclasses must 
+    not add ECProperties, because ECRelationshipClasses with ECProperties are only supported when mapped as link tables.
+    - Link tables implicitly use the @b TablePerHierarchy strategy if they store an ECRelationshipClass hierarchy.
+    - %ECDb does not enforce multiplicities narrowed by derived ECRelationshipClasses.
+
+    @see @ref ECDbRelationshipRules
+    @see @ref ECDbSchemaMappingCustomization
+    @see @ref ECDbOverview
+    */
+
+    /**
+    @page ECDbNavigationProperties Navigation Properties in ECDb
+    
+    As described in <a href="files/ecdb/ecsql_overview.pdf" target="_blank">ECSQL Overview.pdf</a> @ref BentleyApi::ECN::NavigationECProperty "Navigation Properties"
+    are exposed to ECSQL as structs with the two system members @b Id and @b RelECClassId (see @ref ECSqlSystemProperties).
+
+    The RelECClassId is mandatory if the @ref BentleyApi::ECN::ECRelationshipClass "ECRelationshipClass" backing 
+    the navigation property has subclasses. Callers must make sure
+    to set the RelECClassId along with the Id when inserting an ECInstance. ECDb does not enforce that, nor validate the specified
+    values.
+    Likewise ECDb's referential integrity does not clean up the RelECClassId values. If for an ECRelationshipClass with OnDelete action 'SetNull', a parent is deleted,
+    the navigation property's Id value is set to NULL, but the RelECClassId's value is not changed.
+    
+    ### Rules
+    - A @ref BentleyApi::ECN::NavigationECProperty "NavigationECProperty" must always be defined on the root @ref BentleyApi::ECN::ECRelationshipClass "ECRelationshipClass".
+    Consequently, it cannot be defined on subclasses of an ECRelationshipClass.
+    - A @ref BentleyApi::ECN::NavigationECProperty "NavigationECProperty" can only be defined on the foreign key end of an ECRelationshipClass (see @ref ECDbForeignKeyMapping)
+    - An %ECClass cannot have more than one @ref BentleyApi::ECN::NavigationECProperty "NavigationECProperty" defined for the same
+    @ref BentleyApi::ECN::ECRelationshipClass "ECRelationshipClass"
+    
+       
+    @see BentleyApi::BeSQLite::EC::ECSqlStatement::BindNavigationValue
+
+    @see @ref ECDbRelationshipRules
+    @see @ref ECDbOverview
+    */
+
+    /**
+    @page ECDbSchemaMappingCustomization Customizing the ECDb schema mapping
+
+    %ECDb applies a default mapping when importing an @ref BentleyApi::ECN::ECSchema "ECSchema" into the @ref ECDbFile "ECDb file".
+    However, %ECDb allows ECSchema designers to modify the default mapping by decorating the ECSchema
+    with dedicated custom attributes defined in the ECSchema <a href="files/ecdb/ECDbMap.ecschema.xml" target="_blank">ECDbMap.ecschema.xml</a>.
+
+    @section ECDbDefaultMappingRules ECDb Default Mapping Rules
+    - Type of ECClasses that <b>are not mapped</b>.
+        - CustomAttribute ECClasses
+        - Struct ECClasses
+    - Type of ECClasses that are mapped using the @b OwnTable strategy by default.
+        - Entity ECClasses
+    - ECRelationshipClasses are either mapped to the table of one of the constraint ends (ForeignKey mapping)
+    or to a link table (see @ref ECDbRelationshipRules for details).
+
+    @section SchemaMapCustomAttributeDescription The SchemaMap custom attribute
+
+    Customizing the mapping on the schema level is done by applying the @b SchemaMap custom attribute to the respective ECSchema.
+    Description of the SchemaMap properties:
+    - TablePrefix: Specifies a prefix for generated tables. If not specified, the alias of the ECSchema is used.
+    The prefix should be 2-4 letters long followed by an underbar, e.g. plnt_. This setting will affect all tables that are created
+    for this ECSchema unless it is overwritten on the ECClass level via the @ref ClassMapCustomAttributeDescription "ClassMap" property @b TableName.
+
+    ####Example
+
+        <ECCustomAttributes>
+            <SchemaMap xmlns="ECDbMap.02.00">
+                <TablePrefix>sp</TablePrefix>
+            </SchemaMap>
+        </ECCustomAttributes>
+
+    @section ClassMapCustomAttributeDescription The ClassMap custom attribute for Entity ECClasses and link table ECRelationshipClasses
+
+    Customizing the mapping for an @ref BentleyApi::ECN::ECEntityClass "ECEntityClass" or
+    <b>LinkTable ECRelationshipClasses</b> (see @ref ECDbRelationshipMappingRules) is done by applying 
+    the @b ClassMap custom attribute to the respective ECClass.
+    (ECDb will only look for it in local attributes on the ECClass).
+    
+    Indexes are defined using the @b DbIndexList custom attribute. 
+      
+    @note The @b ClassMap custom attribute cannot be applied to Mixin classes.
+
+    Description of the ClassMap properties:
+
+    - @b MapStrategy (optional): Specifies how the ECClass is mapped to table(s). Default strategy is 'OwnTable'.
+        - @c NotMapped : The class is not mapped to any database table. 
+            - If the class has subclasses, the MapStrategy applies to the subclasses, too.
+            - If the class is used as constraint class in a relationship, the relationship must also be marked 'NotMapped'.
+            - If the class is a relationship class with @ref ECDbForeignKeyMapping, the class containing the navigation property of the relationship
+             must also be marked 'NotMapped'.
+            - The strategy may not be applied to relationship classes @b deriving from a relationship class with @ref ECDbForeignKeyMapping.
+        - @c OwnTable (default): This class is mapped to its own table.
+        - @c TablePerHierarchy: The class and all its subclasses are mapped to a single table. See also section <i>Additional customization for MapStrategy TablePerHierarchy</i>
+        - @c ExistingTable : This class is mapped to an existing table. the class must be sealed (see BentleyApi::ECN::ECClassModifier).
+        The existing table must be specified in the @b TableName ECProperty. The table must have a primary key column of type INTEGER.
+        The primary key column must either be called @b Id or its name must be specified in the @b ECInstanceIdColumn ECProperty.
+        <b>ECClasses mapped to existing tables are read-only in ECSQL, i.e. only ECSQL SELECT can be used against them.</b>
+    - @b TableName (optional, required for MapStrategies @em ExistingTable):
+         Specify a table name for this class for the MapStrategy.
+    - @b ECInstanceIdColumn (optional): Specify a name for the ECInstanceId column. If not specified, ECDb picks @b Id as default ECInstanceId column name.
+
+    Description of the DbIndexList properties:
+        - @b Indexes: List of indexes to be created for properties of the class.
+        - @b Name (optional): Index name. Follow EC identifier naming rules. The name must unique in database.
+        - @b IsUnique (optional): If true, the index will be a unique index. Default value is @em false.
+        - @b Properties: List of Names of properties that will be part of index. Only primitive properties can be used. The properties must exist
+        in the ECClass or in the base classes.
+        - @b Where (optional): Creates a partial index. Right now only the special value <b>IndexedColumnsAreNotNull</b> is supported which
+        creates a partial index ignoring any NULL values in the indexed columns.
+
+    #### Additional customization for MapStrategy TablePerHierarchy
+
+    The custom attribute @b ShareColumns can be applied to any node (but only once) in a class hierarchy using the MapStrategy TablePerHierarchy.
+    This tells ECDb that different ECProperties (from different ECClasses) are mapped to the same column. This can reduce the number of columns (and cells with NULL values) in the table significantly.
+
+    The custom attribute @b JoinedTablePerDirectSubclass can be applied to any node (but only once) in a class hierarchy using the MapStrategy TablePerHierarchy.
+    This tells ECDb that the properties of the subclasses are mapped to an extra table joined to the table of the 
+    root class. Each direct subclass of this class is mapped to its own joined table.
+
+    ####Examples
+
+    #### MapStrategy NotMapped
+
+        <ECEntityClass typeName="Foo" modifier="Sealed">
+            <ECCustomAttributes>
+                <ClassMap xmlns="ECDbMap.02.00">
+                    <MapStrategy>NotMapped</MapStrategy>
+                </ClassMap>
+            </ECCustomAttributes>
+            <ECProperty propertyName="Name" typeName="string" />
+        </ECEntityClass>
+
+    #### MapStrategy TablePerHierarchy for a class hierarchy
+
+        <ECEntityClass typeName="Foo">
+            <ECCustomAttributes>
+                <ClassMap xmlns="ECDbMap.02.00">
+                    <MapStrategy>TablePerHierarchy</MapStrategy>
+                </ClassMap>
+            </ECCustomAttributes>
+        ...
+        </ECEntityClass>
+
+    #### Creating database indexes on ECProperties
+
+        <ECEntityClass typeName="Person" modifier="Sealed">
+            <ECCustomAttributes>
+                <DbIndexList xmlns="ECDbMap.02.00">
+                    <Indexes>
+                        <DbIndex>
+                            <Name>ix_Person_Name</Name>
+                            <IsUnique>False</IsUnique>
+                            <Properties>
+                                <string>FirstName</string>
+                                <string>LastName</string>
+                            </Properties>
+                        </DbIndex>
+                        <DbIndex>
+                            <Name>ix_Person_Birthday</Name>
+                            <IsUnique>False</IsUnique>
+                            <Properties>
+                                <string>Birthday</string>
+                            </Properties>
+                            <Where>IndexedColumnsAreNotNull</Where>
+                        </DbIndex>
+                    </Indexes>
+                </DbIndexList>
+            </ECCustomAttributes>
+            <ECProperty propertyName="FirstName" typeName="string"/>
+            <ECProperty propertyName="LastName" typeName="string"/>
+            <ECProperty propertyName="Birthday" typeName="dateTime"/>
+            ...
+        </ECEntityClass>
+
+    @section PropertyMapCustomAttributeDescription The PropertyMap custom attribute for primitive ECProperties
+
+    Customizing the mapping for a @ref BentleyApi::ECN::PrimitiveECProperty "PrimitiveECProperties" is done by applying the @b PropertyMap custom attribute to the respective ECProperty.
+    (ECDb will only look for it in local attributes on the ECProperty)
+
+    Description of the PropertyMap properties:
+
+    - <b>IsNullable</b> (optional): If false, values must not be NULL.
+    - <b>IsUnique</b> (optional): If true, values must be unique for this ECProperty.
+    - <b>Collation</b> (optional): Specifies the string comparison mode for this property. Possible values:
+        - <CODE>Binary</CODE>: (default): bit to bit matching.
+        - <CODE>NoCase</CODE>: The same as binary, except that the 26 upper case characters of ASCII are folded to their lower case equivalents before the comparison is performed. Note it only folds ASCII characters.
+        - <CODE>RTrim</CODE>: The same as binary, except that trailing space characters are ignored.​
+    - <b>ColumnName</b> (optional): Can only be used for MapStrategy 'ExistingTable'. It specifies the column name to which the ECProperty is to be mapped. 
+    If not specified, the ECProperty name is used.
+
+        @note 
+        - the @b PropertyMap custom attribute cannot be applied to Mixin Entity classes.
+        - @em IsNullable is ignored if the ECProperty maps to a shared column 
+        or if the ECProperty has base classes mapping to the same table (see ShareColumns custom attribute in section @ref ClassMapCustomAttributeDescription).
+        - @em IsUnique is ignored if the ECProperty maps to a shared column (see ShareColumns custom attribute in section @ref ClassMapCustomAttributeDescription).
+
+    ###Example
+
+    #### Case-insensitive Collation
+
+        <ECProperty propertyName="Name" typeName="string">
+            <ECCustomAttributes>
+               <PropertyMap xmlns="ECDbMap.02.00">
+                    <Collation>NoCase</Collation>
+               </PropertyMap>
+            </ECCustomAttributes>
+        </ECProperty>
+
+    @section ForeignKeyConstraintCustomAttributeDescription The ForeignKeyConstraint custom attribute for navigation ECProperties
+    
+    Please read @ref ECDbRelationshipRules before.
+
+    For @ref BentleyApi::ECN::NavigationECProperty "NavigationECProperties" you can apply the @b ForeignKeyConstraint custom attribute 
+    if you want a <b>foreign key constraint</b> to be created on the foreign key column to which the navigation property is mapped. 
+    A foreign key constraint ensures that the ECInstanceId of the related instance you want to insert exists. 
+    And it allows you to specify actions for when the instance on the other end is updated or deleted:
+    
+    Description of the @b ForeignKeyConstraint properties:
+    - <b>OnDeleteAction</b>: Possible values: NoAction (default), Cascade (deletes child rows when parent row is deleted), SetNull(foreign key property in child is set to NULL), Restrict (cannot delete parent if it still has children).
+    - <b>OnUpdateAction</b>: Possible values: NoAction (default) or Cascade (updates child foreign key when parent primary key is updated).
+    
+    
+    ####Example
+
+         <ECEntityClass typeName="Folder">
+             <ECProperty propertyName="Name" typeName="string">
+         </ECEntityClass>
+
+         <ECEntityClass typeName="File">
+             <ECNavigationProperty propertyName="Folder" relationshipName="FolderHasFiles" direction="Backward">
+                <ECCustomAttributes>
+                    <ForeignKeyConstraint xmlns="ECDbMap.02.00">
+                        <OnDeleteAction>Cascade</OnDeleteAction>
+                    </ForeignKeyConstraint>
+                </ECCustomAttributes>
+             </ECNavigationProperty>
+             <ECProperty propertyName="Name" typeName="string">
+         </ECEntityClass>
+  
+        <ECRelationshipClass typeName="FolderHasFiles" modifier="Sealed" strength="embedding" >
+            <Source multiplicity="(1..1)" polymorphic="True" roleLabel="contains">
+                <Class class="Folder" />
+            </Source>
+            <Target multiplicity="(0..*)" polymorphic="True" roleLabel="is in">
+                <Class class="File" />
+            </Target>
+        </ECRelationshipClass>
+
+
+    @section LinkTableRelationshipMapCustomAttributeDescription The LinkTableRelationshipMap custom attribute for ECRelationshipClasses
+
+    Please read @ref ECDbRelationshipRules before.
+
+    If you apply the @b LinkTableRelationshipMap custom attribute to an @ref BentleyApi::ECN::ECRelationshipClass "ECRelationshipClass", 
+    it is forced to be mapped to a link table - even if a @ref ECDbForeignKeyMapping "foreign key mapping" would have been possible as well.
+    
+    Description of the @b LinkTableRelationshipMap properties:
+    - <b>SourceECInstanceIdColumn</b>: (optional) Defines the column to which the ECInstanceId of the source constraint is mapped to.
+    If not set, %ECDb generates a column with a default name.
+    - <b>TargetECInstanceIdColumn</b>: (optional) Defines the column to which the ECInstanceId of the target constraint is mapped to.
+    If not set, %ECDb generates a column with a default name.
+    - <b>CreateForeignKeyConstraints</b>: (optional) if true (default), ECDb creates foreign key constraints in the SourceECInstanceId
+    and TargetECInstanceId columns in the link table. This ensures that, when deleting the source or target instance, the respective
+    link table entry is deleted as well.
+    If false, no FK constraints are created. Applications must then care for deleting the link table entries themselves. 
+    - <b>AllowDuplicateRelationship</b>: (optional) If false (default), no duplicate entries for a given relationship instance
+    can be inserted. If true, duplicate relationship instances can be inserted. Cardinality must not be violated though. E.g.
+    there cannot be duplicate relationships with a cardinality of 1:1. 
+    @b Note: The flag is applied to subclasses of this relationship class, too.
+    
+    ####Example
+
+        <ECRelationshipClass typeName="HardwareUsedByEmployee" modifier="Sealed" strength="referencing">
+            <ECCustomAttributes>
+                <LinkTableRelationshipMap xmlns="ECDbMap.02.00">
+                    <SourceECInstanceIdColumn>EmployeeId</SourceECInstanceIdColumn>
+                    <TargetECInstanceIdColumn>HardwareId</TargetECInstanceIdColumn>
+                </LinkTableRelationshipMap>
+            </ECCustomAttributes>
+            <Source multiplicity="(0..*)" roleLabel="uses" polymorphic="True">
+                <Class class="Employee" />
+            </Source>
+            <Target multiplicity="(0..*)" roleLabel="is used by" polymorphic="True">
+                <Class class="Hardware" />
+            </Target>
+        </ECRelationshipClass>
+
+    @see @ref ECDbOverview
+    */
+
+    /**
+    @page ECDbChange EC Changes
+    
+    ECDb supports extracting summaries of changes of ECInstances from SQLite changesets. Those extractions are called <b>change summaries</b>.
+    ECDb persists them locally in a <b>change cache %ECDb file</b>, so that they can be accessed across sessions.
+    
+    The <b>change cache %ECDb file</b> can be attached to the primary file using ECDb::AttachChangeCache. 
+
+    Once attached the change cache file is visible in ECSQL under the table space @b ecchange.
+
+    @see BentleyApi::BeSQLite::EC::ECDb::AttachChangeCache
+    @see BentleyApi::BeSQLite::EC::ECDb::CreateChangeCache
+    @see BentleyApi::BeSQLite::EC::ECDb::IsChangeCacheAttached
+    @see BentleyApi::BeSQLite::EC::ECDb::ExtractChangeSummary
+
+    ### Querying into the change summaries
+    You can use ECSQL against the @b ECDbChange ECSchema to find out what ECInstances and what properties in them have changed 
+    in a given changeset. The @b ECDbChange ECSchema is built into every <b>Change cache %ECDb file</b>. Once attached
+    the entities of that schema can be referenced by the table space mentioned above.
+
+    Example:
+
+        SELECT ChangedInstance.Id, OpCode FROM ecchange.change.InstanceChange WHERE Summary.Id=?
+
+    ### Querying for the changed values
+    Whereas the @b ECDbChange ECSchema yields information about what ECInstances and what properties have changed, querying for the actual
+    changed values is done with the ECSQL function @b Changes.
+
+    Syntax:
+
+        SELECT ... FROM MySchema.MyClass.Changes(ChangeSummaryId, ChangedValueState) ...
+
+
+    - %ChangeSummaryId: The ECInstanceId of the ChangeSummary instance created by BentleyApi::BeSQLite::EC::ECDb::ExtractChangeSummary.
+    - %ChangedValueState: corresponds to the values of the enum @ref BentleyApi::BeSQLite::EC::ChangedValueState "ChangedValueState".
+    
+    @note You can format the ChangedValueState in the ECSQL either by the enum's integral values or by the enum value's name. The following
+    two ECSQL statements are equivalent:
+        
+        SELECT ... FROM MySchema.MyClass.Changes(12, 1)
+        SELECT ... FROM MySchema.MyClass.Changes(12, 'AfterInsert')
+
+
+    ### Notes when specifying ChangedValueStatue::BeforeUpdate or ChangedValueStatue::AfterUpdate
+    For any property in the select clause item the value of which has not changed in the specified change summary, 
+    the <b>value of the current state of the file</b> is returned. The function does @b NOT return the value it was at the 
+    revision the change summary referred to.
+    If the row in the current state doesn't exist anymore (because it was deleted in subsequent changesets), null will be returned
+    for the unchanged values.
+    See @ref ECDbChangeSummariesExampleScenario for examples.
+
+    @section ECDbChangeCacheFileCustomization Cache File Customization
+    As the <b>change cache file</b> is a regular @ref ECDbFile "ECDb file", you can add other information to it at your discretion.
+    ECDb will not take ownership of that, so that you have to maintain any extra information yourself.
+
+    A typical use case is to add information about the changeset (e.g. the push date, the user name) from which a change summary has 
+    been extracted to the cache file. This can then be used in queries against the change summaries.
+    
+    @note Changeset information is not built into the ECDbChange ECSchema because different use cases require different pieces of information.
+    
+    ### Using ChangeSummary::ExtendedProperties
+    The @b ChangeSummary ECClass has a property called @b ExtendedProperties which can be used to add additional information to the change summary.
+    Typically you would format the value of that property as a JSON string.
+    Specify the ExtendedProperties value in the @ref BentleyApi::BeSQLite::EC::ChangeSetArg "ChangeSetArg" object passed to
+    @ref BentleyApi::BeSQLite::EC::ECDb::ExtractChangeSummary "ECDb::ExtractChangeSummary".
+
+    ### Using custom ECSchemas
+    You can import any other ECSchema into the cache file and populate it with your additional information.
+    
+    This sample code is an example for a typical use case:
+
+    $SAMPLECODE_BEGIN[Overview_ECDb_CustomizeChangeCacheFile,Example]
+    __PUBLISH_INSERT_FILE__ Overview_ECDb_CustomizeChangeCacheFile.sampleCode
+    $SAMPLECODE_END
+    
+
+    @section ECDbChangeSummariesExampleScenario Example Scenario
+
+    ### Example ECClass
+
+        <ECSchema schemaName="ACME" alias="acme" version="01.00.00">
+            <ECEntityClass typeName="Person">
+                <ECProperty propertyName="Name" typeName="string"/>
+                <ECProperty propertyName="Age" typeName="int"/>
+            </ECEntityClass>
+        </ECSchema>
+
+    ## Revision 1
+    
+    - Insert a new Person (Id 1)
+
+    #### Result
+
+    Id  | Name | Age
+    --- | ---- | ---
+    1   | Mery | 20
+    
+
+    ## Revision 2
+    
+    - Update Name of Person (Id 1) from Mery to Mary
+    - Insert a new Person (Id 2)
+
+    #### Result
+
+    Id  | Name | Age
+    --- | ---- | ---
+    1   | Mary | 20
+    2   | Sam  | 30
+
+    ## Revision 3
+    
+    - Delete Person (Id 1)
+
+    #### Result
+
+    Id  | Name | Age
+    --- | ---- | ---
+    2   | Sam  | 30
+    
+
+    ## ECSQL Examples
+    
+    After having extracting change summaries for each of the three changesets the following ECSQL examples would return the following results.
+
+    ### ECSQL against ECDbChange ECSchema
+
+    <table>
+    <tr><th>ECSQL</th><th>Result</th></tr>
+    <tr><td align="left" valign="top"><c>SELECT Summary.Id,ChangedInstance.Id,OpCode,IsIndirect FROM change.InstanceChange</c></td>
+        <td>
+        <table>
+            <tr><th>Summary.Id</th><th>ChangedInstance.Id</th><th>OpCode</th><th>IsIndirect</th></tr>
+            <tr><td>1</td><td>1</td><td>1 (Insert)</td><td>false</td></tr>
+            <tr><td>2</td><td>1</td><td>2 (Update)</td><td>false</td></tr>
+            <tr><td>2</td><td>2</td><td>1 (Insert)</td><td>false</td></tr>
+            <tr><td>3</td><td>1</td><td>4 (Delete)</td><td>false</td></tr>
+        </table>
+        @b Note 
+            - <c>ChangedInstance.Id</c> is the ECInstanceId of the changed instance, i.e. the changed @c Person instance in this example.
+            - The @c OpCode values refer to the @c OpCode %ECEnumeration as defined in the @b ECDbChange ECSchema.
+        </td>
+     </tr>
+    <tr><td align="left" valign="top"><c>SELECT i.ChangedInstance.Id, p.AccessString, i.OpCode FROM change.PropertyValueChange p 
+        JOIN change.InstanceChange i USING change.InstanceChangeOwnsPropertyValueChanges 
+        WHERE i.Summary.Id = 2</c></td>
+        <td>
+        <table>
+            <tr><th>ChangedInstance.Id</th><th>AccessString</th><th>OpCode</th></tr>
+            <tr><td>1</td><td>Name</td><td>2 (Update)</td></tr>
+            <tr><td>2</td><td>Name</td><td>1 (Insert)</td></tr>
+            <tr><td>2</td><td>Age</td><td>1 (Insert)</td></tr>
+        </table>
+
+       The ECSQL returns the property values that have changed in the ChangeSummary with Id 2. For every property value change, the 
+        ECInstanceId of the respective class is returned as well as the OpCode. 
+        - Row #1 means that the @c Name of @c Person 1 was @b updated.
+        - Row #2 means that the @c Name of @c Person 2 was @b inserted.
+        - Row #3 means that the @c Age of @c Person 2 was @b inserted.
+        </td>
+     </tr>
+    </table>
+
+
+    ### ECSQL Function Changes 
+
+    <table>
+    <tr><th>ECSQL</th><th>Result</th></tr>
+    <tr><td align="left" valign="top"><c>SELECT ECInstanceId, Name, Age FROM acme.Person</c></td>
+        <td>
+        <table>
+            <tr><th>ECInstanceId</th><th>Name</th><th>Age</th></tr>
+            <tr><td>2</td><td>Sam</td><td>30</td></tr>
+        </table>
+        </td>
+     </tr>
+    <tr><td align="left" valign="top"><c>SELECT ECInstanceId, Name, Age FROM acme.Person.Changes(1, 'AfterInsert')</c></td>
+        <td>
+        <table>
+            <tr><th>ECInstanceId</th><th>Name</th><th>Age</th></tr>
+            <tr><td>1</td><td>Mery</td><td>20</td></tr>
+        </table>
+        </td>
+     </tr>
+    <tr><td align="left" valign="top"><c>SELECT ECInstanceId, Name, Age FROM acme.Person.Changes(1, 'BeforeUpdate')</c></td>
+        <td>
+        <table>
+            <tr><th>ECInstanceId</th><th>Name</th><th>Age</th></tr>
+        </table>
+        </td>
+     </tr>
+    <tr><td align="left" valign="top"><c>SELECT ECInstanceId, Name, Age FROM acme.Person.Changes(1, 'AfterUpdate')</c></td>
+        <td>
+        <table>
+            <tr><th>ECInstanceId</th><th>Name</th><th>Age</th></tr>
+        </table>
+        </td>
+     </tr>
+    <tr><td align="left" valign="top"><c>SELECT ECInstanceId, Name, Age FROM acme.Person.Changes(1, 'AfterDelete')</c></td>
+        <td>
+        <table>
+            <tr><th>ECInstanceId</th><th>Name</th><th>Age</th></tr>
+        </table>
+        </td>
+     </tr>
+
+     <tr><td align="left" valign="top"><c>SELECT ECInstanceId, Name, Age FROM acme.Person.Changes(2, 'AfterInsert')</c></td>
+        <td>
+        <table>
+            <tr><th>ECInstanceId</th><th>Name</th><th>Age</th></tr>
+            <tr><td>2</td><td>Sam</td><td>30</td></tr>
+        </table>
+        </td>
+     </tr>
+    <tr><td align="left" valign="top"><c>SELECT ECInstanceId, Name, Age FROM acme.Person.Changes(2, 'BeforeUpdate')</c></td>
+        <td>
+        <table>
+            <tr><th>ECInstanceId</th><th>Name</th><th>Age</th></tr>
+            <tr><td>1</td><td>Mery</td><td>null</td></tr>
+        </table>
+        </td>
+     </tr>
+    <tr><td align="left" valign="top"><c>SELECT ECInstanceId, Name, Age FROM acme.Person.Changes(2, 'AfterUpdate')</c></td>
+        <td>
+        <table>
+            <tr><th>ECInstanceId</th><th>Name</th><th>Age</th></tr>
+            <tr><td>1</td><td>Mary</td><td>null</td></tr>
+        </table>
+        </td>
+     </tr>
+    <tr><td align="left" valign="top"><c>SELECT ECInstanceId, Name, Age FROM acme.Person.Changes(2, 'AfterDelete')</c></td>
+        <td>
+        <table>
+            <tr><th>ECInstanceId</th><th>Name</th><th>Age</th></tr>
+        </table>
+        </td>
+     </tr>
+
+     <tr><td align="left" valign="top"><c>SELECT ECInstanceId, Name, Age FROM acme.Person.Changes(3, 'AfterInsert')</c></td>
+        <td>
+        <table>
+            <tr><th>ECInstanceId</th><th>Name</th><th>Age</th></tr>
+        </table>
+        </td>
+     </tr>
+    <tr><td align="left" valign="top"><c>SELECT ECInstanceId, Name, Age FROM acme.Person.Changes(3, 'BeforeUpdate')</c></td>
+        <td>
+        <table>
+            <tr><th>ECInstanceId</th><th>Name</th><th>Age</th></tr>
+        </table>
+        </td>
+     </tr>
+    <tr><td align="left" valign="top"><c>SELECT ECInstanceId, Name, Age FROM acme.Person.Changes(3, 'AfterUpdate')</c></td>
+        <td>
+        <table>
+            <tr><th>ECInstanceId</th><th>Name</th><th>Age</th></tr>
+        </table>
+        </td>
+     </tr>
+    <tr><td align="left" valign="top"><c>SELECT ECInstanceId, Name, Age FROM acme.Person.Changes(3, 'AfterDelete')</c></td>
+        <td>
+        <table>
+            <tr><th>ECInstanceId</th><th>Name</th><th>Age</th></tr>
+            <tr><td>1</td><td>Mary</td><td>null</td></tr>
+        </table>
+        </td>
+     </tr>
+    </table>
+
+
+    @see @ref ECDbOverview
+    */
+
+
+    /**
+    @page ECDbFileInfo File-backed ECInstances
+    %ECDb provides basic support for file-backed ECInstances. Every %ECDb file contains the system ECSchema
+    @b ECDbFileInfo. The ECClass @b FileInfo and its subclasses are used to describe the file to which
+    an ECInstance is associated. The ECClass @b FileInfoOwnership is used to relate a @b FileInfo to its owning
+    ECInstance.
+    
+    With the help of that ECSchema you can just use ECSQL to create or delete FileInfo instances, and 
+    to relate them to its owning ECInstances.
+    
+    @note Instances of the @b EmbeddedFileInfo class cannot be created/modified/deleted via ECSQL. Use the
+    dedicated API @ref BentleyApi::BeSQLite::Db::EmbeddedFiles instead.
+    
+    @note
+    ECDb does not automatically manage any referential integrity between FileInfos and their owning
+    ECInstances. You can either do that manually via ECSQL DELETE. Alternatively, orphaned FileInfoOwnership instances
+    can be cleaned-up by calling the method @ref BentleyApi::BeSQLite::EC::ECDb::Purge "ECDb::Purge" (FileInfo instances are not
+    cleaned-up by the Purge method).
+     
+  
+    @see @ref ECDbOverview
+    */
+
+   