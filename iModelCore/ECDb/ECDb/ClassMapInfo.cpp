--- conflicted
+++ resolved
@@ -1,870 +1,831 @@
-/*--------------------------------------------------------------------------------------+
-|
-|     $Source: ECDb/ClassMapInfo.cpp $
-|
-|  $Copyright: (c) 2015 Bentley Systems, Incorporated. All rights reserved. $
-|
-+--------------------------------------------------------------------------------------*/
-#include "ECDbPch.h"
-
-USING_NAMESPACE_BENTLEY_EC
-
-BEGIN_BENTLEY_SQLITE_EC_NAMESPACE
-
-
-//**********************************************************************************************
-// ClassMapInfoFactory
-//**********************************************************************************************
-//---------------------------------------------------------------------------------
-// @bsimethod                                 Krischan.Eberle                02/2014
-//+---------------+---------------+---------------+---------------+---------------+------
-//static
-std::unique_ptr<ClassMapInfo> ClassMapInfoFactory::Create(MapStatus& mapStatus, SchemaImportContext const& schemaImportContext, ECN::ECClassCR ecClass, ECDbMapCR ecDbMap)
-    {
-    std::unique_ptr<ClassMapInfo> info = nullptr;
-    ECRelationshipClassCP ecRelationshipClass = ecClass.GetRelationshipClassCP();
-    if (ecRelationshipClass != nullptr)
-        info = std::unique_ptr<ClassMapInfo>(new RelationshipMapInfo(*ecRelationshipClass, ecDbMap));
-    else
-        info = std::unique_ptr<ClassMapInfo>(new ClassMapInfo(ecClass, ecDbMap));
-
-    if (info == nullptr || (mapStatus = info->Initialize()) != MapStatus::Success)
-        return nullptr;
-
-    return info;
-    }
-
-
-//**********************************************************************************************
-// ClassMapInfo
-//**********************************************************************************************
-//---------------------------------------------------------------------------------
-//@bsimethod                                 Affan.Khan                            07/2012
-//+---------------+---------------+---------------+---------------+---------------+------
-ClassMapInfo::ClassMapInfo (ECClassCR ecClass, ECDbMapCR ecDbMap)
-    : m_ecdbMap(ecDbMap), m_ecClass(ecClass), m_isMapToVirtualTable(IClassMap::IsAbstractECClass(ecClass)), m_classHasCurrentTimeStampProperty(nullptr), m_parentClassMap(nullptr)
-    {}
-
-//---------------------------------------------------------------------------------
-//@bsimethod                                 Affan.Khan                            07/2012
-//+---------------+---------------+---------------+---------------+---------------+------
-MapStatus ClassMapInfo::Initialize()
-    {
-    if (SUCCESS != _InitializeFromSchema())
-        return MapStatus::Error;
-
-    //Default values for table name and primary key column name
-    if (m_tableName.empty())
-        {
-        // ClassMappingRule: if hint does not supply a table name, use {ECSchema prefix}_{ECClass name}
-        m_tableName = ResolveTablePrefix(m_ecClass);
-        if (!IClassMap::IsMapToSecondaryTableStrategy(m_ecClass))  // ClassMappingRule: assumes that structs are always used in arrays
-            m_tableName.append("_");
-        else
-            m_tableName.append("_ArrayOf");
-
-        m_tableName.append(Utf8String(m_ecClass.GetName()));
-        }
-
-    if (m_ecInstanceIdColumnName.empty())
-        {
-        // ClassMappingRule: if hint does not supply an ECInstanceId (primary key) column name, use ECDB_COL_ECInstanceId
-        m_ecInstanceIdColumnName = ECDB_COL_ECInstanceId;
-        }
-
-    return _EvaluateMapStrategy();
-    }
-
-/*---------------------------------------------------------------------------------**//**
-* @bsimethod                                 Ramanujam.Raman                07/2012
-+---------------+---------------+---------------+---------------+---------------+------*/
-MapStatus ClassMapInfo::_EvaluateMapStrategy()
-    {
-    if (m_ecClass.GetIsCustomAttributeClass() && !m_ecClass.GetIsDomainClass() && !m_ecClass.GetIsStruct())
-        {
-        LogClassNotMapped(NativeLogging::LOG_DEBUG, m_ecClass, "ECClass is a custom attribute which is never mapped to a table in ECDb.");
-        m_resolvedStrategy.Assign(ECDbMapStrategy::Strategy::NotMapped, false);
-        return MapStatus::Success;
-        }
-
-    if (IClassMap::IsAnyClass(m_ecClass) || (m_ecClass.GetSchema().IsStandardSchema() && m_ecClass.GetName().CompareTo("InstanceCount") == 0))
-        {
-        LogClassNotMapped(NativeLogging::LOG_INFO, m_ecClass, "ECClass is a standard class not supported by ECDb.");
-        m_resolvedStrategy.Assign(ECDbMapStrategy::Strategy::NotMapped, false);
-        return MapStatus::Success;
-        }
-
-    BeAssert(m_ecdbMap.GetSchemaImportContext() != nullptr);
-    UserECDbMapStrategy* userStrategy = m_ecdbMap.GetSchemaImportContext()->GetUserStrategyP(m_ecClass);
-    if (userStrategy == nullptr)
-        {
-        BeAssert(false);
-        return MapStatus::Error;
-        }
-
-    bool baseClassesNotMappedYet;
-    if (SUCCESS != DoEvaluateMapStrategy(baseClassesNotMappedYet, *userStrategy))
-        return baseClassesNotMappedYet ? MapStatus::BaseClassesNotMapped : MapStatus::Error;
-
-    BeAssert(m_resolvedStrategy.IsResolved());
-
-    //! We override m_isMapToVirtualTable if SharedTable was used.
-    if (m_isMapToVirtualTable)
-        m_isMapToVirtualTable = m_resolvedStrategy.GetStrategy() != ECDbMapStrategy::Strategy::SharedTable;
-
-    return MapStatus::Success;
-    }
-
-/*---------------------------------------------------------------------------------**//**
-* @bsimethod                                 Ramanujam.Raman                07/2012
-+---------------+---------------+---------------+---------------+---------------+------*/
-BentleyStatus ClassMapInfo::DoEvaluateMapStrategy(bool& baseClassesNotMappedYet, UserECDbMapStrategy& userStrategy)
-    {
-    bvector<IClassMap const*> baseClassMaps;
-    bvector<IClassMap const*> polymorphicSharedTableClassMaps; // SharedTable-Polymorphic have the highest priority, but there can be only one
-    bvector<IClassMap const*> polymorphicOwnTableClassMaps; // OwnTable-Polymorphic have second priority
-    bvector<IClassMap const*> polymorphicNotMappedClassMaps; // NotMapped-Polymorphic has priority only over NoHint or NotMapped-NonPolymorphic
-
-    baseClassesNotMappedYet = !GatherBaseClassMaps(baseClassMaps, polymorphicSharedTableClassMaps, polymorphicOwnTableClassMaps, polymorphicNotMappedClassMaps, m_ecClass);
-    if (baseClassesNotMappedYet)
-        return ERROR;
-
-    if (baseClassMaps.empty())
-        {
-        BeAssert(polymorphicSharedTableClassMaps.empty() && polymorphicOwnTableClassMaps.empty() && polymorphicNotMappedClassMaps.empty());
-        return m_resolvedStrategy.Assign(userStrategy);
-        }
-
-    // ClassMappingRule: No more than one ancestor of a class can use SharedTable-Polymorphic strategy. Mapping fails if this is violated
-    if (polymorphicSharedTableClassMaps.size() > 1)
-        {
-        if (LOG.isSeverityEnabled(NativeLogging::LOG_ERROR))
-            {
-            Utf8String baseClasses;
-            for (IClassMap const* baseMap : polymorphicSharedTableClassMaps)
-                {
-                baseClasses.append(Utf8String(baseMap->GetClass().GetFullName()).c_str());
-                baseClasses.append(" ");
-                }
-
-            LOG.errorv("ECClass '%s' has two or more base ECClasses which use the MapStrategy 'SharedTable (polymorphic)'. This is not supported. The base ECClasses are: %s",
-                       Utf8String(m_ecClass.GetFullName()).c_str(), baseClasses.c_str());
-            }
-
-        return ERROR;
-        }
-
-    IClassMap const* parentClassMap = nullptr;
-    if (!polymorphicSharedTableClassMaps.empty())
-        parentClassMap = polymorphicSharedTableClassMaps[0];
-    else if (!polymorphicOwnTableClassMaps.empty())
-        parentClassMap = polymorphicOwnTableClassMaps[0];
-    else if (!polymorphicNotMappedClassMaps.empty())
-        parentClassMap = polymorphicNotMappedClassMaps[0];
-    else
-        parentClassMap = baseClassMaps[0];
-
-    ECClassCR parentClass = parentClassMap->GetClass();
-
-    UserECDbMapStrategy const* parentUserStrategy = m_ecdbMap.GetSchemaImportContext()->GetUserStrategy(parentClass);
-    if (parentUserStrategy == nullptr)
-        {
-<<<<<<< HEAD
-        LOG.errorv("MapStrategies of base ECClass %ls and derived ECClass %ls mismatch.", parentClassMap->GetClass().GetFullName(),
-                   m_ecClass.GetFullName());
-        return MapStatus::Error;
-=======
-        BeAssert(false);
-        return ERROR;
->>>>>>> 395078a8
-        }
-
-    UserECDbMapStrategy const& rootUserStrategy = userStrategy.AssignRoot(*parentUserStrategy);
-
-    if (!ValidateChildStrategy(rootUserStrategy, userStrategy))
-        return ERROR;
-
-    // ClassMappingRule: If exactly 1 ancestor ECClass is using SharedTable-Polymorphic, use this
-    if (polymorphicSharedTableClassMaps.size() == 1)
-        {
-        m_parentClassMap = parentClassMap;
-        BeAssert(GetECClass().GetIsStruct() == parentClass.GetIsStruct() && "This should have been caught by the schema validation already");
-        BeAssert(parentClassMap->GetMapStrategy().IsPolymorphicSharedTable());
-
-        ECDbMapStrategy::Option option = ECDbMapStrategy::Option::None;
-        if (userStrategy.GetOption() != UserECDbMapStrategy::Option::DisableSharedColumns && 
-                (rootUserStrategy.GetOption() == UserECDbMapStrategy::Option::SharedColumns || 
-                 rootUserStrategy.GetOption() == UserECDbMapStrategy::Option::SharedColumnsForSubclasses))
-            option = ECDbMapStrategy::Option::SharedColumns;
-
-        return m_resolvedStrategy.Assign(ECDbMapStrategy::Strategy::SharedTable, option, true);
-        }
-
-    // ClassMappingRule: If one or more parent is using OwnClass-polymorphic, use OwnClass-polymorphic mapping
-    if (polymorphicOwnTableClassMaps.size() > 0)
-        return m_resolvedStrategy.Assign(ECDbMapStrategy::Strategy::OwnTable, true);
-
-    // ClassMappingRule: If one or more parent is using NotMapped-polymorphic, use NotMapped-polymorphic
-    if (polymorphicNotMappedClassMaps.size() > 0)
-        return m_resolvedStrategy.Assign(ECDbMapStrategy::Strategy::NotMapped, true);
-
-    return m_resolvedStrategy.Assign(userStrategy);
-    }
-
-//---------------------------------------------------------------------------------
-// @bsimethod                                 Krischan.Eberle                06/2015
-//+---------------+---------------+---------------+---------------+---------------+------
-bool ClassMapInfo::ValidateChildStrategy(UserECDbMapStrategy const& rootStrategy, UserECDbMapStrategy const& childStrategy) const
-    {
-    //if root strategy doesn't have any CA, everything is valid on the child
-    if (rootStrategy.IsUnset())
-        return true;
-
-    if (!rootStrategy.IsPolymorphic())
-        {
-        BeAssert(rootStrategy.IsPolymorphic() && "In ClassMapInfo::ValidateChildStrategy rootStrategy should always be polymorphic");
-        return false;
-        }
-
-    bool isValid = true;
-    Utf8CP detailError = nullptr;
-    switch (rootStrategy.GetStrategy())
-        {
-            case UserECDbMapStrategy::Strategy::SharedTable:
-                {
-                isValid = childStrategy.GetStrategy() == UserECDbMapStrategy::Strategy::None &&
-                    !childStrategy.IsPolymorphic() &&
-                    (childStrategy.GetOption() == UserECDbMapStrategy::Option::None ||
-                    childStrategy.GetOption() == UserECDbMapStrategy::Option::DisableSharedColumns);
-
-                if (!isValid)
-                    detailError = "For subclasses of a class with MapStrategy SharedTable (polymorphic), Strategy must be unset and Option must either be unset or 'DisableSharedColumns'.";
-
-                break;
-                }
-
-            //in all other cases there must not be any MapStrategy defined in subclasses
-            default:
-                {
-                isValid = childStrategy.GetStrategy() == UserECDbMapStrategy::Strategy::None &&
-                    !childStrategy.IsPolymorphic() &&
-                    childStrategy.GetOption() == UserECDbMapStrategy::Option::None;
-
-                if (!isValid)
-                    detailError = "For subclasses of a class with a polymorphic SharedTable (polymorphic), no MapStrategy may be defined.";
-
-                break;
-                }
-        }
-
-    const NativeLogging::SEVERITY logSev = NativeLogging::LOG_ERROR;
-    if (!isValid && LOG.isSeverityEnabled(logSev))
-        LOG.messagev(logSev, "MapStrategy %s of ECClass '%s' does not match the MapStrategy %s on the root of the class hierarchy. %s",
-                    childStrategy.ToString().c_str(), Utf8String(m_ecClass.GetFullName()).c_str(), rootStrategy.ToString().c_str(),
-                    detailError);
-
-    return isValid;
-    }
-
-/*---------------------------------------------------------------------------------**//**
-* @bsimethod                                 Affan.Khan                07/2012
-+---------------+---------------+---------------+---------------+---------------+------*/
-BentleyStatus ClassMapInfo::_InitializeFromSchema ()
-    {
-    if (SUCCESS != InitializeFromClassMapCA() || SUCCESS != InitializeFromClassHasCurrentTimeStampProperty())
-        return ERROR;
-
-    // Add indices for important identifiers
-    if (SUCCESS != ProcessStandardKeys(m_ecClass, "BusinessKeySpecification") ||
-        SUCCESS != ProcessStandardKeys(m_ecClass, "GlobalIdSpecification") ||
-        SUCCESS != ProcessStandardKeys(m_ecClass, "SyncIDSpecification"))
-        return ERROR;
-    
-    //TODO: VerifyThatTableNameIsNotReservedName, e.g. dgn element table, etc.
-    return SUCCESS;
-    }
-
-//---------------------------------------------------------------------------------------
-// @bsimethod                                 muhammad.zaighum                01/2015
-//+---------------+---------------+---------------+---------------+---------------+------
-BentleyStatus ClassMapInfo::InitializeFromClassHasCurrentTimeStampProperty()
-    {
-    IECInstancePtr classHint = m_ecClass.GetCustomAttributeLocal("ClassHasCurrentTimeStampProperty");
-
-    if (classHint == nullptr)
-        return SUCCESS;
-   
-    Utf8String propertyName;
-    ECValue v;
-    if (classHint->GetValue(v, "PropertyName") == ECOBJECTS_STATUS_Success && !v.IsNull())
-        {
-        propertyName = v.GetUtf8CP();
-        ECPropertyCP dateTimeProperty = m_ecClass.GetPropertyP(propertyName);
-        if (nullptr == dateTimeProperty)
-            {
-            BeAssert(false && "ClassHasCurrentTimeStamp Property Not Found in ECClass");
-            return ERROR;
-            }
-        if (dateTimeProperty->GetTypeName().Equals("dateTime"))
-            {
-            m_classHasCurrentTimeStampProperty = dateTimeProperty;
-            }
-        else
-            {
-            BeAssert(false && "Property is not of type dateTime");
-            return ERROR;
-            }
-        }
-
-    return SUCCESS;
-    }
-//---------------------------------------------------------------------------------------
-// @bsimethod                                 Krischan.Eberle                03/2014
-//+---------------+---------------+---------------+---------------+---------------+------
-BentleyStatus ClassMapInfo::InitializeFromClassMapCA()
-    {
-    ECDbClassMap customClassMap;
-    if (!ECDbMapCustomAttributeHelper::TryGetClassMap(customClassMap, m_ecClass))
-        return SUCCESS;
-
-    UserECDbMapStrategy const* userStrategy = m_ecdbMap.GetSchemaImportContext()->GetUserStrategy(m_ecClass, &customClassMap);
-    if (userStrategy == nullptr || !userStrategy->IsValid())
-        return ERROR;
-
-    ECObjectsStatus ecstat = customClassMap.TryGetTableName(m_tableName);
-    if (ECOBJECTS_STATUS_Success != ecstat)
-        return ERROR;
-
-    if ((userStrategy->GetStrategy() == UserECDbMapStrategy::Strategy::ExistingTable ||
-        (userStrategy->GetStrategy() == UserECDbMapStrategy::Strategy::SharedTable && !userStrategy->IsPolymorphic())))
-        {
-        if (m_tableName.empty())
-            {
-<<<<<<< HEAD
-            LOG.errorv("TableName must not be empty in ClassMap custom attribute on ECClass %s if MapStrategy is 'SharedTable, polymorphic' or if MapStrategy is 'ExistingTable'.",
-=======
-            LOG.errorv(L"TableName must not be empty in ClassMap custom attribute on ECClass %ls if MapStrategy is 'SharedTable (polymorphic)' or if MapStrategy is 'ExistingTable'.",
->>>>>>> 395078a8
-                       m_ecClass.GetFullName());
-            return ERROR;
-            }
-        }
-    else
-        {
-        if (!m_tableName.empty())
-            {
-<<<<<<< HEAD
-            LOG.errorv("TableName must only be set in ClassMap custom attribute on ECClass %s if MapStrategy is 'SharedTable, polymorphic' or 'ExistingTable'.",
-=======
-            LOG.errorv(L"TableName must only be set in ClassMap custom attribute on ECClass %ls if MapStrategy is 'SharedTable (polymorphic)' or 'ExistingTable'.",
->>>>>>> 395078a8
-                       m_ecClass.GetFullName());
-            return ERROR;
-            }
-        }
-
-    ecstat = customClassMap.TryGetECInstanceIdColumn(m_ecInstanceIdColumnName);
-    if (ECOBJECTS_STATUS_Success != ecstat)
-        return ERROR;
-
-    bvector<ECDbClassMap::DbIndex> indices;
-    ecstat = customClassMap.TryGetIndexes(indices);
-    if (ECOBJECTS_STATUS_Success != ecstat)
-        return ERROR;
-
-    for (ECDbClassMap::DbIndex const& index : indices)
-        {
-        ClassIndexInfoPtr indexInfo = ClassIndexInfo::Create(index);
-        if (indexInfo == nullptr)
-            return ERROR;
-
-        m_dbIndexes.push_back(indexInfo);
-        }
-
-    return SUCCESS;
-    }
-
-/*---------------------------------------------------------------------------------**//**
-* @bsimethod                                 Affan.Khan                07/2012
-+---------------+---------------+---------------+---------------+---------------+------*/
-BentleyStatus ClassMapInfo::ProcessStandardKeys(ECClassCR ecClass, Utf8CP customAttributeName)
-    {
-    StandardKeySpecification::Type keyType = StandardKeySpecification::GetTypeFromString(customAttributeName);
-    if (keyType == StandardKeySpecification::Type::None)
-        return SUCCESS;
-
-    IECInstancePtr ca = ecClass.GetCustomAttribute(customAttributeName);
-    if (ca == nullptr)
-        return SUCCESS;
-
-    ECValue v;
-    switch (keyType)
-        {
-            case StandardKeySpecification::Type::BusinessKeySpecification:
-            case StandardKeySpecification::Type::GlobalIdSpecification:
-                ca->GetValue(v, "PropertyName"); break;
-            case StandardKeySpecification::Type::SyncIDSpecification:
-                ca->GetValue(v, "Property"); break;
-
-            default:
-                BeAssert(false);
-                return ERROR;
-        }
-
-    if (v.IsNull())
-        return SUCCESS;
-
-    //Create unique not null index on provided property
-    Utf8CP keyPropName = v.GetUtf8CP();
-    ECPropertyP keyProp = ecClass.GetPropertyP(keyPropName);
-    if (nullptr == keyProp)
-        {
-        LOG.errorv("Invalid %s on class '%s'. The specified property '%s' does not exist in the class.",
-                   customAttributeName, ecClass.GetFullName(), keyPropName);
-        return ERROR;
-        }
-
-    if (keyProp->GetAsPrimitiveProperty() != nullptr)
-        {
-        const PrimitiveType primType = keyProp->GetAsPrimitiveProperty()->GetType();
-        if (primType == PRIMITIVETYPE_Binary ||
-            primType == PRIMITIVETYPE_Boolean ||
-            primType == PRIMITIVETYPE_DateTime ||
-            primType == PRIMITIVETYPE_Double ||
-            primType == PRIMITIVETYPE_Integer ||
-            primType == PRIMITIVETYPE_Long ||
-            primType == PRIMITIVETYPE_String)
-            {
-            StandardKeySpecificationPtr spec = StandardKeySpecification::Create(keyType);
-            spec->GetKeyProperties().push_back(keyPropName);
-            m_standardKeys.push_back(spec);
-            return SUCCESS;
-            }
-        }
-
-    LOG.errorv("Invalid %s on class '%s'. The data type of the specified property '%s' is not supported. Supported types: Binary, Boolean, DateTime, Double, Integer, Long and String.",
-               customAttributeName, ecClass.GetFullName(), keyPropName);
-    return ERROR;
-    }
-
-/*---------------------------------------------------------------------------------**//**
-* Returns true if all base classes have been mapped.
-* @bsimethod                                   Ramanujam.Raman                   06/12
-+---------------+---------------+---------------+---------------+---------------+------*/
-bool ClassMapInfo::GatherBaseClassMaps 
-(
-bvector<IClassMap const*>& baseClassMaps,
-bvector<IClassMap const*>& tphMaps,
-bvector<IClassMap const*>& tpcMaps,
-bvector<IClassMap const*>& nmhMaps,
-ECClassCR          ecClass
-) const
-    {
-    for (ECClassP baseClass : ecClass.GetBaseClasses())
-        {
-        auto baseClassMap = m_ecdbMap.GetClassMap(*baseClass);
-        if (baseClassMap == nullptr)
-            return false;
-
-        ECDbMapStrategy const& baseMapStrategy = baseClassMap->GetMapStrategy();
-        if (!baseMapStrategy.IsPolymorphic())
-            {
-            // ClassMappingRule: non-polymorphic MapStrategies used in base classes have no effect on child classes
-            return true;
-            }
-
-        switch (baseMapStrategy.GetStrategy())
-            {
-                case ECDbMapStrategy::Strategy::SharedTable:
-                    {
-                    bool add = true;
-                    for (auto classMap : tphMaps)
-                        {
-                        if (classMap->GetTable().GetId() == baseClassMap->GetTable().GetId())
-                            {
-                            add = false;
-                            break;
-                            }
-                        }
-
-                    if (add)
-                        tphMaps.push_back(baseClassMap);
-                    break;
-                    }
-
-                case ECDbMapStrategy::Strategy::OwnTable:
-                    tpcMaps.push_back(baseClassMap);
-                    break;
-
-                case ECDbMapStrategy::Strategy::NotMapped:
-                    nmhMaps.push_back(baseClassMap);
-                    break;
-
-                default:
-                    BeAssert(false);
-                    break;
-            }
-
-        baseClassMaps.push_back (baseClassMap);
-        }
-
-    return true;
-    }
-    
-
-/*---------------------------------------------------------------------------------**//**
-* @bsimethod                                 Affan.Khan                          03/2013
-+---------------+---------------+---------------+---------------+---------------+------*/
-//static
-Utf8String ClassMapInfo::ResolveTablePrefix (ECClassCR ecClass)
-    {
-    ECSchemaCR schema = ecClass.GetSchema ();
-    ECDbSchemaMap customSchemaMap;
-    if (ECDbMapCustomAttributeHelper::TryGetSchemaMap (customSchemaMap, schema))
-        {
-        Utf8String tablePrefix;
-        if (customSchemaMap.TryGetTablePrefix(tablePrefix) == ECOBJECTS_STATUS_Success && !tablePrefix.empty ())
-            return tablePrefix;
-        }
-
-    Utf8StringCR namespacePrefix = schema.GetNamespacePrefix ();
-    if (namespacePrefix.empty ())
-        return schema.GetName ();
-    
-    return namespacePrefix;
-    }
-
-//---------------------------------------------------------------------------------------
-// @bsimethod                                 Krischan.Eberle                02/2014
-//+---------------+---------------+---------------+---------------+---------------+------
-//static
-void ClassMapInfo::LogClassNotMapped (NativeLogging::SEVERITY severity, ECClassCR ecClass, Utf8CP explanation)
-    {
-    Utf8CP classTypeStr = ecClass.GetRelationshipClassCP () != nullptr ? "ECRelationshipClass" : "ECClass";
-    LOG.messagev (severity, "Did not map %s '%s': %s", classTypeStr, Utf8String (ecClass.GetFullName ()).c_str (), explanation);
-    }
-
-<<<<<<< HEAD
-/*---------------------------------------------------------------------------------------
-* @bsimethod                                                    casey.mullen      11/2011
-+---------------+---------------+---------------+---------------+---------------+------*/
-MapStatus ClassMapInfo::ReportError_OneClassMappedByTableInHierarchyFromTwoDifferentAncestors (ECClassCR ecClass, bvector<IClassMap const*> tphMaps) const
-    {
-    Utf8String message;
-    message.Sprintf ("Two or more base ECClasses (or their base classes) of %s.%s are using the MapStrategy 'SharedTable (polymorphic)'. We cannot determine which to honor. The base ECClasses are: ",
-        ecClass.GetSchema ().GetName ().c_str (), ecClass.GetName ().c_str ());
-    for (auto tphMap : tphMaps)
-        {
-        message.append (tphMap->GetClass ().GetName ().c_str ());
-        message.append (" ");
-        }
-
-    LOG.error (message.c_str ());
-    return MapStatus::Error;
-    }
-
-=======
->>>>>>> 395078a8
-//****************************************************************************************************
-//RelationshipClassMapInfo
-//****************************************************************************************************
-
-/*---------------------------------------------------------------------------------**//**
-* @bsimethod                                 Ramanujam.Raman                07/2012
-+---------------+---------------+---------------+---------------+---------------+------*/
-BentleyStatus RelationshipMapInfo::_InitializeFromSchema()
-    {  
-    if (SUCCESS != ClassMapInfo::_InitializeFromSchema())
-        return ERROR;
-
-    auto relClass = GetECClass ().GetRelationshipClassCP ();
-    BeAssert (relClass != nullptr);
-
-    ECDbForeignKeyRelationshipMap foreignKeyRelMap;
-    const bool hasForeignKeyRelMap = ECDbMapCustomAttributeHelper::TryGetForeignKeyRelationshipMap(foreignKeyRelMap, *relClass);
-    ECDbLinkTableRelationshipMap linkTableRelationMap;
-    const bool hasLinkTableRelMap = ECDbMapCustomAttributeHelper::TryGetLinkTableRelationshipMap(linkTableRelationMap, *relClass);
-
-    if (hasForeignKeyRelMap && hasLinkTableRelMap)
-        {
-        LOG.errorv("ECRelationshipClass '%s' can only have either the ForeignKeyRelationshipMap or the LinkTableRelationshipMap custom attribute but not both.",
-                   GetECClass().GetFullName());
-        return ERROR;
-        }
-
-    if (hasForeignKeyRelMap)
-        {
-        ECRelationshipEnd foreignKeyEnd = ECRelationshipEnd_Target;
-        if (ECOBJECTS_STATUS_Success != foreignKeyRelMap.TryGetEnd(foreignKeyEnd))
-            return ERROR;
-
-        RelationshipEndColumns* foreignKeyColumnsMapping = nullptr;
-        ECRelationshipConstraintCP foreignKeyConstraint = nullptr;
-        if (foreignKeyEnd == ECRelationshipEnd_Target)
-            {
-            foreignKeyConstraint = &relClass->GetTarget();
-            foreignKeyColumnsMapping = &m_targetColumnsMapping;
-            m_sourceColumnsMappingIsNull = true;
-            m_targetColumnsMappingIsNull = false;
-            m_customMapType = RelationshipMapInfo::CustomMapType::ForeignKeyOnTarget;
-            }
-        else
-            {
-            foreignKeyConstraint = &relClass->GetSource();
-            foreignKeyColumnsMapping = &m_sourceColumnsMapping;
-            m_sourceColumnsMappingIsNull = false;
-            m_targetColumnsMappingIsNull = true;
-            m_customMapType = RelationshipMapInfo::CustomMapType::ForeignKeyOnSource;
-            }
-
-        Utf8String foreignKeyColName;
-        Utf8String foreignKeyClassIdColName;
-        if (ECOBJECTS_STATUS_Success != foreignKeyRelMap.TryGetForeignKeyColumn(foreignKeyColName))
-            return ERROR;
-
-        if (!foreignKeyColName.empty())
-            {
-            for (ECRelationshipConstraintClassCP constraintClass : foreignKeyConstraint->GetConstraintClasses())
-                {
-                if (!constraintClass->GetKeys().empty())
-                    {
-                    LOG.errorv("ForeignKeyRelationshipMap custom attribute on ECRelationshipClass '%s' must not have a value for ForeignKeyProperty as there are Key properties defined in the ECRelationshipConstraint on the foreign key end.",
-                               GetECClass().GetFullName());
-                    return ERROR;
-                    }
-                }
-            }
-
-        if (ECOBJECTS_STATUS_Success != foreignKeyRelMap.TryGetForeignKeyClassIdColumn(foreignKeyClassIdColName))
-            return ERROR;
-
-        *foreignKeyColumnsMapping = RelationshipEndColumns(foreignKeyColName.c_str(), foreignKeyClassIdColName.c_str());
-
-        bool createConstraint = false;
-        if (ECOBJECTS_STATUS_Success != foreignKeyRelMap.TryGetCreateConstraint(createConstraint))
-            return ERROR;
-
-        if (createConstraint)
-            {
-            Utf8String onDeleteActionStr;
-            if (ECOBJECTS_STATUS_Success != foreignKeyRelMap.TryGetOnDeleteAction(onDeleteActionStr))
-                return ERROR;
-
-            Utf8String onUpdateActionStr;
-            if (ECOBJECTS_STATUS_Success != foreignKeyRelMap.TryGetOnUpdateAction(onUpdateActionStr))
-                return ERROR;
-
-            m_onDeleteAction = ECDbSqlForeignKeyConstraint::ToActionType(onDeleteActionStr.c_str());
-            m_onUpdateAction = ECDbSqlForeignKeyConstraint::ToActionType(onUpdateActionStr.c_str());
-            }
-
-        return SUCCESS;
-        }
-    
-    if (hasLinkTableRelMap)
-        {
-        if (ECOBJECTS_STATUS_Success != linkTableRelationMap.TryGetAllowDuplicateRelationships(m_allowDuplicateRelationships))
-            return ERROR;
-
-        Utf8String sourceIdColName;
-        if (ECOBJECTS_STATUS_Success != linkTableRelationMap.TryGetSourceECInstanceIdColumn(sourceIdColName))
-            return ERROR;
-
-        Utf8String sourceClassIdColName;
-        if (ECOBJECTS_STATUS_Success != linkTableRelationMap.TryGetSourceECClassIdColumn(sourceClassIdColName))
-            return ERROR;
-
-        Utf8String targetIdColName;
-        if (ECOBJECTS_STATUS_Success != linkTableRelationMap.TryGetTargetECInstanceIdColumn(targetIdColName))
-            return ERROR;
-
-        Utf8String targetClassIdColName;
-        if (ECOBJECTS_STATUS_Success != linkTableRelationMap.TryGetTargetECClassIdColumn(targetClassIdColName))
-            return ERROR;
-
-        m_sourceColumnsMappingIsNull = false;
-        m_sourceColumnsMapping = RelationshipEndColumns(sourceIdColName.c_str(), sourceClassIdColName.c_str());
-        m_targetColumnsMappingIsNull = false;
-        m_targetColumnsMapping = RelationshipEndColumns(targetIdColName.c_str(), targetClassIdColName.c_str());
-        m_customMapType = RelationshipMapInfo::CustomMapType::LinkTable;
-        }
-
-    return SUCCESS;
-    }
-    
-//---------------------------------------------------------------------------------
-// @bsimethod                                 Ramanujam.Raman                07 / 2012
-//+---------------+---------------+---------------+---------------+---------------+------
-MapStatus RelationshipMapInfo::_EvaluateMapStrategy()
-    {
-    MapStatus stat = ClassMapInfo::_EvaluateMapStrategy();
-    if (stat != MapStatus::Success)
-        return stat;
-
-    if (m_resolvedStrategy.IsNotMapped())
-        return MapStatus::Success;
-
-    ECRelationshipClassCP relationshipClass = GetECClass().GetRelationshipClassCP();
-    ECRelationshipConstraintR source = relationshipClass->GetSource();
-    ECRelationshipConstraintR target = relationshipClass->GetTarget();
-
-    DetermineCardinality(source, target);
-
-    const size_t sourceTableCount = m_ecdbMap.GetTableCountOnRelationshipEnd(source);
-    const size_t targetTableCount = m_ecdbMap.GetTableCountOnRelationshipEnd(target);
-
-    if (sourceTableCount == 0 || targetTableCount == 0)
-        {
-        LogClassNotMapped(NativeLogging::LOG_WARNING, *relationshipClass, "Source or target constraint classes are not mapped.");
-        m_resolvedStrategy.Assign(ECDbMapStrategy::Strategy::NotMapped, false);
-        return MapStatus::Success;
-        }
-
-    const bool userStrategyIsForeignKeyMapping = m_customMapType == CustomMapType::ForeignKeyOnSource || m_customMapType == CustomMapType::ForeignKeyOnTarget;
-
-    if (m_resolvedStrategy.IsPolymorphicSharedTable())
-        {
-        if (userStrategyIsForeignKeyMapping)
-            {
-<<<<<<< HEAD
-            LOG.errorv("The ECRelationshipClass '%s' implies a link table relationship with (MapStrategy: SharedTable, polymorphic), but it has a ForeignKeyRelationshipMap custom attribute.",
-=======
-            LOG.errorv(L"The ECRelationshipClass '%ls' implies a link table relationship with (MapStrategy: SharedTable (polymorphic)), but it has a ForeignKeyRelationshipMap custom attribute.",
->>>>>>> 395078a8
-                       GetECClass().GetFullName());
-            return MapStatus::Error;
-            }
-
-        return MapStatus::Success;
-        }
-
-    if (m_customMapType == CustomMapType::LinkTable ||
-        m_cardinality == Cardinality::ManyToMany ||
-        GetECClass().GetPropertyCount() > 0)
-        {
-        if (userStrategyIsForeignKeyMapping)
-            {
-            LOG.errorv("The ECRelationshipClass '%s' implies a link table relationship with because of its cardinality or because it has ECProperties. Therefore it must not have a ForeignKeyRelationshipMap custom attribute.",
-                       GetECClass().GetFullName());
-            return MapStatus::Error;
-            }
-
-        return m_resolvedStrategy.Assign(ECDbMapStrategy::Strategy::OwnTable, false) == SUCCESS ? MapStatus::Success : MapStatus::Error;
-        }
-
-    BeAssert(!m_allowDuplicateRelationships && "This can only be true if CustomMapType is LinkTable. That condition was already handled before though.");
-
-    ECDbMapStrategy::Strategy resolvedStrategy;
-    switch (m_cardinality)
-        {
-            case Cardinality::OneToOne:
-                {
-                // Don't persist at an end that has more than one table
-                if (sourceTableCount > 1 || targetTableCount > 1)
-                    {
-                    if (userStrategyIsForeignKeyMapping)
-                        {
-                        Utf8CP constraintStr = nullptr;
-                        if (sourceTableCount > 1 && targetTableCount > 1)
-                            constraintStr = "source and target constraints are";
-                        else if (sourceTableCount > 1)
-                            constraintStr = "source constraint is";
-                        else
-                            constraintStr = "target constraint is";
-
-                        LOG.errorv("ECRelationshipClass %s implies a link table relationship as the %s mapped to more than one end table. Therefore it must not have a ForeignKeyRelationshipMap custom attribute.",
-                                   GetECClass().GetFullName(), constraintStr);
-                        return MapStatus::Error;
-                        }
-
-                    resolvedStrategy = ECDbMapStrategy::Strategy::OwnTable;
-                    }
-                else if (m_customMapType == CustomMapType::ForeignKeyOnSource)
-                    resolvedStrategy = ECDbMapStrategy::Strategy::ForeignKeyRelationshipInSourceTable;
-                else
-                    resolvedStrategy = ECDbMapStrategy::Strategy::ForeignKeyRelationshipInTargetTable;
-
-                break;
-                }
-
-            case Cardinality::OneToMany:
-                {
-                if (m_customMapType == CustomMapType::ForeignKeyOnSource)
-                    {
-                    LOG.errorv("ECRelationshipClass %s implies a foreign key relationship on the target's table. Therefore the 'End' property in the ForeignKeyRelationshipMap custom attribute must not be set to 'Source'.",
-                               GetECClass().GetFullName());
-                    return MapStatus::Error;
-                    }
-
-                if (targetTableCount > 1)
-                    {
-                    if (userStrategyIsForeignKeyMapping)
-                        {
-                        LOG.errorv("ECRelationshipClass %s implies a link table relationship as the target constraint is mapped to more than one end table. Therefore it must not have a ForeignKeyRelationshipMap custom attribute.",
-                                   GetECClass().GetFullName());
-                        return MapStatus::Error;
-                        }
-
-                    resolvedStrategy = ECDbMapStrategy::Strategy::OwnTable;
-                    }
-                else
-                    resolvedStrategy = ECDbMapStrategy::Strategy::ForeignKeyRelationshipInTargetTable;
-
-                break;
-                }
-
-            case Cardinality::ManyToOne:
-                {
-                if (m_customMapType == CustomMapType::ForeignKeyOnTarget)
-                    {
-                    LOG.errorv("ECRelationshipClass %s implies a foreign key relationship on the source's table. Therefore the 'End' property in the ForeignKeyRelationshipMap custom attribute must not be set to 'Target'.",
-                               GetECClass().GetFullName());
-                    return MapStatus::Error;
-                    }
-
-                if (sourceTableCount > 1)
-                    {
-                    if (userStrategyIsForeignKeyMapping)
-                        {
-                        LOG.errorv("ECRelationshipClass %s implies a link table relationship as the source constraint is mapped to more than one end table.. Therefore it must not have a ForeignKeyRelationshipMap custom attribute.",
-                                   GetECClass().GetFullName());
-                        return MapStatus::Error;
-                        }
-
-                    resolvedStrategy = ECDbMapStrategy::Strategy::OwnTable;
-                    }
-                else
-                    resolvedStrategy = ECDbMapStrategy::Strategy::ForeignKeyRelationshipInSourceTable;
-
-                break;
-                }
-
-            default:
-                BeAssert(false && "ManyToMany case should have been handled already.");
-                return MapStatus::Error;
-        }
-
-    return m_resolvedStrategy.Assign(resolvedStrategy, false) == SUCCESS ? MapStatus::Success : MapStatus::Error;
-
-    }
-
-
-//---------------------------------------------------------------------------------
-// @bsimethod                                 Affan.Khan                06/2014
-//+---------------+---------------+---------------+---------------+---------------+------
-void RelationshipMapInfo::DetermineCardinality(ECRelationshipConstraintCR source, ECRelationshipConstraintCR target)
-    {
-    const bool sourceIsM = source.GetCardinality().GetUpperLimit() > 1;
-    const bool targetIsM = target.GetCardinality().GetUpperLimit() > 1;
-    if (sourceIsM && targetIsM)
-        m_cardinality = Cardinality::ManyToMany;
-    else if (!sourceIsM && targetIsM)
-        m_cardinality = Cardinality::OneToMany;
-    else if (sourceIsM && !targetIsM)
-        m_cardinality = Cardinality::ManyToOne;
-    else
-        m_cardinality = Cardinality::OneToOne;
-    }
-  
-
-END_BENTLEY_SQLITE_EC_NAMESPACE
+/*--------------------------------------------------------------------------------------+
+|
+|     $Source: ECDb/ClassMapInfo.cpp $
+|
+|  $Copyright: (c) 2015 Bentley Systems, Incorporated. All rights reserved. $
+|
++--------------------------------------------------------------------------------------*/
+#include "ECDbPch.h"
+
+USING_NAMESPACE_BENTLEY_EC
+
+BEGIN_BENTLEY_SQLITE_EC_NAMESPACE
+
+
+//**********************************************************************************************
+// ClassMapInfoFactory
+//**********************************************************************************************
+//---------------------------------------------------------------------------------
+// @bsimethod                                 Krischan.Eberle                02/2014
+//+---------------+---------------+---------------+---------------+---------------+------
+//static
+std::unique_ptr<ClassMapInfo> ClassMapInfoFactory::Create(MapStatus& mapStatus, SchemaImportContext const& schemaImportContext, ECN::ECClassCR ecClass, ECDbMapCR ecDbMap)
+    {
+    std::unique_ptr<ClassMapInfo> info = nullptr;
+    ECRelationshipClassCP ecRelationshipClass = ecClass.GetRelationshipClassCP();
+    if (ecRelationshipClass != nullptr)
+        info = std::unique_ptr<ClassMapInfo>(new RelationshipMapInfo(*ecRelationshipClass, ecDbMap));
+    else
+        info = std::unique_ptr<ClassMapInfo>(new ClassMapInfo(ecClass, ecDbMap));
+
+    if (info == nullptr || (mapStatus = info->Initialize()) != MapStatus::Success)
+        return nullptr;
+
+    return info;
+    }
+
+
+//**********************************************************************************************
+// ClassMapInfo
+//**********************************************************************************************
+//---------------------------------------------------------------------------------
+//@bsimethod                                 Affan.Khan                            07/2012
+//+---------------+---------------+---------------+---------------+---------------+------
+ClassMapInfo::ClassMapInfo (ECClassCR ecClass, ECDbMapCR ecDbMap)
+    : m_ecdbMap(ecDbMap), m_ecClass(ecClass), m_isMapToVirtualTable(IClassMap::IsAbstractECClass(ecClass)), m_classHasCurrentTimeStampProperty(nullptr), m_parentClassMap(nullptr)
+    {}
+
+//---------------------------------------------------------------------------------
+//@bsimethod                                 Affan.Khan                            07/2012
+//+---------------+---------------+---------------+---------------+---------------+------
+MapStatus ClassMapInfo::Initialize()
+    {
+    if (SUCCESS != _InitializeFromSchema())
+        return MapStatus::Error;
+
+    //Default values for table name and primary key column name
+    if (m_tableName.empty())
+        {
+        // ClassMappingRule: if hint does not supply a table name, use {ECSchema prefix}_{ECClass name}
+        m_tableName = ResolveTablePrefix(m_ecClass);
+        if (!IClassMap::IsMapToSecondaryTableStrategy(m_ecClass))  // ClassMappingRule: assumes that structs are always used in arrays
+            m_tableName.append("_");
+        else
+            m_tableName.append("_ArrayOf");
+
+        m_tableName.append(Utf8String(m_ecClass.GetName()));
+        }
+
+    if (m_ecInstanceIdColumnName.empty())
+        {
+        // ClassMappingRule: if hint does not supply an ECInstanceId (primary key) column name, use ECDB_COL_ECInstanceId
+        m_ecInstanceIdColumnName = ECDB_COL_ECInstanceId;
+        }
+
+    return _EvaluateMapStrategy();
+    }
+
+/*---------------------------------------------------------------------------------**//**
+* @bsimethod                                 Ramanujam.Raman                07/2012
++---------------+---------------+---------------+---------------+---------------+------*/
+MapStatus ClassMapInfo::_EvaluateMapStrategy()
+    {
+    if (m_ecClass.GetIsCustomAttributeClass() && !m_ecClass.GetIsDomainClass() && !m_ecClass.GetIsStruct())
+        {
+        LogClassNotMapped(NativeLogging::LOG_DEBUG, m_ecClass, "ECClass is a custom attribute which is never mapped to a table in ECDb.");
+        m_resolvedStrategy.Assign(ECDbMapStrategy::Strategy::NotMapped, false);
+        return MapStatus::Success;
+        }
+
+    if (IClassMap::IsAnyClass(m_ecClass) || (m_ecClass.GetSchema().IsStandardSchema() && m_ecClass.GetName().CompareTo("InstanceCount") == 0))
+        {
+        LogClassNotMapped(NativeLogging::LOG_INFO, m_ecClass, "ECClass is a standard class not supported by ECDb.");
+        m_resolvedStrategy.Assign(ECDbMapStrategy::Strategy::NotMapped, false);
+        return MapStatus::Success;
+        }
+
+    BeAssert(m_ecdbMap.GetSchemaImportContext() != nullptr);
+    UserECDbMapStrategy* userStrategy = m_ecdbMap.GetSchemaImportContext()->GetUserStrategyP(m_ecClass);
+    if (userStrategy == nullptr)
+        {
+        BeAssert(false);
+        return MapStatus::Error;
+        }
+
+    bool baseClassesNotMappedYet;
+    if (SUCCESS != DoEvaluateMapStrategy(baseClassesNotMappedYet, *userStrategy))
+        return baseClassesNotMappedYet ? MapStatus::BaseClassesNotMapped : MapStatus::Error;
+
+    BeAssert(m_resolvedStrategy.IsResolved());
+
+    //! We override m_isMapToVirtualTable if SharedTable was used.
+    if (m_isMapToVirtualTable)
+        m_isMapToVirtualTable = m_resolvedStrategy.GetStrategy() != ECDbMapStrategy::Strategy::SharedTable;
+
+    return MapStatus::Success;
+    }
+
+/*---------------------------------------------------------------------------------**//**
+* @bsimethod                                 Ramanujam.Raman                07/2012
++---------------+---------------+---------------+---------------+---------------+------*/
+BentleyStatus ClassMapInfo::DoEvaluateMapStrategy(bool& baseClassesNotMappedYet, UserECDbMapStrategy& userStrategy)
+    {
+    bvector<IClassMap const*> baseClassMaps;
+    bvector<IClassMap const*> polymorphicSharedTableClassMaps; // SharedTable-Polymorphic have the highest priority, but there can be only one
+    bvector<IClassMap const*> polymorphicOwnTableClassMaps; // OwnTable-Polymorphic have second priority
+    bvector<IClassMap const*> polymorphicNotMappedClassMaps; // NotMapped-Polymorphic has priority only over NoHint or NotMapped-NonPolymorphic
+
+    baseClassesNotMappedYet = !GatherBaseClassMaps(baseClassMaps, polymorphicSharedTableClassMaps, polymorphicOwnTableClassMaps, polymorphicNotMappedClassMaps, m_ecClass);
+    if (baseClassesNotMappedYet)
+        return ERROR;
+
+    if (baseClassMaps.empty())
+        {
+        BeAssert(polymorphicSharedTableClassMaps.empty() && polymorphicOwnTableClassMaps.empty() && polymorphicNotMappedClassMaps.empty());
+        return m_resolvedStrategy.Assign(userStrategy);
+        }
+
+    // ClassMappingRule: No more than one ancestor of a class can use SharedTable-Polymorphic strategy. Mapping fails if this is violated
+    if (polymorphicSharedTableClassMaps.size() > 1)
+        {
+        if (LOG.isSeverityEnabled(NativeLogging::LOG_ERROR))
+            {
+            Utf8String baseClasses;
+            for (IClassMap const* baseMap : polymorphicSharedTableClassMaps)
+                {
+                baseClasses.append(Utf8String(baseMap->GetClass().GetFullName()).c_str());
+                baseClasses.append(" ");
+                }
+
+            LOG.errorv("ECClass '%s' has two or more base ECClasses which use the MapStrategy 'SharedTable (polymorphic)'. This is not supported. The base ECClasses are: %s",
+                       Utf8String(m_ecClass.GetFullName()).c_str(), baseClasses.c_str());
+            }
+
+        return ERROR;
+        }
+
+    IClassMap const* parentClassMap = nullptr;
+    if (!polymorphicSharedTableClassMaps.empty())
+        parentClassMap = polymorphicSharedTableClassMaps[0];
+    else if (!polymorphicOwnTableClassMaps.empty())
+        parentClassMap = polymorphicOwnTableClassMaps[0];
+    else if (!polymorphicNotMappedClassMaps.empty())
+        parentClassMap = polymorphicNotMappedClassMaps[0];
+    else
+        parentClassMap = baseClassMaps[0];
+
+    ECClassCR parentClass = parentClassMap->GetClass();
+
+    UserECDbMapStrategy const* parentUserStrategy = m_ecdbMap.GetSchemaImportContext()->GetUserStrategy(parentClass);
+    if (parentUserStrategy == nullptr)
+        {
+        BeAssert(false);
+        return ERROR;
+        }
+
+    UserECDbMapStrategy const& rootUserStrategy = userStrategy.AssignRoot(*parentUserStrategy);
+
+    if (!ValidateChildStrategy(rootUserStrategy, userStrategy))
+        return ERROR;
+
+    // ClassMappingRule: If exactly 1 ancestor ECClass is using SharedTable-Polymorphic, use this
+    if (polymorphicSharedTableClassMaps.size() == 1)
+        {
+        m_parentClassMap = parentClassMap;
+        BeAssert(GetECClass().GetIsStruct() == parentClass.GetIsStruct() && "This should have been caught by the schema validation already");
+        BeAssert(parentClassMap->GetMapStrategy().IsPolymorphicSharedTable());
+
+        ECDbMapStrategy::Option option = ECDbMapStrategy::Option::None;
+        if (userStrategy.GetOption() != UserECDbMapStrategy::Option::DisableSharedColumns && 
+                (rootUserStrategy.GetOption() == UserECDbMapStrategy::Option::SharedColumns || 
+                 rootUserStrategy.GetOption() == UserECDbMapStrategy::Option::SharedColumnsForSubclasses))
+            option = ECDbMapStrategy::Option::SharedColumns;
+
+        return m_resolvedStrategy.Assign(ECDbMapStrategy::Strategy::SharedTable, option, true);
+        }
+
+    // ClassMappingRule: If one or more parent is using OwnClass-polymorphic, use OwnClass-polymorphic mapping
+    if (polymorphicOwnTableClassMaps.size() > 0)
+        return m_resolvedStrategy.Assign(ECDbMapStrategy::Strategy::OwnTable, true);
+
+    // ClassMappingRule: If one or more parent is using NotMapped-polymorphic, use NotMapped-polymorphic
+    if (polymorphicNotMappedClassMaps.size() > 0)
+        return m_resolvedStrategy.Assign(ECDbMapStrategy::Strategy::NotMapped, true);
+
+    return m_resolvedStrategy.Assign(userStrategy);
+    }
+
+//---------------------------------------------------------------------------------
+// @bsimethod                                 Krischan.Eberle                06/2015
+//+---------------+---------------+---------------+---------------+---------------+------
+bool ClassMapInfo::ValidateChildStrategy(UserECDbMapStrategy const& rootStrategy, UserECDbMapStrategy const& childStrategy) const
+    {
+    //if root strategy doesn't have any CA, everything is valid on the child
+    if (rootStrategy.IsUnset())
+        return true;
+
+    if (!rootStrategy.IsPolymorphic())
+        {
+        BeAssert(rootStrategy.IsPolymorphic() && "In ClassMapInfo::ValidateChildStrategy rootStrategy should always be polymorphic");
+        return false;
+        }
+
+    bool isValid = true;
+    Utf8CP detailError = nullptr;
+    switch (rootStrategy.GetStrategy())
+        {
+            case UserECDbMapStrategy::Strategy::SharedTable:
+                {
+                isValid = childStrategy.GetStrategy() == UserECDbMapStrategy::Strategy::None &&
+                    !childStrategy.IsPolymorphic() &&
+                    (childStrategy.GetOption() == UserECDbMapStrategy::Option::None ||
+                    childStrategy.GetOption() == UserECDbMapStrategy::Option::DisableSharedColumns);
+
+                if (!isValid)
+                    detailError = "For subclasses of a class with MapStrategy SharedTable (polymorphic), Strategy must be unset and Option must either be unset or 'DisableSharedColumns'.";
+
+                break;
+                }
+
+            //in all other cases there must not be any MapStrategy defined in subclasses
+            default:
+                {
+                isValid = childStrategy.GetStrategy() == UserECDbMapStrategy::Strategy::None &&
+                    !childStrategy.IsPolymorphic() &&
+                    childStrategy.GetOption() == UserECDbMapStrategy::Option::None;
+
+                if (!isValid)
+                    detailError = "For subclasses of a class with a polymorphic SharedTable (polymorphic), no MapStrategy may be defined.";
+
+                break;
+                }
+        }
+
+    const NativeLogging::SEVERITY logSev = NativeLogging::LOG_ERROR;
+    if (!isValid && LOG.isSeverityEnabled(logSev))
+        LOG.messagev(logSev, "MapStrategy %s of ECClass '%s' does not match the MapStrategy %s on the root of the class hierarchy. %s",
+                    childStrategy.ToString().c_str(), Utf8String(m_ecClass.GetFullName()).c_str(), rootStrategy.ToString().c_str(),
+                    detailError);
+
+    return isValid;
+    }
+
+/*---------------------------------------------------------------------------------**//**
+* @bsimethod                                 Affan.Khan                07/2012
++---------------+---------------+---------------+---------------+---------------+------*/
+BentleyStatus ClassMapInfo::_InitializeFromSchema ()
+    {
+    if (SUCCESS != InitializeFromClassMapCA() || SUCCESS != InitializeFromClassHasCurrentTimeStampProperty())
+        return ERROR;
+
+    // Add indices for important identifiers
+    if (SUCCESS != ProcessStandardKeys(m_ecClass, "BusinessKeySpecification") ||
+        SUCCESS != ProcessStandardKeys(m_ecClass, "GlobalIdSpecification") ||
+        SUCCESS != ProcessStandardKeys(m_ecClass, "SyncIDSpecification"))
+        return ERROR;
+    
+    //TODO: VerifyThatTableNameIsNotReservedName, e.g. dgn element table, etc.
+    return SUCCESS;
+    }
+
+//---------------------------------------------------------------------------------------
+// @bsimethod                                 muhammad.zaighum                01/2015
+//+---------------+---------------+---------------+---------------+---------------+------
+BentleyStatus ClassMapInfo::InitializeFromClassHasCurrentTimeStampProperty()
+    {
+    IECInstancePtr classHint = m_ecClass.GetCustomAttributeLocal("ClassHasCurrentTimeStampProperty");
+
+    if (classHint == nullptr)
+        return SUCCESS;
+   
+    Utf8String propertyName;
+    ECValue v;
+    if (classHint->GetValue(v, "PropertyName") == ECOBJECTS_STATUS_Success && !v.IsNull())
+        {
+        propertyName = v.GetUtf8CP();
+        ECPropertyCP dateTimeProperty = m_ecClass.GetPropertyP(propertyName);
+        if (nullptr == dateTimeProperty)
+            {
+            BeAssert(false && "ClassHasCurrentTimeStamp Property Not Found in ECClass");
+            return ERROR;
+            }
+        if (dateTimeProperty->GetTypeName().Equals("dateTime"))
+            {
+            m_classHasCurrentTimeStampProperty = dateTimeProperty;
+            }
+        else
+            {
+            BeAssert(false && "Property is not of type dateTime");
+            return ERROR;
+            }
+        }
+
+    return SUCCESS;
+    }
+//---------------------------------------------------------------------------------------
+// @bsimethod                                 Krischan.Eberle                03/2014
+//+---------------+---------------+---------------+---------------+---------------+------
+BentleyStatus ClassMapInfo::InitializeFromClassMapCA()
+    {
+    ECDbClassMap customClassMap;
+    if (!ECDbMapCustomAttributeHelper::TryGetClassMap(customClassMap, m_ecClass))
+        return SUCCESS;
+
+    UserECDbMapStrategy const* userStrategy = m_ecdbMap.GetSchemaImportContext()->GetUserStrategy(m_ecClass, &customClassMap);
+    if (userStrategy == nullptr || !userStrategy->IsValid())
+        return ERROR;
+
+    ECObjectsStatus ecstat = customClassMap.TryGetTableName(m_tableName);
+    if (ECOBJECTS_STATUS_Success != ecstat)
+        return ERROR;
+
+    if ((userStrategy->GetStrategy() == UserECDbMapStrategy::Strategy::ExistingTable ||
+        (userStrategy->GetStrategy() == UserECDbMapStrategy::Strategy::SharedTable && !userStrategy->IsPolymorphic())))
+        {
+        if (m_tableName.empty())
+            {
+            LOG.errorv("TableName must not be empty in ClassMap custom attribute on ECClass %s if MapStrategy is 'SharedTable (polymorphic)' or if MapStrategy is 'ExistingTable'.",
+                       m_ecClass.GetFullName());
+            return ERROR;
+            }
+        }
+    else
+        {
+        if (!m_tableName.empty())
+            {
+            LOG.errorv("TableName must only be set in ClassMap custom attribute on ECClass %s if MapStrategy is 'SharedTable (polymorphic)' or 'ExistingTable'.",
+                       m_ecClass.GetFullName());
+            return ERROR;
+            }
+        }
+
+    ecstat = customClassMap.TryGetECInstanceIdColumn(m_ecInstanceIdColumnName);
+    if (ECOBJECTS_STATUS_Success != ecstat)
+        return ERROR;
+
+    bvector<ECDbClassMap::DbIndex> indices;
+    ecstat = customClassMap.TryGetIndexes(indices);
+    if (ECOBJECTS_STATUS_Success != ecstat)
+        return ERROR;
+
+    for (ECDbClassMap::DbIndex const& index : indices)
+        {
+        ClassIndexInfoPtr indexInfo = ClassIndexInfo::Create(index);
+        if (indexInfo == nullptr)
+            return ERROR;
+
+        m_dbIndexes.push_back(indexInfo);
+        }
+
+    return SUCCESS;
+    }
+
+/*---------------------------------------------------------------------------------**//**
+* @bsimethod                                 Affan.Khan                07/2012
++---------------+---------------+---------------+---------------+---------------+------*/
+BentleyStatus ClassMapInfo::ProcessStandardKeys(ECClassCR ecClass, Utf8CP customAttributeName)
+    {
+    StandardKeySpecification::Type keyType = StandardKeySpecification::GetTypeFromString(customAttributeName);
+    if (keyType == StandardKeySpecification::Type::None)
+        return SUCCESS;
+
+    IECInstancePtr ca = ecClass.GetCustomAttribute(customAttributeName);
+    if (ca == nullptr)
+        return SUCCESS;
+
+    ECValue v;
+    switch (keyType)
+        {
+            case StandardKeySpecification::Type::BusinessKeySpecification:
+            case StandardKeySpecification::Type::GlobalIdSpecification:
+                ca->GetValue(v, "PropertyName"); break;
+            case StandardKeySpecification::Type::SyncIDSpecification:
+                ca->GetValue(v, "Property"); break;
+
+            default:
+                BeAssert(false);
+                return ERROR;
+        }
+
+    if (v.IsNull())
+        return SUCCESS;
+
+    //Create unique not null index on provided property
+    Utf8CP keyPropName = v.GetUtf8CP();
+    ECPropertyP keyProp = ecClass.GetPropertyP(keyPropName);
+    if (nullptr == keyProp)
+        {
+        LOG.errorv("Invalid %s on class '%s'. The specified property '%s' does not exist in the class.",
+                   customAttributeName, ecClass.GetFullName(), keyPropName);
+        return ERROR;
+        }
+
+    if (keyProp->GetAsPrimitiveProperty() != nullptr)
+        {
+        const PrimitiveType primType = keyProp->GetAsPrimitiveProperty()->GetType();
+        if (primType == PRIMITIVETYPE_Binary ||
+            primType == PRIMITIVETYPE_Boolean ||
+            primType == PRIMITIVETYPE_DateTime ||
+            primType == PRIMITIVETYPE_Double ||
+            primType == PRIMITIVETYPE_Integer ||
+            primType == PRIMITIVETYPE_Long ||
+            primType == PRIMITIVETYPE_String)
+            {
+            StandardKeySpecificationPtr spec = StandardKeySpecification::Create(keyType);
+            spec->GetKeyProperties().push_back(keyPropName);
+            m_standardKeys.push_back(spec);
+            return SUCCESS;
+            }
+        }
+
+    LOG.errorv("Invalid %s on class '%s'. The data type of the specified property '%s' is not supported. Supported types: Binary, Boolean, DateTime, Double, Integer, Long and String.",
+               customAttributeName, ecClass.GetFullName(), keyPropName);
+    return ERROR;
+    }
+
+/*---------------------------------------------------------------------------------**//**
+* Returns true if all base classes have been mapped.
+* @bsimethod                                   Ramanujam.Raman                   06/12
++---------------+---------------+---------------+---------------+---------------+------*/
+bool ClassMapInfo::GatherBaseClassMaps 
+(
+bvector<IClassMap const*>& baseClassMaps,
+bvector<IClassMap const*>& tphMaps,
+bvector<IClassMap const*>& tpcMaps,
+bvector<IClassMap const*>& nmhMaps,
+ECClassCR          ecClass
+) const
+    {
+    for (ECClassP baseClass : ecClass.GetBaseClasses())
+        {
+        auto baseClassMap = m_ecdbMap.GetClassMap(*baseClass);
+        if (baseClassMap == nullptr)
+            return false;
+
+        ECDbMapStrategy const& baseMapStrategy = baseClassMap->GetMapStrategy();
+        if (!baseMapStrategy.IsPolymorphic())
+            {
+            // ClassMappingRule: non-polymorphic MapStrategies used in base classes have no effect on child classes
+            return true;
+            }
+
+        switch (baseMapStrategy.GetStrategy())
+            {
+                case ECDbMapStrategy::Strategy::SharedTable:
+                    {
+                    bool add = true;
+                    for (auto classMap : tphMaps)
+                        {
+                        if (classMap->GetTable().GetId() == baseClassMap->GetTable().GetId())
+                            {
+                            add = false;
+                            break;
+                            }
+                        }
+
+                    if (add)
+                        tphMaps.push_back(baseClassMap);
+                    break;
+                    }
+
+                case ECDbMapStrategy::Strategy::OwnTable:
+                    tpcMaps.push_back(baseClassMap);
+                    break;
+
+                case ECDbMapStrategy::Strategy::NotMapped:
+                    nmhMaps.push_back(baseClassMap);
+                    break;
+
+                default:
+                    BeAssert(false);
+                    break;
+            }
+
+        baseClassMaps.push_back (baseClassMap);
+        }
+
+    return true;
+    }
+    
+
+/*---------------------------------------------------------------------------------**//**
+* @bsimethod                                 Affan.Khan                          03/2013
++---------------+---------------+---------------+---------------+---------------+------*/
+//static
+Utf8String ClassMapInfo::ResolveTablePrefix (ECClassCR ecClass)
+    {
+    ECSchemaCR schema = ecClass.GetSchema ();
+    ECDbSchemaMap customSchemaMap;
+    if (ECDbMapCustomAttributeHelper::TryGetSchemaMap (customSchemaMap, schema))
+        {
+        Utf8String tablePrefix;
+        if (customSchemaMap.TryGetTablePrefix(tablePrefix) == ECOBJECTS_STATUS_Success && !tablePrefix.empty ())
+            return tablePrefix;
+        }
+
+    Utf8StringCR namespacePrefix = schema.GetNamespacePrefix ();
+    if (namespacePrefix.empty ())
+        return schema.GetName ();
+    
+    return namespacePrefix;
+    }
+
+//---------------------------------------------------------------------------------------
+// @bsimethod                                 Krischan.Eberle                02/2014
+//+---------------+---------------+---------------+---------------+---------------+------
+//static
+void ClassMapInfo::LogClassNotMapped (NativeLogging::SEVERITY severity, ECClassCR ecClass, Utf8CP explanation)
+    {
+    Utf8CP classTypeStr = ecClass.GetRelationshipClassCP () != nullptr ? "ECRelationshipClass" : "ECClass";
+    LOG.messagev (severity, "Did not map %s '%s': %s", classTypeStr, Utf8String (ecClass.GetFullName ()).c_str (), explanation);
+    }
+
+//****************************************************************************************************
+//RelationshipClassMapInfo
+//****************************************************************************************************
+
+/*---------------------------------------------------------------------------------**//**
+* @bsimethod                                 Ramanujam.Raman                07/2012
++---------------+---------------+---------------+---------------+---------------+------*/
+BentleyStatus RelationshipMapInfo::_InitializeFromSchema()
+    {  
+    if (SUCCESS != ClassMapInfo::_InitializeFromSchema())
+        return ERROR;
+
+    auto relClass = GetECClass ().GetRelationshipClassCP ();
+    BeAssert (relClass != nullptr);
+
+    ECDbForeignKeyRelationshipMap foreignKeyRelMap;
+    const bool hasForeignKeyRelMap = ECDbMapCustomAttributeHelper::TryGetForeignKeyRelationshipMap(foreignKeyRelMap, *relClass);
+    ECDbLinkTableRelationshipMap linkTableRelationMap;
+    const bool hasLinkTableRelMap = ECDbMapCustomAttributeHelper::TryGetLinkTableRelationshipMap(linkTableRelationMap, *relClass);
+
+    if (hasForeignKeyRelMap && hasLinkTableRelMap)
+        {
+        LOG.errorv("ECRelationshipClass '%s' can only have either the ForeignKeyRelationshipMap or the LinkTableRelationshipMap custom attribute but not both.",
+                   GetECClass().GetFullName());
+        return ERROR;
+        }
+
+    if (hasForeignKeyRelMap)
+        {
+        ECRelationshipEnd foreignKeyEnd = ECRelationshipEnd_Target;
+        if (ECOBJECTS_STATUS_Success != foreignKeyRelMap.TryGetEnd(foreignKeyEnd))
+            return ERROR;
+
+        RelationshipEndColumns* foreignKeyColumnsMapping = nullptr;
+        ECRelationshipConstraintCP foreignKeyConstraint = nullptr;
+        if (foreignKeyEnd == ECRelationshipEnd_Target)
+            {
+            foreignKeyConstraint = &relClass->GetTarget();
+            foreignKeyColumnsMapping = &m_targetColumnsMapping;
+            m_sourceColumnsMappingIsNull = true;
+            m_targetColumnsMappingIsNull = false;
+            m_customMapType = RelationshipMapInfo::CustomMapType::ForeignKeyOnTarget;
+            }
+        else
+            {
+            foreignKeyConstraint = &relClass->GetSource();
+            foreignKeyColumnsMapping = &m_sourceColumnsMapping;
+            m_sourceColumnsMappingIsNull = false;
+            m_targetColumnsMappingIsNull = true;
+            m_customMapType = RelationshipMapInfo::CustomMapType::ForeignKeyOnSource;
+            }
+
+        Utf8String foreignKeyColName;
+        Utf8String foreignKeyClassIdColName;
+        if (ECOBJECTS_STATUS_Success != foreignKeyRelMap.TryGetForeignKeyColumn(foreignKeyColName))
+            return ERROR;
+
+        if (!foreignKeyColName.empty())
+            {
+            for (ECRelationshipConstraintClassCP constraintClass : foreignKeyConstraint->GetConstraintClasses())
+                {
+                if (!constraintClass->GetKeys().empty())
+                    {
+                    LOG.errorv("ForeignKeyRelationshipMap custom attribute on ECRelationshipClass '%s' must not have a value for ForeignKeyProperty as there are Key properties defined in the ECRelationshipConstraint on the foreign key end.",
+                               GetECClass().GetFullName());
+                    return ERROR;
+                    }
+                }
+            }
+
+        if (ECOBJECTS_STATUS_Success != foreignKeyRelMap.TryGetForeignKeyClassIdColumn(foreignKeyClassIdColName))
+            return ERROR;
+
+        *foreignKeyColumnsMapping = RelationshipEndColumns(foreignKeyColName.c_str(), foreignKeyClassIdColName.c_str());
+
+        bool createConstraint = false;
+        if (ECOBJECTS_STATUS_Success != foreignKeyRelMap.TryGetCreateConstraint(createConstraint))
+            return ERROR;
+
+        if (createConstraint)
+            {
+            Utf8String onDeleteActionStr;
+            if (ECOBJECTS_STATUS_Success != foreignKeyRelMap.TryGetOnDeleteAction(onDeleteActionStr))
+                return ERROR;
+
+            Utf8String onUpdateActionStr;
+            if (ECOBJECTS_STATUS_Success != foreignKeyRelMap.TryGetOnUpdateAction(onUpdateActionStr))
+                return ERROR;
+
+            m_onDeleteAction = ECDbSqlForeignKeyConstraint::ToActionType(onDeleteActionStr.c_str());
+            m_onUpdateAction = ECDbSqlForeignKeyConstraint::ToActionType(onUpdateActionStr.c_str());
+            }
+
+        return SUCCESS;
+        }
+    
+    if (hasLinkTableRelMap)
+        {
+        if (ECOBJECTS_STATUS_Success != linkTableRelationMap.TryGetAllowDuplicateRelationships(m_allowDuplicateRelationships))
+            return ERROR;
+
+        Utf8String sourceIdColName;
+        if (ECOBJECTS_STATUS_Success != linkTableRelationMap.TryGetSourceECInstanceIdColumn(sourceIdColName))
+            return ERROR;
+
+        Utf8String sourceClassIdColName;
+        if (ECOBJECTS_STATUS_Success != linkTableRelationMap.TryGetSourceECClassIdColumn(sourceClassIdColName))
+            return ERROR;
+
+        Utf8String targetIdColName;
+        if (ECOBJECTS_STATUS_Success != linkTableRelationMap.TryGetTargetECInstanceIdColumn(targetIdColName))
+            return ERROR;
+
+        Utf8String targetClassIdColName;
+        if (ECOBJECTS_STATUS_Success != linkTableRelationMap.TryGetTargetECClassIdColumn(targetClassIdColName))
+            return ERROR;
+
+        m_sourceColumnsMappingIsNull = false;
+        m_sourceColumnsMapping = RelationshipEndColumns(sourceIdColName.c_str(), sourceClassIdColName.c_str());
+        m_targetColumnsMappingIsNull = false;
+        m_targetColumnsMapping = RelationshipEndColumns(targetIdColName.c_str(), targetClassIdColName.c_str());
+        m_customMapType = RelationshipMapInfo::CustomMapType::LinkTable;
+        }
+
+    return SUCCESS;
+    }
+    
+//---------------------------------------------------------------------------------
+// @bsimethod                                 Ramanujam.Raman                07 / 2012
+//+---------------+---------------+---------------+---------------+---------------+------
+MapStatus RelationshipMapInfo::_EvaluateMapStrategy()
+    {
+    MapStatus stat = ClassMapInfo::_EvaluateMapStrategy();
+    if (stat != MapStatus::Success)
+        return stat;
+
+    if (m_resolvedStrategy.IsNotMapped())
+        return MapStatus::Success;
+
+    ECRelationshipClassCP relationshipClass = GetECClass().GetRelationshipClassCP();
+    ECRelationshipConstraintR source = relationshipClass->GetSource();
+    ECRelationshipConstraintR target = relationshipClass->GetTarget();
+
+    DetermineCardinality(source, target);
+
+    const size_t sourceTableCount = m_ecdbMap.GetTableCountOnRelationshipEnd(source);
+    const size_t targetTableCount = m_ecdbMap.GetTableCountOnRelationshipEnd(target);
+
+    if (sourceTableCount == 0 || targetTableCount == 0)
+        {
+        LogClassNotMapped(NativeLogging::LOG_WARNING, *relationshipClass, "Source or target constraint classes are not mapped.");
+        m_resolvedStrategy.Assign(ECDbMapStrategy::Strategy::NotMapped, false);
+        return MapStatus::Success;
+        }
+
+    const bool userStrategyIsForeignKeyMapping = m_customMapType == CustomMapType::ForeignKeyOnSource || m_customMapType == CustomMapType::ForeignKeyOnTarget;
+
+    if (m_resolvedStrategy.IsPolymorphicSharedTable())
+        {
+        if (userStrategyIsForeignKeyMapping)
+            {
+            LOG.errorv("The ECRelationshipClass '%s' implies a link table relationship with (MapStrategy: SharedTable (polymorphic)), but it has a ForeignKeyRelationshipMap custom attribute.",
+                       GetECClass().GetFullName());
+            return MapStatus::Error;
+            }
+
+        return MapStatus::Success;
+        }
+
+    if (m_customMapType == CustomMapType::LinkTable ||
+        m_cardinality == Cardinality::ManyToMany ||
+        GetECClass().GetPropertyCount() > 0)
+        {
+        if (userStrategyIsForeignKeyMapping)
+            {
+            LOG.errorv("The ECRelationshipClass '%s' implies a link table relationship with because of its cardinality or because it has ECProperties. Therefore it must not have a ForeignKeyRelationshipMap custom attribute.",
+                       GetECClass().GetFullName());
+            return MapStatus::Error;
+            }
+
+        return m_resolvedStrategy.Assign(ECDbMapStrategy::Strategy::OwnTable, false) == SUCCESS ? MapStatus::Success : MapStatus::Error;
+        }
+
+    BeAssert(!m_allowDuplicateRelationships && "This can only be true if CustomMapType is LinkTable. That condition was already handled before though.");
+
+    ECDbMapStrategy::Strategy resolvedStrategy;
+    switch (m_cardinality)
+        {
+            case Cardinality::OneToOne:
+                {
+                // Don't persist at an end that has more than one table
+                if (sourceTableCount > 1 || targetTableCount > 1)
+                    {
+                    if (userStrategyIsForeignKeyMapping)
+                        {
+                        Utf8CP constraintStr = nullptr;
+                        if (sourceTableCount > 1 && targetTableCount > 1)
+                            constraintStr = "source and target constraints are";
+                        else if (sourceTableCount > 1)
+                            constraintStr = "source constraint is";
+                        else
+                            constraintStr = "target constraint is";
+
+                        LOG.errorv("ECRelationshipClass %s implies a link table relationship as the %s mapped to more than one end table. Therefore it must not have a ForeignKeyRelationshipMap custom attribute.",
+                                   GetECClass().GetFullName(), constraintStr);
+                        return MapStatus::Error;
+                        }
+
+                    resolvedStrategy = ECDbMapStrategy::Strategy::OwnTable;
+                    }
+                else if (m_customMapType == CustomMapType::ForeignKeyOnSource)
+                    resolvedStrategy = ECDbMapStrategy::Strategy::ForeignKeyRelationshipInSourceTable;
+                else
+                    resolvedStrategy = ECDbMapStrategy::Strategy::ForeignKeyRelationshipInTargetTable;
+
+                break;
+                }
+
+            case Cardinality::OneToMany:
+                {
+                if (m_customMapType == CustomMapType::ForeignKeyOnSource)
+                    {
+                    LOG.errorv("ECRelationshipClass %s implies a foreign key relationship on the target's table. Therefore the 'End' property in the ForeignKeyRelationshipMap custom attribute must not be set to 'Source'.",
+                               GetECClass().GetFullName());
+                    return MapStatus::Error;
+                    }
+
+                if (targetTableCount > 1)
+                    {
+                    if (userStrategyIsForeignKeyMapping)
+                        {
+                        LOG.errorv("ECRelationshipClass %s implies a link table relationship as the target constraint is mapped to more than one end table. Therefore it must not have a ForeignKeyRelationshipMap custom attribute.",
+                                   GetECClass().GetFullName());
+                        return MapStatus::Error;
+                        }
+
+                    resolvedStrategy = ECDbMapStrategy::Strategy::OwnTable;
+                    }
+                else
+                    resolvedStrategy = ECDbMapStrategy::Strategy::ForeignKeyRelationshipInTargetTable;
+
+                break;
+                }
+
+            case Cardinality::ManyToOne:
+                {
+                if (m_customMapType == CustomMapType::ForeignKeyOnTarget)
+                    {
+                    LOG.errorv("ECRelationshipClass %s implies a foreign key relationship on the source's table. Therefore the 'End' property in the ForeignKeyRelationshipMap custom attribute must not be set to 'Target'.",
+                               GetECClass().GetFullName());
+                    return MapStatus::Error;
+                    }
+
+                if (sourceTableCount > 1)
+                    {
+                    if (userStrategyIsForeignKeyMapping)
+                        {
+                        LOG.errorv("ECRelationshipClass %s implies a link table relationship as the source constraint is mapped to more than one end table.. Therefore it must not have a ForeignKeyRelationshipMap custom attribute.",
+                                   GetECClass().GetFullName());
+                        return MapStatus::Error;
+                        }
+
+                    resolvedStrategy = ECDbMapStrategy::Strategy::OwnTable;
+                    }
+                else
+                    resolvedStrategy = ECDbMapStrategy::Strategy::ForeignKeyRelationshipInSourceTable;
+
+                break;
+                }
+
+            default:
+                BeAssert(false && "ManyToMany case should have been handled already.");
+                return MapStatus::Error;
+        }
+
+    return m_resolvedStrategy.Assign(resolvedStrategy, false) == SUCCESS ? MapStatus::Success : MapStatus::Error;
+
+    }
+
+
+//---------------------------------------------------------------------------------
+// @bsimethod                                 Affan.Khan                06/2014
+//+---------------+---------------+---------------+---------------+---------------+------
+void RelationshipMapInfo::DetermineCardinality(ECRelationshipConstraintCR source, ECRelationshipConstraintCR target)
+    {
+    const bool sourceIsM = source.GetCardinality().GetUpperLimit() > 1;
+    const bool targetIsM = target.GetCardinality().GetUpperLimit() > 1;
+    if (sourceIsM && targetIsM)
+        m_cardinality = Cardinality::ManyToMany;
+    else if (!sourceIsM && targetIsM)
+        m_cardinality = Cardinality::OneToMany;
+    else if (sourceIsM && !targetIsM)
+        m_cardinality = Cardinality::ManyToOne;
+    else
+        m_cardinality = Cardinality::OneToOne;
+    }
+  
+
+END_BENTLEY_SQLITE_EC_NAMESPACE