/*--------------------------------------------------------------------------------------+
|
|     $Source: ECDb/ClassMapInfo.cpp $
|
|  $Copyright: (c) 2015 Bentley Systems, Incorporated. All rights reserved. $
|
+--------------------------------------------------------------------------------------*/
#include "ECDbPch.h"
#include <stack>
USING_NAMESPACE_BENTLEY_EC

BEGIN_BENTLEY_SQLITE_EC_NAMESPACE


//**********************************************************************************************
// ClassMapInfoFactory
//**********************************************************************************************
//---------------------------------------------------------------------------------
// @bsimethod                                 Krischan.Eberle                02/2014
//+---------------+---------------+---------------+---------------+---------------+------
//static
std::unique_ptr<ClassMapInfo> ClassMapInfoFactory::Create(MapStatus& mapStatus, SchemaImportContext const& schemaImportContext, ECN::ECClassCR ecClass, ECDbMapCR ecDbMap)
    {
    std::unique_ptr<ClassMapInfo> info = nullptr;
    ECRelationshipClassCP ecRelationshipClass = ecClass.GetRelationshipClassCP();
    if (ecRelationshipClass != nullptr)
        info = std::unique_ptr<ClassMapInfo>(new RelationshipMapInfo(*ecRelationshipClass, ecDbMap));
    else
        info = std::unique_ptr<ClassMapInfo>(new ClassMapInfo(ecClass, ecDbMap));

    if (info == nullptr || (mapStatus = info->Initialize()) != MapStatus::Success)
        return nullptr;

    return info;
    }


//**********************************************************************************************
// ClassMapInfo
//**********************************************************************************************
//---------------------------------------------------------------------------------
//@bsimethod                                 Affan.Khan                            07/2012
//+---------------+---------------+---------------+---------------+---------------+------
ClassMapInfo::ClassMapInfo (ECClassCR ecClass, ECDbMapCR ecDbMap)
    : m_ecdbMap(ecDbMap), m_ecClass(ecClass), m_isMapToVirtualTable(ecClass.GetClassModifier() == ECClassModifier::Abstract), m_classHasCurrentTimeStampProperty(nullptr), m_isECInstanceIdAutogenerationDisabled (false), m_parentClassMap(nullptr)
    {}

//---------------------------------------------------------------------------------
//@bsimethod                                 Affan.Khan                            07/2012
//+---------------+---------------+---------------+---------------+---------------+------
MapStatus ClassMapInfo::Initialize()
    {
    if (SUCCESS != _InitializeFromSchema())
        return MapStatus::Error;

    //Default values for table name and primary key column name
    if (m_tableName.empty())
        {
        // if hint does not supply a table name, use {ECSchema prefix}_{ECClass name}
        if (SUCCESS != IClassMap::DetermineTableName(m_tableName, m_ecClass))
            return MapStatus::Error;
        }

    if (m_ecInstanceIdColumnName.empty())
        m_ecInstanceIdColumnName = ECDB_COL_ECInstanceId;

    return _EvaluateMapStrategy();
    }

/*---------------------------------------------------------------------------------**//**
* @bsimethod                                 Ramanujam.Raman                07/2012
+---------------+---------------+---------------+---------------+---------------+------*/
MapStatus ClassMapInfo::_EvaluateMapStrategy()
    {
    if (m_ecClass.IsCustomAttributeClass())
        {
        LogClassNotMapped(NativeLogging::LOG_DEBUG, m_ecClass, "ECClass is a custom attribute which is never mapped to a table in ECDb.");
        m_resolvedStrategy.Assign(ECDbMapStrategy::Strategy::NotMapped, false);
        return MapStatus::Success;
        }

    if (IClassMap::IsAnyClass(m_ecClass) || (m_ecClass.GetSchema().IsStandardSchema() && m_ecClass.GetName().CompareTo("InstanceCount") == 0))
        {
        LogClassNotMapped(NativeLogging::LOG_INFO, m_ecClass, "ECClass is a standard class not supported by ECDb.");
        m_resolvedStrategy.Assign(ECDbMapStrategy::Strategy::NotMapped, false);
        return MapStatus::Success;
        }

    BeAssert(m_ecdbMap.GetSchemaImportContext() != nullptr);
    UserECDbMapStrategy* userStrategy = m_ecdbMap.GetSchemaImportContext()->GetUserStrategyP(m_ecClass);
    if (userStrategy == nullptr)
        {
        BeAssert(false);
        return MapStatus::Error;
        }

    bool baseClassesNotMappedYet;
    if (SUCCESS != DoEvaluateMapStrategy(baseClassesNotMappedYet, *userStrategy))
        return baseClassesNotMappedYet ? MapStatus::BaseClassesNotMapped : MapStatus::Error;

    BeAssert(m_resolvedStrategy.IsResolved());

    //! We override m_isMapToVirtualTable if SharedTable was used.
    if (m_isMapToVirtualTable)
        m_isMapToVirtualTable = m_resolvedStrategy.GetStrategy() != ECDbMapStrategy::Strategy::SharedTable;

    return MapStatus::Success;
    }

/*---------------------------------------------------------------------------------**//**
* @bsimethod                                 Ramanujam.Raman                07/2012
+---------------+---------------+---------------+---------------+---------------+------*/
BentleyStatus ClassMapInfo::DoEvaluateMapStrategy(bool& baseClassesNotMappedYet, UserECDbMapStrategy& userStrategy)
    {
    bvector<IClassMap const*> baseClassMaps;
    bvector<IClassMap const*> polymorphicSharedTableClassMaps; // SharedTable (AppliesToSubclasses) have the highest priority, but there can be only one
    bvector<IClassMap const*> polymorphicOwnTableClassMaps; // OwnTable (AppliesToSubclasses) have second priority
    bvector<IClassMap const*> polymorphicNotMappedClassMaps; // NotMapped (AppliesToSubclasses) has priority only over NotMapped

    baseClassesNotMappedYet = !GatherBaseClassMaps(baseClassMaps, polymorphicSharedTableClassMaps, polymorphicOwnTableClassMaps, polymorphicNotMappedClassMaps, m_ecClass);
    if (baseClassesNotMappedYet)
        return ERROR;

    if (baseClassMaps.empty())
        {
        BeAssert(polymorphicSharedTableClassMaps.empty() && polymorphicOwnTableClassMaps.empty() && polymorphicNotMappedClassMaps.empty());
        return m_resolvedStrategy.Assign(userStrategy);
        }

    // ClassMappingRule: No more than one ancestor of a class can use SharedTable-Polymorphic strategy. Mapping fails if this is violated
    if (polymorphicSharedTableClassMaps.size() > 1)
        {
        IssueReporter const& issues = m_ecdbMap.GetECDbR().GetECDbImplR().GetIssueReporter();
        if (issues.IsSeverityEnabled(ECDbIssueSeverity::Error))
            {
            Utf8String baseClasses;
            for (IClassMap const* baseMap : polymorphicSharedTableClassMaps)
                {
                baseClasses.append(baseMap->GetClass().GetFullName());
                baseClasses.append(" ");
                }

            issues.Report(ECDbIssueSeverity::Error, "ECClass '%s' has two or more base ECClasses which use the MapStrategy 'SharedTable (AppliesToSubclasses)'. This is not supported. The base ECClasses are : %s",
                          m_ecClass.GetFullName(), baseClasses.c_str());
            }

        return ERROR;
        }

    IClassMap const* parentClassMap = nullptr;
    if (!polymorphicSharedTableClassMaps.empty())
        parentClassMap = polymorphicSharedTableClassMaps[0];
    else if (!polymorphicOwnTableClassMaps.empty())
        parentClassMap = polymorphicOwnTableClassMaps[0];
    else if (!polymorphicNotMappedClassMaps.empty())
        parentClassMap = polymorphicNotMappedClassMaps[0];
    else
        parentClassMap = baseClassMaps[0];

    ECDbMapStrategy const& parentStrategy = parentClassMap->GetMapStrategy();
    if (!ValidateChildStrategy(parentStrategy, userStrategy))
        return ERROR;

    // ClassMappingRule: If exactly 1 ancestor ECClass is using SharedTable (AppliesToSubclasses), use this
    if (polymorphicSharedTableClassMaps.size() == 1)
        {
        m_parentClassMap = parentClassMap;
        BeAssert(parentStrategy.GetStrategy() == ECDbMapStrategy::Strategy::SharedTable && parentStrategy.AppliesToSubclasses());
        m_tableName = m_parentClassMap->GetSecondaryTable().GetName();
        UserECDbMapStrategy const* parentUserStrategy = m_ecdbMap.GetSchemaImportContext()->GetUserStrategy(parentClassMap->GetClass());
        if (parentUserStrategy == nullptr)
            {
            BeAssert(false);
            return ERROR;
            }
        
        //use same ECInstanceId column name for derived classes.
        ECDbSqlColumn const* parentECInstanceIdCol = m_parentClassMap->GetSecondaryTable().GetFilteredColumnFirst(ColumnKind::ECInstanceId);
        if (parentECInstanceIdCol != nullptr)
            m_ecInstanceIdColumnName.assign(parentECInstanceIdCol->GetName());

        ECDbMapStrategy::Options options = ECDbMapStrategy::Options::None;
        if (!Enum::Contains(userStrategy.GetOptions(), UserECDbMapStrategy::Options::DisableSharedColumns) && 
            (Enum::Contains(userStrategy.GetOptions(), UserECDbMapStrategy::Options::SharedColumns) ||
            Enum::Contains(parentStrategy.GetOptions(), ECDbMapStrategy::Options::SharedColumns) ||
            Enum::Contains(parentUserStrategy->GetOptions(), UserECDbMapStrategy::Options::SharedColumnsForSubclasses)))
            options = ECDbMapStrategy::Options::SharedColumns;

        if (Enum::Contains(userStrategy.GetOptions(), UserECDbMapStrategy::Options::JoinedTablePerDirectSubclass))
            {
            options = options | ECDbMapStrategy::Options::ParentOfJoinedTable;
            }
        else if (Enum::Intersects(parentStrategy.GetOptions(), ECDbMapStrategy::Options::JoinedTable | ECDbMapStrategy::Options::ParentOfJoinedTable))
            {
            bool hasNoLocalProperties = GetECClass().GetPropertyCount(false) == 0;
            if (Enum::Contains(parentStrategy.GetOptions(), ECDbMapStrategy::Options::ParentOfJoinedTable) && hasNoLocalProperties)
                options = options | ECDbMapStrategy::Options::ParentOfJoinedTable;
            else
                {
                options = options | ECDbMapStrategy::Options::JoinedTable;
                if (Enum::Contains(parentStrategy.GetOptions(), ECDbMapStrategy::Options::ParentOfJoinedTable))
                    {
                    std::vector<IClassMap const*> path;
                    if (m_parentClassMap->GetPathToParentOfJoinedTable(path) == ERROR)
                        {
                        BeAssert(false && "Path should never be empty for joinedTable");
                        return ERROR;
                        }
                    
                    if (path.empty())
                        {
                        BeAssert(false && "Path is invalid");
                        return ERROR;
                        }

                    auto const& tableNameAfterClass = path.size() > 1 ? path.at(1)->GetClass() : m_ecClass;
                    if (SUCCESS != IClassMap::DetermineTableName(m_tableName, tableNameAfterClass))
                        return ERROR;
                    }
                }
            //if (Enum::Contains(parentUserStrategy->GetOptions(), UserECDbMapStrategy::Options::JoinedTablePerDirectSubclass))
            //    {
            //    //Joined tables are named after the class which becomes the root class of classes in the joined table
            //    if (SUCCESS != IClassMap::DetermineTableName(m_tableName, m_ecClass))
            //        return ERROR;
            //    }
            }

        return m_resolvedStrategy.Assign(ECDbMapStrategy::Strategy::SharedTable, options, true);
        }

    // ClassMappingRule: If one or more parent is using OwnClass-polymorphic, use OwnClass-polymorphic mapping
    if (polymorphicOwnTableClassMaps.size() > 0)
        return m_resolvedStrategy.Assign(ECDbMapStrategy::Strategy::OwnTable, true);

    // ClassMappingRule: If one or more parent is using NotMapped-polymorphic, use NotMapped-polymorphic
    if (polymorphicNotMappedClassMaps.size() > 0)
        return m_resolvedStrategy.Assign(ECDbMapStrategy::Strategy::NotMapped, true);

    return m_resolvedStrategy.Assign(userStrategy);
    }

//---------------------------------------------------------------------------------
// @bsimethod                                 Krischan.Eberle                06/2015
//+---------------+---------------+---------------+---------------+---------------+------
bool ClassMapInfo::ValidateChildStrategy(ECDbMapStrategy const& parentStrategy, UserECDbMapStrategy const& childStrategy) const
    {
    if (!parentStrategy.AppliesToSubclasses())
        {
        BeAssert(parentStrategy.AppliesToSubclasses() && "In ClassMapInfo::ValidateChildStrategy parentStrategy should always apply to subclasses");
        return false;
        }

    bool isValid = true;
    Utf8CP detailError = nullptr;
    switch (parentStrategy.GetStrategy())
        {
            case ECDbMapStrategy::Strategy::SharedTable:
                {
                const ECDbMapStrategy::Options parentOptions = parentStrategy.GetOptions();
                const UserECDbMapStrategy::Options childOptions = childStrategy.GetOptions();
                isValid = childStrategy.GetStrategy() == UserECDbMapStrategy::Strategy::None &&
                    !childStrategy.AppliesToSubclasses();

                if (isValid && Enum::Contains(parentOptions, ECDbMapStrategy::Options::SharedColumns))
                    isValid = !Enum::Contains(childOptions, UserECDbMapStrategy::Options::SharedColumnsForSubclasses);

                if (isValid)
                    isValid = !Enum::Contains(childOptions, UserECDbMapStrategy::Options::JoinedTablePerDirectSubclass) ||
                             !Enum::Intersects(parentOptions, ECDbMapStrategy::Options::JoinedTable | ECDbMapStrategy::Options::ParentOfJoinedTable);

                if (!isValid)
                    detailError = "For subclasses of a class with MapStrategy SharedTable (AppliesToSubclasses), Strategy must be unset and "
                                "Options must not specify " USERMAPSTRATEGY_OPTIONS_SHAREDCOLUMNSFORSUBCLASSES " "
                                "if 'shared columns' were already enabled on a base class, "
                                "and must not specify " USERMAPSTRATEGY_OPTIONS_JOINEDTABLEPERDIRECTSUBCLASS " " 
                                "if it was already specified on a base class.";

                break;
                }

            //in all other cases there must not be any MapStrategy defined in subclasses
            default:
                {
                isValid = childStrategy.GetStrategy() == UserECDbMapStrategy::Strategy::None &&
                    !childStrategy.AppliesToSubclasses() &&
                    childStrategy.GetOptions() == UserECDbMapStrategy::Options::None;

                if (!isValid)
                    detailError = "For subclasses of a class with a polymorphic SharedTable (polymorphic), no MapStrategy may be defined.";

                break;
                }
        }

    if (!isValid)
        {
        m_ecdbMap.GetECDbR().GetECDbImplR().GetIssueReporter().Report(ECDbIssueSeverity::Error, 
                     "MapStrategy %s of ECClass '%s' does not match the parent's MapStrategy. %s",
                     childStrategy.ToString().c_str(), m_ecClass.GetFullName(), detailError);
        }

    return isValid;
    }

/*---------------------------------------------------------------------------------**//**
* @bsimethod                                 Affan.Khan                07/2012
+---------------+---------------+---------------+---------------+---------------+------*/
BentleyStatus ClassMapInfo::_InitializeFromSchema ()
    {
    if (SUCCESS != InitializeFromClassMapCA() ||
        SUCCESS != InitializeDisableECInstanceIdAutogeneration() || 
        SUCCESS != InitializeFromClassHasCurrentTimeStampProperty())
        return ERROR;

    // Add indices for important identifiers
    if (SUCCESS != ProcessStandardKeys(m_ecClass, "BusinessKeySpecification") ||
        SUCCESS != ProcessStandardKeys(m_ecClass, "GlobalIdSpecification") ||
        SUCCESS != ProcessStandardKeys(m_ecClass, "SyncIDSpecification"))
        return ERROR;
    
    //TODO: VerifyThatTableNameIsNotReservedName, e.g. dgn element table, etc.
    return SUCCESS;
    }

//---------------------------------------------------------------------------------------
// @bsimethod                                 muhammad.zaighum                01/2015
//+---------------+---------------+---------------+---------------+---------------+------
BentleyStatus ClassMapInfo::InitializeFromClassHasCurrentTimeStampProperty()
    {
    IECInstancePtr classHint = m_ecClass.GetCustomAttributeLocal("ClassHasCurrentTimeStampProperty");

    if (classHint == nullptr)
        return SUCCESS;
   
    Utf8String propertyName;
    ECValue v;
    if (classHint->GetValue(v, "PropertyName") == ECObjectsStatus::Success && !v.IsNull())
        {
        propertyName = v.GetUtf8CP();
        ECPropertyCP dateTimeProperty = m_ecClass.GetPropertyP(propertyName);
        if (nullptr == dateTimeProperty)
            {
            BeAssert(false && "ClassHasCurrentTimeStamp Property Not Found in ECClass");
            return ERROR;
            }
        if (dateTimeProperty->GetTypeName().Equals("dateTime"))
            {
            m_classHasCurrentTimeStampProperty = dateTimeProperty;
            }
        else
            {
            BeAssert(false && "Property is not of type dateTime");
            return ERROR;
            }
        }

    return SUCCESS;
    }
//---------------------------------------------------------------------------------------
// @bsimethod                                 Krischan.Eberle                03/2014
//+---------------+---------------+---------------+---------------+---------------+------
BentleyStatus ClassMapInfo::InitializeFromClassMapCA()
    {
    ECDbClassMap customClassMap;
    if (!ECDbMapCustomAttributeHelper::TryGetClassMap(customClassMap, m_ecClass))
        return SUCCESS;

    UserECDbMapStrategy const* userStrategy = m_ecdbMap.GetSchemaImportContext()->GetUserStrategy(m_ecClass, &customClassMap);
    if (userStrategy == nullptr || !userStrategy->IsValid())
        return ERROR;

    ECObjectsStatus ecstat = customClassMap.TryGetTableName(m_tableName);
    if (ECObjectsStatus::Success != ecstat)
        return ERROR;

    if ((userStrategy->GetStrategy() == UserECDbMapStrategy::Strategy::ExistingTable ||
        (userStrategy->GetStrategy() == UserECDbMapStrategy::Strategy::SharedTable && !userStrategy->AppliesToSubclasses())))
        {
        if (m_tableName.empty())
            {
            LOG.errorv("TableName must not be empty in ClassMap custom attribute on ECClass %s if MapStrategy is 'SharedTable (AppliesToSubclasses)' or if MapStrategy is 'ExistingTable'.",
                       m_ecClass.GetFullName());
            return ERROR;
            }
        }
    else
        {
        if (!m_tableName.empty())
            {
            LOG.errorv("TableName must only be set in ClassMap custom attribute on ECClass %s if MapStrategy is 'SharedTable (AppliesToSubclasses)' or 'ExistingTable'.",
                       m_ecClass.GetFullName());
            return ERROR;
            }
        }

    ecstat = customClassMap.TryGetECInstanceIdColumn(m_ecInstanceIdColumnName);
    if (ECObjectsStatus::Success != ecstat)
        return ERROR;

    bvector<ECDbClassMap::DbIndex> indices;
    ecstat = customClassMap.TryGetIndexes(indices);
    if (ECObjectsStatus::Success != ecstat)
        return ERROR;

    for (ECDbClassMap::DbIndex const& index : indices)
        {
        ClassIndexInfoPtr indexInfo = ClassIndexInfo::Create(index);
        if (indexInfo == nullptr)
            return ERROR;

        m_dbIndexes.push_back(indexInfo);
        }

    return SUCCESS;
    }

//---------------------------------------------------------------------------------------
// @bsimethod                                 Krischan.Eberle                09/2015
//+---------------+---------------+---------------+---------------+---------------+------
bool ClassHasDisableECInstanceIdAutogenerationCA(bool* appliesToSubclasses, ECClassCR ecclass)
    {
    if (appliesToSubclasses != nullptr)
        *appliesToSubclasses = false;

    IECInstancePtr disableECInstanceIdAutoGenerationCA = ecclass.GetCustomAttributeLocal("DisableECInstanceIdAutogeneration");
    if (disableECInstanceIdAutoGenerationCA != nullptr && appliesToSubclasses != nullptr)
        {
        ECValue v;
        if (ECObjectsStatus::Success != disableECInstanceIdAutoGenerationCA->GetValue(v, "AppliesToSubclasses"))
            {
            BeAssert(false && "CA DisableECInstanceIdAutogeneration is expected to have a property AppliesToSubclasses");
            return false;
            }

        *appliesToSubclasses = v.IsNull() || v.GetBoolean();
        }

    return disableECInstanceIdAutoGenerationCA != nullptr;
    }

//---------------------------------------------------------------------------------------
// @bsimethod                                 Krischan.Eberle                09/2015
//+---------------+---------------+---------------+---------------+---------------+------
BentleyStatus ClassMapInfo::InitializeDisableECInstanceIdAutogeneration()
    {
    if (ClassHasDisableECInstanceIdAutogenerationCA(nullptr, m_ecClass))
        {
        m_isECInstanceIdAutogenerationDisabled = true;
        return SUCCESS;
        }

    for (ECClassCP baseClass : m_ecClass.GetBaseClasses())
        {
        bool appliesToSubclasses = false;
        if (ClassHasDisableECInstanceIdAutogenerationCA(&appliesToSubclasses, *baseClass))
            {
            if (appliesToSubclasses)
                {
                m_isECInstanceIdAutogenerationDisabled = true;
                return SUCCESS;
                }
            }
        }

    return SUCCESS;
    }

/*---------------------------------------------------------------------------------**//**
* @bsimethod                                 Affan.Khan                07/2012
+---------------+---------------+---------------+---------------+---------------+------*/
BentleyStatus ClassMapInfo::ProcessStandardKeys(ECClassCR ecClass, Utf8CP customAttributeName)
    {
    StandardKeySpecification::Type keyType = StandardKeySpecification::GetTypeFromString(customAttributeName);
    if (keyType == StandardKeySpecification::Type::None)
        return SUCCESS;

    IECInstancePtr ca = ecClass.GetCustomAttribute(customAttributeName);
    if (ca == nullptr)
        return SUCCESS;

    ECValue v;
    switch (keyType)
        {
            case StandardKeySpecification::Type::BusinessKeySpecification:
            case StandardKeySpecification::Type::GlobalIdSpecification:
                ca->GetValue(v, "PropertyName"); break;
            case StandardKeySpecification::Type::SyncIDSpecification:
                ca->GetValue(v, "Property"); break;

            default:
                BeAssert(false);
                return ERROR;
        }

    if (v.IsNull())
        return SUCCESS;

    //Create unique not null index on provided property
    Utf8CP keyPropName = v.GetUtf8CP();
    ECPropertyP keyProp = ecClass.GetPropertyP(keyPropName);
    if (nullptr == keyProp)
        {
        LOG.errorv("Invalid %s on class '%s'. The specified property '%s' does not exist in the class.",
                   customAttributeName, ecClass.GetFullName(), keyPropName);
        return ERROR;
        }

    if (keyProp->GetAsPrimitiveProperty() != nullptr)
        {
        const PrimitiveType primType = keyProp->GetAsPrimitiveProperty()->GetType();
        if (primType == PRIMITIVETYPE_Binary ||
            primType == PRIMITIVETYPE_Boolean ||
            primType == PRIMITIVETYPE_DateTime ||
            primType == PRIMITIVETYPE_Double ||
            primType == PRIMITIVETYPE_Integer ||
            primType == PRIMITIVETYPE_Long ||
            primType == PRIMITIVETYPE_String)
            {
            StandardKeySpecificationPtr spec = StandardKeySpecification::Create(keyType);
            spec->GetKeyProperties().push_back(keyPropName);
            m_standardKeys.push_back(spec);
            return SUCCESS;
            }
        }

    LOG.errorv("Invalid %s on class '%s'. The data type of the specified property '%s' is not supported. Supported types: Binary, Boolean, DateTime, Double, Integer, Long and String.",
               customAttributeName, ecClass.GetFullName(), keyPropName);
    return ERROR;
    }

/*---------------------------------------------------------------------------------**//**
* Returns true if all base classes have been mapped.
* @bsimethod                                   Ramanujam.Raman                   06/12
+---------------+---------------+---------------+---------------+---------------+------*/
bool ClassMapInfo::GatherBaseClassMaps 
(
bvector<IClassMap const*>& baseClassMaps,
bvector<IClassMap const*>& tphMaps,
bvector<IClassMap const*>& tpcMaps,
bvector<IClassMap const*>& nmhMaps,
ECClassCR          ecClass
) const
    {
    for (ECClassP baseClass : ecClass.GetBaseClasses())
        {
        auto baseClassMap = m_ecdbMap.GetClassMap(*baseClass);
        if (baseClassMap == nullptr)
            return false;

        ECDbMapStrategy const& baseMapStrategy = baseClassMap->GetMapStrategy();
        if (!baseMapStrategy.AppliesToSubclasses())
            {
            // ClassMappingRule: non-polymorphic MapStrategies used in base classes have no effect on child classes
            return true;
            }
<<<<<<< HEAD
=======
        auto getTable = [](IClassMap const& classMap) 
            {
            if (auto joinedTableRoot = classMap.FindClassMapOfParentOfJoinedTable())
                return &joinedTableRoot->GetTable();
>>>>>>> cc5e9791

        auto baseTable = &baseClassMap->GetPrimaryTable();
        switch (baseMapStrategy.GetStrategy())
            {
                case ECDbMapStrategy::Strategy::SharedTable:
                    {
                    bool add = true;
                    for (auto classMap : tphMaps)
                        {
                        if (&classMap->GetPrimaryTable() == baseTable)
                            {
                            add = false;
                            break;
                            }
                        }

                    if (add)
                        tphMaps.push_back(baseClassMap);
                    break;
                    }

                case ECDbMapStrategy::Strategy::OwnTable:
                    tpcMaps.push_back(baseClassMap);
                    break;

                case ECDbMapStrategy::Strategy::NotMapped:
                    nmhMaps.push_back(baseClassMap);
                    break;

                default:
                    BeAssert(false);
                    break;
            }

        baseClassMaps.push_back (baseClassMap);
        }

    return true;
    }
    
//---------------------------------------------------------------------------------------
// @bsimethod                                 Krischan.Eberle                02/2014
//+---------------+---------------+---------------+---------------+---------------+------
//static
void ClassMapInfo::LogClassNotMapped (NativeLogging::SEVERITY severity, ECClassCR ecClass, Utf8CP explanation)
    {
    Utf8CP classTypeStr = ecClass.GetRelationshipClassCP () != nullptr ? "ECRelationshipClass" : "ECClass";
    LOG.messagev (severity, "Did not map %s '%s': %s", classTypeStr, ecClass.GetFullName (), explanation);
    }

//****************************************************************************************************
//RelationshipClassMapInfo
//****************************************************************************************************

/*---------------------------------------------------------------------------------**//**
* @bsimethod                                 Ramanujam.Raman                07/2012
+---------------+---------------+---------------+---------------+---------------+------*/
BentleyStatus RelationshipMapInfo::_InitializeFromSchema()
    {  
    if (SUCCESS != ClassMapInfo::_InitializeFromSchema())
        return ERROR;

    auto relClass = GetECClass ().GetRelationshipClassCP ();
    BeAssert (relClass != nullptr);

    ECDbForeignKeyRelationshipMap foreignKeyRelMap;
    const bool hasForeignKeyRelMap = ECDbMapCustomAttributeHelper::TryGetForeignKeyRelationshipMap(foreignKeyRelMap, *relClass);
    ECDbLinkTableRelationshipMap linkTableRelationMap;
    const bool hasLinkTableRelMap = ECDbMapCustomAttributeHelper::TryGetLinkTableRelationshipMap(linkTableRelationMap, *relClass);

    if (hasForeignKeyRelMap && hasLinkTableRelMap)
        {
        LOG.errorv("ECRelationshipClass '%s' can only have either the ForeignKeyRelationshipMap or the LinkTableRelationshipMap custom attribute but not both.",
                   GetECClass().GetFullName());
        return ERROR;
        }

    if (hasForeignKeyRelMap)
        {
        //always create a FK constraint, if the ForeignKeyRelationshipMap CA exists
        m_createForeignKeyConstraint = true;

        ECRelationshipEnd foreignKeyEnd = ECRelationshipEnd_Target;
        if (ECObjectsStatus::Success != foreignKeyRelMap.TryGetEnd(foreignKeyEnd))
            return ERROR;

        RelationshipEndColumns* foreignKeyColumnsMapping = nullptr;
        ECRelationshipConstraintCP foreignKeyConstraint = nullptr;
        if (foreignKeyEnd == ECRelationshipEnd_Target)
            {
            foreignKeyConstraint = &relClass->GetTarget();
            foreignKeyColumnsMapping = &m_targetColumnsMapping;
            m_sourceColumnsMappingIsNull = true;
            m_targetColumnsMappingIsNull = false;
            m_customMapType = RelationshipMapInfo::CustomMapType::ForeignKeyOnTarget;
            }
        else
            {
            foreignKeyConstraint = &relClass->GetSource();
            foreignKeyColumnsMapping = &m_sourceColumnsMapping;
            m_sourceColumnsMappingIsNull = false;
            m_targetColumnsMappingIsNull = true;
            m_customMapType = RelationshipMapInfo::CustomMapType::ForeignKeyOnSource;
            }

        Utf8String foreignKeyColName;
        Utf8String foreignKeyClassIdColName;
        if (ECObjectsStatus::Success != foreignKeyRelMap.TryGetForeignKeyColumn(foreignKeyColName))
            return ERROR;

        if (!foreignKeyColName.empty())
            {
            for (ECRelationshipConstraintClassCP constraintClass : foreignKeyConstraint->GetConstraintClasses())
                {
                if (!constraintClass->GetKeys().empty())
                    {
                    LOG.errorv("ForeignKeyRelationshipMap custom attribute on ECRelationshipClass '%s' must not have a value for ForeignKeyProperty as there are Key properties defined in the ECRelationshipConstraint on the foreign key end.",
                               GetECClass().GetFullName());
                    return ERROR;
                    }
                }
            }

        if (ECObjectsStatus::Success != foreignKeyRelMap.TryGetForeignKeyClassIdColumn(foreignKeyClassIdColName))
            return ERROR;

        *foreignKeyColumnsMapping = RelationshipEndColumns(foreignKeyColName.c_str(), foreignKeyClassIdColName.c_str());

        Utf8String onDeleteActionStr;
        if (ECObjectsStatus::Success != foreignKeyRelMap.TryGetOnDeleteAction(onDeleteActionStr))
            return ERROR;

        Utf8String onUpdateActionStr;
        if (ECObjectsStatus::Success != foreignKeyRelMap.TryGetOnUpdateAction(onUpdateActionStr))
            return ERROR;

        const ForeignKeyActionType onDeleteAction = ECDbSqlForeignKeyConstraint::ToActionType(onDeleteActionStr.c_str());
        if (onDeleteAction == ForeignKeyActionType::Cascade && relClass->GetStrength() != StrengthType::Embedding)
            {
            LOG.errorv("ForeignKeyRelationshipMap custom attribute on ECRelationshipClass '%s' can only define a CASCADE DELETE constraint if the relationship strength is 'Embedding'.",
                       GetECClass().GetFullName());
            return ERROR;
            }

        m_onDeleteAction = onDeleteAction;
        m_onUpdateAction = ECDbSqlForeignKeyConstraint::ToActionType(onUpdateActionStr.c_str());

        //default ForeignKeyRelationshipMap.CreateIndex is true in case CA or the CreateIndex prop is not set
        m_createIndexOnForeignKey = true;
        if (ECObjectsStatus::Success != foreignKeyRelMap.TryGetCreateIndex(m_createIndexOnForeignKey))
            return ERROR;

        return SUCCESS;
        }
    
    if (hasLinkTableRelMap)
        {
        if (ECObjectsStatus::Success != linkTableRelationMap.TryGetAllowDuplicateRelationships(m_allowDuplicateRelationships))
            return ERROR;

        Utf8String sourceIdColName;
        if (ECObjectsStatus::Success != linkTableRelationMap.TryGetSourceECInstanceIdColumn(sourceIdColName))
            return ERROR;

        Utf8String sourceClassIdColName;
        if (ECObjectsStatus::Success != linkTableRelationMap.TryGetSourceECClassIdColumn(sourceClassIdColName))
            return ERROR;

        Utf8String targetIdColName;
        if (ECObjectsStatus::Success != linkTableRelationMap.TryGetTargetECInstanceIdColumn(targetIdColName))
            return ERROR;

        Utf8String targetClassIdColName;
        if (ECObjectsStatus::Success != linkTableRelationMap.TryGetTargetECClassIdColumn(targetClassIdColName))
            return ERROR;

        m_sourceColumnsMappingIsNull = false;
        m_sourceColumnsMapping = RelationshipEndColumns(sourceIdColName.c_str(), sourceClassIdColName.c_str());
        m_targetColumnsMappingIsNull = false;
        m_targetColumnsMapping = RelationshipEndColumns(targetIdColName.c_str(), targetClassIdColName.c_str());
        m_customMapType = RelationshipMapInfo::CustomMapType::LinkTable;
        }

    return SUCCESS;
    }
    
//---------------------------------------------------------------------------------
// @bsimethod                                 Ramanujam.Raman                07 / 2012
//+---------------+---------------+---------------+---------------+---------------+------
MapStatus RelationshipMapInfo::_EvaluateMapStrategy()
    {
    MapStatus stat = ClassMapInfo::_EvaluateMapStrategy();
    if (stat != MapStatus::Success)
        return stat;

    if (m_resolvedStrategy.IsNotMapped())
        return MapStatus::Success;

    ECRelationshipClassCP relationshipClass = GetECClass().GetRelationshipClassCP();
    ECRelationshipConstraintR source = relationshipClass->GetSource();
    ECRelationshipConstraintR target = relationshipClass->GetTarget();

    DetermineCardinality(source, target);

    const size_t sourceTableCount = m_ecdbMap.GetTableCountOnRelationshipEnd(source);
    const size_t targetTableCount = m_ecdbMap.GetTableCountOnRelationshipEnd(target);

    if (sourceTableCount == 0 || targetTableCount == 0)
        {
        LogClassNotMapped(NativeLogging::LOG_WARNING, *relationshipClass, "Source or target constraint classes are not mapped.");
        m_resolvedStrategy.Assign(ECDbMapStrategy::Strategy::NotMapped, false);
        return MapStatus::Success;
        }

    const bool userStrategyIsForeignKeyMapping = m_customMapType == CustomMapType::ForeignKeyOnSource || m_customMapType == CustomMapType::ForeignKeyOnTarget;

    if (m_resolvedStrategy.GetStrategy() == ECDbMapStrategy::Strategy::SharedTable && m_resolvedStrategy.AppliesToSubclasses())
        {
        if (userStrategyIsForeignKeyMapping)
            {
            LOG.errorv("The ECRelationshipClass '%s' implies a link table relationship with (MapStrategy: SharedTable (AppliesToSubclasses)), but it has a ForeignKeyRelationshipMap custom attribute.",
                       GetECClass().GetFullName());
            return MapStatus::Error;
            }

        return MapStatus::Success;
        }

    if (m_customMapType == CustomMapType::LinkTable ||
        m_cardinality == Cardinality::ManyToMany ||
        GetECClass().GetPropertyCount() > 0)
        {
        if (userStrategyIsForeignKeyMapping)
            {
            LOG.errorv("The ECRelationshipClass '%s' implies a link table relationship with because of its cardinality or because it has ECProperties. Therefore it must not have a ForeignKeyRelationshipMap custom attribute.",
                       GetECClass().GetFullName());
            return MapStatus::Error;
            }

        return m_resolvedStrategy.Assign(ECDbMapStrategy::Strategy::OwnTable, false) == SUCCESS ? MapStatus::Success : MapStatus::Error;
        }

    BeAssert(!m_allowDuplicateRelationships && "This can only be true if CustomMapType is LinkTable. That condition was already handled before though.");

    ECDbMapStrategy::Strategy resolvedStrategy;
    switch (m_cardinality)
        {
            case Cardinality::OneToOne:
                {
                // Don't persist at an end that has more than one table
                if (sourceTableCount > 1 || targetTableCount > 1)
                    {
                    if (userStrategyIsForeignKeyMapping)
                        {
                        Utf8CP constraintStr = nullptr;
                        if (sourceTableCount > 1 && targetTableCount > 1)
                            constraintStr = "source and target constraints are";
                        else if (sourceTableCount > 1)
                            constraintStr = "source constraint is";
                        else
                            constraintStr = "target constraint is";

                        LOG.errorv("ECRelationshipClass %s implies a link table relationship as the %s mapped to more than one end table. Therefore it must not have a ForeignKeyRelationshipMap custom attribute.",
                                   GetECClass().GetFullName(), constraintStr);
                        return MapStatus::Error;
                        }

                    resolvedStrategy = ECDbMapStrategy::Strategy::OwnTable;
                    }
                else if (m_customMapType == CustomMapType::ForeignKeyOnSource)
                    resolvedStrategy = ECDbMapStrategy::Strategy::ForeignKeyRelationshipInSourceTable;
                else
                    resolvedStrategy = ECDbMapStrategy::Strategy::ForeignKeyRelationshipInTargetTable;

                break;
                }

            case Cardinality::OneToMany:
                {
                if (m_customMapType == CustomMapType::ForeignKeyOnSource)
                    {
                    LOG.errorv("ECRelationshipClass %s implies a foreign key relationship on the target's table. Therefore the 'End' property in the ForeignKeyRelationshipMap custom attribute must not be set to 'Source'.",
                               GetECClass().GetFullName());
                    return MapStatus::Error;
                    }

                if (targetTableCount > 1)
                    {
                    if (userStrategyIsForeignKeyMapping)
                        {
                        LOG.errorv("ECRelationshipClass %s implies a link table relationship as the target constraint is mapped to more than one end table. Therefore it must not have a ForeignKeyRelationshipMap custom attribute.",
                                   GetECClass().GetFullName());
                        return MapStatus::Error;
                        }

                    resolvedStrategy = ECDbMapStrategy::Strategy::OwnTable;
                    }
                else
                    resolvedStrategy = ECDbMapStrategy::Strategy::ForeignKeyRelationshipInTargetTable;

                break;
                }

            case Cardinality::ManyToOne:
                {
                if (m_customMapType == CustomMapType::ForeignKeyOnTarget)
                    {
                    LOG.errorv("ECRelationshipClass %s implies a foreign key relationship on the source's table. Therefore the 'End' property in the ForeignKeyRelationshipMap custom attribute must not be set to 'Target'.",
                               GetECClass().GetFullName());
                    return MapStatus::Error;
                    }

                if (sourceTableCount > 1)
                    {
                    if (userStrategyIsForeignKeyMapping)
                        {
                        LOG.errorv("ECRelationshipClass %s implies a link table relationship as the source constraint is mapped to more than one end table.. Therefore it must not have a ForeignKeyRelationshipMap custom attribute.",
                                   GetECClass().GetFullName());
                        return MapStatus::Error;
                        }

                    resolvedStrategy = ECDbMapStrategy::Strategy::OwnTable;
                    }
                else
                    resolvedStrategy = ECDbMapStrategy::Strategy::ForeignKeyRelationshipInSourceTable;

                break;
                }

            default:
                BeAssert(false && "ManyToMany case should have been handled already.");
                return MapStatus::Error;
        }

    return m_resolvedStrategy.Assign(resolvedStrategy, false) == SUCCESS ? MapStatus::Success : MapStatus::Error;

    }


//---------------------------------------------------------------------------------
// @bsimethod                                 Affan.Khan                06/2014
//+---------------+---------------+---------------+---------------+---------------+------
void RelationshipMapInfo::DetermineCardinality(ECRelationshipConstraintCR source, ECRelationshipConstraintCR target)
    {
    const bool sourceIsM = source.GetCardinality().GetUpperLimit() > 1;
    const bool targetIsM = target.GetCardinality().GetUpperLimit() > 1;
    if (sourceIsM && targetIsM)
        m_cardinality = Cardinality::ManyToMany;
    else if (!sourceIsM && targetIsM)
        m_cardinality = Cardinality::OneToMany;
    else if (sourceIsM && !targetIsM)
        m_cardinality = Cardinality::ManyToOne;
    else
        m_cardinality = Cardinality::OneToOne;
    }
  

END_BENTLEY_SQLITE_EC_NAMESPACE
<|MERGE_RESOLUTION|>--- conflicted
+++ resolved
@@ -1,921 +1,914 @@
-/*--------------------------------------------------------------------------------------+
-|
-|     $Source: ECDb/ClassMapInfo.cpp $
-|
-|  $Copyright: (c) 2015 Bentley Systems, Incorporated. All rights reserved. $
-|
-+--------------------------------------------------------------------------------------*/
-#include "ECDbPch.h"
-#include <stack>
-USING_NAMESPACE_BENTLEY_EC
-
-BEGIN_BENTLEY_SQLITE_EC_NAMESPACE
-
-
-//**********************************************************************************************
-// ClassMapInfoFactory
-//**********************************************************************************************
-//---------------------------------------------------------------------------------
-// @bsimethod                                 Krischan.Eberle                02/2014
-//+---------------+---------------+---------------+---------------+---------------+------
-//static
-std::unique_ptr<ClassMapInfo> ClassMapInfoFactory::Create(MapStatus& mapStatus, SchemaImportContext const& schemaImportContext, ECN::ECClassCR ecClass, ECDbMapCR ecDbMap)
-    {
-    std::unique_ptr<ClassMapInfo> info = nullptr;
-    ECRelationshipClassCP ecRelationshipClass = ecClass.GetRelationshipClassCP();
-    if (ecRelationshipClass != nullptr)
-        info = std::unique_ptr<ClassMapInfo>(new RelationshipMapInfo(*ecRelationshipClass, ecDbMap));
-    else
-        info = std::unique_ptr<ClassMapInfo>(new ClassMapInfo(ecClass, ecDbMap));
-
-    if (info == nullptr || (mapStatus = info->Initialize()) != MapStatus::Success)
-        return nullptr;
-
-    return info;
-    }
-
-
-//**********************************************************************************************
-// ClassMapInfo
-//**********************************************************************************************
-//---------------------------------------------------------------------------------
-//@bsimethod                                 Affan.Khan                            07/2012
-//+---------------+---------------+---------------+---------------+---------------+------
-ClassMapInfo::ClassMapInfo (ECClassCR ecClass, ECDbMapCR ecDbMap)
-    : m_ecdbMap(ecDbMap), m_ecClass(ecClass), m_isMapToVirtualTable(ecClass.GetClassModifier() == ECClassModifier::Abstract), m_classHasCurrentTimeStampProperty(nullptr), m_isECInstanceIdAutogenerationDisabled (false), m_parentClassMap(nullptr)
-    {}
-
-//---------------------------------------------------------------------------------
-//@bsimethod                                 Affan.Khan                            07/2012
-//+---------------+---------------+---------------+---------------+---------------+------
-MapStatus ClassMapInfo::Initialize()
-    {
-    if (SUCCESS != _InitializeFromSchema())
-        return MapStatus::Error;
-
-    //Default values for table name and primary key column name
-    if (m_tableName.empty())
-        {
-        // if hint does not supply a table name, use {ECSchema prefix}_{ECClass name}
-        if (SUCCESS != IClassMap::DetermineTableName(m_tableName, m_ecClass))
-            return MapStatus::Error;
-        }
-
-    if (m_ecInstanceIdColumnName.empty())
-        m_ecInstanceIdColumnName = ECDB_COL_ECInstanceId;
-
-    return _EvaluateMapStrategy();
-    }
-
-/*---------------------------------------------------------------------------------**//**
-* @bsimethod                                 Ramanujam.Raman                07/2012
-+---------------+---------------+---------------+---------------+---------------+------*/
-MapStatus ClassMapInfo::_EvaluateMapStrategy()
-    {
-    if (m_ecClass.IsCustomAttributeClass())
-        {
-        LogClassNotMapped(NativeLogging::LOG_DEBUG, m_ecClass, "ECClass is a custom attribute which is never mapped to a table in ECDb.");
-        m_resolvedStrategy.Assign(ECDbMapStrategy::Strategy::NotMapped, false);
-        return MapStatus::Success;
-        }
-
-    if (IClassMap::IsAnyClass(m_ecClass) || (m_ecClass.GetSchema().IsStandardSchema() && m_ecClass.GetName().CompareTo("InstanceCount") == 0))
-        {
-        LogClassNotMapped(NativeLogging::LOG_INFO, m_ecClass, "ECClass is a standard class not supported by ECDb.");
-        m_resolvedStrategy.Assign(ECDbMapStrategy::Strategy::NotMapped, false);
-        return MapStatus::Success;
-        }
-
-    BeAssert(m_ecdbMap.GetSchemaImportContext() != nullptr);
-    UserECDbMapStrategy* userStrategy = m_ecdbMap.GetSchemaImportContext()->GetUserStrategyP(m_ecClass);
-    if (userStrategy == nullptr)
-        {
-        BeAssert(false);
-        return MapStatus::Error;
-        }
-
-    bool baseClassesNotMappedYet;
-    if (SUCCESS != DoEvaluateMapStrategy(baseClassesNotMappedYet, *userStrategy))
-        return baseClassesNotMappedYet ? MapStatus::BaseClassesNotMapped : MapStatus::Error;
-
-    BeAssert(m_resolvedStrategy.IsResolved());
-
-    //! We override m_isMapToVirtualTable if SharedTable was used.
-    if (m_isMapToVirtualTable)
-        m_isMapToVirtualTable = m_resolvedStrategy.GetStrategy() != ECDbMapStrategy::Strategy::SharedTable;
-
-    return MapStatus::Success;
-    }
-
-/*---------------------------------------------------------------------------------**//**
-* @bsimethod                                 Ramanujam.Raman                07/2012
-+---------------+---------------+---------------+---------------+---------------+------*/
-BentleyStatus ClassMapInfo::DoEvaluateMapStrategy(bool& baseClassesNotMappedYet, UserECDbMapStrategy& userStrategy)
-    {
-    bvector<IClassMap const*> baseClassMaps;
-    bvector<IClassMap const*> polymorphicSharedTableClassMaps; // SharedTable (AppliesToSubclasses) have the highest priority, but there can be only one
-    bvector<IClassMap const*> polymorphicOwnTableClassMaps; // OwnTable (AppliesToSubclasses) have second priority
-    bvector<IClassMap const*> polymorphicNotMappedClassMaps; // NotMapped (AppliesToSubclasses) has priority only over NotMapped
-
-    baseClassesNotMappedYet = !GatherBaseClassMaps(baseClassMaps, polymorphicSharedTableClassMaps, polymorphicOwnTableClassMaps, polymorphicNotMappedClassMaps, m_ecClass);
-    if (baseClassesNotMappedYet)
-        return ERROR;
-
-    if (baseClassMaps.empty())
-        {
-        BeAssert(polymorphicSharedTableClassMaps.empty() && polymorphicOwnTableClassMaps.empty() && polymorphicNotMappedClassMaps.empty());
-        return m_resolvedStrategy.Assign(userStrategy);
-        }
-
-    // ClassMappingRule: No more than one ancestor of a class can use SharedTable-Polymorphic strategy. Mapping fails if this is violated
-    if (polymorphicSharedTableClassMaps.size() > 1)
-        {
-        IssueReporter const& issues = m_ecdbMap.GetECDbR().GetECDbImplR().GetIssueReporter();
-        if (issues.IsSeverityEnabled(ECDbIssueSeverity::Error))
-            {
-            Utf8String baseClasses;
-            for (IClassMap const* baseMap : polymorphicSharedTableClassMaps)
-                {
-                baseClasses.append(baseMap->GetClass().GetFullName());
-                baseClasses.append(" ");
-                }
-
-            issues.Report(ECDbIssueSeverity::Error, "ECClass '%s' has two or more base ECClasses which use the MapStrategy 'SharedTable (AppliesToSubclasses)'. This is not supported. The base ECClasses are : %s",
-                          m_ecClass.GetFullName(), baseClasses.c_str());
-            }
-
-        return ERROR;
-        }
-
-    IClassMap const* parentClassMap = nullptr;
-    if (!polymorphicSharedTableClassMaps.empty())
-        parentClassMap = polymorphicSharedTableClassMaps[0];
-    else if (!polymorphicOwnTableClassMaps.empty())
-        parentClassMap = polymorphicOwnTableClassMaps[0];
-    else if (!polymorphicNotMappedClassMaps.empty())
-        parentClassMap = polymorphicNotMappedClassMaps[0];
-    else
-        parentClassMap = baseClassMaps[0];
-
-    ECDbMapStrategy const& parentStrategy = parentClassMap->GetMapStrategy();
-    if (!ValidateChildStrategy(parentStrategy, userStrategy))
-        return ERROR;
-
-    // ClassMappingRule: If exactly 1 ancestor ECClass is using SharedTable (AppliesToSubclasses), use this
-    if (polymorphicSharedTableClassMaps.size() == 1)
-        {
-        m_parentClassMap = parentClassMap;
-        BeAssert(parentStrategy.GetStrategy() == ECDbMapStrategy::Strategy::SharedTable && parentStrategy.AppliesToSubclasses());
-        m_tableName = m_parentClassMap->GetSecondaryTable().GetName();
-        UserECDbMapStrategy const* parentUserStrategy = m_ecdbMap.GetSchemaImportContext()->GetUserStrategy(parentClassMap->GetClass());
-        if (parentUserStrategy == nullptr)
-            {
-            BeAssert(false);
-            return ERROR;
-            }
-        
-        //use same ECInstanceId column name for derived classes.
-        ECDbSqlColumn const* parentECInstanceIdCol = m_parentClassMap->GetSecondaryTable().GetFilteredColumnFirst(ColumnKind::ECInstanceId);
-        if (parentECInstanceIdCol != nullptr)
-            m_ecInstanceIdColumnName.assign(parentECInstanceIdCol->GetName());
-
-        ECDbMapStrategy::Options options = ECDbMapStrategy::Options::None;
-        if (!Enum::Contains(userStrategy.GetOptions(), UserECDbMapStrategy::Options::DisableSharedColumns) && 
-            (Enum::Contains(userStrategy.GetOptions(), UserECDbMapStrategy::Options::SharedColumns) ||
-            Enum::Contains(parentStrategy.GetOptions(), ECDbMapStrategy::Options::SharedColumns) ||
-            Enum::Contains(parentUserStrategy->GetOptions(), UserECDbMapStrategy::Options::SharedColumnsForSubclasses)))
-            options = ECDbMapStrategy::Options::SharedColumns;
-
-        if (Enum::Contains(userStrategy.GetOptions(), UserECDbMapStrategy::Options::JoinedTablePerDirectSubclass))
-            {
-            options = options | ECDbMapStrategy::Options::ParentOfJoinedTable;
-            }
-        else if (Enum::Intersects(parentStrategy.GetOptions(), ECDbMapStrategy::Options::JoinedTable | ECDbMapStrategy::Options::ParentOfJoinedTable))
-            {
-            bool hasNoLocalProperties = GetECClass().GetPropertyCount(false) == 0;
-            if (Enum::Contains(parentStrategy.GetOptions(), ECDbMapStrategy::Options::ParentOfJoinedTable) && hasNoLocalProperties)
-                options = options | ECDbMapStrategy::Options::ParentOfJoinedTable;
-            else
-                {
-                options = options | ECDbMapStrategy::Options::JoinedTable;
-                if (Enum::Contains(parentStrategy.GetOptions(), ECDbMapStrategy::Options::ParentOfJoinedTable))
-                    {
-                    std::vector<IClassMap const*> path;
-                    if (m_parentClassMap->GetPathToParentOfJoinedTable(path) == ERROR)
-                        {
-                        BeAssert(false && "Path should never be empty for joinedTable");
-                        return ERROR;
-                        }
-                    
-                    if (path.empty())
-                        {
-                        BeAssert(false && "Path is invalid");
-                        return ERROR;
-                        }
-
-                    auto const& tableNameAfterClass = path.size() > 1 ? path.at(1)->GetClass() : m_ecClass;
-                    if (SUCCESS != IClassMap::DetermineTableName(m_tableName, tableNameAfterClass))
-                        return ERROR;
-                    }
-                }
-            //if (Enum::Contains(parentUserStrategy->GetOptions(), UserECDbMapStrategy::Options::JoinedTablePerDirectSubclass))
-            //    {
-            //    //Joined tables are named after the class which becomes the root class of classes in the joined table
-            //    if (SUCCESS != IClassMap::DetermineTableName(m_tableName, m_ecClass))
-            //        return ERROR;
-            //    }
-            }
-
-        return m_resolvedStrategy.Assign(ECDbMapStrategy::Strategy::SharedTable, options, true);
-        }
-
-    // ClassMappingRule: If one or more parent is using OwnClass-polymorphic, use OwnClass-polymorphic mapping
-    if (polymorphicOwnTableClassMaps.size() > 0)
-        return m_resolvedStrategy.Assign(ECDbMapStrategy::Strategy::OwnTable, true);
-
-    // ClassMappingRule: If one or more parent is using NotMapped-polymorphic, use NotMapped-polymorphic
-    if (polymorphicNotMappedClassMaps.size() > 0)
-        return m_resolvedStrategy.Assign(ECDbMapStrategy::Strategy::NotMapped, true);
-
-    return m_resolvedStrategy.Assign(userStrategy);
-    }
-
-//---------------------------------------------------------------------------------
-// @bsimethod                                 Krischan.Eberle                06/2015
-//+---------------+---------------+---------------+---------------+---------------+------
-bool ClassMapInfo::ValidateChildStrategy(ECDbMapStrategy const& parentStrategy, UserECDbMapStrategy const& childStrategy) const
-    {
-    if (!parentStrategy.AppliesToSubclasses())
-        {
-        BeAssert(parentStrategy.AppliesToSubclasses() && "In ClassMapInfo::ValidateChildStrategy parentStrategy should always apply to subclasses");
-        return false;
-        }
-
-    bool isValid = true;
-    Utf8CP detailError = nullptr;
-    switch (parentStrategy.GetStrategy())
-        {
-            case ECDbMapStrategy::Strategy::SharedTable:
-                {
-                const ECDbMapStrategy::Options parentOptions = parentStrategy.GetOptions();
-                const UserECDbMapStrategy::Options childOptions = childStrategy.GetOptions();
-                isValid = childStrategy.GetStrategy() == UserECDbMapStrategy::Strategy::None &&
-                    !childStrategy.AppliesToSubclasses();
-
-                if (isValid && Enum::Contains(parentOptions, ECDbMapStrategy::Options::SharedColumns))
-                    isValid = !Enum::Contains(childOptions, UserECDbMapStrategy::Options::SharedColumnsForSubclasses);
-
-                if (isValid)
-                    isValid = !Enum::Contains(childOptions, UserECDbMapStrategy::Options::JoinedTablePerDirectSubclass) ||
-                             !Enum::Intersects(parentOptions, ECDbMapStrategy::Options::JoinedTable | ECDbMapStrategy::Options::ParentOfJoinedTable);
-
-                if (!isValid)
-                    detailError = "For subclasses of a class with MapStrategy SharedTable (AppliesToSubclasses), Strategy must be unset and "
-                                "Options must not specify " USERMAPSTRATEGY_OPTIONS_SHAREDCOLUMNSFORSUBCLASSES " "
-                                "if 'shared columns' were already enabled on a base class, "
-                                "and must not specify " USERMAPSTRATEGY_OPTIONS_JOINEDTABLEPERDIRECTSUBCLASS " " 
-                                "if it was already specified on a base class.";
-
-                break;
-                }
-
-            //in all other cases there must not be any MapStrategy defined in subclasses
-            default:
-                {
-                isValid = childStrategy.GetStrategy() == UserECDbMapStrategy::Strategy::None &&
-                    !childStrategy.AppliesToSubclasses() &&
-                    childStrategy.GetOptions() == UserECDbMapStrategy::Options::None;
-
-                if (!isValid)
-                    detailError = "For subclasses of a class with a polymorphic SharedTable (polymorphic), no MapStrategy may be defined.";
-
-                break;
-                }
-        }
-
-    if (!isValid)
-        {
-        m_ecdbMap.GetECDbR().GetECDbImplR().GetIssueReporter().Report(ECDbIssueSeverity::Error, 
-                     "MapStrategy %s of ECClass '%s' does not match the parent's MapStrategy. %s",
-                     childStrategy.ToString().c_str(), m_ecClass.GetFullName(), detailError);
-        }
-
-    return isValid;
-    }
-
-/*---------------------------------------------------------------------------------**//**
-* @bsimethod                                 Affan.Khan                07/2012
-+---------------+---------------+---------------+---------------+---------------+------*/
-BentleyStatus ClassMapInfo::_InitializeFromSchema ()
-    {
-    if (SUCCESS != InitializeFromClassMapCA() ||
-        SUCCESS != InitializeDisableECInstanceIdAutogeneration() || 
-        SUCCESS != InitializeFromClassHasCurrentTimeStampProperty())
-        return ERROR;
-
-    // Add indices for important identifiers
-    if (SUCCESS != ProcessStandardKeys(m_ecClass, "BusinessKeySpecification") ||
-        SUCCESS != ProcessStandardKeys(m_ecClass, "GlobalIdSpecification") ||
-        SUCCESS != ProcessStandardKeys(m_ecClass, "SyncIDSpecification"))
-        return ERROR;
-    
-    //TODO: VerifyThatTableNameIsNotReservedName, e.g. dgn element table, etc.
-    return SUCCESS;
-    }
-
-//---------------------------------------------------------------------------------------
-// @bsimethod                                 muhammad.zaighum                01/2015
-//+---------------+---------------+---------------+---------------+---------------+------
-BentleyStatus ClassMapInfo::InitializeFromClassHasCurrentTimeStampProperty()
-    {
-    IECInstancePtr classHint = m_ecClass.GetCustomAttributeLocal("ClassHasCurrentTimeStampProperty");
-
-    if (classHint == nullptr)
-        return SUCCESS;
-   
-    Utf8String propertyName;
-    ECValue v;
-    if (classHint->GetValue(v, "PropertyName") == ECObjectsStatus::Success && !v.IsNull())
-        {
-        propertyName = v.GetUtf8CP();
-        ECPropertyCP dateTimeProperty = m_ecClass.GetPropertyP(propertyName);
-        if (nullptr == dateTimeProperty)
-            {
-            BeAssert(false && "ClassHasCurrentTimeStamp Property Not Found in ECClass");
-            return ERROR;
-            }
-        if (dateTimeProperty->GetTypeName().Equals("dateTime"))
-            {
-            m_classHasCurrentTimeStampProperty = dateTimeProperty;
-            }
-        else
-            {
-            BeAssert(false && "Property is not of type dateTime");
-            return ERROR;
-            }
-        }
-
-    return SUCCESS;
-    }
-//---------------------------------------------------------------------------------------
-// @bsimethod                                 Krischan.Eberle                03/2014
-//+---------------+---------------+---------------+---------------+---------------+------
-BentleyStatus ClassMapInfo::InitializeFromClassMapCA()
-    {
-    ECDbClassMap customClassMap;
-    if (!ECDbMapCustomAttributeHelper::TryGetClassMap(customClassMap, m_ecClass))
-        return SUCCESS;
-
-    UserECDbMapStrategy const* userStrategy = m_ecdbMap.GetSchemaImportContext()->GetUserStrategy(m_ecClass, &customClassMap);
-    if (userStrategy == nullptr || !userStrategy->IsValid())
-        return ERROR;
-
-    ECObjectsStatus ecstat = customClassMap.TryGetTableName(m_tableName);
-    if (ECObjectsStatus::Success != ecstat)
-        return ERROR;
-
-    if ((userStrategy->GetStrategy() == UserECDbMapStrategy::Strategy::ExistingTable ||
-        (userStrategy->GetStrategy() == UserECDbMapStrategy::Strategy::SharedTable && !userStrategy->AppliesToSubclasses())))
-        {
-        if (m_tableName.empty())
-            {
-            LOG.errorv("TableName must not be empty in ClassMap custom attribute on ECClass %s if MapStrategy is 'SharedTable (AppliesToSubclasses)' or if MapStrategy is 'ExistingTable'.",
-                       m_ecClass.GetFullName());
-            return ERROR;
-            }
-        }
-    else
-        {
-        if (!m_tableName.empty())
-            {
-            LOG.errorv("TableName must only be set in ClassMap custom attribute on ECClass %s if MapStrategy is 'SharedTable (AppliesToSubclasses)' or 'ExistingTable'.",
-                       m_ecClass.GetFullName());
-            return ERROR;
-            }
-        }
-
-    ecstat = customClassMap.TryGetECInstanceIdColumn(m_ecInstanceIdColumnName);
-    if (ECObjectsStatus::Success != ecstat)
-        return ERROR;
-
-    bvector<ECDbClassMap::DbIndex> indices;
-    ecstat = customClassMap.TryGetIndexes(indices);
-    if (ECObjectsStatus::Success != ecstat)
-        return ERROR;
-
-    for (ECDbClassMap::DbIndex const& index : indices)
-        {
-        ClassIndexInfoPtr indexInfo = ClassIndexInfo::Create(index);
-        if (indexInfo == nullptr)
-            return ERROR;
-
-        m_dbIndexes.push_back(indexInfo);
-        }
-
-    return SUCCESS;
-    }
-
-//---------------------------------------------------------------------------------------
-// @bsimethod                                 Krischan.Eberle                09/2015
-//+---------------+---------------+---------------+---------------+---------------+------
-bool ClassHasDisableECInstanceIdAutogenerationCA(bool* appliesToSubclasses, ECClassCR ecclass)
-    {
-    if (appliesToSubclasses != nullptr)
-        *appliesToSubclasses = false;
-
-    IECInstancePtr disableECInstanceIdAutoGenerationCA = ecclass.GetCustomAttributeLocal("DisableECInstanceIdAutogeneration");
-    if (disableECInstanceIdAutoGenerationCA != nullptr && appliesToSubclasses != nullptr)
-        {
-        ECValue v;
-        if (ECObjectsStatus::Success != disableECInstanceIdAutoGenerationCA->GetValue(v, "AppliesToSubclasses"))
-            {
-            BeAssert(false && "CA DisableECInstanceIdAutogeneration is expected to have a property AppliesToSubclasses");
-            return false;
-            }
-
-        *appliesToSubclasses = v.IsNull() || v.GetBoolean();
-        }
-
-    return disableECInstanceIdAutoGenerationCA != nullptr;
-    }
-
-//---------------------------------------------------------------------------------------
-// @bsimethod                                 Krischan.Eberle                09/2015
-//+---------------+---------------+---------------+---------------+---------------+------
-BentleyStatus ClassMapInfo::InitializeDisableECInstanceIdAutogeneration()
-    {
-    if (ClassHasDisableECInstanceIdAutogenerationCA(nullptr, m_ecClass))
-        {
-        m_isECInstanceIdAutogenerationDisabled = true;
-        return SUCCESS;
-        }
-
-    for (ECClassCP baseClass : m_ecClass.GetBaseClasses())
-        {
-        bool appliesToSubclasses = false;
-        if (ClassHasDisableECInstanceIdAutogenerationCA(&appliesToSubclasses, *baseClass))
-            {
-            if (appliesToSubclasses)
-                {
-                m_isECInstanceIdAutogenerationDisabled = true;
-                return SUCCESS;
-                }
-            }
-        }
-
-    return SUCCESS;
-    }
-
-/*---------------------------------------------------------------------------------**//**
-* @bsimethod                                 Affan.Khan                07/2012
-+---------------+---------------+---------------+---------------+---------------+------*/
-BentleyStatus ClassMapInfo::ProcessStandardKeys(ECClassCR ecClass, Utf8CP customAttributeName)
-    {
-    StandardKeySpecification::Type keyType = StandardKeySpecification::GetTypeFromString(customAttributeName);
-    if (keyType == StandardKeySpecification::Type::None)
-        return SUCCESS;
-
-    IECInstancePtr ca = ecClass.GetCustomAttribute(customAttributeName);
-    if (ca == nullptr)
-        return SUCCESS;
-
-    ECValue v;
-    switch (keyType)
-        {
-            case StandardKeySpecification::Type::BusinessKeySpecification:
-            case StandardKeySpecification::Type::GlobalIdSpecification:
-                ca->GetValue(v, "PropertyName"); break;
-            case StandardKeySpecification::Type::SyncIDSpecification:
-                ca->GetValue(v, "Property"); break;
-
-            default:
-                BeAssert(false);
-                return ERROR;
-        }
-
-    if (v.IsNull())
-        return SUCCESS;
-
-    //Create unique not null index on provided property
-    Utf8CP keyPropName = v.GetUtf8CP();
-    ECPropertyP keyProp = ecClass.GetPropertyP(keyPropName);
-    if (nullptr == keyProp)
-        {
-        LOG.errorv("Invalid %s on class '%s'. The specified property '%s' does not exist in the class.",
-                   customAttributeName, ecClass.GetFullName(), keyPropName);
-        return ERROR;
-        }
-
-    if (keyProp->GetAsPrimitiveProperty() != nullptr)
-        {
-        const PrimitiveType primType = keyProp->GetAsPrimitiveProperty()->GetType();
-        if (primType == PRIMITIVETYPE_Binary ||
-            primType == PRIMITIVETYPE_Boolean ||
-            primType == PRIMITIVETYPE_DateTime ||
-            primType == PRIMITIVETYPE_Double ||
-            primType == PRIMITIVETYPE_Integer ||
-            primType == PRIMITIVETYPE_Long ||
-            primType == PRIMITIVETYPE_String)
-            {
-            StandardKeySpecificationPtr spec = StandardKeySpecification::Create(keyType);
-            spec->GetKeyProperties().push_back(keyPropName);
-            m_standardKeys.push_back(spec);
-            return SUCCESS;
-            }
-        }
-
-    LOG.errorv("Invalid %s on class '%s'. The data type of the specified property '%s' is not supported. Supported types: Binary, Boolean, DateTime, Double, Integer, Long and String.",
-               customAttributeName, ecClass.GetFullName(), keyPropName);
-    return ERROR;
-    }
-
-/*---------------------------------------------------------------------------------**//**
-* Returns true if all base classes have been mapped.
-* @bsimethod                                   Ramanujam.Raman                   06/12
-+---------------+---------------+---------------+---------------+---------------+------*/
-bool ClassMapInfo::GatherBaseClassMaps 
-(
-bvector<IClassMap const*>& baseClassMaps,
-bvector<IClassMap const*>& tphMaps,
-bvector<IClassMap const*>& tpcMaps,
-bvector<IClassMap const*>& nmhMaps,
-ECClassCR          ecClass
-) const
-    {
-    for (ECClassP baseClass : ecClass.GetBaseClasses())
-        {
-        auto baseClassMap = m_ecdbMap.GetClassMap(*baseClass);
-        if (baseClassMap == nullptr)
-            return false;
-
-        ECDbMapStrategy const& baseMapStrategy = baseClassMap->GetMapStrategy();
-        if (!baseMapStrategy.AppliesToSubclasses())
-            {
-            // ClassMappingRule: non-polymorphic MapStrategies used in base classes have no effect on child classes
-            return true;
-            }
-<<<<<<< HEAD
-=======
-        auto getTable = [](IClassMap const& classMap) 
-            {
-            if (auto joinedTableRoot = classMap.FindClassMapOfParentOfJoinedTable())
-                return &joinedTableRoot->GetTable();
->>>>>>> cc5e9791
-
-        auto baseTable = &baseClassMap->GetPrimaryTable();
-        switch (baseMapStrategy.GetStrategy())
-            {
-                case ECDbMapStrategy::Strategy::SharedTable:
-                    {
-                    bool add = true;
-                    for (auto classMap : tphMaps)
-                        {
-                        if (&classMap->GetPrimaryTable() == baseTable)
-                            {
-                            add = false;
-                            break;
-                            }
-                        }
-
-                    if (add)
-                        tphMaps.push_back(baseClassMap);
-                    break;
-                    }
-
-                case ECDbMapStrategy::Strategy::OwnTable:
-                    tpcMaps.push_back(baseClassMap);
-                    break;
-
-                case ECDbMapStrategy::Strategy::NotMapped:
-                    nmhMaps.push_back(baseClassMap);
-                    break;
-
-                default:
-                    BeAssert(false);
-                    break;
-            }
-
-        baseClassMaps.push_back (baseClassMap);
-        }
-
-    return true;
-    }
-    
-//---------------------------------------------------------------------------------------
-// @bsimethod                                 Krischan.Eberle                02/2014
-//+---------------+---------------+---------------+---------------+---------------+------
-//static
-void ClassMapInfo::LogClassNotMapped (NativeLogging::SEVERITY severity, ECClassCR ecClass, Utf8CP explanation)
-    {
-    Utf8CP classTypeStr = ecClass.GetRelationshipClassCP () != nullptr ? "ECRelationshipClass" : "ECClass";
-    LOG.messagev (severity, "Did not map %s '%s': %s", classTypeStr, ecClass.GetFullName (), explanation);
-    }
-
-//****************************************************************************************************
-//RelationshipClassMapInfo
-//****************************************************************************************************
-
-/*---------------------------------------------------------------------------------**//**
-* @bsimethod                                 Ramanujam.Raman                07/2012
-+---------------+---------------+---------------+---------------+---------------+------*/
-BentleyStatus RelationshipMapInfo::_InitializeFromSchema()
-    {  
-    if (SUCCESS != ClassMapInfo::_InitializeFromSchema())
-        return ERROR;
-
-    auto relClass = GetECClass ().GetRelationshipClassCP ();
-    BeAssert (relClass != nullptr);
-
-    ECDbForeignKeyRelationshipMap foreignKeyRelMap;
-    const bool hasForeignKeyRelMap = ECDbMapCustomAttributeHelper::TryGetForeignKeyRelationshipMap(foreignKeyRelMap, *relClass);
-    ECDbLinkTableRelationshipMap linkTableRelationMap;
-    const bool hasLinkTableRelMap = ECDbMapCustomAttributeHelper::TryGetLinkTableRelationshipMap(linkTableRelationMap, *relClass);
-
-    if (hasForeignKeyRelMap && hasLinkTableRelMap)
-        {
-        LOG.errorv("ECRelationshipClass '%s' can only have either the ForeignKeyRelationshipMap or the LinkTableRelationshipMap custom attribute but not both.",
-                   GetECClass().GetFullName());
-        return ERROR;
-        }
-
-    if (hasForeignKeyRelMap)
-        {
-        //always create a FK constraint, if the ForeignKeyRelationshipMap CA exists
-        m_createForeignKeyConstraint = true;
-
-        ECRelationshipEnd foreignKeyEnd = ECRelationshipEnd_Target;
-        if (ECObjectsStatus::Success != foreignKeyRelMap.TryGetEnd(foreignKeyEnd))
-            return ERROR;
-
-        RelationshipEndColumns* foreignKeyColumnsMapping = nullptr;
-        ECRelationshipConstraintCP foreignKeyConstraint = nullptr;
-        if (foreignKeyEnd == ECRelationshipEnd_Target)
-            {
-            foreignKeyConstraint = &relClass->GetTarget();
-            foreignKeyColumnsMapping = &m_targetColumnsMapping;
-            m_sourceColumnsMappingIsNull = true;
-            m_targetColumnsMappingIsNull = false;
-            m_customMapType = RelationshipMapInfo::CustomMapType::ForeignKeyOnTarget;
-            }
-        else
-            {
-            foreignKeyConstraint = &relClass->GetSource();
-            foreignKeyColumnsMapping = &m_sourceColumnsMapping;
-            m_sourceColumnsMappingIsNull = false;
-            m_targetColumnsMappingIsNull = true;
-            m_customMapType = RelationshipMapInfo::CustomMapType::ForeignKeyOnSource;
-            }
-
-        Utf8String foreignKeyColName;
-        Utf8String foreignKeyClassIdColName;
-        if (ECObjectsStatus::Success != foreignKeyRelMap.TryGetForeignKeyColumn(foreignKeyColName))
-            return ERROR;
-
-        if (!foreignKeyColName.empty())
-            {
-            for (ECRelationshipConstraintClassCP constraintClass : foreignKeyConstraint->GetConstraintClasses())
-                {
-                if (!constraintClass->GetKeys().empty())
-                    {
-                    LOG.errorv("ForeignKeyRelationshipMap custom attribute on ECRelationshipClass '%s' must not have a value for ForeignKeyProperty as there are Key properties defined in the ECRelationshipConstraint on the foreign key end.",
-                               GetECClass().GetFullName());
-                    return ERROR;
-                    }
-                }
-            }
-
-        if (ECObjectsStatus::Success != foreignKeyRelMap.TryGetForeignKeyClassIdColumn(foreignKeyClassIdColName))
-            return ERROR;
-
-        *foreignKeyColumnsMapping = RelationshipEndColumns(foreignKeyColName.c_str(), foreignKeyClassIdColName.c_str());
-
-        Utf8String onDeleteActionStr;
-        if (ECObjectsStatus::Success != foreignKeyRelMap.TryGetOnDeleteAction(onDeleteActionStr))
-            return ERROR;
-
-        Utf8String onUpdateActionStr;
-        if (ECObjectsStatus::Success != foreignKeyRelMap.TryGetOnUpdateAction(onUpdateActionStr))
-            return ERROR;
-
-        const ForeignKeyActionType onDeleteAction = ECDbSqlForeignKeyConstraint::ToActionType(onDeleteActionStr.c_str());
-        if (onDeleteAction == ForeignKeyActionType::Cascade && relClass->GetStrength() != StrengthType::Embedding)
-            {
-            LOG.errorv("ForeignKeyRelationshipMap custom attribute on ECRelationshipClass '%s' can only define a CASCADE DELETE constraint if the relationship strength is 'Embedding'.",
-                       GetECClass().GetFullName());
-            return ERROR;
-            }
-
-        m_onDeleteAction = onDeleteAction;
-        m_onUpdateAction = ECDbSqlForeignKeyConstraint::ToActionType(onUpdateActionStr.c_str());
-
-        //default ForeignKeyRelationshipMap.CreateIndex is true in case CA or the CreateIndex prop is not set
-        m_createIndexOnForeignKey = true;
-        if (ECObjectsStatus::Success != foreignKeyRelMap.TryGetCreateIndex(m_createIndexOnForeignKey))
-            return ERROR;
-
-        return SUCCESS;
-        }
-    
-    if (hasLinkTableRelMap)
-        {
-        if (ECObjectsStatus::Success != linkTableRelationMap.TryGetAllowDuplicateRelationships(m_allowDuplicateRelationships))
-            return ERROR;
-
-        Utf8String sourceIdColName;
-        if (ECObjectsStatus::Success != linkTableRelationMap.TryGetSourceECInstanceIdColumn(sourceIdColName))
-            return ERROR;
-
-        Utf8String sourceClassIdColName;
-        if (ECObjectsStatus::Success != linkTableRelationMap.TryGetSourceECClassIdColumn(sourceClassIdColName))
-            return ERROR;
-
-        Utf8String targetIdColName;
-        if (ECObjectsStatus::Success != linkTableRelationMap.TryGetTargetECInstanceIdColumn(targetIdColName))
-            return ERROR;
-
-        Utf8String targetClassIdColName;
-        if (ECObjectsStatus::Success != linkTableRelationMap.TryGetTargetECClassIdColumn(targetClassIdColName))
-            return ERROR;
-
-        m_sourceColumnsMappingIsNull = false;
-        m_sourceColumnsMapping = RelationshipEndColumns(sourceIdColName.c_str(), sourceClassIdColName.c_str());
-        m_targetColumnsMappingIsNull = false;
-        m_targetColumnsMapping = RelationshipEndColumns(targetIdColName.c_str(), targetClassIdColName.c_str());
-        m_customMapType = RelationshipMapInfo::CustomMapType::LinkTable;
-        }
-
-    return SUCCESS;
-    }
-    
-//---------------------------------------------------------------------------------
-// @bsimethod                                 Ramanujam.Raman                07 / 2012
-//+---------------+---------------+---------------+---------------+---------------+------
-MapStatus RelationshipMapInfo::_EvaluateMapStrategy()
-    {
-    MapStatus stat = ClassMapInfo::_EvaluateMapStrategy();
-    if (stat != MapStatus::Success)
-        return stat;
-
-    if (m_resolvedStrategy.IsNotMapped())
-        return MapStatus::Success;
-
-    ECRelationshipClassCP relationshipClass = GetECClass().GetRelationshipClassCP();
-    ECRelationshipConstraintR source = relationshipClass->GetSource();
-    ECRelationshipConstraintR target = relationshipClass->GetTarget();
-
-    DetermineCardinality(source, target);
-
-    const size_t sourceTableCount = m_ecdbMap.GetTableCountOnRelationshipEnd(source);
-    const size_t targetTableCount = m_ecdbMap.GetTableCountOnRelationshipEnd(target);
-
-    if (sourceTableCount == 0 || targetTableCount == 0)
-        {
-        LogClassNotMapped(NativeLogging::LOG_WARNING, *relationshipClass, "Source or target constraint classes are not mapped.");
-        m_resolvedStrategy.Assign(ECDbMapStrategy::Strategy::NotMapped, false);
-        return MapStatus::Success;
-        }
-
-    const bool userStrategyIsForeignKeyMapping = m_customMapType == CustomMapType::ForeignKeyOnSource || m_customMapType == CustomMapType::ForeignKeyOnTarget;
-
-    if (m_resolvedStrategy.GetStrategy() == ECDbMapStrategy::Strategy::SharedTable && m_resolvedStrategy.AppliesToSubclasses())
-        {
-        if (userStrategyIsForeignKeyMapping)
-            {
-            LOG.errorv("The ECRelationshipClass '%s' implies a link table relationship with (MapStrategy: SharedTable (AppliesToSubclasses)), but it has a ForeignKeyRelationshipMap custom attribute.",
-                       GetECClass().GetFullName());
-            return MapStatus::Error;
-            }
-
-        return MapStatus::Success;
-        }
-
-    if (m_customMapType == CustomMapType::LinkTable ||
-        m_cardinality == Cardinality::ManyToMany ||
-        GetECClass().GetPropertyCount() > 0)
-        {
-        if (userStrategyIsForeignKeyMapping)
-            {
-            LOG.errorv("The ECRelationshipClass '%s' implies a link table relationship with because of its cardinality or because it has ECProperties. Therefore it must not have a ForeignKeyRelationshipMap custom attribute.",
-                       GetECClass().GetFullName());
-            return MapStatus::Error;
-            }
-
-        return m_resolvedStrategy.Assign(ECDbMapStrategy::Strategy::OwnTable, false) == SUCCESS ? MapStatus::Success : MapStatus::Error;
-        }
-
-    BeAssert(!m_allowDuplicateRelationships && "This can only be true if CustomMapType is LinkTable. That condition was already handled before though.");
-
-    ECDbMapStrategy::Strategy resolvedStrategy;
-    switch (m_cardinality)
-        {
-            case Cardinality::OneToOne:
-                {
-                // Don't persist at an end that has more than one table
-                if (sourceTableCount > 1 || targetTableCount > 1)
-                    {
-                    if (userStrategyIsForeignKeyMapping)
-                        {
-                        Utf8CP constraintStr = nullptr;
-                        if (sourceTableCount > 1 && targetTableCount > 1)
-                            constraintStr = "source and target constraints are";
-                        else if (sourceTableCount > 1)
-                            constraintStr = "source constraint is";
-                        else
-                            constraintStr = "target constraint is";
-
-                        LOG.errorv("ECRelationshipClass %s implies a link table relationship as the %s mapped to more than one end table. Therefore it must not have a ForeignKeyRelationshipMap custom attribute.",
-                                   GetECClass().GetFullName(), constraintStr);
-                        return MapStatus::Error;
-                        }
-
-                    resolvedStrategy = ECDbMapStrategy::Strategy::OwnTable;
-                    }
-                else if (m_customMapType == CustomMapType::ForeignKeyOnSource)
-                    resolvedStrategy = ECDbMapStrategy::Strategy::ForeignKeyRelationshipInSourceTable;
-                else
-                    resolvedStrategy = ECDbMapStrategy::Strategy::ForeignKeyRelationshipInTargetTable;
-
-                break;
-                }
-
-            case Cardinality::OneToMany:
-                {
-                if (m_customMapType == CustomMapType::ForeignKeyOnSource)
-                    {
-                    LOG.errorv("ECRelationshipClass %s implies a foreign key relationship on the target's table. Therefore the 'End' property in the ForeignKeyRelationshipMap custom attribute must not be set to 'Source'.",
-                               GetECClass().GetFullName());
-                    return MapStatus::Error;
-                    }
-
-                if (targetTableCount > 1)
-                    {
-                    if (userStrategyIsForeignKeyMapping)
-                        {
-                        LOG.errorv("ECRelationshipClass %s implies a link table relationship as the target constraint is mapped to more than one end table. Therefore it must not have a ForeignKeyRelationshipMap custom attribute.",
-                                   GetECClass().GetFullName());
-                        return MapStatus::Error;
-                        }
-
-                    resolvedStrategy = ECDbMapStrategy::Strategy::OwnTable;
-                    }
-                else
-                    resolvedStrategy = ECDbMapStrategy::Strategy::ForeignKeyRelationshipInTargetTable;
-
-                break;
-                }
-
-            case Cardinality::ManyToOne:
-                {
-                if (m_customMapType == CustomMapType::ForeignKeyOnTarget)
-                    {
-                    LOG.errorv("ECRelationshipClass %s implies a foreign key relationship on the source's table. Therefore the 'End' property in the ForeignKeyRelationshipMap custom attribute must not be set to 'Target'.",
-                               GetECClass().GetFullName());
-                    return MapStatus::Error;
-                    }
-
-                if (sourceTableCount > 1)
-                    {
-                    if (userStrategyIsForeignKeyMapping)
-                        {
-                        LOG.errorv("ECRelationshipClass %s implies a link table relationship as the source constraint is mapped to more than one end table.. Therefore it must not have a ForeignKeyRelationshipMap custom attribute.",
-                                   GetECClass().GetFullName());
-                        return MapStatus::Error;
-                        }
-
-                    resolvedStrategy = ECDbMapStrategy::Strategy::OwnTable;
-                    }
-                else
-                    resolvedStrategy = ECDbMapStrategy::Strategy::ForeignKeyRelationshipInSourceTable;
-
-                break;
-                }
-
-            default:
-                BeAssert(false && "ManyToMany case should have been handled already.");
-                return MapStatus::Error;
-        }
-
-    return m_resolvedStrategy.Assign(resolvedStrategy, false) == SUCCESS ? MapStatus::Success : MapStatus::Error;
-
-    }
-
-
-//---------------------------------------------------------------------------------
-// @bsimethod                                 Affan.Khan                06/2014
-//+---------------+---------------+---------------+---------------+---------------+------
-void RelationshipMapInfo::DetermineCardinality(ECRelationshipConstraintCR source, ECRelationshipConstraintCR target)
-    {
-    const bool sourceIsM = source.GetCardinality().GetUpperLimit() > 1;
-    const bool targetIsM = target.GetCardinality().GetUpperLimit() > 1;
-    if (sourceIsM && targetIsM)
-        m_cardinality = Cardinality::ManyToMany;
-    else if (!sourceIsM && targetIsM)
-        m_cardinality = Cardinality::OneToMany;
-    else if (sourceIsM && !targetIsM)
-        m_cardinality = Cardinality::ManyToOne;
-    else
-        m_cardinality = Cardinality::OneToOne;
-    }
-  
-
-END_BENTLEY_SQLITE_EC_NAMESPACE
+/*--------------------------------------------------------------------------------------+
+|
+|     $Source: ECDb/ClassMapInfo.cpp $
+|
+|  $Copyright: (c) 2015 Bentley Systems, Incorporated. All rights reserved. $
+|
++--------------------------------------------------------------------------------------*/
+#include "ECDbPch.h"
+#include <stack>
+USING_NAMESPACE_BENTLEY_EC
+
+BEGIN_BENTLEY_SQLITE_EC_NAMESPACE
+
+
+//**********************************************************************************************
+// ClassMapInfoFactory
+//**********************************************************************************************
+//---------------------------------------------------------------------------------
+// @bsimethod                                 Krischan.Eberle                02/2014
+//+---------------+---------------+---------------+---------------+---------------+------
+//static
+std::unique_ptr<ClassMapInfo> ClassMapInfoFactory::Create(MapStatus& mapStatus, SchemaImportContext const& schemaImportContext, ECN::ECClassCR ecClass, ECDbMapCR ecDbMap)
+    {
+    std::unique_ptr<ClassMapInfo> info = nullptr;
+    ECRelationshipClassCP ecRelationshipClass = ecClass.GetRelationshipClassCP();
+    if (ecRelationshipClass != nullptr)
+        info = std::unique_ptr<ClassMapInfo>(new RelationshipMapInfo(*ecRelationshipClass, ecDbMap));
+    else
+        info = std::unique_ptr<ClassMapInfo>(new ClassMapInfo(ecClass, ecDbMap));
+
+    if (info == nullptr || (mapStatus = info->Initialize()) != MapStatus::Success)
+        return nullptr;
+
+    return info;
+    }
+
+
+//**********************************************************************************************
+// ClassMapInfo
+//**********************************************************************************************
+//---------------------------------------------------------------------------------
+//@bsimethod                                 Affan.Khan                            07/2012
+//+---------------+---------------+---------------+---------------+---------------+------
+ClassMapInfo::ClassMapInfo (ECClassCR ecClass, ECDbMapCR ecDbMap)
+    : m_ecdbMap(ecDbMap), m_ecClass(ecClass), m_isMapToVirtualTable(ecClass.GetClassModifier() == ECClassModifier::Abstract), m_classHasCurrentTimeStampProperty(nullptr), m_isECInstanceIdAutogenerationDisabled (false), m_parentClassMap(nullptr)
+    {}
+
+//---------------------------------------------------------------------------------
+//@bsimethod                                 Affan.Khan                            07/2012
+//+---------------+---------------+---------------+---------------+---------------+------
+MapStatus ClassMapInfo::Initialize()
+    {
+    if (SUCCESS != _InitializeFromSchema())
+        return MapStatus::Error;
+
+    //Default values for table name and primary key column name
+    if (m_tableName.empty())
+        {
+        // if hint does not supply a table name, use {ECSchema prefix}_{ECClass name}
+        if (SUCCESS != IClassMap::DetermineTableName(m_tableName, m_ecClass))
+            return MapStatus::Error;
+        }
+
+    if (m_ecInstanceIdColumnName.empty())
+        m_ecInstanceIdColumnName = ECDB_COL_ECInstanceId;
+
+    return _EvaluateMapStrategy();
+    }
+
+/*---------------------------------------------------------------------------------**//**
+* @bsimethod                                 Ramanujam.Raman                07/2012
++---------------+---------------+---------------+---------------+---------------+------*/
+MapStatus ClassMapInfo::_EvaluateMapStrategy()
+    {
+    if (m_ecClass.IsCustomAttributeClass())
+        {
+        LogClassNotMapped(NativeLogging::LOG_DEBUG, m_ecClass, "ECClass is a custom attribute which is never mapped to a table in ECDb.");
+        m_resolvedStrategy.Assign(ECDbMapStrategy::Strategy::NotMapped, false);
+        return MapStatus::Success;
+        }
+
+    if (IClassMap::IsAnyClass(m_ecClass) || (m_ecClass.GetSchema().IsStandardSchema() && m_ecClass.GetName().CompareTo("InstanceCount") == 0))
+        {
+        LogClassNotMapped(NativeLogging::LOG_INFO, m_ecClass, "ECClass is a standard class not supported by ECDb.");
+        m_resolvedStrategy.Assign(ECDbMapStrategy::Strategy::NotMapped, false);
+        return MapStatus::Success;
+        }
+
+    BeAssert(m_ecdbMap.GetSchemaImportContext() != nullptr);
+    UserECDbMapStrategy* userStrategy = m_ecdbMap.GetSchemaImportContext()->GetUserStrategyP(m_ecClass);
+    if (userStrategy == nullptr)
+        {
+        BeAssert(false);
+        return MapStatus::Error;
+        }
+
+    bool baseClassesNotMappedYet;
+    if (SUCCESS != DoEvaluateMapStrategy(baseClassesNotMappedYet, *userStrategy))
+        return baseClassesNotMappedYet ? MapStatus::BaseClassesNotMapped : MapStatus::Error;
+
+    BeAssert(m_resolvedStrategy.IsResolved());
+
+    //! We override m_isMapToVirtualTable if SharedTable was used.
+    if (m_isMapToVirtualTable)
+        m_isMapToVirtualTable = m_resolvedStrategy.GetStrategy() != ECDbMapStrategy::Strategy::SharedTable;
+
+    return MapStatus::Success;
+    }
+
+/*---------------------------------------------------------------------------------**//**
+* @bsimethod                                 Ramanujam.Raman                07/2012
++---------------+---------------+---------------+---------------+---------------+------*/
+BentleyStatus ClassMapInfo::DoEvaluateMapStrategy(bool& baseClassesNotMappedYet, UserECDbMapStrategy& userStrategy)
+    {
+    bvector<IClassMap const*> baseClassMaps;
+    bvector<IClassMap const*> polymorphicSharedTableClassMaps; // SharedTable (AppliesToSubclasses) have the highest priority, but there can be only one
+    bvector<IClassMap const*> polymorphicOwnTableClassMaps; // OwnTable (AppliesToSubclasses) have second priority
+    bvector<IClassMap const*> polymorphicNotMappedClassMaps; // NotMapped (AppliesToSubclasses) has priority only over NotMapped
+
+    baseClassesNotMappedYet = !GatherBaseClassMaps(baseClassMaps, polymorphicSharedTableClassMaps, polymorphicOwnTableClassMaps, polymorphicNotMappedClassMaps, m_ecClass);
+    if (baseClassesNotMappedYet)
+        return ERROR;
+
+    if (baseClassMaps.empty())
+        {
+        BeAssert(polymorphicSharedTableClassMaps.empty() && polymorphicOwnTableClassMaps.empty() && polymorphicNotMappedClassMaps.empty());
+        return m_resolvedStrategy.Assign(userStrategy);
+        }
+
+    // ClassMappingRule: No more than one ancestor of a class can use SharedTable-Polymorphic strategy. Mapping fails if this is violated
+    if (polymorphicSharedTableClassMaps.size() > 1)
+        {
+        IssueReporter const& issues = m_ecdbMap.GetECDbR().GetECDbImplR().GetIssueReporter();
+        if (issues.IsSeverityEnabled(ECDbIssueSeverity::Error))
+            {
+            Utf8String baseClasses;
+            for (IClassMap const* baseMap : polymorphicSharedTableClassMaps)
+                {
+                baseClasses.append(baseMap->GetClass().GetFullName());
+                baseClasses.append(" ");
+                }
+
+            issues.Report(ECDbIssueSeverity::Error, "ECClass '%s' has two or more base ECClasses which use the MapStrategy 'SharedTable (AppliesToSubclasses)'. This is not supported. The base ECClasses are : %s",
+                          m_ecClass.GetFullName(), baseClasses.c_str());
+            }
+
+        return ERROR;
+        }
+
+    IClassMap const* parentClassMap = nullptr;
+    if (!polymorphicSharedTableClassMaps.empty())
+        parentClassMap = polymorphicSharedTableClassMaps[0];
+    else if (!polymorphicOwnTableClassMaps.empty())
+        parentClassMap = polymorphicOwnTableClassMaps[0];
+    else if (!polymorphicNotMappedClassMaps.empty())
+        parentClassMap = polymorphicNotMappedClassMaps[0];
+    else
+        parentClassMap = baseClassMaps[0];
+
+    ECDbMapStrategy const& parentStrategy = parentClassMap->GetMapStrategy();
+    if (!ValidateChildStrategy(parentStrategy, userStrategy))
+        return ERROR;
+
+    // ClassMappingRule: If exactly 1 ancestor ECClass is using SharedTable (AppliesToSubclasses), use this
+    if (polymorphicSharedTableClassMaps.size() == 1)
+        {
+        m_parentClassMap = parentClassMap;
+        BeAssert(parentStrategy.GetStrategy() == ECDbMapStrategy::Strategy::SharedTable && parentStrategy.AppliesToSubclasses());
+        m_tableName = m_parentClassMap->GetSecondaryTable().GetName();
+        UserECDbMapStrategy const* parentUserStrategy = m_ecdbMap.GetSchemaImportContext()->GetUserStrategy(parentClassMap->GetClass());
+        if (parentUserStrategy == nullptr)
+            {
+            BeAssert(false);
+            return ERROR;
+            }
+        
+        //use same ECInstanceId column name for derived classes.
+        ECDbSqlColumn const* parentECInstanceIdCol = m_parentClassMap->GetSecondaryTable().GetFilteredColumnFirst(ColumnKind::ECInstanceId);
+        if (parentECInstanceIdCol != nullptr)
+            m_ecInstanceIdColumnName.assign(parentECInstanceIdCol->GetName());
+
+        ECDbMapStrategy::Options options = ECDbMapStrategy::Options::None;
+        if (!Enum::Contains(userStrategy.GetOptions(), UserECDbMapStrategy::Options::DisableSharedColumns) && 
+            (Enum::Contains(userStrategy.GetOptions(), UserECDbMapStrategy::Options::SharedColumns) ||
+            Enum::Contains(parentStrategy.GetOptions(), ECDbMapStrategy::Options::SharedColumns) ||
+            Enum::Contains(parentUserStrategy->GetOptions(), UserECDbMapStrategy::Options::SharedColumnsForSubclasses)))
+            options = ECDbMapStrategy::Options::SharedColumns;
+
+        if (Enum::Contains(userStrategy.GetOptions(), UserECDbMapStrategy::Options::JoinedTablePerDirectSubclass))
+            {
+            options = options | ECDbMapStrategy::Options::ParentOfJoinedTable;
+            }
+        else if (Enum::Intersects(parentStrategy.GetOptions(), ECDbMapStrategy::Options::JoinedTable | ECDbMapStrategy::Options::ParentOfJoinedTable))
+            {
+            bool hasNoLocalProperties = GetECClass().GetPropertyCount(false) == 0;
+            if (Enum::Contains(parentStrategy.GetOptions(), ECDbMapStrategy::Options::ParentOfJoinedTable) && hasNoLocalProperties)
+                options = options | ECDbMapStrategy::Options::ParentOfJoinedTable;
+            else
+                {
+                options = options | ECDbMapStrategy::Options::JoinedTable;
+                if (Enum::Contains(parentStrategy.GetOptions(), ECDbMapStrategy::Options::ParentOfJoinedTable))
+                    {
+                    std::vector<IClassMap const*> path;
+                    if (m_parentClassMap->GetPathToParentOfJoinedTable(path) == ERROR)
+                        {
+                        BeAssert(false && "Path should never be empty for joinedTable");
+                        return ERROR;
+                        }
+                    
+                    if (path.empty())
+                        {
+                        BeAssert(false && "Path is invalid");
+                        return ERROR;
+                        }
+
+                    auto const& tableNameAfterClass = path.size() > 1 ? path.at(1)->GetClass() : m_ecClass;
+                    if (SUCCESS != IClassMap::DetermineTableName(m_tableName, tableNameAfterClass))
+                        return ERROR;
+                    }
+                }
+            //if (Enum::Contains(parentUserStrategy->GetOptions(), UserECDbMapStrategy::Options::JoinedTablePerDirectSubclass))
+            //    {
+            //    //Joined tables are named after the class which becomes the root class of classes in the joined table
+            //    if (SUCCESS != IClassMap::DetermineTableName(m_tableName, m_ecClass))
+            //        return ERROR;
+            //    }
+            }
+
+        return m_resolvedStrategy.Assign(ECDbMapStrategy::Strategy::SharedTable, options, true);
+        }
+
+    // ClassMappingRule: If one or more parent is using OwnClass-polymorphic, use OwnClass-polymorphic mapping
+    if (polymorphicOwnTableClassMaps.size() > 0)
+        return m_resolvedStrategy.Assign(ECDbMapStrategy::Strategy::OwnTable, true);
+
+    // ClassMappingRule: If one or more parent is using NotMapped-polymorphic, use NotMapped-polymorphic
+    if (polymorphicNotMappedClassMaps.size() > 0)
+        return m_resolvedStrategy.Assign(ECDbMapStrategy::Strategy::NotMapped, true);
+
+    return m_resolvedStrategy.Assign(userStrategy);
+    }
+
+//---------------------------------------------------------------------------------
+// @bsimethod                                 Krischan.Eberle                06/2015
+//+---------------+---------------+---------------+---------------+---------------+------
+bool ClassMapInfo::ValidateChildStrategy(ECDbMapStrategy const& parentStrategy, UserECDbMapStrategy const& childStrategy) const
+    {
+    if (!parentStrategy.AppliesToSubclasses())
+        {
+        BeAssert(parentStrategy.AppliesToSubclasses() && "In ClassMapInfo::ValidateChildStrategy parentStrategy should always apply to subclasses");
+        return false;
+        }
+
+    bool isValid = true;
+    Utf8CP detailError = nullptr;
+    switch (parentStrategy.GetStrategy())
+        {
+            case ECDbMapStrategy::Strategy::SharedTable:
+                {
+                const ECDbMapStrategy::Options parentOptions = parentStrategy.GetOptions();
+                const UserECDbMapStrategy::Options childOptions = childStrategy.GetOptions();
+                isValid = childStrategy.GetStrategy() == UserECDbMapStrategy::Strategy::None &&
+                    !childStrategy.AppliesToSubclasses();
+
+                if (isValid && Enum::Contains(parentOptions, ECDbMapStrategy::Options::SharedColumns))
+                    isValid = !Enum::Contains(childOptions, UserECDbMapStrategy::Options::SharedColumnsForSubclasses);
+
+                if (isValid)
+                    isValid = !Enum::Contains(childOptions, UserECDbMapStrategy::Options::JoinedTablePerDirectSubclass) ||
+                             !Enum::Intersects(parentOptions, ECDbMapStrategy::Options::JoinedTable | ECDbMapStrategy::Options::ParentOfJoinedTable);
+
+                if (!isValid)
+                    detailError = "For subclasses of a class with MapStrategy SharedTable (AppliesToSubclasses), Strategy must be unset and "
+                                "Options must not specify " USERMAPSTRATEGY_OPTIONS_SHAREDCOLUMNSFORSUBCLASSES " "
+                                "if 'shared columns' were already enabled on a base class, "
+                                "and must not specify " USERMAPSTRATEGY_OPTIONS_JOINEDTABLEPERDIRECTSUBCLASS " " 
+                                "if it was already specified on a base class.";
+
+                break;
+                }
+
+            //in all other cases there must not be any MapStrategy defined in subclasses
+            default:
+                {
+                isValid = childStrategy.GetStrategy() == UserECDbMapStrategy::Strategy::None &&
+                    !childStrategy.AppliesToSubclasses() &&
+                    childStrategy.GetOptions() == UserECDbMapStrategy::Options::None;
+
+                if (!isValid)
+                    detailError = "For subclasses of a class with a polymorphic SharedTable (polymorphic), no MapStrategy may be defined.";
+
+                break;
+                }
+        }
+
+    if (!isValid)
+        {
+        m_ecdbMap.GetECDbR().GetECDbImplR().GetIssueReporter().Report(ECDbIssueSeverity::Error, 
+                     "MapStrategy %s of ECClass '%s' does not match the parent's MapStrategy. %s",
+                     childStrategy.ToString().c_str(), m_ecClass.GetFullName(), detailError);
+        }
+
+    return isValid;
+    }
+
+/*---------------------------------------------------------------------------------**//**
+* @bsimethod                                 Affan.Khan                07/2012
++---------------+---------------+---------------+---------------+---------------+------*/
+BentleyStatus ClassMapInfo::_InitializeFromSchema ()
+    {
+    if (SUCCESS != InitializeFromClassMapCA() ||
+        SUCCESS != InitializeDisableECInstanceIdAutogeneration() || 
+        SUCCESS != InitializeFromClassHasCurrentTimeStampProperty())
+        return ERROR;
+
+    // Add indices for important identifiers
+    if (SUCCESS != ProcessStandardKeys(m_ecClass, "BusinessKeySpecification") ||
+        SUCCESS != ProcessStandardKeys(m_ecClass, "GlobalIdSpecification") ||
+        SUCCESS != ProcessStandardKeys(m_ecClass, "SyncIDSpecification"))
+        return ERROR;
+    
+    //TODO: VerifyThatTableNameIsNotReservedName, e.g. dgn element table, etc.
+    return SUCCESS;
+    }
+
+//---------------------------------------------------------------------------------------
+// @bsimethod                                 muhammad.zaighum                01/2015
+//+---------------+---------------+---------------+---------------+---------------+------
+BentleyStatus ClassMapInfo::InitializeFromClassHasCurrentTimeStampProperty()
+    {
+    IECInstancePtr classHint = m_ecClass.GetCustomAttributeLocal("ClassHasCurrentTimeStampProperty");
+
+    if (classHint == nullptr)
+        return SUCCESS;
+   
+    Utf8String propertyName;
+    ECValue v;
+    if (classHint->GetValue(v, "PropertyName") == ECObjectsStatus::Success && !v.IsNull())
+        {
+        propertyName = v.GetUtf8CP();
+        ECPropertyCP dateTimeProperty = m_ecClass.GetPropertyP(propertyName);
+        if (nullptr == dateTimeProperty)
+            {
+            BeAssert(false && "ClassHasCurrentTimeStamp Property Not Found in ECClass");
+            return ERROR;
+            }
+        if (dateTimeProperty->GetTypeName().Equals("dateTime"))
+            {
+            m_classHasCurrentTimeStampProperty = dateTimeProperty;
+            }
+        else
+            {
+            BeAssert(false && "Property is not of type dateTime");
+            return ERROR;
+            }
+        }
+
+    return SUCCESS;
+    }
+//---------------------------------------------------------------------------------------
+// @bsimethod                                 Krischan.Eberle                03/2014
+//+---------------+---------------+---------------+---------------+---------------+------
+BentleyStatus ClassMapInfo::InitializeFromClassMapCA()
+    {
+    ECDbClassMap customClassMap;
+    if (!ECDbMapCustomAttributeHelper::TryGetClassMap(customClassMap, m_ecClass))
+        return SUCCESS;
+
+    UserECDbMapStrategy const* userStrategy = m_ecdbMap.GetSchemaImportContext()->GetUserStrategy(m_ecClass, &customClassMap);
+    if (userStrategy == nullptr || !userStrategy->IsValid())
+        return ERROR;
+
+    ECObjectsStatus ecstat = customClassMap.TryGetTableName(m_tableName);
+    if (ECObjectsStatus::Success != ecstat)
+        return ERROR;
+
+    if ((userStrategy->GetStrategy() == UserECDbMapStrategy::Strategy::ExistingTable ||
+        (userStrategy->GetStrategy() == UserECDbMapStrategy::Strategy::SharedTable && !userStrategy->AppliesToSubclasses())))
+        {
+        if (m_tableName.empty())
+            {
+            LOG.errorv("TableName must not be empty in ClassMap custom attribute on ECClass %s if MapStrategy is 'SharedTable (AppliesToSubclasses)' or if MapStrategy is 'ExistingTable'.",
+                       m_ecClass.GetFullName());
+            return ERROR;
+            }
+        }
+    else
+        {
+        if (!m_tableName.empty())
+            {
+            LOG.errorv("TableName must only be set in ClassMap custom attribute on ECClass %s if MapStrategy is 'SharedTable (AppliesToSubclasses)' or 'ExistingTable'.",
+                       m_ecClass.GetFullName());
+            return ERROR;
+            }
+        }
+
+    ecstat = customClassMap.TryGetECInstanceIdColumn(m_ecInstanceIdColumnName);
+    if (ECObjectsStatus::Success != ecstat)
+        return ERROR;
+
+    bvector<ECDbClassMap::DbIndex> indices;
+    ecstat = customClassMap.TryGetIndexes(indices);
+    if (ECObjectsStatus::Success != ecstat)
+        return ERROR;
+
+    for (ECDbClassMap::DbIndex const& index : indices)
+        {
+        ClassIndexInfoPtr indexInfo = ClassIndexInfo::Create(index);
+        if (indexInfo == nullptr)
+            return ERROR;
+
+        m_dbIndexes.push_back(indexInfo);
+        }
+
+    return SUCCESS;
+    }
+
+//---------------------------------------------------------------------------------------
+// @bsimethod                                 Krischan.Eberle                09/2015
+//+---------------+---------------+---------------+---------------+---------------+------
+bool ClassHasDisableECInstanceIdAutogenerationCA(bool* appliesToSubclasses, ECClassCR ecclass)
+    {
+    if (appliesToSubclasses != nullptr)
+        *appliesToSubclasses = false;
+
+    IECInstancePtr disableECInstanceIdAutoGenerationCA = ecclass.GetCustomAttributeLocal("DisableECInstanceIdAutogeneration");
+    if (disableECInstanceIdAutoGenerationCA != nullptr && appliesToSubclasses != nullptr)
+        {
+        ECValue v;
+        if (ECObjectsStatus::Success != disableECInstanceIdAutoGenerationCA->GetValue(v, "AppliesToSubclasses"))
+            {
+            BeAssert(false && "CA DisableECInstanceIdAutogeneration is expected to have a property AppliesToSubclasses");
+            return false;
+            }
+
+        *appliesToSubclasses = v.IsNull() || v.GetBoolean();
+        }
+
+    return disableECInstanceIdAutoGenerationCA != nullptr;
+    }
+
+//---------------------------------------------------------------------------------------
+// @bsimethod                                 Krischan.Eberle                09/2015
+//+---------------+---------------+---------------+---------------+---------------+------
+BentleyStatus ClassMapInfo::InitializeDisableECInstanceIdAutogeneration()
+    {
+    if (ClassHasDisableECInstanceIdAutogenerationCA(nullptr, m_ecClass))
+        {
+        m_isECInstanceIdAutogenerationDisabled = true;
+        return SUCCESS;
+        }
+
+    for (ECClassCP baseClass : m_ecClass.GetBaseClasses())
+        {
+        bool appliesToSubclasses = false;
+        if (ClassHasDisableECInstanceIdAutogenerationCA(&appliesToSubclasses, *baseClass))
+            {
+            if (appliesToSubclasses)
+                {
+                m_isECInstanceIdAutogenerationDisabled = true;
+                return SUCCESS;
+                }
+            }
+        }
+
+    return SUCCESS;
+    }
+
+/*---------------------------------------------------------------------------------**//**
+* @bsimethod                                 Affan.Khan                07/2012
++---------------+---------------+---------------+---------------+---------------+------*/
+BentleyStatus ClassMapInfo::ProcessStandardKeys(ECClassCR ecClass, Utf8CP customAttributeName)
+    {
+    StandardKeySpecification::Type keyType = StandardKeySpecification::GetTypeFromString(customAttributeName);
+    if (keyType == StandardKeySpecification::Type::None)
+        return SUCCESS;
+
+    IECInstancePtr ca = ecClass.GetCustomAttribute(customAttributeName);
+    if (ca == nullptr)
+        return SUCCESS;
+
+    ECValue v;
+    switch (keyType)
+        {
+            case StandardKeySpecification::Type::BusinessKeySpecification:
+            case StandardKeySpecification::Type::GlobalIdSpecification:
+                ca->GetValue(v, "PropertyName"); break;
+            case StandardKeySpecification::Type::SyncIDSpecification:
+                ca->GetValue(v, "Property"); break;
+
+            default:
+                BeAssert(false);
+                return ERROR;
+        }
+
+    if (v.IsNull())
+        return SUCCESS;
+
+    //Create unique not null index on provided property
+    Utf8CP keyPropName = v.GetUtf8CP();
+    ECPropertyP keyProp = ecClass.GetPropertyP(keyPropName);
+    if (nullptr == keyProp)
+        {
+        LOG.errorv("Invalid %s on class '%s'. The specified property '%s' does not exist in the class.",
+                   customAttributeName, ecClass.GetFullName(), keyPropName);
+        return ERROR;
+        }
+
+    if (keyProp->GetAsPrimitiveProperty() != nullptr)
+        {
+        const PrimitiveType primType = keyProp->GetAsPrimitiveProperty()->GetType();
+        if (primType == PRIMITIVETYPE_Binary ||
+            primType == PRIMITIVETYPE_Boolean ||
+            primType == PRIMITIVETYPE_DateTime ||
+            primType == PRIMITIVETYPE_Double ||
+            primType == PRIMITIVETYPE_Integer ||
+            primType == PRIMITIVETYPE_Long ||
+            primType == PRIMITIVETYPE_String)
+            {
+            StandardKeySpecificationPtr spec = StandardKeySpecification::Create(keyType);
+            spec->GetKeyProperties().push_back(keyPropName);
+            m_standardKeys.push_back(spec);
+            return SUCCESS;
+            }
+        }
+
+    LOG.errorv("Invalid %s on class '%s'. The data type of the specified property '%s' is not supported. Supported types: Binary, Boolean, DateTime, Double, Integer, Long and String.",
+               customAttributeName, ecClass.GetFullName(), keyPropName);
+    return ERROR;
+    }
+
+/*---------------------------------------------------------------------------------**//**
+* Returns true if all base classes have been mapped.
+* @bsimethod                                   Ramanujam.Raman                   06/12
++---------------+---------------+---------------+---------------+---------------+------*/
+bool ClassMapInfo::GatherBaseClassMaps 
+(
+bvector<IClassMap const*>& baseClassMaps,
+bvector<IClassMap const*>& tphMaps,
+bvector<IClassMap const*>& tpcMaps,
+bvector<IClassMap const*>& nmhMaps,
+ECClassCR          ecClass
+) const
+    {
+    for (ECClassP baseClass : ecClass.GetBaseClasses())
+        {
+        auto baseClassMap = m_ecdbMap.GetClassMap(*baseClass);
+        if (baseClassMap == nullptr)
+            return false;
+
+        ECDbMapStrategy const& baseMapStrategy = baseClassMap->GetMapStrategy();
+        if (!baseMapStrategy.AppliesToSubclasses())
+            {
+            // ClassMappingRule: non-polymorphic MapStrategies used in base classes have no effect on child classes
+            return true;
+            }
+
+        auto baseTable = &baseClassMap->GetPrimaryTable();
+        switch (baseMapStrategy.GetStrategy())
+            {
+                case ECDbMapStrategy::Strategy::SharedTable:
+                    {
+                    bool add = true;
+                    for (auto classMap : tphMaps)
+                        {
+                        if (&classMap->GetPrimaryTable() == baseTable)
+                            {
+                            add = false;
+                            break;
+                            }
+                        }
+
+                    if (add)
+                        tphMaps.push_back(baseClassMap);
+                    break;
+                    }
+
+                case ECDbMapStrategy::Strategy::OwnTable:
+                    tpcMaps.push_back(baseClassMap);
+                    break;
+
+                case ECDbMapStrategy::Strategy::NotMapped:
+                    nmhMaps.push_back(baseClassMap);
+                    break;
+
+                default:
+                    BeAssert(false);
+                    break;
+            }
+
+        baseClassMaps.push_back (baseClassMap);
+        }
+
+    return true;
+    }
+    
+//---------------------------------------------------------------------------------------
+// @bsimethod                                 Krischan.Eberle                02/2014
+//+---------------+---------------+---------------+---------------+---------------+------
+//static
+void ClassMapInfo::LogClassNotMapped (NativeLogging::SEVERITY severity, ECClassCR ecClass, Utf8CP explanation)
+    {
+    Utf8CP classTypeStr = ecClass.GetRelationshipClassCP () != nullptr ? "ECRelationshipClass" : "ECClass";
+    LOG.messagev (severity, "Did not map %s '%s': %s", classTypeStr, ecClass.GetFullName (), explanation);
+    }
+
+//****************************************************************************************************
+//RelationshipClassMapInfo
+//****************************************************************************************************
+
+/*---------------------------------------------------------------------------------**//**
+* @bsimethod                                 Ramanujam.Raman                07/2012
++---------------+---------------+---------------+---------------+---------------+------*/
+BentleyStatus RelationshipMapInfo::_InitializeFromSchema()
+    {  
+    if (SUCCESS != ClassMapInfo::_InitializeFromSchema())
+        return ERROR;
+
+    auto relClass = GetECClass ().GetRelationshipClassCP ();
+    BeAssert (relClass != nullptr);
+
+    ECDbForeignKeyRelationshipMap foreignKeyRelMap;
+    const bool hasForeignKeyRelMap = ECDbMapCustomAttributeHelper::TryGetForeignKeyRelationshipMap(foreignKeyRelMap, *relClass);
+    ECDbLinkTableRelationshipMap linkTableRelationMap;
+    const bool hasLinkTableRelMap = ECDbMapCustomAttributeHelper::TryGetLinkTableRelationshipMap(linkTableRelationMap, *relClass);
+
+    if (hasForeignKeyRelMap && hasLinkTableRelMap)
+        {
+        LOG.errorv("ECRelationshipClass '%s' can only have either the ForeignKeyRelationshipMap or the LinkTableRelationshipMap custom attribute but not both.",
+                   GetECClass().GetFullName());
+        return ERROR;
+        }
+
+    if (hasForeignKeyRelMap)
+        {
+        //always create a FK constraint, if the ForeignKeyRelationshipMap CA exists
+        m_createForeignKeyConstraint = true;
+
+        ECRelationshipEnd foreignKeyEnd = ECRelationshipEnd_Target;
+        if (ECObjectsStatus::Success != foreignKeyRelMap.TryGetEnd(foreignKeyEnd))
+            return ERROR;
+
+        RelationshipEndColumns* foreignKeyColumnsMapping = nullptr;
+        ECRelationshipConstraintCP foreignKeyConstraint = nullptr;
+        if (foreignKeyEnd == ECRelationshipEnd_Target)
+            {
+            foreignKeyConstraint = &relClass->GetTarget();
+            foreignKeyColumnsMapping = &m_targetColumnsMapping;
+            m_sourceColumnsMappingIsNull = true;
+            m_targetColumnsMappingIsNull = false;
+            m_customMapType = RelationshipMapInfo::CustomMapType::ForeignKeyOnTarget;
+            }
+        else
+            {
+            foreignKeyConstraint = &relClass->GetSource();
+            foreignKeyColumnsMapping = &m_sourceColumnsMapping;
+            m_sourceColumnsMappingIsNull = false;
+            m_targetColumnsMappingIsNull = true;
+            m_customMapType = RelationshipMapInfo::CustomMapType::ForeignKeyOnSource;
+            }
+
+        Utf8String foreignKeyColName;
+        Utf8String foreignKeyClassIdColName;
+        if (ECObjectsStatus::Success != foreignKeyRelMap.TryGetForeignKeyColumn(foreignKeyColName))
+            return ERROR;
+
+        if (!foreignKeyColName.empty())
+            {
+            for (ECRelationshipConstraintClassCP constraintClass : foreignKeyConstraint->GetConstraintClasses())
+                {
+                if (!constraintClass->GetKeys().empty())
+                    {
+                    LOG.errorv("ForeignKeyRelationshipMap custom attribute on ECRelationshipClass '%s' must not have a value for ForeignKeyProperty as there are Key properties defined in the ECRelationshipConstraint on the foreign key end.",
+                               GetECClass().GetFullName());
+                    return ERROR;
+                    }
+                }
+            }
+
+        if (ECObjectsStatus::Success != foreignKeyRelMap.TryGetForeignKeyClassIdColumn(foreignKeyClassIdColName))
+            return ERROR;
+
+        *foreignKeyColumnsMapping = RelationshipEndColumns(foreignKeyColName.c_str(), foreignKeyClassIdColName.c_str());
+
+        Utf8String onDeleteActionStr;
+        if (ECObjectsStatus::Success != foreignKeyRelMap.TryGetOnDeleteAction(onDeleteActionStr))
+            return ERROR;
+
+        Utf8String onUpdateActionStr;
+        if (ECObjectsStatus::Success != foreignKeyRelMap.TryGetOnUpdateAction(onUpdateActionStr))
+            return ERROR;
+
+        const ForeignKeyActionType onDeleteAction = ECDbSqlForeignKeyConstraint::ToActionType(onDeleteActionStr.c_str());
+        if (onDeleteAction == ForeignKeyActionType::Cascade && relClass->GetStrength() != StrengthType::Embedding)
+            {
+            LOG.errorv("ForeignKeyRelationshipMap custom attribute on ECRelationshipClass '%s' can only define a CASCADE DELETE constraint if the relationship strength is 'Embedding'.",
+                       GetECClass().GetFullName());
+            return ERROR;
+            }
+
+        m_onDeleteAction = onDeleteAction;
+        m_onUpdateAction = ECDbSqlForeignKeyConstraint::ToActionType(onUpdateActionStr.c_str());
+
+        //default ForeignKeyRelationshipMap.CreateIndex is true in case CA or the CreateIndex prop is not set
+        m_createIndexOnForeignKey = true;
+        if (ECObjectsStatus::Success != foreignKeyRelMap.TryGetCreateIndex(m_createIndexOnForeignKey))
+            return ERROR;
+
+        return SUCCESS;
+        }
+    
+    if (hasLinkTableRelMap)
+        {
+        if (ECObjectsStatus::Success != linkTableRelationMap.TryGetAllowDuplicateRelationships(m_allowDuplicateRelationships))
+            return ERROR;
+
+        Utf8String sourceIdColName;
+        if (ECObjectsStatus::Success != linkTableRelationMap.TryGetSourceECInstanceIdColumn(sourceIdColName))
+            return ERROR;
+
+        Utf8String sourceClassIdColName;
+        if (ECObjectsStatus::Success != linkTableRelationMap.TryGetSourceECClassIdColumn(sourceClassIdColName))
+            return ERROR;
+
+        Utf8String targetIdColName;
+        if (ECObjectsStatus::Success != linkTableRelationMap.TryGetTargetECInstanceIdColumn(targetIdColName))
+            return ERROR;
+
+        Utf8String targetClassIdColName;
+        if (ECObjectsStatus::Success != linkTableRelationMap.TryGetTargetECClassIdColumn(targetClassIdColName))
+            return ERROR;
+
+        m_sourceColumnsMappingIsNull = false;
+        m_sourceColumnsMapping = RelationshipEndColumns(sourceIdColName.c_str(), sourceClassIdColName.c_str());
+        m_targetColumnsMappingIsNull = false;
+        m_targetColumnsMapping = RelationshipEndColumns(targetIdColName.c_str(), targetClassIdColName.c_str());
+        m_customMapType = RelationshipMapInfo::CustomMapType::LinkTable;
+        }
+
+    return SUCCESS;
+    }
+    
+//---------------------------------------------------------------------------------
+// @bsimethod                                 Ramanujam.Raman                07 / 2012
+//+---------------+---------------+---------------+---------------+---------------+------
+MapStatus RelationshipMapInfo::_EvaluateMapStrategy()
+    {
+    MapStatus stat = ClassMapInfo::_EvaluateMapStrategy();
+    if (stat != MapStatus::Success)
+        return stat;
+
+    if (m_resolvedStrategy.IsNotMapped())
+        return MapStatus::Success;
+
+    ECRelationshipClassCP relationshipClass = GetECClass().GetRelationshipClassCP();
+    ECRelationshipConstraintR source = relationshipClass->GetSource();
+    ECRelationshipConstraintR target = relationshipClass->GetTarget();
+
+    DetermineCardinality(source, target);
+
+    const size_t sourceTableCount = m_ecdbMap.GetTableCountOnRelationshipEnd(source);
+    const size_t targetTableCount = m_ecdbMap.GetTableCountOnRelationshipEnd(target);
+
+    if (sourceTableCount == 0 || targetTableCount == 0)
+        {
+        LogClassNotMapped(NativeLogging::LOG_WARNING, *relationshipClass, "Source or target constraint classes are not mapped.");
+        m_resolvedStrategy.Assign(ECDbMapStrategy::Strategy::NotMapped, false);
+        return MapStatus::Success;
+        }
+
+    const bool userStrategyIsForeignKeyMapping = m_customMapType == CustomMapType::ForeignKeyOnSource || m_customMapType == CustomMapType::ForeignKeyOnTarget;
+
+    if (m_resolvedStrategy.GetStrategy() == ECDbMapStrategy::Strategy::SharedTable && m_resolvedStrategy.AppliesToSubclasses())
+        {
+        if (userStrategyIsForeignKeyMapping)
+            {
+            LOG.errorv("The ECRelationshipClass '%s' implies a link table relationship with (MapStrategy: SharedTable (AppliesToSubclasses)), but it has a ForeignKeyRelationshipMap custom attribute.",
+                       GetECClass().GetFullName());
+            return MapStatus::Error;
+            }
+
+        return MapStatus::Success;
+        }
+
+    if (m_customMapType == CustomMapType::LinkTable ||
+        m_cardinality == Cardinality::ManyToMany ||
+        GetECClass().GetPropertyCount() > 0)
+        {
+        if (userStrategyIsForeignKeyMapping)
+            {
+            LOG.errorv("The ECRelationshipClass '%s' implies a link table relationship with because of its cardinality or because it has ECProperties. Therefore it must not have a ForeignKeyRelationshipMap custom attribute.",
+                       GetECClass().GetFullName());
+            return MapStatus::Error;
+            }
+
+        return m_resolvedStrategy.Assign(ECDbMapStrategy::Strategy::OwnTable, false) == SUCCESS ? MapStatus::Success : MapStatus::Error;
+        }
+
+    BeAssert(!m_allowDuplicateRelationships && "This can only be true if CustomMapType is LinkTable. That condition was already handled before though.");
+
+    ECDbMapStrategy::Strategy resolvedStrategy;
+    switch (m_cardinality)
+        {
+            case Cardinality::OneToOne:
+                {
+                // Don't persist at an end that has more than one table
+                if (sourceTableCount > 1 || targetTableCount > 1)
+                    {
+                    if (userStrategyIsForeignKeyMapping)
+                        {
+                        Utf8CP constraintStr = nullptr;
+                        if (sourceTableCount > 1 && targetTableCount > 1)
+                            constraintStr = "source and target constraints are";
+                        else if (sourceTableCount > 1)
+                            constraintStr = "source constraint is";
+                        else
+                            constraintStr = "target constraint is";
+
+                        LOG.errorv("ECRelationshipClass %s implies a link table relationship as the %s mapped to more than one end table. Therefore it must not have a ForeignKeyRelationshipMap custom attribute.",
+                                   GetECClass().GetFullName(), constraintStr);
+                        return MapStatus::Error;
+                        }
+
+                    resolvedStrategy = ECDbMapStrategy::Strategy::OwnTable;
+                    }
+                else if (m_customMapType == CustomMapType::ForeignKeyOnSource)
+                    resolvedStrategy = ECDbMapStrategy::Strategy::ForeignKeyRelationshipInSourceTable;
+                else
+                    resolvedStrategy = ECDbMapStrategy::Strategy::ForeignKeyRelationshipInTargetTable;
+
+                break;
+                }
+
+            case Cardinality::OneToMany:
+                {
+                if (m_customMapType == CustomMapType::ForeignKeyOnSource)
+                    {
+                    LOG.errorv("ECRelationshipClass %s implies a foreign key relationship on the target's table. Therefore the 'End' property in the ForeignKeyRelationshipMap custom attribute must not be set to 'Source'.",
+                               GetECClass().GetFullName());
+                    return MapStatus::Error;
+                    }
+
+                if (targetTableCount > 1)
+                    {
+                    if (userStrategyIsForeignKeyMapping)
+                        {
+                        LOG.errorv("ECRelationshipClass %s implies a link table relationship as the target constraint is mapped to more than one end table. Therefore it must not have a ForeignKeyRelationshipMap custom attribute.",
+                                   GetECClass().GetFullName());
+                        return MapStatus::Error;
+                        }
+
+                    resolvedStrategy = ECDbMapStrategy::Strategy::OwnTable;
+                    }
+                else
+                    resolvedStrategy = ECDbMapStrategy::Strategy::ForeignKeyRelationshipInTargetTable;
+
+                break;
+                }
+
+            case Cardinality::ManyToOne:
+                {
+                if (m_customMapType == CustomMapType::ForeignKeyOnTarget)
+                    {
+                    LOG.errorv("ECRelationshipClass %s implies a foreign key relationship on the source's table. Therefore the 'End' property in the ForeignKeyRelationshipMap custom attribute must not be set to 'Target'.",
+                               GetECClass().GetFullName());
+                    return MapStatus::Error;
+                    }
+
+                if (sourceTableCount > 1)
+                    {
+                    if (userStrategyIsForeignKeyMapping)
+                        {
+                        LOG.errorv("ECRelationshipClass %s implies a link table relationship as the source constraint is mapped to more than one end table.. Therefore it must not have a ForeignKeyRelationshipMap custom attribute.",
+                                   GetECClass().GetFullName());
+                        return MapStatus::Error;
+                        }
+
+                    resolvedStrategy = ECDbMapStrategy::Strategy::OwnTable;
+                    }
+                else
+                    resolvedStrategy = ECDbMapStrategy::Strategy::ForeignKeyRelationshipInSourceTable;
+
+                break;
+                }
+
+            default:
+                BeAssert(false && "ManyToMany case should have been handled already.");
+                return MapStatus::Error;
+        }
+
+    return m_resolvedStrategy.Assign(resolvedStrategy, false) == SUCCESS ? MapStatus::Success : MapStatus::Error;
+
+    }
+
+
+//---------------------------------------------------------------------------------
+// @bsimethod                                 Affan.Khan                06/2014
+//+---------------+---------------+---------------+---------------+---------------+------
+void RelationshipMapInfo::DetermineCardinality(ECRelationshipConstraintCR source, ECRelationshipConstraintCR target)
+    {
+    const bool sourceIsM = source.GetCardinality().GetUpperLimit() > 1;
+    const bool targetIsM = target.GetCardinality().GetUpperLimit() > 1;
+    if (sourceIsM && targetIsM)
+        m_cardinality = Cardinality::ManyToMany;
+    else if (!sourceIsM && targetIsM)
+        m_cardinality = Cardinality::OneToMany;
+    else if (sourceIsM && !targetIsM)
+        m_cardinality = Cardinality::ManyToOne;
+    else
+        m_cardinality = Cardinality::OneToOne;
+    }
+  
+
+END_BENTLEY_SQLITE_EC_NAMESPACE