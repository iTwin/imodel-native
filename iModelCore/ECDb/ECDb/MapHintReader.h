--- conflicted
+++ resolved
@@ -1,103 +1,100 @@
-/*--------------------------------------------------------------------------------------+
-|
-|     $Source: ECDb/MapHintReader.h $
-|
-|  $Copyright: (c) 2015 Bentley Systems, Incorporated. All rights reserved. $
-|
-+--------------------------------------------------------------------------------------*/
-#pragma once
-#include "ClassMap.h"
-#include "ClassMapInfo.h"
-
-BEGIN_BENTLEY_SQLITE_EC_NAMESPACE
-
-//======================================================================================
-// @bsiclass                                                 Krischan.Eberle  02/2014
-//+===============+===============+===============+===============+===============+======
-struct SchemaHintReader
-    {
-private:
-    SchemaHintReader ();
-    ~SchemaHintReader ();
-
-public:
-    static ECN::IECInstancePtr ReadHint (ECN::ECSchemaCR ecschema);
-    static bool TryReadTablePrefix (Utf8String& tablePrefix, ECN::IECInstanceCR hint);
-    };
-
-
-//======================================================================================
-// @bsiclass                                                 Krischan.Eberle  02/2014
-//+===============+===============+===============+===============+===============+======
-struct ClassHintReader
-    {
-private:
-    ClassHintReader ();
-    ~ClassHintReader ();
-
-    static bool TryConvertToMapStrategy (MapStrategy& mapStrategy, WCharCP mapStrategyName);
-public:
-    static ECN::IECInstancePtr ReadHint (ECN::ECClassCR ecClass);
-    static bool TryReadMapStrategy (MapStrategy& mapStrategy, ECN::IECInstanceCR classHint);
-    static bool TryReadTableName (Utf8String& tableName, ECN::IECInstanceCR classHint);
-    static bool TryReadECInstanceIdColumnName (Utf8String& ecInstanceIdColumnName, ECN::IECInstanceCR classHint);
-    static bool TryReadMapToExistingTable (bool& mapToExistingTable, ECN::IECInstanceCR classHint);
-    static bool TryReadReplaceEmptyTableWithEmptyView (bool& replaceEmptyTableWithEmptyView, ECN::IECInstanceCR classHint);
-<<<<<<< HEAD
-    static bool TryReadUseSharedColumnStrategy (bool& useSharedColumnStrategy, ECN::IECInstanceCR classHint);
-=======
-    static ECN::IECInstancePtr ReadClassHasTimeStamp(ECN::ECClassCR ecClass);
->>>>>>> bafb64b4
-    static bool TryReadIndices (bvector<ClassIndexInfoPtr>& indices, ECN::IECInstanceCR classHint, ECN::ECClassCR ecClass);
-    };
-
-//======================================================================================
-// @bsiclass                                                 Krischan.Eberle  02/2014
-//+===============+===============+===============+===============+===============+======
-struct RelationshipClassHintReader
-    {
-private:
-    RelationshipClassHintReader ();
-    ~RelationshipClassHintReader ();
-
-public:
-    static ECN::IECInstancePtr ReadHint (ECN::ECClassCR relClass);
-    static bool TryReadPreferredDirection (RelationshipClassMapInfo::PreferredDirection& preferredDirection, ECN::IECInstanceCR relClassHint);
-    static bool TryReadAllowDuplicateRelationships (RelationshipClassMapInfo::TriState& allowDuplicateRelationships, ECN::IECInstanceCR relClassHint);
-    static bool TryReadSourceECInstanceIdColumnName (Utf8String& sourceECInstanceIdColumnName, ECN::IECInstanceCR relClassHint);
-    static bool TryReadSourceECClassIdColumnName (Utf8String& sourceECClassIdColumnName, ECN::IECInstanceCR relClassHint);
-    static bool TryReadTargetECInstanceIdColumnName (Utf8String& targetECInstanceIdColumnName, ECN::IECInstanceCR relClassHint);
-    static bool TryReadTargetECClassIdColumnName (Utf8String& targetECClassIdColumnName, ECN::IECInstanceCR relClassHint);
-    };
-
-//======================================================================================
-// @bsiclass                                                 Krischan.Eberle  02/2014
-//+===============+===============+===============+===============+===============+======
-struct PropertyHintReader
-    {
-private:
-    PropertyHintReader ();
-    ~PropertyHintReader ();
-
-public:
-    static ECN::IECInstancePtr ReadHint (ECN::ECPropertyCR ecProperty);
-    static bool TryReadColumnName (Utf8String& columnName, ECN::IECInstanceCR hint);
-    static bool TryReadIsNullable (bool& isNullable, ECN::IECInstanceCR hint);
-    static bool TryReadIsUnique (bool& isUnique, ECN::IECInstanceCR hint);
-    static bool TryReadCollate (ECDbSqlColumn::Constraint::Collate& collate, ECN::IECInstanceCR hint);
-    };
-
-//======================================================================================
-// @bsiclass                                                 Krischan.Eberle  02/2014
-//+===============+===============+===============+===============+===============+======
-struct HintReaderHelper
-    {
-private:
-    HintReaderHelper ();
-    ~HintReaderHelper ();
-        
-public:
-    static ECN::IECInstancePtr ReadHint (ECN::IECCustomAttributeContainer const& caContainer, WCharCP hintCustomAttributeName);
-    static bool TryGetTrimmedValue (Utf8StringR val, ECN::IECInstanceCR ca, WCharCP ecPropertyName);
-    };
-END_BENTLEY_SQLITE_EC_NAMESPACE
+/*--------------------------------------------------------------------------------------+
+|
+|     $Source: ECDb/MapHintReader.h $
+|
+|  $Copyright: (c) 2015 Bentley Systems, Incorporated. All rights reserved. $
+|
++--------------------------------------------------------------------------------------*/
+#pragma once
+#include "ClassMap.h"
+#include "ClassMapInfo.h"
+
+BEGIN_BENTLEY_SQLITE_EC_NAMESPACE
+
+//======================================================================================
+// @bsiclass                                                 Krischan.Eberle  02/2014
+//+===============+===============+===============+===============+===============+======
+struct SchemaHintReader
+    {
+private:
+    SchemaHintReader ();
+    ~SchemaHintReader ();
+
+public:
+    static ECN::IECInstancePtr ReadHint (ECN::ECSchemaCR ecschema);
+    static bool TryReadTablePrefix (Utf8String& tablePrefix, ECN::IECInstanceCR hint);
+    };
+
+
+//======================================================================================
+// @bsiclass                                                 Krischan.Eberle  02/2014
+//+===============+===============+===============+===============+===============+======
+struct ClassHintReader
+    {
+private:
+    ClassHintReader ();
+    ~ClassHintReader ();
+
+    static bool TryConvertToMapStrategy (MapStrategy& mapStrategy, WCharCP mapStrategyName);
+public:
+    static ECN::IECInstancePtr ReadHint (ECN::ECClassCR ecClass);
+    static bool TryReadMapStrategy (MapStrategy& mapStrategy, ECN::IECInstanceCR classHint);
+    static bool TryReadTableName (Utf8String& tableName, ECN::IECInstanceCR classHint);
+    static bool TryReadECInstanceIdColumnName (Utf8String& ecInstanceIdColumnName, ECN::IECInstanceCR classHint);
+    static bool TryReadMapToExistingTable (bool& mapToExistingTable, ECN::IECInstanceCR classHint);
+    static bool TryReadReplaceEmptyTableWithEmptyView (bool& replaceEmptyTableWithEmptyView, ECN::IECInstanceCR classHint);
+    static bool TryReadUseSharedColumnStrategy (bool& useSharedColumnStrategy, ECN::IECInstanceCR classHint);
+    static ECN::IECInstancePtr ReadClassHasTimeStamp(ECN::ECClassCR ecClass);
+    static bool TryReadIndices (bvector<ClassIndexInfoPtr>& indices, ECN::IECInstanceCR classHint, ECN::ECClassCR ecClass);
+    };
+
+//======================================================================================
+// @bsiclass                                                 Krischan.Eberle  02/2014
+//+===============+===============+===============+===============+===============+======
+struct RelationshipClassHintReader
+    {
+private:
+    RelationshipClassHintReader ();
+    ~RelationshipClassHintReader ();
+
+public:
+    static ECN::IECInstancePtr ReadHint (ECN::ECClassCR relClass);
+    static bool TryReadPreferredDirection (RelationshipClassMapInfo::PreferredDirection& preferredDirection, ECN::IECInstanceCR relClassHint);
+    static bool TryReadAllowDuplicateRelationships (RelationshipClassMapInfo::TriState& allowDuplicateRelationships, ECN::IECInstanceCR relClassHint);
+    static bool TryReadSourceECInstanceIdColumnName (Utf8String& sourceECInstanceIdColumnName, ECN::IECInstanceCR relClassHint);
+    static bool TryReadSourceECClassIdColumnName (Utf8String& sourceECClassIdColumnName, ECN::IECInstanceCR relClassHint);
+    static bool TryReadTargetECInstanceIdColumnName (Utf8String& targetECInstanceIdColumnName, ECN::IECInstanceCR relClassHint);
+    static bool TryReadTargetECClassIdColumnName (Utf8String& targetECClassIdColumnName, ECN::IECInstanceCR relClassHint);
+    };
+
+//======================================================================================
+// @bsiclass                                                 Krischan.Eberle  02/2014
+//+===============+===============+===============+===============+===============+======
+struct PropertyHintReader
+    {
+private:
+    PropertyHintReader ();
+    ~PropertyHintReader ();
+
+public:
+    static ECN::IECInstancePtr ReadHint (ECN::ECPropertyCR ecProperty);
+    static bool TryReadColumnName (Utf8String& columnName, ECN::IECInstanceCR hint);
+    static bool TryReadIsNullable (bool& isNullable, ECN::IECInstanceCR hint);
+    static bool TryReadIsUnique (bool& isUnique, ECN::IECInstanceCR hint);
+    static bool TryReadCollate (ECDbSqlColumn::Constraint::Collate& collate, ECN::IECInstanceCR hint);
+    };
+
+//======================================================================================
+// @bsiclass                                                 Krischan.Eberle  02/2014
+//+===============+===============+===============+===============+===============+======
+struct HintReaderHelper
+    {
+private:
+    HintReaderHelper ();
+    ~HintReaderHelper ();
+        
+public:
+    static ECN::IECInstancePtr ReadHint (ECN::IECCustomAttributeContainer const& caContainer, WCharCP hintCustomAttributeName);
+    static bool TryGetTrimmedValue (Utf8StringR val, ECN::IECInstanceCR ca, WCharCP ecPropertyName);
+    };
+END_BENTLEY_SQLITE_EC_NAMESPACE