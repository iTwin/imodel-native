--- conflicted
+++ resolved
@@ -1,2156 +1,2152 @@
-/*--------------------------------------------------------------------------------------+
-|
-|     $Source: ECDb/ChangeSummary.cpp $
-|
-|  $Copyright: (c) 2016 Bentley Systems, Incorporated. All rights reserved. $
-|
-+--------------------------------------------------------------------------------------*/
-#include "ECDbPch.h"
-
-#define CHANGED_TABLES_TEMP_PREFIX "temp."
-#define CHANGED_INSTANCES_TABLE_BASE_NAME "ec_ChangedInstances"
-#define CHANGED_VALUES_TABLE_BASE_NAME "ec_ChangedValues"
-
-ECDB_TYPEDEFS(TableMap);
-ECDB_TYPEDEFS(SqlChange);
-
-BEGIN_BENTLEY_SQLITE_EC_NAMESPACE
-
-//=======================================================================================
-// @bsiclass                                              Ramanujam.Raman      07/2015
-//=======================================================================================
-struct SqlChange : NonCopyableClass
-{
-private:
-    Changes::Change const& m_sqlChange;
-    Utf8String m_tableName;
-    int m_indirect;
-    int m_nCols;
-    DbOpcode m_dbOpcode;
-    bset<int> m_primaryKeyColumnIndices;
-
-public:
-    SqlChange(Changes::Change const& change);
-
-    Changes::Change const& GetChange() const { return m_sqlChange; }
-    Utf8StringCR GetTableName() const { return m_tableName; }
-    DbOpcode GetDbOpcode() const { return m_dbOpcode; }
-    int GetIndirect() const { return m_indirect; }
-    int GetNCols() const { return m_nCols; }
-    bool IsPrimaryKeyColumn(int index) const { return m_primaryKeyColumnIndices.find(index) != m_primaryKeyColumnIndices.end(); }
-
-    void GetValues(DbValue& oldValue, DbValue& newValue, int columnIndex) const;
-    void GetValueIds(ECInstanceId& oldInstanceId, ECInstanceId& newInstanceId, int idColumnIndex) const;
-
-    DbValue GetValue(int columnIndex) const;
-    ECN::ECClassId GetValueECClassId(int columnIndex) const;
-    ECInstanceId GetValueId(int columnIndex) const;
-};
-
-//=======================================================================================
-// @bsiclass                                              Ramanujam.Raman      07/2015
-//=======================================================================================
-struct TableMap : NonCopyableClass
-{
-private:
-    ECDbCR m_ecdb;
-    Utf8String m_tableName;
-    bmap<Utf8String, int> m_columnIndexByName;
-    bvector<ECN::ECClassId> m_fkeyRelClassIds;
-    bool m_isMapped = false;
-    mutable DbTable const* m_dbTable = nullptr;
-
-    ECN::ECClassId m_primaryClassId;
-    Utf8String m_instanceIdColumnName;
-    int m_instanceIdColumnIndex = -1;
-    Utf8String m_primaryClassIdColumnName;
-    int m_primaryClassIdColumnIndex = -1;
-
-    void InitColumnIndexByName(ECDbCR ecdb);
-    bool QueryIdColumn(Utf8StringR idColumnName, ECDbCR ecdb, Utf8StringCR tableName, int columnKind) const;
-    bool QueryInstanceIdColumn(Utf8StringR idColumnName, ECDbCR ecdb, Utf8StringCR tableName) const;
-    bool QueryClassIdColumn(Utf8StringR idColumnName, ECDbCR ecdb, Utf8StringCR tableName) const;
-    ECN::ECClassId QueryClassId(ECDbCR ecdb, Utf8StringCR tableName) const;
-    void QueryForeignKeyRelClassIds(bvector<ECN::ECClassId>& fkeyRelClassIds, ECDbCR ecdb, Utf8StringCR tableName) const;
-
-public:
-    TableMap(ECDbCR ecdb) : m_ecdb(ecdb) {}
-    ~TableMap() {}
-
-    void Initialize(ECDbCR ecDb, Utf8StringCR tableName);
-    Utf8StringCR GetTableName() const { return m_tableName; }
-    DbTable const* GetDbTable() const;
-
-    ECN::ECClassId GetPrimaryClassId() const { return m_primaryClassId; }
-    bvector<ECN::ECClassId> const& GetForeignKeyRelClassIds() const { return m_fkeyRelClassIds; }
-
-    Utf8StringCR GetInstanceIdColumnName() const { return m_instanceIdColumnName; }
-    int GetInstanceIdColumnIndex() const { return m_instanceIdColumnIndex; }
-    Utf8StringCR GetPrimaryClassIdColumnName() const { return m_primaryClassIdColumnName; }
-    int GetPrimaryClassIdColumnIndex() const { return m_primaryClassIdColumnIndex; }
-
-    bool GetIsMapped() const { return m_isMapped; }
-    int GetColumnIndexByName(Utf8StringCR columnName) const;
-
-    DbDupValue GetValue(Utf8StringCR columnName, ECInstanceId instanceId) const;
-    ECN::ECClassId GetValueECClassId(Utf8StringCR columnName, ECInstanceId instanceId) const;
-    bool ContainsInstance(ECInstanceId instanceId) const;
-    };
-
-//=======================================================================================
-// @bsiclass                                              Ramanujam.Raman      10/2015
-//=======================================================================================
-struct InstancesTable : NonCopyableClass
-{
-private:
-    ChangeSummaryCR m_changeSummary;
-    ECDbCR m_ecdb;
-    Utf8String m_instancesTableNameNoPrefix;
-    mutable Statement m_instancesTableInsert;
-    mutable Statement m_instancesTableUpdate;
-    mutable Statement m_instancesTableSelect;
-
-    const int m_nameSuffix;
-
-    void CreateTable();
-    void PrepareStatements();
-    void FinalizeStatements();
-    void ClearTable();
-
-    void Insert(ECN::ECClassId classId, ECInstanceId instanceId, DbOpcode dbOpcode, int indirect, Utf8StringCR tableName);
-    void Update(ECN::ECClassId classId, ECInstanceId instanceId, DbOpcode dbOpcode, int indirect);
-
-public:
-    InstancesTable(ChangeSummaryCR changeSummary, int nameSuffix);
-    ~InstancesTable() { Free(); }
-
-    void Initialize();
-    void Free();
-
-    ECDbCR GetDb() const { return m_ecdb; }
-    ChangeSummaryCR GetChangeSummary() const { return m_changeSummary; }
-
-    Utf8String GetName() const;
-    Utf8StringCR GetNameNoPrefix() const { return m_instancesTableNameNoPrefix; }
-    int GetNameSuffix() const { return m_nameSuffix; }
-
-    void InsertOrUpdate(ChangeSummary::InstanceCR changeInstance);
-    ChangeSummary::Instance QueryInstance(ECN::ECClassId classId, ECInstanceId instanceId) const;
-    ECN::ECClassId QueryClassId(Utf8StringCR tableName, ECInstanceId instanceId) const;
-    bool ContainsInstance(ECN::ECClassId classId, ECInstanceId instanceId) const;
-};
-
-//=======================================================================================
-// @bsiclass                                              Ramanujam.Raman      10/2015
-//=======================================================================================
-struct ValuesTable : NonCopyableClass
-{
-private:
-    ChangeSummaryCR m_changeSummary;
-    ECDbCR m_ecdb;
-    InstancesTableCR m_instancesTable;
-    Utf8String m_valuesTableNameNoPrefix;
-    mutable Statement m_valuesTableInsert;
-
-    void CreateTable();
-    void ClearTable();
-
-    void PrepareStatements();
-    void FinalizeStatements();
-
-public:
-    ValuesTable(InstancesTableCR instancesTable);
-    ~ValuesTable() { Free(); }
-
-    void Initialize();
-    void Free();
-
-    Utf8String GetName() const;
-    Utf8StringCR GetNameNoPrefix() const { return m_valuesTableNameNoPrefix; }
-
-    void Insert(ECN::ECClassId classId, ECInstanceId instanceId, Utf8CP accessString, DbValue const& oldValue, DbValue const& newValue);
-    void Insert(ECN::ECClassId classId, ECInstanceId instanceId, Utf8CP accessString, ECN::ECClassId oldId, ECN::ECClassId newId);
-    void Insert(ECN::ECClassId classId, ECInstanceId instanceId, Utf8CP accessString, ECInstanceId oldId, ECInstanceId newId);
-    };
-
-//=======================================================================================
-// @bsiclass                                              Ramanujam.Raman      10/2015
-//=======================================================================================
-struct ChangeExtractor : NonCopyableClass
-{
-enum class ExtractOption
-    {
-    InstancesOnly = 1,
-    RelationshipInstancesOnly = 2
-    };
-
-typedef bmap<Utf8String, TableMapP> TableMapByName;
-
-private:
-    ChangeSummaryCR m_changeSummary;
-    ECDbCR m_ecdb;
-    mutable TableMapByName m_tableMapByName;
-    InstancesTableR m_instancesTable;
-    ValuesTableR m_valuesTable;
-
-    ExtractOption m_extractOption;
-    SqlChangeCP m_sqlChange;
-    TableMapCP m_tableMap;
-
-    static ClassMapCP GetClassMap(ECDbCR ecdb, ECN::ECClassId classId);
-   
-    TableMapCP GetTableMap(Utf8StringCR tableName) const;
-    void AddTableToMap(Utf8StringCR tableName) const;
-    void FreeTableMap();
-
-    ECN::ECClassId GetClassIdFromChangeOrTable(Utf8CP classIdColumnName, ECInstanceId instanceId) const;
-    bool ChangeAffectsClass(ClassMapCR classMap) const;
-    bool ChangeAffectsProperty(PropertyMapCR propertyMap) const;
-    int GetFirstColumnIndex(PropertyMapCP propertyMap) const;
-
-    BentleyStatus ExtractFromSqlChanges(Changes& sqlChanges, ExtractOption extractOption);
-    BentleyStatus ExtractFromSqlChange(SqlChangeCR sqlChange, ExtractOption extractOption);
-
-    void ExtractInstance(ClassMapCR primaryClassMap, ECInstanceId instanceId);
-
-    void ExtractRelInstance(ClassMapCR classMap, ECInstanceId relInstanceId);
-    void ExtractRelInstanceInEndTable(RelationshipClassEndTableMap const& relClassMap, ECInstanceId relInstanceId, ECN::ECClassId foreignEndClassId);
-    void ExtractRelInstanceInLinkTable(RelationshipClassLinkTableMap const& relClassMap, ECInstanceId relInstanceId);
-    void GetRelEndInstanceKeys(ECInstanceKey& oldInstanceKey, ECInstanceKey& newInstanceKey, RelationshipClassMapCR relClassMap, ECInstanceId relInstanceId, ECN::ECRelationshipEnd relEnd) const;
-    ECN::ECClassId GetRelEndClassId(RelationshipClassMapCR relClassMap, ECInstanceId relInstanceId, ECN::ECRelationshipEnd relEnd, ECInstanceId endInstanceId) const;
-    static ECN::ECClassId GetRelEndClassIdFromRelClass(ECN::ECRelationshipClassCP relClass, ECN::ECRelationshipEnd relEnd);
-
-    void RecordInstance(ClassMapCR classMap, ECInstanceId instanceId, DbOpcode dbOpcode);
-    void RecordRelInstance(ClassMapCR classMap, ECInstanceId instanceId, DbOpcode dbOpcode, ECInstanceKeyCR oldSourceKey, ECInstanceKeyCR newSourceKey, ECInstanceKeyCR oldTargetKey, ECInstanceKeyCR newTargetKey);
-    void RecordPropertyValue(ChangeSummary::InstanceCR instance, PropertyMapCR propertyMap);
-    void RecordColumnValue(ChangeSummary::InstanceCR instance, Utf8StringCR columnName, Utf8CP accessString);
-    
-public:
-    ChangeExtractor(ChangeSummaryCR changeSummary, InstancesTableR instancesTable, ValuesTableR valuesTable) : m_changeSummary(changeSummary), m_ecdb(m_changeSummary.GetDb()), m_instancesTable(instancesTable), m_valuesTable(valuesTable) {}
-    ~ChangeExtractor() { FreeTableMap(); }
-
-    BentleyStatus ExtractFromSqlChanges(Changes& changes, bool includeRelationshipInstances);
-};
-
-
-int ChangeSummary::s_count = 0;
-IsChangedInstanceSqlFunction* ChangeSummary::s_isChangedInstanceSqlFunction = nullptr;
-
-//---------------------------------------------------------------------------------------
-// @bsimethod                                              Ramanujam.Raman     07/2015
-//---------------------------------------------------------------------------------------
-SqlChange::SqlChange(Changes::Change const& change) : m_sqlChange(change)
-    {
-    Utf8CP tableName;
-    DbResult rc = m_sqlChange.GetOperation(&tableName, &m_nCols, &m_dbOpcode, &m_indirect);
-    BeAssert(rc == BE_SQLITE_OK);
-    UNUSED_VARIABLE(rc);
-
-    m_tableName = tableName;
-
-    Byte* pcols;
-    int npcols;
-    m_sqlChange.GetPrimaryKeyColumns(&pcols, &npcols);
-    for (int ii = 0; ii < npcols; ii++)
-        {
-        if (pcols[ii] > 0)
-            m_primaryKeyColumnIndices.insert(ii);
-        }
-    }
-
-//---------------------------------------------------------------------------------------
-// @bsimethod                                              Ramanujam.Raman     10/2015
-//---------------------------------------------------------------------------------------
-void SqlChange::GetValues(DbValue& oldValue, DbValue& newValue, int columnIndex) const
-    {
-    DbOpcode dbOpcode = GetDbOpcode();
-
-    if (dbOpcode == DbOpcode::Delete || dbOpcode == DbOpcode::Update)
-        oldValue = GetChange().GetValue(columnIndex, Changes::Change::Stage::Old);
-
-    if (dbOpcode == DbOpcode::Insert || dbOpcode == DbOpcode::Update)
-        newValue = GetChange().GetValue(columnIndex, Changes::Change::Stage::New);
-
-    return;
-    }
-
-//---------------------------------------------------------------------------------------
-// @bsimethod                                              Ramanujam.Raman     10/2015
-//---------------------------------------------------------------------------------------
-void SqlChange::GetValueIds(ECInstanceId& oldInstanceId, ECInstanceId& newInstanceId, int idColumnIndex) const
-    {
-    oldInstanceId = newInstanceId = ECInstanceId();
-
-    DbValue oldValue(nullptr), newValue(nullptr);
-    GetValues(oldValue, newValue, idColumnIndex);
-
-    if (oldValue.IsValid() && !oldValue.IsNull())
-        oldInstanceId = oldValue.GetValueId<ECInstanceId>();
-
-    if (newValue.IsValid() && !newValue.IsNull())
-        newInstanceId = newValue.GetValueId<ECInstanceId>();
-    }
-
-//---------------------------------------------------------------------------------------
-// @bsimethod                                              Ramanujam.Raman     07/2015
-//---------------------------------------------------------------------------------------
-DbValue SqlChange::GetValue(int columnIndex) const
-    {
-    return GetChange().GetValue(columnIndex, (GetDbOpcode() == DbOpcode::Insert) ? Changes::Change::Stage::New : Changes::Change::Stage::Old);
-    }
-
-//---------------------------------------------------------------------------------------
-// @bsimethod                                              Ramanujam.Raman     07/2015
-//---------------------------------------------------------------------------------------
-ECClassId SqlChange::GetValueECClassId(int columnIndex) const
-    {
-    DbValue value = GetValue(columnIndex);
-    if (!value.IsValid() || value.IsNull())
-        return ECClassId();
-
-    return value.GetValueId<ECClassId>();
-    }
-
-//---------------------------------------------------------------------------------------
-// @bsimethod                                              Ramanujam.Raman     07/2015
-//---------------------------------------------------------------------------------------
-ECInstanceId SqlChange::GetValueId(int columnIndex) const
-    {
-    DbValue value = GetValue(columnIndex);
-    if (!value.IsValid() || value.IsNull())
-        return ECInstanceId();
-
-    return value.GetValueId<ECInstanceId>();
-    }
-
-//---------------------------------------------------------------------------------------
-// @bsimethod                                              Ramanujam.Raman     10/2015
-//---------------------------------------------------------------------------------------
-ECClassId TableMap::QueryClassId(ECDbCR ecdb, Utf8StringCR tableName) const
-    {
-    Utf8String sql;
-    sql.Sprintf("SELECT DISTINCT ec_Class.Id"
-                " FROM ec_Class"
-                " JOIN ec_ClassMap ON ec_Class.Id = ec_ClassMap.ClassId"
-                " JOIN ec_PropertyMap ON ec_ClassMap.Id = ec_PropertyMap.ClassMapId"
-                " JOIN ec_Column ON ec_PropertyMap.ColumnId = ec_Column.Id"
-                " JOIN ec_Table ON ec_Table.Id = ec_Column.TableId"
-                " WHERE ec_Table.Name = :tableName"
-                " AND (ec_ClassMap.MapStrategy != :sourceTableStrategy AND ec_ClassMap.MapStrategy != :targetTableStrategy)"
-                " AND ec_Column.IsVirtual = 0"
-                " AND (ec_Column.ColumnKind & %d = %d)",
-                Enum::ToInt(DbColumn::Kind::ECInstanceId), Enum::ToInt(DbColumn::Kind::ECInstanceId));
-
-    CachedStatementPtr stmt = ecdb.GetCachedStatement(sql.c_str());
-    BeAssert(stmt.IsValid());
-
-    stmt->BindText(stmt->GetParameterIndex(":tableName"), tableName.c_str(), Statement::MakeCopy::No);
-    stmt->BindInt(stmt->GetParameterIndex(":sourceTableStrategy"), (int) ECDbMapStrategy::Strategy::ForeignKeyRelationshipInSourceTable);
-    stmt->BindInt(stmt->GetParameterIndex(":targetTableStrategy"), (int) ECDbMapStrategy::Strategy::ForeignKeyRelationshipInTargetTable);
-
-    DbResult result = stmt->Step();
-    if (result != BE_SQLITE_ROW)
-        {
-        BeAssert(false);
-        return ECClassId();
-        }
-
-    const ECClassId ecClassId = stmt->GetValueId<ECClassId>(0);
-    BeAssert(ecClassId.IsValid());
-    BeAssert(BE_SQLITE_DONE == stmt->Step()); // There should be only one primary class mapped to a table (if there is no ecClassId column)    
-    return ecClassId;
-    }
-
-//---------------------------------------------------------------------------------------
-// @bsimethod                                              Ramanujam.Raman     07/2015
-//---------------------------------------------------------------------------------------
-bool TableMap::QueryInstanceIdColumn(Utf8StringR idColumnName, ECDbCR ecdb, Utf8StringCR tableName) const
-    {
-    return QueryIdColumn(idColumnName, ecdb, tableName, 1);
-    }
-
-//---------------------------------------------------------------------------------------
-// @bsimethod                                              Ramanujam.Raman     07/2015
-//---------------------------------------------------------------------------------------
-bool TableMap::QueryClassIdColumn(Utf8StringR idColumnName, ECDbCR ecdb, Utf8StringCR tableName) const
-    {
-    return QueryIdColumn(idColumnName, ecdb, tableName, 2);
-    }
-
-//---------------------------------------------------------------------------------------
-// @bsimethod                                              Ramanujam.Raman     07/2015
-//---------------------------------------------------------------------------------------
-bool TableMap::QueryIdColumn(Utf8StringR idColumnName, ECDbCR ecdb, Utf8StringCR tableName, int columnKind) const
-    {
-    CachedStatementPtr statement = ecdb.GetCachedStatement(
-        "SELECT ec_Column.Name"
-        " FROM ec_Column"
-        " JOIN ec_Table ON ec_Table.Id = ec_Column.TableId"
-        " WHERE ec_Table.Name = ?1 AND ec_Column.IsVirtual = 0 AND (ec_Column.ColumnKind & ?2 = ?2)");
-    BeAssert(statement.IsValid());
-
-    statement->BindText(1, tableName, Statement::MakeCopy::No);
-    statement->BindInt(2, columnKind);
-
-    DbResult result = statement->Step();
-    if (result == BE_SQLITE_DONE)
-        return false;
-
-    BeAssert(result == BE_SQLITE_ROW);
-    idColumnName = statement->GetValueText(0);
-    return true;
-    }
-
-//---------------------------------------------------------------------------------------
-// @bsimethod                                              Ramanujam.Raman     07/2015
-//---------------------------------------------------------------------------------------
-void TableMap::QueryForeignKeyRelClassIds(bvector<ECClassId>& fkeyRelClassIds, ECDbCR ecdb, Utf8StringCR tableName) const
-    {
-    Utf8String sql;
-    sql.Sprintf("SELECT DISTINCT ec_Class.Id"
-                " FROM ec_Class"
-                " JOIN ec_ClassMap ON ec_Class.Id = ec_ClassMap.ClassId"
-                " JOIN ec_PropertyMap ON ec_ClassMap.Id = ec_PropertyMap.ClassMapId"
-                " JOIN ec_Column ON ec_PropertyMap.ColumnId = ec_Column.Id"
-                " JOIN ec_Table ON ec_Table.Id = ec_Column.TableId"
-                " WHERE ec_Table.Name = :tableName AND"
-                "       ec_Class.Type=%d AND"
-                "       (ec_ClassMap.MapStrategy = :targetTableStrategy OR ec_ClassMap.MapStrategy = :sourceTableStrategy) AND"
-                "       ec_Column.IsVirtual = 0 AND"
-                "       (ec_Column.ColumnKind & %d = %d )",
-                Enum::ToInt(ECClassType::Relationship),
-                Enum::ToInt(DbColumn::Kind::ECInstanceId), Enum::ToInt(DbColumn::Kind::ECInstanceId));
-
-    CachedStatementPtr stmt = ecdb.GetCachedStatement(sql.c_str());
-    BeAssert(stmt.IsValid());
-
-    stmt->BindText(stmt->GetParameterIndex(":tableName"), tableName, Statement::MakeCopy::No);
-    stmt->BindInt(stmt->GetParameterIndex(":sourceTableStrategy"), (int) ECDbMapStrategy::Strategy::ForeignKeyRelationshipInSourceTable);
-    stmt->BindInt(stmt->GetParameterIndex(":targetTableStrategy"), (int) ECDbMapStrategy::Strategy::ForeignKeyRelationshipInTargetTable);
-
-    DbResult result;
-    while ((result = stmt->Step()) == BE_SQLITE_ROW)
-        {
-        fkeyRelClassIds.push_back((ECClassId) stmt->GetValueUInt64(0));
-        }
-    BeAssert(result == BE_SQLITE_DONE);
-    }
-
-//---------------------------------------------------------------------------------------
-// @bsimethod                                              Ramanujam.Raman     07/2015
-//---------------------------------------------------------------------------------------
-void TableMap::Initialize(ECDbCR ecdb, Utf8StringCR tableName)
-    {
-    m_tableName = tableName;
-
-    InitColumnIndexByName(ecdb);
-
-    if (!QueryInstanceIdColumn(m_instanceIdColumnName, ecdb, tableName))
-        return;
-    
-    m_instanceIdColumnIndex = GetColumnIndexByName(m_instanceIdColumnName);
-    BeAssert(m_instanceIdColumnIndex >= 0);
-
-    if (QueryClassIdColumn(m_primaryClassIdColumnName, ecdb, tableName))
-        m_primaryClassIdColumnIndex = GetColumnIndexByName(m_primaryClassIdColumnName);
-    else
-        m_primaryClassId = QueryClassId(ecdb, tableName);
-
-    QueryForeignKeyRelClassIds(m_fkeyRelClassIds, ecdb, tableName);
-
-    m_isMapped = true;
-    }
-
-//---------------------------------------------------------------------------------------
-// @bsimethod                                              Ramanujam.Raman     11/2015
-//---------------------------------------------------------------------------------------
-DbTable const* TableMap::GetDbTable() const
-    {
-    if (m_dbTable != nullptr)
-        return m_dbTable;
-
-    m_dbTable = m_ecdb.GetECDbImplR().GetECDbMap().GetDbSchema().FindTable(m_tableName.c_str());
-    BeAssert(m_dbTable != nullptr && "The mapping for this table has likely not been loaded up yet");
-    return m_dbTable;
-    }
-
-//---------------------------------------------------------------------------------------
-// @bsimethod                                              Ramanujam.Raman     10/2015
-//---------------------------------------------------------------------------------------
-void TableMap::InitColumnIndexByName(ECDbCR ecdb)
-    {
-    bvector<Utf8String> columnNames;
-    ecdb.GetColumns(columnNames, m_tableName.c_str());
-
-    for (int ii = 0; ii < (int) columnNames.size(); ii++)
-        m_columnIndexByName[columnNames[ii]] = ii;
-    }
-
-//---------------------------------------------------------------------------------------
-// @bsimethod                                              Ramanujam.Raman     10/2015
-//---------------------------------------------------------------------------------------
-int TableMap::GetColumnIndexByName(Utf8StringCR columnName) const
-    {
-    bmap<Utf8String, int>::const_iterator iter = m_columnIndexByName.find(columnName);
-    return (iter != m_columnIndexByName.end()) ? iter->second : -1;
-    }
-
-//---------------------------------------------------------------------------------------
-// @bsimethod                                              Ramanujam.Raman     07/2015
-//---------------------------------------------------------------------------------------
-DbDupValue TableMap::GetValue(Utf8StringCR columnName, ECInstanceId instanceId) const
-    {
-    Utf8PrintfString ecSql("SELECT %s FROM %s WHERE %s=?", columnName.c_str(), m_tableName.c_str(), m_instanceIdColumnName.c_str());
-    CachedStatementPtr statement = m_ecdb.GetCachedStatement(ecSql.c_str());
-    BeAssert(statement.IsValid());
-
-    statement->BindId(1, instanceId);
-
-    DbResult result = statement->Step();
-    if (BE_SQLITE_ROW == result)
-        return statement->GetDbValue(0);
-
-    BeAssert(result == BE_SQLITE_DONE);
-    return DbDupValue(nullptr);
-    }
-
-//---------------------------------------------------------------------------------------
-// @bsimethod                                              Ramanujam.Raman     07/2015
-//---------------------------------------------------------------------------------------
-ECClassId TableMap::GetValueECClassId(Utf8StringCR columnName, ECInstanceId instanceId) const
-    {
-    DbDupValue value = GetValue(columnName, instanceId);
-    if (!value.IsValid() || value.IsNull())
-        return ECClassId();
-
-    return value.GetValueId<ECClassId>();
-    }
-
-//---------------------------------------------------------------------------------------
-// @bsimethod                                              Ramanujam.Raman     07/2015
-//---------------------------------------------------------------------------------------
-bool TableMap::ContainsInstance(ECInstanceId instanceId) const
-    {
-    DbDupValue value = GetValue(m_instanceIdColumnName, instanceId);
-    if (!value.IsValid() || value.IsNull())
-        return false;
-
-    return value.GetValueId<ECInstanceId>().IsValid();
-    }
-
-//---------------------------------------------------------------------------------------
-// @bsimethod                                              Ramanujam.Raman     10/2015
-//---------------------------------------------------------------------------------------
-InstancesTable::InstancesTable(ChangeSummaryCR changeSummary, int nameSuffix) : m_changeSummary(changeSummary), m_ecdb(changeSummary.GetDb()), m_nameSuffix(nameSuffix)
-    {
-    m_instancesTableNameNoPrefix = Utf8PrintfString(CHANGED_INSTANCES_TABLE_BASE_NAME "_%d", m_nameSuffix);
-    }
-
-//---------------------------------------------------------------------------------------
-// @bsimethod                                              Ramanujam.Raman     10/2015
-//---------------------------------------------------------------------------------------
-void InstancesTable::Initialize()
-    {
-    CreateTable();
-    PrepareStatements();
-    }
-
-//---------------------------------------------------------------------------------------
-// @bsimethod                                              Ramanujam.Raman     10/2015
-//---------------------------------------------------------------------------------------
-void InstancesTable::Free()
-    {
-    FinalizeStatements();
-    ClearTable();
-    }
-
-//---------------------------------------------------------------------------------------
-// @bsimethod                                              Ramanujam.Raman     10/2015
-//---------------------------------------------------------------------------------------
-Utf8String InstancesTable::GetName() const
-    {
-    Utf8PrintfString tableName(CHANGED_TABLES_TEMP_PREFIX "%s", GetNameNoPrefix().c_str());
-    return tableName;
-    }
-
-//---------------------------------------------------------------------------------------
-// @bsimethod                                              Ramanujam.Raman     07/2015
-//---------------------------------------------------------------------------------------
-void InstancesTable::CreateTable()
-    {
-    Utf8String tableName = GetName();
-    if (m_ecdb.TableExists(tableName.c_str()))
-        return;
-
-    DbResult result = m_ecdb.CreateTable(tableName.c_str(),
-                                         "[ClassId] INTEGER not null, [InstanceId] INTEGER not null, [DbOpcode] INTEGER not null, [Indirect] INTEGER not null, [TableName] TEXT not null, PRIMARY KEY (ClassId, InstanceId)");
-    BeAssert(result == BE_SQLITE_OK);
-
-    Utf8PrintfString sqlIdx("CREATE INDEX " CHANGED_TABLES_TEMP_PREFIX "idx_%s_op ON [%s](DbOpcode)", m_instancesTableNameNoPrefix.c_str(), m_instancesTableNameNoPrefix.c_str());
-    result = m_ecdb.ExecuteSql(sqlIdx.c_str());
-    BeAssert(result == BE_SQLITE_OK);
-
-    Utf8PrintfString sqlIdx2("CREATE INDEX " CHANGED_TABLES_TEMP_PREFIX "idx_%s_table ON [%s](TableName,InstanceId)", m_instancesTableNameNoPrefix.c_str(), m_instancesTableNameNoPrefix.c_str());
-    result = m_ecdb.ExecuteSql(sqlIdx2.c_str());
-    BeAssert(result == BE_SQLITE_OK);
-    }
-
-//---------------------------------------------------------------------------------------
-// @bsimethod                                              Ramanujam.Raman     07/2015
-//---------------------------------------------------------------------------------------
-void InstancesTable::ClearTable()
-    {
-    Utf8String tableName = GetName();
-    BeAssert(m_ecdb.TableExists(tableName.c_str()));
-
-    Utf8PrintfString sqlDeleteAll("DELETE FROM %s", tableName.c_str());
-    DbResult result = m_ecdb.ExecuteSql(sqlDeleteAll.c_str());
-    BeAssert(result == BE_SQLITE_OK);
-    }
-
-//---------------------------------------------------------------------------------------
-// @bsimethod                                              Ramanujam.Raman     07/2015
-//---------------------------------------------------------------------------------------
-void InstancesTable::PrepareStatements()
-    {
-    Utf8String instancesTableName = GetName();
-    BeAssert(m_ecdb.TableExists(instancesTableName.c_str()));
-
-    DbResult result;
-
-    BeAssert(!m_instancesTableInsert.IsPrepared());
-    Utf8PrintfString insertSql("INSERT INTO %s (ClassId,InstanceId,DbOpcode,Indirect,TableName) VALUES(?1,?2,?3,?4,?5)", instancesTableName.c_str());
-    result = m_instancesTableInsert.Prepare(m_ecdb, insertSql.c_str());
-    BeAssert(result == BE_SQLITE_OK);
-
-    BeAssert(!m_instancesTableUpdate.IsPrepared());
-    Utf8PrintfString updateSql("UPDATE %s SET DbOpcode=?3,Indirect=?4 WHERE ClassId=?1 AND InstanceId=?2", instancesTableName.c_str());
-    result = m_instancesTableUpdate.Prepare(m_ecdb, updateSql.c_str());
-    BeAssert(result == BE_SQLITE_OK);
-
-    BeAssert(!m_instancesTableSelect.IsPrepared());
-    Utf8PrintfString selectSql("SELECT DbOpcode, Indirect,TableName FROM %s WHERE ClassId=?1 AND InstanceId=?2", instancesTableName.c_str());
-    result = m_instancesTableSelect.Prepare(m_ecdb, selectSql.c_str());
-    BeAssert(result == BE_SQLITE_OK);
-    }
-
-//---------------------------------------------------------------------------------------
-// @bsimethod                                              Ramanujam.Raman     07/2015
-//---------------------------------------------------------------------------------------
-void InstancesTable::FinalizeStatements()
-    {
-    m_instancesTableInsert.Finalize();
-    m_instancesTableUpdate.Finalize();
-    m_instancesTableSelect.Finalize();
-    }
-
-//---------------------------------------------------------------------------------------
-// @bsimethod                                              Ramanujam.Raman     07/2015
-//---------------------------------------------------------------------------------------
-void InstancesTable::Insert(ECClassId classId, ECInstanceId instanceId, DbOpcode dbOpcode, int indirect, Utf8StringCR tableName)
-    {
-    m_instancesTableInsert.Reset();
-    m_instancesTableInsert.BindId(1, classId);
-    m_instancesTableInsert.BindId(2, instanceId);
-    m_instancesTableInsert.BindInt(3, (int) dbOpcode);
-    m_instancesTableInsert.BindInt(4, indirect);
-    m_instancesTableInsert.BindText(5, tableName.c_str(), Statement::MakeCopy::No);
-
-    DbResult result = m_instancesTableInsert.Step();
-    BeAssert(result == BE_SQLITE_DONE);
-    }
-
-//---------------------------------------------------------------------------------------
-// @bsimethod                                              Ramanujam.Raman     07/2015
-//---------------------------------------------------------------------------------------
-void InstancesTable::Update(ECClassId classId, ECInstanceId instanceId, DbOpcode dbOpcode, int indirect)
-    {
-    m_instancesTableUpdate.Reset();
-    m_instancesTableUpdate.BindId(1, classId);
-    m_instancesTableUpdate.BindId(2, instanceId);
-    m_instancesTableUpdate.BindInt(3, (int) dbOpcode);
-    m_instancesTableUpdate.BindInt(4, indirect);
-
-    DbResult result = m_instancesTableUpdate.Step();
-    BeAssert(result == BE_SQLITE_DONE);
-    }
-
-//---------------------------------------------------------------------------------------
-// @bsimethod                                              Ramanujam.Raman     07/2015
-//---------------------------------------------------------------------------------------
-void InstancesTable::InsertOrUpdate(ChangeSummary::InstanceCR instance)
-    {
-    /*
-    * Here's the logic to consolidate new changes with the ones
-    * previously found:
-    *
-    * not-found    + new:*       = Insert new entry
-    *
-    * found:UPDATE + new:INSERT  = Update existing entry to INSERT
-    * found:UPDATE + new:DELETE  = Update existing entry to DELETE
-    * 
-    * <all other cases keep existing entry>
-    */
-
-    ECClassId classId = instance.GetClassId();
-    ECInstanceId instanceId = instance.GetInstanceId();
-    DbOpcode dbOpcode = instance.GetDbOpcode();
-    int indirect = instance.GetIndirect();
-
-    ChangeSummary::Instance foundInstance = QueryInstance(classId, instanceId);
-    if (!foundInstance.IsValid())
-        {
-        Insert(classId, instanceId, dbOpcode, indirect, instance.GetTableName());
-        return;
-        }
-
-    if (foundInstance.GetDbOpcode() == DbOpcode::Update && dbOpcode != DbOpcode::Update)
-        {
-        Update(classId, instanceId, dbOpcode, indirect);
-        return;
-        }
-    }
-
-//---------------------------------------------------------------------------------------
-// @bsimethod                                              Ramanujam.Raman     07/2015
-//---------------------------------------------------------------------------------------
-ChangeSummary::Instance InstancesTable::QueryInstance(ECClassId classId, ECInstanceId instanceId) const
-    {
-    m_instancesTableSelect.Reset();
-    m_instancesTableSelect.BindId(1, classId);
-    m_instancesTableSelect.BindId(2, instanceId);
-
-    DbResult result = m_instancesTableSelect.Step();
-    if (result == BE_SQLITE_ROW)
-        {
-        ChangeSummary::Instance instance(m_changeSummary, classId, instanceId, (DbOpcode) m_instancesTableSelect.GetValueInt(0), m_instancesTableSelect.GetValueInt(1), Utf8String(m_instancesTableSelect.GetValueText(2)));
-        return instance;
-        }
-
-    BeAssert(result == BE_SQLITE_DONE);
-
-    ChangeSummary::Instance invalidInstance;
-    return invalidInstance;
-    }
-
-//---------------------------------------------------------------------------------------
-// @bsimethod                                              Ramanujam.Raman     07/2015
-//---------------------------------------------------------------------------------------
-bool InstancesTable::ContainsInstance(ECClassId classId, ECInstanceId instanceId) const
-    {
-    m_instancesTableSelect.Reset();
-    m_instancesTableSelect.BindId(1, classId);
-    m_instancesTableSelect.BindId(2, instanceId);
-
-    DbResult result = m_instancesTableSelect.Step();
-    BeAssert(result == BE_SQLITE_ROW || BE_SQLITE_DONE);
-
-    return result == BE_SQLITE_ROW;
-    }
-
-//---------------------------------------------------------------------------------------
-// @bsimethod                                              Ramanujam.Raman     10/2015
-//---------------------------------------------------------------------------------------
-ECClassId InstancesTable::QueryClassId(Utf8StringCR tableName, ECInstanceId instanceId) const
-    {
-    Utf8String instancesTableName = GetName();
-
-    Utf8PrintfString sql("SELECT ClassId FROM %s WHERE TableName=?1 AND InstanceId=?2", instancesTableName.c_str());
-    CachedStatementPtr stmt = m_ecdb.GetCachedStatement(sql.c_str());
-    BeAssert(stmt.IsValid());
-
-    stmt->BindText(1, tableName.c_str(), Statement::MakeCopy::No);
-    stmt->BindId(2, instanceId);
-
-    DbResult result = stmt->Step();
-    if (result != BE_SQLITE_ROW)
-        return ECClassId();
-
-    return stmt->GetValueId<ECClassId>(0);
-    }
-
-//---------------------------------------------------------------------------------------
-// @bsimethod                                              Ramanujam.Raman     10/2015
-//---------------------------------------------------------------------------------------
-ValuesTable::ValuesTable(InstancesTableCR instancesTable) : m_instancesTable(instancesTable), m_changeSummary(instancesTable.GetChangeSummary()), m_ecdb(instancesTable.GetDb())
-    {
-    m_valuesTableNameNoPrefix = Utf8PrintfString(CHANGED_VALUES_TABLE_BASE_NAME "_%d", instancesTable.GetNameSuffix());
-    }
-
-//---------------------------------------------------------------------------------------
-// @bsimethod                                              Ramanujam.Raman     10/2015
-//---------------------------------------------------------------------------------------
-void ValuesTable::Initialize()
-    {
-    CreateTable();
-    PrepareStatements();
-    }
-
-//---------------------------------------------------------------------------------------
-// @bsimethod                                              Ramanujam.Raman     10/2015
-//---------------------------------------------------------------------------------------
-void ValuesTable::Free()
-    {
-    FinalizeStatements();
-    ClearTable();
-    }
-
-//---------------------------------------------------------------------------------------
-// @bsimethod                                              Ramanujam.Raman     10/2015
-//---------------------------------------------------------------------------------------
-Utf8String ValuesTable::GetName() const
-    {
-    Utf8PrintfString tableName(CHANGED_TABLES_TEMP_PREFIX "%s", GetNameNoPrefix().c_str());
-    return tableName;
-    }
-
-//---------------------------------------------------------------------------------------
-// @bsimethod                                              Ramanujam.Raman     07/2015
-//---------------------------------------------------------------------------------------
-void ValuesTable::CreateTable()
-    {
-    Utf8String valuesTableName = GetName();
-    if (m_ecdb.TableExists(valuesTableName.c_str()))
-        return;
-
-    Utf8PrintfString sql("[Id] INTEGER NOT NULL, [ClassId] INTEGER NOT NULL, [InstanceId] INTEGER NOT NULL, [AccessString] TEXT not null, [OldValue] BLOB, [NewValue] BLOB,  "
-                         "PRIMARY KEY ([Id]), FOREIGN KEY ([ClassId],[InstanceId]) REFERENCES %s ON DELETE CASCADE ON UPDATE NO ACTION", m_instancesTable.GetNameNoPrefix().c_str());
-
-    DbResult result = m_ecdb.CreateTable(valuesTableName.c_str(), sql.c_str());
-    BeAssert(result == BE_SQLITE_OK);
-
-    Utf8PrintfString sqlIdx("CREATE UNIQUE INDEX " CHANGED_TABLES_TEMP_PREFIX "idx_%s_AccessStrUnique ON [%s] (ClassId, InstanceId, AccessString)", m_valuesTableNameNoPrefix.c_str(), m_valuesTableNameNoPrefix.c_str());
-    result = m_ecdb.ExecuteSql(sqlIdx.c_str());
-    BeAssert(result == BE_SQLITE_OK);
-    }
-
-//---------------------------------------------------------------------------------------
-// @bsimethod                                              Ramanujam.Raman     07/2015
-//---------------------------------------------------------------------------------------
-void ValuesTable::ClearTable()
-    {
-    Utf8String tableName = GetName();
-    BeAssert(m_ecdb.TableExists(tableName.c_str()));
-
-    Utf8PrintfString sqlDeleteAll("DELETE FROM %s", tableName.c_str());
-    DbResult result = m_ecdb.ExecuteSql(sqlDeleteAll.c_str());
-    BeAssert(result == BE_SQLITE_OK);
-    }
-
-//---------------------------------------------------------------------------------------
-// @bsimethod                                              Ramanujam.Raman     07/2015
-//---------------------------------------------------------------------------------------
-void ValuesTable::PrepareStatements()
-    {
-    Utf8String valuesTableName = GetName();
-    BeAssert(m_ecdb.TableExists(valuesTableName.c_str()));
-
-    BeAssert(!m_valuesTableInsert.IsPrepared());
-    Utf8PrintfString insertSql("INSERT INTO %s (ClassId,InstanceId,AccessString,OldValue,NewValue) VALUES(?1,?2,?3,?4,?5)", valuesTableName.c_str());
-    DbResult result = m_valuesTableInsert.Prepare(m_ecdb, insertSql.c_str());
-    BeAssert(result == BE_SQLITE_OK);
-    }
-
-//---------------------------------------------------------------------------------------
-// @bsimethod                                              Ramanujam.Raman     07/2015
-//---------------------------------------------------------------------------------------
-void ValuesTable::FinalizeStatements()
-    {
-    m_valuesTableInsert.Finalize();
-    }
-
-//---------------------------------------------------------------------------------------
-// @bsimethod                                              Ramanujam.Raman     07/2015
-//---------------------------------------------------------------------------------------
-void ValuesTable::Insert(ECN::ECClassId classId, ECInstanceId instanceId, Utf8CP accessString, DbValue const& oldValue, DbValue const& newValue)
-    {
-    Statement& statement = m_valuesTableInsert;
-    statement.Reset();
-    statement.BindId(1, classId);
-    statement.BindId(2, instanceId);
-    statement.BindText(3, accessString, Statement::MakeCopy::No);
-
-    if (oldValue.IsValid())
-        statement.BindDbValue(4, oldValue);
-    else
-        statement.BindNull(4);
-
-    if (newValue.IsValid())
-        statement.BindDbValue(5, newValue);
-    else
-        statement.BindNull(5);
-
-    DbResult result = statement.Step();
-    BeAssert(result == BE_SQLITE_DONE);
-    }
-
-//---------------------------------------------------------------------------------------
-// @bsimethod                                              Ramanujam.Raman     07/2015
-//---------------------------------------------------------------------------------------
-void ValuesTable::Insert(ECN::ECClassId classId, ECInstanceId instanceId, Utf8CP accessString, ECClassId oldValue, ECClassId newValue)
-    {
-    Statement& statement = m_valuesTableInsert;
-
-    statement.Reset();
-    statement.BindId(1, classId);
-    statement.BindId(2, instanceId);
-    statement.BindText(3, accessString, Statement::MakeCopy::No);
-
-    if (oldValue.IsValid())
-        statement.BindId(4, oldValue);
-    else
-        statement.BindNull(4);
-
-    if (newValue.IsValid())
-        statement.BindId(5, newValue);
-    else
-        statement.BindNull(5);
-
-    DbResult result = statement.Step();
-    BeAssert(result == BE_SQLITE_DONE);
-    }
-
-//---------------------------------------------------------------------------------------
-// @bsimethod                                              Ramanujam.Raman     07/2015
-//---------------------------------------------------------------------------------------
-void ValuesTable::Insert(ECN::ECClassId classId, ECInstanceId instanceId, Utf8CP accessString, ECInstanceId oldValue, ECInstanceId newValue)
-    {
-    Statement& statement = m_valuesTableInsert;
-
-    statement.Reset();
-    statement.BindId(1, classId);
-    statement.BindId(2, instanceId);
-    statement.BindText(3, accessString, Statement::MakeCopy::No);
-
-    if (oldValue.IsValid())
-        statement.BindId(4, oldValue);
-    else
-        statement.BindNull(4);
-
-    if (newValue.IsValid())
-        statement.BindId(5, newValue);
-    else
-        statement.BindNull(5);
-
-    DbResult result = statement.Step();
-    BeAssert(result == BE_SQLITE_DONE);
-    }
-
-//---------------------------------------------------------------------------------------
-// @bsimethod                                              Ramanujam.Raman     10/2015
-//---------------------------------------------------------------------------------------
-// static
-ClassMapCP ChangeExtractor::GetClassMap(ECDbCR ecdb, ECClassId classId)
-    {
-    ECN::ECClassCP ecClass = ecdb.Schemas().GetECClass(classId);
-    if (ecClass == nullptr)
-        {
-        BeAssert(false && "Couldn't determine the class corresponding to the change.");
-        return nullptr;
-        }
-
-    ClassMapCP classMap = ecdb.GetECDbImplR().GetECDbMap().GetClassMap(*ecClass);
-    return classMap;
-    }
-
-//---------------------------------------------------------------------------------------
-// @bsimethod                                              Ramanujam.Raman     07/2015
-//---------------------------------------------------------------------------------------
-TableMapCP ChangeExtractor::GetTableMap(Utf8StringCR tableName) const
-    {
-    if (m_tableMapByName.find(tableName.c_str()) == m_tableMapByName.end())
-        {
-        AddTableToMap(tableName);
-        BeAssert(m_tableMapByName.find(tableName.c_str()) != m_tableMapByName.end());
-        }
-
-    return m_tableMapByName[tableName.c_str()];
-    }
-
-//---------------------------------------------------------------------------------------
-// @bsimethod                                              Ramanujam.Raman     07/2015
-//---------------------------------------------------------------------------------------
-void ChangeExtractor::AddTableToMap(Utf8StringCR tableName) const
-    {
-    TableMapP tableMap = new TableMap(m_ecdb);
-    tableMap->Initialize(m_ecdb, tableName);
-    m_tableMapByName[tableName.c_str()] = tableMap;
-    }
-
-//---------------------------------------------------------------------------------------
-// @bsimethod                                              Ramanujam.Raman     07/2015
-//---------------------------------------------------------------------------------------
-void ChangeExtractor::FreeTableMap()
-    {
-    for (TableMapByName::const_iterator iter = m_tableMapByName.begin(); iter != m_tableMapByName.end(); iter++)
-        delete iter->second;
-    m_tableMapByName.clear();
-    }
-
-//---------------------------------------------------------------------------------------
-// @bsimethod                                              Ramanujam.Raman     07/2015
-//---------------------------------------------------------------------------------------
-ECClassId ChangeExtractor::GetClassIdFromChangeOrTable(Utf8CP classIdColumnName, ECInstanceId instanceId) const
-    {
-    ECClassId classId = m_tableMap->GetPrimaryClassId();
-    if (classId.IsValid())
-        return classId; // There is only one primary class for the table. 
-
-    const DbOpcode dbOpcode = m_sqlChange->GetDbOpcode();
-    if (dbOpcode == DbOpcode::Insert || dbOpcode == DbOpcode::Delete)
-        return m_sqlChange->GetValueECClassId(m_tableMap->GetColumnIndexByName(classIdColumnName));
-
-    /* if (dbOpcode == DbOpcode::Update) */
-    return m_tableMap->GetValueECClassId(classIdColumnName, instanceId);
-    }
-
-//---------------------------------------------------------------------------------------
-// @bsimethod                                              Ramanujam.Raman     07/2015
-//---------------------------------------------------------------------------------------
-bool ChangeExtractor::ChangeAffectsClass(ClassMapCR classMap) const
-    {
-    DbTable const* ecDbSqlTable = m_tableMap->GetDbTable();
-    for (PropertyMapCP propertyMap : classMap.GetPropertyMaps())
-        {
-        DbTable const* table = propertyMap->GetSingleTable();
-        if (!table || table->GetId() != ecDbSqlTable->GetId())
-            continue;
-
-        if (ChangeAffectsProperty(*propertyMap))
-            return true;
-        }
-    return false;
-    }
-
-//---------------------------------------------------------------------------------------
-// @bsimethod                                              Ramanujam.Raman     10/2015
-//---------------------------------------------------------------------------------------
-bool ChangeExtractor::ChangeAffectsProperty(PropertyMapCR propertyMap) const
-    {
-    StructPropertyMap const* inlineStructMap = dynamic_cast<StructPropertyMap const*> (&propertyMap);
-    if (inlineStructMap != nullptr)
-        {
-        for (PropertyMapCP childPropertyMap : inlineStructMap->GetChildren())
-            {
-            if (ChangeAffectsProperty(*childPropertyMap))
-                return true;
-            }
-        return false;
-        }
-
-    std::vector<DbColumn const*> columns;
-    propertyMap.GetColumns(columns);
-
-    for (DbColumn const* column : columns)
-        {
-        Utf8StringCR columnName = column->GetName();
-        int columnIndex = m_tableMap->GetColumnIndexByName(columnName);
-
-        if (m_sqlChange->IsPrimaryKeyColumn(columnIndex))
-            continue;
-
-        DbValue dbValue = m_sqlChange->GetChange().GetValue(columnIndex, Changes::Change::Stage::New);
-        if (dbValue.IsValid() && !dbValue.IsNull())
-            return true;
-        }
-
-    return false;
-    }
-
-//---------------------------------------------------------------------------------------
-// @bsimethod                                              Ramanujam.Raman     10/2015
-//---------------------------------------------------------------------------------------
-int ChangeExtractor::GetFirstColumnIndex(PropertyMapCP propertyMap) const
-    {
-    if (!propertyMap)
-        return -1;
-
-    DbColumn const* firstColumn = propertyMap->GetSingleColumn();
-    if (!firstColumn)
-        return -1;
-
-    return m_tableMap->GetColumnIndexByName(firstColumn->GetName());
-    }
-
-//---------------------------------------------------------------------------------------
-// @bsimethod                                              Ramanujam.Raman     10/2015
-//---------------------------------------------------------------------------------------
-BentleyStatus ChangeExtractor::ExtractFromSqlChanges(Changes& changes, bool includeRelationshipInstances)
-    {
-    // Pass 1
-    BentleyStatus status = ExtractFromSqlChanges(changes, ExtractOption::InstancesOnly);
-    if (SUCCESS != status || !includeRelationshipInstances)
-        return status;
-
-    // Pass 2
-    return ExtractFromSqlChanges(changes, ExtractOption::RelationshipInstancesOnly);
-    }
-
-//---------------------------------------------------------------------------------------
-// @bsimethod                                              Ramanujam.Raman     10/2015
-//---------------------------------------------------------------------------------------
-BentleyStatus ChangeExtractor::ExtractFromSqlChanges(Changes& changes, ExtractOption extractOption)
-    {
-    for (Changes::Change const& change : changes)
-        {
-        SqlChange sqlChange(change);
-        BentleyStatus status = ExtractFromSqlChange(sqlChange, extractOption);
-        if (SUCCESS != status)
-            return status;
-        }
-
-    return SUCCESS;
-    }
-
-//---------------------------------------------------------------------------------------
-// @bsimethod                                              Ramanujam.Raman     10/2015
-//---------------------------------------------------------------------------------------
-BentleyStatus ChangeExtractor::ExtractFromSqlChange(SqlChangeCR sqlChange, ExtractOption extractOption)
-    {
-    m_extractOption = extractOption;
-    m_sqlChange = &sqlChange;
-    m_tableMap = GetTableMap(m_sqlChange->GetTableName());
-    BeAssert(m_tableMap != nullptr);
-
-    if (!m_tableMap->GetIsMapped())
-        {
-        LOG.infov("ChangeSummary skipping table %s since it's not mapped", m_tableMap->GetTableName().c_str());
-        return SUCCESS;
-        }
-
-    ECInstanceId primaryInstanceId = m_sqlChange->GetValueId(m_tableMap->GetInstanceIdColumnIndex());
-    BeAssert(primaryInstanceId.IsValid());
-
-    if (m_sqlChange->GetDbOpcode() == DbOpcode::Update && !m_tableMap->ContainsInstance(primaryInstanceId))
-        {
-        // Note: The instance doesn't exist anymore, and has been deleted in future change to the Db.
-        // Processing updates requires that the instance is still available in the Db to extract sufficient EC information, 
-        // especially since a SqlChangeSet records only the updated columns but not the entire row. 
-        BeAssert(false && "SqlChangeSet does not span all modifications made to the Db");
-        return ERROR;
-        }
-
-    ECClassId primaryClassId = GetClassIdFromChangeOrTable(m_tableMap->GetPrimaryClassIdColumnName().c_str(), primaryInstanceId);
-    ClassMapCP primaryClassMap = GetClassMap(m_ecdb, primaryClassId);
-    if (primaryClassMap == nullptr)
-        {
-        BeAssert(false);
-        return ERROR;
-        }
-
-    DbTable const* ecDbSqlTable = m_tableMap->GetDbTable();
-    BeAssert(ecDbSqlTable != nullptr);
-
-    DbTable::Type tableType = ecDbSqlTable->GetType();
-    BeAssert(tableType == DbTable::Type::Primary || tableType == DbTable::Type::Existing || tableType == DbTable::Type::Joined);
-
-    if (m_extractOption == ExtractOption::InstancesOnly && !primaryClassMap->IsRelationshipClassMap())
-        {
-        ExtractInstance(*primaryClassMap, primaryInstanceId);
-        return SUCCESS;
-        }
-        
-    if (m_extractOption == ExtractOption::RelationshipInstancesOnly)
-        {
-        ExtractRelInstance(*primaryClassMap, primaryInstanceId);
-        return SUCCESS;
-        }
-
-    return SUCCESS;
-    }
-
-//---------------------------------------------------------------------------------------
-// @bsimethod                                              Ramanujam.Raman     10/2015
-//---------------------------------------------------------------------------------------
-void ChangeExtractor::ExtractInstance(ClassMapCR primaryClassMap, ECInstanceId instanceId)
-    {
-    DbOpcode dbOpcode = m_sqlChange->GetDbOpcode();
-    if (dbOpcode == DbOpcode::Update && !ChangeAffectsClass(primaryClassMap))
-        return;
-
-    RecordInstance(primaryClassMap, instanceId, dbOpcode);
-    }
-
-//---------------------------------------------------------------------------------------
-// @bsimethod                                              Ramanujam.Raman     10/2015
-//---------------------------------------------------------------------------------------
-void ChangeExtractor::ExtractRelInstance(ClassMapCR classMap, ECInstanceId relInstanceId)
-    {
-    ClassMap::Type type = classMap.GetType();
-    if (type == ClassMap::Type::RelationshipLinkTable)
-        {
-        RelationshipClassLinkTableMap const* relClassMap = dynamic_cast<RelationshipClassLinkTableMap const*> (&classMap);
-        BeAssert(relClassMap != nullptr);
-        ExtractRelInstanceInLinkTable(*relClassMap, relInstanceId);
-        return;
-        }
-
-    bvector<ECClassId> const& relClassIds = m_tableMap->GetForeignKeyRelClassIds();
-    for (ECClassId relClassId : relClassIds)
-        {
-        RelationshipClassEndTableMap const* relClassMap = dynamic_cast<RelationshipClassEndTableMap const*> (GetClassMap(m_ecdb, relClassId));
-        BeAssert(relClassMap != nullptr);
-
-        ExtractRelInstanceInEndTable(*relClassMap, relInstanceId, classMap.GetClass().GetId());
-        }
-    }
-
-//---------------------------------------------------------------------------------------
-// @bsimethod                                              Ramanujam.Raman     10/2015
-//---------------------------------------------------------------------------------------
-void ChangeExtractor::ExtractRelInstanceInEndTable(RelationshipClassEndTableMap const& relClassMap, ECInstanceId relInstanceId, ECN::ECClassId foreignEndClassId)
-    {
-    // Check that this end of the relationship matches the actual class found. 
-    ECN::ECRelationshipEnd foreignEnd = relClassMap.GetForeignEnd();
-    if (!relClassMap.GetConstraintMap(foreignEnd).ClassIdMatchesConstraint(foreignEndClassId))
-        return;
-
-    ECInstanceKey foreignEndInstanceKey(foreignEndClassId, relInstanceId);
-
-    ECInstanceKey oldReferencedEndInstanceKey, newReferencedEndInstanceKey;
-    ECN::ECRelationshipEnd referencedEnd = (foreignEnd == ECRelationshipEnd_Source) ? ECRelationshipEnd_Target : ECRelationshipEnd_Source;
-    GetRelEndInstanceKeys(oldReferencedEndInstanceKey, newReferencedEndInstanceKey, relClassMap, relInstanceId, referencedEnd);
-
-    if (!newReferencedEndInstanceKey.IsValid() && !oldReferencedEndInstanceKey.IsValid())
-        return;
-
-    // Check if the other end of the relationship matches the actual class found. 
-    if (newReferencedEndInstanceKey.IsValid() && !relClassMap.GetConstraintMap(referencedEnd).ClassIdMatchesConstraint(newReferencedEndInstanceKey.GetECClassId()))
-        return;
-    if (oldReferencedEndInstanceKey.IsValid() && !relClassMap.GetConstraintMap(referencedEnd).ClassIdMatchesConstraint(oldReferencedEndInstanceKey.GetECClassId()))
-        return;
-
-    DbOpcode relDbOpcode;
-    if (newReferencedEndInstanceKey.IsValid() && !oldReferencedEndInstanceKey.IsValid())
-        relDbOpcode = DbOpcode::Insert;
-    else if (!newReferencedEndInstanceKey.IsValid() && oldReferencedEndInstanceKey.IsValid())
-        relDbOpcode = DbOpcode::Delete;
-    else /* if (newReferencedEndInstanceKey.IsValid() && oldReferencedEndInstanceKey.IsValid()) */
-        relDbOpcode = DbOpcode::Update;
-
-    ECInstanceKeyCP oldSourceInstanceKey, newSourceInstanceKey, oldTargetInstanceKey, newTargetInstanceKey;
-    ECInstanceKey invalidKey;
-    oldSourceInstanceKey = newSourceInstanceKey = oldTargetInstanceKey = newTargetInstanceKey = nullptr;
-    if (foreignEnd == ECRelationshipEnd_Source)
-        {
-        oldSourceInstanceKey = (relDbOpcode != DbOpcode::Insert) ? &foreignEndInstanceKey : &invalidKey;
-        oldTargetInstanceKey = &oldReferencedEndInstanceKey;
-        newSourceInstanceKey = (relDbOpcode != DbOpcode::Delete) ? &foreignEndInstanceKey : &invalidKey;
-        newTargetInstanceKey = &newReferencedEndInstanceKey;
-        }
-    else
-        {
-        oldSourceInstanceKey = &oldReferencedEndInstanceKey;
-        oldTargetInstanceKey = (relDbOpcode != DbOpcode::Insert) ? &foreignEndInstanceKey : &invalidKey;
-        newSourceInstanceKey = &newReferencedEndInstanceKey;
-        newTargetInstanceKey = (relDbOpcode != DbOpcode::Delete) ? &foreignEndInstanceKey : &invalidKey;
-        }
-
-    RecordRelInstance(relClassMap, foreignEndInstanceKey.GetECInstanceId(), relDbOpcode, *oldSourceInstanceKey, *newSourceInstanceKey, *oldTargetInstanceKey, *newTargetInstanceKey);
-    }
-
-//---------------------------------------------------------------------------------------
-// @bsimethod                                              Ramanujam.Raman     07/2015
-//---------------------------------------------------------------------------------------
-void ChangeExtractor::ExtractRelInstanceInLinkTable(RelationshipClassLinkTableMap const& relClassMap, ECInstanceId relInstanceId)
-    {
-    DbOpcode dbOpcode = m_sqlChange->GetDbOpcode();
-    if (dbOpcode == DbOpcode::Update && !ChangeAffectsClass(relClassMap))
-        return;
-
-    ECInstanceKey oldSourceInstanceKey, newSourceInstanceKey;
-    GetRelEndInstanceKeys(oldSourceInstanceKey, newSourceInstanceKey, relClassMap, relInstanceId, ECRelationshipEnd_Source);
-
-    ECInstanceKey oldTargetInstanceKey, newTargetInstanceKey;
-    GetRelEndInstanceKeys(oldTargetInstanceKey, newTargetInstanceKey, relClassMap, relInstanceId, ECRelationshipEnd_Target);
-
-    RecordRelInstance(relClassMap, relInstanceId, dbOpcode, oldSourceInstanceKey, newSourceInstanceKey, oldTargetInstanceKey, newTargetInstanceKey);
-    }
-
-//---------------------------------------------------------------------------------------
-// @bsimethod                                              Ramanujam.Raman     10/2015
-//---------------------------------------------------------------------------------------
-void ChangeExtractor::GetRelEndInstanceKeys(ECInstanceKey& oldInstanceKey, ECInstanceKey& newInstanceKey, RelationshipClassMapCR relClassMap, ECInstanceId relInstanceId, ECN::ECRelationshipEnd relEnd) const
-    {
-    oldInstanceKey = newInstanceKey = ECInstanceKey();
-
-    int instanceIdColumnIndex = GetFirstColumnIndex(relClassMap.GetConstraintECInstanceIdPropMap(relEnd));
-    BeAssert(instanceIdColumnIndex >= 0);
-
-    ECInstanceId oldEndInstanceId, newEndInstanceId;
-    m_sqlChange->GetValueIds(oldEndInstanceId, newEndInstanceId, instanceIdColumnIndex);
-
-    if (newEndInstanceId.IsValid())
-        {
-        ECClassId newClassId = GetRelEndClassId(relClassMap, relInstanceId, relEnd, newEndInstanceId);
-        BeAssert(newClassId.IsValid());
-        newInstanceKey = ECInstanceKey(newClassId, newEndInstanceId);
-        }
-
-    if (oldEndInstanceId.IsValid())
-        {
-        ECClassId oldClassId = GetRelEndClassId(relClassMap, relInstanceId, relEnd, oldEndInstanceId);
-        BeAssert(oldClassId.IsValid());
-        oldInstanceKey = ECInstanceKey(oldClassId, oldEndInstanceId);
-        }
-    }
-
-//---------------------------------------------------------------------------------------
-// @bsimethod                                              Ramanujam.Raman     10/2015
-//---------------------------------------------------------------------------------------
-ECN::ECClassId ChangeExtractor::GetRelEndClassId(RelationshipClassMapCR relClassMap, ECInstanceId relInstanceId, ECN::ECRelationshipEnd relEnd, ECInstanceId endInstanceId) const
-    {
-    PropertyMapCP classIdPropMap = relClassMap.GetConstraintECClassIdPropMap(relEnd);
-    if (!classIdPropMap)
-        {
-        BeAssert(false);
-        return ECClassId();
-        }
-
-    DbColumn const* classIdColumn = classIdPropMap->GetSingleColumn();
-    BeAssert(classIdColumn != nullptr);
-
-    /*
-    * There are various cases that need to be considered to resolve the constrained ECClassId at the end of a relationship:
-    *
-    * 1. By definition the end can point to only one class, and the ECClassId is implicit.
-    *    + We use the mapping/relationship class to obtain the class id in this case.
-    *    + We detect this case by checking if the ClassId constraint column is not persisted (i.e., PersistenceType = "Virtual")
-    *
-    * 2. By definition the end can point to only one table, and a ECClassId column in that "end" table stores the ECClassId.
-    *    + We use the end instance id to search the ECClassId from the end table.
-    *    + Since the end instance id is a different change record than the one currently being processed, we need to first search
-    *      for ECClassId in all changes, and subsequently the DbTable itself.
-    *    + Note that the end table could be the relationship table itself in case of foreign key constraints (e.g., Element's ParentId)
-    *    + We detect this case by checking if the ClassId constraint column is persisted, and is setup as the primary "ECClassId" column
-    *      of the table that contains it. Note that the latter check differentiates case #3.
-    *
-    * 3. By definition the end can point to many tables, and a Source/Target ECClassId column in the relationship table stores the ECClassId
-    *    + We use the relationship instance id to search the Source/Target ECClassId column in the relationship table
-    *    + Even if the Source/Target ECClassId is in the same row as the currently processed change, it may not be part of the
-    *      change if it wasn't modified. Therefore we need to first search for the column in the current change, and subsequently the DbTable.
-    *    + Note that like the previous case, the end table could be the same as the relationship table.
-    *    + We detect this case by checking if the ClassId constraint column is persisted, and is *not* the primary "ECClassId" column of the
-    *      table that contains it.
-    *
-    */
-
-    // Case #1: End can point to only one class
-    bool endIsInOneClass = (classIdColumn->GetPersistenceType() == PersistenceType::Virtual);
-    if (endIsInOneClass)
-        {
-        // TODO: dynamic_cast<PropertyMapRelationshipConstraintClassId const*> (propMap)->GetDefaultConstraintECClassId()
-        // should work, but doesn't for link tables - need to check with Krischan/Affan. 
-        return GetRelEndClassIdFromRelClass(relClassMap.GetClass().GetRelationshipClassCP(), relEnd);
-        }
-
-    // Case #2: End is in only one table    
-    DbColumn const* tableClassIdColumn = nullptr;
-    classIdPropMap->GetTable()->TryGetECClassIdColumn(tableClassIdColumn);
-
-    bool endIsInOneTable = (classIdColumn == tableClassIdColumn);
-    if (endIsInOneTable)
-        {
-        Utf8StringCR endTableName = classIdColumn->GetTable().GetName();
-
-        // Search in all changes
-        ECClassId classId = m_instancesTable.QueryClassId(endTableName, endInstanceId);
-        if (classId.IsValid())
-            return classId;
-
-        // Search in the end table
-        classId = GetTableMap(endTableName)->GetValueECClassId(classIdColumn->GetName(), endInstanceId);
-        BeAssert(classId.IsValid());
-        return classId;
-        }
-
-    // Case #3: End could be in many tables
-    Utf8StringCR classIdColumnName = classIdColumn->GetName();
-    int classIdColumnIndex = m_tableMap->GetColumnIndexByName(classIdColumnName);
-    BeAssert(classIdColumnIndex >= 0);
-
-    ECClassId classId = GetClassIdFromChangeOrTable(classIdColumnName.c_str(), relInstanceId);
-    BeAssert(classId.IsValid());
-    return classId;
-    }
-
-//---------------------------------------------------------------------------------------
-// @bsimethod                                              Ramanujam.Raman     10/2015
-//---------------------------------------------------------------------------------------
-// static
-ECN::ECClassId ChangeExtractor::GetRelEndClassIdFromRelClass(ECN::ECRelationshipClassCP relClass, ECN::ECRelationshipEnd relEnd)
-    {
-    if (relClass == nullptr)
-        {
-        BeAssert(false);
-        return ECClassId();
-        }
-
-    ECRelationshipConstraintR endConstraint = (relEnd == ECRelationshipEnd_Source) ? relClass->GetSource() : relClass->GetTarget();
-    ECConstraintClassesList endClasses = endConstraint.GetClasses();
-    if (endClasses.size() != 1)
-        {
-        BeAssert(false && "Multiple classes at end. Cannot pick something arbitrary");
-        return ECClassId();
-        }
-
-    ECClassId classId = endClasses[0]->GetId();
-    BeAssert(classId.IsValid());
-    return classId;
-    }
-
-//---------------------------------------------------------------------------------------
-// @bsimethod                                              Ramanujam.Raman     10/2015
-//---------------------------------------------------------------------------------------
-void ChangeExtractor::RecordInstance(ClassMapCR classMap, ECInstanceId instanceId, DbOpcode dbOpcode)
-    {
-    Utf8StringCR tableName = m_tableMap->GetTableName();
-    ChangeSummary::Instance instance(m_changeSummary, classMap.GetClass().GetId(), instanceId, dbOpcode, m_sqlChange->GetIndirect(), tableName);
-    m_instancesTable.InsertOrUpdate(instance);
-
-    DbTable const* ecDbSqlTable = m_tableMap->GetDbTable();
-    for (PropertyMapCP propertyMap : classMap.GetPropertyMaps())
-        {
-        DbTable const* table = propertyMap->GetSingleTable();
-        if (!table || table->GetId() != ecDbSqlTable->GetId())
-            continue;
-
-        RecordPropertyValue(instance, *propertyMap);
-        }
-    }
-
-//---------------------------------------------------------------------------------------
-// @bsimethod                                              Ramanujam.Raman     10/2015
-//---------------------------------------------------------------------------------------
-void ChangeExtractor::RecordRelInstance(ClassMapCR classMap, ECInstanceId instanceId, DbOpcode dbOpcode, ECInstanceKeyCR oldSourceKey, ECInstanceKeyCR newSourceKey, ECInstanceKeyCR oldTargetKey, ECInstanceKeyCR newTargetKey)
-    {
-    RecordInstance(classMap, instanceId, dbOpcode);
-
-    ECClassId classId = classMap.GetClass().GetId();
-
-    m_valuesTable.Insert(classId, instanceId, "SourceECClassId", oldSourceKey.IsValid() ? oldSourceKey.GetECClassId() : ECClassId(), newSourceKey.IsValid() ? newSourceKey.GetECClassId() : ECClassId());
-    m_valuesTable.Insert(classId, instanceId, "SourceECInstanceId", oldSourceKey.IsValid() ? oldSourceKey.GetECInstanceId() : ECInstanceId(), newSourceKey.IsValid() ? newSourceKey.GetECInstanceId() : ECInstanceId());
-    m_valuesTable.Insert(classId, instanceId, "TargetECClassId", oldTargetKey.IsValid() ? oldTargetKey.GetECClassId() : ECClassId(), newTargetKey.IsValid() ? newTargetKey.GetECClassId() : ECClassId());
-    m_valuesTable.Insert(classId, instanceId, "TargetECInstanceId", oldTargetKey.IsValid() ? oldTargetKey.GetECInstanceId() : ECInstanceId(), newTargetKey.IsValid() ? newTargetKey.GetECInstanceId() : ECInstanceId());
-    }
-
-//---------------------------------------------------------------------------------------
-// @bsimethod                                              Ramanujam.Raman     10/2015
-//---------------------------------------------------------------------------------------
-void ChangeExtractor::RecordPropertyValue(ChangeSummary::InstanceCR instance, PropertyMapCR propertyMap)
-    {
-    StructPropertyMap const* inlineStructMap = dynamic_cast<StructPropertyMap const*> (&propertyMap);
-    if (inlineStructMap != nullptr)
-        {
-        for (PropertyMapCP childPropertyMap : inlineStructMap->GetChildren())
-            RecordPropertyValue(instance, *childPropertyMap);
-        return;
-        }
-
-    //TODO: Should use Utf8CP to avoid a string copy
-    Utf8CP accessString = propertyMap.GetPropertyAccessString();
-    std::vector<DbColumn const*> columns;
-    propertyMap.GetColumns(columns);
-
-    PointPropertyMap const* pointMap = dynamic_cast<PointPropertyMap const*> (&propertyMap);
-    if (pointMap != nullptr)
-        {
-        BeAssert(columns.size() == (pointMap->Is3d() ? 3 : 2));
-        for (int ii = 0; ii < (int) columns.size(); ii++)
-            {
-            Utf8String childAccessString;
-            childAccessString.Sprintf("%s.%s", accessString, (ii == 0) ? "X" : ((ii == 1) ? "Y" : "Z"));
-            Utf8StringCR columnName = columns[ii]->GetName();
-            RecordColumnValue(instance, columnName, childAccessString.c_str());
-            }
-        return;
-        }
-
-    SystemPropertyMap const* systemMap = dynamic_cast<SystemPropertyMap const*> (&propertyMap);
-    if (systemMap != nullptr)
-        return;
-
-    // PropertyMapToColumn, PropertyMapArrayOfPrimitives
-    if (columns.size() == 1)
-        {
-        RecordColumnValue(instance, columns[0]->GetName(), accessString);
-        return;
-        }
-
-    BeAssert(columns.empty());
-    }
-
-//---------------------------------------------------------------------------------------
-// @bsimethod                                              Ramanujam.Raman     10/2015
-//---------------------------------------------------------------------------------------
-void ChangeExtractor::RecordColumnValue(ChangeSummary::InstanceCR instance, Utf8StringCR columnName, Utf8CP accessString)
-    {
-    ECN::ECClassId classId = instance.GetClassId();
-    ECInstanceId instanceId = instance.GetInstanceId();
-    DbOpcode dbOpcode = instance.GetDbOpcode();
-
-    int columnIndex = m_tableMap->GetColumnIndexByName(columnName);
-
-    DbValue oldValue(nullptr), newValue(nullptr);
-    m_sqlChange->GetValues(oldValue, newValue, columnIndex);
-
-    bool hasOldValue = oldValue.IsValid() && !oldValue.IsNull();
-    bool hasNewValue = newValue.IsValid() && !newValue.IsNull();
-
-    DbDupValue oldDupValue(nullptr), newDupValue(nullptr); // declared early 'cos these need to be held in memory
-    if (dbOpcode != m_sqlChange->GetDbOpcode())
-        {
-        /*
-        * Note: In the case of FKEY relationships, an insert or delete can be caused by an update
-        * to the table. In these cases, all the old or new values necessary may not be part of
-        * change record since update records only changed values.
-        * We make an attempt to retrieve these values from the current state of the Db.
-        */
-        BeAssert(dbOpcode == DbOpcode::Insert || dbOpcode == DbOpcode::Delete);
-        BeAssert(m_sqlChange->GetDbOpcode() == DbOpcode::Update);
-
-        if (dbOpcode == DbOpcode::Insert && !hasNewValue)
-            {
-            newDupValue = m_tableMap->GetValue(columnName, instanceId);
-            newValue = DbValue(newDupValue.GetSqlValueP());
-            hasNewValue = newValue.IsValid() && !newValue.IsNull();
-            }
-        else if (dbOpcode == DbOpcode::Delete && !hasOldValue)
-            {
-            oldDupValue = m_tableMap->GetValue(columnName, instanceId);
-            oldValue = DbValue(oldDupValue.GetSqlValueP());
-            hasOldValue = oldValue.IsValid() && !oldValue.IsNull();
-            }
-        }
-
-    if (hasOldValue || hasNewValue) // Do not persist entirely empty fields
-        m_valuesTable.Insert(classId, instanceId, accessString, oldValue, newValue);
-    }
-
-//---------------------------------------------------------------------------------------
-// @bsimethod                                              Ramanujam.Raman     09/2015
-//---------------------------------------------------------------------------------------
-ChangeSummary::ChangeSummary(ECDbCR ecdb) : m_ecdb(ecdb)
-    {
-    if (s_count == 0)
-        RegisterSqlFunctions(m_ecdb);
-    s_count++;
-    }
-
-//---------------------------------------------------------------------------------------
-// @bsimethod                                              Ramanujam.Raman     07/2015
-//---------------------------------------------------------------------------------------
-void ChangeSummary::Initialize()
-    {
-    if (IsValid())
-        return;
-
-    m_instancesTable = new InstancesTable(*this, s_count);
-    m_instancesTable->Initialize();
-
-    m_valuesTable = new ValuesTable(*m_instancesTable);
-    m_valuesTable->Initialize();
-
-    m_changeExtractor = new ChangeExtractor(*this, *m_instancesTable, *m_valuesTable);
-
-    m_isValid = true;
-    }
-
-//---------------------------------------------------------------------------------------
-// @bsimethod                                              Ramanujam.Raman     07/2015
-//---------------------------------------------------------------------------------------
-void ChangeSummary::Free()
-    {
-    if (!IsValid())
-        return;
-
-    delete m_instancesTable;
-    m_instancesTable = nullptr;
-
-    delete m_valuesTable;
-    m_valuesTable = nullptr;
-
-    delete m_changeExtractor;
-    m_changeExtractor = nullptr;
-
-    m_isValid = false;
-    }
-
-//---------------------------------------------------------------------------------------
-// @bsimethod                                              Ramanujam.Raman     07/2015
-//---------------------------------------------------------------------------------------
-ChangeSummary::~ChangeSummary()
-    {
-    s_count--;
-    if (s_count == 0)
-        UnregisterSqlFunctions(m_ecdb);
-    Free();
-    }
-
-//---------------------------------------------------------------------------------------
-// @bsimethod                                              Ramanujam.Raman     07/2015
-//---------------------------------------------------------------------------------------
-BentleyStatus ChangeSummary::FromChangeSet(IChangeSet& changeSet, ChangeSummary::Options const& options)
-    {
-    Initialize();
-
-    Changes changes = changeSet.GetChanges();
-    return m_changeExtractor->ExtractFromSqlChanges(changes, options.GetIncludeRelationshipInstances());
-    }
-
-//---------------------------------------------------------------------------------------
-// @bsimethod                                              Ramanujam.Raman     07/2015
-//---------------------------------------------------------------------------------------
-Utf8String ChangeSummary::GetInstancesTableName() const
-    {
-    return m_instancesTable->GetName();
-    }
-
-//---------------------------------------------------------------------------------------
-// @bsimethod                                              Ramanujam.Raman     07/2015
-//---------------------------------------------------------------------------------------
-bool ChangeSummary::ContainsInstance(ECClassId classId, ECInstanceId instanceId) const
-    {
-    return m_instancesTable->ContainsInstance(classId, instanceId);
-    }
-
-//---------------------------------------------------------------------------------------
-// @bsimethod                                              Ramanujam.Raman     07/2015
-//---------------------------------------------------------------------------------------
-ChangeSummary::Instance ChangeSummary::GetInstance(ECClassId classId, ECInstanceId instanceId) const
-    {
-    return m_instancesTable->QueryInstance(classId, instanceId);
-    }
-
-//---------------------------------------------------------------------------------------
-// @bsimethod                                              Ramanujam.Raman     07/2015
-//---------------------------------------------------------------------------------------
-Utf8String ChangeSummary::FormatInstanceIdStr(ECInstanceId id) const
-    {
-    if (!id.IsValid())
-        return "NULL";
-
-    const uint64_t idVal = id.GetValue();
-
-    uint32_t briefcaseId = (uint32_t) ((idVal << 40) & 0xffffff);
-    uint64_t localId = (uint64_t) (0xffffffffffLL & idVal);
-
-    Utf8PrintfString idStr("%" PRIu32 ":%" PRIu64, briefcaseId, localId);
-    return idStr;
-    }
-
-//---------------------------------------------------------------------------------------
-// @bsimethod                                              Ramanujam.Raman     07/2015
-//---------------------------------------------------------------------------------------
-Utf8String ChangeSummary::FormatClassIdStr(ECClassId id) const
-    {
-    if (!id.IsValid())
-        return "NULL";
-
-    ECN::ECClassCP ecClass = m_ecdb.Schemas().GetECClass(id);
-    BeAssert(ecClass != nullptr);
-
-    Utf8PrintfString idStr("%s:%" PRIu64, ecClass->GetFullName(), id.GetValue());
-    return idStr;
-    }
-
-//---------------------------------------------------------------------------------------
-// @bsimethod                                              Ramanujam.Raman     07/2015
-//---------------------------------------------------------------------------------------
-void ChangeSummary::Dump() const
-    {
-    if (!IsValid())
-        {
-        BeAssert(false);
-        printf("Invalid ChangeSummary");
-        return;
-        }
-        
-    printf("\tBriefcaseId:LocalId;SchemaName:ClassName:ClassId;DbOpcode;Indirect\n");
-    printf("\t\tAccessString;OldValue;NewValue\n");
-
-    for (ChangeSummary::InstanceIterator::const_iterator const& iEntry : MakeInstanceIterator())
-        {
-        ChangeSummary::Instance instance = iEntry.GetInstance();
-
-        Utf8String classIdStr = FormatClassIdStr(instance.GetClassId());
-        Utf8String instanceIdStr = FormatInstanceIdStr(instance.GetInstanceId());
-
-        int indirect = instance.GetIndirect();
-
-        DbOpcode opCode = instance.GetDbOpcode();
-        Utf8String opCodeStr;
-        if (opCode == DbOpcode::Insert)
-            opCodeStr = "Insert";
-        else if (opCode == DbOpcode::Update)
-            opCodeStr = "Update";
-        else /* if (opCode = DbOpcode::Delete) */
-            opCodeStr = "Delete";
-
-        printf("\t%s;%s;%s;%s\n", instanceIdStr.c_str(), classIdStr.c_str(), opCodeStr.c_str(), indirect > 0 ? "Yes" : "No");
-
-        for (ChangeSummary::ValueIterator::const_iterator const& vEntry : instance.MakeValueIterator(*this))
-            {
-            Utf8String accessString = vEntry.GetAccessString();
-            DbDupValue oldValue = vEntry.GetOldValue();
-            DbDupValue newValue = vEntry.GetNewValue();
-
-            Utf8String oldValueStr, newValueStr;
-            if (accessString.Contains("ECInstanceId"))
-                {
-                oldValueStr = FormatInstanceIdStr(oldValue.GetValueId<ECInstanceId>());
-                newValueStr = FormatInstanceIdStr(newValue.GetValueId<ECInstanceId>());
-                }
-            else if (accessString.Contains("ECClassId"))
-                {
-                oldValueStr = FormatClassIdStr(oldValue.GetValueId<ECClassId>());
-                newValueStr = FormatClassIdStr(newValue.GetValueId<ECClassId>());
-                }
-            else
-                {
-                oldValueStr = oldValue.Format(0);
-                newValueStr = newValue.Format(0);
-                }
-            
-            printf("\t\t%s;%s;%s\n", accessString.c_str(), oldValueStr.c_str(), newValueStr.c_str());
-            }
-        }
-    }
-
-//---------------------------------------------------------------------------------------
-// @bsimethod                                              Ramanujam.Raman     07/2015
-//---------------------------------------------------------------------------------------
-Utf8String ChangeSummary::GetValuesTableName() const
-    {
-    return m_valuesTable->GetName();
-    }
-
-//---------------------------------------------------------------------------------------
-// @bsimethod                                              Ramanujam.Raman     07/2015
-//---------------------------------------------------------------------------------------
-ChangeSummary::Instance& ChangeSummary::Instance::operator=(InstanceCR other)
-    {
-    m_classId = other.m_classId;
-    m_instanceId = other.m_instanceId;
-    m_dbOpcode = other.m_dbOpcode;
-    m_indirect = other.m_indirect;
-    m_changeSummary = other.m_changeSummary;
-    m_tableName = other.m_tableName;
-    return *this;
-    }
-
-//---------------------------------------------------------------------------------------
-// @bsimethod                                              Ramanujam.Raman     07/2015
-//---------------------------------------------------------------------------------------
-void ChangeSummary::Instance::SetupValuesTableSelectStatement(Utf8CP accessString) const
-    {
-    if (!m_valuesTableSelect.IsValid())
-        {
-        Utf8String tableName = m_changeSummary->GetValuesTableName();
-        Utf8PrintfString sql("SELECT OldValue, NewValue FROM %s WHERE ClassId=? AND InstanceId=? AND AccessString=?", tableName.c_str());
-        m_valuesTableSelect = m_changeSummary->GetDb().GetCachedStatement(sql.c_str());
-        BeAssert(m_valuesTableSelect.IsValid());
-
-        m_valuesTableSelect->BindId(1, m_classId);
-        m_valuesTableSelect->BindId(2, m_instanceId);
-        }
-
-    m_valuesTableSelect->Reset();
-    m_valuesTableSelect->BindText(3, accessString, Statement::MakeCopy::No);
-    }
-
-//---------------------------------------------------------------------------------------
-// @bsimethod                                              Ramanujam.Raman     08/2015
-//---------------------------------------------------------------------------------------
-DbDupValue ChangeSummary::Instance::GetOldValue(Utf8CP accessString) const
-    {
-    BeAssert(IsValid());
-
-	if (IsValid())
-	   {
-       SetupValuesTableSelectStatement(accessString);
-       DbResult result = m_valuesTableSelect->Step();
-       if (result == BE_SQLITE_ROW)
-           return m_valuesTableSelect->GetDbValue(0);
-       BeAssert(result == BE_SQLITE_DONE);
-	   }
-	
-    DbDupValue invalidValue(nullptr);
-    return invalidValue;
-    }
-
-//---------------------------------------------------------------------------------------
-// @bsimethod                                              Ramanujam.Raman     08/2015
-//---------------------------------------------------------------------------------------
-DbDupValue ChangeSummary::Instance::GetNewValue(Utf8CP accessString) const
-    {
-    BeAssert(IsValid());
-
-    if (IsValid())
-        {
-        SetupValuesTableSelectStatement(accessString);
-        DbResult result = m_valuesTableSelect->Step();
-        if (result == BE_SQLITE_ROW)
-            return m_valuesTableSelect->GetDbValue(1);
-        BeAssert(result == BE_SQLITE_DONE);
-        }
-
-    DbDupValue invalidValue(nullptr);
-    return invalidValue;
-    }
-
-//---------------------------------------------------------------------------------------
-// @bsimethod                                              Ramanujam.Raman     08/2015
-//---------------------------------------------------------------------------------------
-bool ChangeSummary::Instance::ContainsValue(Utf8CP accessString) const
-    {
-    if (!IsValid())
-        {
-        BeAssert(false);
-        return false;
-        }
-
-    SetupValuesTableSelectStatement(accessString);
-
-    DbResult result = m_valuesTableSelect->Step();
-    BeAssert(result == BE_SQLITE_DONE || result == BE_SQLITE_ROW);
-
-    return (result == BE_SQLITE_ROW);
-    }
-
-//---------------------------------------------------------------------------------------
-// @bsimethod                                              Ramanujam.Raman     07/2015
-//---------------------------------------------------------------------------------------
-ChangeSummary::Instance ChangeSummary::InstanceIterator::Entry::GetInstance() const
-    {
-    ECClassId classId = m_sql->GetValueId<ECClassId>(0);
-    ECInstanceId instanceId = m_sql->GetValueId<ECInstanceId>(1);
-    DbOpcode dbOpcode = (DbOpcode) m_sql->GetValueInt(2);
-    int indirect = m_sql->GetValueInt(3);
-    Utf8String tableName = m_sql->GetValueText(4);
-
-    ChangeSummary::Instance instance(m_changeSummary, classId, instanceId, dbOpcode, indirect, tableName);
-    return instance;
-    }
-
-/*---------------------------------------------------------------------------------**//**
-* @bsimethod                                                    Paul.Connelly   11/15
-+---------------+---------------+---------------+---------------+---------------+------*/
-Utf8String ChangeSummary::InstanceIterator::MakeSelectStatement(Utf8CP columns) const
-    {
-    return m_options.ToSelectStatement(columns, m_changeSummary);
-    }
-
-/*---------------------------------------------------------------------------------**//**
-* @bsimethod                                                    Paul.Connelly   11/15
-+---------------+---------------+---------------+---------------+---------------+------*/
-Utf8String ChangeSummary::InstanceIterator::Options::ToSelectStatement(Utf8CP columns, ChangeSummaryCR summary) const
-    {
-    if (IsEmpty())
-        {
-        Utf8String sql("SELECT ");
-        sql.append(columns);
-        sql.append(" FROM ");
-        sql.append(summary.GetInstancesTableName());
-
-        return sql;
-        }
-
-    Utf8String sql(
-            " WITH RECURSIVE"
-            "    DerivedClasses(ClassId) AS ("
-            "        VALUES(:baseClassId)"
-            "        UNION "
-            "        SELECT ec_BaseClass.ClassId FROM ec_BaseClass, DerivedClasses WHERE ec_BaseClass.BaseClassId=DerivedClasses.ClassId"
-            "        )"
-            " SELECT ClassId,InstanceId,DbOpcode,Indirect,TableName"
-            " FROM ");
-    sql.append(summary.GetInstancesTableName());
-    sql.append(" WHERE ClassId IN DerivedClasses");
-    if (QueryDbOpcode::All != m_opcodes)
-        {
-        sql.append(" AND ");
-        sql.append(summary.ConstructWhereInClause(m_opcodes));
-        }
-
-    return sql;
-    }
-
-/*---------------------------------------------------------------------------------**//**
-* @bsimethod                                                    Paul.Connelly   11/15
-+---------------+---------------+---------------+---------------+---------------+------*/
-void ChangeSummary::InstanceIterator::Options::Bind(Statement& stmt) const
-    {
-    if (!IsEmpty())
-        stmt.BindId(stmt.GetParameterIndex(":baseClassId"), m_classId);
-    }
-
-//---------------------------------------------------------------------------------------
-// @bsimethod                                              Ramanujam.Raman     07/2015
-//---------------------------------------------------------------------------------------
-ChangeSummary::InstanceIterator::const_iterator ChangeSummary::InstanceIterator::begin() const
-    {
-    if (!m_stmt.IsValid())
-        {
-        Utf8String sqlString = MakeSqlString(MakeSelectStatement("ClassId,InstanceId,DbOpcode,Indirect,TableName").c_str());
-        m_db->GetCachedStatement(m_stmt, sqlString.c_str());
-        m_params.Bind(*m_stmt);
-        m_options.Bind(*m_stmt);
-        }
-    else
-        {
-        m_stmt->Reset();
-        }
-
-    return Entry(m_changeSummary, m_stmt.get(), BE_SQLITE_ROW == m_stmt->Step());
-    }
-
-//---------------------------------------------------------------------------------------
-// @bsimethod                                              Ramanujam.Raman     07/2015
-//---------------------------------------------------------------------------------------
-int ChangeSummary::InstanceIterator::QueryCount() const
-    {
-    Utf8String sqlString = MakeSqlString(MakeSelectStatement("count(*)").c_str());
-
-    CachedStatementPtr stmt;
-    m_db->GetCachedStatement(stmt, sqlString.c_str());
-    BeAssert(stmt.IsValid());
-
-    m_options.Bind(*stmt);
-
-    return ((BE_SQLITE_ROW != stmt->Step()) ? 0 : stmt->GetValueInt(0));
-    }
-
-//---------------------------------------------------------------------------------------
-// @bsimethod                                              Ramanujam.Raman     07/2015
-//---------------------------------------------------------------------------------------
-ChangeSummary::ValueIterator::const_iterator ChangeSummary::ValueIterator::begin() const
-    {
-    if (!m_stmt.IsValid())
-        {
-        Utf8String tableName = m_changeSummary.GetValuesTableName();
-        Utf8PrintfString sql("SELECT AccessString,OldValue,NewValue FROM %s WHERE ClassId=? AND InstanceId=?", tableName.c_str());
-        Utf8String sqlString = MakeSqlString(sql.c_str(), true);
-        DbResult result = m_db->GetCachedStatement(m_stmt, sqlString.c_str());
-        BeAssert(BE_SQLITE_OK == result);
-
-        m_stmt->BindId(1, m_classId);
-        m_stmt->BindId(2, m_instanceId);
-        }
-    else
-        {
-        m_stmt->Reset();
-        }
-
-    return Entry(m_stmt.get(), BE_SQLITE_ROW == m_stmt->Step());
-    }
-
-//---------------------------------------------------------------------------------------
-// @bsimethod                                              Ramanujam.Raman     07/2015
-//---------------------------------------------------------------------------------------
-int ChangeSummary::ValueIterator::QueryCount() const
-    {
-    Utf8String tableName = m_changeSummary.GetValuesTableName();
-    Utf8PrintfString sql("SELECT COUNT(*) FROM %s WHERE ClassId=? AND InstanceId=?", tableName.c_str());
-    Utf8String sqlString = MakeSqlString(sql.c_str());
-
-    CachedStatementPtr stmt;
-    m_db->GetCachedStatement(stmt, sqlString.c_str());
-    BeAssert(stmt.IsValid());
-
-    stmt->BindId(1, m_classId);
-    stmt->BindId(2, m_instanceId);
-
-    return ((BE_SQLITE_ROW != stmt->Step()) ? 0 : stmt->GetValueInt(0));
-    }
-
-//---------------------------------------------------------------------------------------
-// @bsimethod                                              Ramanujam.Raman     08/2015
-//---------------------------------------------------------------------------------------
-Utf8String ChangeSummary::ConstructWhereInClause(QueryDbOpcode queryDbOpcodes) const
-    {
-    Utf8String whereInStr;
-    if (QueryDbOpcode::None != (queryDbOpcodes & QueryDbOpcode::Insert))
-        {
-        Utf8PrintfString addStr("%d", (int) DbOpcode::Insert);
-        whereInStr.append(addStr);
-        }
-    if (QueryDbOpcode::None != (queryDbOpcodes & QueryDbOpcode::Update))
-        {
-        if (!whereInStr.empty())
-            whereInStr.append(",");
-        Utf8PrintfString addStr("%d", (int) DbOpcode::Update);
-        whereInStr.append(addStr);
-        }
-    if (QueryDbOpcode::None != (queryDbOpcodes & QueryDbOpcode::Delete))
-        {
-        if (!whereInStr.empty())
-            whereInStr.append(",");
-        Utf8PrintfString addStr("%d", (int) DbOpcode::Delete);
-        whereInStr.append(addStr);
-        }
-
-    BeAssert(!whereInStr.empty());
-
-    return Utf8PrintfString("DbOpcode IN (%s)", whereInStr.c_str());
-    }
-
-//---------------------------------------------------------------------------------------
-// @bsimethod                                              Ramanujam.Raman     08/2015
-//---------------------------------------------------------------------------------------
-void ChangeSummary::QueryByClass(bmap<ECInstanceId, ChangeSummary::Instance>& changes, ECN::ECClassId classId, bool isPolymorphic /*= true*/, QueryDbOpcode queryDbOpcodes /*= QueryDbOpcode::All*/) const
-    {
-    if (!IsValid())
-        {
-        BeAssert(false);
-        return;
-        }
-
-    InstanceIterator::Options options(classId, isPolymorphic, queryDbOpcodes);
-    for (auto& entry : MakeInstanceIterator(options))
-        {
-        changes[entry.GetInstanceId()] = entry.GetInstance();
-        }
-    }
-
-//---------------------------------------------------------------------------------------
-// @bsimethod                                              Ramanujam.Raman     07/2015
-//---------------------------------------------------------------------------------------
-// static
-void ChangeSummary::RegisterSqlFunctions(ECDbCR ecdb)
-    {
-    if (s_isChangedInstanceSqlFunction)
-        return;
-
-    s_isChangedInstanceSqlFunction = new IsChangedInstanceSqlFunction();
-    int status = ecdb.AddFunction(*s_isChangedInstanceSqlFunction);
-    BeAssert(status == 0);
-    }
-
-//---------------------------------------------------------------------------------------
-// @bsimethod                                              Ramanujam.Raman     07/2015
-//---------------------------------------------------------------------------------------
-// static
-void ChangeSummary::UnregisterSqlFunctions(ECDbCR ecdb)
-    {
-    if (!s_isChangedInstanceSqlFunction)
-        return;
-
-    ecdb.RemoveFunction(*s_isChangedInstanceSqlFunction);
-    delete s_isChangedInstanceSqlFunction;
-    s_isChangedInstanceSqlFunction = nullptr;
-    }
-
-//---------------------------------------------------------------------------------------
-// @bsimethod                                              Ramanujam.Raman     08/2015
-// @e Example
-//     SELECT el.ECInstanceId
-//     JOIN dgn.ElementGeom elg USING dgn.ElementOwnsGeom
-//     WHERE IsChangedInstance(elg.GetECClassId(), elg.ECInstanceId)
-//---------------------------------------------------------------------------------------
-void IsChangedInstanceSqlFunction::_ComputeScalar(ScalarFunction::Context& ctx, int nArgs, DbValue* args)
-    {
-    if (nArgs != 3 || args[0].IsNull() || args[1].IsNull() || args[2].IsNull())
-        {
-        ctx.SetResultError("Arguments to IsChangedInstance must be (changeSummary, ECClassId, ECInstanceId) ", -1);
-        return;
-        }
-
-    ChangeSummaryCP changeSummary = (ChangeSummaryCP) args[0].GetValueInt64();
-    ECClassId classId = (ECClassId) args[1].GetValueUInt64();
-    ECInstanceId instanceId = args[2].GetValueId<ECInstanceId>();
-
-    /*
-     * TODO: Instead of returning a bool we can return a change id (need to set one up)
-     * Alternately, we can setup ECSQL mappings with the change table and entirely
-     * avoid some of these custom functions. This needs more investigation if and when 
-     * the use cases demand it. 
-     */
-    int res = changeSummary->ContainsInstance(classId, instanceId) ? 1 : 0;
-    ctx.SetResultInt(res);
-    }
-
-//---------------------------------------------------------------------------------------
-// @bsimethod                                              Ramanujam.Raman     03/2016
-//---------------------------------------------------------------------------------------
-void AddPropertyMapInfo(bmap<Utf8String, ChangeSummary::ColumnMapInfo>& columnMapByAccessString, PropertyMapCR propertyMap, bmap<Utf8String, int> const& columnIndexByName)
-    {
-    StructPropertyMap const* inlineStructMap = dynamic_cast<StructPropertyMap const*> (&propertyMap);
-    if (inlineStructMap != nullptr)
-        {
-        for (PropertyMapCP childPropertyMap : inlineStructMap->GetChildren())
-            AddPropertyMapInfo(columnMapByAccessString, *childPropertyMap, columnIndexByName);
-        return;
-        }
-
-    Utf8String accessString(propertyMap.GetPropertyAccessString());
-<<<<<<< HEAD
-    std::vector<DbColumnCP> columns;
-=======
-    std::vector<DbColumn const*> columns;
->>>>>>> de9cefd9
-    propertyMap.GetColumns(columns);
-
-    PointPropertyMap const* pointMap = dynamic_cast<PointPropertyMap const*> (&propertyMap);
-    if (pointMap != nullptr)
-        {
-        BeAssert(columns.size() == (pointMap->Is3d() ? 3 : 2));
-        for (int ii = 0; ii < (int) columns.size(); ii++)
-            {
-            Utf8PrintfString childAccessString("%s.%s", accessString.c_str(), (ii == 0) ? "X" : ((ii == 1) ? "Y" : "Z"));
-
-            Utf8StringCR columnName = columns[ii]->GetName();
-
-            bmap<Utf8String, int>::const_iterator iter = columnIndexByName.find(columnName);
-            BeAssert(iter != columnIndexByName.end());
-            
-            columnMapByAccessString[childAccessString] = ChangeSummary::ColumnMapInfo(columnName, iter->second);
-            }
-        return;
-        }
-
-    // PropertyMapToColumn, PropertyMapArrayOfPrimitives
-    BeAssert(columns.size() == 1);
-    Utf8StringCR columnName = columns[0]->GetName();
-
-    bmap<Utf8String, int>::const_iterator iter = columnIndexByName.find(columnName);
-    BeAssert(iter != columnIndexByName.end());
-
-    columnMapByAccessString[accessString] = ChangeSummary::ColumnMapInfo(columnName, iter->second);
-    }
-
-//---------------------------------------------------------------------------------------
-// @bsimethod                                              Ramanujam.Raman     03/2016
-//---------------------------------------------------------------------------------------
-//static 
-BentleyStatus ChangeSummary::GetPrimaryTableMapInfo(TableMapInfo& tableMapInfo, ECN::ECClassCR cls, ECDbCR ecdb)
-    {
-    ClassMapCP classMap = ecdb.GetECDbImplR().GetECDbMap().GetClassMap(cls);
-    if (!classMap)
-        {
-        BeAssert(false && "Class not found");
-        return ERROR;
-        }
-
-    DbTable& primaryTable = classMap->GetPrimaryTable();
-    tableMapInfo.m_tableName = primaryTable.GetName();
-
-    bvector<Utf8String> columnNames;
-    ecdb.GetColumns(columnNames, tableMapInfo.m_tableName.c_str());
-
-    bmap<Utf8String, int> columnIndexByName;
-    for (int ii = 0; ii < (int) columnNames.size(); ii++)
-        columnIndexByName[columnNames[ii]] = ii;
-
-    for (PropertyMapCP propertyMap : classMap->GetPropertyMaps())
-        {
-        if (!propertyMap->MapsToTable(primaryTable))
-            continue;
-
-        AddPropertyMapInfo(tableMapInfo.m_columnMapByAccessString, *propertyMap, columnIndexByName);
-        }
-
-    return SUCCESS;
-    }
-
-END_BENTLEY_SQLITE_EC_NAMESPACE
+/*--------------------------------------------------------------------------------------+
+|
+|     $Source: ECDb/ChangeSummary.cpp $
+|
+|  $Copyright: (c) 2016 Bentley Systems, Incorporated. All rights reserved. $
+|
++--------------------------------------------------------------------------------------*/
+#include "ECDbPch.h"
+
+#define CHANGED_TABLES_TEMP_PREFIX "temp."
+#define CHANGED_INSTANCES_TABLE_BASE_NAME "ec_ChangedInstances"
+#define CHANGED_VALUES_TABLE_BASE_NAME "ec_ChangedValues"
+
+ECDB_TYPEDEFS(TableMap);
+ECDB_TYPEDEFS(SqlChange);
+
+BEGIN_BENTLEY_SQLITE_EC_NAMESPACE
+
+//=======================================================================================
+// @bsiclass                                              Ramanujam.Raman      07/2015
+//=======================================================================================
+struct SqlChange : NonCopyableClass
+{
+private:
+    Changes::Change const& m_sqlChange;
+    Utf8String m_tableName;
+    int m_indirect;
+    int m_nCols;
+    DbOpcode m_dbOpcode;
+    bset<int> m_primaryKeyColumnIndices;
+
+public:
+    SqlChange(Changes::Change const& change);
+
+    Changes::Change const& GetChange() const { return m_sqlChange; }
+    Utf8StringCR GetTableName() const { return m_tableName; }
+    DbOpcode GetDbOpcode() const { return m_dbOpcode; }
+    int GetIndirect() const { return m_indirect; }
+    int GetNCols() const { return m_nCols; }
+    bool IsPrimaryKeyColumn(int index) const { return m_primaryKeyColumnIndices.find(index) != m_primaryKeyColumnIndices.end(); }
+
+    void GetValues(DbValue& oldValue, DbValue& newValue, int columnIndex) const;
+    void GetValueIds(ECInstanceId& oldInstanceId, ECInstanceId& newInstanceId, int idColumnIndex) const;
+
+    DbValue GetValue(int columnIndex) const;
+    ECN::ECClassId GetValueECClassId(int columnIndex) const;
+    ECInstanceId GetValueId(int columnIndex) const;
+};
+
+//=======================================================================================
+// @bsiclass                                              Ramanujam.Raman      07/2015
+//=======================================================================================
+struct TableMap : NonCopyableClass
+{
+private:
+    ECDbCR m_ecdb;
+    Utf8String m_tableName;
+    bmap<Utf8String, int> m_columnIndexByName;
+    bvector<ECN::ECClassId> m_fkeyRelClassIds;
+    bool m_isMapped = false;
+    mutable DbTable const* m_dbTable = nullptr;
+
+    ECN::ECClassId m_primaryClassId;
+    Utf8String m_instanceIdColumnName;
+    int m_instanceIdColumnIndex = -1;
+    Utf8String m_primaryClassIdColumnName;
+    int m_primaryClassIdColumnIndex = -1;
+
+    void InitColumnIndexByName(ECDbCR ecdb);
+    bool QueryIdColumn(Utf8StringR idColumnName, ECDbCR ecdb, Utf8StringCR tableName, int columnKind) const;
+    bool QueryInstanceIdColumn(Utf8StringR idColumnName, ECDbCR ecdb, Utf8StringCR tableName) const;
+    bool QueryClassIdColumn(Utf8StringR idColumnName, ECDbCR ecdb, Utf8StringCR tableName) const;
+    ECN::ECClassId QueryClassId(ECDbCR ecdb, Utf8StringCR tableName) const;
+    void QueryForeignKeyRelClassIds(bvector<ECN::ECClassId>& fkeyRelClassIds, ECDbCR ecdb, Utf8StringCR tableName) const;
+
+public:
+    TableMap(ECDbCR ecdb) : m_ecdb(ecdb) {}
+    ~TableMap() {}
+
+    void Initialize(ECDbCR ecDb, Utf8StringCR tableName);
+    Utf8StringCR GetTableName() const { return m_tableName; }
+    DbTable const* GetDbTable() const;
+
+    ECN::ECClassId GetPrimaryClassId() const { return m_primaryClassId; }
+    bvector<ECN::ECClassId> const& GetForeignKeyRelClassIds() const { return m_fkeyRelClassIds; }
+
+    Utf8StringCR GetInstanceIdColumnName() const { return m_instanceIdColumnName; }
+    int GetInstanceIdColumnIndex() const { return m_instanceIdColumnIndex; }
+    Utf8StringCR GetPrimaryClassIdColumnName() const { return m_primaryClassIdColumnName; }
+    int GetPrimaryClassIdColumnIndex() const { return m_primaryClassIdColumnIndex; }
+
+    bool GetIsMapped() const { return m_isMapped; }
+    int GetColumnIndexByName(Utf8StringCR columnName) const;
+
+    DbDupValue GetValue(Utf8StringCR columnName, ECInstanceId instanceId) const;
+    ECN::ECClassId GetValueECClassId(Utf8StringCR columnName, ECInstanceId instanceId) const;
+    bool ContainsInstance(ECInstanceId instanceId) const;
+    };
+
+//=======================================================================================
+// @bsiclass                                              Ramanujam.Raman      10/2015
+//=======================================================================================
+struct InstancesTable : NonCopyableClass
+{
+private:
+    ChangeSummaryCR m_changeSummary;
+    ECDbCR m_ecdb;
+    Utf8String m_instancesTableNameNoPrefix;
+    mutable Statement m_instancesTableInsert;
+    mutable Statement m_instancesTableUpdate;
+    mutable Statement m_instancesTableSelect;
+
+    const int m_nameSuffix;
+
+    void CreateTable();
+    void PrepareStatements();
+    void FinalizeStatements();
+    void ClearTable();
+
+    void Insert(ECN::ECClassId classId, ECInstanceId instanceId, DbOpcode dbOpcode, int indirect, Utf8StringCR tableName);
+    void Update(ECN::ECClassId classId, ECInstanceId instanceId, DbOpcode dbOpcode, int indirect);
+
+public:
+    InstancesTable(ChangeSummaryCR changeSummary, int nameSuffix);
+    ~InstancesTable() { Free(); }
+
+    void Initialize();
+    void Free();
+
+    ECDbCR GetDb() const { return m_ecdb; }
+    ChangeSummaryCR GetChangeSummary() const { return m_changeSummary; }
+
+    Utf8String GetName() const;
+    Utf8StringCR GetNameNoPrefix() const { return m_instancesTableNameNoPrefix; }
+    int GetNameSuffix() const { return m_nameSuffix; }
+
+    void InsertOrUpdate(ChangeSummary::InstanceCR changeInstance);
+    ChangeSummary::Instance QueryInstance(ECN::ECClassId classId, ECInstanceId instanceId) const;
+    ECN::ECClassId QueryClassId(Utf8StringCR tableName, ECInstanceId instanceId) const;
+    bool ContainsInstance(ECN::ECClassId classId, ECInstanceId instanceId) const;
+};
+
+//=======================================================================================
+// @bsiclass                                              Ramanujam.Raman      10/2015
+//=======================================================================================
+struct ValuesTable : NonCopyableClass
+{
+private:
+    ChangeSummaryCR m_changeSummary;
+    ECDbCR m_ecdb;
+    InstancesTableCR m_instancesTable;
+    Utf8String m_valuesTableNameNoPrefix;
+    mutable Statement m_valuesTableInsert;
+
+    void CreateTable();
+    void ClearTable();
+
+    void PrepareStatements();
+    void FinalizeStatements();
+
+public:
+    ValuesTable(InstancesTableCR instancesTable);
+    ~ValuesTable() { Free(); }
+
+    void Initialize();
+    void Free();
+
+    Utf8String GetName() const;
+    Utf8StringCR GetNameNoPrefix() const { return m_valuesTableNameNoPrefix; }
+
+    void Insert(ECN::ECClassId classId, ECInstanceId instanceId, Utf8CP accessString, DbValue const& oldValue, DbValue const& newValue);
+    void Insert(ECN::ECClassId classId, ECInstanceId instanceId, Utf8CP accessString, ECN::ECClassId oldId, ECN::ECClassId newId);
+    void Insert(ECN::ECClassId classId, ECInstanceId instanceId, Utf8CP accessString, ECInstanceId oldId, ECInstanceId newId);
+    };
+
+//=======================================================================================
+// @bsiclass                                              Ramanujam.Raman      10/2015
+//=======================================================================================
+struct ChangeExtractor : NonCopyableClass
+{
+enum class ExtractOption
+    {
+    InstancesOnly = 1,
+    RelationshipInstancesOnly = 2
+    };
+
+typedef bmap<Utf8String, TableMapP> TableMapByName;
+
+private:
+    ChangeSummaryCR m_changeSummary;
+    ECDbCR m_ecdb;
+    mutable TableMapByName m_tableMapByName;
+    InstancesTableR m_instancesTable;
+    ValuesTableR m_valuesTable;
+
+    ExtractOption m_extractOption;
+    SqlChangeCP m_sqlChange;
+    TableMapCP m_tableMap;
+
+    static ClassMapCP GetClassMap(ECDbCR ecdb, ECN::ECClassId classId);
+   
+    TableMapCP GetTableMap(Utf8StringCR tableName) const;
+    void AddTableToMap(Utf8StringCR tableName) const;
+    void FreeTableMap();
+
+    ECN::ECClassId GetClassIdFromChangeOrTable(Utf8CP classIdColumnName, ECInstanceId instanceId) const;
+    bool ChangeAffectsClass(ClassMapCR classMap) const;
+    bool ChangeAffectsProperty(PropertyMapCR propertyMap) const;
+    int GetFirstColumnIndex(PropertyMapCP propertyMap) const;
+
+    BentleyStatus ExtractFromSqlChanges(Changes& sqlChanges, ExtractOption extractOption);
+    BentleyStatus ExtractFromSqlChange(SqlChangeCR sqlChange, ExtractOption extractOption);
+
+    void ExtractInstance(ClassMapCR primaryClassMap, ECInstanceId instanceId);
+
+    void ExtractRelInstance(ClassMapCR classMap, ECInstanceId relInstanceId);
+    void ExtractRelInstanceInEndTable(RelationshipClassEndTableMap const& relClassMap, ECInstanceId relInstanceId, ECN::ECClassId foreignEndClassId);
+    void ExtractRelInstanceInLinkTable(RelationshipClassLinkTableMap const& relClassMap, ECInstanceId relInstanceId);
+    void GetRelEndInstanceKeys(ECInstanceKey& oldInstanceKey, ECInstanceKey& newInstanceKey, RelationshipClassMapCR relClassMap, ECInstanceId relInstanceId, ECN::ECRelationshipEnd relEnd) const;
+    ECN::ECClassId GetRelEndClassId(RelationshipClassMapCR relClassMap, ECInstanceId relInstanceId, ECN::ECRelationshipEnd relEnd, ECInstanceId endInstanceId) const;
+    static ECN::ECClassId GetRelEndClassIdFromRelClass(ECN::ECRelationshipClassCP relClass, ECN::ECRelationshipEnd relEnd);
+
+    void RecordInstance(ClassMapCR classMap, ECInstanceId instanceId, DbOpcode dbOpcode);
+    void RecordRelInstance(ClassMapCR classMap, ECInstanceId instanceId, DbOpcode dbOpcode, ECInstanceKeyCR oldSourceKey, ECInstanceKeyCR newSourceKey, ECInstanceKeyCR oldTargetKey, ECInstanceKeyCR newTargetKey);
+    void RecordPropertyValue(ChangeSummary::InstanceCR instance, PropertyMapCR propertyMap);
+    void RecordColumnValue(ChangeSummary::InstanceCR instance, Utf8StringCR columnName, Utf8CP accessString);
+    
+public:
+    ChangeExtractor(ChangeSummaryCR changeSummary, InstancesTableR instancesTable, ValuesTableR valuesTable) : m_changeSummary(changeSummary), m_ecdb(m_changeSummary.GetDb()), m_instancesTable(instancesTable), m_valuesTable(valuesTable) {}
+    ~ChangeExtractor() { FreeTableMap(); }
+
+    BentleyStatus ExtractFromSqlChanges(Changes& changes, bool includeRelationshipInstances);
+};
+
+
+int ChangeSummary::s_count = 0;
+IsChangedInstanceSqlFunction* ChangeSummary::s_isChangedInstanceSqlFunction = nullptr;
+
+//---------------------------------------------------------------------------------------
+// @bsimethod                                              Ramanujam.Raman     07/2015
+//---------------------------------------------------------------------------------------
+SqlChange::SqlChange(Changes::Change const& change) : m_sqlChange(change)
+    {
+    Utf8CP tableName;
+    DbResult rc = m_sqlChange.GetOperation(&tableName, &m_nCols, &m_dbOpcode, &m_indirect);
+    BeAssert(rc == BE_SQLITE_OK);
+    UNUSED_VARIABLE(rc);
+
+    m_tableName = tableName;
+
+    Byte* pcols;
+    int npcols;
+    m_sqlChange.GetPrimaryKeyColumns(&pcols, &npcols);
+    for (int ii = 0; ii < npcols; ii++)
+        {
+        if (pcols[ii] > 0)
+            m_primaryKeyColumnIndices.insert(ii);
+        }
+    }
+
+//---------------------------------------------------------------------------------------
+// @bsimethod                                              Ramanujam.Raman     10/2015
+//---------------------------------------------------------------------------------------
+void SqlChange::GetValues(DbValue& oldValue, DbValue& newValue, int columnIndex) const
+    {
+    DbOpcode dbOpcode = GetDbOpcode();
+
+    if (dbOpcode == DbOpcode::Delete || dbOpcode == DbOpcode::Update)
+        oldValue = GetChange().GetValue(columnIndex, Changes::Change::Stage::Old);
+
+    if (dbOpcode == DbOpcode::Insert || dbOpcode == DbOpcode::Update)
+        newValue = GetChange().GetValue(columnIndex, Changes::Change::Stage::New);
+
+    return;
+    }
+
+//---------------------------------------------------------------------------------------
+// @bsimethod                                              Ramanujam.Raman     10/2015
+//---------------------------------------------------------------------------------------
+void SqlChange::GetValueIds(ECInstanceId& oldInstanceId, ECInstanceId& newInstanceId, int idColumnIndex) const
+    {
+    oldInstanceId = newInstanceId = ECInstanceId();
+
+    DbValue oldValue(nullptr), newValue(nullptr);
+    GetValues(oldValue, newValue, idColumnIndex);
+
+    if (oldValue.IsValid() && !oldValue.IsNull())
+        oldInstanceId = oldValue.GetValueId<ECInstanceId>();
+
+    if (newValue.IsValid() && !newValue.IsNull())
+        newInstanceId = newValue.GetValueId<ECInstanceId>();
+    }
+
+//---------------------------------------------------------------------------------------
+// @bsimethod                                              Ramanujam.Raman     07/2015
+//---------------------------------------------------------------------------------------
+DbValue SqlChange::GetValue(int columnIndex) const
+    {
+    return GetChange().GetValue(columnIndex, (GetDbOpcode() == DbOpcode::Insert) ? Changes::Change::Stage::New : Changes::Change::Stage::Old);
+    }
+
+//---------------------------------------------------------------------------------------
+// @bsimethod                                              Ramanujam.Raman     07/2015
+//---------------------------------------------------------------------------------------
+ECClassId SqlChange::GetValueECClassId(int columnIndex) const
+    {
+    DbValue value = GetValue(columnIndex);
+    if (!value.IsValid() || value.IsNull())
+        return ECClassId();
+
+    return value.GetValueId<ECClassId>();
+    }
+
+//---------------------------------------------------------------------------------------
+// @bsimethod                                              Ramanujam.Raman     07/2015
+//---------------------------------------------------------------------------------------
+ECInstanceId SqlChange::GetValueId(int columnIndex) const
+    {
+    DbValue value = GetValue(columnIndex);
+    if (!value.IsValid() || value.IsNull())
+        return ECInstanceId();
+
+    return value.GetValueId<ECInstanceId>();
+    }
+
+//---------------------------------------------------------------------------------------
+// @bsimethod                                              Ramanujam.Raman     10/2015
+//---------------------------------------------------------------------------------------
+ECClassId TableMap::QueryClassId(ECDbCR ecdb, Utf8StringCR tableName) const
+    {
+    Utf8String sql;
+    sql.Sprintf("SELECT DISTINCT ec_Class.Id"
+                " FROM ec_Class"
+                " JOIN ec_ClassMap ON ec_Class.Id = ec_ClassMap.ClassId"
+                " JOIN ec_PropertyMap ON ec_ClassMap.Id = ec_PropertyMap.ClassMapId"
+                " JOIN ec_Column ON ec_PropertyMap.ColumnId = ec_Column.Id"
+                " JOIN ec_Table ON ec_Table.Id = ec_Column.TableId"
+                " WHERE ec_Table.Name = :tableName"
+                " AND (ec_ClassMap.MapStrategy != :sourceTableStrategy AND ec_ClassMap.MapStrategy != :targetTableStrategy)"
+                " AND ec_Column.IsVirtual = 0"
+                " AND (ec_Column.ColumnKind & %d = %d)",
+                Enum::ToInt(DbColumn::Kind::ECInstanceId), Enum::ToInt(DbColumn::Kind::ECInstanceId));
+
+    CachedStatementPtr stmt = ecdb.GetCachedStatement(sql.c_str());
+    BeAssert(stmt.IsValid());
+
+    stmt->BindText(stmt->GetParameterIndex(":tableName"), tableName.c_str(), Statement::MakeCopy::No);
+    stmt->BindInt(stmt->GetParameterIndex(":sourceTableStrategy"), (int) ECDbMapStrategy::Strategy::ForeignKeyRelationshipInSourceTable);
+    stmt->BindInt(stmt->GetParameterIndex(":targetTableStrategy"), (int) ECDbMapStrategy::Strategy::ForeignKeyRelationshipInTargetTable);
+
+    DbResult result = stmt->Step();
+    if (result != BE_SQLITE_ROW)
+        {
+        BeAssert(false);
+        return ECClassId();
+        }
+
+    const ECClassId ecClassId = stmt->GetValueId<ECClassId>(0);
+    BeAssert(ecClassId.IsValid());
+    BeAssert(BE_SQLITE_DONE == stmt->Step()); // There should be only one primary class mapped to a table (if there is no ecClassId column)    
+    return ecClassId;
+    }
+
+//---------------------------------------------------------------------------------------
+// @bsimethod                                              Ramanujam.Raman     07/2015
+//---------------------------------------------------------------------------------------
+bool TableMap::QueryInstanceIdColumn(Utf8StringR idColumnName, ECDbCR ecdb, Utf8StringCR tableName) const
+    {
+    return QueryIdColumn(idColumnName, ecdb, tableName, 1);
+    }
+
+//---------------------------------------------------------------------------------------
+// @bsimethod                                              Ramanujam.Raman     07/2015
+//---------------------------------------------------------------------------------------
+bool TableMap::QueryClassIdColumn(Utf8StringR idColumnName, ECDbCR ecdb, Utf8StringCR tableName) const
+    {
+    return QueryIdColumn(idColumnName, ecdb, tableName, 2);
+    }
+
+//---------------------------------------------------------------------------------------
+// @bsimethod                                              Ramanujam.Raman     07/2015
+//---------------------------------------------------------------------------------------
+bool TableMap::QueryIdColumn(Utf8StringR idColumnName, ECDbCR ecdb, Utf8StringCR tableName, int columnKind) const
+    {
+    CachedStatementPtr statement = ecdb.GetCachedStatement(
+        "SELECT ec_Column.Name"
+        " FROM ec_Column"
+        " JOIN ec_Table ON ec_Table.Id = ec_Column.TableId"
+        " WHERE ec_Table.Name = ?1 AND ec_Column.IsVirtual = 0 AND (ec_Column.ColumnKind & ?2 = ?2)");
+    BeAssert(statement.IsValid());
+
+    statement->BindText(1, tableName, Statement::MakeCopy::No);
+    statement->BindInt(2, columnKind);
+
+    DbResult result = statement->Step();
+    if (result == BE_SQLITE_DONE)
+        return false;
+
+    BeAssert(result == BE_SQLITE_ROW);
+    idColumnName = statement->GetValueText(0);
+    return true;
+    }
+
+//---------------------------------------------------------------------------------------
+// @bsimethod                                              Ramanujam.Raman     07/2015
+//---------------------------------------------------------------------------------------
+void TableMap::QueryForeignKeyRelClassIds(bvector<ECClassId>& fkeyRelClassIds, ECDbCR ecdb, Utf8StringCR tableName) const
+    {
+    Utf8String sql;
+    sql.Sprintf("SELECT DISTINCT ec_Class.Id"
+                " FROM ec_Class"
+                " JOIN ec_ClassMap ON ec_Class.Id = ec_ClassMap.ClassId"
+                " JOIN ec_PropertyMap ON ec_ClassMap.Id = ec_PropertyMap.ClassMapId"
+                " JOIN ec_Column ON ec_PropertyMap.ColumnId = ec_Column.Id"
+                " JOIN ec_Table ON ec_Table.Id = ec_Column.TableId"
+                " WHERE ec_Table.Name = :tableName AND"
+                "       ec_Class.Type=%d AND"
+                "       (ec_ClassMap.MapStrategy = :targetTableStrategy OR ec_ClassMap.MapStrategy = :sourceTableStrategy) AND"
+                "       ec_Column.IsVirtual = 0 AND"
+                "       (ec_Column.ColumnKind & %d = %d )",
+                Enum::ToInt(ECClassType::Relationship),
+                Enum::ToInt(DbColumn::Kind::ECInstanceId), Enum::ToInt(DbColumn::Kind::ECInstanceId));
+
+    CachedStatementPtr stmt = ecdb.GetCachedStatement(sql.c_str());
+    BeAssert(stmt.IsValid());
+
+    stmt->BindText(stmt->GetParameterIndex(":tableName"), tableName, Statement::MakeCopy::No);
+    stmt->BindInt(stmt->GetParameterIndex(":sourceTableStrategy"), (int) ECDbMapStrategy::Strategy::ForeignKeyRelationshipInSourceTable);
+    stmt->BindInt(stmt->GetParameterIndex(":targetTableStrategy"), (int) ECDbMapStrategy::Strategy::ForeignKeyRelationshipInTargetTable);
+
+    DbResult result;
+    while ((result = stmt->Step()) == BE_SQLITE_ROW)
+        {
+        fkeyRelClassIds.push_back((ECClassId) stmt->GetValueUInt64(0));
+        }
+    BeAssert(result == BE_SQLITE_DONE);
+    }
+
+//---------------------------------------------------------------------------------------
+// @bsimethod                                              Ramanujam.Raman     07/2015
+//---------------------------------------------------------------------------------------
+void TableMap::Initialize(ECDbCR ecdb, Utf8StringCR tableName)
+    {
+    m_tableName = tableName;
+
+    InitColumnIndexByName(ecdb);
+
+    if (!QueryInstanceIdColumn(m_instanceIdColumnName, ecdb, tableName))
+        return;
+    
+    m_instanceIdColumnIndex = GetColumnIndexByName(m_instanceIdColumnName);
+    BeAssert(m_instanceIdColumnIndex >= 0);
+
+    if (QueryClassIdColumn(m_primaryClassIdColumnName, ecdb, tableName))
+        m_primaryClassIdColumnIndex = GetColumnIndexByName(m_primaryClassIdColumnName);
+    else
+        m_primaryClassId = QueryClassId(ecdb, tableName);
+
+    QueryForeignKeyRelClassIds(m_fkeyRelClassIds, ecdb, tableName);
+
+    m_isMapped = true;
+    }
+
+//---------------------------------------------------------------------------------------
+// @bsimethod                                              Ramanujam.Raman     11/2015
+//---------------------------------------------------------------------------------------
+DbTable const* TableMap::GetDbTable() const
+    {
+    if (m_dbTable != nullptr)
+        return m_dbTable;
+
+    m_dbTable = m_ecdb.GetECDbImplR().GetECDbMap().GetDbSchema().FindTable(m_tableName.c_str());
+    BeAssert(m_dbTable != nullptr && "The mapping for this table has likely not been loaded up yet");
+    return m_dbTable;
+    }
+
+//---------------------------------------------------------------------------------------
+// @bsimethod                                              Ramanujam.Raman     10/2015
+//---------------------------------------------------------------------------------------
+void TableMap::InitColumnIndexByName(ECDbCR ecdb)
+    {
+    bvector<Utf8String> columnNames;
+    ecdb.GetColumns(columnNames, m_tableName.c_str());
+
+    for (int ii = 0; ii < (int) columnNames.size(); ii++)
+        m_columnIndexByName[columnNames[ii]] = ii;
+    }
+
+//---------------------------------------------------------------------------------------
+// @bsimethod                                              Ramanujam.Raman     10/2015
+//---------------------------------------------------------------------------------------
+int TableMap::GetColumnIndexByName(Utf8StringCR columnName) const
+    {
+    bmap<Utf8String, int>::const_iterator iter = m_columnIndexByName.find(columnName);
+    return (iter != m_columnIndexByName.end()) ? iter->second : -1;
+    }
+
+//---------------------------------------------------------------------------------------
+// @bsimethod                                              Ramanujam.Raman     07/2015
+//---------------------------------------------------------------------------------------
+DbDupValue TableMap::GetValue(Utf8StringCR columnName, ECInstanceId instanceId) const
+    {
+    Utf8PrintfString ecSql("SELECT %s FROM %s WHERE %s=?", columnName.c_str(), m_tableName.c_str(), m_instanceIdColumnName.c_str());
+    CachedStatementPtr statement = m_ecdb.GetCachedStatement(ecSql.c_str());
+    BeAssert(statement.IsValid());
+
+    statement->BindId(1, instanceId);
+
+    DbResult result = statement->Step();
+    if (BE_SQLITE_ROW == result)
+        return statement->GetDbValue(0);
+
+    BeAssert(result == BE_SQLITE_DONE);
+    return DbDupValue(nullptr);
+    }
+
+//---------------------------------------------------------------------------------------
+// @bsimethod                                              Ramanujam.Raman     07/2015
+//---------------------------------------------------------------------------------------
+ECClassId TableMap::GetValueECClassId(Utf8StringCR columnName, ECInstanceId instanceId) const
+    {
+    DbDupValue value = GetValue(columnName, instanceId);
+    if (!value.IsValid() || value.IsNull())
+        return ECClassId();
+
+    return value.GetValueId<ECClassId>();
+    }
+
+//---------------------------------------------------------------------------------------
+// @bsimethod                                              Ramanujam.Raman     07/2015
+//---------------------------------------------------------------------------------------
+bool TableMap::ContainsInstance(ECInstanceId instanceId) const
+    {
+    DbDupValue value = GetValue(m_instanceIdColumnName, instanceId);
+    if (!value.IsValid() || value.IsNull())
+        return false;
+
+    return value.GetValueId<ECInstanceId>().IsValid();
+    }
+
+//---------------------------------------------------------------------------------------
+// @bsimethod                                              Ramanujam.Raman     10/2015
+//---------------------------------------------------------------------------------------
+InstancesTable::InstancesTable(ChangeSummaryCR changeSummary, int nameSuffix) : m_changeSummary(changeSummary), m_ecdb(changeSummary.GetDb()), m_nameSuffix(nameSuffix)
+    {
+    m_instancesTableNameNoPrefix = Utf8PrintfString(CHANGED_INSTANCES_TABLE_BASE_NAME "_%d", m_nameSuffix);
+    }
+
+//---------------------------------------------------------------------------------------
+// @bsimethod                                              Ramanujam.Raman     10/2015
+//---------------------------------------------------------------------------------------
+void InstancesTable::Initialize()
+    {
+    CreateTable();
+    PrepareStatements();
+    }
+
+//---------------------------------------------------------------------------------------
+// @bsimethod                                              Ramanujam.Raman     10/2015
+//---------------------------------------------------------------------------------------
+void InstancesTable::Free()
+    {
+    FinalizeStatements();
+    ClearTable();
+    }
+
+//---------------------------------------------------------------------------------------
+// @bsimethod                                              Ramanujam.Raman     10/2015
+//---------------------------------------------------------------------------------------
+Utf8String InstancesTable::GetName() const
+    {
+    Utf8PrintfString tableName(CHANGED_TABLES_TEMP_PREFIX "%s", GetNameNoPrefix().c_str());
+    return tableName;
+    }
+
+//---------------------------------------------------------------------------------------
+// @bsimethod                                              Ramanujam.Raman     07/2015
+//---------------------------------------------------------------------------------------
+void InstancesTable::CreateTable()
+    {
+    Utf8String tableName = GetName();
+    if (m_ecdb.TableExists(tableName.c_str()))
+        return;
+
+    DbResult result = m_ecdb.CreateTable(tableName.c_str(),
+                                         "[ClassId] INTEGER not null, [InstanceId] INTEGER not null, [DbOpcode] INTEGER not null, [Indirect] INTEGER not null, [TableName] TEXT not null, PRIMARY KEY (ClassId, InstanceId)");
+    BeAssert(result == BE_SQLITE_OK);
+
+    Utf8PrintfString sqlIdx("CREATE INDEX " CHANGED_TABLES_TEMP_PREFIX "idx_%s_op ON [%s](DbOpcode)", m_instancesTableNameNoPrefix.c_str(), m_instancesTableNameNoPrefix.c_str());
+    result = m_ecdb.ExecuteSql(sqlIdx.c_str());
+    BeAssert(result == BE_SQLITE_OK);
+
+    Utf8PrintfString sqlIdx2("CREATE INDEX " CHANGED_TABLES_TEMP_PREFIX "idx_%s_table ON [%s](TableName,InstanceId)", m_instancesTableNameNoPrefix.c_str(), m_instancesTableNameNoPrefix.c_str());
+    result = m_ecdb.ExecuteSql(sqlIdx2.c_str());
+    BeAssert(result == BE_SQLITE_OK);
+    }
+
+//---------------------------------------------------------------------------------------
+// @bsimethod                                              Ramanujam.Raman     07/2015
+//---------------------------------------------------------------------------------------
+void InstancesTable::ClearTable()
+    {
+    Utf8String tableName = GetName();
+    BeAssert(m_ecdb.TableExists(tableName.c_str()));
+
+    Utf8PrintfString sqlDeleteAll("DELETE FROM %s", tableName.c_str());
+    DbResult result = m_ecdb.ExecuteSql(sqlDeleteAll.c_str());
+    BeAssert(result == BE_SQLITE_OK);
+    }
+
+//---------------------------------------------------------------------------------------
+// @bsimethod                                              Ramanujam.Raman     07/2015
+//---------------------------------------------------------------------------------------
+void InstancesTable::PrepareStatements()
+    {
+    Utf8String instancesTableName = GetName();
+    BeAssert(m_ecdb.TableExists(instancesTableName.c_str()));
+
+    DbResult result;
+
+    BeAssert(!m_instancesTableInsert.IsPrepared());
+    Utf8PrintfString insertSql("INSERT INTO %s (ClassId,InstanceId,DbOpcode,Indirect,TableName) VALUES(?1,?2,?3,?4,?5)", instancesTableName.c_str());
+    result = m_instancesTableInsert.Prepare(m_ecdb, insertSql.c_str());
+    BeAssert(result == BE_SQLITE_OK);
+
+    BeAssert(!m_instancesTableUpdate.IsPrepared());
+    Utf8PrintfString updateSql("UPDATE %s SET DbOpcode=?3,Indirect=?4 WHERE ClassId=?1 AND InstanceId=?2", instancesTableName.c_str());
+    result = m_instancesTableUpdate.Prepare(m_ecdb, updateSql.c_str());
+    BeAssert(result == BE_SQLITE_OK);
+
+    BeAssert(!m_instancesTableSelect.IsPrepared());
+    Utf8PrintfString selectSql("SELECT DbOpcode, Indirect,TableName FROM %s WHERE ClassId=?1 AND InstanceId=?2", instancesTableName.c_str());
+    result = m_instancesTableSelect.Prepare(m_ecdb, selectSql.c_str());
+    BeAssert(result == BE_SQLITE_OK);
+    }
+
+//---------------------------------------------------------------------------------------
+// @bsimethod                                              Ramanujam.Raman     07/2015
+//---------------------------------------------------------------------------------------
+void InstancesTable::FinalizeStatements()
+    {
+    m_instancesTableInsert.Finalize();
+    m_instancesTableUpdate.Finalize();
+    m_instancesTableSelect.Finalize();
+    }
+
+//---------------------------------------------------------------------------------------
+// @bsimethod                                              Ramanujam.Raman     07/2015
+//---------------------------------------------------------------------------------------
+void InstancesTable::Insert(ECClassId classId, ECInstanceId instanceId, DbOpcode dbOpcode, int indirect, Utf8StringCR tableName)
+    {
+    m_instancesTableInsert.Reset();
+    m_instancesTableInsert.BindId(1, classId);
+    m_instancesTableInsert.BindId(2, instanceId);
+    m_instancesTableInsert.BindInt(3, (int) dbOpcode);
+    m_instancesTableInsert.BindInt(4, indirect);
+    m_instancesTableInsert.BindText(5, tableName.c_str(), Statement::MakeCopy::No);
+
+    DbResult result = m_instancesTableInsert.Step();
+    BeAssert(result == BE_SQLITE_DONE);
+    }
+
+//---------------------------------------------------------------------------------------
+// @bsimethod                                              Ramanujam.Raman     07/2015
+//---------------------------------------------------------------------------------------
+void InstancesTable::Update(ECClassId classId, ECInstanceId instanceId, DbOpcode dbOpcode, int indirect)
+    {
+    m_instancesTableUpdate.Reset();
+    m_instancesTableUpdate.BindId(1, classId);
+    m_instancesTableUpdate.BindId(2, instanceId);
+    m_instancesTableUpdate.BindInt(3, (int) dbOpcode);
+    m_instancesTableUpdate.BindInt(4, indirect);
+
+    DbResult result = m_instancesTableUpdate.Step();
+    BeAssert(result == BE_SQLITE_DONE);
+    }
+
+//---------------------------------------------------------------------------------------
+// @bsimethod                                              Ramanujam.Raman     07/2015
+//---------------------------------------------------------------------------------------
+void InstancesTable::InsertOrUpdate(ChangeSummary::InstanceCR instance)
+    {
+    /*
+    * Here's the logic to consolidate new changes with the ones
+    * previously found:
+    *
+    * not-found    + new:*       = Insert new entry
+    *
+    * found:UPDATE + new:INSERT  = Update existing entry to INSERT
+    * found:UPDATE + new:DELETE  = Update existing entry to DELETE
+    * 
+    * <all other cases keep existing entry>
+    */
+
+    ECClassId classId = instance.GetClassId();
+    ECInstanceId instanceId = instance.GetInstanceId();
+    DbOpcode dbOpcode = instance.GetDbOpcode();
+    int indirect = instance.GetIndirect();
+
+    ChangeSummary::Instance foundInstance = QueryInstance(classId, instanceId);
+    if (!foundInstance.IsValid())
+        {
+        Insert(classId, instanceId, dbOpcode, indirect, instance.GetTableName());
+        return;
+        }
+
+    if (foundInstance.GetDbOpcode() == DbOpcode::Update && dbOpcode != DbOpcode::Update)
+        {
+        Update(classId, instanceId, dbOpcode, indirect);
+        return;
+        }
+    }
+
+//---------------------------------------------------------------------------------------
+// @bsimethod                                              Ramanujam.Raman     07/2015
+//---------------------------------------------------------------------------------------
+ChangeSummary::Instance InstancesTable::QueryInstance(ECClassId classId, ECInstanceId instanceId) const
+    {
+    m_instancesTableSelect.Reset();
+    m_instancesTableSelect.BindId(1, classId);
+    m_instancesTableSelect.BindId(2, instanceId);
+
+    DbResult result = m_instancesTableSelect.Step();
+    if (result == BE_SQLITE_ROW)
+        {
+        ChangeSummary::Instance instance(m_changeSummary, classId, instanceId, (DbOpcode) m_instancesTableSelect.GetValueInt(0), m_instancesTableSelect.GetValueInt(1), Utf8String(m_instancesTableSelect.GetValueText(2)));
+        return instance;
+        }
+
+    BeAssert(result == BE_SQLITE_DONE);
+
+    ChangeSummary::Instance invalidInstance;
+    return invalidInstance;
+    }
+
+//---------------------------------------------------------------------------------------
+// @bsimethod                                              Ramanujam.Raman     07/2015
+//---------------------------------------------------------------------------------------
+bool InstancesTable::ContainsInstance(ECClassId classId, ECInstanceId instanceId) const
+    {
+    m_instancesTableSelect.Reset();
+    m_instancesTableSelect.BindId(1, classId);
+    m_instancesTableSelect.BindId(2, instanceId);
+
+    DbResult result = m_instancesTableSelect.Step();
+    BeAssert(result == BE_SQLITE_ROW || BE_SQLITE_DONE);
+
+    return result == BE_SQLITE_ROW;
+    }
+
+//---------------------------------------------------------------------------------------
+// @bsimethod                                              Ramanujam.Raman     10/2015
+//---------------------------------------------------------------------------------------
+ECClassId InstancesTable::QueryClassId(Utf8StringCR tableName, ECInstanceId instanceId) const
+    {
+    Utf8String instancesTableName = GetName();
+
+    Utf8PrintfString sql("SELECT ClassId FROM %s WHERE TableName=?1 AND InstanceId=?2", instancesTableName.c_str());
+    CachedStatementPtr stmt = m_ecdb.GetCachedStatement(sql.c_str());
+    BeAssert(stmt.IsValid());
+
+    stmt->BindText(1, tableName.c_str(), Statement::MakeCopy::No);
+    stmt->BindId(2, instanceId);
+
+    DbResult result = stmt->Step();
+    if (result != BE_SQLITE_ROW)
+        return ECClassId();
+
+    return stmt->GetValueId<ECClassId>(0);
+    }
+
+//---------------------------------------------------------------------------------------
+// @bsimethod                                              Ramanujam.Raman     10/2015
+//---------------------------------------------------------------------------------------
+ValuesTable::ValuesTable(InstancesTableCR instancesTable) : m_instancesTable(instancesTable), m_changeSummary(instancesTable.GetChangeSummary()), m_ecdb(instancesTable.GetDb())
+    {
+    m_valuesTableNameNoPrefix = Utf8PrintfString(CHANGED_VALUES_TABLE_BASE_NAME "_%d", instancesTable.GetNameSuffix());
+    }
+
+//---------------------------------------------------------------------------------------
+// @bsimethod                                              Ramanujam.Raman     10/2015
+//---------------------------------------------------------------------------------------
+void ValuesTable::Initialize()
+    {
+    CreateTable();
+    PrepareStatements();
+    }
+
+//---------------------------------------------------------------------------------------
+// @bsimethod                                              Ramanujam.Raman     10/2015
+//---------------------------------------------------------------------------------------
+void ValuesTable::Free()
+    {
+    FinalizeStatements();
+    ClearTable();
+    }
+
+//---------------------------------------------------------------------------------------
+// @bsimethod                                              Ramanujam.Raman     10/2015
+//---------------------------------------------------------------------------------------
+Utf8String ValuesTable::GetName() const
+    {
+    Utf8PrintfString tableName(CHANGED_TABLES_TEMP_PREFIX "%s", GetNameNoPrefix().c_str());
+    return tableName;
+    }
+
+//---------------------------------------------------------------------------------------
+// @bsimethod                                              Ramanujam.Raman     07/2015
+//---------------------------------------------------------------------------------------
+void ValuesTable::CreateTable()
+    {
+    Utf8String valuesTableName = GetName();
+    if (m_ecdb.TableExists(valuesTableName.c_str()))
+        return;
+
+    Utf8PrintfString sql("[Id] INTEGER NOT NULL, [ClassId] INTEGER NOT NULL, [InstanceId] INTEGER NOT NULL, [AccessString] TEXT not null, [OldValue] BLOB, [NewValue] BLOB,  "
+                         "PRIMARY KEY ([Id]), FOREIGN KEY ([ClassId],[InstanceId]) REFERENCES %s ON DELETE CASCADE ON UPDATE NO ACTION", m_instancesTable.GetNameNoPrefix().c_str());
+
+    DbResult result = m_ecdb.CreateTable(valuesTableName.c_str(), sql.c_str());
+    BeAssert(result == BE_SQLITE_OK);
+
+    Utf8PrintfString sqlIdx("CREATE UNIQUE INDEX " CHANGED_TABLES_TEMP_PREFIX "idx_%s_AccessStrUnique ON [%s] (ClassId, InstanceId, AccessString)", m_valuesTableNameNoPrefix.c_str(), m_valuesTableNameNoPrefix.c_str());
+    result = m_ecdb.ExecuteSql(sqlIdx.c_str());
+    BeAssert(result == BE_SQLITE_OK);
+    }
+
+//---------------------------------------------------------------------------------------
+// @bsimethod                                              Ramanujam.Raman     07/2015
+//---------------------------------------------------------------------------------------
+void ValuesTable::ClearTable()
+    {
+    Utf8String tableName = GetName();
+    BeAssert(m_ecdb.TableExists(tableName.c_str()));
+
+    Utf8PrintfString sqlDeleteAll("DELETE FROM %s", tableName.c_str());
+    DbResult result = m_ecdb.ExecuteSql(sqlDeleteAll.c_str());
+    BeAssert(result == BE_SQLITE_OK);
+    }
+
+//---------------------------------------------------------------------------------------
+// @bsimethod                                              Ramanujam.Raman     07/2015
+//---------------------------------------------------------------------------------------
+void ValuesTable::PrepareStatements()
+    {
+    Utf8String valuesTableName = GetName();
+    BeAssert(m_ecdb.TableExists(valuesTableName.c_str()));
+
+    BeAssert(!m_valuesTableInsert.IsPrepared());
+    Utf8PrintfString insertSql("INSERT INTO %s (ClassId,InstanceId,AccessString,OldValue,NewValue) VALUES(?1,?2,?3,?4,?5)", valuesTableName.c_str());
+    DbResult result = m_valuesTableInsert.Prepare(m_ecdb, insertSql.c_str());
+    BeAssert(result == BE_SQLITE_OK);
+    }
+
+//---------------------------------------------------------------------------------------
+// @bsimethod                                              Ramanujam.Raman     07/2015
+//---------------------------------------------------------------------------------------
+void ValuesTable::FinalizeStatements()
+    {
+    m_valuesTableInsert.Finalize();
+    }
+
+//---------------------------------------------------------------------------------------
+// @bsimethod                                              Ramanujam.Raman     07/2015
+//---------------------------------------------------------------------------------------
+void ValuesTable::Insert(ECN::ECClassId classId, ECInstanceId instanceId, Utf8CP accessString, DbValue const& oldValue, DbValue const& newValue)
+    {
+    Statement& statement = m_valuesTableInsert;
+    statement.Reset();
+    statement.BindId(1, classId);
+    statement.BindId(2, instanceId);
+    statement.BindText(3, accessString, Statement::MakeCopy::No);
+
+    if (oldValue.IsValid())
+        statement.BindDbValue(4, oldValue);
+    else
+        statement.BindNull(4);
+
+    if (newValue.IsValid())
+        statement.BindDbValue(5, newValue);
+    else
+        statement.BindNull(5);
+
+    DbResult result = statement.Step();
+    BeAssert(result == BE_SQLITE_DONE);
+    }
+
+//---------------------------------------------------------------------------------------
+// @bsimethod                                              Ramanujam.Raman     07/2015
+//---------------------------------------------------------------------------------------
+void ValuesTable::Insert(ECN::ECClassId classId, ECInstanceId instanceId, Utf8CP accessString, ECClassId oldValue, ECClassId newValue)
+    {
+    Statement& statement = m_valuesTableInsert;
+
+    statement.Reset();
+    statement.BindId(1, classId);
+    statement.BindId(2, instanceId);
+    statement.BindText(3, accessString, Statement::MakeCopy::No);
+
+    if (oldValue.IsValid())
+        statement.BindId(4, oldValue);
+    else
+        statement.BindNull(4);
+
+    if (newValue.IsValid())
+        statement.BindId(5, newValue);
+    else
+        statement.BindNull(5);
+
+    DbResult result = statement.Step();
+    BeAssert(result == BE_SQLITE_DONE);
+    }
+
+//---------------------------------------------------------------------------------------
+// @bsimethod                                              Ramanujam.Raman     07/2015
+//---------------------------------------------------------------------------------------
+void ValuesTable::Insert(ECN::ECClassId classId, ECInstanceId instanceId, Utf8CP accessString, ECInstanceId oldValue, ECInstanceId newValue)
+    {
+    Statement& statement = m_valuesTableInsert;
+
+    statement.Reset();
+    statement.BindId(1, classId);
+    statement.BindId(2, instanceId);
+    statement.BindText(3, accessString, Statement::MakeCopy::No);
+
+    if (oldValue.IsValid())
+        statement.BindId(4, oldValue);
+    else
+        statement.BindNull(4);
+
+    if (newValue.IsValid())
+        statement.BindId(5, newValue);
+    else
+        statement.BindNull(5);
+
+    DbResult result = statement.Step();
+    BeAssert(result == BE_SQLITE_DONE);
+    }
+
+//---------------------------------------------------------------------------------------
+// @bsimethod                                              Ramanujam.Raman     10/2015
+//---------------------------------------------------------------------------------------
+// static
+ClassMapCP ChangeExtractor::GetClassMap(ECDbCR ecdb, ECClassId classId)
+    {
+    ECN::ECClassCP ecClass = ecdb.Schemas().GetECClass(classId);
+    if (ecClass == nullptr)
+        {
+        BeAssert(false && "Couldn't determine the class corresponding to the change.");
+        return nullptr;
+        }
+
+    ClassMapCP classMap = ecdb.GetECDbImplR().GetECDbMap().GetClassMap(*ecClass);
+    return classMap;
+    }
+
+//---------------------------------------------------------------------------------------
+// @bsimethod                                              Ramanujam.Raman     07/2015
+//---------------------------------------------------------------------------------------
+TableMapCP ChangeExtractor::GetTableMap(Utf8StringCR tableName) const
+    {
+    if (m_tableMapByName.find(tableName.c_str()) == m_tableMapByName.end())
+        {
+        AddTableToMap(tableName);
+        BeAssert(m_tableMapByName.find(tableName.c_str()) != m_tableMapByName.end());
+        }
+
+    return m_tableMapByName[tableName.c_str()];
+    }
+
+//---------------------------------------------------------------------------------------
+// @bsimethod                                              Ramanujam.Raman     07/2015
+//---------------------------------------------------------------------------------------
+void ChangeExtractor::AddTableToMap(Utf8StringCR tableName) const
+    {
+    TableMapP tableMap = new TableMap(m_ecdb);
+    tableMap->Initialize(m_ecdb, tableName);
+    m_tableMapByName[tableName.c_str()] = tableMap;
+    }
+
+//---------------------------------------------------------------------------------------
+// @bsimethod                                              Ramanujam.Raman     07/2015
+//---------------------------------------------------------------------------------------
+void ChangeExtractor::FreeTableMap()
+    {
+    for (TableMapByName::const_iterator iter = m_tableMapByName.begin(); iter != m_tableMapByName.end(); iter++)
+        delete iter->second;
+    m_tableMapByName.clear();
+    }
+
+//---------------------------------------------------------------------------------------
+// @bsimethod                                              Ramanujam.Raman     07/2015
+//---------------------------------------------------------------------------------------
+ECClassId ChangeExtractor::GetClassIdFromChangeOrTable(Utf8CP classIdColumnName, ECInstanceId instanceId) const
+    {
+    ECClassId classId = m_tableMap->GetPrimaryClassId();
+    if (classId.IsValid())
+        return classId; // There is only one primary class for the table. 
+
+    const DbOpcode dbOpcode = m_sqlChange->GetDbOpcode();
+    if (dbOpcode == DbOpcode::Insert || dbOpcode == DbOpcode::Delete)
+        return m_sqlChange->GetValueECClassId(m_tableMap->GetColumnIndexByName(classIdColumnName));
+
+    /* if (dbOpcode == DbOpcode::Update) */
+    return m_tableMap->GetValueECClassId(classIdColumnName, instanceId);
+    }
+
+//---------------------------------------------------------------------------------------
+// @bsimethod                                              Ramanujam.Raman     07/2015
+//---------------------------------------------------------------------------------------
+bool ChangeExtractor::ChangeAffectsClass(ClassMapCR classMap) const
+    {
+    DbTable const* ecDbSqlTable = m_tableMap->GetDbTable();
+    for (PropertyMapCP propertyMap : classMap.GetPropertyMaps())
+        {
+        DbTable const* table = propertyMap->GetSingleTable();
+        if (!table || table->GetId() != ecDbSqlTable->GetId())
+            continue;
+
+        if (ChangeAffectsProperty(*propertyMap))
+            return true;
+        }
+    return false;
+    }
+
+//---------------------------------------------------------------------------------------
+// @bsimethod                                              Ramanujam.Raman     10/2015
+//---------------------------------------------------------------------------------------
+bool ChangeExtractor::ChangeAffectsProperty(PropertyMapCR propertyMap) const
+    {
+    StructPropertyMap const* inlineStructMap = dynamic_cast<StructPropertyMap const*> (&propertyMap);
+    if (inlineStructMap != nullptr)
+        {
+        for (PropertyMapCP childPropertyMap : inlineStructMap->GetChildren())
+            {
+            if (ChangeAffectsProperty(*childPropertyMap))
+                return true;
+            }
+        return false;
+        }
+
+    std::vector<DbColumn const*> columns;
+    propertyMap.GetColumns(columns);
+
+    for (DbColumn const* column : columns)
+        {
+        Utf8StringCR columnName = column->GetName();
+        int columnIndex = m_tableMap->GetColumnIndexByName(columnName);
+
+        if (m_sqlChange->IsPrimaryKeyColumn(columnIndex))
+            continue;
+
+        DbValue dbValue = m_sqlChange->GetChange().GetValue(columnIndex, Changes::Change::Stage::New);
+        if (dbValue.IsValid() && !dbValue.IsNull())
+            return true;
+        }
+
+    return false;
+    }
+
+//---------------------------------------------------------------------------------------
+// @bsimethod                                              Ramanujam.Raman     10/2015
+//---------------------------------------------------------------------------------------
+int ChangeExtractor::GetFirstColumnIndex(PropertyMapCP propertyMap) const
+    {
+    if (!propertyMap)
+        return -1;
+
+    DbColumn const* firstColumn = propertyMap->GetSingleColumn();
+    if (!firstColumn)
+        return -1;
+
+    return m_tableMap->GetColumnIndexByName(firstColumn->GetName());
+    }
+
+//---------------------------------------------------------------------------------------
+// @bsimethod                                              Ramanujam.Raman     10/2015
+//---------------------------------------------------------------------------------------
+BentleyStatus ChangeExtractor::ExtractFromSqlChanges(Changes& changes, bool includeRelationshipInstances)
+    {
+    // Pass 1
+    BentleyStatus status = ExtractFromSqlChanges(changes, ExtractOption::InstancesOnly);
+    if (SUCCESS != status || !includeRelationshipInstances)
+        return status;
+
+    // Pass 2
+    return ExtractFromSqlChanges(changes, ExtractOption::RelationshipInstancesOnly);
+    }
+
+//---------------------------------------------------------------------------------------
+// @bsimethod                                              Ramanujam.Raman     10/2015
+//---------------------------------------------------------------------------------------
+BentleyStatus ChangeExtractor::ExtractFromSqlChanges(Changes& changes, ExtractOption extractOption)
+    {
+    for (Changes::Change const& change : changes)
+        {
+        SqlChange sqlChange(change);
+        BentleyStatus status = ExtractFromSqlChange(sqlChange, extractOption);
+        if (SUCCESS != status)
+            return status;
+        }
+
+    return SUCCESS;
+    }
+
+//---------------------------------------------------------------------------------------
+// @bsimethod                                              Ramanujam.Raman     10/2015
+//---------------------------------------------------------------------------------------
+BentleyStatus ChangeExtractor::ExtractFromSqlChange(SqlChangeCR sqlChange, ExtractOption extractOption)
+    {
+    m_extractOption = extractOption;
+    m_sqlChange = &sqlChange;
+    m_tableMap = GetTableMap(m_sqlChange->GetTableName());
+    BeAssert(m_tableMap != nullptr);
+
+    if (!m_tableMap->GetIsMapped())
+        {
+        LOG.infov("ChangeSummary skipping table %s since it's not mapped", m_tableMap->GetTableName().c_str());
+        return SUCCESS;
+        }
+
+    ECInstanceId primaryInstanceId = m_sqlChange->GetValueId(m_tableMap->GetInstanceIdColumnIndex());
+    BeAssert(primaryInstanceId.IsValid());
+
+    if (m_sqlChange->GetDbOpcode() == DbOpcode::Update && !m_tableMap->ContainsInstance(primaryInstanceId))
+        {
+        // Note: The instance doesn't exist anymore, and has been deleted in future change to the Db.
+        // Processing updates requires that the instance is still available in the Db to extract sufficient EC information, 
+        // especially since a SqlChangeSet records only the updated columns but not the entire row. 
+        BeAssert(false && "SqlChangeSet does not span all modifications made to the Db");
+        return ERROR;
+        }
+
+    ECClassId primaryClassId = GetClassIdFromChangeOrTable(m_tableMap->GetPrimaryClassIdColumnName().c_str(), primaryInstanceId);
+    ClassMapCP primaryClassMap = GetClassMap(m_ecdb, primaryClassId);
+    if (primaryClassMap == nullptr)
+        {
+        BeAssert(false);
+        return ERROR;
+        }
+
+    DbTable const* ecDbSqlTable = m_tableMap->GetDbTable();
+    BeAssert(ecDbSqlTable != nullptr);
+
+    DbTable::Type tableType = ecDbSqlTable->GetType();
+    BeAssert(tableType == DbTable::Type::Primary || tableType == DbTable::Type::Existing || tableType == DbTable::Type::Joined);
+
+    if (m_extractOption == ExtractOption::InstancesOnly && !primaryClassMap->IsRelationshipClassMap())
+        {
+        ExtractInstance(*primaryClassMap, primaryInstanceId);
+        return SUCCESS;
+        }
+        
+    if (m_extractOption == ExtractOption::RelationshipInstancesOnly)
+        {
+        ExtractRelInstance(*primaryClassMap, primaryInstanceId);
+        return SUCCESS;
+        }
+
+    return SUCCESS;
+    }
+
+//---------------------------------------------------------------------------------------
+// @bsimethod                                              Ramanujam.Raman     10/2015
+//---------------------------------------------------------------------------------------
+void ChangeExtractor::ExtractInstance(ClassMapCR primaryClassMap, ECInstanceId instanceId)
+    {
+    DbOpcode dbOpcode = m_sqlChange->GetDbOpcode();
+    if (dbOpcode == DbOpcode::Update && !ChangeAffectsClass(primaryClassMap))
+        return;
+
+    RecordInstance(primaryClassMap, instanceId, dbOpcode);
+    }
+
+//---------------------------------------------------------------------------------------
+// @bsimethod                                              Ramanujam.Raman     10/2015
+//---------------------------------------------------------------------------------------
+void ChangeExtractor::ExtractRelInstance(ClassMapCR classMap, ECInstanceId relInstanceId)
+    {
+    ClassMap::Type type = classMap.GetType();
+    if (type == ClassMap::Type::RelationshipLinkTable)
+        {
+        RelationshipClassLinkTableMap const* relClassMap = dynamic_cast<RelationshipClassLinkTableMap const*> (&classMap);
+        BeAssert(relClassMap != nullptr);
+        ExtractRelInstanceInLinkTable(*relClassMap, relInstanceId);
+        return;
+        }
+
+    bvector<ECClassId> const& relClassIds = m_tableMap->GetForeignKeyRelClassIds();
+    for (ECClassId relClassId : relClassIds)
+        {
+        RelationshipClassEndTableMap const* relClassMap = dynamic_cast<RelationshipClassEndTableMap const*> (GetClassMap(m_ecdb, relClassId));
+        BeAssert(relClassMap != nullptr);
+
+        ExtractRelInstanceInEndTable(*relClassMap, relInstanceId, classMap.GetClass().GetId());
+        }
+    }
+
+//---------------------------------------------------------------------------------------
+// @bsimethod                                              Ramanujam.Raman     10/2015
+//---------------------------------------------------------------------------------------
+void ChangeExtractor::ExtractRelInstanceInEndTable(RelationshipClassEndTableMap const& relClassMap, ECInstanceId relInstanceId, ECN::ECClassId foreignEndClassId)
+    {
+    // Check that this end of the relationship matches the actual class found. 
+    ECN::ECRelationshipEnd foreignEnd = relClassMap.GetForeignEnd();
+    if (!relClassMap.GetConstraintMap(foreignEnd).ClassIdMatchesConstraint(foreignEndClassId))
+        return;
+
+    ECInstanceKey foreignEndInstanceKey(foreignEndClassId, relInstanceId);
+
+    ECInstanceKey oldReferencedEndInstanceKey, newReferencedEndInstanceKey;
+    ECN::ECRelationshipEnd referencedEnd = (foreignEnd == ECRelationshipEnd_Source) ? ECRelationshipEnd_Target : ECRelationshipEnd_Source;
+    GetRelEndInstanceKeys(oldReferencedEndInstanceKey, newReferencedEndInstanceKey, relClassMap, relInstanceId, referencedEnd);
+
+    if (!newReferencedEndInstanceKey.IsValid() && !oldReferencedEndInstanceKey.IsValid())
+        return;
+
+    // Check if the other end of the relationship matches the actual class found. 
+    if (newReferencedEndInstanceKey.IsValid() && !relClassMap.GetConstraintMap(referencedEnd).ClassIdMatchesConstraint(newReferencedEndInstanceKey.GetECClassId()))
+        return;
+    if (oldReferencedEndInstanceKey.IsValid() && !relClassMap.GetConstraintMap(referencedEnd).ClassIdMatchesConstraint(oldReferencedEndInstanceKey.GetECClassId()))
+        return;
+
+    DbOpcode relDbOpcode;
+    if (newReferencedEndInstanceKey.IsValid() && !oldReferencedEndInstanceKey.IsValid())
+        relDbOpcode = DbOpcode::Insert;
+    else if (!newReferencedEndInstanceKey.IsValid() && oldReferencedEndInstanceKey.IsValid())
+        relDbOpcode = DbOpcode::Delete;
+    else /* if (newReferencedEndInstanceKey.IsValid() && oldReferencedEndInstanceKey.IsValid()) */
+        relDbOpcode = DbOpcode::Update;
+
+    ECInstanceKeyCP oldSourceInstanceKey, newSourceInstanceKey, oldTargetInstanceKey, newTargetInstanceKey;
+    ECInstanceKey invalidKey;
+    oldSourceInstanceKey = newSourceInstanceKey = oldTargetInstanceKey = newTargetInstanceKey = nullptr;
+    if (foreignEnd == ECRelationshipEnd_Source)
+        {
+        oldSourceInstanceKey = (relDbOpcode != DbOpcode::Insert) ? &foreignEndInstanceKey : &invalidKey;
+        oldTargetInstanceKey = &oldReferencedEndInstanceKey;
+        newSourceInstanceKey = (relDbOpcode != DbOpcode::Delete) ? &foreignEndInstanceKey : &invalidKey;
+        newTargetInstanceKey = &newReferencedEndInstanceKey;
+        }
+    else
+        {
+        oldSourceInstanceKey = &oldReferencedEndInstanceKey;
+        oldTargetInstanceKey = (relDbOpcode != DbOpcode::Insert) ? &foreignEndInstanceKey : &invalidKey;
+        newSourceInstanceKey = &newReferencedEndInstanceKey;
+        newTargetInstanceKey = (relDbOpcode != DbOpcode::Delete) ? &foreignEndInstanceKey : &invalidKey;
+        }
+
+    RecordRelInstance(relClassMap, foreignEndInstanceKey.GetECInstanceId(), relDbOpcode, *oldSourceInstanceKey, *newSourceInstanceKey, *oldTargetInstanceKey, *newTargetInstanceKey);
+    }
+
+//---------------------------------------------------------------------------------------
+// @bsimethod                                              Ramanujam.Raman     07/2015
+//---------------------------------------------------------------------------------------
+void ChangeExtractor::ExtractRelInstanceInLinkTable(RelationshipClassLinkTableMap const& relClassMap, ECInstanceId relInstanceId)
+    {
+    DbOpcode dbOpcode = m_sqlChange->GetDbOpcode();
+    if (dbOpcode == DbOpcode::Update && !ChangeAffectsClass(relClassMap))
+        return;
+
+    ECInstanceKey oldSourceInstanceKey, newSourceInstanceKey;
+    GetRelEndInstanceKeys(oldSourceInstanceKey, newSourceInstanceKey, relClassMap, relInstanceId, ECRelationshipEnd_Source);
+
+    ECInstanceKey oldTargetInstanceKey, newTargetInstanceKey;
+    GetRelEndInstanceKeys(oldTargetInstanceKey, newTargetInstanceKey, relClassMap, relInstanceId, ECRelationshipEnd_Target);
+
+    RecordRelInstance(relClassMap, relInstanceId, dbOpcode, oldSourceInstanceKey, newSourceInstanceKey, oldTargetInstanceKey, newTargetInstanceKey);
+    }
+
+//---------------------------------------------------------------------------------------
+// @bsimethod                                              Ramanujam.Raman     10/2015
+//---------------------------------------------------------------------------------------
+void ChangeExtractor::GetRelEndInstanceKeys(ECInstanceKey& oldInstanceKey, ECInstanceKey& newInstanceKey, RelationshipClassMapCR relClassMap, ECInstanceId relInstanceId, ECN::ECRelationshipEnd relEnd) const
+    {
+    oldInstanceKey = newInstanceKey = ECInstanceKey();
+
+    int instanceIdColumnIndex = GetFirstColumnIndex(relClassMap.GetConstraintECInstanceIdPropMap(relEnd));
+    BeAssert(instanceIdColumnIndex >= 0);
+
+    ECInstanceId oldEndInstanceId, newEndInstanceId;
+    m_sqlChange->GetValueIds(oldEndInstanceId, newEndInstanceId, instanceIdColumnIndex);
+
+    if (newEndInstanceId.IsValid())
+        {
+        ECClassId newClassId = GetRelEndClassId(relClassMap, relInstanceId, relEnd, newEndInstanceId);
+        BeAssert(newClassId.IsValid());
+        newInstanceKey = ECInstanceKey(newClassId, newEndInstanceId);
+        }
+
+    if (oldEndInstanceId.IsValid())
+        {
+        ECClassId oldClassId = GetRelEndClassId(relClassMap, relInstanceId, relEnd, oldEndInstanceId);
+        BeAssert(oldClassId.IsValid());
+        oldInstanceKey = ECInstanceKey(oldClassId, oldEndInstanceId);
+        }
+    }
+
+//---------------------------------------------------------------------------------------
+// @bsimethod                                              Ramanujam.Raman     10/2015
+//---------------------------------------------------------------------------------------
+ECN::ECClassId ChangeExtractor::GetRelEndClassId(RelationshipClassMapCR relClassMap, ECInstanceId relInstanceId, ECN::ECRelationshipEnd relEnd, ECInstanceId endInstanceId) const
+    {
+    PropertyMapCP classIdPropMap = relClassMap.GetConstraintECClassIdPropMap(relEnd);
+    if (!classIdPropMap)
+        {
+        BeAssert(false);
+        return ECClassId();
+        }
+
+    DbColumn const* classIdColumn = classIdPropMap->GetSingleColumn();
+    BeAssert(classIdColumn != nullptr);
+
+    /*
+    * There are various cases that need to be considered to resolve the constrained ECClassId at the end of a relationship:
+    *
+    * 1. By definition the end can point to only one class, and the ECClassId is implicit.
+    *    + We use the mapping/relationship class to obtain the class id in this case.
+    *    + We detect this case by checking if the ClassId constraint column is not persisted (i.e., PersistenceType = "Virtual")
+    *
+    * 2. By definition the end can point to only one table, and a ECClassId column in that "end" table stores the ECClassId.
+    *    + We use the end instance id to search the ECClassId from the end table.
+    *    + Since the end instance id is a different change record than the one currently being processed, we need to first search
+    *      for ECClassId in all changes, and subsequently the DbTable itself.
+    *    + Note that the end table could be the relationship table itself in case of foreign key constraints (e.g., Element's ParentId)
+    *    + We detect this case by checking if the ClassId constraint column is persisted, and is setup as the primary "ECClassId" column
+    *      of the table that contains it. Note that the latter check differentiates case #3.
+    *
+    * 3. By definition the end can point to many tables, and a Source/Target ECClassId column in the relationship table stores the ECClassId
+    *    + We use the relationship instance id to search the Source/Target ECClassId column in the relationship table
+    *    + Even if the Source/Target ECClassId is in the same row as the currently processed change, it may not be part of the
+    *      change if it wasn't modified. Therefore we need to first search for the column in the current change, and subsequently the DbTable.
+    *    + Note that like the previous case, the end table could be the same as the relationship table.
+    *    + We detect this case by checking if the ClassId constraint column is persisted, and is *not* the primary "ECClassId" column of the
+    *      table that contains it.
+    *
+    */
+
+    // Case #1: End can point to only one class
+    bool endIsInOneClass = (classIdColumn->GetPersistenceType() == PersistenceType::Virtual);
+    if (endIsInOneClass)
+        {
+        // TODO: dynamic_cast<PropertyMapRelationshipConstraintClassId const*> (propMap)->GetDefaultConstraintECClassId()
+        // should work, but doesn't for link tables - need to check with Krischan/Affan. 
+        return GetRelEndClassIdFromRelClass(relClassMap.GetClass().GetRelationshipClassCP(), relEnd);
+        }
+
+    // Case #2: End is in only one table    
+    DbColumn const* tableClassIdColumn = nullptr;
+    classIdPropMap->GetTable()->TryGetECClassIdColumn(tableClassIdColumn);
+
+    bool endIsInOneTable = (classIdColumn == tableClassIdColumn);
+    if (endIsInOneTable)
+        {
+        Utf8StringCR endTableName = classIdColumn->GetTable().GetName();
+
+        // Search in all changes
+        ECClassId classId = m_instancesTable.QueryClassId(endTableName, endInstanceId);
+        if (classId.IsValid())
+            return classId;
+
+        // Search in the end table
+        classId = GetTableMap(endTableName)->GetValueECClassId(classIdColumn->GetName(), endInstanceId);
+        BeAssert(classId.IsValid());
+        return classId;
+        }
+
+    // Case #3: End could be in many tables
+    Utf8StringCR classIdColumnName = classIdColumn->GetName();
+    int classIdColumnIndex = m_tableMap->GetColumnIndexByName(classIdColumnName);
+    BeAssert(classIdColumnIndex >= 0);
+
+    ECClassId classId = GetClassIdFromChangeOrTable(classIdColumnName.c_str(), relInstanceId);
+    BeAssert(classId.IsValid());
+    return classId;
+    }
+
+//---------------------------------------------------------------------------------------
+// @bsimethod                                              Ramanujam.Raman     10/2015
+//---------------------------------------------------------------------------------------
+// static
+ECN::ECClassId ChangeExtractor::GetRelEndClassIdFromRelClass(ECN::ECRelationshipClassCP relClass, ECN::ECRelationshipEnd relEnd)
+    {
+    if (relClass == nullptr)
+        {
+        BeAssert(false);
+        return ECClassId();
+        }
+
+    ECRelationshipConstraintR endConstraint = (relEnd == ECRelationshipEnd_Source) ? relClass->GetSource() : relClass->GetTarget();
+    ECConstraintClassesList endClasses = endConstraint.GetClasses();
+    if (endClasses.size() != 1)
+        {
+        BeAssert(false && "Multiple classes at end. Cannot pick something arbitrary");
+        return ECClassId();
+        }
+
+    ECClassId classId = endClasses[0]->GetId();
+    BeAssert(classId.IsValid());
+    return classId;
+    }
+
+//---------------------------------------------------------------------------------------
+// @bsimethod                                              Ramanujam.Raman     10/2015
+//---------------------------------------------------------------------------------------
+void ChangeExtractor::RecordInstance(ClassMapCR classMap, ECInstanceId instanceId, DbOpcode dbOpcode)
+    {
+    Utf8StringCR tableName = m_tableMap->GetTableName();
+    ChangeSummary::Instance instance(m_changeSummary, classMap.GetClass().GetId(), instanceId, dbOpcode, m_sqlChange->GetIndirect(), tableName);
+    m_instancesTable.InsertOrUpdate(instance);
+
+    DbTable const* ecDbSqlTable = m_tableMap->GetDbTable();
+    for (PropertyMapCP propertyMap : classMap.GetPropertyMaps())
+        {
+        DbTable const* table = propertyMap->GetSingleTable();
+        if (!table || table->GetId() != ecDbSqlTable->GetId())
+            continue;
+
+        RecordPropertyValue(instance, *propertyMap);
+        }
+    }
+
+//---------------------------------------------------------------------------------------
+// @bsimethod                                              Ramanujam.Raman     10/2015
+//---------------------------------------------------------------------------------------
+void ChangeExtractor::RecordRelInstance(ClassMapCR classMap, ECInstanceId instanceId, DbOpcode dbOpcode, ECInstanceKeyCR oldSourceKey, ECInstanceKeyCR newSourceKey, ECInstanceKeyCR oldTargetKey, ECInstanceKeyCR newTargetKey)
+    {
+    RecordInstance(classMap, instanceId, dbOpcode);
+
+    ECClassId classId = classMap.GetClass().GetId();
+
+    m_valuesTable.Insert(classId, instanceId, "SourceECClassId", oldSourceKey.IsValid() ? oldSourceKey.GetECClassId() : ECClassId(), newSourceKey.IsValid() ? newSourceKey.GetECClassId() : ECClassId());
+    m_valuesTable.Insert(classId, instanceId, "SourceECInstanceId", oldSourceKey.IsValid() ? oldSourceKey.GetECInstanceId() : ECInstanceId(), newSourceKey.IsValid() ? newSourceKey.GetECInstanceId() : ECInstanceId());
+    m_valuesTable.Insert(classId, instanceId, "TargetECClassId", oldTargetKey.IsValid() ? oldTargetKey.GetECClassId() : ECClassId(), newTargetKey.IsValid() ? newTargetKey.GetECClassId() : ECClassId());
+    m_valuesTable.Insert(classId, instanceId, "TargetECInstanceId", oldTargetKey.IsValid() ? oldTargetKey.GetECInstanceId() : ECInstanceId(), newTargetKey.IsValid() ? newTargetKey.GetECInstanceId() : ECInstanceId());
+    }
+
+//---------------------------------------------------------------------------------------
+// @bsimethod                                              Ramanujam.Raman     10/2015
+//---------------------------------------------------------------------------------------
+void ChangeExtractor::RecordPropertyValue(ChangeSummary::InstanceCR instance, PropertyMapCR propertyMap)
+    {
+    StructPropertyMap const* inlineStructMap = dynamic_cast<StructPropertyMap const*> (&propertyMap);
+    if (inlineStructMap != nullptr)
+        {
+        for (PropertyMapCP childPropertyMap : inlineStructMap->GetChildren())
+            RecordPropertyValue(instance, *childPropertyMap);
+        return;
+        }
+
+    //TODO: Should use Utf8CP to avoid a string copy
+    Utf8CP accessString = propertyMap.GetPropertyAccessString();
+    std::vector<DbColumn const*> columns;
+    propertyMap.GetColumns(columns);
+
+    PointPropertyMap const* pointMap = dynamic_cast<PointPropertyMap const*> (&propertyMap);
+    if (pointMap != nullptr)
+        {
+        BeAssert(columns.size() == (pointMap->Is3d() ? 3 : 2));
+        for (int ii = 0; ii < (int) columns.size(); ii++)
+            {
+            Utf8String childAccessString;
+            childAccessString.Sprintf("%s.%s", accessString, (ii == 0) ? "X" : ((ii == 1) ? "Y" : "Z"));
+            Utf8StringCR columnName = columns[ii]->GetName();
+            RecordColumnValue(instance, columnName, childAccessString.c_str());
+            }
+        return;
+        }
+
+    SystemPropertyMap const* systemMap = dynamic_cast<SystemPropertyMap const*> (&propertyMap);
+    if (systemMap != nullptr)
+        return;
+
+    // PropertyMapToColumn, PropertyMapArrayOfPrimitives
+    if (columns.size() == 1)
+        {
+        RecordColumnValue(instance, columns[0]->GetName(), accessString);
+        return;
+        }
+
+    BeAssert(columns.empty());
+    }
+
+//---------------------------------------------------------------------------------------
+// @bsimethod                                              Ramanujam.Raman     10/2015
+//---------------------------------------------------------------------------------------
+void ChangeExtractor::RecordColumnValue(ChangeSummary::InstanceCR instance, Utf8StringCR columnName, Utf8CP accessString)
+    {
+    ECN::ECClassId classId = instance.GetClassId();
+    ECInstanceId instanceId = instance.GetInstanceId();
+    DbOpcode dbOpcode = instance.GetDbOpcode();
+
+    int columnIndex = m_tableMap->GetColumnIndexByName(columnName);
+
+    DbValue oldValue(nullptr), newValue(nullptr);
+    m_sqlChange->GetValues(oldValue, newValue, columnIndex);
+
+    bool hasOldValue = oldValue.IsValid() && !oldValue.IsNull();
+    bool hasNewValue = newValue.IsValid() && !newValue.IsNull();
+
+    DbDupValue oldDupValue(nullptr), newDupValue(nullptr); // declared early 'cos these need to be held in memory
+    if (dbOpcode != m_sqlChange->GetDbOpcode())
+        {
+        /*
+        * Note: In the case of FKEY relationships, an insert or delete can be caused by an update
+        * to the table. In these cases, all the old or new values necessary may not be part of
+        * change record since update records only changed values.
+        * We make an attempt to retrieve these values from the current state of the Db.
+        */
+        BeAssert(dbOpcode == DbOpcode::Insert || dbOpcode == DbOpcode::Delete);
+        BeAssert(m_sqlChange->GetDbOpcode() == DbOpcode::Update);
+
+        if (dbOpcode == DbOpcode::Insert && !hasNewValue)
+            {
+            newDupValue = m_tableMap->GetValue(columnName, instanceId);
+            newValue = DbValue(newDupValue.GetSqlValueP());
+            hasNewValue = newValue.IsValid() && !newValue.IsNull();
+            }
+        else if (dbOpcode == DbOpcode::Delete && !hasOldValue)
+            {
+            oldDupValue = m_tableMap->GetValue(columnName, instanceId);
+            oldValue = DbValue(oldDupValue.GetSqlValueP());
+            hasOldValue = oldValue.IsValid() && !oldValue.IsNull();
+            }
+        }
+
+    if (hasOldValue || hasNewValue) // Do not persist entirely empty fields
+        m_valuesTable.Insert(classId, instanceId, accessString, oldValue, newValue);
+    }
+
+//---------------------------------------------------------------------------------------
+// @bsimethod                                              Ramanujam.Raman     09/2015
+//---------------------------------------------------------------------------------------
+ChangeSummary::ChangeSummary(ECDbCR ecdb) : m_ecdb(ecdb)
+    {
+    if (s_count == 0)
+        RegisterSqlFunctions(m_ecdb);
+    s_count++;
+    }
+
+//---------------------------------------------------------------------------------------
+// @bsimethod                                              Ramanujam.Raman     07/2015
+//---------------------------------------------------------------------------------------
+void ChangeSummary::Initialize()
+    {
+    if (IsValid())
+        return;
+
+    m_instancesTable = new InstancesTable(*this, s_count);
+    m_instancesTable->Initialize();
+
+    m_valuesTable = new ValuesTable(*m_instancesTable);
+    m_valuesTable->Initialize();
+
+    m_changeExtractor = new ChangeExtractor(*this, *m_instancesTable, *m_valuesTable);
+
+    m_isValid = true;
+    }
+
+//---------------------------------------------------------------------------------------
+// @bsimethod                                              Ramanujam.Raman     07/2015
+//---------------------------------------------------------------------------------------
+void ChangeSummary::Free()
+    {
+    if (!IsValid())
+        return;
+
+    delete m_instancesTable;
+    m_instancesTable = nullptr;
+
+    delete m_valuesTable;
+    m_valuesTable = nullptr;
+
+    delete m_changeExtractor;
+    m_changeExtractor = nullptr;
+
+    m_isValid = false;
+    }
+
+//---------------------------------------------------------------------------------------
+// @bsimethod                                              Ramanujam.Raman     07/2015
+//---------------------------------------------------------------------------------------
+ChangeSummary::~ChangeSummary()
+    {
+    s_count--;
+    if (s_count == 0)
+        UnregisterSqlFunctions(m_ecdb);
+    Free();
+    }
+
+//---------------------------------------------------------------------------------------
+// @bsimethod                                              Ramanujam.Raman     07/2015
+//---------------------------------------------------------------------------------------
+BentleyStatus ChangeSummary::FromChangeSet(IChangeSet& changeSet, ChangeSummary::Options const& options)
+    {
+    Initialize();
+
+    Changes changes = changeSet.GetChanges();
+    return m_changeExtractor->ExtractFromSqlChanges(changes, options.GetIncludeRelationshipInstances());
+    }
+
+//---------------------------------------------------------------------------------------
+// @bsimethod                                              Ramanujam.Raman     07/2015
+//---------------------------------------------------------------------------------------
+Utf8String ChangeSummary::GetInstancesTableName() const
+    {
+    return m_instancesTable->GetName();
+    }
+
+//---------------------------------------------------------------------------------------
+// @bsimethod                                              Ramanujam.Raman     07/2015
+//---------------------------------------------------------------------------------------
+bool ChangeSummary::ContainsInstance(ECClassId classId, ECInstanceId instanceId) const
+    {
+    return m_instancesTable->ContainsInstance(classId, instanceId);
+    }
+
+//---------------------------------------------------------------------------------------
+// @bsimethod                                              Ramanujam.Raman     07/2015
+//---------------------------------------------------------------------------------------
+ChangeSummary::Instance ChangeSummary::GetInstance(ECClassId classId, ECInstanceId instanceId) const
+    {
+    return m_instancesTable->QueryInstance(classId, instanceId);
+    }
+
+//---------------------------------------------------------------------------------------
+// @bsimethod                                              Ramanujam.Raman     07/2015
+//---------------------------------------------------------------------------------------
+Utf8String ChangeSummary::FormatInstanceIdStr(ECInstanceId id) const
+    {
+    if (!id.IsValid())
+        return "NULL";
+
+    const uint64_t idVal = id.GetValue();
+
+    uint32_t briefcaseId = (uint32_t) ((idVal << 40) & 0xffffff);
+    uint64_t localId = (uint64_t) (0xffffffffffLL & idVal);
+
+    Utf8PrintfString idStr("%" PRIu32 ":%" PRIu64, briefcaseId, localId);
+    return idStr;
+    }
+
+//---------------------------------------------------------------------------------------
+// @bsimethod                                              Ramanujam.Raman     07/2015
+//---------------------------------------------------------------------------------------
+Utf8String ChangeSummary::FormatClassIdStr(ECClassId id) const
+    {
+    if (!id.IsValid())
+        return "NULL";
+
+    ECN::ECClassCP ecClass = m_ecdb.Schemas().GetECClass(id);
+    BeAssert(ecClass != nullptr);
+
+    Utf8PrintfString idStr("%s:%" PRIu64, ecClass->GetFullName(), id.GetValue());
+    return idStr;
+    }
+
+//---------------------------------------------------------------------------------------
+// @bsimethod                                              Ramanujam.Raman     07/2015
+//---------------------------------------------------------------------------------------
+void ChangeSummary::Dump() const
+    {
+    if (!IsValid())
+        {
+        BeAssert(false);
+        printf("Invalid ChangeSummary");
+        return;
+        }
+        
+    printf("\tBriefcaseId:LocalId;SchemaName:ClassName:ClassId;DbOpcode;Indirect\n");
+    printf("\t\tAccessString;OldValue;NewValue\n");
+
+    for (ChangeSummary::InstanceIterator::const_iterator const& iEntry : MakeInstanceIterator())
+        {
+        ChangeSummary::Instance instance = iEntry.GetInstance();
+
+        Utf8String classIdStr = FormatClassIdStr(instance.GetClassId());
+        Utf8String instanceIdStr = FormatInstanceIdStr(instance.GetInstanceId());
+
+        int indirect = instance.GetIndirect();
+
+        DbOpcode opCode = instance.GetDbOpcode();
+        Utf8String opCodeStr;
+        if (opCode == DbOpcode::Insert)
+            opCodeStr = "Insert";
+        else if (opCode == DbOpcode::Update)
+            opCodeStr = "Update";
+        else /* if (opCode = DbOpcode::Delete) */
+            opCodeStr = "Delete";
+
+        printf("\t%s;%s;%s;%s\n", instanceIdStr.c_str(), classIdStr.c_str(), opCodeStr.c_str(), indirect > 0 ? "Yes" : "No");
+
+        for (ChangeSummary::ValueIterator::const_iterator const& vEntry : instance.MakeValueIterator(*this))
+            {
+            Utf8String accessString = vEntry.GetAccessString();
+            DbDupValue oldValue = vEntry.GetOldValue();
+            DbDupValue newValue = vEntry.GetNewValue();
+
+            Utf8String oldValueStr, newValueStr;
+            if (accessString.Contains("ECInstanceId"))
+                {
+                oldValueStr = FormatInstanceIdStr(oldValue.GetValueId<ECInstanceId>());
+                newValueStr = FormatInstanceIdStr(newValue.GetValueId<ECInstanceId>());
+                }
+            else if (accessString.Contains("ECClassId"))
+                {
+                oldValueStr = FormatClassIdStr(oldValue.GetValueId<ECClassId>());
+                newValueStr = FormatClassIdStr(newValue.GetValueId<ECClassId>());
+                }
+            else
+                {
+                oldValueStr = oldValue.Format(0);
+                newValueStr = newValue.Format(0);
+                }
+            
+            printf("\t\t%s;%s;%s\n", accessString.c_str(), oldValueStr.c_str(), newValueStr.c_str());
+            }
+        }
+    }
+
+//---------------------------------------------------------------------------------------
+// @bsimethod                                              Ramanujam.Raman     07/2015
+//---------------------------------------------------------------------------------------
+Utf8String ChangeSummary::GetValuesTableName() const
+    {
+    return m_valuesTable->GetName();
+    }
+
+//---------------------------------------------------------------------------------------
+// @bsimethod                                              Ramanujam.Raman     07/2015
+//---------------------------------------------------------------------------------------
+ChangeSummary::Instance& ChangeSummary::Instance::operator=(InstanceCR other)
+    {
+    m_classId = other.m_classId;
+    m_instanceId = other.m_instanceId;
+    m_dbOpcode = other.m_dbOpcode;
+    m_indirect = other.m_indirect;
+    m_changeSummary = other.m_changeSummary;
+    m_tableName = other.m_tableName;
+    return *this;
+    }
+
+//---------------------------------------------------------------------------------------
+// @bsimethod                                              Ramanujam.Raman     07/2015
+//---------------------------------------------------------------------------------------
+void ChangeSummary::Instance::SetupValuesTableSelectStatement(Utf8CP accessString) const
+    {
+    if (!m_valuesTableSelect.IsValid())
+        {
+        Utf8String tableName = m_changeSummary->GetValuesTableName();
+        Utf8PrintfString sql("SELECT OldValue, NewValue FROM %s WHERE ClassId=? AND InstanceId=? AND AccessString=?", tableName.c_str());
+        m_valuesTableSelect = m_changeSummary->GetDb().GetCachedStatement(sql.c_str());
+        BeAssert(m_valuesTableSelect.IsValid());
+
+        m_valuesTableSelect->BindId(1, m_classId);
+        m_valuesTableSelect->BindId(2, m_instanceId);
+        }
+
+    m_valuesTableSelect->Reset();
+    m_valuesTableSelect->BindText(3, accessString, Statement::MakeCopy::No);
+    }
+
+//---------------------------------------------------------------------------------------
+// @bsimethod                                              Ramanujam.Raman     08/2015
+//---------------------------------------------------------------------------------------
+DbDupValue ChangeSummary::Instance::GetOldValue(Utf8CP accessString) const
+    {
+    BeAssert(IsValid());
+
+	if (IsValid())
+	   {
+       SetupValuesTableSelectStatement(accessString);
+       DbResult result = m_valuesTableSelect->Step();
+       if (result == BE_SQLITE_ROW)
+           return m_valuesTableSelect->GetDbValue(0);
+       BeAssert(result == BE_SQLITE_DONE);
+	   }
+	
+    DbDupValue invalidValue(nullptr);
+    return invalidValue;
+    }
+
+//---------------------------------------------------------------------------------------
+// @bsimethod                                              Ramanujam.Raman     08/2015
+//---------------------------------------------------------------------------------------
+DbDupValue ChangeSummary::Instance::GetNewValue(Utf8CP accessString) const
+    {
+    BeAssert(IsValid());
+
+    if (IsValid())
+        {
+        SetupValuesTableSelectStatement(accessString);
+        DbResult result = m_valuesTableSelect->Step();
+        if (result == BE_SQLITE_ROW)
+            return m_valuesTableSelect->GetDbValue(1);
+        BeAssert(result == BE_SQLITE_DONE);
+        }
+
+    DbDupValue invalidValue(nullptr);
+    return invalidValue;
+    }
+
+//---------------------------------------------------------------------------------------
+// @bsimethod                                              Ramanujam.Raman     08/2015
+//---------------------------------------------------------------------------------------
+bool ChangeSummary::Instance::ContainsValue(Utf8CP accessString) const
+    {
+    if (!IsValid())
+        {
+        BeAssert(false);
+        return false;
+        }
+
+    SetupValuesTableSelectStatement(accessString);
+
+    DbResult result = m_valuesTableSelect->Step();
+    BeAssert(result == BE_SQLITE_DONE || result == BE_SQLITE_ROW);
+
+    return (result == BE_SQLITE_ROW);
+    }
+
+//---------------------------------------------------------------------------------------
+// @bsimethod                                              Ramanujam.Raman     07/2015
+//---------------------------------------------------------------------------------------
+ChangeSummary::Instance ChangeSummary::InstanceIterator::Entry::GetInstance() const
+    {
+    ECClassId classId = m_sql->GetValueId<ECClassId>(0);
+    ECInstanceId instanceId = m_sql->GetValueId<ECInstanceId>(1);
+    DbOpcode dbOpcode = (DbOpcode) m_sql->GetValueInt(2);
+    int indirect = m_sql->GetValueInt(3);
+    Utf8String tableName = m_sql->GetValueText(4);
+
+    ChangeSummary::Instance instance(m_changeSummary, classId, instanceId, dbOpcode, indirect, tableName);
+    return instance;
+    }
+
+/*---------------------------------------------------------------------------------**//**
+* @bsimethod                                                    Paul.Connelly   11/15
++---------------+---------------+---------------+---------------+---------------+------*/
+Utf8String ChangeSummary::InstanceIterator::MakeSelectStatement(Utf8CP columns) const
+    {
+    return m_options.ToSelectStatement(columns, m_changeSummary);
+    }
+
+/*---------------------------------------------------------------------------------**//**
+* @bsimethod                                                    Paul.Connelly   11/15
++---------------+---------------+---------------+---------------+---------------+------*/
+Utf8String ChangeSummary::InstanceIterator::Options::ToSelectStatement(Utf8CP columns, ChangeSummaryCR summary) const
+    {
+    if (IsEmpty())
+        {
+        Utf8String sql("SELECT ");
+        sql.append(columns);
+        sql.append(" FROM ");
+        sql.append(summary.GetInstancesTableName());
+
+        return sql;
+        }
+
+    Utf8String sql(
+            " WITH RECURSIVE"
+            "    DerivedClasses(ClassId) AS ("
+            "        VALUES(:baseClassId)"
+            "        UNION "
+            "        SELECT ec_BaseClass.ClassId FROM ec_BaseClass, DerivedClasses WHERE ec_BaseClass.BaseClassId=DerivedClasses.ClassId"
+            "        )"
+            " SELECT ClassId,InstanceId,DbOpcode,Indirect,TableName"
+            " FROM ");
+    sql.append(summary.GetInstancesTableName());
+    sql.append(" WHERE ClassId IN DerivedClasses");
+    if (QueryDbOpcode::All != m_opcodes)
+        {
+        sql.append(" AND ");
+        sql.append(summary.ConstructWhereInClause(m_opcodes));
+        }
+
+    return sql;
+    }
+
+/*---------------------------------------------------------------------------------**//**
+* @bsimethod                                                    Paul.Connelly   11/15
++---------------+---------------+---------------+---------------+---------------+------*/
+void ChangeSummary::InstanceIterator::Options::Bind(Statement& stmt) const
+    {
+    if (!IsEmpty())
+        stmt.BindId(stmt.GetParameterIndex(":baseClassId"), m_classId);
+    }
+
+//---------------------------------------------------------------------------------------
+// @bsimethod                                              Ramanujam.Raman     07/2015
+//---------------------------------------------------------------------------------------
+ChangeSummary::InstanceIterator::const_iterator ChangeSummary::InstanceIterator::begin() const
+    {
+    if (!m_stmt.IsValid())
+        {
+        Utf8String sqlString = MakeSqlString(MakeSelectStatement("ClassId,InstanceId,DbOpcode,Indirect,TableName").c_str());
+        m_db->GetCachedStatement(m_stmt, sqlString.c_str());
+        m_params.Bind(*m_stmt);
+        m_options.Bind(*m_stmt);
+        }
+    else
+        {
+        m_stmt->Reset();
+        }
+
+    return Entry(m_changeSummary, m_stmt.get(), BE_SQLITE_ROW == m_stmt->Step());
+    }
+
+//---------------------------------------------------------------------------------------
+// @bsimethod                                              Ramanujam.Raman     07/2015
+//---------------------------------------------------------------------------------------
+int ChangeSummary::InstanceIterator::QueryCount() const
+    {
+    Utf8String sqlString = MakeSqlString(MakeSelectStatement("count(*)").c_str());
+
+    CachedStatementPtr stmt;
+    m_db->GetCachedStatement(stmt, sqlString.c_str());
+    BeAssert(stmt.IsValid());
+
+    m_options.Bind(*stmt);
+
+    return ((BE_SQLITE_ROW != stmt->Step()) ? 0 : stmt->GetValueInt(0));
+    }
+
+//---------------------------------------------------------------------------------------
+// @bsimethod                                              Ramanujam.Raman     07/2015
+//---------------------------------------------------------------------------------------
+ChangeSummary::ValueIterator::const_iterator ChangeSummary::ValueIterator::begin() const
+    {
+    if (!m_stmt.IsValid())
+        {
+        Utf8String tableName = m_changeSummary.GetValuesTableName();
+        Utf8PrintfString sql("SELECT AccessString,OldValue,NewValue FROM %s WHERE ClassId=? AND InstanceId=?", tableName.c_str());
+        Utf8String sqlString = MakeSqlString(sql.c_str(), true);
+        DbResult result = m_db->GetCachedStatement(m_stmt, sqlString.c_str());
+        BeAssert(BE_SQLITE_OK == result);
+
+        m_stmt->BindId(1, m_classId);
+        m_stmt->BindId(2, m_instanceId);
+        }
+    else
+        {
+        m_stmt->Reset();
+        }
+
+    return Entry(m_stmt.get(), BE_SQLITE_ROW == m_stmt->Step());
+    }
+
+//---------------------------------------------------------------------------------------
+// @bsimethod                                              Ramanujam.Raman     07/2015
+//---------------------------------------------------------------------------------------
+int ChangeSummary::ValueIterator::QueryCount() const
+    {
+    Utf8String tableName = m_changeSummary.GetValuesTableName();
+    Utf8PrintfString sql("SELECT COUNT(*) FROM %s WHERE ClassId=? AND InstanceId=?", tableName.c_str());
+    Utf8String sqlString = MakeSqlString(sql.c_str());
+
+    CachedStatementPtr stmt;
+    m_db->GetCachedStatement(stmt, sqlString.c_str());
+    BeAssert(stmt.IsValid());
+
+    stmt->BindId(1, m_classId);
+    stmt->BindId(2, m_instanceId);
+
+    return ((BE_SQLITE_ROW != stmt->Step()) ? 0 : stmt->GetValueInt(0));
+    }
+
+//---------------------------------------------------------------------------------------
+// @bsimethod                                              Ramanujam.Raman     08/2015
+//---------------------------------------------------------------------------------------
+Utf8String ChangeSummary::ConstructWhereInClause(QueryDbOpcode queryDbOpcodes) const
+    {
+    Utf8String whereInStr;
+    if (QueryDbOpcode::None != (queryDbOpcodes & QueryDbOpcode::Insert))
+        {
+        Utf8PrintfString addStr("%d", (int) DbOpcode::Insert);
+        whereInStr.append(addStr);
+        }
+    if (QueryDbOpcode::None != (queryDbOpcodes & QueryDbOpcode::Update))
+        {
+        if (!whereInStr.empty())
+            whereInStr.append(",");
+        Utf8PrintfString addStr("%d", (int) DbOpcode::Update);
+        whereInStr.append(addStr);
+        }
+    if (QueryDbOpcode::None != (queryDbOpcodes & QueryDbOpcode::Delete))
+        {
+        if (!whereInStr.empty())
+            whereInStr.append(",");
+        Utf8PrintfString addStr("%d", (int) DbOpcode::Delete);
+        whereInStr.append(addStr);
+        }
+
+    BeAssert(!whereInStr.empty());
+
+    return Utf8PrintfString("DbOpcode IN (%s)", whereInStr.c_str());
+    }
+
+//---------------------------------------------------------------------------------------
+// @bsimethod                                              Ramanujam.Raman     08/2015
+//---------------------------------------------------------------------------------------
+void ChangeSummary::QueryByClass(bmap<ECInstanceId, ChangeSummary::Instance>& changes, ECN::ECClassId classId, bool isPolymorphic /*= true*/, QueryDbOpcode queryDbOpcodes /*= QueryDbOpcode::All*/) const
+    {
+    if (!IsValid())
+        {
+        BeAssert(false);
+        return;
+        }
+
+    InstanceIterator::Options options(classId, isPolymorphic, queryDbOpcodes);
+    for (auto& entry : MakeInstanceIterator(options))
+        {
+        changes[entry.GetInstanceId()] = entry.GetInstance();
+        }
+    }
+
+//---------------------------------------------------------------------------------------
+// @bsimethod                                              Ramanujam.Raman     07/2015
+//---------------------------------------------------------------------------------------
+// static
+void ChangeSummary::RegisterSqlFunctions(ECDbCR ecdb)
+    {
+    if (s_isChangedInstanceSqlFunction)
+        return;
+
+    s_isChangedInstanceSqlFunction = new IsChangedInstanceSqlFunction();
+    int status = ecdb.AddFunction(*s_isChangedInstanceSqlFunction);
+    BeAssert(status == 0);
+    }
+
+//---------------------------------------------------------------------------------------
+// @bsimethod                                              Ramanujam.Raman     07/2015
+//---------------------------------------------------------------------------------------
+// static
+void ChangeSummary::UnregisterSqlFunctions(ECDbCR ecdb)
+    {
+    if (!s_isChangedInstanceSqlFunction)
+        return;
+
+    ecdb.RemoveFunction(*s_isChangedInstanceSqlFunction);
+    delete s_isChangedInstanceSqlFunction;
+    s_isChangedInstanceSqlFunction = nullptr;
+    }
+
+//---------------------------------------------------------------------------------------
+// @bsimethod                                              Ramanujam.Raman     08/2015
+// @e Example
+//     SELECT el.ECInstanceId
+//     JOIN dgn.ElementGeom elg USING dgn.ElementOwnsGeom
+//     WHERE IsChangedInstance(elg.GetECClassId(), elg.ECInstanceId)
+//---------------------------------------------------------------------------------------
+void IsChangedInstanceSqlFunction::_ComputeScalar(ScalarFunction::Context& ctx, int nArgs, DbValue* args)
+    {
+    if (nArgs != 3 || args[0].IsNull() || args[1].IsNull() || args[2].IsNull())
+        {
+        ctx.SetResultError("Arguments to IsChangedInstance must be (changeSummary, ECClassId, ECInstanceId) ", -1);
+        return;
+        }
+
+    ChangeSummaryCP changeSummary = (ChangeSummaryCP) args[0].GetValueInt64();
+    ECClassId classId = (ECClassId) args[1].GetValueUInt64();
+    ECInstanceId instanceId = args[2].GetValueId<ECInstanceId>();
+
+    /*
+     * TODO: Instead of returning a bool we can return a change id (need to set one up)
+     * Alternately, we can setup ECSQL mappings with the change table and entirely
+     * avoid some of these custom functions. This needs more investigation if and when 
+     * the use cases demand it. 
+     */
+    int res = changeSummary->ContainsInstance(classId, instanceId) ? 1 : 0;
+    ctx.SetResultInt(res);
+    }
+
+//---------------------------------------------------------------------------------------
+// @bsimethod                                              Ramanujam.Raman     03/2016
+//---------------------------------------------------------------------------------------
+void AddPropertyMapInfo(bmap<Utf8String, ChangeSummary::ColumnMapInfo>& columnMapByAccessString, PropertyMapCR propertyMap, bmap<Utf8String, int> const& columnIndexByName)
+    {
+    StructPropertyMap const* inlineStructMap = dynamic_cast<StructPropertyMap const*> (&propertyMap);
+    if (inlineStructMap != nullptr)
+        {
+        for (PropertyMapCP childPropertyMap : inlineStructMap->GetChildren())
+            AddPropertyMapInfo(columnMapByAccessString, *childPropertyMap, columnIndexByName);
+        return;
+        }
+
+    Utf8String accessString(propertyMap.GetPropertyAccessString());
+    std::vector<ECDbSqlColumnCP> columns;
+    propertyMap.GetColumns(columns);
+
+    PointPropertyMap const* pointMap = dynamic_cast<PointPropertyMap const*> (&propertyMap);
+    if (pointMap != nullptr)
+        {
+        BeAssert(columns.size() == (pointMap->Is3d() ? 3 : 2));
+        for (int ii = 0; ii < (int) columns.size(); ii++)
+            {
+            Utf8PrintfString childAccessString("%s.%s", accessString.c_str(), (ii == 0) ? "X" : ((ii == 1) ? "Y" : "Z"));
+
+            Utf8StringCR columnName = columns[ii]->GetName();
+
+            bmap<Utf8String, int>::const_iterator iter = columnIndexByName.find(columnName);
+            BeAssert(iter != columnIndexByName.end());
+            
+            columnMapByAccessString[childAccessString] = ChangeSummary::ColumnMapInfo(columnName, iter->second);
+            }
+        return;
+        }
+
+    // PropertyMapToColumn, PropertyMapArrayOfPrimitives
+    BeAssert(columns.size() == 1);
+    Utf8StringCR columnName = columns[0]->GetName();
+
+    bmap<Utf8String, int>::const_iterator iter = columnIndexByName.find(columnName);
+    BeAssert(iter != columnIndexByName.end());
+
+    columnMapByAccessString[accessString] = ChangeSummary::ColumnMapInfo(columnName, iter->second);
+    }
+
+//---------------------------------------------------------------------------------------
+// @bsimethod                                              Ramanujam.Raman     03/2016
+//---------------------------------------------------------------------------------------
+//static 
+BentleyStatus ChangeSummary::GetPrimaryTableMapInfo(TableMapInfo& tableMapInfo, ECN::ECClassCR cls, ECDbCR ecdb)
+    {
+    ClassMapCP classMap = ecdb.GetECDbImplR().GetECDbMap().GetClassMap(cls);
+    if (!classMap)
+        {
+        BeAssert(false && "Class not found");
+        return ERROR;
+        }
+
+    DbTable& primaryTable = classMap->GetPrimaryTable();
+    tableMapInfo.m_tableName = primaryTable.GetName();
+
+    bvector<Utf8String> columnNames;
+    ecdb.GetColumns(columnNames, tableMapInfo.m_tableName.c_str());
+
+    bmap<Utf8String, int> columnIndexByName;
+    for (int ii = 0; ii < (int) columnNames.size(); ii++)
+        columnIndexByName[columnNames[ii]] = ii;
+
+    for (PropertyMapCP propertyMap : classMap->GetPropertyMaps())
+        {
+        if (!propertyMap->MapsToTable(primaryTable))
+            continue;
+
+        AddPropertyMapInfo(tableMapInfo.m_columnMapByAccessString, *propertyMap, columnIndexByName);
+        }
+
+    return SUCCESS;
+    }
+
+END_BENTLEY_SQLITE_EC_NAMESPACE