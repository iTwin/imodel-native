--- conflicted
+++ resolved
@@ -1,1344 +1,1275 @@
-/*--------------------------------------------------------------------------------------+
-|
-|     $Source: ECDb/ClassMap.cpp $
-|
-|  $Copyright: (c) 2016 Bentley Systems, Incorporated. All rights reserved. $
-|
-+--------------------------------------------------------------------------------------*/
-#include "ECDbPch.h"
-#include "ClassMap.h"
-#include <algorithm>
-
-USING_NAMESPACE_BENTLEY_EC
-BEGIN_BENTLEY_SQLITE_EC_NAMESPACE
-
-
-//********************* ClassMap ******************************************
-//---------------------------------------------------------------------------------------
-// @bsimethod                                 Ramanujam.Raman                06/2012
-//---------------------------------------------------------------------------------------
-ClassMap::ClassMap(Type type, ECClassCR ecClass, ECDbMap const& ecDbMap, ECDbMapStrategy const& mapStrategy, bool setIsDirty)
-    : m_type(type), m_ecDbMap(ecDbMap), m_ecClass(ecClass), m_mapStrategy(mapStrategy), 
-    m_isDirty(setIsDirty), m_columnFactory(*this), m_isECInstanceIdAutogenerationDisabled(false)
-    {
-    if (SUCCESS != InitializeDisableECInstanceIdAutogeneration())
-        {
-        BeAssert(false && "InitializeDisableECInstanceIdAutogeneration failed");
-        }
-    }
-
-//---------------------------------------------------------------------------------------
-// @bsimethod                                                Krischan.Eberle      06/2013
-//---------------------------------------------------------------------------------------
-MappingStatus ClassMap::Map(SchemaImportContext& schemaImportContext, ClassMappingInfo const& mapInfo)
-    {
-    ECDbMapStrategy const& mapStrategy = GetMapStrategy();
-
-    BeAssert(mapInfo.GetBaseClassMap() == nullptr ||
-        mapStrategy.GetStrategy() == ECDbMapStrategy::Strategy::SharedTable ||
-         mapStrategy.GetStrategy() == ECDbMapStrategy::Strategy::ForeignKeyRelationshipInSourceTable ||
-         mapStrategy.GetStrategy() == ECDbMapStrategy::Strategy::ForeignKeyRelationshipInTargetTable);
-
-    return _Map(schemaImportContext, mapInfo);
-    }
-
-
-//---------------------------------------------------------------------------------------
-// @bsimethod                                                Krischan.Eberle      06/2013
-//---------------------------------------------------------------------------------------
-MappingStatus ClassMap::_Map(SchemaImportContext& schemaImportContext, ClassMappingInfo const& mapInfo)
-    {
-    MappingStatus stat = DoMapPart1(schemaImportContext, mapInfo);
-    if (stat != MappingStatus::Success)
-        return stat;
-
-    return DoMapPart2(schemaImportContext, mapInfo);
-    }
-
-//---------------------------------------------------------------------------------------
-// @bsimethod                                                Krischan.Eberle      06/2013
-//---------------------------------------------------------------------------------------
-MappingStatus ClassMap::DoMapPart1(SchemaImportContext& schemaImportContext, ClassMappingInfo const& mapInfo)
-    {
-    ClassMap const* baseClassMap = mapInfo.GetBaseClassMap();
-    DbTable const* primaryTable = nullptr;
-    DbTable::Type tableType = DbTable::Type::Primary;
-    if (Enum::Contains(mapInfo.GetMapStrategy().GetOptions(), ECDbMapStrategy::Options::JoinedTable))
-        {
-        tableType = DbTable::Type::Joined;
-        if (baseClassMap == nullptr)
-            {
-            BeAssert(false);
-            return MappingStatus::Error;
-            }
-
-        primaryTable = &baseClassMap->GetPrimaryTable();
-        }
-    else if (mapInfo.GetMapStrategy().GetStrategy() == ECDbMapStrategy::Strategy::ExistingTable)
-        tableType = DbTable::Type::Existing;
-
-    auto findOrCreateTable = [&] ()
-        {
-        if (DbTable::Type::Joined == tableType)
-            {
-            BeAssert(primaryTable != nullptr);
-            }
-
-        DbTable* table = const_cast<ECDbMap&>(m_ecDbMap).FindOrCreateTable(&schemaImportContext, mapInfo.GetTableName(), tableType,
-                                                                           mapInfo.IsMapToVirtualTable(), mapInfo.GetECInstanceIdColumnName(), primaryTable);
-
-        if (table == nullptr)
-            return MappingStatus::Error;
-
-        SetTable(*table, true /*append*/);
-        return MappingStatus::Success;
-        };
-
-    BeAssert(tableType != DbTable::Type::Joined || baseClassMap != nullptr);
-    if (baseClassMap != nullptr)
-        {
-        if (baseClassMap->GetMapStrategy().IsNotMapped())
-            return MappingStatus::Error;
-
-        m_baseClassId = baseClassMap->GetClass().GetId();
-        SetTable(baseClassMap->GetPrimaryTable());
-
-        if (tableType == DbTable::Type::Joined)
-            {
-            if (findOrCreateTable() == MappingStatus::Error)
-                return MappingStatus::Error;
-            }
-        }
-    else
-        {
-        if (findOrCreateTable() == MappingStatus::Error)
-            return MappingStatus::Error;
-        }
-
-    if (mapInfo.GetMapStrategy().GetMinimumSharedColumnCount() != ECDbClassMap::MapStrategy::UNSET_MINIMUMSHAREDCOLUMNCOUNT)
-        {
-        if (SUCCESS != GetJoinedTable().SetMinimumSharedColumnCount(mapInfo.GetMapStrategy().GetMinimumSharedColumnCount()))
-            {
-            Issues().Report(ECDbIssueSeverity::Error,
-                            "Only one ECClass per table can specify a minimum shared column count. Found duplicate definition on ECClass '%s'.",
-                            m_ecClass.GetFullName());
-            return MappingStatus::Error;
-            }
-        }
-
-    //Add ECInstanceId property map
-    //check if it already exists
-    if (GetECInstanceIdPropertyMap() != nullptr)
-        return MappingStatus::Success;
-
-    //does not exist yet
-    PropertyMapPtr ecInstanceIdPropertyMap = ECInstanceIdPropertyMap::Create(Schemas(), *this);
-    if (ecInstanceIdPropertyMap == nullptr)
-        //log and assert already done in child method
-        return MappingStatus::Error;
-
-    if (GetPropertyMapsR().AddPropertyMap(ecInstanceIdPropertyMap) != SUCCESS)
-        return MappingStatus::Error;
-
-    return MappingStatus::Success;
-    }
-
-//---------------------------------------------------------------------------------------
-// @bsimethod                                                Krischan.Eberle      06/2013
-//---------------------------------------------------------------------------------------
-MappingStatus ClassMap::DoMapPart2(SchemaImportContext& schemaImportContext, ClassMappingInfo const& mapInfo)
-    {
-    ClassMap const* baseClassMap = mapInfo.GetBaseClassMap();
-
-    MappingStatus stat = AddPropertyMaps(schemaImportContext.GetClassMapLoadContext(), baseClassMap, nullptr, &mapInfo);
-    if (stat != MappingStatus::Success)
-        return stat;
-
-    ECPropertyCP currentTimeStampProp = mapInfo.GetClassHasCurrentTimeStampProperty();
-    if (currentTimeStampProp != nullptr)
-        {
-        if (SUCCESS != CreateCurrentTimeStampTrigger(*currentTimeStampProp))
-            return MappingStatus::Error;
-        }
-
-    //Add cascade delete for joinedTable;
-    bool isJoinedTable = Enum::Contains(mapInfo.GetMapStrategy().GetOptions(), ECDbMapStrategy::Options::JoinedTable);
-    if (isJoinedTable)
-        {
-        PRECONDITION(baseClassMap != nullptr, MappingStatus::Error);
-        if (&baseClassMap->GetJoinedTable() != &GetJoinedTable())
-            {
-            DbColumn const* primaryKeyColumn = baseClassMap->GetJoinedTable().GetFilteredColumnFirst(DbColumn::Kind::ECInstanceId);
-            DbColumn const* foreignKeyColumn = GetJoinedTable().GetFilteredColumnFirst(DbColumn::Kind::ECInstanceId);
-            PRECONDITION(primaryKeyColumn != nullptr, MappingStatus::Error);
-            PRECONDITION(foreignKeyColumn != nullptr, MappingStatus::Error);
-            bool createFKConstraint = true;
-            for (DbConstraint const* constraint : GetJoinedTable().GetConstraints())
-                {
-                if (constraint->GetType() == DbConstraint::Type::ForeignKey)
-                    {
-                    ForeignKeyDbConstraint const* fk = static_cast<ForeignKeyDbConstraint const*>(constraint);
-                    if (&fk->GetReferencedTable() == &baseClassMap->GetJoinedTable())
-                        {
-                        if (fk->GetFkColumns().front() == foreignKeyColumn && fk->GetReferencedTableColumns().front() == primaryKeyColumn)
-                            {
-                            createFKConstraint = false;
-                            break;
-                            }
-                        }
-                    }
-                }
-
-            if (createFKConstraint)
-                {
-                if (GetJoinedTable().CreateForeignKeyConstraint(*foreignKeyColumn, *primaryKeyColumn, ForeignKeyDbConstraint::ActionType::Cascade, ForeignKeyDbConstraint::ActionType::NotSpecified) == nullptr)
-                    return MappingStatus::Error;
-                }
-            }
-        }
-
-    return MappingStatus::Success;
-    }
-
-#define CURRENTIMESTAMP_SQLEXP "julianday('now')"
-
-//---------------------------------------------------------------------------------------
-// @bsimethod                                                Krischan.Eberle      02/2014
-//---------------------------------------------------------------------------------------
-BentleyStatus ClassMap::CreateCurrentTimeStampTrigger(ECPropertyCR currentTimeStampProp)
-    {
-    PropertyMapCP propertyMap = GetPropertyMap(currentTimeStampProp.GetName().c_str());
-    if (propertyMap == nullptr)
-        return SUCCESS;
-
-    DbColumn* currentTimeStampColumn = const_cast<DbColumn*>(propertyMap->GetSingleColumn());
-    if (currentTimeStampColumn == nullptr)
-        {
-        BeAssert(currentTimeStampColumn != nullptr && "TimeStamp column cannot be null");
-        return ERROR;
-        }
-
-    if (currentTimeStampColumn->IsShared())
-        {
-        Issues().Report(ECDbIssueSeverity::Warning,
-                   "ECProperty '%s' in ECClass '%s' has the ClassHasCurrentTimeStampProperty custom attribute but is mapped to a shared column. "
-                   "ECDb therefore does not create the current timestamp trigger for this property.",
-                           currentTimeStampProp.GetName().c_str(), currentTimeStampProp.GetClass().GetFullName());
-
-        return SUCCESS;
-        }
-
-    BeAssert(currentTimeStampColumn->GetType() == DbColumn::Type::TimeStamp);
-    currentTimeStampColumn->GetConstraintsR().SetDefaultValueExpression(CURRENTIMESTAMP_SQLEXP);
-    currentTimeStampColumn->GetConstraintsR().SetNotNullConstraint();
-
-    PropertyMapCP idPropMap = GetECInstanceIdPropertyMap();
-    if (idPropMap == nullptr)
-        {
-        BeAssert(false);
-        return ERROR;
-        }
-
-    DbTable& table = currentTimeStampColumn->GetTableR();
-    Utf8CP tableName = table.GetName().c_str();
-    Utf8CP instanceIdColName = idPropMap->GetSingleColumn()->GetName().c_str();
-    Utf8CP currentTimeStampColName = currentTimeStampColumn->GetName().c_str();
-
-    Utf8String triggerName;
-    //triggerName.Sprintf("%s_%s_SetCurrentTimeStamp", tableName, currentTimeStampColName);
-    triggerName.Sprintf("%s_CurrentTimeStamp", tableName);
-    Utf8String body;
-    body.Sprintf("BEGIN UPDATE %s SET %s=" CURRENTIMESTAMP_SQLEXP " WHERE %s=new.%s; END", tableName, currentTimeStampColName, instanceIdColName, instanceIdColName);
-
-    Utf8String whenCondition;
-    whenCondition.Sprintf("old.%s=new.%s AND old.%s!=" CURRENTIMESTAMP_SQLEXP, currentTimeStampColName, currentTimeStampColName, currentTimeStampColName);
-
-    return table.CreateTrigger(triggerName.c_str(), DbTrigger::Type::After, whenCondition.c_str(), body.c_str());
-    }
-//---------------------------------------------------------------------------------------
-// @bsimethod                                                       Affan.Khan   02/2016
-//---------------------------------------------------------------------------------------
-BentleyStatus ClassMap::ConfigureECClassId(std::vector<DbColumn const*> const& columns, bool loadingFromDisk)
-    {
-    if (!GetECDbMap().IsImportingSchema() && !loadingFromDisk)
-        {
-        BeAssert(false && "Can only be called during schema import");
-        return ERROR;
-        }
-
-    PropertyMapCP classIdPropertyMap = GetECClassIdPropertyMap();
-    if (classIdPropertyMap == nullptr)
-        {
-        PropertyMapPtr ecclassIdPropertyMap = ECClassIdPropertyMap::Create(Schemas(), *this, columns);
-        if (ecclassIdPropertyMap == nullptr)
-            //log and assert already done in child method
-            return ERROR;
-
-        return GetPropertyMapsR().AddPropertyMap(ecclassIdPropertyMap, 1);
-        }
-    std::vector<DbColumn const*>  existingColumns;
-    classIdPropertyMap->GetColumns(existingColumns);
-    if (existingColumns.size() != columns.size())
-        {
-        BeAssert(false && "Invalid classMap");
-        return ERROR;
-        }
-
-    for (DbColumn const* col : existingColumns)
-        {
-        if (std::find(columns.begin(), columns.end(), col) == columns.end())
-            {
-            BeAssert(false && "Invalid classMap");
-            return ERROR;
-            }
-        }
-
-    for (DbColumn const* col : columns)
-        {
-        if (std::find(existingColumns.begin(), existingColumns.end(), col) == existingColumns.end())
-            {
-            BeAssert(false && "Invalid classMap");
-            return ERROR;
-            }
-        }
-
-    return SUCCESS;
-    }
-//---------------------------------------------------------------------------------------
-// @bsimethod                                                       Affan.Khan   02/2016
-//---------------------------------------------------------------------------------------
-BentleyStatus ClassMap::ConfigureECClassId(DbColumn const& classIdColumn, bool loadingFromDisk)
-    {
-    std::vector<DbColumn const*> columns;
-    columns.push_back(&classIdColumn);
-    return ConfigureECClassId(columns, loadingFromDisk);
-    }
-//---------------------------------------------------------------------------------------
-// @bsimethod                                                Affan.Khan   02/2016
-//---------------------------------------------------------------------------------------
-void ClassMap::SetTable(DbTable& newTable, bool append /*= false*/)
-    {
-    if (!append)
-        m_tables.clear();
-
-    m_tables.push_back(&newTable);
-    }
-
-//---------------------------------------------------------------------------------------
-// @bsimethod                                                Krischan.Eberle      06/2013
-//---------------------------------------------------------------------------------------
-MappingStatus ClassMap::AddPropertyMaps(ClassMapLoadContext& ctx, ClassMap const* parentClassMap, DbClassMapLoadContext const* dbClassMapLoadContext, ClassMappingInfo const* classMapInfo)
-    {
-    const bool isJoinedTableMapping = Enum::Contains(GetMapStrategy().GetOptions(), ECDbMapStrategy::Options::JoinedTable);
-    const bool isImportingSchemas = classMapInfo != nullptr && dbClassMapLoadContext == nullptr;
-    if (dbClassMapLoadContext)
-        parentClassMap = dbClassMapLoadContext->GetBaseClassMap();
-
-    if (!isImportingSchemas && isJoinedTableMapping)
-        parentClassMap = nullptr;
-    
-
-    std::vector<ECPropertyCP> propertiesToCreatePropMapsFor;
-    for (ECPropertyCP property : m_ecClass.GetProperties(true))
-        {
-        PropertyMapPtr propMapInBaseClass = nullptr;
-        if (&property->GetClass() != &m_ecClass && parentClassMap != nullptr)
-            parentClassMap->GetPropertyMaps().TryGetPropertyMap(propMapInBaseClass, property->GetName().c_str());
-
-        if (propMapInBaseClass == nullptr)
-            {
-            propertiesToCreatePropMapsFor.push_back(property);
-            continue;
-            }
-
-        if (!isJoinedTableMapping && propMapInBaseClass->GetType() != PropertyMap::Type::Navigation)
-            {
-            if (GetPropertyMapsR().AddPropertyMap(propMapInBaseClass) != SUCCESS)
-                return MappingStatus::Error;
-
-            continue;
-            }
-
-        //nav prop maps and if the class is mapped to primary and joined table, create clones of property maps of the base class
-        //as the context (table, containing ECClass) is different
-        if (isImportingSchemas)
-            {
-            if (GetPropertyMapsR().AddPropertyMap(PropertyMapFactory::ClonePropertyMap(m_ecDbMap, *propMapInBaseClass, GetClass(), nullptr)) != SUCCESS)
-                return MappingStatus::Error;
-            }
-        else
-            propertiesToCreatePropMapsFor.push_back(property);
-        }
-
-    if (isImportingSchemas)
-        GetColumnFactoryR().Update();
-
-    for (ECPropertyCP property : propertiesToCreatePropMapsFor)
-        {
-        Utf8CP propertyAccessString = property->GetName().c_str();
-        PropertyMapPtr propMap = PropertyMapFactory::CreatePropertyMap(ctx, m_ecDbMap.GetECDb(), GetClass(), *property, propertyAccessString, nullptr);
-        if (propMap == nullptr)
-            return MappingStatus::Error;
-
-        if (isImportingSchemas)
-            {
-            if (SUCCESS != propMap->FindOrCreateColumnsInTable(*this))
-                {
-                BeAssert(false);
-                return MappingStatus::Error;
-                }
-            }
-        else
-            {
-            if (ERROR == propMap->Load(*dbClassMapLoadContext))
-                {
-                //ECSchema Upgrade
-                GetColumnFactoryR().Update();
-                if (SUCCESS != propMap->FindOrCreateColumnsInTable(*this))
-                    {
-                    BeAssert(false);
-                    return MappingStatus::Error;
-                    }
-                //! ECSchema update added new property for which we need to save property map
-                DbMapSaveContext ctx(GetECDbMap().GetECDb());
-                //First make sure table is updated on disk. The table must already exist for this operation to work.
-                if (GetECDbMap().GetDbSchema().UpdateTableOnDisk(*propMap->GetTable()) != SUCCESS)
-                    {
-                    BeAssert(false && "Failed to save table");
-                    return MappingStatus::Error;
-                    }
-
-                ctx.BeginSaving(*this);
-                DbClassMapSaveContext classMapContext(ctx);
-                propMap->Save(classMapContext);
-                ctx.EndSaving(*this);
-                //!WIP save this property map
-                //BeAssert(false);
-        
-                //we need to save this map
-                }
-            }
-
-        if (GetPropertyMapsR().AddPropertyMap(propMap) != SUCCESS)
-            return MappingStatus::Error;
-        }
-
-    return MappingStatus::Success;
-    }
-
-/*---------------------------------------------------------------------------------**//**
-* @bsimethod                                 Affan.Khan                           09/2012
-+---------------+---------------+---------------+---------------+---------------+------*/
-BentleyStatus ClassMap::CreateUserProvidedIndexes(SchemaImportContext& schemaImportContext, std::vector<IndexMappingInfoPtr> const& indexInfoList) const
-    {
-    int i = 0;
-    for (IndexMappingInfoPtr const& indexInfo : indexInfoList)
-        {
-        i++;
-
-        std::vector<DbColumn const*> totalColumns;
-        NativeSqlBuilder whereExpression;
-
-        bset<DbTable const*> involvedTables;
-        for (Utf8StringCR propertyAccessString : indexInfo->GetProperties())
-            {
-            PropertyMapCP propertyMap = GetPropertyMap(propertyAccessString.c_str());
-            if (propertyMap == nullptr)
-                {
-                Issues().Report(ECDbIssueSeverity::Error,
-                   "DbIndex #%d defined in ClassMap custom attribute on ECClass '%s' is invalid: "
-                   "The specified ECProperty '%s' does not exist or is not mapped.",
-                              i, GetClass().GetFullName(), propertyAccessString.c_str());
-                return ERROR;
-                }
-
-            ECPropertyCR prop = propertyMap->GetProperty();
-            NavigationECPropertyCP navProp = prop.GetAsNavigationProperty();
-            if (!prop.GetIsPrimitive() && (navProp == nullptr || navProp->IsMultiple()))
-                {
-                Issues().Report(ECDbIssueSeverity::Error,
-                              "DbIndex #%d defined in ClassMap custom attribute on ECClass '%s' is invalid: "
-                              "The specified ECProperty '%s' is not of a primitive type.",
-                              i, GetClass().GetFullName(), propertyAccessString.c_str());
-                return ERROR;
-                }
-
-            std::vector<DbColumn const*> columns;
-            propertyMap->GetColumns(columns);
-            if (0 == columns.size())
-                {
-                BeAssert(false && "Reject user defined index on %s. Fail to find column property map for property. Something wrong with mapping");
-                return ERROR;
-                }
-
-            for (DbColumn const* column : columns)
-                {
-                if (column->GetTable().GetPersistenceType() == PersistenceType::Persisted && column->GetPersistenceType() == PersistenceType::Virtual)
-                    {
-                    Issues().Report(ECDbIssueSeverity::Error,
-                                  "DbIndex #%d defined in ClassMap custom attribute on ECClass '%s' is invalid: "
-                                  "The specified ECProperty '%s' is mapped to a virtual column.",
-                                  i, GetClass().GetFullName(), propertyAccessString.c_str());
-                    return ERROR;
-                    }
-
-                DbTable const& table = column->GetTable();
-                if (!involvedTables.empty() && involvedTables.find(&table) == involvedTables.end())
-                    {
-                    if (Enum::Intersects(GetMapStrategy().GetOptions(), ECDbMapStrategy::Options::JoinedTable | ECDbMapStrategy::Options::ParentOfJoinedTable))
-                        {
-                        Issues().Report(ECDbIssueSeverity::Error,
-                                      "DbIndex #%d defined in ClassMap custom attribute on ECClass '%s' is invalid. "
-                                      "The properties that make up the index are mapped to different tables because the MapStrategy option '" USERMAPSTRATEGY_OPTIONS_JOINEDTABLEPERDIRECTSUBCLASS 
-                                      "' is applied to this class hierarchy.",
-                                      i, GetClass().GetFullName());
-                        }
-                    else
-                        {
-                        Issues().Report(ECDbIssueSeverity::Error,
-                                      "DbIndex #%d defined in ClassMap custom attribute on ECClass '%s' is invalid. "
-                                      "The properties that make up the index are mapped to different tables.",
-                                      i, GetClass().GetFullName());
-
-                        BeAssert(false && "Properties of DbIndex are mapped to different tables although JoinedTable MapStrategy option is not applied.");
-                        }
-
-                    return ERROR;
-                    }
-
-                involvedTables.insert(&table);
-                totalColumns.push_back(column);
-                }
-            }
-
-        DbTable* involvedTable =  const_cast<DbTable*>(*involvedTables.begin());
-        if (nullptr == m_ecDbMap.GetDbSchemaR().CreateIndex(*involvedTable, indexInfo->GetName(), indexInfo->GetIsUnique(),
-                                                                      totalColumns, indexInfo->IsAddPropsAreNotNullWhereExp(), false, GetClass().GetId()))
-            {
-            return ERROR;
-            }
-        }
-
-    return SUCCESS;
-    }
-
-//---------------------------------------------------------------------------------------
-// @bsimethod                                 Krischan.Eberle                09/2015
-//+---------------+---------------+---------------+---------------+---------------+------
-bool ClassHasDisableECInstanceIdAutogenerationCA(bool* appliesToSubclasses, ECClassCR ecclass)
-    {
-    if (appliesToSubclasses != nullptr)
-        *appliesToSubclasses = false;
-
-    IECInstancePtr disableECInstanceIdAutoGenerationCA = ecclass.GetCustomAttributeLocal("DisableECInstanceIdAutogeneration");
-    if (disableECInstanceIdAutoGenerationCA != nullptr && appliesToSubclasses != nullptr)
-        {
-        ECValue v;
-        if (ECObjectsStatus::Success != disableECInstanceIdAutoGenerationCA->GetValue(v, "AppliesToSubclasses"))
-            {
-            BeAssert(false && "CA DisableECInstanceIdAutogeneration is expected to have a property AppliesToSubclasses");
-            return false;
-            }
-
-        *appliesToSubclasses = v.IsNull() || v.GetBoolean();
-        }
-
-    return disableECInstanceIdAutoGenerationCA != nullptr;
-    }
-
-//---------------------------------------------------------------------------------------
-// @bsimethod                                 Krischan.Eberle                09/2015
-//+---------------+---------------+---------------+---------------+---------------+------
-BentleyStatus ClassMap::InitializeDisableECInstanceIdAutogeneration()
-    {
-    if (ClassHasDisableECInstanceIdAutogenerationCA(nullptr, m_ecClass))
-        {
-        m_isECInstanceIdAutogenerationDisabled = true;
-        return SUCCESS;
-        }
-
-    for (ECClassCP baseClass : m_ecClass.GetBaseClasses())
-        {
-        bool appliesToSubclasses = false;
-        if (ClassHasDisableECInstanceIdAutogenerationCA(&appliesToSubclasses, *baseClass))
-            {
-            if (appliesToSubclasses)
-                {
-                m_isECInstanceIdAutogenerationDisabled = true;
-                return SUCCESS;
-                }
-            }
-        }
-
-    return SUCCESS;
-    }
-
-//---------------------------------------------------------------------------------------
-// @bsimethod                                 Affan.Khan                           07/2012
-//---------------------------------------------------------------------------------------
-<<<<<<< HEAD
-BentleyStatus ClassMap::Save(SchemaImportContext& ctx)
-    {
-    if (!m_isDirty || !ctx.GetClassMapSaveContext().NeedsSaving(*this))
-        return SUCCESS;
-
-    std::set<PropertyMapCP> baseProperties;
-=======
-BentleyStatus ClassMap::_Save(DbMapSaveContext& ctx)
-    {
-    if (GetId().IsValid())
-        return SUCCESS;
-
-    if (ctx.IsAlreadySaved(*this))
-        return SUCCESS;
->>>>>>> 96d0e200
-
-    ECDbCR ecdb = GetECDbMap().GetECDb();
-    ClassMapId baseClassMapid;
-    std::set<PropertyMapCP> baseProperties;
-    ctx.BeginSaving(*this);
-    //auto baseClassMap = GetParentMapClassId () == 
-    if (GetParentMapClassId().IsValid())
-        {
-<<<<<<< HEAD
-        ECClassCP baseClass = Schemas().GetECClass(GetBaseClassId());
-        ClassMap* baseClassMap = baseClass == nullptr ? nullptr : const_cast<ClassMap*> (GetECDbMap().GetClassMap(*baseClass));
-        if (baseClassMap != nullptr)
-            {
-            if (SUCCESS != baseClassMap->Save(ctx))
-                return ERROR;
-
-            for (PropertyMapCP propertyMap : baseClassMap->GetPropertyMaps())
-                {
-                baseProperties.insert(propertyMap);
-                }
-=======
-        auto baseClass = ecdb.Schemas().GetECClass(GetParentMapClassId());
-        if (baseClass == nullptr)
-            {
-            BeAssert(false && "Failed to find baseclass");
-            return ERROR;
->>>>>>> 96d0e200
-            }
-
-        ClassMap* baseClassMap = (ClassMap*) GetECDbMap().GetClassMap(*baseClass);
-        if (baseClassMap == nullptr)
-            {
-            BeAssert(false && "Failed to find baseClass map");
-            return ERROR;
-            }
-        
-        if (!baseClassMap->GetId().IsValid())
-            {
-            if (SUCCESS != baseClassMap->Save(ctx))
-                return ERROR;
-            }
-
-        for (PropertyMapCP propertyMap : baseClassMap->GetPropertyMaps())
-            baseProperties.insert(propertyMap);
-
-        baseClassMapid = baseClassMap->GetId();
-        }
-
-<<<<<<< HEAD
-    m_isDirty = false;
-=======
-    if (ctx.InsertClassMap(m_id, GetClass().GetId(), GetMapStrategy(), baseClassMapid) != SUCCESS)
-        {
-        m_id = ClassMapId();
-        BeAssert(false);
-        return ERROR;
-        }
-
-    DbClassMapSaveContext classMapSaveContext(ctx);
-    for (PropertyMapCP propertyMap : GetPropertyMaps())
-        {
-        if (baseProperties.find(propertyMap) != baseProperties.end())
-            continue;
-
-        if (SUCCESS != propertyMap->Save(classMapSaveContext))
-            return ERROR;
-        }
-
-    m_isDirty = false;
-    ctx.EndSaving(*this);
->>>>>>> 96d0e200
-    return SUCCESS;
-    }
-
-//---------------------------------------------------------------------------------------
-// @bsimethod                                                    affan.khan      01/2015
-//---------------------------------------------------------------------------------------
-<<<<<<< HEAD
-BentleyStatus ClassMap::_Load(std::set<ClassMap const*>& loadGraph, ClassMapLoadContext& ctx, ClassDbMapping const& classMapping, ClassMap const* baseClassMap)
-    {
-    if (baseClassMap != nullptr)
-        m_baseClassId = baseClassMap->GetClass().GetId();
-
-    std::vector<PropertyDbMapping const*> allPropertyMappings;
-    classMapping.GetPropertyMappings(allPropertyMappings, true);
-=======
-BentleyStatus ClassMap::_Load(ClassMapLoadContext& ctx, DbClassMapLoadContext const& mapInfo)
-    {
->>>>>>> 96d0e200
-
-    std::set<DbTable*> tables;
-    std::set<DbTable*> joinedTables;
-
-<<<<<<< HEAD
-    if (GetClass().GetName().EqualsI("ManyGooHasManyRoo"))
-        {
-        printf("Break");
-        }
-
-    if (allPropertyMappings.empty())
-=======
-    if (!mapInfo.HasMappedProperties())
->>>>>>> 96d0e200
-        {
-        SetTable(*const_cast<DbTable*>(GetECDbMap().GetDbSchema().GetNullTable()));
-        return SUCCESS;
-        }
-    else
-        {
-        for (auto const& propMapping : mapInfo.GetPropertyMaps())
-            {
-<<<<<<< HEAD
-            for (DbColumn const* column : propMapping->GetColumns())
-=======
-            std::vector<DbColumn const*> const& columns = propMapping.second;
-            if (columns.front()->GetKind() == DbColumn::Kind::ECClassId)
-                continue;
-
-            for (DbColumn const* column : columns)
->>>>>>> 96d0e200
-                {
-                if (column->GetTable().GetType() == DbTable::Type::Joined)
-                    joinedTables.insert(&column->GetTableR());
-                else if (!Enum::Contains(column->GetKind(), DbColumn::Kind::ECClassId))
-                    {
-                    tables.insert(&column->GetTableR());
-                    }
-                }
-            }
-
-        for (DbTable* table : tables)
-            SetTable(*table, true);
-
-        for (DbTable* table : joinedTables)
-            SetTable(*table, true);
-
-        BeAssert(!GetTables().empty());
-        }
-
-    if (GetECInstanceIdPropertyMap() != nullptr)
-        return ERROR;
-
-<<<<<<< HEAD
-    PropertyDbMapping const* ecInstanceIdMapping = classMapping.FindPropertyMapping(ECDbSystemSchemaHelper::ECINSTANCEID_PROPNAME);
-    if (ecInstanceIdMapping == nullptr)
-=======
-    std::vector<DbColumn const*> const* ecInstanceIdColumns = mapInfo.FindColumnByAccessString(ECDbSystemSchemaHelper::ECINSTANCEID_PROPNAME);
-    if (ecInstanceIdColumns == nullptr)
->>>>>>> 96d0e200
-        return ERROR;
-
-    PropertyMapPtr ecInstanceIdPropertyMap = ECInstanceIdPropertyMap::Create(Schemas(), *this, *ecInstanceIdColumns);
-    if (ecInstanceIdPropertyMap == nullptr)
-        return ERROR;
-
-<<<<<<< HEAD
-    if (GetPropertyMapsR().AddPropertyMap(ecInstanceIdPropertyMap) != SUCCESS)
-        return ERROR;
-
-    PropertyDbMapping const* ecClassIdMapping = classMapping.FindPropertyMapping(ECDbSystemSchemaHelper::ECCLASSID_PROPNAME);
-    if (ecClassIdMapping == nullptr)
-        return ERROR;
-
-    if (ConfigureECClassId(ecClassIdMapping->GetColumns(), true) != SUCCESS)
-        return ERROR;
-
-    return AddPropertyMaps(ctx, baseClassMap, &classMapping, nullptr) == MappingStatus::Success ? SUCCESS : ERROR;
-    }
-
-//---------------------------------------------------------------------------------------
-// @bsimethod                                                  Krischan.Eberle  06/2013
-//---------------------------------------------------------------------------------------
-ECInstanceIdPropertyMap const* ClassMap::GetECInstanceIdPropertyMap() const
-    {
-    PropertyMapPtr propMap = nullptr;
-    if (GetPropertyMaps().TryGetPropertyMap(propMap, ECDbSystemSchemaHelper::ECINSTANCEID_PROPNAME))
-        return static_cast<ECInstanceIdPropertyMap const*>(propMap.get());
-
-    return nullptr;
-=======
-    GetPropertyMapsR().AddPropertyMap(ecInstanceIdPropertyMap);
-
-    return AddPropertyMaps(ctx, nullptr, &mapInfo, nullptr) == MappingStatus::Success ? SUCCESS : ERROR;
->>>>>>> 96d0e200
-    }
-
-//---------------------------------------------------------------------------------------
-// @bsimethod                                                  Krischan.Eberle  06/2013
-//---------------------------------------------------------------------------------------
-ECClassIdPropertyMap const* ClassMap::GetECClassIdPropertyMap() const
-    {
-    PropertyMapPtr propMap = nullptr;
-    if (GetPropertyMaps().TryGetPropertyMap(propMap, ECDbSystemSchemaHelper::ECCLASSID_PROPNAME))
-        return static_cast<ECClassIdPropertyMap const*>(propMap.get());
-
-    return nullptr;
-    }
-
-//---------------------------------------------------------------------------------------
-// @bsimethod                                                    Krischan.Eberle  02/2014
-//---------------------------------------------------------------------------------------
-ECDbSchemaManagerCR ClassMap::Schemas() const { return m_ecDbMap.GetECDb().Schemas(); }
-
-//---------------------------------------------------------------------------------------
-// @bsimethod                                                    Krischan.Eberle  06/2016
-//---------------------------------------------------------------------------------------
-IssueReporter const& ClassMap::Issues() const { return m_ecDbMap.Issues(); }
-
-
-/*---------------------------------------------------------------------------------------
-* @bsimethod                                                    Affan.Khan      09/2013
-+---------------+---------------+---------------+---------------+---------------+------*/
-PropertyMapCP ClassMap::GetPropertyMap(Utf8CP propertyName) const
-    {
-    PropertyMapCP propMap = nullptr;
-    if (GetPropertyMaps().TryGetPropertyMap(propMap, propertyName, true))
-        return propMap;
-
-    return nullptr;
-    }
-
-//------------------------------------------------------------------------------------------
-//@bsimethod                                                    Affan.Khan       05 / 2015
-//------------------------------------------------------------------------------------------
-StorageDescription const& ClassMap::GetStorageDescription() const
-    {
-    return GetECDbMap().GetLightweightCache().GetStorageDescription(*this);
-    }
-
-//---------------------------------------------------------------------------------------
-// @bsimethod                                                    Krischan.Eberle  01/2014
-//---------------------------------------------------------------------------------------
-std::vector<ClassMap const*> ClassMap::GetDerivedClassMaps() const
-    {
-    ECDerivedClassesList const& derivedClasses = m_ecDbMap.GetECDb().Schemas().GetDerivedECClasses(GetClass());
-    std::vector<ClassMap const*> derivedClassMaps;
-    for (ECClassCP derivedClass : derivedClasses)
-        {
-        ClassMap const* derivedClassMap = m_ecDbMap.GetClassMap(*derivedClass);
-        derivedClassMaps.push_back(derivedClassMap);
-        }
-
-    return derivedClassMaps;
-    }
-
-
-//---------------------------------------------------------------------------------------
-// @bsimethod                                                         Affan.Khan  10/2015
-//---------------------------------------------------------------------------------------
-bool ClassMap::HasJoinedTable() const
-    {
-    return Enum::Contains(GetMapStrategy().GetOptions(), ECDbMapStrategy::Options::JoinedTable);
-    }
-
-//---------------------------------------------------------------------------------------
-// @bsimethod                                                         Affan.Khan  10/2015
-//---------------------------------------------------------------------------------------
-bool ClassMap::IsParentOfJoinedTable() const
-    {
-    return Enum::Contains(GetMapStrategy().GetOptions(), ECDbMapStrategy::Options::ParentOfJoinedTable);
-    }
-
-//---------------------------------------------------------------------------------------
-// @bsimethod                                                         Affan.Khan  10/2015
-//---------------------------------------------------------------------------------------
-ClassMap const* ClassMap::GetParentOfJoinedTable() const
-    {
-    std::vector<ClassMap const*> path;
-    if (GetPathToParentOfJoinedTable(path) != SUCCESS)
-        return nullptr;
-
-    return path.front();
-    }
-
-//---------------------------------------------------------------------------------------
-// @bsimethod                                                         Affan.Khan  10/2015
-//---------------------------------------------------------------------------------------
-BentleyStatus ClassMap::GetPathToParentOfJoinedTable(std::vector<ClassMap const*>& path) const
-    {
-    path.clear();
-    ClassMap const* current = this;
-    if (!current->HasJoinedTable() && !current->IsParentOfJoinedTable())
-        return ERROR;
-
-    path.insert(path.begin(), current);
-    do
-        {
-        ECClassId nextParentId = current->GetBaseClassId();
-        if (!nextParentId.IsValid())
-            return SUCCESS;
-
-        current = GetECDbMap().GetClassMap(nextParentId);
-        if (current == nullptr)
-            {
-            BeAssert(current != nullptr && "Failed to find parent classmap. This should not happen");
-            return ERROR;
-            }
-
-        if (current->HasJoinedTable() || current->IsParentOfJoinedTable())
-            path.insert(path.begin(), current);
-        else
-            return SUCCESS;
-        } while (current != nullptr);
-
-        path.clear();
-        return ERROR;
-    }
-
-
-//---------------------------------------------------------------------------------------
-// @bsimethod                                                         Affan.Khan  10/2015
-//---------------------------------------------------------------------------------------
-ClassMap const* ClassMap::FindClassMapOfParentOfJoinedTable() const
-    {
-    ClassMap const* current = this;
-    if (!current->HasJoinedTable())
-        return nullptr;
-
-    do
-        {
-        if (current->IsParentOfJoinedTable())
-            return current;
-
-        auto nextParentId = current->GetBaseClassId();
-        if (!nextParentId.IsValid())
-            return nullptr;
-
-        current = GetECDbMap().GetClassMap(nextParentId);
-        if (current == nullptr)
-            {
-            BeAssert(current != nullptr && "Failed to find parent classmap. This should not happen");
-            return nullptr;
-            }
-
-        } while (current != nullptr);
-
-        return nullptr;
-    }
-
-//---------------------------------------------------------------------------------------
-// @bsimethod                                                    Krischan.Eberle  01/2016
-//---------------------------------------------------------------------------------------
-ClassMap const* ClassMap::FindSharedTableRootClassMap() const
-    {
-    ECDbMapStrategy mapStrategy = GetMapStrategy();
-    if (mapStrategy.GetStrategy() != ECDbMapStrategy::Strategy::SharedTable && !mapStrategy.AppliesToSubclasses())
-        return nullptr;
-
-    ECClassId parentId = GetBaseClassId();
-    if (!parentId.IsValid())
-        return this;
-
-    ClassMap const* parent = GetECDbMap().GetClassMap(parentId);
-    if (parent == nullptr)
-        {
-        BeAssert(false && "Failed to find parent classmap. This should not happen");
-        return nullptr;
-        }
-
-    return parent->FindSharedTableRootClassMap();
-    }
-
-//---------------------------------------------------------------------------------------
-// @bsimethod                                                Krischan.Eberle      11/2015
-//---------------------------------------------------------------------------------------
-//static
-BentleyStatus ClassMap::DetermineTableName(Utf8StringR tableName, ECN::ECClassCR ecclass, Utf8CP tablePrefix)
-    {
-    if (!Utf8String::IsNullOrEmpty(tablePrefix))
-        tableName.assign(tablePrefix);
-    else
-        {
-        if (SUCCESS != DetermineTablePrefix(tableName, ecclass))
-            return ERROR;
-        }
-
-    tableName.append("_").append(ecclass.GetName());
-    return SUCCESS;
-    }
-
-//---------------------------------------------------------------------------------------
-// @bsimethod                                                Krischan.Eberle      11/2015
-//---------------------------------------------------------------------------------------
-//static
-BentleyStatus ClassMap::DetermineTablePrefix(Utf8StringR tablePrefix, ECN::ECClassCR ecclass)
-    {
-    tablePrefix.clear();
-
-    ECSchemaCR schema = ecclass.GetSchema();
-    ECDbSchemaMap customSchemaMap;
-
-    if (ECDbMapCustomAttributeHelper::TryGetSchemaMap(customSchemaMap, schema))
-        {
-        if (customSchemaMap.TryGetTablePrefix(tablePrefix) != ECObjectsStatus::Success)
-            return ERROR;
-        }
-
-    if (tablePrefix.empty())
-        {
-        Utf8StringCR namespacePrefix = schema.GetNamespacePrefix();
-        if (!namespacePrefix.empty())
-            tablePrefix = namespacePrefix;
-        else
-            tablePrefix = schema.GetName();
-        }
-
-    return SUCCESS;
-    }
-
-//---------------------------------------------------------------------------------------
-// @bsimethod                                 Affan.Khan                    12/2015
-//---------------------------------------------------------------------------------------
-Utf8String ClassMap::GetUpdatableViewName() const
-    {
-    Utf8String name;
-    name.Sprintf("_%s_%s", GetClass().GetSchema().GetNamespacePrefix().c_str(), GetClass().GetName().c_str());
-    return name;
-    }
-
-//---------------------------------------------------------------------------------------
-// @bsimethod                                 Krischan.Eberle                   03/2016
-//---------------------------------------------------------------------------------------
-BentleyStatus ClassMap::GenerateSelectViewSql(NativeSqlBuilder& viewSql, bool isPolymorphic, ECSqlPrepareContext const& prepareContext) const
-    {
-    return ViewGenerator::GenerateSelectViewSql(viewSql, *this, isPolymorphic, prepareContext);
-    }
-
-//---------------------------------------------------------------------------------------
-// @bsimethod                                                    Krischan.Eberle  06/2016
-//---------------------------------------------------------------------------------------
-//static
-Utf8CP ClassMap::TypeToString(Type type)
-    {
-    switch (type)
-        {
-            case Type::Class:
-                return "Class";
-            case Type::NotMapped:
-                return "NotMapped";
-            case Type::RelationshipEndTable:
-                return "RelationshipEndTable";
-            case Type::RelationshipLinkTable:
-                return "RelationshipLinkTable";
-
-            default:
-                BeAssert(false && "ClassMap::TypeToString must be extended to handle new ClassMap::Type value");
-                return "";
-        }
-    }
-
-//=========================================================================================
-//ColumnFactory
-//=========================================================================================
-
-//------------------------------------------------------------------------------------------
-//@bsimethod                                                    Affan.Khan       01 / 2015
-//------------------------------------------------------------------------------------------
-ColumnFactory::ColumnFactory(ClassMapCR classMap) : m_classMap(classMap), m_usesSharedColumnStrategy(false)
-    {
-    m_usesSharedColumnStrategy = Enum::Contains(m_classMap.GetMapStrategy().GetOptions(), ECDbMapStrategy::Options::SharedColumns);
-    BeAssert(!m_usesSharedColumnStrategy || m_classMap.GetMapStrategy().GetStrategy() == ECDbMapStrategy::Strategy::SharedTable);
-
-    Update();
-    }
-
-//------------------------------------------------------------------------------------------
-//@bsimethod                                                    Affan.Khan       01 / 2015
-//------------------------------------------------------------------------------------------
-DbColumn* ColumnFactory::CreateColumn(PropertyMapCR propMap, Utf8CP requestedColumnName, DbColumn::Type colType, bool addNotNullConstraint, bool addUniqueConstraint, DbColumn::Constraints::Collation collation) const
-    {
-    DbColumn* outColumn = nullptr;
-    if (m_usesSharedColumnStrategy)
-        {
-        // Shared column does not support NOT NULL constraint -> omit NOT NULL and issue warning
-        if (addNotNullConstraint || addUniqueConstraint || collation != DbColumn::Constraints::Collation::Default)
-            {
-            m_classMap.GetECDbMap().Issues().Report(ECDbIssueSeverity::Warning, "For the ECProperty '%s' on ECClass '%s' either a 'not null', unique or collation constraint is defined. It is mapped "
-                                                          "to a column though shared with other ECProperties. Therefore ECDb cannot enforce any of these constraints. "
-                                                          "The column is created without constraints.",
-                                                          propMap.GetProperty().GetName().c_str(), propMap.GetProperty().GetClass().GetFullName());
-
-            }
-
-        outColumn = ApplySharedColumnStrategy();
-        }
-    else
-        outColumn = ApplyDefaultStrategy(requestedColumnName, propMap, colType, addNotNullConstraint, addUniqueConstraint, collation);
-
-    if (outColumn == nullptr)
-        {
-        BeAssert(false);
-        return nullptr;
-        }
-
-    CacheUsedColumn(*outColumn);
-    return outColumn;
-    }
-
-//------------------------------------------------------------------------------------------
-//@bsimethod                                                    Affan.Khan       01 / 2015
-//-----------------------------------------------------------------------------------------
-DbColumn* ColumnFactory::ApplyDefaultStrategy(Utf8CP requestedColumnName, PropertyMapCR propMap, DbColumn::Type colType, bool addNotNullConstraint, bool addUniqueConstraint, DbColumn::Constraints::Collation collation) const
-    {
-    BeAssert(!Utf8String::IsNullOrEmpty(requestedColumnName) && "Column name must not be null for default strategy");
-
-    DbColumn* existingColumn = GetTable().FindColumnP(requestedColumnName);
-    if (existingColumn != nullptr && !IsColumnInUseByClassMap(*existingColumn) &&
-        DbColumn::IsCompatible(existingColumn->GetType(), colType))
-        {
-        if (!GetTable().IsOwnedByECDb() || (existingColumn->GetConstraints().HasNotNullConstraint() == addNotNullConstraint &&
-                                            existingColumn->GetConstraints().HasUniqueConstraint() == addUniqueConstraint &&
-                                            existingColumn->GetConstraints().GetCollation() == collation))
-            {
-            return existingColumn;
-            }
-
-        LOG.warningv("Column %s in table %s is used by multiple property maps where property name and data type matches,"
-                     " but where 'Nullable', 'Unique', or 'Collation' differs, and which will therefore be ignored for some of the properties.",
-                     existingColumn->GetName().c_str(), GetTable().GetName().c_str());
-        }
-
-    const ECClassId classId = GetPersistenceClassId(propMap);
-    if (!classId.IsValid())
-        return nullptr;
-
-    Utf8String resolvedColumnName, tmp;
-    int retryCount = 0;
-    if (SUCCESS != ResolveColumnName(tmp, requestedColumnName, classId, retryCount))
-        return nullptr;
-
-    resolvedColumnName = tmp;
-    while (GetTable().FindColumnP(resolvedColumnName.c_str()) != nullptr)
-        {
-        retryCount++;
-        resolvedColumnName = tmp;
-        if (SUCCESS != ResolveColumnName(resolvedColumnName, requestedColumnName, classId, retryCount))
-            return nullptr;
-        }
-
-    DbColumn* newColumn = GetTable().CreateColumn(resolvedColumnName.c_str(), colType, DbColumn::Kind::DataColumn, PersistenceType::Persisted);
-    if (newColumn == nullptr)
-        {
-        BeAssert(false && "Failed to create column");
-        return nullptr;
-        }
-
-    if (addNotNullConstraint)
-        newColumn->GetConstraintsR().SetNotNullConstraint();
-
-    if (addUniqueConstraint)
-        newColumn->GetConstraintsR().SetUniqueConstraint();
-
-    newColumn->GetConstraintsR().SetCollation(collation);
-    return newColumn;
-    }
-
-//------------------------------------------------------------------------------------------
-//@bsimethod                                                    Affan.Khan       01 / 2015
-//------------------------------------------------------------------------------------------
-DbColumn* ColumnFactory::ApplySharedColumnStrategy() const
-    {
-    DbColumn const* reusableColumn = nullptr;
-    if (TryFindReusableSharedDataColumn(reusableColumn))
-        return const_cast<DbColumn*>(reusableColumn);
-
-    return GetTable().CreateSharedColumn();
-    }
-
-//------------------------------------------------------------------------------------------
-//@bsimethod                                                    Affan.Khan       01 / 2015
-//------------------------------------------------------------------------------------------
-BentleyStatus ColumnFactory::ResolveColumnName(Utf8StringR resolvedColumName, Utf8CP requestedColumnName, ECN::ECClassId classId, int retryCount) const
-    {
-    if (retryCount > 0)
-        {
-        BeAssert(!resolvedColumName.empty());
-        resolvedColumName += SqlPrintfString("%d", retryCount);
-        return SUCCESS;
-        }
-
-    if (Utf8String::IsNullOrEmpty(requestedColumnName))
-        {
-        //use name generator
-        resolvedColumName.clear();
-        return SUCCESS;
-        }
-
-    DbColumn const* existingColumn = GetTable().FindColumnP(requestedColumnName);
-    if (existingColumn != nullptr && IsColumnInUseByClassMap(*existingColumn))
-        {
-        Utf8Char classIdStr[ECClassId::ID_STRINGBUFFER_LENGTH];
-        classId.ToString(classIdStr);
-        resolvedColumName.Sprintf("c%s_%s", classIdStr, requestedColumnName);
-        }
-    else
-        resolvedColumName.assign(requestedColumnName);
-
-    return SUCCESS;
-    }
-
-//------------------------------------------------------------------------------------------
-//@bsimethod                                                    Affan.Khan       01 / 2015
-//------------------------------------------------------------------------------------------
-ECClassId ColumnFactory::GetPersistenceClassId(PropertyMapCR propMap) const
-    {
-    Utf8String propAccessString(propMap.GetPropertyAccessString());
-    const size_t dotPosition = propAccessString.find(".");
-    ECPropertyCP property = nullptr;
-    if (dotPosition != Utf8String::npos)
-        {
-        //! Get root property in given accessString.
-        property = m_classMap.GetClass().GetPropertyP(propAccessString.substr(0, dotPosition).c_str());
-        }
-    else
-        property = m_classMap.GetClass().GetPropertyP(propAccessString.c_str());
-
-
-    if (property == nullptr)
-        {
-        BeAssert(false && "Failed to find root property");
-        return ECClassId();
-        }
-
-    return property->GetClass().GetId();
-    }
-
-//------------------------------------------------------------------------------------------
-//@bsimethod                                                    Affan.Khan       01 / 2015
-//------------------------------------------------------------------------------------------
-bool ColumnFactory::TryFindReusableSharedDataColumn(DbColumn const*& reusableColumn) const
-    {
-    reusableColumn = nullptr;
-    std::vector<DbColumn const*> reusableColumns;
-    for (DbColumn const* column : GetTable().GetColumns())
-        {
-        if (column->IsShared() && !IsColumnInUseByClassMap(*column))
-            reusableColumns.push_back(column);
-        }
-
-    if (reusableColumns.empty())
-        return false;
-
-    reusableColumn = reusableColumns.front();
-    return true;
-    }
-
-//------------------------------------------------------------------------------------------
-//@bsimethod                                                    Affan.Khan       01 / 2015
-//------------------------------------------------------------------------------------------
-void ColumnFactory::CacheUsedColumn(DbColumn const& column) const
-    {
-    m_idsOfColumnsInUseByClassMap.insert(column.GetId());
-    }
-
-//------------------------------------------------------------------------------------------
-//@bsimethod                                                    Affan.Khan       01 / 2015
-//------------------------------------------------------------------------------------------
-bool ColumnFactory::IsColumnInUseByClassMap(DbColumn const& column) const
-    {
-    return m_idsOfColumnsInUseByClassMap.find(column.GetId()) != m_idsOfColumnsInUseByClassMap.end();
-    }
-
-//------------------------------------------------------------------------------------------
-//@bsimethod                                                    Affan.Khan       01 / 2015
-//------------------------------------------------------------------------------------------
-void ColumnFactory::Update()
-    {
-    m_idsOfColumnsInUseByClassMap.clear();
-    std::vector<DbColumn const*> columnsInUse;
-    m_classMap.GetPropertyMaps().Traverse(
-        [&] (TraversalFeedback& feedback, PropertyMapCP propMap)
-        {
-        if (propMap->GetType() != PropertyMap::Type::Navigation)
-            propMap->GetColumns(columnsInUse);
-
-        feedback = TraversalFeedback::Next;
-        }, true);
-
-    for (DbColumn const* columnInUse : columnsInUse)
-        {
-        if (columnInUse != nullptr)
-            CacheUsedColumn(*columnInUse);
-        }
-    }
-
-//------------------------------------------------------------------------------------------
-//@bsimethod                                                    Affan.Khan       01 / 2015
-//------------------------------------------------------------------------------------------
-DbTable& ColumnFactory::GetTable() const
-    {
-    return m_classMap.GetJoinedTable();
-    }
-
-//------------------------------------------------------------------------------------------
-//@bsimethod                                                    Krischan.Eberle    01/2016
-//------------------------------------------------------------------------------------------
-BentleyStatus ClassMapLoadContext::Postprocess(ECDbMap const& ecdbMap)
-    {
-    for (ECN::ECClassCP constraintClass : m_constraintClasses)
-        {
-        if (ecdbMap.GetClassMap(*constraintClass) == nullptr)
-            {
-            LOG.errorv("Finishing creation of ECRelationship class map because class map for Constraint ECClass '%s' could not be found.",
-                       constraintClass->GetFullName());
-            return ERROR;
-            }
-        }
-
-    for (NavigationPropertyMap* propMap : m_navPropMaps)
-        {
-        if (SUCCESS != propMap->Postprocess(ecdbMap))
-            return ERROR;
-        }
-
-    m_constraintClasses.clear();
-    m_navPropMaps.clear();
-    return SUCCESS;
-    }
-
-
-//************************** UnmappedClassMap ***************************************************
-//---------------------------------------------------------------------------------------
-// @bsimethod                                                    Krischan.Eberle  02/2014
-//---------------------------------------------------------------------------------------
-MappingStatus NotMappedClassMap::_Map(SchemaImportContext&, ClassMappingInfo const& classMapInfo)
-    {
-    if (classMapInfo.GetBaseClassMap() != nullptr)
-        m_baseClassId = classMapInfo.GetBaseClassMap()->GetBaseClassId();
-
-    DbTable const* nullTable = GetECDbMap().GetDbSchema().GetNullTable();
-    SetTable(*const_cast<DbTable*> (nullTable));
-
-    return MappingStatus::Success;
-    }
-
-//---------------------------------------------------------------------------------------
-// @bsimethod                                                    Affan.Khan  10/2015
-//---------------------------------------------------------------------------------------
-<<<<<<< HEAD
-BentleyStatus NotMappedClassMap::_Load(std::set<ClassMap const*>& loadGraph, ClassMapLoadContext& ctx, ClassDbMapping const& mapInfo, ClassMap const* parentClassMap)
-=======
-BentleyStatus UnmappedClassMap::_Load(ClassMapLoadContext& ctx, DbClassMapLoadContext const& mapInfo)
->>>>>>> 96d0e200
-    {
-    DbTable const* nullTable = GetECDbMap().GetDbSchema().GetNullTable();
-    SetTable(*const_cast<DbTable*> (nullTable));
-    return SUCCESS;
-    }
-
-END_BENTLEY_SQLITE_EC_NAMESPACE
+/*--------------------------------------------------------------------------------------+
+|
+|     $Source: ECDb/ClassMap.cpp $
+|
+|  $Copyright: (c) 2016 Bentley Systems, Incorporated. All rights reserved. $
+|
++--------------------------------------------------------------------------------------*/
+#include "ECDbPch.h"
+#include "ClassMap.h"
+#include <algorithm>
+
+USING_NAMESPACE_BENTLEY_EC
+BEGIN_BENTLEY_SQLITE_EC_NAMESPACE
+
+
+//********************* ClassMap ******************************************
+//---------------------------------------------------------------------------------------
+// @bsimethod                                 Ramanujam.Raman                06/2012
+//---------------------------------------------------------------------------------------
+ClassMap::ClassMap(Type type, ECClassCR ecClass, ECDbMap const& ecDbMap, ECDbMapStrategy const& mapStrategy, bool setIsDirty)
+    : m_type(type), m_ecDbMap(ecDbMap), m_ecClass(ecClass), m_mapStrategy(mapStrategy), 
+    m_isDirty(setIsDirty), m_columnFactory(*this), m_isECInstanceIdAutogenerationDisabled(false)
+    {
+    if (SUCCESS != InitializeDisableECInstanceIdAutogeneration())
+        {
+        BeAssert(false && "InitializeDisableECInstanceIdAutogeneration failed");
+        }
+    }
+
+//---------------------------------------------------------------------------------------
+// @bsimethod                                                Krischan.Eberle      06/2013
+//---------------------------------------------------------------------------------------
+MappingStatus ClassMap::Map(SchemaImportContext& schemaImportContext, ClassMappingInfo const& mapInfo)
+    {
+    ECDbMapStrategy const& mapStrategy = GetMapStrategy();
+
+    BeAssert(mapInfo.GetBaseClassMap() == nullptr ||
+        mapStrategy.GetStrategy() == ECDbMapStrategy::Strategy::SharedTable ||
+         mapStrategy.GetStrategy() == ECDbMapStrategy::Strategy::ForeignKeyRelationshipInSourceTable ||
+         mapStrategy.GetStrategy() == ECDbMapStrategy::Strategy::ForeignKeyRelationshipInTargetTable);
+
+    return _Map(schemaImportContext, mapInfo);
+    }
+
+
+//---------------------------------------------------------------------------------------
+// @bsimethod                                                Krischan.Eberle      06/2013
+//---------------------------------------------------------------------------------------
+MappingStatus ClassMap::_Map(SchemaImportContext& schemaImportContext, ClassMappingInfo const& mapInfo)
+    {
+    MappingStatus stat = DoMapPart1(schemaImportContext, mapInfo);
+    if (stat != MappingStatus::Success)
+        return stat;
+
+    return DoMapPart2(schemaImportContext, mapInfo);
+    }
+
+//---------------------------------------------------------------------------------------
+// @bsimethod                                                Krischan.Eberle      06/2013
+//---------------------------------------------------------------------------------------
+MappingStatus ClassMap::DoMapPart1(SchemaImportContext& schemaImportContext, ClassMappingInfo const& mapInfo)
+    {
+    ClassMap const* baseClassMap = mapInfo.GetBaseClassMap();
+    DbTable const* primaryTable = nullptr;
+    DbTable::Type tableType = DbTable::Type::Primary;
+    if (Enum::Contains(mapInfo.GetMapStrategy().GetOptions(), ECDbMapStrategy::Options::JoinedTable))
+        {
+        tableType = DbTable::Type::Joined;
+        if (baseClassMap == nullptr)
+            {
+            BeAssert(false);
+            return MappingStatus::Error;
+            }
+
+        primaryTable = &baseClassMap->GetPrimaryTable();
+        }
+    else if (mapInfo.GetMapStrategy().GetStrategy() == ECDbMapStrategy::Strategy::ExistingTable)
+        tableType = DbTable::Type::Existing;
+
+    auto findOrCreateTable = [&] ()
+        {
+        if (DbTable::Type::Joined == tableType)
+            {
+            BeAssert(primaryTable != nullptr);
+            }
+
+        DbTable* table = const_cast<ECDbMap&>(m_ecDbMap).FindOrCreateTable(&schemaImportContext, mapInfo.GetTableName(), tableType,
+                                                                           mapInfo.IsMapToVirtualTable(), mapInfo.GetECInstanceIdColumnName(), primaryTable);
+
+        if (table == nullptr)
+            return MappingStatus::Error;
+
+        SetTable(*table, true /*append*/);
+        return MappingStatus::Success;
+        };
+
+    BeAssert(tableType != DbTable::Type::Joined || baseClassMap != nullptr);
+    if (baseClassMap != nullptr)
+        {
+        if (baseClassMap->GetMapStrategy().IsNotMapped())
+            return MappingStatus::Error;
+
+        m_baseClassId = baseClassMap->GetClass().GetId();
+        SetTable(baseClassMap->GetPrimaryTable());
+
+        if (tableType == DbTable::Type::Joined)
+            {
+            if (findOrCreateTable() == MappingStatus::Error)
+                return MappingStatus::Error;
+            }
+        }
+    else
+        {
+        if (findOrCreateTable() == MappingStatus::Error)
+            return MappingStatus::Error;
+        }
+
+    if (mapInfo.GetMapStrategy().GetMinimumSharedColumnCount() != ECDbClassMap::MapStrategy::UNSET_MINIMUMSHAREDCOLUMNCOUNT)
+        {
+        if (SUCCESS != GetJoinedTable().SetMinimumSharedColumnCount(mapInfo.GetMapStrategy().GetMinimumSharedColumnCount()))
+            {
+            Issues().Report(ECDbIssueSeverity::Error,
+                            "Only one ECClass per table can specify a minimum shared column count. Found duplicate definition on ECClass '%s'.",
+                            m_ecClass.GetFullName());
+            return MappingStatus::Error;
+            }
+        }
+
+    //Add ECInstanceId property map
+    //check if it already exists
+    if (GetECInstanceIdPropertyMap() != nullptr)
+        return MappingStatus::Success;
+
+    //does not exist yet
+    PropertyMapPtr ecInstanceIdPropertyMap = ECInstanceIdPropertyMap::Create(Schemas(), *this);
+    if (ecInstanceIdPropertyMap == nullptr)
+        //log and assert already done in child method
+        return MappingStatus::Error;
+
+    if (GetPropertyMapsR().AddPropertyMap(ecInstanceIdPropertyMap) != SUCCESS)
+        return MappingStatus::Error;
+
+    return MappingStatus::Success;
+    }
+
+//---------------------------------------------------------------------------------------
+// @bsimethod                                                Krischan.Eberle      06/2013
+//---------------------------------------------------------------------------------------
+MappingStatus ClassMap::DoMapPart2(SchemaImportContext& schemaImportContext, ClassMappingInfo const& mapInfo)
+    {
+    ClassMap const* baseClassMap = mapInfo.GetBaseClassMap();
+
+    MappingStatus stat = AddPropertyMaps(schemaImportContext.GetClassMapLoadContext(), baseClassMap, nullptr, &mapInfo);
+    if (stat != MappingStatus::Success)
+        return stat;
+
+    ECPropertyCP currentTimeStampProp = mapInfo.GetClassHasCurrentTimeStampProperty();
+    if (currentTimeStampProp != nullptr)
+        {
+        if (SUCCESS != CreateCurrentTimeStampTrigger(*currentTimeStampProp))
+            return MappingStatus::Error;
+        }
+
+    //Add cascade delete for joinedTable;
+    bool isJoinedTable = Enum::Contains(mapInfo.GetMapStrategy().GetOptions(), ECDbMapStrategy::Options::JoinedTable);
+    if (isJoinedTable)
+        {
+        PRECONDITION(baseClassMap != nullptr, MappingStatus::Error);
+        if (&baseClassMap->GetJoinedTable() != &GetJoinedTable())
+            {
+            DbColumn const* primaryKeyColumn = baseClassMap->GetJoinedTable().GetFilteredColumnFirst(DbColumn::Kind::ECInstanceId);
+            DbColumn const* foreignKeyColumn = GetJoinedTable().GetFilteredColumnFirst(DbColumn::Kind::ECInstanceId);
+            PRECONDITION(primaryKeyColumn != nullptr, MappingStatus::Error);
+            PRECONDITION(foreignKeyColumn != nullptr, MappingStatus::Error);
+            bool createFKConstraint = true;
+            for (DbConstraint const* constraint : GetJoinedTable().GetConstraints())
+                {
+                if (constraint->GetType() == DbConstraint::Type::ForeignKey)
+                    {
+                    ForeignKeyDbConstraint const* fk = static_cast<ForeignKeyDbConstraint const*>(constraint);
+                    if (&fk->GetReferencedTable() == &baseClassMap->GetJoinedTable())
+                        {
+                        if (fk->GetFkColumns().front() == foreignKeyColumn && fk->GetReferencedTableColumns().front() == primaryKeyColumn)
+                            {
+                            createFKConstraint = false;
+                            break;
+                            }
+                        }
+                    }
+                }
+
+            if (createFKConstraint)
+                {
+                if (GetJoinedTable().CreateForeignKeyConstraint(*foreignKeyColumn, *primaryKeyColumn, ForeignKeyDbConstraint::ActionType::Cascade, ForeignKeyDbConstraint::ActionType::NotSpecified) == nullptr)
+                    return MappingStatus::Error;
+                }
+            }
+        }
+
+    return MappingStatus::Success;
+    }
+
+#define CURRENTIMESTAMP_SQLEXP "julianday('now')"
+
+//---------------------------------------------------------------------------------------
+// @bsimethod                                                Krischan.Eberle      02/2014
+//---------------------------------------------------------------------------------------
+BentleyStatus ClassMap::CreateCurrentTimeStampTrigger(ECPropertyCR currentTimeStampProp)
+    {
+    PropertyMapCP propertyMap = GetPropertyMap(currentTimeStampProp.GetName().c_str());
+    if (propertyMap == nullptr)
+        return SUCCESS;
+
+    DbColumn* currentTimeStampColumn = const_cast<DbColumn*>(propertyMap->GetSingleColumn());
+    if (currentTimeStampColumn == nullptr)
+        {
+        BeAssert(currentTimeStampColumn != nullptr && "TimeStamp column cannot be null");
+        return ERROR;
+        }
+
+    if (currentTimeStampColumn->IsShared())
+        {
+        Issues().Report(ECDbIssueSeverity::Warning,
+                   "ECProperty '%s' in ECClass '%s' has the ClassHasCurrentTimeStampProperty custom attribute but is mapped to a shared column. "
+                   "ECDb therefore does not create the current timestamp trigger for this property.",
+                           currentTimeStampProp.GetName().c_str(), currentTimeStampProp.GetClass().GetFullName());
+
+        return SUCCESS;
+        }
+
+    BeAssert(currentTimeStampColumn->GetType() == DbColumn::Type::TimeStamp);
+    currentTimeStampColumn->GetConstraintsR().SetDefaultValueExpression(CURRENTIMESTAMP_SQLEXP);
+    currentTimeStampColumn->GetConstraintsR().SetNotNullConstraint();
+
+    PropertyMapCP idPropMap = GetECInstanceIdPropertyMap();
+    if (idPropMap == nullptr)
+        {
+        BeAssert(false);
+        return ERROR;
+        }
+
+    DbTable& table = currentTimeStampColumn->GetTableR();
+    Utf8CP tableName = table.GetName().c_str();
+    Utf8CP instanceIdColName = idPropMap->GetSingleColumn()->GetName().c_str();
+    Utf8CP currentTimeStampColName = currentTimeStampColumn->GetName().c_str();
+
+    Utf8String triggerName;
+    //triggerName.Sprintf("%s_%s_SetCurrentTimeStamp", tableName, currentTimeStampColName);
+    triggerName.Sprintf("%s_CurrentTimeStamp", tableName);
+    Utf8String body;
+    body.Sprintf("BEGIN UPDATE %s SET %s=" CURRENTIMESTAMP_SQLEXP " WHERE %s=new.%s; END", tableName, currentTimeStampColName, instanceIdColName, instanceIdColName);
+
+    Utf8String whenCondition;
+    whenCondition.Sprintf("old.%s=new.%s AND old.%s!=" CURRENTIMESTAMP_SQLEXP, currentTimeStampColName, currentTimeStampColName, currentTimeStampColName);
+
+    return table.CreateTrigger(triggerName.c_str(), DbTrigger::Type::After, whenCondition.c_str(), body.c_str());
+    }
+//---------------------------------------------------------------------------------------
+// @bsimethod                                                       Affan.Khan   02/2016
+//---------------------------------------------------------------------------------------
+BentleyStatus ClassMap::ConfigureECClassId(std::vector<DbColumn const*> const& columns, bool loadingFromDisk)
+    {
+    if (!GetECDbMap().IsImportingSchema() && !loadingFromDisk)
+        {
+        BeAssert(false && "Can only be called during schema import");
+        return ERROR;
+        }
+
+    PropertyMapCP classIdPropertyMap = GetECClassIdPropertyMap();
+    if (classIdPropertyMap == nullptr)
+        {
+        PropertyMapPtr ecclassIdPropertyMap = ECClassIdPropertyMap::Create(Schemas(), *this, columns);
+        if (ecclassIdPropertyMap == nullptr)
+            //log and assert already done in child method
+            return ERROR;
+
+        return GetPropertyMapsR().AddPropertyMap(ecclassIdPropertyMap, 1);
+        }
+    std::vector<DbColumn const*>  existingColumns;
+    classIdPropertyMap->GetColumns(existingColumns);
+    if (existingColumns.size() != columns.size())
+        {
+        BeAssert(false && "Invalid classMap");
+        return ERROR;
+        }
+
+    for (DbColumn const* col : existingColumns)
+        {
+        if (std::find(columns.begin(), columns.end(), col) == columns.end())
+            {
+            BeAssert(false && "Invalid classMap");
+            return ERROR;
+            }
+        }
+
+    for (DbColumn const* col : columns)
+        {
+        if (std::find(existingColumns.begin(), existingColumns.end(), col) == existingColumns.end())
+            {
+            BeAssert(false && "Invalid classMap");
+            return ERROR;
+            }
+        }
+
+    return SUCCESS;
+    }
+//---------------------------------------------------------------------------------------
+// @bsimethod                                                       Affan.Khan   02/2016
+//---------------------------------------------------------------------------------------
+BentleyStatus ClassMap::ConfigureECClassId(DbColumn const& classIdColumn, bool loadingFromDisk)
+    {
+    std::vector<DbColumn const*> columns;
+    columns.push_back(&classIdColumn);
+    return ConfigureECClassId(columns, loadingFromDisk);
+    }
+//---------------------------------------------------------------------------------------
+// @bsimethod                                                Affan.Khan   02/2016
+//---------------------------------------------------------------------------------------
+void ClassMap::SetTable(DbTable& newTable, bool append /*= false*/)
+    {
+    if (!append)
+        m_tables.clear();
+
+    m_tables.push_back(&newTable);
+    }
+
+//---------------------------------------------------------------------------------------
+// @bsimethod                                                Krischan.Eberle      06/2013
+//---------------------------------------------------------------------------------------
+MappingStatus ClassMap::AddPropertyMaps(ClassMapLoadContext& ctx, ClassMap const* parentClassMap, DbClassMapLoadContext const* dbClassMapLoadContext, ClassMappingInfo const* classMapInfo)
+    {
+    const bool isJoinedTableMapping = Enum::Contains(GetMapStrategy().GetOptions(), ECDbMapStrategy::Options::JoinedTable);
+    const bool isImportingSchemas = classMapInfo != nullptr && dbClassMapLoadContext == nullptr;
+    if (dbClassMapLoadContext)
+        parentClassMap = dbClassMapLoadContext->GetBaseClassMap();
+
+    if (!isImportingSchemas && isJoinedTableMapping)
+        parentClassMap = nullptr;
+    
+
+    std::vector<ECPropertyCP> propertiesToCreatePropMapsFor;
+    for (ECPropertyCP property : m_ecClass.GetProperties(true))
+        {
+        PropertyMapPtr propMapInBaseClass = nullptr;
+        if (&property->GetClass() != &m_ecClass && parentClassMap != nullptr)
+            parentClassMap->GetPropertyMaps().TryGetPropertyMap(propMapInBaseClass, property->GetName().c_str());
+
+        if (propMapInBaseClass == nullptr)
+            {
+            propertiesToCreatePropMapsFor.push_back(property);
+            continue;
+            }
+
+        if (!isJoinedTableMapping && propMapInBaseClass->GetType() != PropertyMap::Type::Navigation)
+            {
+            if (GetPropertyMapsR().AddPropertyMap(propMapInBaseClass) != SUCCESS)
+                return MappingStatus::Error;
+
+            continue;
+            }
+
+        //nav prop maps and if the class is mapped to primary and joined table, create clones of property maps of the base class
+        //as the context (table, containing ECClass) is different
+        if (isImportingSchemas)
+            {
+            if (GetPropertyMapsR().AddPropertyMap(PropertyMapFactory::ClonePropertyMap(m_ecDbMap, *propMapInBaseClass, GetClass(), nullptr)) != SUCCESS)
+                return MappingStatus::Error;
+            }
+        else
+            propertiesToCreatePropMapsFor.push_back(property);
+        }
+
+    if (isImportingSchemas)
+        GetColumnFactoryR().Update();
+
+    for (ECPropertyCP property : propertiesToCreatePropMapsFor)
+        {
+        Utf8CP propertyAccessString = property->GetName().c_str();
+        PropertyMapPtr propMap = PropertyMapFactory::CreatePropertyMap(ctx, m_ecDbMap.GetECDb(), GetClass(), *property, propertyAccessString, nullptr);
+        if (propMap == nullptr)
+            return MappingStatus::Error;
+
+        if (isImportingSchemas)
+            {
+            if (SUCCESS != propMap->FindOrCreateColumnsInTable(*this))
+                {
+                BeAssert(false);
+                return MappingStatus::Error;
+                }
+            }
+        else
+            {
+            if (ERROR == propMap->Load(*dbClassMapLoadContext))
+                {
+                //ECSchema Upgrade
+                GetColumnFactoryR().Update();
+                if (SUCCESS != propMap->FindOrCreateColumnsInTable(*this))
+                    {
+                    BeAssert(false);
+                    return MappingStatus::Error;
+                    }
+                //! ECSchema update added new property for which we need to save property map
+                DbMapSaveContext ctx(GetECDbMap().GetECDb());
+                //First make sure table is updated on disk. The table must already exist for this operation to work.
+                if (GetECDbMap().GetDbSchema().UpdateTableOnDisk(*propMap->GetTable()) != SUCCESS)
+                    {
+                    BeAssert(false && "Failed to save table");
+                    return MappingStatus::Error;
+                    }
+
+                ctx.BeginSaving(*this);
+                DbClassMapSaveContext classMapContext(ctx);
+                propMap->Save(classMapContext);
+                ctx.EndSaving(*this);
+                //!WIP save this property map
+                //BeAssert(false);
+        
+                //we need to save this map
+                }
+            }
+
+        if (GetPropertyMapsR().AddPropertyMap(propMap) != SUCCESS)
+            return MappingStatus::Error;
+        }
+
+    return MappingStatus::Success;
+    }
+
+/*---------------------------------------------------------------------------------**//**
+* @bsimethod                                 Affan.Khan                           09/2012
++---------------+---------------+---------------+---------------+---------------+------*/
+BentleyStatus ClassMap::CreateUserProvidedIndexes(SchemaImportContext& schemaImportContext, std::vector<IndexMappingInfoPtr> const& indexInfoList) const
+    {
+    int i = 0;
+    for (IndexMappingInfoPtr const& indexInfo : indexInfoList)
+        {
+        i++;
+
+        std::vector<DbColumn const*> totalColumns;
+        NativeSqlBuilder whereExpression;
+
+        bset<DbTable const*> involvedTables;
+        for (Utf8StringCR propertyAccessString : indexInfo->GetProperties())
+            {
+            PropertyMapCP propertyMap = GetPropertyMap(propertyAccessString.c_str());
+            if (propertyMap == nullptr)
+                {
+                Issues().Report(ECDbIssueSeverity::Error,
+                   "DbIndex #%d defined in ClassMap custom attribute on ECClass '%s' is invalid: "
+                   "The specified ECProperty '%s' does not exist or is not mapped.",
+                              i, GetClass().GetFullName(), propertyAccessString.c_str());
+                return ERROR;
+                }
+
+            ECPropertyCR prop = propertyMap->GetProperty();
+            NavigationECPropertyCP navProp = prop.GetAsNavigationProperty();
+            if (!prop.GetIsPrimitive() && (navProp == nullptr || navProp->IsMultiple()))
+                {
+                Issues().Report(ECDbIssueSeverity::Error,
+                              "DbIndex #%d defined in ClassMap custom attribute on ECClass '%s' is invalid: "
+                              "The specified ECProperty '%s' is not of a primitive type.",
+                              i, GetClass().GetFullName(), propertyAccessString.c_str());
+                return ERROR;
+                }
+
+            std::vector<DbColumn const*> columns;
+            propertyMap->GetColumns(columns);
+            if (0 == columns.size())
+                {
+                BeAssert(false && "Reject user defined index on %s. Fail to find column property map for property. Something wrong with mapping");
+                return ERROR;
+                }
+
+            for (DbColumn const* column : columns)
+                {
+                if (column->GetTable().GetPersistenceType() == PersistenceType::Persisted && column->GetPersistenceType() == PersistenceType::Virtual)
+                    {
+                    Issues().Report(ECDbIssueSeverity::Error,
+                                  "DbIndex #%d defined in ClassMap custom attribute on ECClass '%s' is invalid: "
+                                  "The specified ECProperty '%s' is mapped to a virtual column.",
+                                  i, GetClass().GetFullName(), propertyAccessString.c_str());
+                    return ERROR;
+                    }
+
+                DbTable const& table = column->GetTable();
+                if (!involvedTables.empty() && involvedTables.find(&table) == involvedTables.end())
+                    {
+                    if (Enum::Intersects(GetMapStrategy().GetOptions(), ECDbMapStrategy::Options::JoinedTable | ECDbMapStrategy::Options::ParentOfJoinedTable))
+                        {
+                        Issues().Report(ECDbIssueSeverity::Error,
+                                      "DbIndex #%d defined in ClassMap custom attribute on ECClass '%s' is invalid. "
+                                      "The properties that make up the index are mapped to different tables because the MapStrategy option '" USERMAPSTRATEGY_OPTIONS_JOINEDTABLEPERDIRECTSUBCLASS 
+                                      "' is applied to this class hierarchy.",
+                                      i, GetClass().GetFullName());
+                        }
+                    else
+                        {
+                        Issues().Report(ECDbIssueSeverity::Error,
+                                      "DbIndex #%d defined in ClassMap custom attribute on ECClass '%s' is invalid. "
+                                      "The properties that make up the index are mapped to different tables.",
+                                      i, GetClass().GetFullName());
+
+                        BeAssert(false && "Properties of DbIndex are mapped to different tables although JoinedTable MapStrategy option is not applied.");
+                        }
+
+                    return ERROR;
+                    }
+
+                involvedTables.insert(&table);
+                totalColumns.push_back(column);
+                }
+            }
+
+        DbTable* involvedTable =  const_cast<DbTable*>(*involvedTables.begin());
+        if (nullptr == m_ecDbMap.GetDbSchemaR().CreateIndex(*involvedTable, indexInfo->GetName(), indexInfo->GetIsUnique(),
+                                                                      totalColumns, indexInfo->IsAddPropsAreNotNullWhereExp(), false, GetClass().GetId()))
+            {
+            return ERROR;
+            }
+        }
+
+    return SUCCESS;
+    }
+
+//---------------------------------------------------------------------------------------
+// @bsimethod                                 Krischan.Eberle                09/2015
+//+---------------+---------------+---------------+---------------+---------------+------
+bool ClassHasDisableECInstanceIdAutogenerationCA(bool* appliesToSubclasses, ECClassCR ecclass)
+    {
+    if (appliesToSubclasses != nullptr)
+        *appliesToSubclasses = false;
+
+    IECInstancePtr disableECInstanceIdAutoGenerationCA = ecclass.GetCustomAttributeLocal("DisableECInstanceIdAutogeneration");
+    if (disableECInstanceIdAutoGenerationCA != nullptr && appliesToSubclasses != nullptr)
+        {
+        ECValue v;
+        if (ECObjectsStatus::Success != disableECInstanceIdAutoGenerationCA->GetValue(v, "AppliesToSubclasses"))
+            {
+            BeAssert(false && "CA DisableECInstanceIdAutogeneration is expected to have a property AppliesToSubclasses");
+            return false;
+            }
+
+        *appliesToSubclasses = v.IsNull() || v.GetBoolean();
+        }
+
+    return disableECInstanceIdAutoGenerationCA != nullptr;
+    }
+
+//---------------------------------------------------------------------------------------
+// @bsimethod                                 Krischan.Eberle                09/2015
+//+---------------+---------------+---------------+---------------+---------------+------
+BentleyStatus ClassMap::InitializeDisableECInstanceIdAutogeneration()
+    {
+    if (ClassHasDisableECInstanceIdAutogenerationCA(nullptr, m_ecClass))
+        {
+        m_isECInstanceIdAutogenerationDisabled = true;
+        return SUCCESS;
+        }
+
+    for (ECClassCP baseClass : m_ecClass.GetBaseClasses())
+        {
+        bool appliesToSubclasses = false;
+        if (ClassHasDisableECInstanceIdAutogenerationCA(&appliesToSubclasses, *baseClass))
+            {
+            if (appliesToSubclasses)
+                {
+                m_isECInstanceIdAutogenerationDisabled = true;
+                return SUCCESS;
+                }
+            }
+        }
+
+    return SUCCESS;
+    }
+
+//---------------------------------------------------------------------------------------
+// @bsimethod                                 Affan.Khan                           07/2012
+//---------------------------------------------------------------------------------------
+BentleyStatus ClassMap::_Save(DbMapSaveContext& ctx)
+    {
+    if (GetId().IsValid())
+        return SUCCESS;
+
+    if (ctx.IsAlreadySaved(*this))
+        return SUCCESS;
+
+    ECDbCR ecdb = GetECDbMap().GetECDb();
+    ClassMapId baseClassMapid;
+    std::set<PropertyMapCP> baseProperties;
+    ctx.BeginSaving(*this);
+    //auto baseClassMap = GetBaseClassId () == 
+    if (GetBaseClassId().IsValid())
+        {
+        auto baseClass = ecdb.Schemas().GetECClass(GetBaseClassId());
+        if (baseClass == nullptr)
+            {
+            BeAssert(false && "Failed to find baseclass");
+            return ERROR;
+            }
+
+        ClassMap* baseClassMap = (ClassMap*) GetECDbMap().GetClassMap(*baseClass);
+        if (baseClassMap == nullptr)
+            {
+            BeAssert(false && "Failed to find baseClass map");
+            return ERROR;
+            }
+        
+        if (!baseClassMap->GetId().IsValid())
+            {
+            if (SUCCESS != baseClassMap->Save(ctx))
+                return ERROR;
+            }
+
+        for (PropertyMapCP propertyMap : baseClassMap->GetPropertyMaps())
+            baseProperties.insert(propertyMap);
+
+        baseClassMapid = baseClassMap->GetId();
+        }
+
+    if (ctx.InsertClassMap(m_id, GetClass().GetId(), GetMapStrategy(), baseClassMapid) != SUCCESS)
+        {
+        m_id = ClassMapId();
+        BeAssert(false);
+        return ERROR;
+        }
+
+    DbClassMapSaveContext classMapSaveContext(ctx);
+    for (PropertyMapCP propertyMap : GetPropertyMaps())
+        {
+        if (baseProperties.find(propertyMap) != baseProperties.end())
+            continue;
+
+        if (SUCCESS != propertyMap->Save(classMapSaveContext))
+            return ERROR;
+        }
+
+    m_isDirty = false;
+    ctx.EndSaving(*this);
+    return SUCCESS;
+    }
+
+//---------------------------------------------------------------------------------------
+// @bsimethod                                                    affan.khan      01/2015
+//---------------------------------------------------------------------------------------
+BentleyStatus ClassMap::_Load(ClassMapLoadContext& ctx, DbClassMapLoadContext const& mapInfo)
+    {
+    std::set<DbTable*> tables;
+    std::set<DbTable*> joinedTables;
+
+    if (!mapInfo.HasMappedProperties())
+        {
+        SetTable(*const_cast<DbTable*>(GetECDbMap().GetDbSchema().GetNullTable()));
+        return SUCCESS;
+        }
+    else
+        {
+        for (auto const& propMapping : mapInfo.GetPropertyMaps())
+            {
+            std::vector<DbColumn const*> const& columns = propMapping.second;
+            for (DbColumn const* column : columns)
+                {
+                if (column->GetTable().GetType() == DbTable::Type::Joined)
+                    joinedTables.insert(&column->GetTableR());
+                else if (!Enum::Contains(column->GetKind(), DbColumn::Kind::ECClassId))
+                    {
+                    tables.insert(&column->GetTableR());
+                    }
+                }
+            }
+
+        for (DbTable* table : tables)
+            SetTable(*table, true);
+
+        for (DbTable* table : joinedTables)
+            SetTable(*table, true);
+
+        BeAssert(!GetTables().empty());
+        }
+
+    if (GetECInstanceIdPropertyMap() != nullptr)
+        return ERROR;
+
+    std::vector<DbColumn const*> const* mapColumnsList = mapInfo.FindColumnByAccessString(ECDbSystemSchemaHelper::ECINSTANCEID_PROPNAME);
+    if (mapColumnsList == nullptr)
+        return ERROR;
+
+    PropertyMapPtr ecInstanceIdPropertyMap = ECInstanceIdPropertyMap::Create(Schemas(), *this, *mapColumnsList);
+    if (mapColumnsList == nullptr)
+        return ERROR;
+
+    if (GetPropertyMapsR().AddPropertyMap(ecInstanceIdPropertyMap) != SUCCESS)
+        return ERROR;
+
+    mapColumnsList = mapInfo.FindColumnByAccessString(ECDbSystemSchemaHelper::ECCLASSID_PROPNAME);
+    if (mapColumnsList == nullptr)
+        return ERROR;
+
+    if (ConfigureECClassId(*mapColumnsList, true) != SUCCESS)
+        return ERROR;
+
+	return AddPropertyMaps(ctx, nullptr, &mapInfo, nullptr) == MappingStatus::Success ? SUCCESS : ERROR;
+    }
+
+//---------------------------------------------------------------------------------------
+// @bsimethod                                                  Krischan.Eberle  06/2013
+//---------------------------------------------------------------------------------------
+ECInstanceIdPropertyMap const* ClassMap::GetECInstanceIdPropertyMap() const
+    {
+    PropertyMapPtr propMap = nullptr;
+    if (GetPropertyMaps().TryGetPropertyMap(propMap, ECDbSystemSchemaHelper::ECINSTANCEID_PROPNAME))
+        return static_cast<ECInstanceIdPropertyMap const*>(propMap.get());
+
+    return nullptr;
+    }
+
+//---------------------------------------------------------------------------------------
+// @bsimethod                                                  Krischan.Eberle  06/2013
+//---------------------------------------------------------------------------------------
+ECClassIdPropertyMap const* ClassMap::GetECClassIdPropertyMap() const
+    {
+    PropertyMapPtr propMap = nullptr;
+    if (GetPropertyMaps().TryGetPropertyMap(propMap, ECDbSystemSchemaHelper::ECCLASSID_PROPNAME))
+        return static_cast<ECClassIdPropertyMap const*>(propMap.get());
+
+    return nullptr;
+    }
+
+//---------------------------------------------------------------------------------------
+// @bsimethod                                                    Krischan.Eberle  02/2014
+//---------------------------------------------------------------------------------------
+ECDbSchemaManagerCR ClassMap::Schemas() const { return m_ecDbMap.GetECDb().Schemas(); }
+
+//---------------------------------------------------------------------------------------
+// @bsimethod                                                    Krischan.Eberle  06/2016
+//---------------------------------------------------------------------------------------
+IssueReporter const& ClassMap::Issues() const { return m_ecDbMap.Issues(); }
+
+
+/*---------------------------------------------------------------------------------------
+* @bsimethod                                                    Affan.Khan      09/2013
++---------------+---------------+---------------+---------------+---------------+------*/
+PropertyMapCP ClassMap::GetPropertyMap(Utf8CP propertyName) const
+    {
+    PropertyMapCP propMap = nullptr;
+    if (GetPropertyMaps().TryGetPropertyMap(propMap, propertyName, true))
+        return propMap;
+
+    return nullptr;
+    }
+
+//------------------------------------------------------------------------------------------
+//@bsimethod                                                    Affan.Khan       05 / 2015
+//------------------------------------------------------------------------------------------
+StorageDescription const& ClassMap::GetStorageDescription() const
+    {
+    return GetECDbMap().GetLightweightCache().GetStorageDescription(*this);
+    }
+
+//---------------------------------------------------------------------------------------
+// @bsimethod                                                    Krischan.Eberle  01/2014
+//---------------------------------------------------------------------------------------
+std::vector<ClassMap const*> ClassMap::GetDerivedClassMaps() const
+    {
+    ECDerivedClassesList const& derivedClasses = m_ecDbMap.GetECDb().Schemas().GetDerivedECClasses(GetClass());
+    std::vector<ClassMap const*> derivedClassMaps;
+    for (ECClassCP derivedClass : derivedClasses)
+        {
+        ClassMap const* derivedClassMap = m_ecDbMap.GetClassMap(*derivedClass);
+        derivedClassMaps.push_back(derivedClassMap);
+        }
+
+    return derivedClassMaps;
+    }
+
+
+//---------------------------------------------------------------------------------------
+// @bsimethod                                                         Affan.Khan  10/2015
+//---------------------------------------------------------------------------------------
+bool ClassMap::HasJoinedTable() const
+    {
+    return Enum::Contains(GetMapStrategy().GetOptions(), ECDbMapStrategy::Options::JoinedTable);
+    }
+
+//---------------------------------------------------------------------------------------
+// @bsimethod                                                         Affan.Khan  10/2015
+//---------------------------------------------------------------------------------------
+bool ClassMap::IsParentOfJoinedTable() const
+    {
+    return Enum::Contains(GetMapStrategy().GetOptions(), ECDbMapStrategy::Options::ParentOfJoinedTable);
+    }
+
+//---------------------------------------------------------------------------------------
+// @bsimethod                                                         Affan.Khan  10/2015
+//---------------------------------------------------------------------------------------
+ClassMap const* ClassMap::GetParentOfJoinedTable() const
+    {
+    std::vector<ClassMap const*> path;
+    if (GetPathToParentOfJoinedTable(path) != SUCCESS)
+        return nullptr;
+
+    return path.front();
+    }
+
+//---------------------------------------------------------------------------------------
+// @bsimethod                                                         Affan.Khan  10/2015
+//---------------------------------------------------------------------------------------
+BentleyStatus ClassMap::GetPathToParentOfJoinedTable(std::vector<ClassMap const*>& path) const
+    {
+    path.clear();
+    ClassMap const* current = this;
+    if (!current->HasJoinedTable() && !current->IsParentOfJoinedTable())
+        return ERROR;
+
+    path.insert(path.begin(), current);
+    do
+        {
+        ECClassId nextParentId = current->GetBaseClassId();
+        if (!nextParentId.IsValid())
+            return SUCCESS;
+
+        current = GetECDbMap().GetClassMap(nextParentId);
+        if (current == nullptr)
+            {
+            BeAssert(current != nullptr && "Failed to find parent classmap. This should not happen");
+            return ERROR;
+            }
+
+        if (current->HasJoinedTable() || current->IsParentOfJoinedTable())
+            path.insert(path.begin(), current);
+        else
+            return SUCCESS;
+        } while (current != nullptr);
+
+        path.clear();
+        return ERROR;
+    }
+
+
+//---------------------------------------------------------------------------------------
+// @bsimethod                                                         Affan.Khan  10/2015
+//---------------------------------------------------------------------------------------
+ClassMap const* ClassMap::FindClassMapOfParentOfJoinedTable() const
+    {
+    ClassMap const* current = this;
+    if (!current->HasJoinedTable())
+        return nullptr;
+
+    do
+        {
+        if (current->IsParentOfJoinedTable())
+            return current;
+
+        auto nextParentId = current->GetBaseClassId();
+        if (!nextParentId.IsValid())
+            return nullptr;
+
+        current = GetECDbMap().GetClassMap(nextParentId);
+        if (current == nullptr)
+            {
+            BeAssert(current != nullptr && "Failed to find parent classmap. This should not happen");
+            return nullptr;
+            }
+
+        } while (current != nullptr);
+
+        return nullptr;
+    }
+
+//---------------------------------------------------------------------------------------
+// @bsimethod                                                    Krischan.Eberle  01/2016
+//---------------------------------------------------------------------------------------
+ClassMap const* ClassMap::FindSharedTableRootClassMap() const
+    {
+    ECDbMapStrategy mapStrategy = GetMapStrategy();
+    if (mapStrategy.GetStrategy() != ECDbMapStrategy::Strategy::SharedTable && !mapStrategy.AppliesToSubclasses())
+        return nullptr;
+
+    ECClassId parentId = GetBaseClassId();
+    if (!parentId.IsValid())
+        return this;
+
+    ClassMap const* parent = GetECDbMap().GetClassMap(parentId);
+    if (parent == nullptr)
+        {
+        BeAssert(false && "Failed to find parent classmap. This should not happen");
+        return nullptr;
+        }
+
+    return parent->FindSharedTableRootClassMap();
+    }
+
+//---------------------------------------------------------------------------------------
+// @bsimethod                                                Krischan.Eberle      11/2015
+//---------------------------------------------------------------------------------------
+//static
+BentleyStatus ClassMap::DetermineTableName(Utf8StringR tableName, ECN::ECClassCR ecclass, Utf8CP tablePrefix)
+    {
+    if (!Utf8String::IsNullOrEmpty(tablePrefix))
+        tableName.assign(tablePrefix);
+    else
+        {
+        if (SUCCESS != DetermineTablePrefix(tableName, ecclass))
+            return ERROR;
+        }
+
+    tableName.append("_").append(ecclass.GetName());
+    return SUCCESS;
+    }
+
+//---------------------------------------------------------------------------------------
+// @bsimethod                                                Krischan.Eberle      11/2015
+//---------------------------------------------------------------------------------------
+//static
+BentleyStatus ClassMap::DetermineTablePrefix(Utf8StringR tablePrefix, ECN::ECClassCR ecclass)
+    {
+    tablePrefix.clear();
+
+    ECSchemaCR schema = ecclass.GetSchema();
+    ECDbSchemaMap customSchemaMap;
+
+    if (ECDbMapCustomAttributeHelper::TryGetSchemaMap(customSchemaMap, schema))
+        {
+        if (customSchemaMap.TryGetTablePrefix(tablePrefix) != ECObjectsStatus::Success)
+            return ERROR;
+        }
+
+    if (tablePrefix.empty())
+        {
+        Utf8StringCR namespacePrefix = schema.GetNamespacePrefix();
+        if (!namespacePrefix.empty())
+            tablePrefix = namespacePrefix;
+        else
+            tablePrefix = schema.GetName();
+        }
+
+    return SUCCESS;
+    }
+
+//---------------------------------------------------------------------------------------
+// @bsimethod                                 Affan.Khan                    12/2015
+//---------------------------------------------------------------------------------------
+Utf8String ClassMap::GetUpdatableViewName() const
+    {
+    Utf8String name;
+    name.Sprintf("_%s_%s", GetClass().GetSchema().GetNamespacePrefix().c_str(), GetClass().GetName().c_str());
+    return name;
+    }
+
+//---------------------------------------------------------------------------------------
+// @bsimethod                                 Krischan.Eberle                   03/2016
+//---------------------------------------------------------------------------------------
+BentleyStatus ClassMap::GenerateSelectViewSql(NativeSqlBuilder& viewSql, bool isPolymorphic, ECSqlPrepareContext const& prepareContext) const
+    {
+    return ViewGenerator::GenerateSelectViewSql(viewSql, *this, isPolymorphic, prepareContext);
+    }
+
+//---------------------------------------------------------------------------------------
+// @bsimethod                                                    Krischan.Eberle  06/2016
+//---------------------------------------------------------------------------------------
+//static
+Utf8CP ClassMap::TypeToString(Type type)
+    {
+    switch (type)
+        {
+            case Type::Class:
+                return "Class";
+            case Type::NotMapped:
+                return "NotMapped";
+            case Type::RelationshipEndTable:
+                return "RelationshipEndTable";
+            case Type::RelationshipLinkTable:
+                return "RelationshipLinkTable";
+
+            default:
+                BeAssert(false && "ClassMap::TypeToString must be extended to handle new ClassMap::Type value");
+                return "";
+        }
+    }
+
+//=========================================================================================
+//ColumnFactory
+//=========================================================================================
+
+//------------------------------------------------------------------------------------------
+//@bsimethod                                                    Affan.Khan       01 / 2015
+//------------------------------------------------------------------------------------------
+ColumnFactory::ColumnFactory(ClassMapCR classMap) : m_classMap(classMap), m_usesSharedColumnStrategy(false)
+    {
+    m_usesSharedColumnStrategy = Enum::Contains(m_classMap.GetMapStrategy().GetOptions(), ECDbMapStrategy::Options::SharedColumns);
+    BeAssert(!m_usesSharedColumnStrategy || m_classMap.GetMapStrategy().GetStrategy() == ECDbMapStrategy::Strategy::SharedTable);
+
+    Update();
+    }
+
+//------------------------------------------------------------------------------------------
+//@bsimethod                                                    Affan.Khan       01 / 2015
+//------------------------------------------------------------------------------------------
+DbColumn* ColumnFactory::CreateColumn(PropertyMapCR propMap, Utf8CP requestedColumnName, DbColumn::Type colType, bool addNotNullConstraint, bool addUniqueConstraint, DbColumn::Constraints::Collation collation) const
+    {
+    DbColumn* outColumn = nullptr;
+    if (m_usesSharedColumnStrategy)
+        {
+        // Shared column does not support NOT NULL constraint -> omit NOT NULL and issue warning
+        if (addNotNullConstraint || addUniqueConstraint || collation != DbColumn::Constraints::Collation::Default)
+            {
+            m_classMap.GetECDbMap().Issues().Report(ECDbIssueSeverity::Warning, "For the ECProperty '%s' on ECClass '%s' either a 'not null', unique or collation constraint is defined. It is mapped "
+                                                          "to a column though shared with other ECProperties. Therefore ECDb cannot enforce any of these constraints. "
+                                                          "The column is created without constraints.",
+                                                          propMap.GetProperty().GetName().c_str(), propMap.GetProperty().GetClass().GetFullName());
+
+            }
+
+        outColumn = ApplySharedColumnStrategy();
+        }
+    else
+        outColumn = ApplyDefaultStrategy(requestedColumnName, propMap, colType, addNotNullConstraint, addUniqueConstraint, collation);
+
+    if (outColumn == nullptr)
+        {
+        BeAssert(false);
+        return nullptr;
+        }
+
+    CacheUsedColumn(*outColumn);
+    return outColumn;
+    }
+
+//------------------------------------------------------------------------------------------
+//@bsimethod                                                    Affan.Khan       01 / 2015
+//-----------------------------------------------------------------------------------------
+DbColumn* ColumnFactory::ApplyDefaultStrategy(Utf8CP requestedColumnName, PropertyMapCR propMap, DbColumn::Type colType, bool addNotNullConstraint, bool addUniqueConstraint, DbColumn::Constraints::Collation collation) const
+    {
+    BeAssert(!Utf8String::IsNullOrEmpty(requestedColumnName) && "Column name must not be null for default strategy");
+
+    DbColumn* existingColumn = GetTable().FindColumnP(requestedColumnName);
+    if (existingColumn != nullptr && !IsColumnInUseByClassMap(*existingColumn) &&
+        DbColumn::IsCompatible(existingColumn->GetType(), colType))
+        {
+        if (!GetTable().IsOwnedByECDb() || (existingColumn->GetConstraints().HasNotNullConstraint() == addNotNullConstraint &&
+                                            existingColumn->GetConstraints().HasUniqueConstraint() == addUniqueConstraint &&
+                                            existingColumn->GetConstraints().GetCollation() == collation))
+            {
+            return existingColumn;
+            }
+
+        LOG.warningv("Column %s in table %s is used by multiple property maps where property name and data type matches,"
+                     " but where 'Nullable', 'Unique', or 'Collation' differs, and which will therefore be ignored for some of the properties.",
+                     existingColumn->GetName().c_str(), GetTable().GetName().c_str());
+        }
+
+    const ECClassId classId = GetPersistenceClassId(propMap);
+    if (!classId.IsValid())
+        return nullptr;
+
+    Utf8String resolvedColumnName, tmp;
+    int retryCount = 0;
+    if (SUCCESS != ResolveColumnName(tmp, requestedColumnName, classId, retryCount))
+        return nullptr;
+
+    resolvedColumnName = tmp;
+    while (GetTable().FindColumnP(resolvedColumnName.c_str()) != nullptr)
+        {
+        retryCount++;
+        resolvedColumnName = tmp;
+        if (SUCCESS != ResolveColumnName(resolvedColumnName, requestedColumnName, classId, retryCount))
+            return nullptr;
+        }
+
+    DbColumn* newColumn = GetTable().CreateColumn(resolvedColumnName.c_str(), colType, DbColumn::Kind::DataColumn, PersistenceType::Persisted);
+    if (newColumn == nullptr)
+        {
+        BeAssert(false && "Failed to create column");
+        return nullptr;
+        }
+
+    if (addNotNullConstraint)
+        newColumn->GetConstraintsR().SetNotNullConstraint();
+
+    if (addUniqueConstraint)
+        newColumn->GetConstraintsR().SetUniqueConstraint();
+
+    newColumn->GetConstraintsR().SetCollation(collation);
+    return newColumn;
+    }
+
+//------------------------------------------------------------------------------------------
+//@bsimethod                                                    Affan.Khan       01 / 2015
+//------------------------------------------------------------------------------------------
+DbColumn* ColumnFactory::ApplySharedColumnStrategy() const
+    {
+    DbColumn const* reusableColumn = nullptr;
+    if (TryFindReusableSharedDataColumn(reusableColumn))
+        return const_cast<DbColumn*>(reusableColumn);
+
+    return GetTable().CreateSharedColumn();
+    }
+
+//------------------------------------------------------------------------------------------
+//@bsimethod                                                    Affan.Khan       01 / 2015
+//------------------------------------------------------------------------------------------
+BentleyStatus ColumnFactory::ResolveColumnName(Utf8StringR resolvedColumName, Utf8CP requestedColumnName, ECN::ECClassId classId, int retryCount) const
+    {
+    if (retryCount > 0)
+        {
+        BeAssert(!resolvedColumName.empty());
+        resolvedColumName += SqlPrintfString("%d", retryCount);
+        return SUCCESS;
+        }
+
+    if (Utf8String::IsNullOrEmpty(requestedColumnName))
+        {
+        //use name generator
+        resolvedColumName.clear();
+        return SUCCESS;
+        }
+
+    DbColumn const* existingColumn = GetTable().FindColumnP(requestedColumnName);
+    if (existingColumn != nullptr && IsColumnInUseByClassMap(*existingColumn))
+        {
+        Utf8Char classIdStr[ECClassId::ID_STRINGBUFFER_LENGTH];
+        classId.ToString(classIdStr);
+        resolvedColumName.Sprintf("c%s_%s", classIdStr, requestedColumnName);
+        }
+    else
+        resolvedColumName.assign(requestedColumnName);
+
+    return SUCCESS;
+    }
+
+//------------------------------------------------------------------------------------------
+//@bsimethod                                                    Affan.Khan       01 / 2015
+//------------------------------------------------------------------------------------------
+ECClassId ColumnFactory::GetPersistenceClassId(PropertyMapCR propMap) const
+    {
+    Utf8String propAccessString(propMap.GetPropertyAccessString());
+    const size_t dotPosition = propAccessString.find(".");
+    ECPropertyCP property = nullptr;
+    if (dotPosition != Utf8String::npos)
+        {
+        //! Get root property in given accessString.
+        property = m_classMap.GetClass().GetPropertyP(propAccessString.substr(0, dotPosition).c_str());
+        }
+    else
+        property = m_classMap.GetClass().GetPropertyP(propAccessString.c_str());
+
+
+    if (property == nullptr)
+        {
+        BeAssert(false && "Failed to find root property");
+        return ECClassId();
+        }
+
+    return property->GetClass().GetId();
+    }
+
+//------------------------------------------------------------------------------------------
+//@bsimethod                                                    Affan.Khan       01 / 2015
+//------------------------------------------------------------------------------------------
+bool ColumnFactory::TryFindReusableSharedDataColumn(DbColumn const*& reusableColumn) const
+    {
+    reusableColumn = nullptr;
+    std::vector<DbColumn const*> reusableColumns;
+    for (DbColumn const* column : GetTable().GetColumns())
+        {
+        if (column->IsShared() && !IsColumnInUseByClassMap(*column))
+            reusableColumns.push_back(column);
+        }
+
+    if (reusableColumns.empty())
+        return false;
+
+    reusableColumn = reusableColumns.front();
+    return true;
+    }
+
+//------------------------------------------------------------------------------------------
+//@bsimethod                                                    Affan.Khan       01 / 2015
+//------------------------------------------------------------------------------------------
+void ColumnFactory::CacheUsedColumn(DbColumn const& column) const
+    {
+    m_idsOfColumnsInUseByClassMap.insert(column.GetId());
+    }
+
+//------------------------------------------------------------------------------------------
+//@bsimethod                                                    Affan.Khan       01 / 2015
+//------------------------------------------------------------------------------------------
+bool ColumnFactory::IsColumnInUseByClassMap(DbColumn const& column) const
+    {
+    return m_idsOfColumnsInUseByClassMap.find(column.GetId()) != m_idsOfColumnsInUseByClassMap.end();
+    }
+
+//------------------------------------------------------------------------------------------
+//@bsimethod                                                    Affan.Khan       01 / 2015
+//------------------------------------------------------------------------------------------
+void ColumnFactory::Update()
+    {
+    m_idsOfColumnsInUseByClassMap.clear();
+    std::vector<DbColumn const*> columnsInUse;
+    m_classMap.GetPropertyMaps().Traverse(
+        [&] (TraversalFeedback& feedback, PropertyMapCP propMap)
+        {
+        if (propMap->GetType() != PropertyMap::Type::Navigation)
+            propMap->GetColumns(columnsInUse);
+
+        feedback = TraversalFeedback::Next;
+        }, true);
+
+    for (DbColumn const* columnInUse : columnsInUse)
+        {
+        if (columnInUse != nullptr)
+            CacheUsedColumn(*columnInUse);
+        }
+    }
+
+//------------------------------------------------------------------------------------------
+//@bsimethod                                                    Affan.Khan       01 / 2015
+//------------------------------------------------------------------------------------------
+DbTable& ColumnFactory::GetTable() const
+    {
+    return m_classMap.GetJoinedTable();
+    }
+
+//------------------------------------------------------------------------------------------
+//@bsimethod                                                    Krischan.Eberle    01/2016
+//------------------------------------------------------------------------------------------
+BentleyStatus ClassMapLoadContext::Postprocess(ECDbMap const& ecdbMap)
+    {
+    for (ECN::ECClassCP constraintClass : m_constraintClasses)
+        {
+        if (ecdbMap.GetClassMap(*constraintClass) == nullptr)
+            {
+            LOG.errorv("Finishing creation of ECRelationship class map because class map for Constraint ECClass '%s' could not be found.",
+                       constraintClass->GetFullName());
+            return ERROR;
+            }
+        }
+
+    for (NavigationPropertyMap* propMap : m_navPropMaps)
+        {
+        if (SUCCESS != propMap->Postprocess(ecdbMap))
+            return ERROR;
+        }
+
+    m_constraintClasses.clear();
+    m_navPropMaps.clear();
+    return SUCCESS;
+    }
+
+
+//************************** UnmappedClassMap ***************************************************
+//---------------------------------------------------------------------------------------
+// @bsimethod                                                    Krischan.Eberle  02/2014
+//---------------------------------------------------------------------------------------
+MappingStatus NotMappedClassMap::_Map(SchemaImportContext&, ClassMappingInfo const& classMapInfo)
+    {
+    if (classMapInfo.GetBaseClassMap() != nullptr)
+        m_baseClassId = classMapInfo.GetBaseClassMap()->GetBaseClassId();
+
+    DbTable const* nullTable = GetECDbMap().GetDbSchema().GetNullTable();
+    SetTable(*const_cast<DbTable*> (nullTable));
+
+    return MappingStatus::Success;
+    }
+
+//---------------------------------------------------------------------------------------
+// @bsimethod                                                    Affan.Khan  10/2015
+//---------------------------------------------------------------------------------------
+BentleyStatus NotMappedClassMap::_Load(ClassMapLoadContext& ctx, DbClassMapLoadContext const& mapInfo)
+    {
+    DbTable const* nullTable = GetECDbMap().GetDbSchema().GetNullTable();
+    SetTable(*const_cast<DbTable*> (nullTable));
+    return SUCCESS;
+    }
+
+END_BENTLEY_SQLITE_EC_NAMESPACE