/*--------------------------------------------------------------------------------------+
|
|     $Source: ECDb/ClassMap.cpp $
|
|  $Copyright: (c) 2016 Bentley Systems, Incorporated. All rights reserved. $
|
+--------------------------------------------------------------------------------------*/
#include "ECDbPch.h"
#include "ClassMap.h"
#include <algorithm>

USING_NAMESPACE_BENTLEY_EC
BEGIN_BENTLEY_SQLITE_EC_NAMESPACE


//********************* ClassMap ******************************************
//---------------------------------------------------------------------------------------
// @bsimethod                                 Ramanujam.Raman                06/2012
//---------------------------------------------------------------------------------------
ClassMap::ClassMap(ECDb const& ecdb, Type type, ECClassCR ecClass, MapStrategyExtendedInfo const& mapStrategy, bool setIsDirty)
    : m_ecdb(ecdb), m_type(type), m_ecClass(ecClass), m_mapStrategyExtInfo(mapStrategy),
<<<<<<< HEAD
    m_isDirty(setIsDirty), m_columnFactory(*this), m_isECInstanceIdAutogenerationDisabled(false), m_tphHelper(nullptr), m_propertyMaps(*this)
=======
    m_isDirty(setIsDirty), m_columnFactory(ecdb, *this), m_isECInstanceIdAutogenerationDisabled(false), m_tphHelper(nullptr)
>>>>>>> 6fccde2d
    {
    if (m_mapStrategyExtInfo.IsTablePerHierarchy())
        m_tphHelper = std::unique_ptr<TablePerHierarchyHelper>(new TablePerHierarchyHelper(*this));

    if (SUCCESS != InitializeDisableECInstanceIdAutogeneration())
        {
        BeAssert(false && "InitializeDisableECInstanceIdAutogeneration failed");
        }
    }

//---------------------------------------------------------------------------------------
// @bsimethod                                                Krischan.Eberle      06/2013
//---------------------------------------------------------------------------------------
MappingStatus ClassMap::_Map(SchemaImportContext& schemaImportContext, ClassMappingInfo const& mapInfo)
    {
    MappingStatus stat = DoMapPart1(schemaImportContext, mapInfo);
    if (stat != MappingStatus::Success)
        return stat;

    return DoMapPart2(schemaImportContext, mapInfo);
    }

//---------------------------------------------------------------------------------------
// @bsimethod                                                Krischan.Eberle      06/2013
//---------------------------------------------------------------------------------------
MappingStatus ClassMap::DoMapPart1(SchemaImportContext& schemaImportContext, ClassMappingInfo const& mappingInfo)
    {
    DbTable::Type tableType = DbTable::Type::Primary;
    const bool isTph = mappingInfo.GetMapStrategy().IsTablePerHierarchy();
    TablePerHierarchyInfo const& tphInfo = mappingInfo.GetMapStrategy().GetTphInfo();
    ClassMap const* tphBaseClassMap = isTph ? mappingInfo.GetTphBaseClassMap() : nullptr;
    if (isTph && tphInfo.GetJoinedTableInfo() == JoinedTableInfo::JoinedTable)
        {
        tableType = DbTable::Type::Joined;
        if (tphBaseClassMap == nullptr)
            {
            BeAssert(false);
            return MappingStatus::Error;
            }
        }
    else if (mappingInfo.GetMapStrategy().GetStrategy() == MapStrategy::ExistingTable)
        tableType = DbTable::Type::Existing;

    DbTable const* primaryTable = nullptr;
    bool needsToCreateTable = !isTph || tphBaseClassMap == nullptr;
    if (tphBaseClassMap != nullptr)
        {
        SetTable(tphBaseClassMap->GetPrimaryTable());
        if (tableType == DbTable::Type::Joined)
            {
            if (tphBaseClassMap->GetTphHelper()->IsParentOfJoinedTable())
                {
                primaryTable = &tphBaseClassMap->GetPrimaryTable();
                needsToCreateTable = true;
                }
            else
                AddTable(tphBaseClassMap->GetJoinedTable());
            }
        }

    if (needsToCreateTable)
        {
        const bool isExclusiveRootClassOfTable = DetermineIsExclusiveRootClassOfTable(mappingInfo);
        DbTable* table = const_cast<ECDbMap&>(GetDbMap()).FindOrCreateTable(&schemaImportContext, mappingInfo.GetTableName(), tableType,
                                                                           mappingInfo.MapsToVirtualTable(), mappingInfo.GetECInstanceIdColumnName(),
                                                                           isExclusiveRootClassOfTable ? mappingInfo.GetECClass().GetId() : ECClassId(),
                                                                           primaryTable);
        if (table == nullptr)
            return MappingStatus::Error;

        AddTable(*table);
        }

    if (isTph && tphInfo.UseSharedColumns() && tphInfo.GetSharedColumnCount() > 0)
        {
        if (SUCCESS != GetJoinedTable().SetMinimumSharedColumnCount(tphInfo.GetSharedColumnCount()))
            {
            Issues().Report(ECDbIssueSeverity::Error,
                            "Only one ECClass per table can specify a shared column count. Found duplicate definition on ECClass '%s'.",
                            m_ecClass.GetFullName());
            return MappingStatus::Error;
            }
        }

    //Add ECInstanceId property map
    //check if it already exists
    if (GetECInstanceIdPropertyMap() != nullptr)
        return MappingStatus::Success;

    //does not exist yet
    if (ClassMapper::CreateECInstanceIdPropertyMap(*this) != SUCCESS)
        return MappingStatus::Error;

   
    return MappingStatus::Success;
    }


//---------------------------------------------------------------------------------------
// @bsimethod                                                Krischan.Eberle      07/2016
//---------------------------------------------------------------------------------------
bool ClassMap::DetermineIsExclusiveRootClassOfTable(ClassMappingInfo const& mappingInfo) const
    {
    if (GetType() == Type::RelationshipEndTable)
        {
        BeAssert(false && "Should not be called for end table rel class maps");
        return false;
        }

    MapStrategy strategy = mappingInfo.GetMapStrategy().GetStrategy();
    switch (strategy)
        {
            case MapStrategy::ExistingTable:
            case MapStrategy::SharedTable:
                return false;

                //OwnedTable obviously always has an exclusive root because only a single class is mapped to the table.
            case MapStrategy::OwnTable:
                return true;

            default:
                break;
        }

    //For subclasses in a TablePerHierarchy, true must be returned for joined table root classes
    ClassMap const* tphBaseClassMap = mappingInfo.GetTphBaseClassMap();
    if (tphBaseClassMap == nullptr) //this is the root of the TablePerHierarchy class hierarchy
        return true;

    //if base class is the direct parent of the joined table, this class is the
    //starting point of the joined table, so also the exclusive root (of the joined table)
    BeAssert(tphBaseClassMap->GetMapStrategy().GetStrategy() == MapStrategy::TablePerHierarchy);
    return tphBaseClassMap->GetTphHelper()->IsParentOfJoinedTable();
    }


//---------------------------------------------------------------------------------------
// @bsimethod                                                Krischan.Eberle      06/2013
//---------------------------------------------------------------------------------------
MappingStatus ClassMap::DoMapPart2(SchemaImportContext& schemaImportContext, ClassMappingInfo const& mappingInfo)
    {
    MappingStatus stat = MapProperties(schemaImportContext);
    if (stat != MappingStatus::Success)
        return stat;

    ECPropertyCP currentTimeStampProp = mappingInfo.GetClassHasCurrentTimeStampProperty();
    if (currentTimeStampProp != nullptr)
        {
        if (SUCCESS != CreateCurrentTimeStampTrigger(*currentTimeStampProp))
            return MappingStatus::Error;
        }

    //Add cascade delete for joinedTable;
    bool isJoinedTable = mappingInfo.GetMapStrategy().GetTphInfo().IsValid() && mappingInfo.GetMapStrategy().GetTphInfo().GetJoinedTableInfo() == JoinedTableInfo::JoinedTable;
    if (isJoinedTable)
        {
        ClassMap const* tphBaseClassMap = mappingInfo.GetTphBaseClassMap();
        if (tphBaseClassMap == nullptr)
            {
            BeAssert(false);
            return MappingStatus::Error;
            }
        
        DbTable const& baseClassMapJoinedTable = tphBaseClassMap->GetJoinedTable();
        if (&baseClassMapJoinedTable != &GetJoinedTable())
            {
            DbColumn const* primaryKeyColumn = baseClassMapJoinedTable.GetFilteredColumnFirst(DbColumn::Kind::ECInstanceId);
            DbColumn const* foreignKeyColumn = GetJoinedTable().GetFilteredColumnFirst(DbColumn::Kind::ECInstanceId);
            PRECONDITION(primaryKeyColumn != nullptr, MappingStatus::Error);
            PRECONDITION(foreignKeyColumn != nullptr, MappingStatus::Error);
            bool createFKConstraint = true;
            for (DbConstraint const* constraint : GetJoinedTable().GetConstraints())
                {
                if (constraint->GetType() == DbConstraint::Type::ForeignKey)
                    {
                    ForeignKeyDbConstraint const* fk = static_cast<ForeignKeyDbConstraint const*>(constraint);
                    if (&fk->GetReferencedTable() == &baseClassMapJoinedTable)
                        {
                        if (fk->GetFkColumns().front() == foreignKeyColumn && fk->GetReferencedTableColumns().front() == primaryKeyColumn)
                            {
                            createFKConstraint = false;
                            break;
                            }
                        }
                    }
                }

            if (createFKConstraint)
                {
                if (GetJoinedTable().CreateForeignKeyConstraint(*foreignKeyColumn, *primaryKeyColumn, ForeignKeyDbConstraint::ActionType::Cascade, ForeignKeyDbConstraint::ActionType::NotSpecified) == nullptr)
                    return MappingStatus::Error;
                }
            }
        }

    return MappingStatus::Success;
    }

#define CURRENTIMESTAMP_SQLEXP "julianday('now')"

//---------------------------------------------------------------------------------------
// @bsimethod                                                Krischan.Eberle      02/2014
//---------------------------------------------------------------------------------------
BentleyStatus ClassMap::CreateCurrentTimeStampTrigger(ECPropertyCR currentTimeStampProp)
    {
    WipPrimitivePropertyMap const* propertyMap = dynamic_cast<WipPrimitivePropertyMap const*>(GetPropertyMaps().Find(currentTimeStampProp.GetName().c_str()));
    if (propertyMap == nullptr)
        return SUCCESS;


    DbColumn& currentTimeStampColumn = const_cast<DbColumn&>(propertyMap->GetColumn());
    if (currentTimeStampColumn.IsShared())
        {
        Issues().Report(ECDbIssueSeverity::Warning,
                   "ECProperty '%s' in ECClass '%s' has the ClassHasCurrentTimeStampProperty custom attribute but is mapped to a shared column. "
                   "ECDb therefore does not create the current timestamp trigger for this property.",
                           currentTimeStampProp.GetName().c_str(), currentTimeStampProp.GetClass().GetFullName());

        return SUCCESS;
        }

    BeAssert(currentTimeStampColumn.GetType() == DbColumn::Type::TimeStamp);
    currentTimeStampColumn.GetConstraintsR().SetDefaultValueExpression(CURRENTIMESTAMP_SQLEXP);
    currentTimeStampColumn.GetConstraintsR().SetNotNullConstraint();

    WipECInstanceIdPropertyMap const* idPropMap = GetECInstanceIdPropertyMap();
    if (idPropMap == nullptr)
        {
        BeAssert(false);
        return ERROR;
        }

    DbTable& table = currentTimeStampColumn.GetTableR();
    Utf8CP tableName = table.GetName().c_str();
    Utf8CP instanceIdColName = idPropMap->FindVerticalPropertyMap(tableName)->GetColumn().GetName().c_str();
    Utf8CP currentTimeStampColName = currentTimeStampColumn.GetName().c_str();

    Utf8String triggerName;
    //triggerName.Sprintf("%s_%s_SetCurrentTimeStamp", tableName, currentTimeStampColName);
    triggerName.Sprintf("%s_CurrentTimeStamp", tableName);
    Utf8String body;
    body.Sprintf("BEGIN UPDATE %s SET %s=" CURRENTIMESTAMP_SQLEXP " WHERE %s=new.%s; END", tableName, currentTimeStampColName, instanceIdColName, instanceIdColName);

    Utf8String whenCondition;
    whenCondition.Sprintf("old.%s=new.%s AND old.%s!=" CURRENTIMESTAMP_SQLEXP, currentTimeStampColName, currentTimeStampColName, currentTimeStampColName);

    return table.CreateTrigger(triggerName.c_str(), DbTrigger::Type::After, whenCondition.c_str(), body.c_str());
    }

//---------------------------------------------------------------------------------------
// @bsimethod                                                       Affan.Khan   02/2016
//---------------------------------------------------------------------------------------
BentleyStatus ClassMap::ConfigureECClassId(std::vector<DbColumn const*> const& columns, bool loadingFromDisk)
    {
    if (!GetDbMap().IsImportingSchema() && !loadingFromDisk)
        {
        BeAssert(false && "Can only be called during schema import");
        return ERROR;
        }

    WipECClassIdPropertyMap const* classIdPropertyMap = GetECClassIdPropertyMap();
    if (classIdPropertyMap == nullptr)
        {
        RefCountedPtr<WipECClassIdPropertyMap> ecclassIdPropertyMap = WipPropertyMapFactory::CreateECClassIdPropertyMap(*this, GetClass().GetId(), columns);
        if (ecclassIdPropertyMap == nullptr)
            //log and assert already done in child method
            return ERROR;

        return GetPropertyMapsR().Insert(ecclassIdPropertyMap, 1);
        }

    //!WIP_MAPS Fix this though its just a check that Configure is not called twice on a ClassMap with different parameters
    /*
    std::vector<DbColumn const*>  existingColumns;
    std::vector<WipColumnVerticalPropertyMap const*> vps = classIdPropertyMap->GetPropertyMaps();
    if (vps.size() != columns.size())
        {
        BeAssert(false && "Invalid classMap");
        return ERROR;
        }

    for (DbColumn const* col : existingColumns)
        {
        if (std::find(columns.begin(), columns.end(), col) == columns.end())
            {
            BeAssert(false && "Invalid classMap");
            return ERROR;
            }
        }

    for (DbColumn const* col : columns)
        {
        if (std::find(existingColumns.begin(), existingColumns.end(), col) == existingColumns.end())
            {
            BeAssert(false && "Invalid classMap");
            return ERROR;
            }
        }
     */
    return SUCCESS;
    }
//---------------------------------------------------------------------------------------
// @bsimethod                                                       Affan.Khan   02/2016
//---------------------------------------------------------------------------------------
BentleyStatus ClassMap::ConfigureECClassId(DbColumn const& classIdColumn, bool loadingFromDisk)
    {
    std::vector<DbColumn const*> columns;
    columns.push_back(&classIdColumn);
    return ConfigureECClassId(columns, loadingFromDisk);
    }

//---------------------------------------------------------------------------------------
// @bsimethod                                                Krischan.Eberle      06/2013
//---------------------------------------------------------------------------------------
MappingStatus ClassMap::MapProperties(SchemaImportContext& ctx)
    {
    bvector<ClassMap const*> tphBaseClassMaps;
    PropertyMapInheritanceMode inheritanceMode = GetPropertyMapInheritanceMode();
    if (inheritanceMode != PropertyMapInheritanceMode::NotInherited)
        {
        for (ECClassCP baseClass : m_ecClass.GetBaseClasses())
            {
            ClassMap const* baseClassMap = GetDbMap().GetClassMap(*baseClass);
            if (baseClassMap == nullptr)
                {
                BeAssert(false);
                return MappingStatus::Error;
                }

            if (baseClassMap->GetPrimaryTable().GetPersistenceType() == PersistenceType::Persisted &&
                baseClassMap->GetMapStrategy().GetStrategy() == MapStrategy::TablePerHierarchy)
                tphBaseClassMaps.push_back(baseClassMap);
            }
        }

    std::vector<ECPropertyCP> propertiesToMap;
    for (ECPropertyCP property : m_ecClass.GetProperties(true))
        {
        if (&property->GetClass() == &m_ecClass ||
            inheritanceMode == PropertyMapInheritanceMode::NotInherited)
            {
            //Property map that should not be inherited -> must be mapped
            propertiesToMap.push_back(property);
            continue;
            }

        //look for the base class' property map as property is inherited
        WipVerticalPropertyMap const* baseClassPropMap = nullptr;
        for (ClassMap const* baseClassMap : tphBaseClassMaps)
            {
            if (baseClassPropMap = dynamic_cast<WipVerticalPropertyMap const*>(baseClassMap->GetPropertyMaps().Find(property->GetName().c_str())))
                break;
            }

        if (baseClassPropMap == nullptr)
            {
            //Property is inherited, but not from a TPH base class, so we have to map the property from scratch
            propertiesToMap.push_back(property);
            continue;
            }

        RefCountedPtr<WipVerticalPropertyMap> propertyMap = baseClassPropMap->CreateCopy(*this);        
        if (GetPropertyMapsR().Insert(propertyMap) != SUCCESS)
            return MappingStatus::Error;
        }

    GetColumnFactory().Update(false);

    for (ECPropertyCP property : propertiesToMap)
        {
        Utf8CP propertyAccessString = property->GetName().c_str();
        if (WipPropertyMap* newProperyMap = ClassMapper::MapProperty(*this, *property))
            {
            if (property->GetIsNavigation())
                {
                WipNavigationPropertyMap* navPropertyMap = static_cast<WipNavigationPropertyMap*>(newProperyMap);
                ctx.GetClassMapLoadContext().AddNavigationPropertyMap(*navPropertyMap);
                }
            }
        else
            {
            BeAssert(false);
            return MappingStatus::Error;
            }
        }
    return MappingStatus::Success;
    }

/*---------------------------------------------------------------------------------**//**
* @bsimethod                                 Affan.Khan                           09/2012
+---------------+---------------+---------------+---------------+---------------+------*/
BentleyStatus ClassMap::CreateUserProvidedIndexes(SchemaImportContext& schemaImportContext, std::vector<IndexMappingInfoPtr> const& indexInfoList) const
    {
    int i = 0;
    for (IndexMappingInfoPtr const& indexInfo : indexInfoList)
        {
        i++;

        std::vector<DbColumn const*> totalColumns;
        NativeSqlBuilder whereExpression;

        bset<DbTable const*> involvedTables;
        for (Utf8StringCR propertyAccessString : indexInfo->GetProperties())
            {
            WipPropertyMap const* propertyMap = GetPropertyMaps().Find(propertyAccessString.c_str());
            if (propertyMap == nullptr)
                {
                Issues().Report(ECDbIssueSeverity::Error,
                   "DbIndex #%d defined in ClassMap custom attribute on ECClass '%s' is invalid: "
                   "The specified ECProperty '%s' does not exist or is not mapped.",
                              i, GetClass().GetFullName(), propertyAccessString.c_str());
                return ERROR;
                }

            ECPropertyCR prop = propertyMap->GetProperty();
            NavigationECPropertyCP navProp = prop.GetAsNavigationProperty();
            if (!prop.GetIsPrimitive() && (navProp == nullptr || navProp->IsMultiple()))
                {
                Issues().Report(ECDbIssueSeverity::Error,
                              "DbIndex #%d defined in ClassMap custom attribute on ECClass '%s' is invalid: "
                              "The specified ECProperty '%s' is not of a primitive type.",
                              i, GetClass().GetFullName(), propertyAccessString.c_str());
                return ERROR;
                }

            WipPropertyMapColumnDispatcher columnDispatcher(GetJoinedTable());
            propertyMap->Accept(columnDispatcher);
            std::vector<DbColumn const*> const& columns = columnDispatcher.GetColumns();
            if (0 == columns.size())
                {
                BeAssert(false && "Reject user defined index on %s. Fail to find column property map for property. Something wrong with mapping");
                return ERROR;
                }

            for (DbColumn const* column : columns)
                {
                if (column->GetTable().GetPersistenceType() == PersistenceType::Persisted && column->GetPersistenceType() == PersistenceType::Virtual)
                    {
                    Issues().Report(ECDbIssueSeverity::Error,
                                  "DbIndex #%d defined in ClassMap custom attribute on ECClass '%s' is invalid: "
                                  "The specified ECProperty '%s' is mapped to a virtual column.",
                                  i, GetClass().GetFullName(), propertyAccessString.c_str());
                    return ERROR;
                    }

                DbTable const& table = column->GetTable();
                if (!involvedTables.empty() && involvedTables.find(&table) == involvedTables.end())
                    {
                    if (m_mapStrategyExtInfo.GetTphInfo().IsValid() && m_mapStrategyExtInfo.GetTphInfo().GetJoinedTableInfo() != JoinedTableInfo::None)
                        {
                        Issues().Report(ECDbIssueSeverity::Error,
                                      "DbIndex #%d defined in ClassMap custom attribute on ECClass '%s' is invalid. "
                                      "The properties that make up the index are mapped to different tables because the 'JoinedTablePerDirectSubclass' custom attribute "
                                      "is applied to this class hierarchy.",
                                      i, GetClass().GetFullName());
                        }
                    else
                        {
                        Issues().Report(ECDbIssueSeverity::Error,
                                      "DbIndex #%d defined in ClassMap custom attribute on ECClass '%s' is invalid. "
                                      "The properties that make up the index are mapped to different tables.",
                                      i, GetClass().GetFullName());

                        BeAssert(false && "Properties of DbIndex are mapped to different tables although JoinedTable option is not applied.");
                        }

                    return ERROR;
                    }

                involvedTables.insert(&table);
                totalColumns.push_back(column);
                }
            }

        DbTable* involvedTable =  const_cast<DbTable*>(*involvedTables.begin());
        if (nullptr == GetDbMap().GetDbSchemaR().CreateIndex(*involvedTable, indexInfo->GetName(), indexInfo->GetIsUnique(),
                                                                      totalColumns, indexInfo->IsAddPropsAreNotNullWhereExp(), false, GetClass().GetId()))
            {
            return ERROR;
            }
        }

    return SUCCESS;
    }

//---------------------------------------------------------------------------------------
// @bsimethod                                 Krischan.Eberle                09/2015
//+---------------+---------------+---------------+---------------+---------------+------
bool ClassHasDisableECInstanceIdAutogenerationCA(bool* appliesToSubclasses, ECClassCR ecclass)
    {
    if (appliesToSubclasses != nullptr)
        *appliesToSubclasses = false;

    IECInstancePtr disableECInstanceIdAutoGenerationCA = ecclass.GetCustomAttributeLocal("DisableECInstanceIdAutogeneration");
    if (disableECInstanceIdAutoGenerationCA != nullptr && appliesToSubclasses != nullptr)
        {
        ECValue v;
        if (ECObjectsStatus::Success != disableECInstanceIdAutoGenerationCA->GetValue(v, "AppliesToSubclasses"))
            {
            BeAssert(false && "CA DisableECInstanceIdAutogeneration is expected to have a property AppliesToSubclasses");
            return false;
            }

        *appliesToSubclasses = v.IsNull() || v.GetBoolean();
        }

    return disableECInstanceIdAutoGenerationCA != nullptr;
    }

//---------------------------------------------------------------------------------------
// @bsimethod                                 Krischan.Eberle                09/2015
//+---------------+---------------+---------------+---------------+---------------+------
BentleyStatus ClassMap::InitializeDisableECInstanceIdAutogeneration()
    {
    if (ClassHasDisableECInstanceIdAutogenerationCA(nullptr, m_ecClass))
        {
        m_isECInstanceIdAutogenerationDisabled = true;
        return SUCCESS;
        }

    for (ECClassCP baseClass : m_ecClass.GetBaseClasses())
        {
        bool appliesToSubclasses = false;
        if (ClassHasDisableECInstanceIdAutogenerationCA(&appliesToSubclasses, *baseClass))
            {
            if (appliesToSubclasses)
                {
                m_isECInstanceIdAutogenerationDisabled = true;
                return SUCCESS;
                }
            }
        }

    return SUCCESS;
    }

//---------------------------------------------------------------------------------------
// @bsimethod                                 Affan.Khan                           07/2012
//---------------------------------------------------------------------------------------
BentleyStatus ClassMap::Save(DbMapSaveContext& ctx)
    {
    if (!m_isDirty || ctx.IsAlreadySaved(*this))
        return SUCCESS;

    ctx.BeginSaving(*this);
    if (GetClass().HasBaseClasses())
        {
        for (ECClassCP baseClass : GetClass().GetBaseClasses())
            {
            ClassMap* baseClassMap = (ClassMap*) GetDbMap().GetClassMap(*baseClass);
            if (baseClassMap == nullptr)
                {
                BeAssert(false && "Failed to find baseClass map");
                return ERROR;
                }

            if (SUCCESS != baseClassMap->Save(ctx))
                return ERROR;
            }
        }

    if (ctx.InsertClassMap(GetClass().GetId(), GetMapStrategy()) != SUCCESS)
        {
        BeAssert(false);
        return ERROR;
        }

    DbClassMapSaveContext classMapSaveContext(ctx);
    WipPropertyMapSaveDispatcher saveDispatcher(classMapSaveContext);
    for (WipPropertyMap const* propertyMap : GetPropertyMaps())
        {
        BeAssert(GetClass().GetId() == propertyMap->GetClassMap().GetClass().GetId());
        propertyMap->Accept(saveDispatcher);
        if (saveDispatcher.GetStatus() != SUCCESS)
            return ERROR;
        }

    m_isDirty = false;
    ctx.EndSaving(*this);
    return SUCCESS;
    }

//---------------------------------------------------------------------------------------
// @bsimethod                                                    affan.khan      01/2015
//---------------------------------------------------------------------------------------
BentleyStatus ClassMap::_Load(ClassMapLoadContext& ctx, DbClassMapLoadContext const& dbLoadCtx)
    {
    std::set<DbTable*> tables;
    std::set<DbTable*> joinedTables;

    if (!dbLoadCtx.HasMappedProperties())
        {
        SetTable(*const_cast<DbTable*>(GetDbMap().GetDbSchema().GetNullTable()));
        return SUCCESS;
        }

    for (std::pair<Utf8String, std::vector<DbColumn const*>> const& propMapping : dbLoadCtx.GetPropertyMaps())
        {
        std::vector<DbColumn const*> const& columns = propMapping.second;
        for (DbColumn const* column : columns)
            {
            if (column->GetTable().GetType() == DbTable::Type::Joined)
                joinedTables.insert(&column->GetTableR());
            else if (!Enum::Contains(column->GetKind(), DbColumn::Kind::ECClassId))
                {
                tables.insert(&column->GetTableR());
                }
            }
        }

    for (DbTable* table : tables)
        AddTable(*table);

    for (DbTable* table : joinedTables)
        AddTable(*table);

    BeAssert(!GetTables().empty());

    if (GetECInstanceIdPropertyMap() != nullptr)
        return ERROR;

    std::vector<DbColumn const*> const* mapColumnsList = dbLoadCtx.FindColumnByAccessString(ECDbSystemSchemaHelper::ECINSTANCEID_PROPNAME);
    if (mapColumnsList == nullptr)
        return ERROR;

    //Load ECInstanceId================================================
    RefCountedPtr<WipECInstanceIdPropertyMap> ecInstanceIdPropertyMap = WipPropertyMapFactory::CreateECInstanceIdPropertyMap(*this, *mapColumnsList);
    if (ecInstanceIdPropertyMap != nullptr)
        {
        BeAssert(false && "Failed to create property map");
        return ERROR;
        }

    if (GetPropertyMapsR().Insert(ecInstanceIdPropertyMap, 0LL) != SUCCESS)
        return ERROR;

    mapColumnsList = dbLoadCtx.FindColumnByAccessString(ECDbSystemSchemaHelper::ECCLASSID_PROPNAME);
    if (mapColumnsList == nullptr)
        return ERROR;

    //Load ECClassId   ================================================
    RefCountedPtr<WipECClassIdPropertyMap> ecClassIdPropertyMap = WipPropertyMapFactory::CreateECClassIdPropertyMap(*this,GetClass().GetId(), *mapColumnsList);
    if (ecClassIdPropertyMap != nullptr)
        {
        BeAssert(false && "Failed to create property map");
        return ERROR;
        }

    if (GetPropertyMapsR().Insert(ecClassIdPropertyMap, 1LL) != SUCCESS)
        return ERROR;

    return LoadPropertyMaps(ctx, dbLoadCtx);
    }

//---------------------------------------------------------------------------------------
// @bsimethod                                                  Krischan.Eberle  09/2016
//---------------------------------------------------------------------------------------
BentleyStatus ClassMap::LoadPropertyMaps(ClassMapLoadContext& ctx, DbClassMapLoadContext const& dbCtx)
    {
    bvector<ClassMap const*> tphBaseClassMaps;
    PropertyMapInheritanceMode inheritanceMode = GetPropertyMapInheritanceMode();
    if (inheritanceMode != PropertyMapInheritanceMode::NotInherited)
        {
        for (ECClassCP baseClass : m_ecClass.GetBaseClasses())
            {
            ClassMap const* baseClassMap = GetDbMap().GetClassMap(*baseClass);
            if (baseClassMap == nullptr)
                {
                BeAssert(false);
                return ERROR;
                }

            if (baseClassMap->GetPrimaryTable().GetPersistenceType() == PersistenceType::Persisted &&
                baseClassMap->GetMapStrategy().GetStrategy() == MapStrategy::TablePerHierarchy)
                tphBaseClassMaps.push_back(baseClassMap);
            }
        }

    bvector<PropertyMapPtr> failedToLoadProperties;
    for (ECPropertyCP property : m_ecClass.GetProperties(true))
        {
        WipVerticalPropertyMap const*  tphBaseClassPropMap = nullptr;
        if (&property->GetClass() != &m_ecClass && inheritanceMode == PropertyMapInheritanceMode::Clone)
            {
            for (ClassMap const* baseClassMap : tphBaseClassMaps)
                {
                if (tphBaseClassPropMap = dynamic_cast<WipVerticalPropertyMap const*> (baseClassMap->GetPropertyMaps().Find(property->GetName().c_str())))
                    break;
                }
            }

        if (tphBaseClassPropMap == nullptr)
            {
            RefCountedPtr<WipPropertyMap> propMap = ClassMapper::LoadPropertyMap(*this, *property, dbCtx);
            if (propMap == nullptr)
                {
<<<<<<< HEAD
                //ECSchema Upgrade
                GetColumnFactoryR().Update();
                propMap = ClassMapper::MapProperty(*this, *property);
                if (propMap == nullptr)
                    {
                    BeAssert(false);
                    return ERROR;
                    }
                WipVerticalPropertyMap* vMap = dynamic_cast<WipVerticalPropertyMap*>(propMap.get());
                if (vMap == nullptr)
                    {
                    BeAssert(false);
                    return ERROR;
                    }
                //! ECSchema update added new property for which we need to save property map
                DbMapSaveContext ctx(m_ecdb);
                //First make sure table is updated on disk. The table must already exist for this operation to work.
                if (GetDbMap().GetDbSchema().UpdateTableOnDisk(vMap->GetTable()) != SUCCESS)
                    {
                    BeAssert(false && "Failed to save table");
                    return ERROR;
                    }

                ctx.BeginSaving(*this);

                DbClassMapSaveContext classMapContext(ctx);
                WipPropertyMapSaveDispatcher saveDispatcher(classMapContext);
                propMap->Accept(saveDispatcher);
                ctx.EndSaving(*this);
=======
                BeAssert(GetDbMap().IsImportingSchema() && "This code must only be reached if in schema import");
                failedToLoadProperties.push_back(propMap);
>>>>>>> 6fccde2d
                }
            }
        else
            {
            propMap = tphBaseClassPropMap->CreateCopy(*this);
            if (propMap == nullptr)
                return ERROR;
            }
        }

    if (!failedToLoadProperties.empty())
        {
        GetColumnFactory().Update(true);
        for (PropertyMapPtr& propMap : failedToLoadProperties)
            {
            if (SUCCESS != propMap->FindOrCreateColumnsInTable(*this))
                {
                BeAssert(false);
                return ERROR;
                }

            //! ECSchema update added new property for which we need to save property map
            DbMapSaveContext ctx(m_ecdb);
            //First make sure table is updated on disk. The table must already exist for this operation to work.
            if (GetDbMap().GetDbSchema().UpdateTableOnDisk(*propMap->GetTable()) != SUCCESS)
                {
                BeAssert(false && "Failed to save table");
                return ERROR;
                }

            ctx.BeginSaving(*this);
            DbClassMapSaveContext classMapContext(ctx);
            propMap->Save(classMapContext);
            ctx.EndSaving(*this);
            }
        }

    return SUCCESS;
    }

//---------------------------------------------------------------------------------------
// @bsimethod                                                  Krischan.Eberle  06/2013
//---------------------------------------------------------------------------------------
WipECInstanceIdPropertyMap const* ClassMap::GetECInstanceIdPropertyMap() const
    {
    return static_cast<WipECInstanceIdPropertyMap const*> (GetPropertyMaps().Find(ECDbSystemSchemaHelper::ECINSTANCEID_PROPNAME));
    }

//---------------------------------------------------------------------------------------
// @bsimethod                                                  Krischan.Eberle  06/2013
//---------------------------------------------------------------------------------------
WipECClassIdPropertyMap const* ClassMap::GetECClassIdPropertyMap() const
    {
    return static_cast<WipECClassIdPropertyMap const*>(GetPropertyMaps().Find(ECDbSystemSchemaHelper::ECCLASSID_PROPNAME));
    }

//---------------------------------------------------------------------------------------
// @bsimethod                                                    Krischan.Eberle  06/2016
//---------------------------------------------------------------------------------------
IssueReporter const& ClassMap::Issues() const { return m_ecdb.GetECDbImplR().GetIssueReporter(); }


//------------------------------------------------------------------------------------------
//@bsimethod                                                    Affan.Khan       05 / 2015
//------------------------------------------------------------------------------------------
StorageDescription const& ClassMap::GetStorageDescription() const
    {
    return GetDbMap().GetLightweightCache().GetStorageDescription(*this);
    }

//---------------------------------------------------------------------------------------
// @bsimethod                                                    Krischan.Eberle  01/2014
//---------------------------------------------------------------------------------------
std::vector<ClassMap const*> ClassMap::GetDerivedClassMaps() const
    {
    ECDerivedClassesList const& derivedClasses = m_ecdb.Schemas().GetDerivedECClasses(GetClass());
    std::vector<ClassMap const*> derivedClassMaps;
    for (ECClassCP derivedClass : derivedClasses)
        {
        ClassMap const* derivedClassMap = GetDbMap().GetClassMap(*derivedClass);
        derivedClassMaps.push_back(derivedClassMap);
        }

    return derivedClassMaps;
    }

//---------------------------------------------------------------------------------------
// @bsimethod                                                Krischan.Eberle      11/2015
//---------------------------------------------------------------------------------------
//static
BentleyStatus ClassMap::DetermineTableName(Utf8StringR tableName, ECN::ECClassCR ecclass, Utf8CP tablePrefix)
    {
    if (!Utf8String::IsNullOrEmpty(tablePrefix))
        tableName.assign(tablePrefix);
    else
        {
        if (SUCCESS != DetermineTablePrefix(tableName, ecclass))
            return ERROR;
        }

    tableName.append("_").append(ecclass.GetName());
    return SUCCESS;
    }

//---------------------------------------------------------------------------------------
// @bsimethod                                                Krischan.Eberle      11/2015
//---------------------------------------------------------------------------------------
//static
BentleyStatus ClassMap::DetermineTablePrefix(Utf8StringR tablePrefix, ECN::ECClassCR ecclass)
    {
    tablePrefix.clear();

    ECSchemaCR schema = ecclass.GetSchema();
    ECDbSchemaMap customSchemaMap;

    if (ECDbMapCustomAttributeHelper::TryGetSchemaMap(customSchemaMap, schema))
        {
        if (customSchemaMap.TryGetTablePrefix(tablePrefix) != ECObjectsStatus::Success)
            return ERROR;
        }

    if (tablePrefix.empty())
        {
        Utf8StringCR alias = schema.GetAlias();
        if (!alias.empty())
            tablePrefix = alias;
        else
            tablePrefix = schema.GetName();
        }

    return SUCCESS;
    }

//---------------------------------------------------------------------------------------
// @bsimethod                                 Affan.Khan                    12/2015
//---------------------------------------------------------------------------------------
Utf8String ClassMap::GetUpdatableViewName() const
    {
    Utf8String name;
    name.Sprintf("_%s_%s", GetClass().GetSchema().GetAlias().c_str(), GetClass().GetName().c_str());
    return name;
    }

//---------------------------------------------------------------------------------------
// @bsimethod                                 Krischan.Eberle                   03/2016
//---------------------------------------------------------------------------------------
BentleyStatus ClassMap::GenerateSelectViewSql(NativeSqlBuilder& viewSql, bool isPolymorphic, ECSqlPrepareContext const& prepareContext) const
    {
    return ViewGenerator::GenerateSelectViewSql(viewSql, m_ecdb, *this, isPolymorphic, prepareContext);
    }

//---------------------------------------------------------------------------------------
// @bsimethod                                                    Affan.Khan  06/2016
//---------------------------------------------------------------------------------------
DbTable const* ClassMap::ExpectingSingleTable() const
    {
    BeAssert(GetTables().size() == 1);
    if (GetTables().size() != 1)
        return nullptr;

    return &GetJoinedTable();
    }

//---------------------------------------------------------------------------------------
// @bsimethod                                                    Krischan.Eberle  06/2016
//---------------------------------------------------------------------------------------
//static
Utf8CP ClassMap::TypeToString(Type type)
    {
    switch (type)
        {
            case Type::Class:
                return "Class";
            case Type::NotMapped:
                return "NotMapped";
            case Type::RelationshipEndTable:
                return "RelationshipEndTable";
            case Type::RelationshipLinkTable:
                return "RelationshipLinkTable";

            default:
                BeAssert(false && "ClassMap::TypeToString must be extended to handle new ClassMap::Type value");
                return "";
        }
    }

//=========================================================================================
//ClassMap::TablePerHierarchyHelper
//=========================================================================================
//------------------------------------------------------------------------------------------
//@bsimethod                                                    Krischan.Eberle    09/2016
//------------------------------------------------------------------------------------------
ECClassId ClassMap::TablePerHierarchyHelper::DetermineParentOfJoinedTableECClassId() const
    {
    if (!HasJoinedTable())
        {
        BeAssert(false && "TablePerHierarchyHelper::DetermineParentOfJoinedTableECClassId can only be called for class maps that have a joined table.");
        return ECClassId();
        }

    if (!m_parentOfJoinedTableECClassId.IsValid())
        {
        Utf8String sql;
        sql.Sprintf("SELECT ch.BaseClassId FROM " ECDB_CACHETABLE_ClassHierarchy " ch "
                    "JOIN ec_ClassMap cm ON cm.ClassId = ch.BaseClassId AND cm.JoinedTableInfo=%d WHERE ch.ClassId=?",
                    Enum::ToInt(JoinedTableInfo::ParentOfJoinedTable));

        CachedStatementPtr stmt = m_classMap.GetECDb().GetCachedStatement(sql.c_str());
        if (stmt == nullptr ||
            BE_SQLITE_OK != stmt->BindId(1, m_classMap.GetClass().GetId()) ||
            BE_SQLITE_ROW != stmt->Step())
            {
            BeAssert(false && "Failed to retrieve parent of joined table ECClassId");
            return ECClassId();
            }

        m_parentOfJoinedTableECClassId = stmt->GetValueId<ECClassId>(0);
        BeAssert(m_parentOfJoinedTableECClassId.IsValid() && "Retrieval failed");
        }

    return m_parentOfJoinedTableECClassId; 
    }

//=========================================================================================
//ColumnFactory
//=========================================================================================

//------------------------------------------------------------------------------------------
//@bsimethod                                                    Affan.Khan       01 / 2015
//------------------------------------------------------------------------------------------
ColumnFactory::ColumnFactory(ECDbCR ecdb, ClassMapCR classMap) : m_ecdb(ecdb), m_classMap(classMap), m_usesSharedColumnStrategy(false)
    {
    TablePerHierarchyInfo const& tphInfo = m_classMap.GetMapStrategy().GetTphInfo();
    m_usesSharedColumnStrategy = tphInfo.IsValid() && tphInfo.UseSharedColumns();
    BeAssert(!m_usesSharedColumnStrategy || m_classMap.GetMapStrategy().GetStrategy() == MapStrategy::TablePerHierarchy);
    Update(false);
    }

//------------------------------------------------------------------------------------------
//@bsimethod                                                    Affan.Khan       01 / 2015
//------------------------------------------------------------------------------------------
DbColumn* ColumnFactory::CreateColumn(ECN::ECPropertyCR ecProp, Utf8CP accessString, Utf8CP requestedColumnName, DbColumn::Type colType, bool addNotNullConstraint, bool addUniqueConstraint, DbColumn::Constraints::Collation collation) const
    {
    DbColumn* outColumn = nullptr;
    if (m_usesSharedColumnStrategy)
        {
        // Shared column does not support NOT NULL constraint -> omit NOT NULL and issue warning
        if (addNotNullConstraint || addUniqueConstraint || collation != DbColumn::Constraints::Collation::Default)
            {
            m_ecdb.GetECDbImplR().GetIssueReporter().Report(ECDbIssueSeverity::Warning, "For the ECProperty '%s' on ECClass '%s' either a 'not null', unique or collation constraint is defined. It is mapped "
                                                          "to a column though shared with other ECProperties. Therefore ECDb cannot enforce any of these constraints. "
                                                          "The column is created without constraints.",
                                                          ecProp.GetName().c_str(), ecProp.GetClass().GetFullName());

            }

        outColumn = ApplySharedColumnStrategy();
        }
    else
        outColumn = ApplyDefaultStrategy(requestedColumnName, ecProp, accessString, colType, addNotNullConstraint, addUniqueConstraint, collation);

    if (outColumn == nullptr)
        {
        BeAssert(false);
        return nullptr;
        }

    CacheUsedColumn(*outColumn);
    return outColumn;
    }

//------------------------------------------------------------------------------------------
//@bsimethod                                                    Affan.Khan       01 / 2015
//-----------------------------------------------------------------------------------------
DbColumn* ColumnFactory::ApplyDefaultStrategy(Utf8CP requestedColumnName, ECN::ECPropertyCR ecProp, Utf8CP accessString, DbColumn::Type colType, bool addNotNullConstraint, bool addUniqueConstraint, DbColumn::Constraints::Collation collation) const
    {
    BeAssert(!Utf8String::IsNullOrEmpty(requestedColumnName) && "Column name must not be null for default strategy");

    DbColumn* existingColumn = GetTable().FindColumnP(requestedColumnName);
    if (existingColumn != nullptr && !IsColumnInUseByClassMap(*existingColumn) &&
        DbColumn::IsCompatible(existingColumn->GetType(), colType))
        {
        if (!GetTable().IsOwnedByECDb() || (existingColumn->GetConstraints().HasNotNullConstraint() == addNotNullConstraint &&
                                            existingColumn->GetConstraints().HasUniqueConstraint() == addUniqueConstraint &&
                                            existingColumn->GetConstraints().GetCollation() == collation))
            {
            return existingColumn;
            }

        LOG.warningv("Column %s in table %s is used by multiple property maps where property name and data type matches,"
                     " but where 'Nullable', 'Unique', or 'Collation' differs, and which will therefore be ignored for some of the properties.",
                     existingColumn->GetName().c_str(), GetTable().GetName().c_str());
        }

    const ECClassId classId = GetPersistenceClassId(ecProp, accessString);
    if (!classId.IsValid())
        return nullptr;

    Utf8String resolvedColumnName, tmp;
    int retryCount = 0;
    if (SUCCESS != ResolveColumnName(tmp, requestedColumnName, classId, retryCount))
        return nullptr;

    resolvedColumnName = tmp;
    while (GetTable().FindColumnP(resolvedColumnName.c_str()) != nullptr)
        {
        retryCount++;
        resolvedColumnName = tmp;
        if (SUCCESS != ResolveColumnName(resolvedColumnName, requestedColumnName, classId, retryCount))
            return nullptr;
        }

    DbColumn* newColumn = GetTable().CreateColumn(resolvedColumnName.c_str(), colType, DbColumn::Kind::DataColumn, PersistenceType::Persisted);
    if (newColumn == nullptr)
        {
        BeAssert(false && "Failed to create column");
        return nullptr;
        }

    if (addNotNullConstraint)
        newColumn->GetConstraintsR().SetNotNullConstraint();

    if (addUniqueConstraint)
        newColumn->GetConstraintsR().SetUniqueConstraint();

    newColumn->GetConstraintsR().SetCollation(collation);
    return newColumn;
    }

//------------------------------------------------------------------------------------------
//@bsimethod                                                    Affan.Khan       01 / 2015
//------------------------------------------------------------------------------------------
DbColumn* ColumnFactory::ApplySharedColumnStrategy() const
    {
    DbColumn const* reusableColumn = nullptr;
    if (TryFindReusableSharedDataColumn(reusableColumn))
        return const_cast<DbColumn*>(reusableColumn);

    return GetTable().CreateSharedColumn();
    }

//------------------------------------------------------------------------------------------
//@bsimethod                                                    Affan.Khan       01 / 2015
//------------------------------------------------------------------------------------------
BentleyStatus ColumnFactory::ResolveColumnName(Utf8StringR resolvedColumName, Utf8CP requestedColumnName, ECN::ECClassId classId, int retryCount) const
    {
    if (retryCount > 0)
        {
        BeAssert(!resolvedColumName.empty());
        resolvedColumName += SqlPrintfString("%d", retryCount);
        return SUCCESS;
        }

    if (Utf8String::IsNullOrEmpty(requestedColumnName))
        {
        //use name generator
        resolvedColumName.clear();
        return SUCCESS;
        }

    DbColumn const* existingColumn = GetTable().FindColumnP(requestedColumnName);
    if (existingColumn != nullptr && IsColumnInUseByClassMap(*existingColumn))
        {
        Utf8Char classIdStr[ECClassId::ID_STRINGBUFFER_LENGTH];
        classId.ToString(classIdStr);
        resolvedColumName.Sprintf("c%s_%s", classIdStr, requestedColumnName);
        }
    else
        resolvedColumName.assign(requestedColumnName);

    return SUCCESS;
    }

//------------------------------------------------------------------------------------------
//@bsimethod                                                    Affan.Khan       01 / 2015
//------------------------------------------------------------------------------------------
ECClassId ColumnFactory::GetPersistenceClassId(ECN::ECPropertyCR ecProp, Utf8CP accessString) const
    {
    Utf8String propAccessString(accessString);
    const size_t dotPosition = propAccessString.find(".");
    ECPropertyCP property = nullptr;
    if (dotPosition != Utf8String::npos)
        {
        //! Get root property in given accessString.
        property = m_classMap.GetClass().GetPropertyP(propAccessString.substr(0, dotPosition).c_str());
        }
    else
        property = m_classMap.GetClass().GetPropertyP(propAccessString.c_str());


    if (property == nullptr)
        {
        BeAssert(false && "Failed to find root property");
        return ECClassId();
        }

    return property->GetClass().GetId();
    }

//------------------------------------------------------------------------------------------
//@bsimethod                                                    Affan.Khan       01 / 2015
//------------------------------------------------------------------------------------------
bool ColumnFactory::TryFindReusableSharedDataColumn(DbColumn const*& reusableColumn) const
    {
    reusableColumn = nullptr;
    std::vector<DbColumn const*> reusableColumns;
    for (DbColumn const* column : GetTable().GetColumns())
        {
        if (column->IsShared() && !IsColumnInUseByClassMap(*column))
            reusableColumns.push_back(column);
        }

    if (reusableColumns.empty())
        return false;

    reusableColumn = reusableColumns.front();
    return true;
    }

//------------------------------------------------------------------------------------------
//@bsimethod                                                    Affan.Khan       01 / 2015
//------------------------------------------------------------------------------------------
void ColumnFactory::CacheUsedColumn(DbColumn const& column) const
    {
    m_idsOfColumnsInUseByClassMap.insert(column.GetId());
    }

//------------------------------------------------------------------------------------------
//@bsimethod                                                    Affan.Khan       01 / 2015
//------------------------------------------------------------------------------------------
bool ColumnFactory::IsColumnInUseByClassMap(DbColumn const& column) const
    {
    return m_idsOfColumnsInUseByClassMap.find(column.GetId()) != m_idsOfColumnsInUseByClassMap.end();
    }

//------------------------------------------------------------------------------------------
//@bsimethod                                                    Affan.Khan       01 / 2015
//------------------------------------------------------------------------------------------
void ColumnFactory::Update(bool includeDerivedClasses) const
    {
    m_idsOfColumnsInUseByClassMap.clear();
    WipPropertyMapColumnDispatcher navigationProperytMapColumns(PropertyMapType::NavigationPropertyMap);
    m_classMap.GetPropertyMaps().Accept(navigationProperytMapColumns);

    for (DbColumn const* columnInUse : navigationProperytMapColumns.GetColumns())
        {
        //WIP Why can the column ever be nullptr at all??
        if (columnInUse != nullptr)
            CacheUsedColumn(*columnInUse);
        }

    if (includeDerivedClasses)
        {
        std::vector<DbColumn const*> columns;
        GetDerivedColumnList(columns);
        for (DbColumn const* columnInUse : columns)
            {
            //WIP Why can the column ever be nullptr at all??
            if (columnInUse != nullptr)
                CacheUsedColumn(*columnInUse);
            }
        }
    }

//------------------------------------------------------------------------------------------
//@bsimethod                                                    Affan.Khan       10 / 2016
//------------------------------------------------------------------------------------------
BentleyStatus ColumnFactory::GetDerivedColumnList(std::vector<DbColumn const*>& columns) const
 {
    CachedStatementPtr stmt = m_ecdb.GetCachedStatement(
        "SELECT c.Name FROM ec_Column c "
        "              JOIN ec_PropertyMap pm ON c.Id = pm.ColumnId "
        "              JOIN ec_ClassMap cm ON cm.ClassId = pm.ClassId "
        "              JOIN " ECDB_CACHETABLE_ClassHierarchy " ch ON ch.ClassId = cm.ClassId "
        "              JOIN ec_Table t on t.Id = c.TableId "
        "WHERE ch.BaseClassId=? AND t.Name=? and c.ColumnKind & 1024 <> 0 "
        "GROUP BY c.Name");
    static_assert(1024 == (int) DbColumn::Kind::SharedDataColumn, "Value of DbColumn::Kind::SharedDataColumn has changed. The SQL in ColumnFactory::GetDerivedColumnList must be adjusted accordingly.");

    if (stmt == nullptr)
        return ERROR;
    stmt->BindId(1, m_classMap.GetClass().GetId());
    stmt->BindText(2, GetTable().GetName().c_str(), Statement::MakeCopy::No);
    stmt->BindInt(3, Enum::ToInt(DbColumn::Kind::SharedDataColumn));
    while (stmt->Step() == BE_SQLITE_ROW)
        {
        columns.push_back(GetTable().FindColumn(stmt->GetValueText(0)));
        }

    return SUCCESS;
    }

//------------------------------------------------------------------------------------------
//@bsimethod                                                    Affan.Khan       01 / 2015
//------------------------------------------------------------------------------------------
DbTable& ColumnFactory::GetTable() const
    {
    return m_classMap.GetJoinedTable();
    }

//------------------------------------------------------------------------------------------
//@bsimethod                                                    Krischan.Eberle    01/2016
//------------------------------------------------------------------------------------------
BentleyStatus ClassMapLoadContext::Postprocess(ECDbMap const& ecdbMap)
    {
    for (ECN::ECClassCP constraintClass : m_constraintClasses)
        {
        if (ecdbMap.GetClassMap(*constraintClass) == nullptr)
            {
            LOG.errorv("Finishing creation of ECRelationship class map because class map for Constraint ECClass '%s' could not be found.",
                       constraintClass->GetFullName());
            return ERROR;
            }
        }

    for (WipNavigationPropertyMap* propMap : m_navPropMaps)
        {
        if (SUCCESS != ClassMapper::SetupNavigationPropertyMap(*propMap))
            return ERROR;
        }

    m_constraintClasses.clear();
    m_navPropMaps.clear();
    return SUCCESS;
    }


//************************** UnmappedClassMap ***************************************************
//---------------------------------------------------------------------------------------
// @bsimethod                                                    Krischan.Eberle  02/2014
//---------------------------------------------------------------------------------------
MappingStatus NotMappedClassMap::_Map(SchemaImportContext&, ClassMappingInfo const& classMapInfo)
    {
    DbTable const* nullTable = GetDbMap().GetDbSchema().GetNullTable();
    SetTable(*const_cast<DbTable*> (nullTable));

    return MappingStatus::Success;
    }

//---------------------------------------------------------------------------------------
// @bsimethod                                                    Affan.Khan  10/2015
//---------------------------------------------------------------------------------------
BentleyStatus NotMappedClassMap::_Load(ClassMapLoadContext& ctx, DbClassMapLoadContext const& mapInfo)
    {
    DbTable const* nullTable = GetDbMap().GetDbSchema().GetNullTable();
    SetTable(*const_cast<DbTable*> (nullTable));
    return SUCCESS;
    }

END_BENTLEY_SQLITE_EC_NAMESPACE
<|MERGE_RESOLUTION|>--- conflicted
+++ resolved
@@ -1,1306 +1,1276 @@
-/*--------------------------------------------------------------------------------------+
-|
-|     $Source: ECDb/ClassMap.cpp $
-|
-|  $Copyright: (c) 2016 Bentley Systems, Incorporated. All rights reserved. $
-|
-+--------------------------------------------------------------------------------------*/
-#include "ECDbPch.h"
-#include "ClassMap.h"
-#include <algorithm>
-
-USING_NAMESPACE_BENTLEY_EC
-BEGIN_BENTLEY_SQLITE_EC_NAMESPACE
-
-
-//********************* ClassMap ******************************************
-//---------------------------------------------------------------------------------------
-// @bsimethod                                 Ramanujam.Raman                06/2012
-//---------------------------------------------------------------------------------------
-ClassMap::ClassMap(ECDb const& ecdb, Type type, ECClassCR ecClass, MapStrategyExtendedInfo const& mapStrategy, bool setIsDirty)
-    : m_ecdb(ecdb), m_type(type), m_ecClass(ecClass), m_mapStrategyExtInfo(mapStrategy),
-<<<<<<< HEAD
-    m_isDirty(setIsDirty), m_columnFactory(*this), m_isECInstanceIdAutogenerationDisabled(false), m_tphHelper(nullptr), m_propertyMaps(*this)
-=======
-    m_isDirty(setIsDirty), m_columnFactory(ecdb, *this), m_isECInstanceIdAutogenerationDisabled(false), m_tphHelper(nullptr)
->>>>>>> 6fccde2d
-    {
-    if (m_mapStrategyExtInfo.IsTablePerHierarchy())
-        m_tphHelper = std::unique_ptr<TablePerHierarchyHelper>(new TablePerHierarchyHelper(*this));
-
-    if (SUCCESS != InitializeDisableECInstanceIdAutogeneration())
-        {
-        BeAssert(false && "InitializeDisableECInstanceIdAutogeneration failed");
-        }
-    }
-
-//---------------------------------------------------------------------------------------
-// @bsimethod                                                Krischan.Eberle      06/2013
-//---------------------------------------------------------------------------------------
-MappingStatus ClassMap::_Map(SchemaImportContext& schemaImportContext, ClassMappingInfo const& mapInfo)
-    {
-    MappingStatus stat = DoMapPart1(schemaImportContext, mapInfo);
-    if (stat != MappingStatus::Success)
-        return stat;
-
-    return DoMapPart2(schemaImportContext, mapInfo);
-    }
-
-//---------------------------------------------------------------------------------------
-// @bsimethod                                                Krischan.Eberle      06/2013
-//---------------------------------------------------------------------------------------
-MappingStatus ClassMap::DoMapPart1(SchemaImportContext& schemaImportContext, ClassMappingInfo const& mappingInfo)
-    {
-    DbTable::Type tableType = DbTable::Type::Primary;
-    const bool isTph = mappingInfo.GetMapStrategy().IsTablePerHierarchy();
-    TablePerHierarchyInfo const& tphInfo = mappingInfo.GetMapStrategy().GetTphInfo();
-    ClassMap const* tphBaseClassMap = isTph ? mappingInfo.GetTphBaseClassMap() : nullptr;
-    if (isTph && tphInfo.GetJoinedTableInfo() == JoinedTableInfo::JoinedTable)
-        {
-        tableType = DbTable::Type::Joined;
-        if (tphBaseClassMap == nullptr)
-            {
-            BeAssert(false);
-            return MappingStatus::Error;
-            }
-        }
-    else if (mappingInfo.GetMapStrategy().GetStrategy() == MapStrategy::ExistingTable)
-        tableType = DbTable::Type::Existing;
-
-    DbTable const* primaryTable = nullptr;
-    bool needsToCreateTable = !isTph || tphBaseClassMap == nullptr;
-    if (tphBaseClassMap != nullptr)
-        {
-        SetTable(tphBaseClassMap->GetPrimaryTable());
-        if (tableType == DbTable::Type::Joined)
-            {
-            if (tphBaseClassMap->GetTphHelper()->IsParentOfJoinedTable())
-                {
-                primaryTable = &tphBaseClassMap->GetPrimaryTable();
-                needsToCreateTable = true;
-                }
-            else
-                AddTable(tphBaseClassMap->GetJoinedTable());
-            }
-        }
-
-    if (needsToCreateTable)
-        {
-        const bool isExclusiveRootClassOfTable = DetermineIsExclusiveRootClassOfTable(mappingInfo);
-        DbTable* table = const_cast<ECDbMap&>(GetDbMap()).FindOrCreateTable(&schemaImportContext, mappingInfo.GetTableName(), tableType,
-                                                                           mappingInfo.MapsToVirtualTable(), mappingInfo.GetECInstanceIdColumnName(),
-                                                                           isExclusiveRootClassOfTable ? mappingInfo.GetECClass().GetId() : ECClassId(),
-                                                                           primaryTable);
-        if (table == nullptr)
-            return MappingStatus::Error;
-
-        AddTable(*table);
-        }
-
-    if (isTph && tphInfo.UseSharedColumns() && tphInfo.GetSharedColumnCount() > 0)
-        {
-        if (SUCCESS != GetJoinedTable().SetMinimumSharedColumnCount(tphInfo.GetSharedColumnCount()))
-            {
-            Issues().Report(ECDbIssueSeverity::Error,
-                            "Only one ECClass per table can specify a shared column count. Found duplicate definition on ECClass '%s'.",
-                            m_ecClass.GetFullName());
-            return MappingStatus::Error;
-            }
-        }
-
-    //Add ECInstanceId property map
-    //check if it already exists
-    if (GetECInstanceIdPropertyMap() != nullptr)
-        return MappingStatus::Success;
-
-    //does not exist yet
-    if (ClassMapper::CreateECInstanceIdPropertyMap(*this) != SUCCESS)
-        return MappingStatus::Error;
-
-   
-    return MappingStatus::Success;
-    }
-
-
-//---------------------------------------------------------------------------------------
-// @bsimethod                                                Krischan.Eberle      07/2016
-//---------------------------------------------------------------------------------------
-bool ClassMap::DetermineIsExclusiveRootClassOfTable(ClassMappingInfo const& mappingInfo) const
-    {
-    if (GetType() == Type::RelationshipEndTable)
-        {
-        BeAssert(false && "Should not be called for end table rel class maps");
-        return false;
-        }
-
-    MapStrategy strategy = mappingInfo.GetMapStrategy().GetStrategy();
-    switch (strategy)
-        {
-            case MapStrategy::ExistingTable:
-            case MapStrategy::SharedTable:
-                return false;
-
-                //OwnedTable obviously always has an exclusive root because only a single class is mapped to the table.
-            case MapStrategy::OwnTable:
-                return true;
-
-            default:
-                break;
-        }
-
-    //For subclasses in a TablePerHierarchy, true must be returned for joined table root classes
-    ClassMap const* tphBaseClassMap = mappingInfo.GetTphBaseClassMap();
-    if (tphBaseClassMap == nullptr) //this is the root of the TablePerHierarchy class hierarchy
-        return true;
-
-    //if base class is the direct parent of the joined table, this class is the
-    //starting point of the joined table, so also the exclusive root (of the joined table)
-    BeAssert(tphBaseClassMap->GetMapStrategy().GetStrategy() == MapStrategy::TablePerHierarchy);
-    return tphBaseClassMap->GetTphHelper()->IsParentOfJoinedTable();
-    }
-
-
-//---------------------------------------------------------------------------------------
-// @bsimethod                                                Krischan.Eberle      06/2013
-//---------------------------------------------------------------------------------------
-MappingStatus ClassMap::DoMapPart2(SchemaImportContext& schemaImportContext, ClassMappingInfo const& mappingInfo)
-    {
-    MappingStatus stat = MapProperties(schemaImportContext);
-    if (stat != MappingStatus::Success)
-        return stat;
-
-    ECPropertyCP currentTimeStampProp = mappingInfo.GetClassHasCurrentTimeStampProperty();
-    if (currentTimeStampProp != nullptr)
-        {
-        if (SUCCESS != CreateCurrentTimeStampTrigger(*currentTimeStampProp))
-            return MappingStatus::Error;
-        }
-
-    //Add cascade delete for joinedTable;
-    bool isJoinedTable = mappingInfo.GetMapStrategy().GetTphInfo().IsValid() && mappingInfo.GetMapStrategy().GetTphInfo().GetJoinedTableInfo() == JoinedTableInfo::JoinedTable;
-    if (isJoinedTable)
-        {
-        ClassMap const* tphBaseClassMap = mappingInfo.GetTphBaseClassMap();
-        if (tphBaseClassMap == nullptr)
-            {
-            BeAssert(false);
-            return MappingStatus::Error;
-            }
-        
-        DbTable const& baseClassMapJoinedTable = tphBaseClassMap->GetJoinedTable();
-        if (&baseClassMapJoinedTable != &GetJoinedTable())
-            {
-            DbColumn const* primaryKeyColumn = baseClassMapJoinedTable.GetFilteredColumnFirst(DbColumn::Kind::ECInstanceId);
-            DbColumn const* foreignKeyColumn = GetJoinedTable().GetFilteredColumnFirst(DbColumn::Kind::ECInstanceId);
-            PRECONDITION(primaryKeyColumn != nullptr, MappingStatus::Error);
-            PRECONDITION(foreignKeyColumn != nullptr, MappingStatus::Error);
-            bool createFKConstraint = true;
-            for (DbConstraint const* constraint : GetJoinedTable().GetConstraints())
-                {
-                if (constraint->GetType() == DbConstraint::Type::ForeignKey)
-                    {
-                    ForeignKeyDbConstraint const* fk = static_cast<ForeignKeyDbConstraint const*>(constraint);
-                    if (&fk->GetReferencedTable() == &baseClassMapJoinedTable)
-                        {
-                        if (fk->GetFkColumns().front() == foreignKeyColumn && fk->GetReferencedTableColumns().front() == primaryKeyColumn)
-                            {
-                            createFKConstraint = false;
-                            break;
-                            }
-                        }
-                    }
-                }
-
-            if (createFKConstraint)
-                {
-                if (GetJoinedTable().CreateForeignKeyConstraint(*foreignKeyColumn, *primaryKeyColumn, ForeignKeyDbConstraint::ActionType::Cascade, ForeignKeyDbConstraint::ActionType::NotSpecified) == nullptr)
-                    return MappingStatus::Error;
-                }
-            }
-        }
-
-    return MappingStatus::Success;
-    }
-
-#define CURRENTIMESTAMP_SQLEXP "julianday('now')"
-
-//---------------------------------------------------------------------------------------
-// @bsimethod                                                Krischan.Eberle      02/2014
-//---------------------------------------------------------------------------------------
-BentleyStatus ClassMap::CreateCurrentTimeStampTrigger(ECPropertyCR currentTimeStampProp)
-    {
-    WipPrimitivePropertyMap const* propertyMap = dynamic_cast<WipPrimitivePropertyMap const*>(GetPropertyMaps().Find(currentTimeStampProp.GetName().c_str()));
-    if (propertyMap == nullptr)
-        return SUCCESS;
-
-
-    DbColumn& currentTimeStampColumn = const_cast<DbColumn&>(propertyMap->GetColumn());
-    if (currentTimeStampColumn.IsShared())
-        {
-        Issues().Report(ECDbIssueSeverity::Warning,
-                   "ECProperty '%s' in ECClass '%s' has the ClassHasCurrentTimeStampProperty custom attribute but is mapped to a shared column. "
-                   "ECDb therefore does not create the current timestamp trigger for this property.",
-                           currentTimeStampProp.GetName().c_str(), currentTimeStampProp.GetClass().GetFullName());
-
-        return SUCCESS;
-        }
-
-    BeAssert(currentTimeStampColumn.GetType() == DbColumn::Type::TimeStamp);
-    currentTimeStampColumn.GetConstraintsR().SetDefaultValueExpression(CURRENTIMESTAMP_SQLEXP);
-    currentTimeStampColumn.GetConstraintsR().SetNotNullConstraint();
-
-    WipECInstanceIdPropertyMap const* idPropMap = GetECInstanceIdPropertyMap();
-    if (idPropMap == nullptr)
-        {
-        BeAssert(false);
-        return ERROR;
-        }
-
-    DbTable& table = currentTimeStampColumn.GetTableR();
-    Utf8CP tableName = table.GetName().c_str();
-    Utf8CP instanceIdColName = idPropMap->FindVerticalPropertyMap(tableName)->GetColumn().GetName().c_str();
-    Utf8CP currentTimeStampColName = currentTimeStampColumn.GetName().c_str();
-
-    Utf8String triggerName;
-    //triggerName.Sprintf("%s_%s_SetCurrentTimeStamp", tableName, currentTimeStampColName);
-    triggerName.Sprintf("%s_CurrentTimeStamp", tableName);
-    Utf8String body;
-    body.Sprintf("BEGIN UPDATE %s SET %s=" CURRENTIMESTAMP_SQLEXP " WHERE %s=new.%s; END", tableName, currentTimeStampColName, instanceIdColName, instanceIdColName);
-
-    Utf8String whenCondition;
-    whenCondition.Sprintf("old.%s=new.%s AND old.%s!=" CURRENTIMESTAMP_SQLEXP, currentTimeStampColName, currentTimeStampColName, currentTimeStampColName);
-
-    return table.CreateTrigger(triggerName.c_str(), DbTrigger::Type::After, whenCondition.c_str(), body.c_str());
-    }
-
-//---------------------------------------------------------------------------------------
-// @bsimethod                                                       Affan.Khan   02/2016
-//---------------------------------------------------------------------------------------
-BentleyStatus ClassMap::ConfigureECClassId(std::vector<DbColumn const*> const& columns, bool loadingFromDisk)
-    {
-    if (!GetDbMap().IsImportingSchema() && !loadingFromDisk)
-        {
-        BeAssert(false && "Can only be called during schema import");
-        return ERROR;
-        }
-
-    WipECClassIdPropertyMap const* classIdPropertyMap = GetECClassIdPropertyMap();
-    if (classIdPropertyMap == nullptr)
-        {
-        RefCountedPtr<WipECClassIdPropertyMap> ecclassIdPropertyMap = WipPropertyMapFactory::CreateECClassIdPropertyMap(*this, GetClass().GetId(), columns);
-        if (ecclassIdPropertyMap == nullptr)
-            //log and assert already done in child method
-            return ERROR;
-
-        return GetPropertyMapsR().Insert(ecclassIdPropertyMap, 1);
-        }
-
-    //!WIP_MAPS Fix this though its just a check that Configure is not called twice on a ClassMap with different parameters
-    /*
-    std::vector<DbColumn const*>  existingColumns;
-    std::vector<WipColumnVerticalPropertyMap const*> vps = classIdPropertyMap->GetPropertyMaps();
-    if (vps.size() != columns.size())
-        {
-        BeAssert(false && "Invalid classMap");
-        return ERROR;
-        }
-
-    for (DbColumn const* col : existingColumns)
-        {
-        if (std::find(columns.begin(), columns.end(), col) == columns.end())
-            {
-            BeAssert(false && "Invalid classMap");
-            return ERROR;
-            }
-        }
-
-    for (DbColumn const* col : columns)
-        {
-        if (std::find(existingColumns.begin(), existingColumns.end(), col) == existingColumns.end())
-            {
-            BeAssert(false && "Invalid classMap");
-            return ERROR;
-            }
-        }
-     */
-    return SUCCESS;
-    }
-//---------------------------------------------------------------------------------------
-// @bsimethod                                                       Affan.Khan   02/2016
-//---------------------------------------------------------------------------------------
-BentleyStatus ClassMap::ConfigureECClassId(DbColumn const& classIdColumn, bool loadingFromDisk)
-    {
-    std::vector<DbColumn const*> columns;
-    columns.push_back(&classIdColumn);
-    return ConfigureECClassId(columns, loadingFromDisk);
-    }
-
-//---------------------------------------------------------------------------------------
-// @bsimethod                                                Krischan.Eberle      06/2013
-//---------------------------------------------------------------------------------------
-MappingStatus ClassMap::MapProperties(SchemaImportContext& ctx)
-    {
-    bvector<ClassMap const*> tphBaseClassMaps;
-    PropertyMapInheritanceMode inheritanceMode = GetPropertyMapInheritanceMode();
-    if (inheritanceMode != PropertyMapInheritanceMode::NotInherited)
-        {
-        for (ECClassCP baseClass : m_ecClass.GetBaseClasses())
-            {
-            ClassMap const* baseClassMap = GetDbMap().GetClassMap(*baseClass);
-            if (baseClassMap == nullptr)
-                {
-                BeAssert(false);
-                return MappingStatus::Error;
-                }
-
-            if (baseClassMap->GetPrimaryTable().GetPersistenceType() == PersistenceType::Persisted &&
-                baseClassMap->GetMapStrategy().GetStrategy() == MapStrategy::TablePerHierarchy)
-                tphBaseClassMaps.push_back(baseClassMap);
-            }
-        }
-
-    std::vector<ECPropertyCP> propertiesToMap;
-    for (ECPropertyCP property : m_ecClass.GetProperties(true))
-        {
-        if (&property->GetClass() == &m_ecClass ||
-            inheritanceMode == PropertyMapInheritanceMode::NotInherited)
-            {
-            //Property map that should not be inherited -> must be mapped
-            propertiesToMap.push_back(property);
-            continue;
-            }
-
-        //look for the base class' property map as property is inherited
-        WipVerticalPropertyMap const* baseClassPropMap = nullptr;
-        for (ClassMap const* baseClassMap : tphBaseClassMaps)
-            {
-            if (baseClassPropMap = dynamic_cast<WipVerticalPropertyMap const*>(baseClassMap->GetPropertyMaps().Find(property->GetName().c_str())))
-                break;
-            }
-
-        if (baseClassPropMap == nullptr)
-            {
-            //Property is inherited, but not from a TPH base class, so we have to map the property from scratch
-            propertiesToMap.push_back(property);
-            continue;
-            }
-
-        RefCountedPtr<WipVerticalPropertyMap> propertyMap = baseClassPropMap->CreateCopy(*this);        
-        if (GetPropertyMapsR().Insert(propertyMap) != SUCCESS)
-            return MappingStatus::Error;
-        }
-
-    GetColumnFactory().Update(false);
-
-    for (ECPropertyCP property : propertiesToMap)
-        {
-        Utf8CP propertyAccessString = property->GetName().c_str();
-        if (WipPropertyMap* newProperyMap = ClassMapper::MapProperty(*this, *property))
-            {
-            if (property->GetIsNavigation())
-                {
-                WipNavigationPropertyMap* navPropertyMap = static_cast<WipNavigationPropertyMap*>(newProperyMap);
-                ctx.GetClassMapLoadContext().AddNavigationPropertyMap(*navPropertyMap);
-                }
-            }
-        else
-            {
-            BeAssert(false);
-            return MappingStatus::Error;
-            }
-        }
-    return MappingStatus::Success;
-    }
-
-/*---------------------------------------------------------------------------------**//**
-* @bsimethod                                 Affan.Khan                           09/2012
-+---------------+---------------+---------------+---------------+---------------+------*/
-BentleyStatus ClassMap::CreateUserProvidedIndexes(SchemaImportContext& schemaImportContext, std::vector<IndexMappingInfoPtr> const& indexInfoList) const
-    {
-    int i = 0;
-    for (IndexMappingInfoPtr const& indexInfo : indexInfoList)
-        {
-        i++;
-
-        std::vector<DbColumn const*> totalColumns;
-        NativeSqlBuilder whereExpression;
-
-        bset<DbTable const*> involvedTables;
-        for (Utf8StringCR propertyAccessString : indexInfo->GetProperties())
-            {
-            WipPropertyMap const* propertyMap = GetPropertyMaps().Find(propertyAccessString.c_str());
-            if (propertyMap == nullptr)
-                {
-                Issues().Report(ECDbIssueSeverity::Error,
-                   "DbIndex #%d defined in ClassMap custom attribute on ECClass '%s' is invalid: "
-                   "The specified ECProperty '%s' does not exist or is not mapped.",
-                              i, GetClass().GetFullName(), propertyAccessString.c_str());
-                return ERROR;
-                }
-
-            ECPropertyCR prop = propertyMap->GetProperty();
-            NavigationECPropertyCP navProp = prop.GetAsNavigationProperty();
-            if (!prop.GetIsPrimitive() && (navProp == nullptr || navProp->IsMultiple()))
-                {
-                Issues().Report(ECDbIssueSeverity::Error,
-                              "DbIndex #%d defined in ClassMap custom attribute on ECClass '%s' is invalid: "
-                              "The specified ECProperty '%s' is not of a primitive type.",
-                              i, GetClass().GetFullName(), propertyAccessString.c_str());
-                return ERROR;
-                }
-
-            WipPropertyMapColumnDispatcher columnDispatcher(GetJoinedTable());
-            propertyMap->Accept(columnDispatcher);
-            std::vector<DbColumn const*> const& columns = columnDispatcher.GetColumns();
-            if (0 == columns.size())
-                {
-                BeAssert(false && "Reject user defined index on %s. Fail to find column property map for property. Something wrong with mapping");
-                return ERROR;
-                }
-
-            for (DbColumn const* column : columns)
-                {
-                if (column->GetTable().GetPersistenceType() == PersistenceType::Persisted && column->GetPersistenceType() == PersistenceType::Virtual)
-                    {
-                    Issues().Report(ECDbIssueSeverity::Error,
-                                  "DbIndex #%d defined in ClassMap custom attribute on ECClass '%s' is invalid: "
-                                  "The specified ECProperty '%s' is mapped to a virtual column.",
-                                  i, GetClass().GetFullName(), propertyAccessString.c_str());
-                    return ERROR;
-                    }
-
-                DbTable const& table = column->GetTable();
-                if (!involvedTables.empty() && involvedTables.find(&table) == involvedTables.end())
-                    {
-                    if (m_mapStrategyExtInfo.GetTphInfo().IsValid() && m_mapStrategyExtInfo.GetTphInfo().GetJoinedTableInfo() != JoinedTableInfo::None)
-                        {
-                        Issues().Report(ECDbIssueSeverity::Error,
-                                      "DbIndex #%d defined in ClassMap custom attribute on ECClass '%s' is invalid. "
-                                      "The properties that make up the index are mapped to different tables because the 'JoinedTablePerDirectSubclass' custom attribute "
-                                      "is applied to this class hierarchy.",
-                                      i, GetClass().GetFullName());
-                        }
-                    else
-                        {
-                        Issues().Report(ECDbIssueSeverity::Error,
-                                      "DbIndex #%d defined in ClassMap custom attribute on ECClass '%s' is invalid. "
-                                      "The properties that make up the index are mapped to different tables.",
-                                      i, GetClass().GetFullName());
-
-                        BeAssert(false && "Properties of DbIndex are mapped to different tables although JoinedTable option is not applied.");
-                        }
-
-                    return ERROR;
-                    }
-
-                involvedTables.insert(&table);
-                totalColumns.push_back(column);
-                }
-            }
-
-        DbTable* involvedTable =  const_cast<DbTable*>(*involvedTables.begin());
-        if (nullptr == GetDbMap().GetDbSchemaR().CreateIndex(*involvedTable, indexInfo->GetName(), indexInfo->GetIsUnique(),
-                                                                      totalColumns, indexInfo->IsAddPropsAreNotNullWhereExp(), false, GetClass().GetId()))
-            {
-            return ERROR;
-            }
-        }
-
-    return SUCCESS;
-    }
-
-//---------------------------------------------------------------------------------------
-// @bsimethod                                 Krischan.Eberle                09/2015
-//+---------------+---------------+---------------+---------------+---------------+------
-bool ClassHasDisableECInstanceIdAutogenerationCA(bool* appliesToSubclasses, ECClassCR ecclass)
-    {
-    if (appliesToSubclasses != nullptr)
-        *appliesToSubclasses = false;
-
-    IECInstancePtr disableECInstanceIdAutoGenerationCA = ecclass.GetCustomAttributeLocal("DisableECInstanceIdAutogeneration");
-    if (disableECInstanceIdAutoGenerationCA != nullptr && appliesToSubclasses != nullptr)
-        {
-        ECValue v;
-        if (ECObjectsStatus::Success != disableECInstanceIdAutoGenerationCA->GetValue(v, "AppliesToSubclasses"))
-            {
-            BeAssert(false && "CA DisableECInstanceIdAutogeneration is expected to have a property AppliesToSubclasses");
-            return false;
-            }
-
-        *appliesToSubclasses = v.IsNull() || v.GetBoolean();
-        }
-
-    return disableECInstanceIdAutoGenerationCA != nullptr;
-    }
-
-//---------------------------------------------------------------------------------------
-// @bsimethod                                 Krischan.Eberle                09/2015
-//+---------------+---------------+---------------+---------------+---------------+------
-BentleyStatus ClassMap::InitializeDisableECInstanceIdAutogeneration()
-    {
-    if (ClassHasDisableECInstanceIdAutogenerationCA(nullptr, m_ecClass))
-        {
-        m_isECInstanceIdAutogenerationDisabled = true;
-        return SUCCESS;
-        }
-
-    for (ECClassCP baseClass : m_ecClass.GetBaseClasses())
-        {
-        bool appliesToSubclasses = false;
-        if (ClassHasDisableECInstanceIdAutogenerationCA(&appliesToSubclasses, *baseClass))
-            {
-            if (appliesToSubclasses)
-                {
-                m_isECInstanceIdAutogenerationDisabled = true;
-                return SUCCESS;
-                }
-            }
-        }
-
-    return SUCCESS;
-    }
-
-//---------------------------------------------------------------------------------------
-// @bsimethod                                 Affan.Khan                           07/2012
-//---------------------------------------------------------------------------------------
-BentleyStatus ClassMap::Save(DbMapSaveContext& ctx)
-    {
-    if (!m_isDirty || ctx.IsAlreadySaved(*this))
-        return SUCCESS;
-
-    ctx.BeginSaving(*this);
-    if (GetClass().HasBaseClasses())
-        {
-        for (ECClassCP baseClass : GetClass().GetBaseClasses())
-            {
-            ClassMap* baseClassMap = (ClassMap*) GetDbMap().GetClassMap(*baseClass);
-            if (baseClassMap == nullptr)
-                {
-                BeAssert(false && "Failed to find baseClass map");
-                return ERROR;
-                }
-
-            if (SUCCESS != baseClassMap->Save(ctx))
-                return ERROR;
-            }
-        }
-
-    if (ctx.InsertClassMap(GetClass().GetId(), GetMapStrategy()) != SUCCESS)
-        {
-        BeAssert(false);
-        return ERROR;
-        }
-
-    DbClassMapSaveContext classMapSaveContext(ctx);
-    WipPropertyMapSaveDispatcher saveDispatcher(classMapSaveContext);
-    for (WipPropertyMap const* propertyMap : GetPropertyMaps())
-        {
-        BeAssert(GetClass().GetId() == propertyMap->GetClassMap().GetClass().GetId());
-        propertyMap->Accept(saveDispatcher);
-        if (saveDispatcher.GetStatus() != SUCCESS)
-            return ERROR;
-        }
-
-    m_isDirty = false;
-    ctx.EndSaving(*this);
-    return SUCCESS;
-    }
-
-//---------------------------------------------------------------------------------------
-// @bsimethod                                                    affan.khan      01/2015
-//---------------------------------------------------------------------------------------
-BentleyStatus ClassMap::_Load(ClassMapLoadContext& ctx, DbClassMapLoadContext const& dbLoadCtx)
-    {
-    std::set<DbTable*> tables;
-    std::set<DbTable*> joinedTables;
-
-    if (!dbLoadCtx.HasMappedProperties())
-        {
-        SetTable(*const_cast<DbTable*>(GetDbMap().GetDbSchema().GetNullTable()));
-        return SUCCESS;
-        }
-
-    for (std::pair<Utf8String, std::vector<DbColumn const*>> const& propMapping : dbLoadCtx.GetPropertyMaps())
-        {
-        std::vector<DbColumn const*> const& columns = propMapping.second;
-        for (DbColumn const* column : columns)
-            {
-            if (column->GetTable().GetType() == DbTable::Type::Joined)
-                joinedTables.insert(&column->GetTableR());
-            else if (!Enum::Contains(column->GetKind(), DbColumn::Kind::ECClassId))
-                {
-                tables.insert(&column->GetTableR());
-                }
-            }
-        }
-
-    for (DbTable* table : tables)
-        AddTable(*table);
-
-    for (DbTable* table : joinedTables)
-        AddTable(*table);
-
-    BeAssert(!GetTables().empty());
-
-    if (GetECInstanceIdPropertyMap() != nullptr)
-        return ERROR;
-
-    std::vector<DbColumn const*> const* mapColumnsList = dbLoadCtx.FindColumnByAccessString(ECDbSystemSchemaHelper::ECINSTANCEID_PROPNAME);
-    if (mapColumnsList == nullptr)
-        return ERROR;
-
-    //Load ECInstanceId================================================
-    RefCountedPtr<WipECInstanceIdPropertyMap> ecInstanceIdPropertyMap = WipPropertyMapFactory::CreateECInstanceIdPropertyMap(*this, *mapColumnsList);
-    if (ecInstanceIdPropertyMap != nullptr)
-        {
-        BeAssert(false && "Failed to create property map");
-        return ERROR;
-        }
-
-    if (GetPropertyMapsR().Insert(ecInstanceIdPropertyMap, 0LL) != SUCCESS)
-        return ERROR;
-
-    mapColumnsList = dbLoadCtx.FindColumnByAccessString(ECDbSystemSchemaHelper::ECCLASSID_PROPNAME);
-    if (mapColumnsList == nullptr)
-        return ERROR;
-
-    //Load ECClassId   ================================================
-    RefCountedPtr<WipECClassIdPropertyMap> ecClassIdPropertyMap = WipPropertyMapFactory::CreateECClassIdPropertyMap(*this,GetClass().GetId(), *mapColumnsList);
-    if (ecClassIdPropertyMap != nullptr)
-        {
-        BeAssert(false && "Failed to create property map");
-        return ERROR;
-        }
-
-    if (GetPropertyMapsR().Insert(ecClassIdPropertyMap, 1LL) != SUCCESS)
-        return ERROR;
-
-    return LoadPropertyMaps(ctx, dbLoadCtx);
-    }
-
-//---------------------------------------------------------------------------------------
-// @bsimethod                                                  Krischan.Eberle  09/2016
-//---------------------------------------------------------------------------------------
-BentleyStatus ClassMap::LoadPropertyMaps(ClassMapLoadContext& ctx, DbClassMapLoadContext const& dbCtx)
-    {
-    bvector<ClassMap const*> tphBaseClassMaps;
-    PropertyMapInheritanceMode inheritanceMode = GetPropertyMapInheritanceMode();
-    if (inheritanceMode != PropertyMapInheritanceMode::NotInherited)
-        {
-        for (ECClassCP baseClass : m_ecClass.GetBaseClasses())
-            {
-            ClassMap const* baseClassMap = GetDbMap().GetClassMap(*baseClass);
-            if (baseClassMap == nullptr)
-                {
-                BeAssert(false);
-                return ERROR;
-                }
-
-            if (baseClassMap->GetPrimaryTable().GetPersistenceType() == PersistenceType::Persisted &&
-                baseClassMap->GetMapStrategy().GetStrategy() == MapStrategy::TablePerHierarchy)
-                tphBaseClassMaps.push_back(baseClassMap);
-            }
-        }
-
-    bvector<PropertyMapPtr> failedToLoadProperties;
-    for (ECPropertyCP property : m_ecClass.GetProperties(true))
-        {
-        WipVerticalPropertyMap const*  tphBaseClassPropMap = nullptr;
-        if (&property->GetClass() != &m_ecClass && inheritanceMode == PropertyMapInheritanceMode::Clone)
-            {
-            for (ClassMap const* baseClassMap : tphBaseClassMaps)
-                {
-                if (tphBaseClassPropMap = dynamic_cast<WipVerticalPropertyMap const*> (baseClassMap->GetPropertyMaps().Find(property->GetName().c_str())))
-                    break;
-                }
-            }
-
-        if (tphBaseClassPropMap == nullptr)
-            {
-            RefCountedPtr<WipPropertyMap> propMap = ClassMapper::LoadPropertyMap(*this, *property, dbCtx);
-            if (propMap == nullptr)
-                {
-<<<<<<< HEAD
-                //ECSchema Upgrade
-                GetColumnFactoryR().Update();
-                propMap = ClassMapper::MapProperty(*this, *property);
-                if (propMap == nullptr)
-                    {
-                    BeAssert(false);
-                    return ERROR;
-                    }
-                WipVerticalPropertyMap* vMap = dynamic_cast<WipVerticalPropertyMap*>(propMap.get());
-                if (vMap == nullptr)
-                    {
-                    BeAssert(false);
-                    return ERROR;
-                    }
-                //! ECSchema update added new property for which we need to save property map
-                DbMapSaveContext ctx(m_ecdb);
-                //First make sure table is updated on disk. The table must already exist for this operation to work.
-                if (GetDbMap().GetDbSchema().UpdateTableOnDisk(vMap->GetTable()) != SUCCESS)
-                    {
-                    BeAssert(false && "Failed to save table");
-                    return ERROR;
-                    }
-
-                ctx.BeginSaving(*this);
-
-                DbClassMapSaveContext classMapContext(ctx);
-                WipPropertyMapSaveDispatcher saveDispatcher(classMapContext);
-                propMap->Accept(saveDispatcher);
-                ctx.EndSaving(*this);
-=======
-                BeAssert(GetDbMap().IsImportingSchema() && "This code must only be reached if in schema import");
-                failedToLoadProperties.push_back(propMap);
->>>>>>> 6fccde2d
-                }
-            }
-        else
-            {
-            propMap = tphBaseClassPropMap->CreateCopy(*this);
-            if (propMap == nullptr)
-                return ERROR;
-            }
-        }
-
-    if (!failedToLoadProperties.empty())
-        {
-        GetColumnFactory().Update(true);
-        for (PropertyMapPtr& propMap : failedToLoadProperties)
-            {
-            if (SUCCESS != propMap->FindOrCreateColumnsInTable(*this))
-                {
-                BeAssert(false);
-                return ERROR;
-                }
-
-            //! ECSchema update added new property for which we need to save property map
-            DbMapSaveContext ctx(m_ecdb);
-            //First make sure table is updated on disk. The table must already exist for this operation to work.
-            if (GetDbMap().GetDbSchema().UpdateTableOnDisk(*propMap->GetTable()) != SUCCESS)
-                {
-                BeAssert(false && "Failed to save table");
-                return ERROR;
-                }
-
-            ctx.BeginSaving(*this);
-            DbClassMapSaveContext classMapContext(ctx);
-            propMap->Save(classMapContext);
-            ctx.EndSaving(*this);
-            }
-        }
-
-    return SUCCESS;
-    }
-
-//---------------------------------------------------------------------------------------
-// @bsimethod                                                  Krischan.Eberle  06/2013
-//---------------------------------------------------------------------------------------
-WipECInstanceIdPropertyMap const* ClassMap::GetECInstanceIdPropertyMap() const
-    {
-    return static_cast<WipECInstanceIdPropertyMap const*> (GetPropertyMaps().Find(ECDbSystemSchemaHelper::ECINSTANCEID_PROPNAME));
-    }
-
-//---------------------------------------------------------------------------------------
-// @bsimethod                                                  Krischan.Eberle  06/2013
-//---------------------------------------------------------------------------------------
-WipECClassIdPropertyMap const* ClassMap::GetECClassIdPropertyMap() const
-    {
-    return static_cast<WipECClassIdPropertyMap const*>(GetPropertyMaps().Find(ECDbSystemSchemaHelper::ECCLASSID_PROPNAME));
-    }
-
-//---------------------------------------------------------------------------------------
-// @bsimethod                                                    Krischan.Eberle  06/2016
-//---------------------------------------------------------------------------------------
-IssueReporter const& ClassMap::Issues() const { return m_ecdb.GetECDbImplR().GetIssueReporter(); }
-
-
-//------------------------------------------------------------------------------------------
-//@bsimethod                                                    Affan.Khan       05 / 2015
-//------------------------------------------------------------------------------------------
-StorageDescription const& ClassMap::GetStorageDescription() const
-    {
-    return GetDbMap().GetLightweightCache().GetStorageDescription(*this);
-    }
-
-//---------------------------------------------------------------------------------------
-// @bsimethod                                                    Krischan.Eberle  01/2014
-//---------------------------------------------------------------------------------------
-std::vector<ClassMap const*> ClassMap::GetDerivedClassMaps() const
-    {
-    ECDerivedClassesList const& derivedClasses = m_ecdb.Schemas().GetDerivedECClasses(GetClass());
-    std::vector<ClassMap const*> derivedClassMaps;
-    for (ECClassCP derivedClass : derivedClasses)
-        {
-        ClassMap const* derivedClassMap = GetDbMap().GetClassMap(*derivedClass);
-        derivedClassMaps.push_back(derivedClassMap);
-        }
-
-    return derivedClassMaps;
-    }
-
-//---------------------------------------------------------------------------------------
-// @bsimethod                                                Krischan.Eberle      11/2015
-//---------------------------------------------------------------------------------------
-//static
-BentleyStatus ClassMap::DetermineTableName(Utf8StringR tableName, ECN::ECClassCR ecclass, Utf8CP tablePrefix)
-    {
-    if (!Utf8String::IsNullOrEmpty(tablePrefix))
-        tableName.assign(tablePrefix);
-    else
-        {
-        if (SUCCESS != DetermineTablePrefix(tableName, ecclass))
-            return ERROR;
-        }
-
-    tableName.append("_").append(ecclass.GetName());
-    return SUCCESS;
-    }
-
-//---------------------------------------------------------------------------------------
-// @bsimethod                                                Krischan.Eberle      11/2015
-//---------------------------------------------------------------------------------------
-//static
-BentleyStatus ClassMap::DetermineTablePrefix(Utf8StringR tablePrefix, ECN::ECClassCR ecclass)
-    {
-    tablePrefix.clear();
-
-    ECSchemaCR schema = ecclass.GetSchema();
-    ECDbSchemaMap customSchemaMap;
-
-    if (ECDbMapCustomAttributeHelper::TryGetSchemaMap(customSchemaMap, schema))
-        {
-        if (customSchemaMap.TryGetTablePrefix(tablePrefix) != ECObjectsStatus::Success)
-            return ERROR;
-        }
-
-    if (tablePrefix.empty())
-        {
-        Utf8StringCR alias = schema.GetAlias();
-        if (!alias.empty())
-            tablePrefix = alias;
-        else
-            tablePrefix = schema.GetName();
-        }
-
-    return SUCCESS;
-    }
-
-//---------------------------------------------------------------------------------------
-// @bsimethod                                 Affan.Khan                    12/2015
-//---------------------------------------------------------------------------------------
-Utf8String ClassMap::GetUpdatableViewName() const
-    {
-    Utf8String name;
-    name.Sprintf("_%s_%s", GetClass().GetSchema().GetAlias().c_str(), GetClass().GetName().c_str());
-    return name;
-    }
-
-//---------------------------------------------------------------------------------------
-// @bsimethod                                 Krischan.Eberle                   03/2016
-//---------------------------------------------------------------------------------------
-BentleyStatus ClassMap::GenerateSelectViewSql(NativeSqlBuilder& viewSql, bool isPolymorphic, ECSqlPrepareContext const& prepareContext) const
-    {
-    return ViewGenerator::GenerateSelectViewSql(viewSql, m_ecdb, *this, isPolymorphic, prepareContext);
-    }
-
-//---------------------------------------------------------------------------------------
-// @bsimethod                                                    Affan.Khan  06/2016
-//---------------------------------------------------------------------------------------
-DbTable const* ClassMap::ExpectingSingleTable() const
-    {
-    BeAssert(GetTables().size() == 1);
-    if (GetTables().size() != 1)
-        return nullptr;
-
-    return &GetJoinedTable();
-    }
-
-//---------------------------------------------------------------------------------------
-// @bsimethod                                                    Krischan.Eberle  06/2016
-//---------------------------------------------------------------------------------------
-//static
-Utf8CP ClassMap::TypeToString(Type type)
-    {
-    switch (type)
-        {
-            case Type::Class:
-                return "Class";
-            case Type::NotMapped:
-                return "NotMapped";
-            case Type::RelationshipEndTable:
-                return "RelationshipEndTable";
-            case Type::RelationshipLinkTable:
-                return "RelationshipLinkTable";
-
-            default:
-                BeAssert(false && "ClassMap::TypeToString must be extended to handle new ClassMap::Type value");
-                return "";
-        }
-    }
-
-//=========================================================================================
-//ClassMap::TablePerHierarchyHelper
-//=========================================================================================
-//------------------------------------------------------------------------------------------
-//@bsimethod                                                    Krischan.Eberle    09/2016
-//------------------------------------------------------------------------------------------
-ECClassId ClassMap::TablePerHierarchyHelper::DetermineParentOfJoinedTableECClassId() const
-    {
-    if (!HasJoinedTable())
-        {
-        BeAssert(false && "TablePerHierarchyHelper::DetermineParentOfJoinedTableECClassId can only be called for class maps that have a joined table.");
-        return ECClassId();
-        }
-
-    if (!m_parentOfJoinedTableECClassId.IsValid())
-        {
-        Utf8String sql;
-        sql.Sprintf("SELECT ch.BaseClassId FROM " ECDB_CACHETABLE_ClassHierarchy " ch "
-                    "JOIN ec_ClassMap cm ON cm.ClassId = ch.BaseClassId AND cm.JoinedTableInfo=%d WHERE ch.ClassId=?",
-                    Enum::ToInt(JoinedTableInfo::ParentOfJoinedTable));
-
-        CachedStatementPtr stmt = m_classMap.GetECDb().GetCachedStatement(sql.c_str());
-        if (stmt == nullptr ||
-            BE_SQLITE_OK != stmt->BindId(1, m_classMap.GetClass().GetId()) ||
-            BE_SQLITE_ROW != stmt->Step())
-            {
-            BeAssert(false && "Failed to retrieve parent of joined table ECClassId");
-            return ECClassId();
-            }
-
-        m_parentOfJoinedTableECClassId = stmt->GetValueId<ECClassId>(0);
-        BeAssert(m_parentOfJoinedTableECClassId.IsValid() && "Retrieval failed");
-        }
-
-    return m_parentOfJoinedTableECClassId; 
-    }
-
-//=========================================================================================
-//ColumnFactory
-//=========================================================================================
-
-//------------------------------------------------------------------------------------------
-//@bsimethod                                                    Affan.Khan       01 / 2015
-//------------------------------------------------------------------------------------------
-ColumnFactory::ColumnFactory(ECDbCR ecdb, ClassMapCR classMap) : m_ecdb(ecdb), m_classMap(classMap), m_usesSharedColumnStrategy(false)
-    {
-    TablePerHierarchyInfo const& tphInfo = m_classMap.GetMapStrategy().GetTphInfo();
-    m_usesSharedColumnStrategy = tphInfo.IsValid() && tphInfo.UseSharedColumns();
-    BeAssert(!m_usesSharedColumnStrategy || m_classMap.GetMapStrategy().GetStrategy() == MapStrategy::TablePerHierarchy);
-    Update(false);
-    }
-
-//------------------------------------------------------------------------------------------
-//@bsimethod                                                    Affan.Khan       01 / 2015
-//------------------------------------------------------------------------------------------
-DbColumn* ColumnFactory::CreateColumn(ECN::ECPropertyCR ecProp, Utf8CP accessString, Utf8CP requestedColumnName, DbColumn::Type colType, bool addNotNullConstraint, bool addUniqueConstraint, DbColumn::Constraints::Collation collation) const
-    {
-    DbColumn* outColumn = nullptr;
-    if (m_usesSharedColumnStrategy)
-        {
-        // Shared column does not support NOT NULL constraint -> omit NOT NULL and issue warning
-        if (addNotNullConstraint || addUniqueConstraint || collation != DbColumn::Constraints::Collation::Default)
-            {
-            m_ecdb.GetECDbImplR().GetIssueReporter().Report(ECDbIssueSeverity::Warning, "For the ECProperty '%s' on ECClass '%s' either a 'not null', unique or collation constraint is defined. It is mapped "
-                                                          "to a column though shared with other ECProperties. Therefore ECDb cannot enforce any of these constraints. "
-                                                          "The column is created without constraints.",
-                                                          ecProp.GetName().c_str(), ecProp.GetClass().GetFullName());
-
-            }
-
-        outColumn = ApplySharedColumnStrategy();
-        }
-    else
-        outColumn = ApplyDefaultStrategy(requestedColumnName, ecProp, accessString, colType, addNotNullConstraint, addUniqueConstraint, collation);
-
-    if (outColumn == nullptr)
-        {
-        BeAssert(false);
-        return nullptr;
-        }
-
-    CacheUsedColumn(*outColumn);
-    return outColumn;
-    }
-
-//------------------------------------------------------------------------------------------
-//@bsimethod                                                    Affan.Khan       01 / 2015
-//-----------------------------------------------------------------------------------------
-DbColumn* ColumnFactory::ApplyDefaultStrategy(Utf8CP requestedColumnName, ECN::ECPropertyCR ecProp, Utf8CP accessString, DbColumn::Type colType, bool addNotNullConstraint, bool addUniqueConstraint, DbColumn::Constraints::Collation collation) const
-    {
-    BeAssert(!Utf8String::IsNullOrEmpty(requestedColumnName) && "Column name must not be null for default strategy");
-
-    DbColumn* existingColumn = GetTable().FindColumnP(requestedColumnName);
-    if (existingColumn != nullptr && !IsColumnInUseByClassMap(*existingColumn) &&
-        DbColumn::IsCompatible(existingColumn->GetType(), colType))
-        {
-        if (!GetTable().IsOwnedByECDb() || (existingColumn->GetConstraints().HasNotNullConstraint() == addNotNullConstraint &&
-                                            existingColumn->GetConstraints().HasUniqueConstraint() == addUniqueConstraint &&
-                                            existingColumn->GetConstraints().GetCollation() == collation))
-            {
-            return existingColumn;
-            }
-
-        LOG.warningv("Column %s in table %s is used by multiple property maps where property name and data type matches,"
-                     " but where 'Nullable', 'Unique', or 'Collation' differs, and which will therefore be ignored for some of the properties.",
-                     existingColumn->GetName().c_str(), GetTable().GetName().c_str());
-        }
-
-    const ECClassId classId = GetPersistenceClassId(ecProp, accessString);
-    if (!classId.IsValid())
-        return nullptr;
-
-    Utf8String resolvedColumnName, tmp;
-    int retryCount = 0;
-    if (SUCCESS != ResolveColumnName(tmp, requestedColumnName, classId, retryCount))
-        return nullptr;
-
-    resolvedColumnName = tmp;
-    while (GetTable().FindColumnP(resolvedColumnName.c_str()) != nullptr)
-        {
-        retryCount++;
-        resolvedColumnName = tmp;
-        if (SUCCESS != ResolveColumnName(resolvedColumnName, requestedColumnName, classId, retryCount))
-            return nullptr;
-        }
-
-    DbColumn* newColumn = GetTable().CreateColumn(resolvedColumnName.c_str(), colType, DbColumn::Kind::DataColumn, PersistenceType::Persisted);
-    if (newColumn == nullptr)
-        {
-        BeAssert(false && "Failed to create column");
-        return nullptr;
-        }
-
-    if (addNotNullConstraint)
-        newColumn->GetConstraintsR().SetNotNullConstraint();
-
-    if (addUniqueConstraint)
-        newColumn->GetConstraintsR().SetUniqueConstraint();
-
-    newColumn->GetConstraintsR().SetCollation(collation);
-    return newColumn;
-    }
-
-//------------------------------------------------------------------------------------------
-//@bsimethod                                                    Affan.Khan       01 / 2015
-//------------------------------------------------------------------------------------------
-DbColumn* ColumnFactory::ApplySharedColumnStrategy() const
-    {
-    DbColumn const* reusableColumn = nullptr;
-    if (TryFindReusableSharedDataColumn(reusableColumn))
-        return const_cast<DbColumn*>(reusableColumn);
-
-    return GetTable().CreateSharedColumn();
-    }
-
-//------------------------------------------------------------------------------------------
-//@bsimethod                                                    Affan.Khan       01 / 2015
-//------------------------------------------------------------------------------------------
-BentleyStatus ColumnFactory::ResolveColumnName(Utf8StringR resolvedColumName, Utf8CP requestedColumnName, ECN::ECClassId classId, int retryCount) const
-    {
-    if (retryCount > 0)
-        {
-        BeAssert(!resolvedColumName.empty());
-        resolvedColumName += SqlPrintfString("%d", retryCount);
-        return SUCCESS;
-        }
-
-    if (Utf8String::IsNullOrEmpty(requestedColumnName))
-        {
-        //use name generator
-        resolvedColumName.clear();
-        return SUCCESS;
-        }
-
-    DbColumn const* existingColumn = GetTable().FindColumnP(requestedColumnName);
-    if (existingColumn != nullptr && IsColumnInUseByClassMap(*existingColumn))
-        {
-        Utf8Char classIdStr[ECClassId::ID_STRINGBUFFER_LENGTH];
-        classId.ToString(classIdStr);
-        resolvedColumName.Sprintf("c%s_%s", classIdStr, requestedColumnName);
-        }
-    else
-        resolvedColumName.assign(requestedColumnName);
-
-    return SUCCESS;
-    }
-
-//------------------------------------------------------------------------------------------
-//@bsimethod                                                    Affan.Khan       01 / 2015
-//------------------------------------------------------------------------------------------
-ECClassId ColumnFactory::GetPersistenceClassId(ECN::ECPropertyCR ecProp, Utf8CP accessString) const
-    {
-    Utf8String propAccessString(accessString);
-    const size_t dotPosition = propAccessString.find(".");
-    ECPropertyCP property = nullptr;
-    if (dotPosition != Utf8String::npos)
-        {
-        //! Get root property in given accessString.
-        property = m_classMap.GetClass().GetPropertyP(propAccessString.substr(0, dotPosition).c_str());
-        }
-    else
-        property = m_classMap.GetClass().GetPropertyP(propAccessString.c_str());
-
-
-    if (property == nullptr)
-        {
-        BeAssert(false && "Failed to find root property");
-        return ECClassId();
-        }
-
-    return property->GetClass().GetId();
-    }
-
-//------------------------------------------------------------------------------------------
-//@bsimethod                                                    Affan.Khan       01 / 2015
-//------------------------------------------------------------------------------------------
-bool ColumnFactory::TryFindReusableSharedDataColumn(DbColumn const*& reusableColumn) const
-    {
-    reusableColumn = nullptr;
-    std::vector<DbColumn const*> reusableColumns;
-    for (DbColumn const* column : GetTable().GetColumns())
-        {
-        if (column->IsShared() && !IsColumnInUseByClassMap(*column))
-            reusableColumns.push_back(column);
-        }
-
-    if (reusableColumns.empty())
-        return false;
-
-    reusableColumn = reusableColumns.front();
-    return true;
-    }
-
-//------------------------------------------------------------------------------------------
-//@bsimethod                                                    Affan.Khan       01 / 2015
-//------------------------------------------------------------------------------------------
-void ColumnFactory::CacheUsedColumn(DbColumn const& column) const
-    {
-    m_idsOfColumnsInUseByClassMap.insert(column.GetId());
-    }
-
-//------------------------------------------------------------------------------------------
-//@bsimethod                                                    Affan.Khan       01 / 2015
-//------------------------------------------------------------------------------------------
-bool ColumnFactory::IsColumnInUseByClassMap(DbColumn const& column) const
-    {
-    return m_idsOfColumnsInUseByClassMap.find(column.GetId()) != m_idsOfColumnsInUseByClassMap.end();
-    }
-
-//------------------------------------------------------------------------------------------
-//@bsimethod                                                    Affan.Khan       01 / 2015
-//------------------------------------------------------------------------------------------
-void ColumnFactory::Update(bool includeDerivedClasses) const
-    {
-    m_idsOfColumnsInUseByClassMap.clear();
-    WipPropertyMapColumnDispatcher navigationProperytMapColumns(PropertyMapType::NavigationPropertyMap);
-    m_classMap.GetPropertyMaps().Accept(navigationProperytMapColumns);
-
-    for (DbColumn const* columnInUse : navigationProperytMapColumns.GetColumns())
-        {
-        //WIP Why can the column ever be nullptr at all??
-        if (columnInUse != nullptr)
-            CacheUsedColumn(*columnInUse);
-        }
-
-    if (includeDerivedClasses)
-        {
-        std::vector<DbColumn const*> columns;
-        GetDerivedColumnList(columns);
-        for (DbColumn const* columnInUse : columns)
-            {
-            //WIP Why can the column ever be nullptr at all??
-            if (columnInUse != nullptr)
-                CacheUsedColumn(*columnInUse);
-            }
-        }
-    }
-
-//------------------------------------------------------------------------------------------
-//@bsimethod                                                    Affan.Khan       10 / 2016
-//------------------------------------------------------------------------------------------
-BentleyStatus ColumnFactory::GetDerivedColumnList(std::vector<DbColumn const*>& columns) const
- {
-    CachedStatementPtr stmt = m_ecdb.GetCachedStatement(
-        "SELECT c.Name FROM ec_Column c "
-        "              JOIN ec_PropertyMap pm ON c.Id = pm.ColumnId "
-        "              JOIN ec_ClassMap cm ON cm.ClassId = pm.ClassId "
-        "              JOIN " ECDB_CACHETABLE_ClassHierarchy " ch ON ch.ClassId = cm.ClassId "
-        "              JOIN ec_Table t on t.Id = c.TableId "
-        "WHERE ch.BaseClassId=? AND t.Name=? and c.ColumnKind & 1024 <> 0 "
-        "GROUP BY c.Name");
-    static_assert(1024 == (int) DbColumn::Kind::SharedDataColumn, "Value of DbColumn::Kind::SharedDataColumn has changed. The SQL in ColumnFactory::GetDerivedColumnList must be adjusted accordingly.");
-
-    if (stmt == nullptr)
-        return ERROR;
-    stmt->BindId(1, m_classMap.GetClass().GetId());
-    stmt->BindText(2, GetTable().GetName().c_str(), Statement::MakeCopy::No);
-    stmt->BindInt(3, Enum::ToInt(DbColumn::Kind::SharedDataColumn));
-    while (stmt->Step() == BE_SQLITE_ROW)
-        {
-        columns.push_back(GetTable().FindColumn(stmt->GetValueText(0)));
-        }
-
-    return SUCCESS;
-    }
-
-//------------------------------------------------------------------------------------------
-//@bsimethod                                                    Affan.Khan       01 / 2015
-//------------------------------------------------------------------------------------------
-DbTable& ColumnFactory::GetTable() const
-    {
-    return m_classMap.GetJoinedTable();
-    }
-
-//------------------------------------------------------------------------------------------
-//@bsimethod                                                    Krischan.Eberle    01/2016
-//------------------------------------------------------------------------------------------
-BentleyStatus ClassMapLoadContext::Postprocess(ECDbMap const& ecdbMap)
-    {
-    for (ECN::ECClassCP constraintClass : m_constraintClasses)
-        {
-        if (ecdbMap.GetClassMap(*constraintClass) == nullptr)
-            {
-            LOG.errorv("Finishing creation of ECRelationship class map because class map for Constraint ECClass '%s' could not be found.",
-                       constraintClass->GetFullName());
-            return ERROR;
-            }
-        }
-
-    for (WipNavigationPropertyMap* propMap : m_navPropMaps)
-        {
-        if (SUCCESS != ClassMapper::SetupNavigationPropertyMap(*propMap))
-            return ERROR;
-        }
-
-    m_constraintClasses.clear();
-    m_navPropMaps.clear();
-    return SUCCESS;
-    }
-
-
-//************************** UnmappedClassMap ***************************************************
-//---------------------------------------------------------------------------------------
-// @bsimethod                                                    Krischan.Eberle  02/2014
-//---------------------------------------------------------------------------------------
-MappingStatus NotMappedClassMap::_Map(SchemaImportContext&, ClassMappingInfo const& classMapInfo)
-    {
-    DbTable const* nullTable = GetDbMap().GetDbSchema().GetNullTable();
-    SetTable(*const_cast<DbTable*> (nullTable));
-
-    return MappingStatus::Success;
-    }
-
-//---------------------------------------------------------------------------------------
-// @bsimethod                                                    Affan.Khan  10/2015
-//---------------------------------------------------------------------------------------
-BentleyStatus NotMappedClassMap::_Load(ClassMapLoadContext& ctx, DbClassMapLoadContext const& mapInfo)
-    {
-    DbTable const* nullTable = GetDbMap().GetDbSchema().GetNullTable();
-    SetTable(*const_cast<DbTable*> (nullTable));
-    return SUCCESS;
-    }
-
-END_BENTLEY_SQLITE_EC_NAMESPACE
+/*--------------------------------------------------------------------------------------+
+|
+|     $Source: ECDb/ClassMap.cpp $
+|
+|  $Copyright: (c) 2016 Bentley Systems, Incorporated. All rights reserved. $
+|
++--------------------------------------------------------------------------------------*/
+#include "ECDbPch.h"
+#include "ClassMap.h"
+#include <algorithm>
+
+USING_NAMESPACE_BENTLEY_EC
+BEGIN_BENTLEY_SQLITE_EC_NAMESPACE
+
+
+//********************* ClassMap ******************************************
+//---------------------------------------------------------------------------------------
+// @bsimethod                                 Ramanujam.Raman                06/2012
+//---------------------------------------------------------------------------------------
+ClassMap::ClassMap(ECDb const& ecdb, Type type, ECClassCR ecClass, MapStrategyExtendedInfo const& mapStrategy, bool setIsDirty)
+    : m_ecdb(ecdb), m_type(type), m_ecClass(ecClass), m_mapStrategyExtInfo(mapStrategy),
+    m_isDirty(setIsDirty), m_columnFactory(ecdb, *this), m_isECInstanceIdAutogenerationDisabled(false), m_tphHelper(nullptr), m_propertyMaps(*this)
+    {
+    if (m_mapStrategyExtInfo.IsTablePerHierarchy())
+        m_tphHelper = std::unique_ptr<TablePerHierarchyHelper>(new TablePerHierarchyHelper(*this));
+
+    if (SUCCESS != InitializeDisableECInstanceIdAutogeneration())
+        {
+        BeAssert(false && "InitializeDisableECInstanceIdAutogeneration failed");
+        }
+    }
+
+//---------------------------------------------------------------------------------------
+// @bsimethod                                                Krischan.Eberle      06/2013
+//---------------------------------------------------------------------------------------
+MappingStatus ClassMap::_Map(SchemaImportContext& schemaImportContext, ClassMappingInfo const& mapInfo)
+    {
+    MappingStatus stat = DoMapPart1(schemaImportContext, mapInfo);
+    if (stat != MappingStatus::Success)
+        return stat;
+
+    return DoMapPart2(schemaImportContext, mapInfo);
+    }
+
+//---------------------------------------------------------------------------------------
+// @bsimethod                                                Krischan.Eberle      06/2013
+//---------------------------------------------------------------------------------------
+MappingStatus ClassMap::DoMapPart1(SchemaImportContext& schemaImportContext, ClassMappingInfo const& mappingInfo)
+    {
+    DbTable::Type tableType = DbTable::Type::Primary;
+    const bool isTph = mappingInfo.GetMapStrategy().IsTablePerHierarchy();
+    TablePerHierarchyInfo const& tphInfo = mappingInfo.GetMapStrategy().GetTphInfo();
+    ClassMap const* tphBaseClassMap = isTph ? mappingInfo.GetTphBaseClassMap() : nullptr;
+    if (isTph && tphInfo.GetJoinedTableInfo() == JoinedTableInfo::JoinedTable)
+        {
+        tableType = DbTable::Type::Joined;
+        if (tphBaseClassMap == nullptr)
+            {
+            BeAssert(false);
+            return MappingStatus::Error;
+            }
+        }
+    else if (mappingInfo.GetMapStrategy().GetStrategy() == MapStrategy::ExistingTable)
+        tableType = DbTable::Type::Existing;
+
+    DbTable const* primaryTable = nullptr;
+    bool needsToCreateTable = !isTph || tphBaseClassMap == nullptr;
+    if (tphBaseClassMap != nullptr)
+        {
+        SetTable(tphBaseClassMap->GetPrimaryTable());
+        if (tableType == DbTable::Type::Joined)
+            {
+            if (tphBaseClassMap->GetTphHelper()->IsParentOfJoinedTable())
+                {
+                primaryTable = &tphBaseClassMap->GetPrimaryTable();
+                needsToCreateTable = true;
+                }
+            else
+                AddTable(tphBaseClassMap->GetJoinedTable());
+            }
+        }
+
+    if (needsToCreateTable)
+        {
+        const bool isExclusiveRootClassOfTable = DetermineIsExclusiveRootClassOfTable(mappingInfo);
+        DbTable* table = const_cast<ECDbMap&>(GetDbMap()).FindOrCreateTable(&schemaImportContext, mappingInfo.GetTableName(), tableType,
+                                                                           mappingInfo.MapsToVirtualTable(), mappingInfo.GetECInstanceIdColumnName(),
+                                                                           isExclusiveRootClassOfTable ? mappingInfo.GetECClass().GetId() : ECClassId(),
+                                                                           primaryTable);
+        if (table == nullptr)
+            return MappingStatus::Error;
+
+        AddTable(*table);
+        }
+
+    if (isTph && tphInfo.UseSharedColumns() && tphInfo.GetSharedColumnCount() > 0)
+        {
+        if (SUCCESS != GetJoinedTable().SetMinimumSharedColumnCount(tphInfo.GetSharedColumnCount()))
+            {
+            Issues().Report(ECDbIssueSeverity::Error,
+                            "Only one ECClass per table can specify a shared column count. Found duplicate definition on ECClass '%s'.",
+                            m_ecClass.GetFullName());
+            return MappingStatus::Error;
+            }
+        }
+
+    //Add ECInstanceId property map
+    //check if it already exists
+    if (GetECInstanceIdPropertyMap() != nullptr)
+        return MappingStatus::Success;
+
+    //does not exist yet
+    if (ClassMapper::CreateECInstanceIdPropertyMap(*this) != SUCCESS)
+        return MappingStatus::Error;
+
+   
+    return MappingStatus::Success;
+    }
+
+
+//---------------------------------------------------------------------------------------
+// @bsimethod                                                Krischan.Eberle      07/2016
+//---------------------------------------------------------------------------------------
+bool ClassMap::DetermineIsExclusiveRootClassOfTable(ClassMappingInfo const& mappingInfo) const
+    {
+    if (GetType() == Type::RelationshipEndTable)
+        {
+        BeAssert(false && "Should not be called for end table rel class maps");
+        return false;
+        }
+
+    MapStrategy strategy = mappingInfo.GetMapStrategy().GetStrategy();
+    switch (strategy)
+        {
+            case MapStrategy::ExistingTable:
+            case MapStrategy::SharedTable:
+                return false;
+
+                //OwnedTable obviously always has an exclusive root because only a single class is mapped to the table.
+            case MapStrategy::OwnTable:
+                return true;
+
+            default:
+                break;
+        }
+
+    //For subclasses in a TablePerHierarchy, true must be returned for joined table root classes
+    ClassMap const* tphBaseClassMap = mappingInfo.GetTphBaseClassMap();
+    if (tphBaseClassMap == nullptr) //this is the root of the TablePerHierarchy class hierarchy
+        return true;
+
+    //if base class is the direct parent of the joined table, this class is the
+    //starting point of the joined table, so also the exclusive root (of the joined table)
+    BeAssert(tphBaseClassMap->GetMapStrategy().GetStrategy() == MapStrategy::TablePerHierarchy);
+    return tphBaseClassMap->GetTphHelper()->IsParentOfJoinedTable();
+    }
+
+
+//---------------------------------------------------------------------------------------
+// @bsimethod                                                Krischan.Eberle      06/2013
+//---------------------------------------------------------------------------------------
+MappingStatus ClassMap::DoMapPart2(SchemaImportContext& schemaImportContext, ClassMappingInfo const& mappingInfo)
+    {
+    MappingStatus stat = MapProperties(schemaImportContext);
+    if (stat != MappingStatus::Success)
+        return stat;
+
+    ECPropertyCP currentTimeStampProp = mappingInfo.GetClassHasCurrentTimeStampProperty();
+    if (currentTimeStampProp != nullptr)
+        {
+        if (SUCCESS != CreateCurrentTimeStampTrigger(*currentTimeStampProp))
+            return MappingStatus::Error;
+        }
+
+    //Add cascade delete for joinedTable;
+    bool isJoinedTable = mappingInfo.GetMapStrategy().GetTphInfo().IsValid() && mappingInfo.GetMapStrategy().GetTphInfo().GetJoinedTableInfo() == JoinedTableInfo::JoinedTable;
+    if (isJoinedTable)
+        {
+        ClassMap const* tphBaseClassMap = mappingInfo.GetTphBaseClassMap();
+        if (tphBaseClassMap == nullptr)
+            {
+            BeAssert(false);
+            return MappingStatus::Error;
+            }
+        
+        DbTable const& baseClassMapJoinedTable = tphBaseClassMap->GetJoinedTable();
+        if (&baseClassMapJoinedTable != &GetJoinedTable())
+            {
+            DbColumn const* primaryKeyColumn = baseClassMapJoinedTable.GetFilteredColumnFirst(DbColumn::Kind::ECInstanceId);
+            DbColumn const* foreignKeyColumn = GetJoinedTable().GetFilteredColumnFirst(DbColumn::Kind::ECInstanceId);
+            PRECONDITION(primaryKeyColumn != nullptr, MappingStatus::Error);
+            PRECONDITION(foreignKeyColumn != nullptr, MappingStatus::Error);
+            bool createFKConstraint = true;
+            for (DbConstraint const* constraint : GetJoinedTable().GetConstraints())
+                {
+                if (constraint->GetType() == DbConstraint::Type::ForeignKey)
+                    {
+                    ForeignKeyDbConstraint const* fk = static_cast<ForeignKeyDbConstraint const*>(constraint);
+                    if (&fk->GetReferencedTable() == &baseClassMapJoinedTable)
+                        {
+                        if (fk->GetFkColumns().front() == foreignKeyColumn && fk->GetReferencedTableColumns().front() == primaryKeyColumn)
+                            {
+                            createFKConstraint = false;
+                            break;
+                            }
+                        }
+                    }
+                }
+
+            if (createFKConstraint)
+                {
+                if (GetJoinedTable().CreateForeignKeyConstraint(*foreignKeyColumn, *primaryKeyColumn, ForeignKeyDbConstraint::ActionType::Cascade, ForeignKeyDbConstraint::ActionType::NotSpecified) == nullptr)
+                    return MappingStatus::Error;
+                }
+            }
+        }
+
+    return MappingStatus::Success;
+    }
+
+#define CURRENTIMESTAMP_SQLEXP "julianday('now')"
+
+//---------------------------------------------------------------------------------------
+// @bsimethod                                                Krischan.Eberle      02/2014
+//---------------------------------------------------------------------------------------
+BentleyStatus ClassMap::CreateCurrentTimeStampTrigger(ECPropertyCR currentTimeStampProp)
+    {
+    WipPrimitivePropertyMap const* propertyMap = dynamic_cast<WipPrimitivePropertyMap const*>(GetPropertyMaps().Find(currentTimeStampProp.GetName().c_str()));
+    if (propertyMap == nullptr)
+        return SUCCESS;
+
+
+    DbColumn& currentTimeStampColumn = const_cast<DbColumn&>(propertyMap->GetColumn());
+    if (currentTimeStampColumn.IsShared())
+        {
+        Issues().Report(ECDbIssueSeverity::Warning,
+                   "ECProperty '%s' in ECClass '%s' has the ClassHasCurrentTimeStampProperty custom attribute but is mapped to a shared column. "
+                   "ECDb therefore does not create the current timestamp trigger for this property.",
+                           currentTimeStampProp.GetName().c_str(), currentTimeStampProp.GetClass().GetFullName());
+
+        return SUCCESS;
+        }
+
+    BeAssert(currentTimeStampColumn.GetType() == DbColumn::Type::TimeStamp);
+    currentTimeStampColumn.GetConstraintsR().SetDefaultValueExpression(CURRENTIMESTAMP_SQLEXP);
+    currentTimeStampColumn.GetConstraintsR().SetNotNullConstraint();
+
+    WipECInstanceIdPropertyMap const* idPropMap = GetECInstanceIdPropertyMap();
+    if (idPropMap == nullptr)
+        {
+        BeAssert(false);
+        return ERROR;
+        }
+
+    DbTable& table = currentTimeStampColumn.GetTableR();
+    Utf8CP tableName = table.GetName().c_str();
+    Utf8CP instanceIdColName = idPropMap->FindVerticalPropertyMap(tableName)->GetColumn().GetName().c_str();
+    Utf8CP currentTimeStampColName = currentTimeStampColumn.GetName().c_str();
+
+    Utf8String triggerName;
+    //triggerName.Sprintf("%s_%s_SetCurrentTimeStamp", tableName, currentTimeStampColName);
+    triggerName.Sprintf("%s_CurrentTimeStamp", tableName);
+    Utf8String body;
+    body.Sprintf("BEGIN UPDATE %s SET %s=" CURRENTIMESTAMP_SQLEXP " WHERE %s=new.%s; END", tableName, currentTimeStampColName, instanceIdColName, instanceIdColName);
+
+    Utf8String whenCondition;
+    whenCondition.Sprintf("old.%s=new.%s AND old.%s!=" CURRENTIMESTAMP_SQLEXP, currentTimeStampColName, currentTimeStampColName, currentTimeStampColName);
+
+    return table.CreateTrigger(triggerName.c_str(), DbTrigger::Type::After, whenCondition.c_str(), body.c_str());
+    }
+
+//---------------------------------------------------------------------------------------
+// @bsimethod                                                       Affan.Khan   02/2016
+//---------------------------------------------------------------------------------------
+BentleyStatus ClassMap::ConfigureECClassId(std::vector<DbColumn const*> const& columns, bool loadingFromDisk)
+    {
+    if (!GetDbMap().IsImportingSchema() && !loadingFromDisk)
+        {
+        BeAssert(false && "Can only be called during schema import");
+        return ERROR;
+        }
+
+    WipECClassIdPropertyMap const* classIdPropertyMap = GetECClassIdPropertyMap();
+    if (classIdPropertyMap == nullptr)
+        {
+        RefCountedPtr<WipECClassIdPropertyMap> ecclassIdPropertyMap = WipPropertyMapFactory::CreateECClassIdPropertyMap(*this, GetClass().GetId(), columns);
+        if (ecclassIdPropertyMap == nullptr)
+            //log and assert already done in child method
+            return ERROR;
+
+        return GetPropertyMapsR().Insert(ecclassIdPropertyMap, 1);
+        }
+
+    //!WIP_MAPS Fix this though its just a check that Configure is not called twice on a ClassMap with different parameters
+    /*
+    std::vector<DbColumn const*>  existingColumns;
+    std::vector<WipColumnVerticalPropertyMap const*> vps = classIdPropertyMap->GetPropertyMaps();
+    if (vps.size() != columns.size())
+        {
+        BeAssert(false && "Invalid classMap");
+        return ERROR;
+        }
+
+    for (DbColumn const* col : existingColumns)
+        {
+        if (std::find(columns.begin(), columns.end(), col) == columns.end())
+            {
+            BeAssert(false && "Invalid classMap");
+            return ERROR;
+            }
+        }
+
+    for (DbColumn const* col : columns)
+        {
+        if (std::find(existingColumns.begin(), existingColumns.end(), col) == existingColumns.end())
+            {
+            BeAssert(false && "Invalid classMap");
+            return ERROR;
+            }
+        }
+     */
+    return SUCCESS;
+    }
+//---------------------------------------------------------------------------------------
+// @bsimethod                                                       Affan.Khan   02/2016
+//---------------------------------------------------------------------------------------
+BentleyStatus ClassMap::ConfigureECClassId(DbColumn const& classIdColumn, bool loadingFromDisk)
+    {
+    std::vector<DbColumn const*> columns;
+    columns.push_back(&classIdColumn);
+    return ConfigureECClassId(columns, loadingFromDisk);
+    }
+
+//---------------------------------------------------------------------------------------
+// @bsimethod                                                Krischan.Eberle      06/2013
+//---------------------------------------------------------------------------------------
+MappingStatus ClassMap::MapProperties(SchemaImportContext& ctx)
+    {
+    bvector<ClassMap const*> tphBaseClassMaps;
+    PropertyMapInheritanceMode inheritanceMode = GetPropertyMapInheritanceMode();
+    if (inheritanceMode != PropertyMapInheritanceMode::NotInherited)
+        {
+        for (ECClassCP baseClass : m_ecClass.GetBaseClasses())
+            {
+            ClassMap const* baseClassMap = GetDbMap().GetClassMap(*baseClass);
+            if (baseClassMap == nullptr)
+                {
+                BeAssert(false);
+                return MappingStatus::Error;
+                }
+
+            if (baseClassMap->GetPrimaryTable().GetPersistenceType() == PersistenceType::Persisted &&
+                baseClassMap->GetMapStrategy().GetStrategy() == MapStrategy::TablePerHierarchy)
+                tphBaseClassMaps.push_back(baseClassMap);
+            }
+        }
+
+    std::vector<ECPropertyCP> propertiesToMap;
+    for (ECPropertyCP property : m_ecClass.GetProperties(true))
+        {
+        if (&property->GetClass() == &m_ecClass ||
+            inheritanceMode == PropertyMapInheritanceMode::NotInherited)
+            {
+            //Property map that should not be inherited -> must be mapped
+            propertiesToMap.push_back(property);
+            continue;
+            }
+
+        //look for the base class' property map as property is inherited
+        WipVerticalPropertyMap const* baseClassPropMap = nullptr;
+        for (ClassMap const* baseClassMap : tphBaseClassMaps)
+            {
+            if (baseClassPropMap = dynamic_cast<WipVerticalPropertyMap const*>(baseClassMap->GetPropertyMaps().Find(property->GetName().c_str())))
+                break;
+            }
+
+        if (baseClassPropMap == nullptr)
+            {
+            //Property is inherited, but not from a TPH base class, so we have to map the property from scratch
+            propertiesToMap.push_back(property);
+            continue;
+            }
+
+        RefCountedPtr<WipVerticalPropertyMap> propertyMap = baseClassPropMap->CreateCopy(*this);        
+        if (GetPropertyMapsR().Insert(propertyMap) != SUCCESS)
+            return MappingStatus::Error;
+        }
+
+    GetColumnFactory().Update(false);
+
+    for (ECPropertyCP property : propertiesToMap)
+        {
+        Utf8CP propertyAccessString = property->GetName().c_str();
+        if (WipPropertyMap* newProperyMap = ClassMapper::MapProperty(*this, *property))
+            {
+            if (property->GetIsNavigation())
+                {
+                WipNavigationPropertyMap* navPropertyMap = static_cast<WipNavigationPropertyMap*>(newProperyMap);
+                ctx.GetClassMapLoadContext().AddNavigationPropertyMap(*navPropertyMap);
+                }
+            }
+        else
+            {
+            BeAssert(false);
+            return MappingStatus::Error;
+            }
+        }
+    return MappingStatus::Success;
+    }
+
+/*---------------------------------------------------------------------------------**//**
+* @bsimethod                                 Affan.Khan                           09/2012
++---------------+---------------+---------------+---------------+---------------+------*/
+BentleyStatus ClassMap::CreateUserProvidedIndexes(SchemaImportContext& schemaImportContext, std::vector<IndexMappingInfoPtr> const& indexInfoList) const
+    {
+    int i = 0;
+    for (IndexMappingInfoPtr const& indexInfo : indexInfoList)
+        {
+        i++;
+
+        std::vector<DbColumn const*> totalColumns;
+        NativeSqlBuilder whereExpression;
+
+        bset<DbTable const*> involvedTables;
+        for (Utf8StringCR propertyAccessString : indexInfo->GetProperties())
+            {
+            WipPropertyMap const* propertyMap = GetPropertyMaps().Find(propertyAccessString.c_str());
+            if (propertyMap == nullptr)
+                {
+                Issues().Report(ECDbIssueSeverity::Error,
+                   "DbIndex #%d defined in ClassMap custom attribute on ECClass '%s' is invalid: "
+                   "The specified ECProperty '%s' does not exist or is not mapped.",
+                              i, GetClass().GetFullName(), propertyAccessString.c_str());
+                return ERROR;
+                }
+
+            ECPropertyCR prop = propertyMap->GetProperty();
+            NavigationECPropertyCP navProp = prop.GetAsNavigationProperty();
+            if (!prop.GetIsPrimitive() && (navProp == nullptr || navProp->IsMultiple()))
+                {
+                Issues().Report(ECDbIssueSeverity::Error,
+                              "DbIndex #%d defined in ClassMap custom attribute on ECClass '%s' is invalid: "
+                              "The specified ECProperty '%s' is not of a primitive type.",
+                              i, GetClass().GetFullName(), propertyAccessString.c_str());
+                return ERROR;
+                }
+
+            WipPropertyMapColumnDispatcher columnDispatcher(GetJoinedTable());
+            propertyMap->Accept(columnDispatcher);
+            std::vector<DbColumn const*> const& columns = columnDispatcher.GetColumns();
+            if (0 == columns.size())
+                {
+                BeAssert(false && "Reject user defined index on %s. Fail to find column property map for property. Something wrong with mapping");
+                return ERROR;
+                }
+
+            for (DbColumn const* column : columns)
+                {
+                if (column->GetTable().GetPersistenceType() == PersistenceType::Persisted && column->GetPersistenceType() == PersistenceType::Virtual)
+                    {
+                    Issues().Report(ECDbIssueSeverity::Error,
+                                  "DbIndex #%d defined in ClassMap custom attribute on ECClass '%s' is invalid: "
+                                  "The specified ECProperty '%s' is mapped to a virtual column.",
+                                  i, GetClass().GetFullName(), propertyAccessString.c_str());
+                    return ERROR;
+                    }
+
+                DbTable const& table = column->GetTable();
+                if (!involvedTables.empty() && involvedTables.find(&table) == involvedTables.end())
+                    {
+                    if (m_mapStrategyExtInfo.GetTphInfo().IsValid() && m_mapStrategyExtInfo.GetTphInfo().GetJoinedTableInfo() != JoinedTableInfo::None)
+                        {
+                        Issues().Report(ECDbIssueSeverity::Error,
+                                      "DbIndex #%d defined in ClassMap custom attribute on ECClass '%s' is invalid. "
+                                      "The properties that make up the index are mapped to different tables because the 'JoinedTablePerDirectSubclass' custom attribute "
+                                      "is applied to this class hierarchy.",
+                                      i, GetClass().GetFullName());
+                        }
+                    else
+                        {
+                        Issues().Report(ECDbIssueSeverity::Error,
+                                      "DbIndex #%d defined in ClassMap custom attribute on ECClass '%s' is invalid. "
+                                      "The properties that make up the index are mapped to different tables.",
+                                      i, GetClass().GetFullName());
+
+                        BeAssert(false && "Properties of DbIndex are mapped to different tables although JoinedTable option is not applied.");
+                        }
+
+                    return ERROR;
+                    }
+
+                involvedTables.insert(&table);
+                totalColumns.push_back(column);
+                }
+            }
+
+        DbTable* involvedTable =  const_cast<DbTable*>(*involvedTables.begin());
+        if (nullptr == GetDbMap().GetDbSchemaR().CreateIndex(*involvedTable, indexInfo->GetName(), indexInfo->GetIsUnique(),
+                                                                      totalColumns, indexInfo->IsAddPropsAreNotNullWhereExp(), false, GetClass().GetId()))
+            {
+            return ERROR;
+            }
+        }
+
+    return SUCCESS;
+    }
+
+//---------------------------------------------------------------------------------------
+// @bsimethod                                 Krischan.Eberle                09/2015
+//+---------------+---------------+---------------+---------------+---------------+------
+bool ClassHasDisableECInstanceIdAutogenerationCA(bool* appliesToSubclasses, ECClassCR ecclass)
+    {
+    if (appliesToSubclasses != nullptr)
+        *appliesToSubclasses = false;
+
+    IECInstancePtr disableECInstanceIdAutoGenerationCA = ecclass.GetCustomAttributeLocal("DisableECInstanceIdAutogeneration");
+    if (disableECInstanceIdAutoGenerationCA != nullptr && appliesToSubclasses != nullptr)
+        {
+        ECValue v;
+        if (ECObjectsStatus::Success != disableECInstanceIdAutoGenerationCA->GetValue(v, "AppliesToSubclasses"))
+            {
+            BeAssert(false && "CA DisableECInstanceIdAutogeneration is expected to have a property AppliesToSubclasses");
+            return false;
+            }
+
+        *appliesToSubclasses = v.IsNull() || v.GetBoolean();
+        }
+
+    return disableECInstanceIdAutoGenerationCA != nullptr;
+    }
+
+//---------------------------------------------------------------------------------------
+// @bsimethod                                 Krischan.Eberle                09/2015
+//+---------------+---------------+---------------+---------------+---------------+------
+BentleyStatus ClassMap::InitializeDisableECInstanceIdAutogeneration()
+    {
+    if (ClassHasDisableECInstanceIdAutogenerationCA(nullptr, m_ecClass))
+        {
+        m_isECInstanceIdAutogenerationDisabled = true;
+        return SUCCESS;
+        }
+
+    for (ECClassCP baseClass : m_ecClass.GetBaseClasses())
+        {
+        bool appliesToSubclasses = false;
+        if (ClassHasDisableECInstanceIdAutogenerationCA(&appliesToSubclasses, *baseClass))
+            {
+            if (appliesToSubclasses)
+                {
+                m_isECInstanceIdAutogenerationDisabled = true;
+                return SUCCESS;
+                }
+            }
+        }
+
+    return SUCCESS;
+    }
+
+//---------------------------------------------------------------------------------------
+// @bsimethod                                 Affan.Khan                           07/2012
+//---------------------------------------------------------------------------------------
+BentleyStatus ClassMap::Save(DbMapSaveContext& ctx)
+    {
+    if (!m_isDirty || ctx.IsAlreadySaved(*this))
+        return SUCCESS;
+
+    ctx.BeginSaving(*this);
+    if (GetClass().HasBaseClasses())
+        {
+        for (ECClassCP baseClass : GetClass().GetBaseClasses())
+            {
+            ClassMap* baseClassMap = (ClassMap*) GetDbMap().GetClassMap(*baseClass);
+            if (baseClassMap == nullptr)
+                {
+                BeAssert(false && "Failed to find baseClass map");
+                return ERROR;
+                }
+
+            if (SUCCESS != baseClassMap->Save(ctx))
+                return ERROR;
+            }
+        }
+
+    if (ctx.InsertClassMap(GetClass().GetId(), GetMapStrategy()) != SUCCESS)
+        {
+        BeAssert(false);
+        return ERROR;
+        }
+
+    DbClassMapSaveContext classMapSaveContext(ctx);
+    WipPropertyMapSaveDispatcher saveDispatcher(classMapSaveContext);
+    for (WipPropertyMap const* propertyMap : GetPropertyMaps())
+        {
+        BeAssert(GetClass().GetId() == propertyMap->GetClassMap().GetClass().GetId());
+        propertyMap->Accept(saveDispatcher);
+        if (saveDispatcher.GetStatus() != SUCCESS)
+            return ERROR;
+        }
+
+    m_isDirty = false;
+    ctx.EndSaving(*this);
+    return SUCCESS;
+    }
+
+//---------------------------------------------------------------------------------------
+// @bsimethod                                                    affan.khan      01/2015
+//---------------------------------------------------------------------------------------
+BentleyStatus ClassMap::_Load(ClassMapLoadContext& ctx, DbClassMapLoadContext const& dbLoadCtx)
+    {
+    std::set<DbTable*> tables;
+    std::set<DbTable*> joinedTables;
+
+    if (!dbLoadCtx.HasMappedProperties())
+        {
+        SetTable(*const_cast<DbTable*>(GetDbMap().GetDbSchema().GetNullTable()));
+        return SUCCESS;
+        }
+
+    for (std::pair<Utf8String, std::vector<DbColumn const*>> const& propMapping : dbLoadCtx.GetPropertyMaps())
+        {
+        std::vector<DbColumn const*> const& columns = propMapping.second;
+        for (DbColumn const* column : columns)
+            {
+            if (column->GetTable().GetType() == DbTable::Type::Joined)
+                joinedTables.insert(&column->GetTableR());
+            else if (!Enum::Contains(column->GetKind(), DbColumn::Kind::ECClassId))
+                {
+                tables.insert(&column->GetTableR());
+                }
+            }
+        }
+
+    for (DbTable* table : tables)
+        AddTable(*table);
+
+    for (DbTable* table : joinedTables)
+        AddTable(*table);
+
+    BeAssert(!GetTables().empty());
+
+    if (GetECInstanceIdPropertyMap() != nullptr)
+        return ERROR;
+
+    std::vector<DbColumn const*> const* mapColumnsList = dbLoadCtx.FindColumnByAccessString(ECDbSystemSchemaHelper::ECINSTANCEID_PROPNAME);
+    if (mapColumnsList == nullptr)
+        return ERROR;
+
+    //Load ECInstanceId================================================
+    RefCountedPtr<WipECInstanceIdPropertyMap> ecInstanceIdPropertyMap = WipPropertyMapFactory::CreateECInstanceIdPropertyMap(*this, *mapColumnsList);
+    if (ecInstanceIdPropertyMap != nullptr)
+        {
+        BeAssert(false && "Failed to create property map");
+        return ERROR;
+        }
+
+    if (GetPropertyMapsR().Insert(ecInstanceIdPropertyMap, 0LL) != SUCCESS)
+        return ERROR;
+
+    mapColumnsList = dbLoadCtx.FindColumnByAccessString(ECDbSystemSchemaHelper::ECCLASSID_PROPNAME);
+    if (mapColumnsList == nullptr)
+        return ERROR;
+
+    //Load ECClassId   ================================================
+    RefCountedPtr<WipECClassIdPropertyMap> ecClassIdPropertyMap = WipPropertyMapFactory::CreateECClassIdPropertyMap(*this,GetClass().GetId(), *mapColumnsList);
+    if (ecClassIdPropertyMap != nullptr)
+        {
+        BeAssert(false && "Failed to create property map");
+        return ERROR;
+        }
+
+    if (GetPropertyMapsR().Insert(ecClassIdPropertyMap, 1LL) != SUCCESS)
+        return ERROR;
+
+    return LoadPropertyMaps(ctx, dbLoadCtx);
+    }
+
+//---------------------------------------------------------------------------------------
+// @bsimethod                                                  Krischan.Eberle  09/2016
+//---------------------------------------------------------------------------------------
+BentleyStatus ClassMap::LoadPropertyMaps(ClassMapLoadContext& ctx, DbClassMapLoadContext const& dbCtx)
+    {
+    bvector<ClassMap const*> tphBaseClassMaps;
+    PropertyMapInheritanceMode inheritanceMode = GetPropertyMapInheritanceMode();
+    if (inheritanceMode != PropertyMapInheritanceMode::NotInherited)
+        {
+        for (ECClassCP baseClass : m_ecClass.GetBaseClasses())
+            {
+            ClassMap const* baseClassMap = GetDbMap().GetClassMap(*baseClass);
+            if (baseClassMap == nullptr)
+                {
+                BeAssert(false);
+                return ERROR;
+                }
+
+            if (baseClassMap->GetPrimaryTable().GetPersistenceType() == PersistenceType::Persisted &&
+                baseClassMap->GetMapStrategy().GetStrategy() == MapStrategy::TablePerHierarchy)
+                tphBaseClassMaps.push_back(baseClassMap);
+            }
+        }
+
+    bvector<PropertyMapPtr> failedToLoadProperties;
+    for (ECPropertyCP property : m_ecClass.GetProperties(true))
+        {
+        WipVerticalPropertyMap const*  tphBaseClassPropMap = nullptr;
+        if (&property->GetClass() != &m_ecClass && inheritanceMode == PropertyMapInheritanceMode::Clone)
+            {
+            for (ClassMap const* baseClassMap : tphBaseClassMaps)
+                {
+                if (tphBaseClassPropMap = dynamic_cast<WipVerticalPropertyMap const*> (baseClassMap->GetPropertyMaps().Find(property->GetName().c_str())))
+                    break;
+                }
+            }
+
+        if (tphBaseClassPropMap == nullptr)
+            {
+            RefCountedPtr<WipPropertyMap> propMap = ClassMapper::LoadPropertyMap(*this, *property, dbCtx);
+            if (propMap == nullptr)
+                {
+                failedToLoadProperties.push_back(propMap);
+                }
+            }
+        else
+            {
+            propMap = tphBaseClassPropMap->CreateCopy(*this);
+            if (propMap == nullptr)
+                return ERROR;
+            }
+        }
+
+    if (!failedToLoadProperties.empty())
+        {
+        GetColumnFactory().Update(true);
+        for (PropertyMapPtr& propMap : failedToLoadProperties)
+            {
+            propMap = ClassMapper::MapProperty(*this, *property);
+            if (propMap == nullptr)
+            	{
+                BeAssert(false);
+                return ERROR;
+                }
+            WipVerticalPropertyMap* vMap = dynamic_cast<WipVerticalPropertyMap*>(propMap.get());
+            if (vMap == nullptr)
+                {
+                BeAssert(false);
+                return ERROR;
+                }
+            //! ECSchema update added new property for which we need to save property map
+            DbMapSaveContext ctx(m_ecdb);
+            //First make sure table is updated on disk. The table must already exist for this operation to work.
+            if (GetDbMap().GetDbSchema().UpdateTableOnDisk(vMap->GetTable()) != SUCCESS)
+                {
+                BeAssert(false && "Failed to save table");
+                return ERROR;
+                }
+
+            ctx.BeginSaving(*this);
+            DbClassMapSaveContext classMapContext(ctx);
+            WipPropertyMapSaveDispatcher saveDispatcher(classMapContext);
+            propMap->Accept(saveDispatcher);
+            ctx.EndSaving(*this);
+            }
+        }
+
+    return SUCCESS;
+    }
+
+//---------------------------------------------------------------------------------------
+// @bsimethod                                                  Krischan.Eberle  06/2013
+//---------------------------------------------------------------------------------------
+WipECInstanceIdPropertyMap const* ClassMap::GetECInstanceIdPropertyMap() const
+    {
+    return static_cast<WipECInstanceIdPropertyMap const*> (GetPropertyMaps().Find(ECDbSystemSchemaHelper::ECINSTANCEID_PROPNAME));
+    }
+
+//---------------------------------------------------------------------------------------
+// @bsimethod                                                  Krischan.Eberle  06/2013
+//---------------------------------------------------------------------------------------
+WipECClassIdPropertyMap const* ClassMap::GetECClassIdPropertyMap() const
+    {
+    return static_cast<WipECClassIdPropertyMap const*>(GetPropertyMaps().Find(ECDbSystemSchemaHelper::ECCLASSID_PROPNAME));
+    }
+
+//---------------------------------------------------------------------------------------
+// @bsimethod                                                    Krischan.Eberle  06/2016
+//---------------------------------------------------------------------------------------
+IssueReporter const& ClassMap::Issues() const { return m_ecdb.GetECDbImplR().GetIssueReporter(); }
+
+
+//------------------------------------------------------------------------------------------
+//@bsimethod                                                    Affan.Khan       05 / 2015
+//------------------------------------------------------------------------------------------
+StorageDescription const& ClassMap::GetStorageDescription() const
+    {
+    return GetDbMap().GetLightweightCache().GetStorageDescription(*this);
+    }
+
+//---------------------------------------------------------------------------------------
+// @bsimethod                                                    Krischan.Eberle  01/2014
+//---------------------------------------------------------------------------------------
+std::vector<ClassMap const*> ClassMap::GetDerivedClassMaps() const
+    {
+    ECDerivedClassesList const& derivedClasses = m_ecdb.Schemas().GetDerivedECClasses(GetClass());
+    std::vector<ClassMap const*> derivedClassMaps;
+    for (ECClassCP derivedClass : derivedClasses)
+        {
+        ClassMap const* derivedClassMap = GetDbMap().GetClassMap(*derivedClass);
+        derivedClassMaps.push_back(derivedClassMap);
+        }
+
+    return derivedClassMaps;
+    }
+
+//---------------------------------------------------------------------------------------
+// @bsimethod                                                Krischan.Eberle      11/2015
+//---------------------------------------------------------------------------------------
+//static
+BentleyStatus ClassMap::DetermineTableName(Utf8StringR tableName, ECN::ECClassCR ecclass, Utf8CP tablePrefix)
+    {
+    if (!Utf8String::IsNullOrEmpty(tablePrefix))
+        tableName.assign(tablePrefix);
+    else
+        {
+        if (SUCCESS != DetermineTablePrefix(tableName, ecclass))
+            return ERROR;
+        }
+
+    tableName.append("_").append(ecclass.GetName());
+    return SUCCESS;
+    }
+
+//---------------------------------------------------------------------------------------
+// @bsimethod                                                Krischan.Eberle      11/2015
+//---------------------------------------------------------------------------------------
+//static
+BentleyStatus ClassMap::DetermineTablePrefix(Utf8StringR tablePrefix, ECN::ECClassCR ecclass)
+    {
+    tablePrefix.clear();
+
+    ECSchemaCR schema = ecclass.GetSchema();
+    ECDbSchemaMap customSchemaMap;
+
+    if (ECDbMapCustomAttributeHelper::TryGetSchemaMap(customSchemaMap, schema))
+        {
+        if (customSchemaMap.TryGetTablePrefix(tablePrefix) != ECObjectsStatus::Success)
+            return ERROR;
+        }
+
+    if (tablePrefix.empty())
+        {
+        Utf8StringCR alias = schema.GetAlias();
+        if (!alias.empty())
+            tablePrefix = alias;
+        else
+            tablePrefix = schema.GetName();
+        }
+
+    return SUCCESS;
+    }
+
+//---------------------------------------------------------------------------------------
+// @bsimethod                                 Affan.Khan                    12/2015
+//---------------------------------------------------------------------------------------
+Utf8String ClassMap::GetUpdatableViewName() const
+    {
+    Utf8String name;
+    name.Sprintf("_%s_%s", GetClass().GetSchema().GetAlias().c_str(), GetClass().GetName().c_str());
+    return name;
+    }
+
+//---------------------------------------------------------------------------------------
+// @bsimethod                                 Krischan.Eberle                   03/2016
+//---------------------------------------------------------------------------------------
+BentleyStatus ClassMap::GenerateSelectViewSql(NativeSqlBuilder& viewSql, bool isPolymorphic, ECSqlPrepareContext const& prepareContext) const
+    {
+    return ViewGenerator::GenerateSelectViewSql(viewSql, m_ecdb, *this, isPolymorphic, prepareContext);
+    }
+
+//---------------------------------------------------------------------------------------
+// @bsimethod                                                    Affan.Khan  06/2016
+//---------------------------------------------------------------------------------------
+DbTable const* ClassMap::ExpectingSingleTable() const
+    {
+    BeAssert(GetTables().size() == 1);
+    if (GetTables().size() != 1)
+        return nullptr;
+
+    return &GetJoinedTable();
+    }
+
+//---------------------------------------------------------------------------------------
+// @bsimethod                                                    Krischan.Eberle  06/2016
+//---------------------------------------------------------------------------------------
+//static
+Utf8CP ClassMap::TypeToString(Type type)
+    {
+    switch (type)
+        {
+            case Type::Class:
+                return "Class";
+            case Type::NotMapped:
+                return "NotMapped";
+            case Type::RelationshipEndTable:
+                return "RelationshipEndTable";
+            case Type::RelationshipLinkTable:
+                return "RelationshipLinkTable";
+
+            default:
+                BeAssert(false && "ClassMap::TypeToString must be extended to handle new ClassMap::Type value");
+                return "";
+        }
+    }
+
+//=========================================================================================
+//ClassMap::TablePerHierarchyHelper
+//=========================================================================================
+//------------------------------------------------------------------------------------------
+//@bsimethod                                                    Krischan.Eberle    09/2016
+//------------------------------------------------------------------------------------------
+ECClassId ClassMap::TablePerHierarchyHelper::DetermineParentOfJoinedTableECClassId() const
+    {
+    if (!HasJoinedTable())
+        {
+        BeAssert(false && "TablePerHierarchyHelper::DetermineParentOfJoinedTableECClassId can only be called for class maps that have a joined table.");
+        return ECClassId();
+        }
+
+    if (!m_parentOfJoinedTableECClassId.IsValid())
+        {
+        Utf8String sql;
+        sql.Sprintf("SELECT ch.BaseClassId FROM " ECDB_CACHETABLE_ClassHierarchy " ch "
+                    "JOIN ec_ClassMap cm ON cm.ClassId = ch.BaseClassId AND cm.JoinedTableInfo=%d WHERE ch.ClassId=?",
+                    Enum::ToInt(JoinedTableInfo::ParentOfJoinedTable));
+
+        CachedStatementPtr stmt = m_classMap.GetECDb().GetCachedStatement(sql.c_str());
+        if (stmt == nullptr ||
+            BE_SQLITE_OK != stmt->BindId(1, m_classMap.GetClass().GetId()) ||
+            BE_SQLITE_ROW != stmt->Step())
+            {
+            BeAssert(false && "Failed to retrieve parent of joined table ECClassId");
+            return ECClassId();
+            }
+
+        m_parentOfJoinedTableECClassId = stmt->GetValueId<ECClassId>(0);
+        BeAssert(m_parentOfJoinedTableECClassId.IsValid() && "Retrieval failed");
+        }
+
+    return m_parentOfJoinedTableECClassId; 
+    }
+
+//=========================================================================================
+//ColumnFactory
+//=========================================================================================
+
+//------------------------------------------------------------------------------------------
+//@bsimethod                                                    Affan.Khan       01 / 2015
+//------------------------------------------------------------------------------------------
+ColumnFactory::ColumnFactory(ECDbCR ecdb, ClassMapCR classMap) : m_ecdb(ecdb), m_classMap(classMap), m_usesSharedColumnStrategy(false)
+    {
+    TablePerHierarchyInfo const& tphInfo = m_classMap.GetMapStrategy().GetTphInfo();
+    m_usesSharedColumnStrategy = tphInfo.IsValid() && tphInfo.UseSharedColumns();
+    BeAssert(!m_usesSharedColumnStrategy || m_classMap.GetMapStrategy().GetStrategy() == MapStrategy::TablePerHierarchy);
+    Update(false);
+    }
+
+//------------------------------------------------------------------------------------------
+//@bsimethod                                                    Affan.Khan       01 / 2015
+//------------------------------------------------------------------------------------------
+DbColumn* ColumnFactory::CreateColumn(ECN::ECPropertyCR ecProp, Utf8CP accessString, Utf8CP requestedColumnName, DbColumn::Type colType, bool addNotNullConstraint, bool addUniqueConstraint, DbColumn::Constraints::Collation collation) const
+    {
+    DbColumn* outColumn = nullptr;
+    if (m_usesSharedColumnStrategy)
+        {
+        // Shared column does not support NOT NULL constraint -> omit NOT NULL and issue warning
+        if (addNotNullConstraint || addUniqueConstraint || collation != DbColumn::Constraints::Collation::Default)
+            {
+            m_ecdb.GetECDbImplR().GetIssueReporter().Report(ECDbIssueSeverity::Warning, "For the ECProperty '%s' on ECClass '%s' either a 'not null', unique or collation constraint is defined. It is mapped "
+                                                          "to a column though shared with other ECProperties. Therefore ECDb cannot enforce any of these constraints. "
+                                                          "The column is created without constraints.",
+                                                          ecProp.GetName().c_str(), ecProp.GetClass().GetFullName());
+
+            }
+
+        outColumn = ApplySharedColumnStrategy();
+        }
+    else
+        outColumn = ApplyDefaultStrategy(requestedColumnName, ecProp, accessString, colType, addNotNullConstraint, addUniqueConstraint, collation);
+
+    if (outColumn == nullptr)
+        {
+        BeAssert(false);
+        return nullptr;
+        }
+
+    CacheUsedColumn(*outColumn);
+    return outColumn;
+    }
+
+//------------------------------------------------------------------------------------------
+//@bsimethod                                                    Affan.Khan       01 / 2015
+//-----------------------------------------------------------------------------------------
+DbColumn* ColumnFactory::ApplyDefaultStrategy(Utf8CP requestedColumnName, ECN::ECPropertyCR ecProp, Utf8CP accessString, DbColumn::Type colType, bool addNotNullConstraint, bool addUniqueConstraint, DbColumn::Constraints::Collation collation) const
+    {
+    BeAssert(!Utf8String::IsNullOrEmpty(requestedColumnName) && "Column name must not be null for default strategy");
+
+    DbColumn* existingColumn = GetTable().FindColumnP(requestedColumnName);
+    if (existingColumn != nullptr && !IsColumnInUseByClassMap(*existingColumn) &&
+        DbColumn::IsCompatible(existingColumn->GetType(), colType))
+        {
+        if (!GetTable().IsOwnedByECDb() || (existingColumn->GetConstraints().HasNotNullConstraint() == addNotNullConstraint &&
+                                            existingColumn->GetConstraints().HasUniqueConstraint() == addUniqueConstraint &&
+                                            existingColumn->GetConstraints().GetCollation() == collation))
+            {
+            return existingColumn;
+            }
+
+        LOG.warningv("Column %s in table %s is used by multiple property maps where property name and data type matches,"
+                     " but where 'Nullable', 'Unique', or 'Collation' differs, and which will therefore be ignored for some of the properties.",
+                     existingColumn->GetName().c_str(), GetTable().GetName().c_str());
+        }
+
+    const ECClassId classId = GetPersistenceClassId(ecProp, accessString);
+    if (!classId.IsValid())
+        return nullptr;
+
+    Utf8String resolvedColumnName, tmp;
+    int retryCount = 0;
+    if (SUCCESS != ResolveColumnName(tmp, requestedColumnName, classId, retryCount))
+        return nullptr;
+
+    resolvedColumnName = tmp;
+    while (GetTable().FindColumnP(resolvedColumnName.c_str()) != nullptr)
+        {
+        retryCount++;
+        resolvedColumnName = tmp;
+        if (SUCCESS != ResolveColumnName(resolvedColumnName, requestedColumnName, classId, retryCount))
+            return nullptr;
+        }
+
+    DbColumn* newColumn = GetTable().CreateColumn(resolvedColumnName.c_str(), colType, DbColumn::Kind::DataColumn, PersistenceType::Persisted);
+    if (newColumn == nullptr)
+        {
+        BeAssert(false && "Failed to create column");
+        return nullptr;
+        }
+
+    if (addNotNullConstraint)
+        newColumn->GetConstraintsR().SetNotNullConstraint();
+
+    if (addUniqueConstraint)
+        newColumn->GetConstraintsR().SetUniqueConstraint();
+
+    newColumn->GetConstraintsR().SetCollation(collation);
+    return newColumn;
+    }
+
+//------------------------------------------------------------------------------------------
+//@bsimethod                                                    Affan.Khan       01 / 2015
+//------------------------------------------------------------------------------------------
+DbColumn* ColumnFactory::ApplySharedColumnStrategy() const
+    {
+    DbColumn const* reusableColumn = nullptr;
+    if (TryFindReusableSharedDataColumn(reusableColumn))
+        return const_cast<DbColumn*>(reusableColumn);
+
+    return GetTable().CreateSharedColumn();
+    }
+
+//------------------------------------------------------------------------------------------
+//@bsimethod                                                    Affan.Khan       01 / 2015
+//------------------------------------------------------------------------------------------
+BentleyStatus ColumnFactory::ResolveColumnName(Utf8StringR resolvedColumName, Utf8CP requestedColumnName, ECN::ECClassId classId, int retryCount) const
+    {
+    if (retryCount > 0)
+        {
+        BeAssert(!resolvedColumName.empty());
+        resolvedColumName += SqlPrintfString("%d", retryCount);
+        return SUCCESS;
+        }
+
+    if (Utf8String::IsNullOrEmpty(requestedColumnName))
+        {
+        //use name generator
+        resolvedColumName.clear();
+        return SUCCESS;
+        }
+
+    DbColumn const* existingColumn = GetTable().FindColumnP(requestedColumnName);
+    if (existingColumn != nullptr && IsColumnInUseByClassMap(*existingColumn))
+        {
+        Utf8Char classIdStr[ECClassId::ID_STRINGBUFFER_LENGTH];
+        classId.ToString(classIdStr);
+        resolvedColumName.Sprintf("c%s_%s", classIdStr, requestedColumnName);
+        }
+    else
+        resolvedColumName.assign(requestedColumnName);
+
+    return SUCCESS;
+    }
+
+//------------------------------------------------------------------------------------------
+//@bsimethod                                                    Affan.Khan       01 / 2015
+//------------------------------------------------------------------------------------------
+ECClassId ColumnFactory::GetPersistenceClassId(ECN::ECPropertyCR ecProp, Utf8CP accessString) const
+    {
+    Utf8String propAccessString(accessString);
+    const size_t dotPosition = propAccessString.find(".");
+    ECPropertyCP property = nullptr;
+    if (dotPosition != Utf8String::npos)
+        {
+        //! Get root property in given accessString.
+        property = m_classMap.GetClass().GetPropertyP(propAccessString.substr(0, dotPosition).c_str());
+        }
+    else
+        property = m_classMap.GetClass().GetPropertyP(propAccessString.c_str());
+
+
+    if (property == nullptr)
+        {
+        BeAssert(false && "Failed to find root property");
+        return ECClassId();
+        }
+
+    return property->GetClass().GetId();
+    }
+
+//------------------------------------------------------------------------------------------
+//@bsimethod                                                    Affan.Khan       01 / 2015
+//------------------------------------------------------------------------------------------
+bool ColumnFactory::TryFindReusableSharedDataColumn(DbColumn const*& reusableColumn) const
+    {
+    reusableColumn = nullptr;
+    std::vector<DbColumn const*> reusableColumns;
+    for (DbColumn const* column : GetTable().GetColumns())
+        {
+        if (column->IsShared() && !IsColumnInUseByClassMap(*column))
+            reusableColumns.push_back(column);
+        }
+
+    if (reusableColumns.empty())
+        return false;
+
+    reusableColumn = reusableColumns.front();
+    return true;
+    }
+
+//------------------------------------------------------------------------------------------
+//@bsimethod                                                    Affan.Khan       01 / 2015
+//------------------------------------------------------------------------------------------
+void ColumnFactory::CacheUsedColumn(DbColumn const& column) const
+    {
+    m_idsOfColumnsInUseByClassMap.insert(column.GetId());
+    }
+
+//------------------------------------------------------------------------------------------
+//@bsimethod                                                    Affan.Khan       01 / 2015
+//------------------------------------------------------------------------------------------
+bool ColumnFactory::IsColumnInUseByClassMap(DbColumn const& column) const
+    {
+    return m_idsOfColumnsInUseByClassMap.find(column.GetId()) != m_idsOfColumnsInUseByClassMap.end();
+    }
+
+//------------------------------------------------------------------------------------------
+//@bsimethod                                                    Affan.Khan       01 / 2015
+//------------------------------------------------------------------------------------------
+void ColumnFactory::Update(bool includeDerivedClasses) const
+    {
+    m_idsOfColumnsInUseByClassMap.clear();
+    WipPropertyMapColumnDispatcher navigationProperytMapColumns(PropertyMapType::NavigationPropertyMap);
+    m_classMap.GetPropertyMaps().Accept(navigationProperytMapColumns);
+
+    for (DbColumn const* columnInUse : navigationProperytMapColumns.GetColumns())
+        {
+        //WIP Why can the column ever be nullptr at all??
+        if (columnInUse != nullptr)
+            CacheUsedColumn(*columnInUse);
+        }
+
+    if (includeDerivedClasses)
+        {
+        std::vector<DbColumn const*> columns;
+        GetDerivedColumnList(columns);
+        for (DbColumn const* columnInUse : columns)
+            {
+            //WIP Why can the column ever be nullptr at all??
+            if (columnInUse != nullptr)
+                CacheUsedColumn(*columnInUse);
+            }
+        }
+    }
+
+//------------------------------------------------------------------------------------------
+//@bsimethod                                                    Affan.Khan       10 / 2016
+//------------------------------------------------------------------------------------------
+BentleyStatus ColumnFactory::GetDerivedColumnList(std::vector<DbColumn const*>& columns) const
+ {
+    CachedStatementPtr stmt = m_ecdb.GetCachedStatement(
+        "SELECT c.Name FROM ec_Column c "
+        "              JOIN ec_PropertyMap pm ON c.Id = pm.ColumnId "
+        "              JOIN ec_ClassMap cm ON cm.ClassId = pm.ClassId "
+        "              JOIN " ECDB_CACHETABLE_ClassHierarchy " ch ON ch.ClassId = cm.ClassId "
+        "              JOIN ec_Table t on t.Id = c.TableId "
+        "WHERE ch.BaseClassId=? AND t.Name=? and c.ColumnKind & 1024 <> 0 "
+        "GROUP BY c.Name");
+    static_assert(1024 == (int) DbColumn::Kind::SharedDataColumn, "Value of DbColumn::Kind::SharedDataColumn has changed. The SQL in ColumnFactory::GetDerivedColumnList must be adjusted accordingly.");
+
+    if (stmt == nullptr)
+        return ERROR;
+    stmt->BindId(1, m_classMap.GetClass().GetId());
+    stmt->BindText(2, GetTable().GetName().c_str(), Statement::MakeCopy::No);
+    stmt->BindInt(3, Enum::ToInt(DbColumn::Kind::SharedDataColumn));
+    while (stmt->Step() == BE_SQLITE_ROW)
+        {
+        columns.push_back(GetTable().FindColumn(stmt->GetValueText(0)));
+        }
+
+    return SUCCESS;
+    }
+
+//------------------------------------------------------------------------------------------
+//@bsimethod                                                    Affan.Khan       01 / 2015
+//------------------------------------------------------------------------------------------
+DbTable& ColumnFactory::GetTable() const
+    {
+    return m_classMap.GetJoinedTable();
+    }
+
+//------------------------------------------------------------------------------------------
+//@bsimethod                                                    Krischan.Eberle    01/2016
+//------------------------------------------------------------------------------------------
+BentleyStatus ClassMapLoadContext::Postprocess(ECDbMap const& ecdbMap)
+    {
+    for (ECN::ECClassCP constraintClass : m_constraintClasses)
+        {
+        if (ecdbMap.GetClassMap(*constraintClass) == nullptr)
+            {
+            LOG.errorv("Finishing creation of ECRelationship class map because class map for Constraint ECClass '%s' could not be found.",
+                       constraintClass->GetFullName());
+            return ERROR;
+            }
+        }
+
+    for (WipNavigationPropertyMap* propMap : m_navPropMaps)
+        {
+        if (SUCCESS != ClassMapper::SetupNavigationPropertyMap(*propMap))
+            return ERROR;
+        }
+
+    m_constraintClasses.clear();
+    m_navPropMaps.clear();
+    return SUCCESS;
+    }
+
+
+//************************** UnmappedClassMap ***************************************************
+//---------------------------------------------------------------------------------------
+// @bsimethod                                                    Krischan.Eberle  02/2014
+//---------------------------------------------------------------------------------------
+MappingStatus NotMappedClassMap::_Map(SchemaImportContext&, ClassMappingInfo const& classMapInfo)
+    {
+    DbTable const* nullTable = GetDbMap().GetDbSchema().GetNullTable();
+    SetTable(*const_cast<DbTable*> (nullTable));
+
+    return MappingStatus::Success;
+    }
+
+//---------------------------------------------------------------------------------------
+// @bsimethod                                                    Affan.Khan  10/2015
+//---------------------------------------------------------------------------------------
+BentleyStatus NotMappedClassMap::_Load(ClassMapLoadContext& ctx, DbClassMapLoadContext const& mapInfo)
+    {
+    DbTable const* nullTable = GetDbMap().GetDbSchema().GetNullTable();
+    SetTable(*const_cast<DbTable*> (nullTable));
+    return SUCCESS;
+    }
+
+END_BENTLEY_SQLITE_EC_NAMESPACE