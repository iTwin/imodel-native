--- conflicted
+++ resolved
@@ -1,1527 +1,1513 @@
-/*--------------------------------------------------------------------------------------+
-|
-|     $Source: ECDb/ClassMap.cpp $
-|
-|  $Copyright: (c) 2015 Bentley Systems, Incorporated. All rights reserved. $
-|
-+--------------------------------------------------------------------------------------*/
-#include "ECDbPch.h"
-#include "ClassMap.h"
-#include <algorithm>
-
-USING_NAMESPACE_BENTLEY_EC
-BEGIN_BENTLEY_SQLITE_EC_NAMESPACE
-
-//********************* ClassDbView ******************************************
-//---------------------------------------------------------------------------------------
-// @bsimethod                                 Krischan.Eberle                    10/2013
-//---------------------------------------------------------------------------------------
-BentleyStatus ClassDbView::Generate(NativeSqlBuilder& viewSql, bool isPolymorphic, ECSqlPrepareContext const& preparedContext) const
-    {
-    if (m_classMap == nullptr)
-        {
-        BeAssert(false && "ClassDbView::Generate called but m_classMap is null");
-        return ERROR;
-        }
-
-    if (m_classMap->GetMapStrategy().IsNotMapped())
-        {
-        BeAssert(false && "ClassDbView::Generate must not be called on unmapped class");
-        return ERROR;
-        }
-
-    //ECSQL_TODO optimizeByIncludingOnlyRealTables result is optmize short queries but require some chatting with db to determine if table exist or not
-    //           this feature need to be evaluated for performance before its enabled.
-    return ViewGenerator::CreateView(viewSql, m_classMap->GetECDbMap(), *m_classMap, isPolymorphic, preparedContext, true /*optimizeByIncludingOnlyRealTables*/);
-    }
-
-//********************* IClassMap ******************************************
-//---------------------------------------------------------------------------------------
-// @bsimethod                                 Krischan.Eberle                    02/2014
-//---------------------------------------------------------------------------------------
-IClassMap const& IClassMap::GetView(View classView) const
-    {
-    return _GetView(classView);
-    }
-
-//---------------------------------------------------------------------------------------
-// @bsimethod                                 Krischan.Eberle                    02/2014
-//---------------------------------------------------------------------------------------
-PropertyMapCollection const& IClassMap::GetPropertyMaps() const
-    {
-    return _GetPropertyMaps();
-    }
-
-/*---------------------------------------------------------------------------------------
-* @bsimethod                                                    Affan.Khan      09/2013
-+---------------+---------------+---------------+---------------+---------------+------*/
-PropertyMapCP IClassMap::GetPropertyMap(Utf8CP propertyName) const
-    {
-    PropertyMapCP propMap = nullptr;
-    if (GetPropertyMaps().TryGetPropertyMap(propMap, propertyName, true))
-        return propMap;
-
-    return nullptr;
-    }
-
-//---------------------------------------------------------------------------------------
-// @bsimethod                                                    Krischan.Eberle  06/2013
-//+---------------+---------------+---------------+---------------+---------------+------
-bool IClassMap::ContainsPropertyMapToTable() const
-    {
-    bool found = false;
-    GetPropertyMaps().Traverse([&found] (TraversalFeedback& feedback, PropertyMapCP propMap)
-        {
-        BeAssert(propMap != nullptr);
-        if (propMap->GetAsPropertyMapToTable() != nullptr)
-            {
-            found = true;
-            feedback = TraversalFeedback::Cancel;
-            }
-        }, true);
-
-    return found;
-    }
-
-//------------------------------------------------------------------------------------------
-//@bsimethod                                                    Affan.Khan       05 / 2015
-//------------------------------------------------------------------------------------------
-StorageDescription const& IClassMap::GetStorageDescription() const
-    {
-    return GetECDbMap().GetLightweightCache().GetStorageDescription(*this);
-    }
-
-//---------------------------------------------------------------------------------------
-// @bsimethod                                                    Krischan.Eberle  02/2014
-//---------------------------------------------------------------------------------------
-ECDbSqlTable& IClassMap::GetTable() const
-    {
-    return _GetTable();
-    }
-
-//---------------------------------------------------------------------------------------
-// @bsimethod                                                    Krischan.Eberle  01/2014
-//---------------------------------------------------------------------------------------
-std::vector<IClassMap const*> IClassMap::GetDerivedClassMaps() const
-    {
-    auto const& ecdbMap = GetECDbMap();
-
-    std::vector<IClassMap const*> derivedClassMaps;
-    auto const& derivedClasses = ecdbMap.GetECDbR ().Schemas().GetDerivedECClasses(const_cast<ECClassR> (GetClass()));
-    for (auto derivedClass : derivedClasses)
-        {
-        auto derivedClassMap = ecdbMap.GetClassMap(*derivedClass);
-        derivedClassMaps.push_back(derivedClassMap);
-        }
-
-    return std::move(derivedClassMaps);
-    }
-
-//---------------------------------------------------------------------------------------
-// @bsimethod                                 Krischan.Eberle                    02/2014
-//---------------------------------------------------------------------------------------
-ECClassCR IClassMap::GetClass() const
-    {
-    return _GetClass();
-    }
-
-//---------------------------------------------------------------------------------------
-// @bsimethod                                 Krischan.Eberle                    02/2014
-//---------------------------------------------------------------------------------------
-ECClassId IClassMap::GetParentMapClassId() const
-    {
-    return _GetParentMapClassId();
-    }
-
-//---------------------------------------------------------------------------------------
-// @bsimethod                                                    Krischan.Eberle  12/2013
-//---------------------------------------------------------------------------------------
-ClassDbView const& IClassMap::GetDbView() const
-    {
-    return _GetDbView();
-    }
-
-//---------------------------------------------------------------------------------------
-// @bsimethod                                                    Krischan.Eberle  12/2013
-//---------------------------------------------------------------------------------------
-IClassMap::Type IClassMap::GetClassMapType() const
-    {
-    return _GetClassMapType();
-    }
-
-//---------------------------------------------------------------------------------------
-// @bsimethod                                                    Krischan.Eberle  02/2014
-//---------------------------------------------------------------------------------------
-ECDbMapStrategy const& IClassMap::GetMapStrategy() const
-    {
-    ECDbMapStrategy const& strategy = _GetMapStrategy();
-    BeAssert(strategy.IsValid() && "MapStrategy should have been resolved by the time it is hold in a class map.");
-    return strategy;
-    }
-
-//---------------------------------------------------------------------------------------
-// @bsimethod                                                    Krischan.Eberle  02/2014
-//---------------------------------------------------------------------------------------
-ECDbMapCR IClassMap::GetECDbMap() const
-    {
-    return _GetECDbMap();
-    }
-
-//---------------------------------------------------------------------------------------
-// @bsimethod                                                    Krischan.Eberle  12/2013
-//---------------------------------------------------------------------------------------
-bool IClassMap::IsRelationshipClassMap() const
-    {
-    const auto type = GetClassMapType();
-    return type == Type::RelationshipEndTable || type == Type::RelationshipLinkTable;
-    }
-
-//---------------------------------------------------------------------------------------
-// @bsimethod                                                    Krischan.Eberle  12/2013
-//---------------------------------------------------------------------------------------
-bool IClassMap::IsAbstractECClass() const
-    {
-    return IsAbstractECClass(GetClass());
-    }
-
-//---------------------------------------------------------------------------------------
-// @bsimethod                                                    Krischan.Eberle  01/2014
-//---------------------------------------------------------------------------------------
-//static
-bool IClassMap::IsAbstractECClass(ECClassCR ecclass)
-    {
-    if (!ecclass.GetIsDomainClass() && !ecclass.GetIsStruct() && !ecclass.GetIsCustomAttributeClass())
-        return true;
-
-    //for relationship classes there is another criterion for abstractness: if one of the constraints doesn't have
-    //any classes, then it is abstract. So check for that here now
-    ECRelationshipClassCP relClass = ecclass.GetRelationshipClassCP();
-    if (relClass == nullptr)
-        return false;
-        
-    return relClass->GetSource().GetClasses().empty() || relClass->GetTarget().GetClasses().empty();
-    }
-
-
-//---------------------------------------------------------------------------------------
-// @bsimethod                                                    Krischan.Eberle  01/2014
-//---------------------------------------------------------------------------------------
-//static
-bool IClassMap::IsAnyClass(ECClassCR ecclass)
-    {
-    return ecclass.GetSchema().IsStandardSchema() && ecclass.GetName().Equals("AnyClass");
-    }
-
-//---------------------------------------------------------------------------------------
-// @bsimethod                                                    Krischan.Eberle  01/2014
-//---------------------------------------------------------------------------------------
-bool IClassMap::IsMappedToSecondaryTable() const
-    {
-    return IsMapToSecondaryTableStrategy(GetClass());
-    }
-
-//---------------------------------------------------------------------------------------
-// @bsimethod                                                    Krischan.Eberle  01/2014
-//---------------------------------------------------------------------------------------
-//static
-bool IClassMap::IsMapToSecondaryTableStrategy(ECN::ECClassCR ecClass)
-    {
-    return ecClass.GetIsStruct();
-    }
-
-//---------------------------------------------------------------------------------------
-// @bsimethod                                                         Affan.Khan  10/2015
-//---------------------------------------------------------------------------------------
-bool IClassMap::IsJoinedTable() const
-    {
-    return Enum::Contains(GetMapStrategy().GetOptions(), ECDbMapStrategy::Options::JoinedTable);
-    }
-
-//---------------------------------------------------------------------------------------
-// @bsimethod                                                         Affan.Khan  10/2015
-//---------------------------------------------------------------------------------------
-bool IClassMap::IsParentOfJoinedTable() const
-    {
-    return Enum::Contains(GetMapStrategy().GetOptions(), ECDbMapStrategy::Options::ParentOfJoinedTable);
-    }
-
-//---------------------------------------------------------------------------------------
-// @bsimethod                                                         Affan.Khan  10/2015
-//---------------------------------------------------------------------------------------
-IClassMap const* IClassMap::FindRootOfJoinedTable() const
-    {
-    auto current = this;
-    if (!current->IsJoinedTable())
-        return nullptr;
-
-    do
-        {
-        if (current->IsParentOfJoinedTable())
-            return current;
-
-        auto nextParentId = current->GetParentMapClassId();
-        if (nextParentId == ECClass::UNSET_ECCLASSID)
-            return nullptr;
-
-        current = GetECDbMap().GetClassMapCP(nextParentId);
-        BeAssert(current != nullptr && "Failed to find parent classmap. This should not happen");
-        } while (current != nullptr);
-
-        return nullptr;
-    }
-
-//---------------------------------------------------------------------------------------
-// @bsimethod                                                         Affan.Khan  10/2015
-//---------------------------------------------------------------------------------------
-const std::set<ECDbSqlTable const*> IClassMap::GetJoinedTables() const
-    {
-    std::set<ECDbSqlTable const*> secondaryTables;
-    GetPropertyMaps().Traverse([&secondaryTables, this] (TraversalFeedback& feedback, PropertyMapCP propMap)
-        {
-        if (!propMap->IsVirtual())
-            {
-            if (auto column = propMap->GetFirstColumn())
-                {
-                if (&column->GetTable() != &GetTable())
-                    {
-                    if (secondaryTables.find(&column->GetTable()) == secondaryTables.end())
-                        secondaryTables.insert(&column->GetTable());
-                    }
-                }
-            }
-        feedback = TraversalFeedback::Next;
-        }, true);
-
-    return secondaryTables;
-    }
-/*---------------------------------------------------------------------------------------
-* @bsimethod                                                    casey.mullen      11/2012
-+---------------+---------------+---------------+---------------+---------------+------*/
-Utf8String IClassMap::ToString() const
-    {
-    Utf8CP typeStr = nullptr;
-    switch (GetClassMapType())
-        {
-        case IClassMap::Type::Class:
-            typeStr = "Class";
-            break;
-        case IClassMap::Type::EmbeddedType:
-            typeStr = "EmbeddedType";
-            break;
-        case IClassMap::Type::RelationshipEndTable:
-            typeStr = "RelationshipEndTable";
-            break;
-        case IClassMap::Type::RelationshipLinkTable:
-            typeStr = "RelationshipLinkTable";
-            break;
-        case IClassMap::Type::SecondaryTable:
-            typeStr = "SecondaryTable";
-            break;
-        case IClassMap::Type::Unmapped:
-            typeStr = "Unmapped";
-            break;
-        default:
-            BeAssert(false && "Update ClassMap::ToString to handle new value in enum IClassMap::Type.");
-            typeStr = "Unrecognized class map type";
-            break;
-        }
-
-    Utf8String str;
-    str.Sprintf("ClassMap '%s' - Type: %s - Map strategy: %s", GetClass().GetFullName(), typeStr, GetMapStrategy().ToString().c_str());
-
-    return str;
-    }
-
-//********************* ClassMap ******************************************
-//---------------------------------------------------------------------------------------
-// @bsimethod                                 Ramanujam.Raman                06/2012
-//---------------------------------------------------------------------------------------
-ClassMap::ClassMap(ECClassCR ecClass, ECDbMapCR ecDbMap, ECDbMapStrategy mapStrategy, bool setIsDirty)
-    : IClassMap(), m_ecDbMap(ecDbMap), m_table(nullptr), m_ecClass(ecClass), m_mapStrategy(mapStrategy),
-    m_parentMapClassId(ECClass::UNSET_ECCLASSID), m_dbView(nullptr), m_isDirty(setIsDirty), m_columnFactory(*this), m_id(0ULL)
-    {}
-
-//---------------------------------------------------------------------------------------
-// @bsimethod                                                Krischan.Eberle      06/2013
-//---------------------------------------------------------------------------------------
-MapStatus ClassMap::Initialize(SchemaImportContext* schemaImportContext, ClassMapInfo const& mapInfo)
-    {
-    m_isECInstanceIdAutogenerationDisabled = mapInfo.IsECInstanceIdAutogenerationDisabled();
-
-    ECDbMapStrategy const& mapStrategy = GetMapStrategy();
-    IClassMap const* effectiveParentClassMap = (mapStrategy.GetStrategy() == ECDbMapStrategy::Strategy::SharedTable && mapStrategy.AppliesToSubclasses()) ? mapInfo.GetParentClassMap() : nullptr;
-
-    auto stat = _InitializePart1(schemaImportContext, mapInfo, effectiveParentClassMap);
-    if (stat != MapStatus::Success)
-        return stat;
-    
-    stat = _InitializePart2(schemaImportContext, mapInfo, effectiveParentClassMap);
-    if (stat != MapStatus::Success)
-        return stat;
-
-    return _OnInitialized();
-    }
-
-//---------------------------------------------------------------------------------------
-// @bsimethod                                                Krischan.Eberle      06/2013
-//---------------------------------------------------------------------------------------
-MapStatus ClassMap::_InitializePart1(SchemaImportContext* schemaImportContext, ClassMapInfo const& mapInfo, IClassMap const* parentClassMap)
-    {
-    m_dbView = std::unique_ptr<ClassDbView> (new ClassDbView(*this));
-    bool isJoinedTable = Enum::Contains(mapInfo.GetMapStrategy().GetOptions(), ECDbMapStrategy::Options::JoinedTable);
-    if (isJoinedTable)
-        {
-        PRECONDITION(parentClassMap != nullptr, MapStatus::Error);
-        m_parentMapClassId = parentClassMap->GetClass().GetId();
-
-        auto table = const_cast<ECDbMapR>(m_ecDbMap).FindOrCreateTable(
-            schemaImportContext,
-            mapInfo.GetTableName(),
-            mapInfo.IsMapToVirtualTable(),
-            mapInfo.GetECInstanceIdColumnName(),
-            IClassMap::IsMapToSecondaryTableStrategy(m_ecClass),
-            mapInfo.GetMapStrategy().GetStrategy() == ECDbMapStrategy::Strategy::ExistingTable);
-
-        if (!EXPECTED_CONDITION(table != nullptr))
-            return MapStatus::Error;
-
-        m_table = table;
-        }
-    else
-        {
-        //if parent class map exists, its dbtable is reused.
-        if (parentClassMap != nullptr)
-            {
-            PRECONDITION(!parentClassMap->GetMapStrategy().IsNotMapped(), MapStatus::Error);
-            m_parentMapClassId = parentClassMap->GetClass().GetId();
-            m_table = &parentClassMap->GetTable();
-            }
-        else
-            {
-            auto table = const_cast<ECDbMapR>(m_ecDbMap).FindOrCreateTable(
-                mapInfo.GetTableName(),
-                mapInfo.IsMapToVirtualTable(),
-                mapInfo.GetECInstanceIdColumnName(),
-                IClassMap::IsMapToSecondaryTableStrategy(m_ecClass),
-                mapInfo.GetMapStrategy().GetStrategy() == ECDbMapStrategy::Strategy::ExistingTable);
-
-            if (!EXPECTED_CONDITION(table != nullptr))
-                return MapStatus::Error;
-
-            m_table = table;
-            }
-        }
-    //Add ECInstanceId property map
-    //check if it already exists
-    if (GetECInstanceIdPropertyMap() != nullptr)
-        return MapStatus::Success;
-
-    //does not exist yet
-    PropertyMapPtr ecInstanceIdPropertyMap = PropertyMapECInstanceId::Create(Schemas(), *this);
-    if (ecInstanceIdPropertyMap == nullptr)
-        //log and assert already done in child method
-        return MapStatus::Error;
-
-    GetPropertyMapsR ().AddPropertyMap(ecInstanceIdPropertyMap);
-
-    return MapStatus::Success;
-    }
-
-//---------------------------------------------------------------------------------------
-// @bsimethod                                                Krischan.Eberle      06/2013
-//---------------------------------------------------------------------------------------
-MapStatus ClassMap::_InitializePart2(SchemaImportContext* schemaImportContext, ClassMapInfo const& mapInfo, IClassMap const* parentClassMap)
-    {
-    MapStatus stat = AddPropertyMaps(schemaImportContext, parentClassMap, nullptr,&mapInfo);
-    if (stat != MapStatus::Success)
-        return stat;
-    if (mapInfo.GetClassHasCurrentTimeStampProperty() != NULL)
-        {
-        PropertyMapCP propertyMap = GetPropertyMap(mapInfo.GetClassHasCurrentTimeStampProperty()->GetName().c_str());
-        if (propertyMap != nullptr)
-            {
-            ECDbSqlColumn* column = const_cast<ECDbSqlColumn*>(propertyMap->GetFirstColumn());
-            BeAssert(column != nullptr && "TimeStamp column cannot be null");
-            if (column != nullptr)
-                {
-                //! TODO: Handle this case for shared column strategy;
-                BeAssert(column->GetType() == ECDbSqlColumn::Type::DateTime);
-                column->GetConstraintR().SetDefaultExpression("julianday('now')");
-                column->GetConstraintR().SetIsNotNull(true);
-                Utf8String whenCondtion;
-                Utf8CP lastModName = column->GetName().c_str();
-                whenCondtion.Sprintf("old.%s=new.%s AND old.%s!=julianday('now')", lastModName, lastModName, lastModName);
-                Utf8String body;
-                Utf8CP instanceId = GetPropertyMap("ECInstanceId")->GetFirstColumn()->GetName().c_str();
-                body.Sprintf("BEGIN UPDATE %s SET %s=julianday('now') WHERE %s=new.%s; END", column->GetTableR().GetName().c_str(), lastModName, instanceId, instanceId);
-                Utf8String triggerName;
-                triggerName.Sprintf("%s_CurrentTimeStamp", column->GetTableR().GetName().c_str());
-                column->GetTableR().CreateTrigger(triggerName.c_str(), column->GetTableR(), whenCondtion.c_str(), body.c_str(), TriggerType::Create, TriggerSubType::After);
-                }
-            }
-        }
-
-<<<<<<< HEAD
-    //Add cascade delete for joinedTable;
-    bool isJoinedTable = Enum::Contains(mapInfo.GetMapStrategy().GetOptions(), ECDbMapStrategy::Options::JoinedTable);
-    if (isJoinedTable)
-        {
-        PRECONDITION(parentClassMap != nullptr, MapStatus::Error);
-        auto primaryKeyColumn = parentClassMap->GetTable().GetFilteredColumnFirst(ECDbKnownColumns::ECInstanceId);
-        auto foreignKeyColumn = GetTable().GetFilteredColumnFirst(ECDbKnownColumns::ECInstanceId);
-        PRECONDITION(primaryKeyColumn != nullptr, MapStatus::Error);
-        PRECONDITION(foreignKeyColumn != nullptr, MapStatus::Error);
-        bool createFKConstraint = true;
-        for (auto constraint : GetTable().GetConstraints())
-            {
-            if (constraint->GetType() == ECDbSqlConstraint::Type::ForeignKey)
-                {
-                auto fk = static_cast<ECDbSqlForeignKeyConstraint const*>(constraint);
-                if (&fk->GetTargetTable() == &parentClassMap->GetTable())
-                    {
-                    if (fk->GetSourceColumns().front() == foreignKeyColumn && fk->GetTargetColumns().front() == primaryKeyColumn)
-                        {
-                        createFKConstraint = false;
-                        break;
-                        }
-                    }
-                }
-            }
-
-        if (createFKConstraint)
-            {
-            auto fkConstraint = GetTable().CreateForeignKeyConstraint(parentClassMap->GetTable());
-            fkConstraint->Add(foreignKeyColumn->GetName().c_str(), primaryKeyColumn->GetName().c_str());
-            fkConstraint->SetOnDeleteAction(ECDbSqlForeignKeyConstraint::ActionType::Cascade);
-            }
-        }
-
-    return ProcessStandardKeySpecifications(mapInfo) == SUCCESS ? MapStatus::Success : MapStatus::Error;
-=======
-    //only done during schema import
-    if (schemaImportContext != nullptr)
-        return ProcessStandardKeySpecifications(*schemaImportContext, mapInfo) == SUCCESS ? MapStatus::Success : MapStatus::Error;
-
-    return MapStatus::Success;
->>>>>>> 4d2fbfc6
-    }
-
-//---------------------------------------------------------------------------------------
-// @bsimethod                                                Krischan.Eberle      02/2014
-//---------------------------------------------------------------------------------------
-MapStatus ClassMap::_OnInitialized()
-    {
-    return MapStatus::Success;
-    }
-
-//---------------------------------------------------------------------------------------
-// @bsimethod                                                Krischan.Eberle      06/2013
-//---------------------------------------------------------------------------------------
-<<<<<<< HEAD
-MapStatus ClassMap::AddPropertyMaps(IClassMap const* parentClassMap, ECDbClassMapInfo const* loadInfo, ClassMapInfo const* classMapInfo)
-=======
-MapStatus ClassMap::AddPropertyMaps(SchemaImportContext* schemaImportContext, IClassMap const* parentClassMap, ECDbClassMapInfo const* loadInfo,ClassMapInfo const* classMapInfo)
->>>>>>> 4d2fbfc6
-    {
-
-    bool isJoinedTable = isJoinedTable = Enum::Contains(GetMapStrategy().GetOptions(), ECDbMapStrategy::Options::JoinedTable);
-    bool isMappingPhase = classMapInfo != nullptr && loadInfo == nullptr;
-    if (!isMappingPhase && isJoinedTable)
-        parentClassMap = nullptr;
-
-    std::vector<ECPropertyP> propertiesToMap;
-    PropertyMapPtr propMap = nullptr;
-    for (auto property : m_ecClass.GetProperties(true))
-        {
-        Utf8CP propertyAccessString = property->GetName().c_str();
-        propMap = nullptr;
-        if (&property->GetClass() != &m_ecClass && parentClassMap != nullptr)
-            parentClassMap->GetPropertyMaps().TryGetPropertyMap(propMap, propertyAccessString);
-
-        if (propMap == nullptr)
-            propertiesToMap.push_back(property);
-        else
-            {
-            if (!isJoinedTable)
-                GetPropertyMapsR().AddPropertyMap(propMap);
-            else
-                GetPropertyMapsR().AddPropertyMap(propMap->Clone(&GetTable()));
-            }
-        }
-
-    if (loadInfo == nullptr)
-        GetColumnFactoryR().Update();
-
-    for (auto property : propertiesToMap)
-        {
-        Utf8CP propertyAccessString = property->GetName().c_str();
-        propMap = PropertyMap::CreateAndEvaluateMapping(*property, m_ecDbMap, m_ecClass, propertyAccessString, &GetTable(), nullptr);
-        if (propMap == nullptr)
-            return MapStatus::Error;
-
-        if (GetPropertyMap(propertyAccessString) != nullptr)
-            {
-            BeAssert(GetPropertyMap(propertyAccessString) == nullptr && " it should not be there");
-            return MapStatus::Error;
-            }
-
-        if (loadInfo == nullptr)
-            {
-<<<<<<< HEAD
-            if (SUCCESS == propMap->FindOrCreateColumnsInTable(*this, classMapInfo))
-                GetPropertyMapsR().AddPropertyMap(propMap);
-=======
-            if (SUCCESS == propMap->FindOrCreateColumnsInTable(schemaImportContext, *this, classMapInfo))
-                GetPropertyMapsR ().AddPropertyMap(propMap);
->>>>>>> 4d2fbfc6
-            }
-        else
-            {
-            if (propMap->Load(*loadInfo) == SUCCESS)
-                GetPropertyMapsR().AddPropertyMap(propMap);
-            }
-        }
-
-    return MapStatus::Success;
-    }
-
-/*---------------------------------------------------------------------------------**//**
-* @bsimethod                                 Affan.Khan                           09/2012
-+---------------+---------------+---------------+---------------+---------------+------*/
-BentleyStatus ClassMap::ProcessStandardKeySpecifications(SchemaImportContext& schemaImportContext, ClassMapInfo const& mapInfo)
-    {
-    std::set<PropertyMapCP> doneList;
-    std::set<Utf8String> specList;
-    for (StandardKeySpecificationPtr spec : mapInfo.GetStandardKeys())
-        {
-        BeAssert(spec->GetKeyProperties().size() > 0);
-
-        if (spec->GetKeyProperties().size() == 0)
-            continue;
-
-        Utf8String propertyName = spec->GetKeyProperties().front();
-        Utf8String typeString = StandardKeySpecification::TypeToString(spec->GetType());
-        if (specList.find(typeString) != specList.end())
-            continue;
-
-        specList.insert(typeString);
-        auto propertyMap = GetPropertyMap(propertyName.c_str());
-        if (propertyMap == nullptr)
-            {
-            LOG.warningv("Column index creation is ignoring %s on %s because map for ECProperty '%s' cannot be found", typeString.c_str(), GetClass().GetFullName(), propertyName.c_str());
-            continue;
-            }
-        //We don't want to create multiple indexes on same column.
-        if (doneList.find(propertyMap) != doneList.end())
-            {
-            LOG.warningv("Ignoring %s for property %s.%s. It is already part of another index.", typeString.c_str(), GetClass().GetFullName(), propertyName.c_str());
-            continue;
-            }
-        doneList.insert(propertyMap);
-
-        Utf8String indexName;
-        indexName.Sprintf("ix_%s_%s_%s_%s", 
-                          mapInfo.GetECClass().GetSchema().GetNamespacePrefix().c_str(),
-                          mapInfo.GetECClass().GetName().c_str(), 
-                          typeString.c_str(), 
-                          propertyName.c_str());
-
-        std::vector<ECDbSqlColumn const*> columns;
-        propertyMap->GetColumns(columns);
-
-        if (nullptr == schemaImportContext.GetECDbMapDb().CreateIndex(GetECDbMap().GetECDbR(), *m_table, indexName.c_str(), false, columns, nullptr,
-                                            true, GetClass().GetId()))
-            {
-            BeAssert(false && "Index was not created correctly");
-            return ERROR;
-            }
-        }
-
-    return SUCCESS;
-    }
-
-/*---------------------------------------------------------------------------------**//**
-* @bsimethod                                 Affan.Khan                           09/2012
-+---------------+---------------+---------------+---------------+---------------+------*/
-BentleyStatus ClassMap::CreateUserProvidedIndices(SchemaImportContext& schemaImportContext, ClassMapInfo const& classMapInfo) const
-    {
-    int i = 0;
-    IssueReporter const& issues = m_ecDbMap.GetECDbR().GetECDbImplR().GetIssueReporter();
-    for (ClassIndexInfoPtr indexInfo : classMapInfo.GetIndexInfo())
-        {
-        i++;
-
-        std::vector<ECDbSqlColumn const*> totalColumns;
-        NativeSqlBuilder whereExpression;
-
-        for (Utf8StringCR propertyAccessString : indexInfo->GetProperties())
-            {
-            PropertyMapCP propertyMap = GetPropertyMap(propertyAccessString.c_str());
-            if (propertyMap == nullptr)
-                {
-                issues.Report(ECDbIssueSeverity::Error, 
-                   "DbIndex #%d defined in ClassMap custom attribute on ECClass '%s' is invalid: "
-                   "The specified ECProperty '%s' does not exist or is not mapped.",
-                              i, GetClass().GetFullName(), propertyAccessString.c_str());
-                return ERROR;
-                }
-
-            if (!propertyMap->GetProperty().GetIsPrimitive())
-                {
-                issues.Report(ECDbIssueSeverity::Error,
-                              "DbIndex #%d defined in ClassMap custom attribute on ECClass '%s' is invalid: "
-                              "The specified ECProperty '%s' is not of a primitive type.",
-                              i, GetClass().GetFullName(), propertyAccessString.c_str());
-                return ERROR;
-                }
-
-            std::vector<ECDbSqlColumn const*> columns;
-            propertyMap->GetColumns(columns);
-            if (0 == columns.size())
-                {
-                BeAssert(false && "Reject user defined index on %s. Fail to find column property map for property. Something wrong with mapping");
-                return ERROR;
-                }
-
-            totalColumns.insert(totalColumns.end(), columns.begin(), columns.end());
-            for (ECDbSqlColumn const* column : columns)
-                {
-                if (column->GetPersistenceType() == PersistenceType::Virtual)
-                    {
-                    issues.Report(ECDbIssueSeverity::Error,
-                                  "DbIndex #%d defined in ClassMap custom attribute on ECClass '%s' is invalid: "
-                                  "The specified ECProperty '%s' is mapped to a virtual column.",
-                                  i, GetClass().GetFullName(), propertyAccessString.c_str());
-                    return ERROR;
-                    }
-
-                switch (indexInfo->GetWhere())
-                    {
-                        case EC::ClassIndexInfo::WhereConstraint::NotNull:
-                        {
-                        //if column is not nullable, no need to add IS NOT NULL expression to where clause of index
-                        if (column->GetConstraint().IsNotNull())
-                            break;
-
-                        if (!whereExpression.IsEmpty())
-                            whereExpression.AppendSpace().Append(BooleanSqlOperator::And, true);
-
-                        whereExpression.AppendEscaped(column->GetName().c_str()).AppendSpace();
-                        whereExpression.Append(BooleanSqlOperator::IsNot).Append("NULL");
-
-                        break;
-                        }
-
-                        default:
-                            break;
-                    }
-                }
-            }
-
-        if (nullptr == schemaImportContext.GetECDbMapDb().CreateIndex(m_ecDbMap.GetECDbR(), *m_table, indexInfo->GetName(), indexInfo->GetIsUnique(),
-                                                                      totalColumns, whereExpression.ToString(),
-                                                                      false, GetClass().GetId()))
-            {
-            return ERROR;
-            }
-        }
-
-    return SUCCESS;
-    }
-
-
-//------------------------------------------------------------------------------------------
-//@bsimethod                                                    casey.mullen      11 / 2011
-//------------------------------------------------------------------------------------------
-ECDbSqlColumn* ClassMap::FindOrCreateColumnForProperty(SchemaImportContext* schemaImportContext, ClassMapCR classMap,ClassMapInfo const* classMapInfo, PropertyMapR propertyMap, Utf8CP requestedColumnName, PrimitiveType columnType, bool nullable, bool unique, ECDbSqlColumn::Constraint::Collation collation, Utf8CP accessStringPrefix)
-    {
-    ColumnFactory::Specification::Strategy strategy = ColumnFactory::Specification::Strategy::CreateOrReuse;
-    ColumnFactory::Specification::GenerateColumnNameOptions generateColumnNameOpts = ColumnFactory::Specification::GenerateColumnNameOptions::NameBasedOnClassIdAndCaseSaveAccessString;
-    ECDbSqlColumn::Type requestedColumnType = ECDbSqlHelper::PrimitiveTypeToColumnType(columnType);
- 
-    if (Enum::Contains(classMap.GetMapStrategy().GetOptions(), ECDbMapStrategy::Options::SharedColumns))
-        {
-        BeAssert(classMap.GetMapStrategy().GetStrategy() == ECDbMapStrategy::Strategy::SharedTable);
-        strategy = ColumnFactory::Specification::Strategy::CreateOrReuseSharedColumn;
-        requestedColumnType = ECDbSqlColumn::Type::Any; //If not set it will get set anyway
-        generateColumnNameOpts = ColumnFactory::Specification::GenerateColumnNameOptions::NameBasedOnLetterFollowedByIntegerSequence;
-        }
-    
-    auto spec = ColumnFactory::Specification 
-        (        
-        propertyMap, 
-        strategy, 
-        generateColumnNameOpts, 
-        requestedColumnName, 
-        requestedColumnType, 
-        ColumnKind::DataColumn, 
-        PersistenceType::Persisted, 
-        accessStringPrefix, 
-        !nullable, 
-        unique, 
-        collation
-        );
-
-    return GetColumnFactoryR().Configure(schemaImportContext, spec);
-    }
-
-//---------------------------------------------------------------------------------------
-// @bsimethod                                                  Krischan.Eberle  06/2013
-//---------------------------------------------------------------------------------------
-PropertyMapCP ClassMap::GetECInstanceIdPropertyMap() const
-    {
-    PropertyMapPtr propMap = nullptr;
-    if (TryGetECInstanceIdPropertyMap(propMap))
-        return propMap.get();
-
-    return nullptr;
-    }
-
-//---------------------------------------------------------------------------------------
-// @bsimethod                                                  Krischan.Eberle  06/2013
-//---------------------------------------------------------------------------------------
-bool ClassMap::TryGetECInstanceIdPropertyMap(PropertyMapPtr& ecInstanceIdPropertyMap) const
-    {
-    return GetPropertyMaps().TryGetPropertyMap(ecInstanceIdPropertyMap, PropertyMapECInstanceId::PROPERTYACCESSSTRING);
-    }
-
-//---------------------------------------------------------------------------------------
-// @bsimethod                                                    Krischan.Eberle  02/2014
-//---------------------------------------------------------------------------------------
-PropertyMapCollection const& ClassMap::_GetPropertyMaps() const
-    {
-    return m_propertyMaps;
-    }
-
-//---------------------------------------------------------------------------------------
-// @bsimethod                                                    Krischan.Eberle  02/2014
-//---------------------------------------------------------------------------------------
-PropertyMapCollection& ClassMap::GetPropertyMapsR ()
-    {
-    return m_propertyMaps;
-    }
-
-//---------------------------------------------------------------------------------------
-// @bsimethod                                                    Krischan.Eberle  02/2014
-//---------------------------------------------------------------------------------------
-ECDbSchemaManagerCR ClassMap::Schemas() const
-    {
-    return GetECDbMap().GetECDbR ().Schemas();
-    }
-
-
-//---------------------------------------------------------------------------------------
-// @bsimethod                                                    Krischan.Eberle  12/2013
-//---------------------------------------------------------------------------------------
-IClassMap::Type ClassMap::_GetClassMapType() const
-    {
-    return Type::Class;
-    }
-
-//---------------------------------------------------------------------------------------
-// @bsimethod                                 Affan.Khan                           07/2012
-//---------------------------------------------------------------------------------------
-BentleyStatus ClassMap::_Save(std::set<ClassMap const*>& savedGraph)
-    {
-    if (savedGraph.find(this) != savedGraph.end())
-        return BentleyStatus::SUCCESS;
-
-    savedGraph.insert(this);
-    auto& mapStorage = const_cast<ECDbMapR>(m_ecDbMap).GetSQLManagerR ().GetMapStorageR ();
-    std::set<PropertyMapCP> baseProperties;
-
-    if (GetId() == 0ULL)
-        {
-        //auto baseClassMap = GetParentMapClassId () == 
-        auto baseClass = GetECDbMap().GetECDbR ().Schemas().GetECClass(GetParentMapClassId());
-        auto baseClassMap = baseClass == nullptr ? nullptr : (ClassMap*)GetECDbMap().GetClassMap(*baseClass);
-        if (baseClassMap != nullptr)
-            {
-            auto r = baseClassMap->Save(savedGraph);
-            if (r != BentleyStatus::SUCCESS)
-                return r;
-
-            for (auto propertyMap : baseClassMap->GetPropertyMaps())
-                {
-                baseProperties.insert(propertyMap);
-                }
-            }
-
-        
-        auto mapInfo = mapStorage.CreateClassMap(GetClass().GetId(), m_mapStrategy, baseClassMap == nullptr ? ECClass::UNSET_ECCLASSID : baseClassMap->GetId());
-        for (auto propertyMap : GetPropertyMaps())
-            {
-            if (baseProperties.find(propertyMap) != baseProperties.end())
-                continue;
-
-            if (SUCCESS != propertyMap->Save(*mapInfo))
-                return ERROR;
-            }
-
-        m_id = mapInfo->GetId();
-        }
-
-        m_isDirty = false;
-        return SUCCESS;
-    }
-
-//---------------------------------------------------------------------------------------
-// @bsimethod                                                    affan.khan      01/2015
-//---------------------------------------------------------------------------------------
-BentleyStatus ClassMap::_Load(std::set<ClassMap const*>& loadGraph, ECDbClassMapInfo const& mapInfo, IClassMap const* parentClassMap)
-    {
-    m_dbView = std::unique_ptr<ClassDbView> (new ClassDbView(*this));
-    auto& pm = mapInfo.GetPropertyMaps(false);
-    if (pm.empty())
-        SetTable(const_cast<ECDbSqlTable*>(GetECDbMap().GetSQLManager().GetNullTable()));
-    else
-        SetTable(const_cast<ECDbSqlTable*>(&(pm.front()->GetColumn().GetTable())));
-
-    if (GetECInstanceIdPropertyMap() != nullptr)
-        return BentleyStatus::ERROR;
-
-    PropertyMapPtr ecInstanceIdPropertyMap = PropertyMapECInstanceId::Create(Schemas(), *this);
-    if (ecInstanceIdPropertyMap == nullptr)
-        return BentleyStatus::ERROR;
-
-    GetPropertyMapsR ().AddPropertyMap(ecInstanceIdPropertyMap);
-
-    return AddPropertyMaps(nullptr, parentClassMap, &mapInfo, nullptr) == MapStatus::Success ? SUCCESS : ERROR;
-    }
-
-//---------------------------------------------------------------------------------------
-// @bsimethod                                                    casey.mullen      11/2012
-//---------------------------------------------------------------------------------------
-ECPropertyCP ClassMap::GetECProperty(ECN::ECClassCR ecClass, Utf8CP propertyAccessString)
-    {
-    bvector<Utf8String> tokens;
-    ECDbMap::ParsePropertyAccessString(tokens, propertyAccessString);
-
-    //for recursive lambdas, iOS requires us to efine the lambda variable before assigning the actual function to it.
-    std::function<ECPropertyCP (ECClassCR, bvector<Utf8String>&, int)> getECPropertyFromTokens;
-    getECPropertyFromTokens = [&getECPropertyFromTokens] (ECClassCR ecClass, bvector<Utf8String>& tokens, int iCurrentToken) -> ECPropertyCP
-        {
-        ECPropertyCP ecProperty = ecClass.GetPropertyP (tokens[iCurrentToken].c_str(), true);
-        if (!ecProperty)
-            return nullptr;
-
-        if (iCurrentToken == tokens.size() - 1)
-            return ecProperty; // we are the last token
-
-        // There are more tokens... delving into an embedded struct
-        StructECPropertyCP structProperty = ecProperty->GetAsStructProperty();
-        if (structProperty)
-            return getECPropertyFromTokens(structProperty->GetType(), tokens, iCurrentToken + 1);
-
-        BeAssert(false && "Any second-to-last ECProperty has to be a struct!");
-        return nullptr;
-        };
-
-    return getECPropertyFromTokens(ecClass, tokens, 0);
-    }
-
-//************************** MappedTable ***************************************************
-/*---------------------------------------------------------------------------------------
-* @bsimethod                                                    casey.mullen      11/2011
-+---------------+---------------+---------------+---------------+---------------+------*/
-MappedTable::MappedTable(ECDbMapR ecDbMap, ClassMapCR classMap) : m_table(classMap.GetTable()), m_ecDbMap(ecDbMap), m_generatedClassIdColumn(false)
-    {
-    m_classMaps.push_back(&classMap);
-    }
-
-/*---------------------------------------------------------------------------------------
-* @bsimethod                                                    casey.mullen      11/2011
-+---------------+---------------+---------------+---------------+---------------+------*/
-MappedTablePtr MappedTable::Create(ECDbMapR ecDbMap, ClassMapCR classMap)
-    {
-    return new MappedTable(ecDbMap, classMap);
-    }
-
-/*---------------------------------------------------------------------------------------
-* @bsimethod                                                    casey.mullen      11/2011
-+---------------+---------------+---------------+---------------+---------------+------*/
-BentleyStatus MappedTable::FinishTableDefinition(ECDbCR ecdb, SchemaImportContext& schemaImportContext)
-    {
-    if (m_table.GetOwnerType() == OwnerType::ECDb)
-        {
-        int nOwners = 0;
-        bool sharedTableWithAppliesToSubclasses = false;
-        for (auto classMap : m_classMaps)
-            {
-            if (!classMap->GetMapStrategy().IsNotMapped() && classMap->GetClassMapType() != ClassMap::Type::RelationshipEndTable)
-                {
-                nOwners++;
-                ECDbMapStrategy const& mapStrategy = classMap->GetMapStrategy();
-                if (mapStrategy.GetStrategy() == ECDbMapStrategy::Strategy::SharedTable && mapStrategy.AppliesToSubclasses())
-                    sharedTableWithAppliesToSubclasses = true;
-                }
-            }
-
-        if (sharedTableWithAppliesToSubclasses || nOwners > 1)
-            {
-            if (!m_generatedClassIdColumn)
-                {
-                if (m_table.FindColumnCP(ECDB_COL_ECClassId) == nullptr)
-                    {
-                    const size_t insertPosition = 1;
-                    ECDbSqlColumn const* ecClassIdColumn = m_table.CreateColumn(ECDB_COL_ECClassId, ECDbSqlColumn::Type::Long, insertPosition, ColumnKind::ECClassId, PersistenceType::Persisted);
-                    if (ecClassIdColumn == nullptr)
-                        return ERROR;
-
-                    //whenever we create a class id column, we index it to speed up the frequent class id look ups
-                    Utf8String indexName("ix_");
-                    indexName.append(m_table.GetName()).append("_ecclassid");
-                    schemaImportContext.GetECDbMapDb().CreateIndex(ecdb, m_table, indexName.c_str(), false, {ecClassIdColumn}, nullptr, true, ECClass::UNSET_ECCLASSID);
-                    }
-
-                m_generatedClassIdColumn = true;
-                }
-
-            else
-                return ERROR;
-            }
-        }
-
-    return SUCCESS;
-    }
-
-/*---------------------------------------------------------------------------------------
-* @bsimethod                                                    casey.mullen      11/2011
-+---------------+---------------+---------------+---------------+---------------+------*/
-BentleyStatus MappedTable::AddClassMap(ClassMapCR classMap)
-    {
-    if (&classMap.GetTable() != &m_table)
-        {
-        LOG.errorv("Attempted to add a ClassMap for table '%s' to MappedTable for table '%s'.", classMap.GetTable().GetName().c_str(), m_table.GetName().c_str());
-        return ERROR;
-        }
-
-    if (std::find(m_classMaps.begin(), m_classMaps.end(), &classMap) != m_classMaps.end())
-        return SUCCESS;
-
-    m_classMaps.push_back(&classMap);
-    return SUCCESS;
-    }
-
-//=========================================================================================
-//ColumnFactory
-//=========================================================================================
-//------------------------------------------------------------------------------------------
-//@bsimethod                                                    Affan.Khan       01 / 2015
-//------------------------------------------------------------------------------------------
-ColumnFactory::Specification::Specification(
-    PropertyMapR propertyMap,
-    Specification::Strategy strategy,
-    Specification::GenerateColumnNameOptions generateColumnNameOptions,
-    Utf8CP columnName,
-    ECDbSqlColumn::Type columnType,
-    ColumnKind kind,
-    PersistenceType persistenceType,
-    Utf8CP accessStringPrefix,
-    bool isNotNull,
-    bool isUnique,
-    ECDbSqlColumn::Constraint::Collation collation)
-    : m_propertyMap(propertyMap), m_requestedColumnName(columnName), m_columnType(columnType), m_isNotNull(isNotNull),
-    m_isUnique(isUnique), m_collation(collation), m_generateColumnNameOptions(generateColumnNameOptions),
-    m_columnKind(kind), m_persistenceType(persistenceType), m_strategy(strategy)
-    {
-    m_accessString = propertyMap.GetPropertyAccessString();
-    if (!Utf8String::IsNullOrEmpty(accessStringPrefix))
-        m_accessString.append(".").append(accessStringPrefix);
-
-    if (GetStrategy() == Strategy::Create)
-        {
-        //Column name must be not null
-        BeAssert(Utf8String::IsNullOrEmpty(columnName) == false && "Must supply a valid columnName if Strategy::Create is used");
-        }
-    else if (GetStrategy() == Strategy::CreateOrReuse)
-        {
-        //Column name must be not null
-        BeAssert(Utf8String::IsNullOrEmpty(columnName) == false && "Must supply a valid columnName if Strategy::Create is used");
-        }
-    else if (GetStrategy() == Strategy::CreateOrReuseSharedColumn)
-        {
-        // Shared column does not support NOT NULL constraint
-        BeAssert(isNotNull == false && "Shared column cannot enforce NOT NULL constraint.");
-        BeAssert(persistenceType == PersistenceType::Persisted);
-        BeAssert(Enum::Contains(kind, ColumnKind::DataColumn));
-        m_generateColumnNameOptions = GenerateColumnNameOptions::NameBasedOnPropertyNameAndPropertyId;
-        m_requestedColumnName.clear();
-        m_columnType = ECDbSqlColumn::Type::Any;
-        m_isNotNull = false;
-        }
-
-    if (persistenceType == PersistenceType::Virtual)
-        {
-        m_isUnique = false;
-        }
-    }
-
-//------------------------------------------------------------------------------------------
-//@bsimethod                                                    Affan.Khan       01 / 2015
-//------------------------------------------------------------------------------------------
-ColumnFactory::ColumnFactory(ClassMapCR classMap)
-    :m_classMap(classMap)
-    {
-    Update();
-    }
-//------------------------------------------------------------------------------------------
-//@bsimethod                                                    Affan.Khan       01 / 2015
-//------------------------------------------------------------------------------------------
-void ColumnFactory::RegisterColumnInUse(ECDbSqlColumn const& column)
-    {
-    columnsInUseSet.insert(column.GetFullName());
-    }
-//------------------------------------------------------------------------------------------
-//@bsimethod                                                    Affan.Khan       01 / 2015
-//------------------------------------------------------------------------------------------
-void ColumnFactory::Reset()
-    {
-    columnsInUseSet.clear();
-    }
-//------------------------------------------------------------------------------------------
-//@bsimethod                                                    Affan.Khan       01 / 2015
-//------------------------------------------------------------------------------------------
-bool ColumnFactory::IsColumnInUse(Utf8CP columnFullName) const
-    {
-    return columnsInUseSet.find(columnFullName) != columnsInUseSet.end();
-    }
-//------------------------------------------------------------------------------------------
-//@bsimethod                                                    Affan.Khan       01 / 2015
-//------------------------------------------------------------------------------------------
-bool ColumnFactory::IsColumnInUse(Utf8CP tableName, Utf8CP columnName) const
-    {
-    return IsColumnInUse(ECDbSqlColumn::BuildFullName(tableName, columnName).c_str());
-    }
-//------------------------------------------------------------------------------------------
-//@bsimethod                                                    Affan.Khan       01 / 2015
-//------------------------------------------------------------------------------------------
-bool ColumnFactory::IsColumnInUse(ECDbSqlColumn const& column) const
-    {
-    return IsColumnInUse(column.GetFullName().c_str());
-    }
-//------------------------------------------------------------------------------------------
-//@bsimethod                                                    Affan.Khan       01 / 2015
-//------------------------------------------------------------------------------------------
-void ColumnFactory::Update()
-    {
-    std::vector<ECDbSqlColumn const*> columnsInUse;
-    Reset();
-    m_classMap.GetPropertyMaps().Traverse(
-        [&] (TraversalFeedback& feedback, PropertyMapCP propMap)
-        {
-        propMap->GetColumns(columnsInUse);
-        feedback = TraversalFeedback::Next;
-        }, true);
-
-    for (auto columnInUse : columnsInUse)
-        {
-        if (columnInUse)
-            RegisterColumnInUse(*columnInUse);
-        }
-    }
-//------------------------------------------------------------------------------------------
-//@bsimethod                                                    Affan.Khan       01 / 2015
-//------------------------------------------------------------------------------------------
-bool ColumnFactory::TryFindReusableSharedDataColumn(ECDbSqlColumn const*& reusableColumn, ECDbSqlTable const& table, ECDbSqlColumn::Constraint::Collation collation) const
-    {
-    reusableColumn = nullptr;
-    std::vector<ECDbSqlColumn const*> reusableColumns;
-    for (auto column : table.GetColumns())
-        {
-        if (Enum::Contains(column->GetKind(), ColumnKind::DataColumn) && column->GetType() == ECDbSqlColumn::Type::Any && collation == column->GetConstraint().GetCollation())
-            {
-            if (!IsColumnInUse(*column))
-                reusableColumns.push_back(column);
-            }
-        }
-
-    if (reusableColumns.empty())
-        return false;
-
-    reusableColumn = reusableColumns.front();
-    return true;
-    }
-
-//------------------------------------------------------------------------------------------
-//@bsimethod                                                    Affan.Khan       01 / 2015
-//------------------------------------------------------------------------------------------
-const Utf8String ColumnFactory::Encode(Utf8StringCR acessString) const
-    {
-    Utf8String o;
-    for (Utf8Char c : acessString)
-        {
-        if (c == '.')
-            {
-            o.append("_");
-            }
-        else if (islower(c))
-            {
-            o+= c;
-            }
-        else
-            {
-            o.append(SqlPrintfString("_%02x_", c));
-            }
-        }
-
-    return o;
-    }
-//------------------------------------------------------------------------------------------
-//@bsimethod                                                    Affan.Khan       01 / 2015
-//------------------------------------------------------------------------------------------
-BentleyStatus ColumnFactory::ResolveColumnName(Utf8StringR resolvedColumName, ColumnFactory::Specification const& specifications, ECDbSqlTable& targetTable, ECN::ECClassId propertyLocalToClassId, int retryCount) const
-    {
-    if (retryCount > 0)
-        {
-        BeAssert(!resolvedColumName.empty());
-        resolvedColumName += SqlPrintfString("%d", retryCount);
-        return BentleyStatus::SUCCESS;
-        }
-
-    auto existingColumn = specifications.GetColumnName().empty() ? nullptr : targetTable.FindColumnP (specifications.GetColumnName().c_str());
-    if (existingColumn != nullptr && IsColumnInUse(*existingColumn))
-        {
-        switch (specifications.GetGenerateColumnNameOptions())
-            {
-            case Specification::GenerateColumnNameOptions::NameBasedOnLetterFollowedByIntegerSequence:
-                BeAssert(false && "Not implemented. It used for shared column only");
-                break;
-            case Specification::GenerateColumnNameOptions::NameBasedOnPropertyNameAndPropertyId:
-
-                resolvedColumName.Sprintf("%s_%lld", specifications.GetColumnName().c_str(), specifications.GetPropertyMap().GetProperty().GetId());
-                break;
-            case Specification::GenerateColumnNameOptions::NameBasedOnClassIdAndCaseSaveAccessString:
-                {
-                auto const& prefix = Encode(specifications.GetAccessString());
-                resolvedColumName.Sprintf("c%lld_%s", propertyLocalToClassId, prefix.c_str());
-                }
-                break;
-            case Specification::GenerateColumnNameOptions::NameBasedOnClassAndPropertyName:
-                resolvedColumName = specifications.GetPropertyMap().GetProperty().GetClass().GetName().c_str();
-                resolvedColumName.append("_").append(specifications.GetColumnName());
-                break;
-            case Specification::GenerateColumnNameOptions::NeverGenerate:
-                return BentleyStatus::ERROR;
-            }
-        }
-    else
-        {
-        resolvedColumName = specifications.GetColumnName();
-        }
-
-    return BentleyStatus::SUCCESS;
-    }
-//------------------------------------------------------------------------------------------
-//@bsimethod                                                    Affan.Khan       01 / 2015
-//------------------------------------------------------------------------------------------
-ECDbSqlColumn* ColumnFactory::ApplyCreateStrategy(ColumnFactory::Specification const& specifications, ECDbSqlTable& targetTable, ECClassId propertyLocalToClassId)
-    {
-    Utf8String resolvedColumnName, tmp;
-    int retryCount = 0;
-    if (ResolveColumnName(tmp, specifications, targetTable, propertyLocalToClassId, retryCount) == BentleyStatus::ERROR)
-        {
-        return nullptr;
-        }
-
-    resolvedColumnName = tmp;
-    while (targetTable.FindColumnP (resolvedColumnName.c_str()) != nullptr)
-        {
-        retryCount++;
-        resolvedColumnName = tmp;
-        if (ResolveColumnName(resolvedColumnName, specifications, targetTable, propertyLocalToClassId, retryCount) == BentleyStatus::ERROR)
-            {
-            return nullptr;
-            }
-
-        }
-
-    auto canEdit = targetTable.GetEditHandle().CanEdit();
-    if (!canEdit)
-        targetTable.GetEditHandleR ().BeginEdit();
-
-    auto newColumn = targetTable.CreateColumn(resolvedColumnName.c_str(), specifications.GetColumnType(), specifications.GetColumnKind(), specifications.GetColumnPersistenceType());
-    if (newColumn == nullptr)
-        {
-        BeAssert(false && "Failed to create column");
-        return nullptr;
-        }
-
-    newColumn->GetConstraintR ().SetIsNotNull(specifications.IsNotNull());
-    newColumn->GetConstraintR ().SetIsUnique(specifications.IsUnique());
-    newColumn->GetConstraintR ().SetCollation(specifications.GetCollation());
-
-    if (!canEdit)
-        targetTable.GetEditHandleR ().EndEdit();
-
-    return newColumn;
-    }
-
-//------------------------------------------------------------------------------------------
-//@bsimethod                                                    Affan.Khan       01 / 2015
-//-----------------------------------------------------------------------------------------
-ECDbSqlColumn* ColumnFactory::ApplyCreateOrReuseStrategy(Specification const& specifications, ECDbSqlTable& targetTable, ECClassId propertyLocalToClassId)
-    {
-    auto existingColumn = specifications.GetColumnName().empty() ? nullptr : targetTable.FindColumnP (specifications.GetColumnName().c_str());
-    if (existingColumn != nullptr && !IsColumnInUse(*existingColumn))
-        {
-        if (ECDbSqlHelper::IsCompatible(existingColumn->GetType(), specifications.GetColumnType()))
-            {
-            if (GetTable().GetOwnerType() == OwnerType::ECDb)
-                {
-                if (existingColumn->GetConstraint().IsNotNull() != specifications.IsNotNull() || existingColumn->GetConstraint().IsUnique() != specifications.IsUnique() || existingColumn->GetConstraint().GetCollation() != specifications.GetCollation())
-                    {
-                    LOG.warningv("Column %s in table %s is used by multiple property maps where property name and data type matches,"
-                        " but where 'Nullable', 'Unique', or 'Collation' differs, and which will therefore be ignored for some of the properties.",
-                        existingColumn->GetName().c_str(), GetTable().GetName().c_str());
-
-                    BeAssert(false && "A column is used by multiple property maps where property name and data type matches, "
-                        " but where 'Nullable', 'Unique', or 'Collation' differs.");
-
-                    return ApplyCreateStrategy(specifications, targetTable, propertyLocalToClassId);
-                    }
-                }
-
-            return existingColumn;
-            }
-        }
-
-    return ApplyCreateStrategy(specifications, targetTable, propertyLocalToClassId);
-    }
-
-//------------------------------------------------------------------------------------------
-//@bsimethod                                                    Affan.Khan       01 / 2015
-//------------------------------------------------------------------------------------------
-ECDbSqlColumn* ColumnFactory::ApplyCreateOrReuseSharedColumnStrategy(SchemaImportContext* schemaImportContext, Specification const& specifications, ECDbSqlTable& targetTable, ECClassId propertyLocalToClassId)
-    {
-    ECDbSqlColumn const* reusableColumn = nullptr;
-    if (TryFindReusableSharedDataColumn(reusableColumn, targetTable, specifications.GetCollation()))
-        return const_cast<ECDbSqlColumn*>(reusableColumn);
-
-    ECDbSqlColumn* newColumn = targetTable.CreateColumn(nullptr, ECDbSqlColumn::Type::Any, specifications.GetColumnKind(), specifications.GetColumnPersistenceType());
-    if (newColumn == nullptr)
-        {
-        BeAssert(false && "Failed to create column");
-        return nullptr;
-        }
-
-    newColumn->GetConstraintR ().SetCollation(specifications.GetCollation());
-    return newColumn;
-    }
-
-//------------------------------------------------------------------------------------------
-//@bsimethod                                                    Affan.Khan       01 / 2015
-//------------------------------------------------------------------------------------------
-ECClassId ColumnFactory::GetPersistenceClassId(Specification const& specifications) const
-    {
-    ECClassId propertyLocalToClassId;
-    const auto n = specifications.GetAccessString().find(".");
-    if (n != Utf8String::npos)
-        {
-        //! Get root property in given accessString.
-        auto propertyP = m_classMap.GetClass().GetPropertyP (specifications.GetAccessString().substr(0, n).c_str());
-        if (propertyP == nullptr)
-            {
-            BeAssert(false && "Failed to find root property");
-            return 0;
-            }
-
-        propertyLocalToClassId = propertyP->GetClass().GetId();
-        }
-    else
-        {
-        auto propertyP = m_classMap.GetClass().GetPropertyP (specifications.GetAccessString().c_str());
-        if (propertyP == nullptr)
-            {
-            BeAssert(false && "Failed to find root property");
-            return 0;
-            }
-
-        propertyLocalToClassId = propertyP->GetClass().GetId();
-        }
-
-    return propertyLocalToClassId;
-    }
-
-//------------------------------------------------------------------------------------------
-//@bsimethod                                                    Affan.Khan       01 / 2015
-//------------------------------------------------------------------------------------------
-ECDbSqlColumn* ColumnFactory::Configure(SchemaImportContext* schemaImportContext, Specification const& specifications, ECDbSqlTable& targetTable)
-    {
-    ECClassId persistenceClassId = GetPersistenceClassId(specifications);
-    if (persistenceClassId == 0)
-        return nullptr;
-
-    ECDbSqlColumn* outColumn = nullptr;
-    switch (specifications.GetStrategy())
-        {
-        case Specification::Strategy::Create:
-            outColumn = ApplyCreateStrategy(specifications, targetTable, persistenceClassId); break;
-        case Specification::Strategy::CreateOrReuse:
-            outColumn = ApplyCreateOrReuseStrategy(specifications, targetTable, persistenceClassId); break;
-        case Specification::Strategy::CreateOrReuseSharedColumn:
-            outColumn = ApplyCreateOrReuseSharedColumnStrategy(schemaImportContext, specifications, targetTable, persistenceClassId); break;
-        }
-
-    Utf8String const& className = m_classMap.GetClass().GetName();
-    if (outColumn != nullptr)
-        LOG.tracev("Property -> '%s:%s' mapped to '%s'", className.c_str(), specifications.GetAccessString().c_str(), outColumn->GetName().c_str());
-    else
-        LOG.tracev("Property -> '%s:%s' mapped to 'NULL'", className.c_str(), specifications.GetAccessString().c_str());
-
-    RegisterColumnInUse(*outColumn);
-    return outColumn;
-    }
-
-//------------------------------------------------------------------------------------------
-//@bsimethod                                                    Affan.Khan       01 / 2015
-//------------------------------------------------------------------------------------------
-ECDbSqlColumn* ColumnFactory::Configure(SchemaImportContext* schemaImportContext, Specification const& specifications)
-    {
-    return Configure(schemaImportContext, specifications, m_classMap.GetTable());
-    }
-
-//------------------------------------------------------------------------------------------
-//@bsimethod                                                    Affan.Khan       01 / 2015
-//------------------------------------------------------------------------------------------
-ECDbSqlTable& ColumnFactory::GetTable()  { return m_classMap.GetTable(); }
-
-
-//------------------------------------------------------------------------------------------
-//@bsimethod                                                    Affan.Khan       08 / 2015
-//------------------------------------------------------------------------------------------
-IClassMap const& PropertyMapSet::GetClassMap () const { return m_classMap; }
-
-//------------------------------------------------------------------------------------------
-//@bsimethod                                                    Affan.Khan       08 / 2015
-//------------------------------------------------------------------------------------------
-const PropertyMapSet::EndPoints  PropertyMapSet::GetEndPoints () const
-    {
-    EndPoints endPoints;
-    for (auto const& endPoint : m_orderedEndPoints)
-        endPoints.push_back (endPoint.get ());
-
-    return endPoints;
-    }
-
-//------------------------------------------------------------------------------------------
-//@bsimethod                                                    Affan.Khan       08 / 2015
-//------------------------------------------------------------------------------------------
-const PropertyMapSet::EndPoints PropertyMapSet::FindEndPoints (ColumnKind filter) const
-    {
-    EndPoints endPoints;
-    for (auto const& endPoint : m_orderedEndPoints)
-        {
-        if (Enum::Contains(filter, endPoint->GetColumnKind()))
-            endPoints.push_back(endPoint.get());
-        }
-
-    return endPoints;
-    }
-
-//------------------------------------------------------------------------------------------
-//@bsimethod                                                    Affan.Khan       08 / 2015
-//------------------------------------------------------------------------------------------
-BentleyStatus PropertyMapSet::AddSystemEndPoint(PropertyMapSet& propertySet, IClassMap const& classMap, ColumnKind kind, ECValueCR value, ECDbSqlColumn const* column)
-    {
-    auto const& table = classMap.GetTable();
-
-    if (column == nullptr)
-        column = table.GetFilteredColumnFirst(kind);
-
-    auto const accessString = ECDbSqlColumn::KindToString(kind);
-    if (value.IsNull())
-        {
-        BeAssert(column != nullptr);
-        if (column == nullptr)
-            return BentleyStatus::ERROR;
-        }
-
-    BeAssert(accessString != nullptr);
-    if (accessString == nullptr)
-        return BentleyStatus::ERROR;
-
-    if (column == nullptr)
-        propertySet.m_orderedEndPoints.push_back(std::unique_ptr<EndPoint>(new EndPoint(accessString, kind, value)));
-    else
-        propertySet.m_orderedEndPoints.push_back(std::unique_ptr<EndPoint>(new EndPoint(accessString, *column, value)));
-
-    return BentleyStatus::SUCCESS;
-    }
-
-//------------------------------------------------------------------------------------------
-//@bsimethod                                                    Affan.Khan       08 / 2015
-//------------------------------------------------------------------------------------------
-PropertyMapSet::Ptr PropertyMapSet::Create (IClassMap const& classMap)
-    {
-    BeAssert (classMap.GetECDbMap ().GetSQLManager ().IsNullTable (classMap.GetTable()) == false);
-    Ptr propertySet = Ptr (new PropertyMapSet (classMap));
-    ECValue defaultValue;
-    AddSystemEndPoint (*propertySet, classMap, ColumnKind::ECInstanceId, defaultValue);
-    AddSystemEndPoint (*propertySet, classMap, ColumnKind::ECClassId, ECValue (classMap.GetClass ().GetId ()));
-    if (classMap.GetClass ().GetIsStruct ())
-        {
-        AddSystemEndPoint (*propertySet, classMap, ColumnKind::ParentECInstanceId, defaultValue);
-        AddSystemEndPoint (*propertySet, classMap, ColumnKind::ECPropertyPathId, defaultValue);
-        AddSystemEndPoint (*propertySet, classMap, ColumnKind::ECArrayIndex, defaultValue);
-        }
-
-    if (classMap.GetClassMapType () == IClassMap::Type::RelationshipLinkTable ||
-        classMap.GetClassMapType () == IClassMap::Type::RelationshipEndTable)
-        {
-        RelationshipClassMapCR relationshipMap = static_cast<RelationshipClassMapCR>(classMap);
-        auto const& sourceConstraints = relationshipMap.GetRelationshipClass ().GetSource ().GetClasses ();
-        auto const& targetConstraints = relationshipMap.GetRelationshipClass ().GetTarget ().GetClasses ();
-        auto sourceECInstanceIdColumn = relationshipMap.GetSourceECInstanceIdPropMap ()->GetFirstColumn ();
-        auto sourceECClassIdColumn = relationshipMap.GetSourceECInstanceIdPropMap ()->GetFirstColumn ();
-        auto targetECInstanceIdColumn = relationshipMap.GetTargetECInstanceIdPropMap ()->GetFirstColumn ();
-        auto targetECClassIdColumn = relationshipMap.GetTargetECClassIdPropMap ()->GetFirstColumn ();
-
-
-        AddSystemEndPoint (*propertySet, classMap, ColumnKind::SourceECInstanceId, defaultValue, sourceECInstanceIdColumn);
-        auto sourceConstraintClass = sourceConstraints.at (0);
-        if (!IClassMap::IsAnyClass (*sourceConstraintClass) && sourceConstraints.size () == 1)
-            AddSystemEndPoint (*propertySet, classMap, ColumnKind::SourceECClassId, ECValue (sourceConstraintClass->GetId ()), sourceECClassIdColumn);
-        else
-            AddSystemEndPoint (*propertySet, classMap, ColumnKind::SourceECClassId, defaultValue, sourceECClassIdColumn);
-
-        AddSystemEndPoint (*propertySet, classMap, ColumnKind::TargetECInstanceId, defaultValue, targetECInstanceIdColumn);
-        auto targetConstraintClass = targetConstraints.at (0);
-        if (!IClassMap::IsAnyClass (*targetConstraintClass) && targetConstraints.size () == 1)
-            AddSystemEndPoint (*propertySet, classMap, ColumnKind::TargetECClassId, ECValue (targetConstraintClass->GetId ()), targetECClassIdColumn);
-        else
-            AddSystemEndPoint (*propertySet, classMap, ColumnKind::SourceECClassId, defaultValue, targetECClassIdColumn);
-        }
-
-    classMap.GetPropertyMaps ().Traverse ([&propertySet] (TraversalFeedback& feedback, PropertyMapCP propMap)
-        {
-        if (auto pm = dynamic_cast<PropertyMapPoint const*> (propMap))
-            {
-            std::vector<ECDbSqlColumn const*> columns;
-            pm->GetColumns (columns);
-            Utf8String  baseAccessString = pm->GetPropertyAccessString ();
-            propertySet->m_orderedEndPoints.push_back (std::unique_ptr<EndPoint> (new EndPoint ((baseAccessString + ".X").c_str (), *columns[0], ECValue ())));
-            propertySet->m_orderedEndPoints.push_back (std::unique_ptr<EndPoint> (new EndPoint ((baseAccessString + ".Y").c_str (), *columns[1], ECValue ())));
-            if (pm->Is3d ())
-                propertySet->m_orderedEndPoints.push_back (std::unique_ptr<EndPoint> (new EndPoint ((baseAccessString + ".Z").c_str (), *columns[2], ECValue ())));
-            }
-        else if (nullptr != dynamic_cast<PropertyMapToTable const*> (propMap))
-            {
-            feedback = TraversalFeedback::NextSibling;
-            }
-        else if (!propMap->IsSystemPropertyMap ())
-            {
-            propertySet->m_orderedEndPoints.push_back (std::unique_ptr<EndPoint> (new EndPoint (propMap->GetPropertyAccessString (), *propMap->GetFirstColumn (), ECValue ())));
-            }
-        feedback = TraversalFeedback::Next;
-        }, true);
-
-    for (auto const& ep : propertySet->m_orderedEndPoints)
-        {
-        propertySet->m_endPointByAccessString[ep->GetAccessString ().c_str ()] = ep.get ();
-        }
-    return propertySet;
-    }
-
-
-END_BENTLEY_SQLITE_EC_NAMESPACE
+/*--------------------------------------------------------------------------------------+
+|
+|     $Source: ECDb/ClassMap.cpp $
+|
+|  $Copyright: (c) 2015 Bentley Systems, Incorporated. All rights reserved. $
+|
++--------------------------------------------------------------------------------------*/
+#include "ECDbPch.h"
+#include "ClassMap.h"
+#include <algorithm>
+
+USING_NAMESPACE_BENTLEY_EC
+BEGIN_BENTLEY_SQLITE_EC_NAMESPACE
+
+//********************* ClassDbView ******************************************
+//---------------------------------------------------------------------------------------
+// @bsimethod                                 Krischan.Eberle                    10/2013
+//---------------------------------------------------------------------------------------
+BentleyStatus ClassDbView::Generate(NativeSqlBuilder& viewSql, bool isPolymorphic, ECSqlPrepareContext const& preparedContext) const
+    {
+    if (m_classMap == nullptr)
+        {
+        BeAssert(false && "ClassDbView::Generate called but m_classMap is null");
+        return ERROR;
+        }
+
+    if (m_classMap->GetMapStrategy().IsNotMapped())
+        {
+        BeAssert(false && "ClassDbView::Generate must not be called on unmapped class");
+        return ERROR;
+        }
+
+    //ECSQL_TODO optimizeByIncludingOnlyRealTables result is optmize short queries but require some chatting with db to determine if table exist or not
+    //           this feature need to be evaluated for performance before its enabled.
+    return ViewGenerator::CreateView(viewSql, m_classMap->GetECDbMap(), *m_classMap, isPolymorphic, preparedContext, true /*optimizeByIncludingOnlyRealTables*/);
+    }
+
+//********************* IClassMap ******************************************
+//---------------------------------------------------------------------------------------
+// @bsimethod                                 Krischan.Eberle                    02/2014
+//---------------------------------------------------------------------------------------
+IClassMap const& IClassMap::GetView(View classView) const
+    {
+    return _GetView(classView);
+    }
+
+//---------------------------------------------------------------------------------------
+// @bsimethod                                 Krischan.Eberle                    02/2014
+//---------------------------------------------------------------------------------------
+PropertyMapCollection const& IClassMap::GetPropertyMaps() const
+    {
+    return _GetPropertyMaps();
+    }
+
+/*---------------------------------------------------------------------------------------
+* @bsimethod                                                    Affan.Khan      09/2013
++---------------+---------------+---------------+---------------+---------------+------*/
+PropertyMapCP IClassMap::GetPropertyMap(Utf8CP propertyName) const
+    {
+    PropertyMapCP propMap = nullptr;
+    if (GetPropertyMaps().TryGetPropertyMap(propMap, propertyName, true))
+        return propMap;
+
+    return nullptr;
+    }
+
+//---------------------------------------------------------------------------------------
+// @bsimethod                                                    Krischan.Eberle  06/2013
+//+---------------+---------------+---------------+---------------+---------------+------
+bool IClassMap::ContainsPropertyMapToTable() const
+    {
+    bool found = false;
+    GetPropertyMaps().Traverse([&found] (TraversalFeedback& feedback, PropertyMapCP propMap)
+        {
+        BeAssert(propMap != nullptr);
+        if (propMap->GetAsPropertyMapToTable() != nullptr)
+            {
+            found = true;
+            feedback = TraversalFeedback::Cancel;
+            }
+        }, true);
+
+    return found;
+    }
+
+//------------------------------------------------------------------------------------------
+//@bsimethod                                                    Affan.Khan       05 / 2015
+//------------------------------------------------------------------------------------------
+StorageDescription const& IClassMap::GetStorageDescription() const
+    {
+    return GetECDbMap().GetLightweightCache().GetStorageDescription(*this);
+    }
+
+//---------------------------------------------------------------------------------------
+// @bsimethod                                                    Krischan.Eberle  02/2014
+//---------------------------------------------------------------------------------------
+ECDbSqlTable& IClassMap::GetTable() const
+    {
+    return _GetTable();
+    }
+
+//---------------------------------------------------------------------------------------
+// @bsimethod                                                    Krischan.Eberle  01/2014
+//---------------------------------------------------------------------------------------
+std::vector<IClassMap const*> IClassMap::GetDerivedClassMaps() const
+    {
+    auto const& ecdbMap = GetECDbMap();
+
+    std::vector<IClassMap const*> derivedClassMaps;
+    auto const& derivedClasses = ecdbMap.GetECDbR ().Schemas().GetDerivedECClasses(const_cast<ECClassR> (GetClass()));
+    for (auto derivedClass : derivedClasses)
+        {
+        auto derivedClassMap = ecdbMap.GetClassMap(*derivedClass);
+        derivedClassMaps.push_back(derivedClassMap);
+        }
+
+    return std::move(derivedClassMaps);
+    }
+
+//---------------------------------------------------------------------------------------
+// @bsimethod                                 Krischan.Eberle                    02/2014
+//---------------------------------------------------------------------------------------
+ECClassCR IClassMap::GetClass() const
+    {
+    return _GetClass();
+    }
+
+//---------------------------------------------------------------------------------------
+// @bsimethod                                 Krischan.Eberle                    02/2014
+//---------------------------------------------------------------------------------------
+ECClassId IClassMap::GetParentMapClassId() const
+    {
+    return _GetParentMapClassId();
+    }
+
+//---------------------------------------------------------------------------------------
+// @bsimethod                                                    Krischan.Eberle  12/2013
+//---------------------------------------------------------------------------------------
+ClassDbView const& IClassMap::GetDbView() const
+    {
+    return _GetDbView();
+    }
+
+//---------------------------------------------------------------------------------------
+// @bsimethod                                                    Krischan.Eberle  12/2013
+//---------------------------------------------------------------------------------------
+IClassMap::Type IClassMap::GetClassMapType() const
+    {
+    return _GetClassMapType();
+    }
+
+//---------------------------------------------------------------------------------------
+// @bsimethod                                                    Krischan.Eberle  02/2014
+//---------------------------------------------------------------------------------------
+ECDbMapStrategy const& IClassMap::GetMapStrategy() const
+    {
+    ECDbMapStrategy const& strategy = _GetMapStrategy();
+    BeAssert(strategy.IsValid() && "MapStrategy should have been resolved by the time it is hold in a class map.");
+    return strategy;
+    }
+
+//---------------------------------------------------------------------------------------
+// @bsimethod                                                    Krischan.Eberle  02/2014
+//---------------------------------------------------------------------------------------
+ECDbMapCR IClassMap::GetECDbMap() const
+    {
+    return _GetECDbMap();
+    }
+
+//---------------------------------------------------------------------------------------
+// @bsimethod                                                    Krischan.Eberle  12/2013
+//---------------------------------------------------------------------------------------
+bool IClassMap::IsRelationshipClassMap() const
+    {
+    const auto type = GetClassMapType();
+    return type == Type::RelationshipEndTable || type == Type::RelationshipLinkTable;
+    }
+
+//---------------------------------------------------------------------------------------
+// @bsimethod                                                    Krischan.Eberle  12/2013
+//---------------------------------------------------------------------------------------
+bool IClassMap::IsAbstractECClass() const
+    {
+    return IsAbstractECClass(GetClass());
+    }
+
+//---------------------------------------------------------------------------------------
+// @bsimethod                                                    Krischan.Eberle  01/2014
+//---------------------------------------------------------------------------------------
+//static
+bool IClassMap::IsAbstractECClass(ECClassCR ecclass)
+    {
+    if (!ecclass.GetIsDomainClass() && !ecclass.GetIsStruct() && !ecclass.GetIsCustomAttributeClass())
+        return true;
+
+    //for relationship classes there is another criterion for abstractness: if one of the constraints doesn't have
+    //any classes, then it is abstract. So check for that here now
+    ECRelationshipClassCP relClass = ecclass.GetRelationshipClassCP();
+    if (relClass == nullptr)
+        return false;
+        
+    return relClass->GetSource().GetClasses().empty() || relClass->GetTarget().GetClasses().empty();
+    }
+
+
+//---------------------------------------------------------------------------------------
+// @bsimethod                                                    Krischan.Eberle  01/2014
+//---------------------------------------------------------------------------------------
+//static
+bool IClassMap::IsAnyClass(ECClassCR ecclass)
+    {
+    return ecclass.GetSchema().IsStandardSchema() && ecclass.GetName().Equals("AnyClass");
+    }
+
+//---------------------------------------------------------------------------------------
+// @bsimethod                                                    Krischan.Eberle  01/2014
+//---------------------------------------------------------------------------------------
+bool IClassMap::IsMappedToSecondaryTable() const
+    {
+    return IsMapToSecondaryTableStrategy(GetClass());
+    }
+
+//---------------------------------------------------------------------------------------
+// @bsimethod                                                    Krischan.Eberle  01/2014
+//---------------------------------------------------------------------------------------
+//static
+bool IClassMap::IsMapToSecondaryTableStrategy(ECN::ECClassCR ecClass)
+    {
+    return ecClass.GetIsStruct();
+    }
+
+//---------------------------------------------------------------------------------------
+// @bsimethod                                                         Affan.Khan  10/2015
+//---------------------------------------------------------------------------------------
+bool IClassMap::IsJoinedTable() const
+    {
+    return Enum::Contains(GetMapStrategy().GetOptions(), ECDbMapStrategy::Options::JoinedTable);
+    }
+
+//---------------------------------------------------------------------------------------
+// @bsimethod                                                         Affan.Khan  10/2015
+//---------------------------------------------------------------------------------------
+bool IClassMap::IsParentOfJoinedTable() const
+    {
+    return Enum::Contains(GetMapStrategy().GetOptions(), ECDbMapStrategy::Options::ParentOfJoinedTable);
+    }
+
+//---------------------------------------------------------------------------------------
+// @bsimethod                                                         Affan.Khan  10/2015
+//---------------------------------------------------------------------------------------
+IClassMap const* IClassMap::FindRootOfJoinedTable() const
+    {
+    auto current = this;
+    if (!current->IsJoinedTable())
+        return nullptr;
+
+    do
+        {
+        if (current->IsParentOfJoinedTable())
+            return current;
+
+        auto nextParentId = current->GetParentMapClassId();
+        if (nextParentId == ECClass::UNSET_ECCLASSID)
+            return nullptr;
+
+        current = GetECDbMap().GetClassMapCP(nextParentId);
+        BeAssert(current != nullptr && "Failed to find parent classmap. This should not happen");
+        } while (current != nullptr);
+
+        return nullptr;
+    }
+
+//---------------------------------------------------------------------------------------
+// @bsimethod                                                         Affan.Khan  10/2015
+//---------------------------------------------------------------------------------------
+const std::set<ECDbSqlTable const*> IClassMap::GetJoinedTables() const
+    {
+    std::set<ECDbSqlTable const*> secondaryTables;
+    GetPropertyMaps().Traverse([&secondaryTables, this] (TraversalFeedback& feedback, PropertyMapCP propMap)
+        {
+        if (!propMap->IsVirtual())
+            {
+            if (auto column = propMap->GetFirstColumn())
+                {
+                if (&column->GetTable() != &GetTable())
+                    {
+                    if (secondaryTables.find(&column->GetTable()) == secondaryTables.end())
+                        secondaryTables.insert(&column->GetTable());
+                    }
+                }
+            }
+        feedback = TraversalFeedback::Next;
+        }, true);
+
+    return secondaryTables;
+    }
+/*---------------------------------------------------------------------------------------
+* @bsimethod                                                    casey.mullen      11/2012
++---------------+---------------+---------------+---------------+---------------+------*/
+Utf8String IClassMap::ToString() const
+    {
+    Utf8CP typeStr = nullptr;
+    switch (GetClassMapType())
+        {
+        case IClassMap::Type::Class:
+            typeStr = "Class";
+            break;
+        case IClassMap::Type::EmbeddedType:
+            typeStr = "EmbeddedType";
+            break;
+        case IClassMap::Type::RelationshipEndTable:
+            typeStr = "RelationshipEndTable";
+            break;
+        case IClassMap::Type::RelationshipLinkTable:
+            typeStr = "RelationshipLinkTable";
+            break;
+        case IClassMap::Type::SecondaryTable:
+            typeStr = "SecondaryTable";
+            break;
+        case IClassMap::Type::Unmapped:
+            typeStr = "Unmapped";
+            break;
+        default:
+            BeAssert(false && "Update ClassMap::ToString to handle new value in enum IClassMap::Type.");
+            typeStr = "Unrecognized class map type";
+            break;
+        }
+
+    Utf8String str;
+    str.Sprintf("ClassMap '%s' - Type: %s - Map strategy: %s", GetClass().GetFullName(), typeStr, GetMapStrategy().ToString().c_str());
+
+    return str;
+    }
+
+//********************* ClassMap ******************************************
+//---------------------------------------------------------------------------------------
+// @bsimethod                                 Ramanujam.Raman                06/2012
+//---------------------------------------------------------------------------------------
+ClassMap::ClassMap(ECClassCR ecClass, ECDbMapCR ecDbMap, ECDbMapStrategy mapStrategy, bool setIsDirty)
+    : IClassMap(), m_ecDbMap(ecDbMap), m_table(nullptr), m_ecClass(ecClass), m_mapStrategy(mapStrategy),
+    m_parentMapClassId(ECClass::UNSET_ECCLASSID), m_dbView(nullptr), m_isDirty(setIsDirty), m_columnFactory(*this), m_id(0ULL)
+    {}
+
+//---------------------------------------------------------------------------------------
+// @bsimethod                                                Krischan.Eberle      06/2013
+//---------------------------------------------------------------------------------------
+MapStatus ClassMap::Initialize(SchemaImportContext* schemaImportContext, ClassMapInfo const& mapInfo)
+    {
+    m_isECInstanceIdAutogenerationDisabled = mapInfo.IsECInstanceIdAutogenerationDisabled();
+
+    ECDbMapStrategy const& mapStrategy = GetMapStrategy();
+    IClassMap const* effectiveParentClassMap = (mapStrategy.GetStrategy() == ECDbMapStrategy::Strategy::SharedTable && mapStrategy.AppliesToSubclasses()) ? mapInfo.GetParentClassMap() : nullptr;
+
+    auto stat = _InitializePart1(schemaImportContext, mapInfo, effectiveParentClassMap);
+    if (stat != MapStatus::Success)
+        return stat;
+    
+    stat = _InitializePart2(schemaImportContext, mapInfo, effectiveParentClassMap);
+    if (stat != MapStatus::Success)
+        return stat;
+
+    return _OnInitialized();
+    }
+
+//---------------------------------------------------------------------------------------
+// @bsimethod                                                Krischan.Eberle      06/2013
+//---------------------------------------------------------------------------------------
+MapStatus ClassMap::_InitializePart1(SchemaImportContext* schemaImportContext, ClassMapInfo const& mapInfo, IClassMap const* parentClassMap)
+    {
+    m_dbView = std::unique_ptr<ClassDbView> (new ClassDbView(*this));
+    bool isJoinedTable = Enum::Contains(mapInfo.GetMapStrategy().GetOptions(), ECDbMapStrategy::Options::JoinedTable);
+    if (isJoinedTable)
+        {
+        PRECONDITION(parentClassMap != nullptr, MapStatus::Error);
+        m_parentMapClassId = parentClassMap->GetClass().GetId();
+
+        auto table = const_cast<ECDbMapR>(m_ecDbMap).FindOrCreateTable(
+            mapInfo.GetTableName(),
+            mapInfo.IsMapToVirtualTable(),
+            mapInfo.GetECInstanceIdColumnName(),
+            IClassMap::IsMapToSecondaryTableStrategy(m_ecClass),
+            mapInfo.GetMapStrategy().GetStrategy() == ECDbMapStrategy::Strategy::ExistingTable);
+
+        if (!EXPECTED_CONDITION(table != nullptr))
+            return MapStatus::Error;
+
+        m_table = table;
+        }
+    else
+        {
+        //if parent class map exists, its dbtable is reused.
+        if (parentClassMap != nullptr)
+            {
+            PRECONDITION(!parentClassMap->GetMapStrategy().IsNotMapped(), MapStatus::Error);
+            m_parentMapClassId = parentClassMap->GetClass().GetId();
+            m_table = &parentClassMap->GetTable();
+            }
+        else
+            {
+            auto table = const_cast<ECDbMapR>(m_ecDbMap).FindOrCreateTable(
+                schemaImportContext,
+                mapInfo.GetTableName(),
+                mapInfo.IsMapToVirtualTable(),
+                mapInfo.GetECInstanceIdColumnName(),
+                IClassMap::IsMapToSecondaryTableStrategy(m_ecClass),
+                mapInfo.GetMapStrategy().GetStrategy() == ECDbMapStrategy::Strategy::ExistingTable);
+
+            if (!EXPECTED_CONDITION(table != nullptr))
+                return MapStatus::Error;
+
+            m_table = table;
+            }
+        }
+    //Add ECInstanceId property map
+    //check if it already exists
+    if (GetECInstanceIdPropertyMap() != nullptr)
+        return MapStatus::Success;
+
+    //does not exist yet
+    PropertyMapPtr ecInstanceIdPropertyMap = PropertyMapECInstanceId::Create(Schemas(), *this);
+    if (ecInstanceIdPropertyMap == nullptr)
+        //log and assert already done in child method
+        return MapStatus::Error;
+
+    GetPropertyMapsR ().AddPropertyMap(ecInstanceIdPropertyMap);
+
+    return MapStatus::Success;
+    }
+
+//---------------------------------------------------------------------------------------
+// @bsimethod                                                Krischan.Eberle      06/2013
+//---------------------------------------------------------------------------------------
+MapStatus ClassMap::_InitializePart2(SchemaImportContext* schemaImportContext, ClassMapInfo const& mapInfo, IClassMap const* parentClassMap)
+    {
+    MapStatus stat = AddPropertyMaps(schemaImportContext, parentClassMap, nullptr,&mapInfo);
+    if (stat != MapStatus::Success)
+        return stat;
+    if (mapInfo.GetClassHasCurrentTimeStampProperty() != NULL)
+        {
+        PropertyMapCP propertyMap = GetPropertyMap(mapInfo.GetClassHasCurrentTimeStampProperty()->GetName().c_str());
+        if (propertyMap != nullptr)
+            {
+            ECDbSqlColumn* column = const_cast<ECDbSqlColumn*>(propertyMap->GetFirstColumn());
+            BeAssert(column != nullptr && "TimeStamp column cannot be null");
+            if (column != nullptr)
+                {
+                //! TODO: Handle this case for shared column strategy;
+                BeAssert(column->GetType() == ECDbSqlColumn::Type::DateTime);
+                column->GetConstraintR().SetDefaultExpression("julianday('now')");
+                column->GetConstraintR().SetIsNotNull(true);
+                Utf8String whenCondtion;
+                Utf8CP lastModName = column->GetName().c_str();
+                whenCondtion.Sprintf("old.%s=new.%s AND old.%s!=julianday('now')", lastModName, lastModName, lastModName);
+                Utf8String body;
+                Utf8CP instanceId = GetPropertyMap("ECInstanceId")->GetFirstColumn()->GetName().c_str();
+                body.Sprintf("BEGIN UPDATE %s SET %s=julianday('now') WHERE %s=new.%s; END", column->GetTableR().GetName().c_str(), lastModName, instanceId, instanceId);
+                Utf8String triggerName;
+                triggerName.Sprintf("%s_CurrentTimeStamp", column->GetTableR().GetName().c_str());
+                column->GetTableR().CreateTrigger(triggerName.c_str(), column->GetTableR(), whenCondtion.c_str(), body.c_str(), TriggerType::Create, TriggerSubType::After);
+                }
+            }
+        }
+
+    //Add cascade delete for joinedTable;
+    bool isJoinedTable = Enum::Contains(mapInfo.GetMapStrategy().GetOptions(), ECDbMapStrategy::Options::JoinedTable);
+    if (isJoinedTable)
+        {
+        PRECONDITION(parentClassMap != nullptr, MapStatus::Error);
+        auto primaryKeyColumn = parentClassMap->GetTable().GetFilteredColumnFirst(ECDbKnownColumns::ECInstanceId);
+        auto foreignKeyColumn = GetTable().GetFilteredColumnFirst(ECDbKnownColumns::ECInstanceId);
+        PRECONDITION(primaryKeyColumn != nullptr, MapStatus::Error);
+        PRECONDITION(foreignKeyColumn != nullptr, MapStatus::Error);
+        bool createFKConstraint = true;
+        for (auto constraint : GetTable().GetConstraints())
+            {
+            if (constraint->GetType() == ECDbSqlConstraint::Type::ForeignKey)
+                {
+                auto fk = static_cast<ECDbSqlForeignKeyConstraint const*>(constraint);
+                if (&fk->GetTargetTable() == &parentClassMap->GetTable())
+                    {
+                    if (fk->GetSourceColumns().front() == foreignKeyColumn && fk->GetTargetColumns().front() == primaryKeyColumn)
+                        {
+                        createFKConstraint = false;
+                        break;
+                        }
+                    }
+                }
+            }
+
+        if (createFKConstraint)
+            {
+            auto fkConstraint = GetTable().CreateForeignKeyConstraint(parentClassMap->GetTable());
+            fkConstraint->Add(foreignKeyColumn->GetName().c_str(), primaryKeyColumn->GetName().c_str());
+            fkConstraint->SetOnDeleteAction(ECDbSqlForeignKeyConstraint::ActionType::Cascade);
+            }
+        }
+		
+	if (schemaImportContext != nullptr)
+        return ProcessStandardKeySpecifications(*schemaImportContext, mapInfo) == SUCCESS ? MapStatus::Success : MapStatus::Error;
+
+    return MapStatus::Success;
+    }
+
+//---------------------------------------------------------------------------------------
+// @bsimethod                                                Krischan.Eberle      02/2014
+//---------------------------------------------------------------------------------------
+MapStatus ClassMap::_OnInitialized()
+    {
+    return MapStatus::Success;
+    }
+
+//---------------------------------------------------------------------------------------
+// @bsimethod                                                Krischan.Eberle      06/2013
+//---------------------------------------------------------------------------------------
+MapStatus ClassMap::AddPropertyMaps(SchemaImportContext* schemaImportContext, IClassMap const* parentClassMap, ECDbClassMapInfo const* loadInfo,ClassMapInfo const* classMapInfo)
+    {
+
+    bool isJoinedTable = isJoinedTable = Enum::Contains(GetMapStrategy().GetOptions(), ECDbMapStrategy::Options::JoinedTable);
+    bool isMappingPhase = classMapInfo != nullptr && loadInfo == nullptr;
+    if (!isMappingPhase && isJoinedTable)
+        parentClassMap = nullptr;
+
+    std::vector<ECPropertyP> propertiesToMap;
+    PropertyMapPtr propMap = nullptr;
+    for (auto property : m_ecClass.GetProperties(true))
+        {
+        Utf8CP propertyAccessString = property->GetName().c_str();
+        propMap = nullptr;
+        if (&property->GetClass() != &m_ecClass && parentClassMap != nullptr)
+            parentClassMap->GetPropertyMaps().TryGetPropertyMap(propMap, propertyAccessString);
+
+        if (propMap == nullptr)
+            propertiesToMap.push_back(property);
+        else
+            {
+            if (!isJoinedTable)
+                GetPropertyMapsR().AddPropertyMap(propMap);
+            else
+                GetPropertyMapsR().AddPropertyMap(propMap->Clone(&GetTable()));
+            }
+        }
+
+    if (loadInfo == nullptr)
+        GetColumnFactoryR().Update();
+
+    for (auto property : propertiesToMap)
+        {
+        Utf8CP propertyAccessString = property->GetName().c_str();
+        propMap = PropertyMap::CreateAndEvaluateMapping(*property, m_ecDbMap, m_ecClass, propertyAccessString, &GetTable(), nullptr);
+        if (propMap == nullptr)
+            return MapStatus::Error;
+
+        if (GetPropertyMap(propertyAccessString) != nullptr)
+            {
+            BeAssert(GetPropertyMap(propertyAccessString) == nullptr && " it should not be there");
+            return MapStatus::Error;
+            }
+
+        if (loadInfo == nullptr)
+            {
+            if (SUCCESS == propMap->FindOrCreateColumnsInTable(schemaImportContext, *this, classMapInfo))
+                GetPropertyMapsR().AddPropertyMap(propMap);
+            }
+        else
+            {
+            if (propMap->Load(*loadInfo) == SUCCESS)
+                GetPropertyMapsR().AddPropertyMap(propMap);
+            }
+        }
+
+    return MapStatus::Success;
+    }
+
+/*---------------------------------------------------------------------------------**//**
+* @bsimethod                                 Affan.Khan                           09/2012
++---------------+---------------+---------------+---------------+---------------+------*/
+BentleyStatus ClassMap::ProcessStandardKeySpecifications(SchemaImportContext& schemaImportContext, ClassMapInfo const& mapInfo)
+    {
+    std::set<PropertyMapCP> doneList;
+    std::set<Utf8String> specList;
+    for (StandardKeySpecificationPtr spec : mapInfo.GetStandardKeys())
+        {
+        BeAssert(spec->GetKeyProperties().size() > 0);
+
+        if (spec->GetKeyProperties().size() == 0)
+            continue;
+
+        Utf8String propertyName = spec->GetKeyProperties().front();
+        Utf8String typeString = StandardKeySpecification::TypeToString(spec->GetType());
+        if (specList.find(typeString) != specList.end())
+            continue;
+
+        specList.insert(typeString);
+        auto propertyMap = GetPropertyMap(propertyName.c_str());
+        if (propertyMap == nullptr)
+            {
+            LOG.warningv("Column index creation is ignoring %s on %s because map for ECProperty '%s' cannot be found", typeString.c_str(), GetClass().GetFullName(), propertyName.c_str());
+            continue;
+            }
+        //We don't want to create multiple indexes on same column.
+        if (doneList.find(propertyMap) != doneList.end())
+            {
+            LOG.warningv("Ignoring %s for property %s.%s. It is already part of another index.", typeString.c_str(), GetClass().GetFullName(), propertyName.c_str());
+            continue;
+            }
+        doneList.insert(propertyMap);
+
+        Utf8String indexName;
+        indexName.Sprintf("ix_%s_%s_%s_%s", 
+                          mapInfo.GetECClass().GetSchema().GetNamespacePrefix().c_str(),
+                          mapInfo.GetECClass().GetName().c_str(), 
+                          typeString.c_str(), 
+                          propertyName.c_str());
+
+        std::vector<ECDbSqlColumn const*> columns;
+        propertyMap->GetColumns(columns);
+
+        if (nullptr == schemaImportContext.GetECDbMapDb().CreateIndex(GetECDbMap().GetECDbR(), *m_table, indexName.c_str(), false, columns, nullptr,
+                                            true, GetClass().GetId()))
+            {
+            BeAssert(false && "Index was not created correctly");
+            return ERROR;
+            }
+        }
+
+    return SUCCESS;
+    }
+
+/*---------------------------------------------------------------------------------**//**
+* @bsimethod                                 Affan.Khan                           09/2012
++---------------+---------------+---------------+---------------+---------------+------*/
+BentleyStatus ClassMap::CreateUserProvidedIndices(SchemaImportContext& schemaImportContext, ClassMapInfo const& classMapInfo) const
+    {
+    int i = 0;
+    IssueReporter const& issues = m_ecDbMap.GetECDbR().GetECDbImplR().GetIssueReporter();
+    for (ClassIndexInfoPtr indexInfo : classMapInfo.GetIndexInfo())
+        {
+        i++;
+
+        std::vector<ECDbSqlColumn const*> totalColumns;
+        NativeSqlBuilder whereExpression;
+
+        for (Utf8StringCR propertyAccessString : indexInfo->GetProperties())
+            {
+            PropertyMapCP propertyMap = GetPropertyMap(propertyAccessString.c_str());
+            if (propertyMap == nullptr)
+                {
+                issues.Report(ECDbIssueSeverity::Error, 
+                   "DbIndex #%d defined in ClassMap custom attribute on ECClass '%s' is invalid: "
+                   "The specified ECProperty '%s' does not exist or is not mapped.",
+                              i, GetClass().GetFullName(), propertyAccessString.c_str());
+                return ERROR;
+                }
+
+            if (!propertyMap->GetProperty().GetIsPrimitive())
+                {
+                issues.Report(ECDbIssueSeverity::Error,
+                              "DbIndex #%d defined in ClassMap custom attribute on ECClass '%s' is invalid: "
+                              "The specified ECProperty '%s' is not of a primitive type.",
+                              i, GetClass().GetFullName(), propertyAccessString.c_str());
+                return ERROR;
+                }
+
+            std::vector<ECDbSqlColumn const*> columns;
+            propertyMap->GetColumns(columns);
+            if (0 == columns.size())
+                {
+                BeAssert(false && "Reject user defined index on %s. Fail to find column property map for property. Something wrong with mapping");
+                return ERROR;
+                }
+
+            totalColumns.insert(totalColumns.end(), columns.begin(), columns.end());
+            for (ECDbSqlColumn const* column : columns)
+                {
+                if (column->GetPersistenceType() == PersistenceType::Virtual)
+                    {
+                    issues.Report(ECDbIssueSeverity::Error,
+                                  "DbIndex #%d defined in ClassMap custom attribute on ECClass '%s' is invalid: "
+                                  "The specified ECProperty '%s' is mapped to a virtual column.",
+                                  i, GetClass().GetFullName(), propertyAccessString.c_str());
+                    return ERROR;
+                    }
+
+                switch (indexInfo->GetWhere())
+                    {
+                        case EC::ClassIndexInfo::WhereConstraint::NotNull:
+                        {
+                        //if column is not nullable, no need to add IS NOT NULL expression to where clause of index
+                        if (column->GetConstraint().IsNotNull())
+                            break;
+
+                        if (!whereExpression.IsEmpty())
+                            whereExpression.AppendSpace().Append(BooleanSqlOperator::And, true);
+
+                        whereExpression.AppendEscaped(column->GetName().c_str()).AppendSpace();
+                        whereExpression.Append(BooleanSqlOperator::IsNot).Append("NULL");
+
+                        break;
+                        }
+
+                        default:
+                            break;
+                    }
+                }
+            }
+
+        if (nullptr == schemaImportContext.GetECDbMapDb().CreateIndex(m_ecDbMap.GetECDbR(), *m_table, indexInfo->GetName(), indexInfo->GetIsUnique(),
+                                                                      totalColumns, whereExpression.ToString(),
+                                                                      false, GetClass().GetId()))
+            {
+            return ERROR;
+            }
+        }
+
+    return SUCCESS;
+    }
+
+
+//------------------------------------------------------------------------------------------
+//@bsimethod                                                    casey.mullen      11 / 2011
+//------------------------------------------------------------------------------------------
+ECDbSqlColumn* ClassMap::FindOrCreateColumnForProperty(SchemaImportContext* schemaImportContext, ClassMapCR classMap,ClassMapInfo const* classMapInfo, PropertyMapR propertyMap, Utf8CP requestedColumnName, PrimitiveType columnType, bool nullable, bool unique, ECDbSqlColumn::Constraint::Collation collation, Utf8CP accessStringPrefix)
+    {
+    ColumnFactory::Specification::Strategy strategy = ColumnFactory::Specification::Strategy::CreateOrReuse;
+    ColumnFactory::Specification::GenerateColumnNameOptions generateColumnNameOpts = ColumnFactory::Specification::GenerateColumnNameOptions::NameBasedOnClassIdAndCaseSaveAccessString;
+    ECDbSqlColumn::Type requestedColumnType = ECDbSqlHelper::PrimitiveTypeToColumnType(columnType);
+ 
+    if (Enum::Contains(classMap.GetMapStrategy().GetOptions(), ECDbMapStrategy::Options::SharedColumns))
+        {
+        BeAssert(classMap.GetMapStrategy().GetStrategy() == ECDbMapStrategy::Strategy::SharedTable);
+        strategy = ColumnFactory::Specification::Strategy::CreateOrReuseSharedColumn;
+        requestedColumnType = ECDbSqlColumn::Type::Any; //If not set it will get set anyway
+        generateColumnNameOpts = ColumnFactory::Specification::GenerateColumnNameOptions::NameBasedOnLetterFollowedByIntegerSequence;
+        }
+    
+    auto spec = ColumnFactory::Specification 
+        (        
+        propertyMap, 
+        strategy, 
+        generateColumnNameOpts, 
+        requestedColumnName, 
+        requestedColumnType, 
+        ColumnKind::DataColumn, 
+        PersistenceType::Persisted, 
+        accessStringPrefix, 
+        !nullable, 
+        unique, 
+        collation
+        );
+
+    return GetColumnFactoryR().Configure(schemaImportContext, spec);
+    }
+
+//---------------------------------------------------------------------------------------
+// @bsimethod                                                  Krischan.Eberle  06/2013
+//---------------------------------------------------------------------------------------
+PropertyMapCP ClassMap::GetECInstanceIdPropertyMap() const
+    {
+    PropertyMapPtr propMap = nullptr;
+    if (TryGetECInstanceIdPropertyMap(propMap))
+        return propMap.get();
+
+    return nullptr;
+    }
+
+//---------------------------------------------------------------------------------------
+// @bsimethod                                                  Krischan.Eberle  06/2013
+//---------------------------------------------------------------------------------------
+bool ClassMap::TryGetECInstanceIdPropertyMap(PropertyMapPtr& ecInstanceIdPropertyMap) const
+    {
+    return GetPropertyMaps().TryGetPropertyMap(ecInstanceIdPropertyMap, PropertyMapECInstanceId::PROPERTYACCESSSTRING);
+    }
+
+//---------------------------------------------------------------------------------------
+// @bsimethod                                                    Krischan.Eberle  02/2014
+//---------------------------------------------------------------------------------------
+PropertyMapCollection const& ClassMap::_GetPropertyMaps() const
+    {
+    return m_propertyMaps;
+    }
+
+//---------------------------------------------------------------------------------------
+// @bsimethod                                                    Krischan.Eberle  02/2014
+//---------------------------------------------------------------------------------------
+PropertyMapCollection& ClassMap::GetPropertyMapsR ()
+    {
+    return m_propertyMaps;
+    }
+
+//---------------------------------------------------------------------------------------
+// @bsimethod                                                    Krischan.Eberle  02/2014
+//---------------------------------------------------------------------------------------
+ECDbSchemaManagerCR ClassMap::Schemas() const
+    {
+    return GetECDbMap().GetECDbR ().Schemas();
+    }
+
+
+//---------------------------------------------------------------------------------------
+// @bsimethod                                                    Krischan.Eberle  12/2013
+//---------------------------------------------------------------------------------------
+IClassMap::Type ClassMap::_GetClassMapType() const
+    {
+    return Type::Class;
+    }
+
+//---------------------------------------------------------------------------------------
+// @bsimethod                                 Affan.Khan                           07/2012
+//---------------------------------------------------------------------------------------
+BentleyStatus ClassMap::_Save(std::set<ClassMap const*>& savedGraph)
+    {
+    if (savedGraph.find(this) != savedGraph.end())
+        return BentleyStatus::SUCCESS;
+
+    savedGraph.insert(this);
+    auto& mapStorage = const_cast<ECDbMapR>(m_ecDbMap).GetSQLManagerR ().GetMapStorageR ();
+    std::set<PropertyMapCP> baseProperties;
+
+    if (GetId() == 0ULL)
+        {
+        //auto baseClassMap = GetParentMapClassId () == 
+        auto baseClass = GetECDbMap().GetECDbR ().Schemas().GetECClass(GetParentMapClassId());
+        auto baseClassMap = baseClass == nullptr ? nullptr : (ClassMap*)GetECDbMap().GetClassMap(*baseClass);
+        if (baseClassMap != nullptr)
+            {
+            auto r = baseClassMap->Save(savedGraph);
+            if (r != BentleyStatus::SUCCESS)
+                return r;
+
+            for (auto propertyMap : baseClassMap->GetPropertyMaps())
+                {
+                baseProperties.insert(propertyMap);
+                }
+            }
+
+        
+        auto mapInfo = mapStorage.CreateClassMap(GetClass().GetId(), m_mapStrategy, baseClassMap == nullptr ? ECClass::UNSET_ECCLASSID : baseClassMap->GetId());
+        for (auto propertyMap : GetPropertyMaps())
+            {
+            if (baseProperties.find(propertyMap) != baseProperties.end())
+                continue;
+
+            if (SUCCESS != propertyMap->Save(*mapInfo))
+                return ERROR;
+            }
+
+        m_id = mapInfo->GetId();
+        }
+
+        m_isDirty = false;
+        return SUCCESS;
+    }
+
+//---------------------------------------------------------------------------------------
+// @bsimethod                                                    affan.khan      01/2015
+//---------------------------------------------------------------------------------------
+BentleyStatus ClassMap::_Load(std::set<ClassMap const*>& loadGraph, ECDbClassMapInfo const& mapInfo, IClassMap const* parentClassMap)
+    {
+    m_dbView = std::unique_ptr<ClassDbView> (new ClassDbView(*this));
+    auto& pm = mapInfo.GetPropertyMaps(false);
+    if (pm.empty())
+        SetTable(const_cast<ECDbSqlTable*>(GetECDbMap().GetSQLManager().GetNullTable()));
+    else
+        SetTable(const_cast<ECDbSqlTable*>(&(pm.front()->GetColumn().GetTable())));
+
+    if (GetECInstanceIdPropertyMap() != nullptr)
+        return BentleyStatus::ERROR;
+
+    PropertyMapPtr ecInstanceIdPropertyMap = PropertyMapECInstanceId::Create(Schemas(), *this);
+    if (ecInstanceIdPropertyMap == nullptr)
+        return BentleyStatus::ERROR;
+
+    GetPropertyMapsR ().AddPropertyMap(ecInstanceIdPropertyMap);
+
+    return AddPropertyMaps(nullptr, parentClassMap, &mapInfo, nullptr) == MapStatus::Success ? SUCCESS : ERROR;
+    }
+
+//---------------------------------------------------------------------------------------
+// @bsimethod                                                    casey.mullen      11/2012
+//---------------------------------------------------------------------------------------
+ECPropertyCP ClassMap::GetECProperty(ECN::ECClassCR ecClass, Utf8CP propertyAccessString)
+    {
+    bvector<Utf8String> tokens;
+    ECDbMap::ParsePropertyAccessString(tokens, propertyAccessString);
+
+    //for recursive lambdas, iOS requires us to efine the lambda variable before assigning the actual function to it.
+    std::function<ECPropertyCP (ECClassCR, bvector<Utf8String>&, int)> getECPropertyFromTokens;
+    getECPropertyFromTokens = [&getECPropertyFromTokens] (ECClassCR ecClass, bvector<Utf8String>& tokens, int iCurrentToken) -> ECPropertyCP
+        {
+        ECPropertyCP ecProperty = ecClass.GetPropertyP (tokens[iCurrentToken].c_str(), true);
+        if (!ecProperty)
+            return nullptr;
+
+        if (iCurrentToken == tokens.size() - 1)
+            return ecProperty; // we are the last token
+
+        // There are more tokens... delving into an embedded struct
+        StructECPropertyCP structProperty = ecProperty->GetAsStructProperty();
+        if (structProperty)
+            return getECPropertyFromTokens(structProperty->GetType(), tokens, iCurrentToken + 1);
+
+        BeAssert(false && "Any second-to-last ECProperty has to be a struct!");
+        return nullptr;
+        };
+
+    return getECPropertyFromTokens(ecClass, tokens, 0);
+    }
+
+//************************** MappedTable ***************************************************
+/*---------------------------------------------------------------------------------------
+* @bsimethod                                                    casey.mullen      11/2011
++---------------+---------------+---------------+---------------+---------------+------*/
+MappedTable::MappedTable(ECDbMapR ecDbMap, ClassMapCR classMap) : m_table(classMap.GetTable()), m_ecDbMap(ecDbMap), m_generatedClassIdColumn(false)
+    {
+    m_classMaps.push_back(&classMap);
+    }
+
+/*---------------------------------------------------------------------------------------
+* @bsimethod                                                    casey.mullen      11/2011
++---------------+---------------+---------------+---------------+---------------+------*/
+MappedTablePtr MappedTable::Create(ECDbMapR ecDbMap, ClassMapCR classMap)
+    {
+    return new MappedTable(ecDbMap, classMap);
+    }
+
+/*---------------------------------------------------------------------------------------
+* @bsimethod                                                    casey.mullen      11/2011
++---------------+---------------+---------------+---------------+---------------+------*/
+BentleyStatus MappedTable::FinishTableDefinition(ECDbCR ecdb, SchemaImportContext& schemaImportContext)
+    {
+    if (m_table.GetOwnerType() == OwnerType::ECDb)
+        {
+        int nOwners = 0;
+        bool sharedTableWithAppliesToSubclasses = false;
+        for (auto classMap : m_classMaps)
+            {
+            if (!classMap->GetMapStrategy().IsNotMapped() && classMap->GetClassMapType() != ClassMap::Type::RelationshipEndTable)
+                {
+                nOwners++;
+                ECDbMapStrategy const& mapStrategy = classMap->GetMapStrategy();
+                if (mapStrategy.GetStrategy() == ECDbMapStrategy::Strategy::SharedTable && mapStrategy.AppliesToSubclasses())
+                    sharedTableWithAppliesToSubclasses = true;
+                }
+            }
+
+        if (sharedTableWithAppliesToSubclasses || nOwners > 1)
+            {
+            if (!m_generatedClassIdColumn)
+                {
+                if (m_table.FindColumnCP(ECDB_COL_ECClassId) == nullptr)
+                    {
+                    const size_t insertPosition = 1;
+                    ECDbSqlColumn const* ecClassIdColumn = m_table.CreateColumn(ECDB_COL_ECClassId, ECDbSqlColumn::Type::Long, insertPosition, ColumnKind::ECClassId, PersistenceType::Persisted);
+                    if (ecClassIdColumn == nullptr)
+                        return ERROR;
+
+                    //whenever we create a class id column, we index it to speed up the frequent class id look ups
+                    Utf8String indexName("ix_");
+                    indexName.append(m_table.GetName()).append("_ecclassid");
+                    schemaImportContext.GetECDbMapDb().CreateIndex(ecdb, m_table, indexName.c_str(), false, {ecClassIdColumn}, nullptr, true, ECClass::UNSET_ECCLASSID);
+                    }
+
+                m_generatedClassIdColumn = true;
+                }
+
+            else
+                return ERROR;
+            }
+        }
+
+    return SUCCESS;
+    }
+
+/*---------------------------------------------------------------------------------------
+* @bsimethod                                                    casey.mullen      11/2011
++---------------+---------------+---------------+---------------+---------------+------*/
+BentleyStatus MappedTable::AddClassMap(ClassMapCR classMap)
+    {
+    if (&classMap.GetTable() != &m_table)
+        {
+        LOG.errorv("Attempted to add a ClassMap for table '%s' to MappedTable for table '%s'.", classMap.GetTable().GetName().c_str(), m_table.GetName().c_str());
+        return ERROR;
+        }
+
+    if (std::find(m_classMaps.begin(), m_classMaps.end(), &classMap) != m_classMaps.end())
+        return SUCCESS;
+
+    m_classMaps.push_back(&classMap);
+    return SUCCESS;
+    }
+
+//=========================================================================================
+//ColumnFactory
+//=========================================================================================
+//------------------------------------------------------------------------------------------
+//@bsimethod                                                    Affan.Khan       01 / 2015
+//------------------------------------------------------------------------------------------
+ColumnFactory::Specification::Specification(
+    PropertyMapR propertyMap,
+    Specification::Strategy strategy,
+    Specification::GenerateColumnNameOptions generateColumnNameOptions,
+    Utf8CP columnName,
+    ECDbSqlColumn::Type columnType,
+    ColumnKind kind,
+    PersistenceType persistenceType,
+    Utf8CP accessStringPrefix,
+    bool isNotNull,
+    bool isUnique,
+    ECDbSqlColumn::Constraint::Collation collation)
+    : m_propertyMap(propertyMap), m_requestedColumnName(columnName), m_columnType(columnType), m_isNotNull(isNotNull),
+    m_isUnique(isUnique), m_collation(collation), m_generateColumnNameOptions(generateColumnNameOptions),
+    m_columnKind(kind), m_persistenceType(persistenceType), m_strategy(strategy)
+    {
+    m_accessString = propertyMap.GetPropertyAccessString();
+    if (!Utf8String::IsNullOrEmpty(accessStringPrefix))
+        m_accessString.append(".").append(accessStringPrefix);
+
+    if (GetStrategy() == Strategy::Create)
+        {
+        //Column name must be not null
+        BeAssert(Utf8String::IsNullOrEmpty(columnName) == false && "Must supply a valid columnName if Strategy::Create is used");
+        }
+    else if (GetStrategy() == Strategy::CreateOrReuse)
+        {
+        //Column name must be not null
+        BeAssert(Utf8String::IsNullOrEmpty(columnName) == false && "Must supply a valid columnName if Strategy::Create is used");
+        }
+    else if (GetStrategy() == Strategy::CreateOrReuseSharedColumn)
+        {
+        // Shared column does not support NOT NULL constraint
+        BeAssert(isNotNull == false && "Shared column cannot enforce NOT NULL constraint.");
+        BeAssert(persistenceType == PersistenceType::Persisted);
+        BeAssert(Enum::Contains(kind, ColumnKind::DataColumn));
+        m_generateColumnNameOptions = GenerateColumnNameOptions::NameBasedOnPropertyNameAndPropertyId;
+        m_requestedColumnName.clear();
+        m_columnType = ECDbSqlColumn::Type::Any;
+        m_isNotNull = false;
+        }
+
+    if (persistenceType == PersistenceType::Virtual)
+        {
+        m_isUnique = false;
+        }
+    }
+
+//------------------------------------------------------------------------------------------
+//@bsimethod                                                    Affan.Khan       01 / 2015
+//------------------------------------------------------------------------------------------
+ColumnFactory::ColumnFactory(ClassMapCR classMap)
+    :m_classMap(classMap)
+    {
+    Update();
+    }
+//------------------------------------------------------------------------------------------
+//@bsimethod                                                    Affan.Khan       01 / 2015
+//------------------------------------------------------------------------------------------
+void ColumnFactory::RegisterColumnInUse(ECDbSqlColumn const& column)
+    {
+    columnsInUseSet.insert(column.GetFullName());
+    }
+//------------------------------------------------------------------------------------------
+//@bsimethod                                                    Affan.Khan       01 / 2015
+//------------------------------------------------------------------------------------------
+void ColumnFactory::Reset()
+    {
+    columnsInUseSet.clear();
+    }
+//------------------------------------------------------------------------------------------
+//@bsimethod                                                    Affan.Khan       01 / 2015
+//------------------------------------------------------------------------------------------
+bool ColumnFactory::IsColumnInUse(Utf8CP columnFullName) const
+    {
+    return columnsInUseSet.find(columnFullName) != columnsInUseSet.end();
+    }
+//------------------------------------------------------------------------------------------
+//@bsimethod                                                    Affan.Khan       01 / 2015
+//------------------------------------------------------------------------------------------
+bool ColumnFactory::IsColumnInUse(Utf8CP tableName, Utf8CP columnName) const
+    {
+    return IsColumnInUse(ECDbSqlColumn::BuildFullName(tableName, columnName).c_str());
+    }
+//------------------------------------------------------------------------------------------
+//@bsimethod                                                    Affan.Khan       01 / 2015
+//------------------------------------------------------------------------------------------
+bool ColumnFactory::IsColumnInUse(ECDbSqlColumn const& column) const
+    {
+    return IsColumnInUse(column.GetFullName().c_str());
+    }
+//------------------------------------------------------------------------------------------
+//@bsimethod                                                    Affan.Khan       01 / 2015
+//------------------------------------------------------------------------------------------
+void ColumnFactory::Update()
+    {
+    std::vector<ECDbSqlColumn const*> columnsInUse;
+    Reset();
+    m_classMap.GetPropertyMaps().Traverse(
+        [&] (TraversalFeedback& feedback, PropertyMapCP propMap)
+        {
+        propMap->GetColumns(columnsInUse);
+        feedback = TraversalFeedback::Next;
+        }, true);
+
+    for (auto columnInUse : columnsInUse)
+        {
+        if (columnInUse)
+            RegisterColumnInUse(*columnInUse);
+        }
+    }
+//------------------------------------------------------------------------------------------
+//@bsimethod                                                    Affan.Khan       01 / 2015
+//------------------------------------------------------------------------------------------
+bool ColumnFactory::TryFindReusableSharedDataColumn(ECDbSqlColumn const*& reusableColumn, ECDbSqlTable const& table, ECDbSqlColumn::Constraint::Collation collation) const
+    {
+    reusableColumn = nullptr;
+    std::vector<ECDbSqlColumn const*> reusableColumns;
+    for (auto column : table.GetColumns())
+        {
+        if (Enum::Contains(column->GetKind(), ColumnKind::DataColumn) && column->GetType() == ECDbSqlColumn::Type::Any && collation == column->GetConstraint().GetCollation())
+            {
+            if (!IsColumnInUse(*column))
+                reusableColumns.push_back(column);
+            }
+        }
+
+    if (reusableColumns.empty())
+        return false;
+
+    reusableColumn = reusableColumns.front();
+    return true;
+    }
+
+//------------------------------------------------------------------------------------------
+//@bsimethod                                                    Affan.Khan       01 / 2015
+//------------------------------------------------------------------------------------------
+const Utf8String ColumnFactory::Encode(Utf8StringCR acessString) const
+    {
+    Utf8String o;
+    for (Utf8Char c : acessString)
+        {
+        if (c == '.')
+            {
+            o.append("_");
+            }
+        else if (islower(c))
+            {
+            o+= c;
+            }
+        else
+            {
+            o.append(SqlPrintfString("_%02x_", c));
+            }
+        }
+
+    return o;
+    }
+//------------------------------------------------------------------------------------------
+//@bsimethod                                                    Affan.Khan       01 / 2015
+//------------------------------------------------------------------------------------------
+BentleyStatus ColumnFactory::ResolveColumnName(Utf8StringR resolvedColumName, ColumnFactory::Specification const& specifications, ECDbSqlTable& targetTable, ECN::ECClassId propertyLocalToClassId, int retryCount) const
+    {
+    if (retryCount > 0)
+        {
+        BeAssert(!resolvedColumName.empty());
+        resolvedColumName += SqlPrintfString("%d", retryCount);
+        return BentleyStatus::SUCCESS;
+        }
+
+    auto existingColumn = specifications.GetColumnName().empty() ? nullptr : targetTable.FindColumnP (specifications.GetColumnName().c_str());
+    if (existingColumn != nullptr && IsColumnInUse(*existingColumn))
+        {
+        switch (specifications.GetGenerateColumnNameOptions())
+            {
+            case Specification::GenerateColumnNameOptions::NameBasedOnLetterFollowedByIntegerSequence:
+                BeAssert(false && "Not implemented. It used for shared column only");
+                break;
+            case Specification::GenerateColumnNameOptions::NameBasedOnPropertyNameAndPropertyId:
+
+                resolvedColumName.Sprintf("%s_%lld", specifications.GetColumnName().c_str(), specifications.GetPropertyMap().GetProperty().GetId());
+                break;
+            case Specification::GenerateColumnNameOptions::NameBasedOnClassIdAndCaseSaveAccessString:
+                {
+                auto const& prefix = Encode(specifications.GetAccessString());
+                resolvedColumName.Sprintf("c%lld_%s", propertyLocalToClassId, prefix.c_str());
+                }
+                break;
+            case Specification::GenerateColumnNameOptions::NameBasedOnClassAndPropertyName:
+                resolvedColumName = specifications.GetPropertyMap().GetProperty().GetClass().GetName().c_str();
+                resolvedColumName.append("_").append(specifications.GetColumnName());
+                break;
+            case Specification::GenerateColumnNameOptions::NeverGenerate:
+                return BentleyStatus::ERROR;
+            }
+        }
+    else
+        {
+        resolvedColumName = specifications.GetColumnName();
+        }
+
+    return BentleyStatus::SUCCESS;
+    }
+//------------------------------------------------------------------------------------------
+//@bsimethod                                                    Affan.Khan       01 / 2015
+//------------------------------------------------------------------------------------------
+ECDbSqlColumn* ColumnFactory::ApplyCreateStrategy(ColumnFactory::Specification const& specifications, ECDbSqlTable& targetTable, ECClassId propertyLocalToClassId)
+    {
+    Utf8String resolvedColumnName, tmp;
+    int retryCount = 0;
+    if (ResolveColumnName(tmp, specifications, targetTable, propertyLocalToClassId, retryCount) == BentleyStatus::ERROR)
+        {
+        return nullptr;
+        }
+
+    resolvedColumnName = tmp;
+    while (targetTable.FindColumnP (resolvedColumnName.c_str()) != nullptr)
+        {
+        retryCount++;
+        resolvedColumnName = tmp;
+        if (ResolveColumnName(resolvedColumnName, specifications, targetTable, propertyLocalToClassId, retryCount) == BentleyStatus::ERROR)
+            {
+            return nullptr;
+            }
+
+        }
+
+    auto canEdit = targetTable.GetEditHandle().CanEdit();
+    if (!canEdit)
+        targetTable.GetEditHandleR ().BeginEdit();
+
+    auto newColumn = targetTable.CreateColumn(resolvedColumnName.c_str(), specifications.GetColumnType(), specifications.GetColumnKind(), specifications.GetColumnPersistenceType());
+    if (newColumn == nullptr)
+        {
+        BeAssert(false && "Failed to create column");
+        return nullptr;
+        }
+
+    newColumn->GetConstraintR ().SetIsNotNull(specifications.IsNotNull());
+    newColumn->GetConstraintR ().SetIsUnique(specifications.IsUnique());
+    newColumn->GetConstraintR ().SetCollation(specifications.GetCollation());
+
+    if (!canEdit)
+        targetTable.GetEditHandleR ().EndEdit();
+
+    return newColumn;
+    }
+
+//------------------------------------------------------------------------------------------
+//@bsimethod                                                    Affan.Khan       01 / 2015
+//-----------------------------------------------------------------------------------------
+ECDbSqlColumn* ColumnFactory::ApplyCreateOrReuseStrategy(Specification const& specifications, ECDbSqlTable& targetTable, ECClassId propertyLocalToClassId)
+    {
+    auto existingColumn = specifications.GetColumnName().empty() ? nullptr : targetTable.FindColumnP (specifications.GetColumnName().c_str());
+    if (existingColumn != nullptr && !IsColumnInUse(*existingColumn))
+        {
+        if (ECDbSqlHelper::IsCompatible(existingColumn->GetType(), specifications.GetColumnType()))
+            {
+            if (GetTable().GetOwnerType() == OwnerType::ECDb)
+                {
+                if (existingColumn->GetConstraint().IsNotNull() != specifications.IsNotNull() || existingColumn->GetConstraint().IsUnique() != specifications.IsUnique() || existingColumn->GetConstraint().GetCollation() != specifications.GetCollation())
+                    {
+                    LOG.warningv("Column %s in table %s is used by multiple property maps where property name and data type matches,"
+                        " but where 'Nullable', 'Unique', or 'Collation' differs, and which will therefore be ignored for some of the properties.",
+                        existingColumn->GetName().c_str(), GetTable().GetName().c_str());
+
+                    BeAssert(false && "A column is used by multiple property maps where property name and data type matches, "
+                        " but where 'Nullable', 'Unique', or 'Collation' differs.");
+
+                    return ApplyCreateStrategy(specifications, targetTable, propertyLocalToClassId);
+                    }
+                }
+
+            return existingColumn;
+            }
+        }
+
+    return ApplyCreateStrategy(specifications, targetTable, propertyLocalToClassId);
+    }
+
+//------------------------------------------------------------------------------------------
+//@bsimethod                                                    Affan.Khan       01 / 2015
+//------------------------------------------------------------------------------------------
+ECDbSqlColumn* ColumnFactory::ApplyCreateOrReuseSharedColumnStrategy(SchemaImportContext* schemaImportContext, Specification const& specifications, ECDbSqlTable& targetTable, ECClassId propertyLocalToClassId)
+    {
+    ECDbSqlColumn const* reusableColumn = nullptr;
+    if (TryFindReusableSharedDataColumn(reusableColumn, targetTable, specifications.GetCollation()))
+        return const_cast<ECDbSqlColumn*>(reusableColumn);
+
+    ECDbSqlColumn* newColumn = targetTable.CreateColumn(nullptr, ECDbSqlColumn::Type::Any, specifications.GetColumnKind(), specifications.GetColumnPersistenceType());
+    if (newColumn == nullptr)
+        {
+        BeAssert(false && "Failed to create column");
+        return nullptr;
+        }
+
+    newColumn->GetConstraintR ().SetCollation(specifications.GetCollation());
+    return newColumn;
+    }
+
+//------------------------------------------------------------------------------------------
+//@bsimethod                                                    Affan.Khan       01 / 2015
+//------------------------------------------------------------------------------------------
+ECClassId ColumnFactory::GetPersistenceClassId(Specification const& specifications) const
+    {
+    ECClassId propertyLocalToClassId;
+    const auto n = specifications.GetAccessString().find(".");
+    if (n != Utf8String::npos)
+        {
+        //! Get root property in given accessString.
+        auto propertyP = m_classMap.GetClass().GetPropertyP (specifications.GetAccessString().substr(0, n).c_str());
+        if (propertyP == nullptr)
+            {
+            BeAssert(false && "Failed to find root property");
+            return 0;
+            }
+
+        propertyLocalToClassId = propertyP->GetClass().GetId();
+        }
+    else
+        {
+        auto propertyP = m_classMap.GetClass().GetPropertyP (specifications.GetAccessString().c_str());
+        if (propertyP == nullptr)
+            {
+            BeAssert(false && "Failed to find root property");
+            return 0;
+            }
+
+        propertyLocalToClassId = propertyP->GetClass().GetId();
+        }
+
+    return propertyLocalToClassId;
+    }
+
+//------------------------------------------------------------------------------------------
+//@bsimethod                                                    Affan.Khan       01 / 2015
+//------------------------------------------------------------------------------------------
+ECDbSqlColumn* ColumnFactory::Configure(SchemaImportContext* schemaImportContext, Specification const& specifications, ECDbSqlTable& targetTable)
+    {
+    ECClassId persistenceClassId = GetPersistenceClassId(specifications);
+    if (persistenceClassId == 0)
+        return nullptr;
+
+    ECDbSqlColumn* outColumn = nullptr;
+    switch (specifications.GetStrategy())
+        {
+        case Specification::Strategy::Create:
+            outColumn = ApplyCreateStrategy(specifications, targetTable, persistenceClassId); break;
+        case Specification::Strategy::CreateOrReuse:
+            outColumn = ApplyCreateOrReuseStrategy(specifications, targetTable, persistenceClassId); break;
+        case Specification::Strategy::CreateOrReuseSharedColumn:
+            outColumn = ApplyCreateOrReuseSharedColumnStrategy(schemaImportContext, specifications, targetTable, persistenceClassId); break;
+        }
+
+    Utf8String const& className = m_classMap.GetClass().GetName();
+    if (outColumn != nullptr)
+        LOG.tracev("Property -> '%s:%s' mapped to '%s'", className.c_str(), specifications.GetAccessString().c_str(), outColumn->GetName().c_str());
+    else
+        LOG.tracev("Property -> '%s:%s' mapped to 'NULL'", className.c_str(), specifications.GetAccessString().c_str());
+
+    RegisterColumnInUse(*outColumn);
+    return outColumn;
+    }
+
+//------------------------------------------------------------------------------------------
+//@bsimethod                                                    Affan.Khan       01 / 2015
+//------------------------------------------------------------------------------------------
+ECDbSqlColumn* ColumnFactory::Configure(SchemaImportContext* schemaImportContext, Specification const& specifications)
+    {
+    return Configure(schemaImportContext, specifications, m_classMap.GetTable());
+    }
+
+//------------------------------------------------------------------------------------------
+//@bsimethod                                                    Affan.Khan       01 / 2015
+//------------------------------------------------------------------------------------------
+ECDbSqlTable& ColumnFactory::GetTable()  { return m_classMap.GetTable(); }
+
+
+//------------------------------------------------------------------------------------------
+//@bsimethod                                                    Affan.Khan       08 / 2015
+//------------------------------------------------------------------------------------------
+IClassMap const& PropertyMapSet::GetClassMap () const { return m_classMap; }
+
+//------------------------------------------------------------------------------------------
+//@bsimethod                                                    Affan.Khan       08 / 2015
+//------------------------------------------------------------------------------------------
+const PropertyMapSet::EndPoints  PropertyMapSet::GetEndPoints () const
+    {
+    EndPoints endPoints;
+    for (auto const& endPoint : m_orderedEndPoints)
+        endPoints.push_back (endPoint.get ());
+
+    return endPoints;
+    }
+
+//------------------------------------------------------------------------------------------
+//@bsimethod                                                    Affan.Khan       08 / 2015
+//------------------------------------------------------------------------------------------
+const PropertyMapSet::EndPoints PropertyMapSet::FindEndPoints (ColumnKind filter) const
+    {
+    EndPoints endPoints;
+    for (auto const& endPoint : m_orderedEndPoints)
+        {
+        if (Enum::Contains(filter, endPoint->GetColumnKind()))
+            endPoints.push_back(endPoint.get());
+        }
+
+    return endPoints;
+    }
+
+//------------------------------------------------------------------------------------------
+//@bsimethod                                                    Affan.Khan       08 / 2015
+//------------------------------------------------------------------------------------------
+BentleyStatus PropertyMapSet::AddSystemEndPoint(PropertyMapSet& propertySet, IClassMap const& classMap, ColumnKind kind, ECValueCR value, ECDbSqlColumn const* column)
+    {
+    auto const& table = classMap.GetTable();
+
+    if (column == nullptr)
+        column = table.GetFilteredColumnFirst(kind);
+
+    auto const accessString = ECDbSqlColumn::KindToString(kind);
+    if (value.IsNull())
+        {
+        BeAssert(column != nullptr);
+        if (column == nullptr)
+            return BentleyStatus::ERROR;
+        }
+
+    BeAssert(accessString != nullptr);
+    if (accessString == nullptr)
+        return BentleyStatus::ERROR;
+
+    if (column == nullptr)
+        propertySet.m_orderedEndPoints.push_back(std::unique_ptr<EndPoint>(new EndPoint(accessString, kind, value)));
+    else
+        propertySet.m_orderedEndPoints.push_back(std::unique_ptr<EndPoint>(new EndPoint(accessString, *column, value)));
+
+    return BentleyStatus::SUCCESS;
+    }
+
+//------------------------------------------------------------------------------------------
+//@bsimethod                                                    Affan.Khan       08 / 2015
+//------------------------------------------------------------------------------------------
+PropertyMapSet::Ptr PropertyMapSet::Create (IClassMap const& classMap)
+    {
+    BeAssert (classMap.GetECDbMap ().GetSQLManager ().IsNullTable (classMap.GetTable()) == false);
+    Ptr propertySet = Ptr (new PropertyMapSet (classMap));
+    ECValue defaultValue;
+    AddSystemEndPoint (*propertySet, classMap, ColumnKind::ECInstanceId, defaultValue);
+    AddSystemEndPoint (*propertySet, classMap, ColumnKind::ECClassId, ECValue (classMap.GetClass ().GetId ()));
+    if (classMap.GetClass ().GetIsStruct ())
+        {
+        AddSystemEndPoint (*propertySet, classMap, ColumnKind::ParentECInstanceId, defaultValue);
+        AddSystemEndPoint (*propertySet, classMap, ColumnKind::ECPropertyPathId, defaultValue);
+        AddSystemEndPoint (*propertySet, classMap, ColumnKind::ECArrayIndex, defaultValue);
+        }
+
+    if (classMap.GetClassMapType () == IClassMap::Type::RelationshipLinkTable ||
+        classMap.GetClassMapType () == IClassMap::Type::RelationshipEndTable)
+        {
+        RelationshipClassMapCR relationshipMap = static_cast<RelationshipClassMapCR>(classMap);
+        auto const& sourceConstraints = relationshipMap.GetRelationshipClass ().GetSource ().GetClasses ();
+        auto const& targetConstraints = relationshipMap.GetRelationshipClass ().GetTarget ().GetClasses ();
+        auto sourceECInstanceIdColumn = relationshipMap.GetSourceECInstanceIdPropMap ()->GetFirstColumn ();
+        auto sourceECClassIdColumn = relationshipMap.GetSourceECInstanceIdPropMap ()->GetFirstColumn ();
+        auto targetECInstanceIdColumn = relationshipMap.GetTargetECInstanceIdPropMap ()->GetFirstColumn ();
+        auto targetECClassIdColumn = relationshipMap.GetTargetECClassIdPropMap ()->GetFirstColumn ();
+
+
+        AddSystemEndPoint (*propertySet, classMap, ColumnKind::SourceECInstanceId, defaultValue, sourceECInstanceIdColumn);
+        auto sourceConstraintClass = sourceConstraints.at (0);
+        if (!IClassMap::IsAnyClass (*sourceConstraintClass) && sourceConstraints.size () == 1)
+            AddSystemEndPoint (*propertySet, classMap, ColumnKind::SourceECClassId, ECValue (sourceConstraintClass->GetId ()), sourceECClassIdColumn);
+        else
+            AddSystemEndPoint (*propertySet, classMap, ColumnKind::SourceECClassId, defaultValue, sourceECClassIdColumn);
+
+        AddSystemEndPoint (*propertySet, classMap, ColumnKind::TargetECInstanceId, defaultValue, targetECInstanceIdColumn);
+        auto targetConstraintClass = targetConstraints.at (0);
+        if (!IClassMap::IsAnyClass (*targetConstraintClass) && targetConstraints.size () == 1)
+            AddSystemEndPoint (*propertySet, classMap, ColumnKind::TargetECClassId, ECValue (targetConstraintClass->GetId ()), targetECClassIdColumn);
+        else
+            AddSystemEndPoint (*propertySet, classMap, ColumnKind::SourceECClassId, defaultValue, targetECClassIdColumn);
+        }
+
+    classMap.GetPropertyMaps ().Traverse ([&propertySet] (TraversalFeedback& feedback, PropertyMapCP propMap)
+        {
+        if (auto pm = dynamic_cast<PropertyMapPoint const*> (propMap))
+            {
+            std::vector<ECDbSqlColumn const*> columns;
+            pm->GetColumns (columns);
+            Utf8String  baseAccessString = pm->GetPropertyAccessString ();
+            propertySet->m_orderedEndPoints.push_back (std::unique_ptr<EndPoint> (new EndPoint ((baseAccessString + ".X").c_str (), *columns[0], ECValue ())));
+            propertySet->m_orderedEndPoints.push_back (std::unique_ptr<EndPoint> (new EndPoint ((baseAccessString + ".Y").c_str (), *columns[1], ECValue ())));
+            if (pm->Is3d ())
+                propertySet->m_orderedEndPoints.push_back (std::unique_ptr<EndPoint> (new EndPoint ((baseAccessString + ".Z").c_str (), *columns[2], ECValue ())));
+            }
+        else if (nullptr != dynamic_cast<PropertyMapToTable const*> (propMap))
+            {
+            feedback = TraversalFeedback::NextSibling;
+            }
+        else if (!propMap->IsSystemPropertyMap ())
+            {
+            propertySet->m_orderedEndPoints.push_back (std::unique_ptr<EndPoint> (new EndPoint (propMap->GetPropertyAccessString (), *propMap->GetFirstColumn (), ECValue ())));
+            }
+        feedback = TraversalFeedback::Next;
+        }, true);
+
+    for (auto const& ep : propertySet->m_orderedEndPoints)
+        {
+        propertySet->m_endPointByAccessString[ep->GetAccessString ().c_str ()] = ep.get ();
+        }
+    return propertySet;
+    }
+
+
+END_BENTLEY_SQLITE_EC_NAMESPACE