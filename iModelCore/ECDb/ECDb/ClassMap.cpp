/*--------------------------------------------------------------------------------------+
|
|     $Source: ECDb/ClassMap.cpp $
|
|  $Copyright: (c) 2016 Bentley Systems, Incorporated. All rights reserved. $
|
+--------------------------------------------------------------------------------------*/
#include "ECDbPch.h"
#include "ClassMap.h"
#include <algorithm>

USING_NAMESPACE_BENTLEY_EC
BEGIN_BENTLEY_SQLITE_EC_NAMESPACE

<<<<<<< HEAD
=======
//********************* ClassDbView ******************************************
//---------------------------------------------------------------------------------------
// @bsimethod                                 Krischan.Eberle                    10/2013
//---------------------------------------------------------------------------------------
BentleyStatus ClassDbView::Generate(NativeSqlBuilder& viewSql, bool isPolymorphic, ECSqlPrepareContext const& preparedContext) const
    {
    if (m_classMap == nullptr)
        {
        BeAssert(false && "ClassDbView::Generate called but m_classMap is null");
        return ERROR;
        }

    if (m_classMap->GetMapStrategy().IsNotMapped())
        {
        BeAssert(false && "ClassDbView::Generate must not be called on unmapped class");
        return ERROR;
        }

    return ViewGenerator::CreateView(viewSql, m_classMap->GetECDbMap(), *m_classMap, isPolymorphic, preparedContext, true /*optimizeByIncludingOnlyRealTables*/);
    }

//********************* IClassMap ******************************************
//---------------------------------------------------------------------------------------
// @bsimethod                                 Krischan.Eberle                    02/2014
//---------------------------------------------------------------------------------------
IClassMap const& IClassMap::GetView(View classView) const
    {
    return _GetView(classView);
    }

//---------------------------------------------------------------------------------------
// @bsimethod                                 Krischan.Eberle                    02/2014
//---------------------------------------------------------------------------------------
PropertyMapCollection const& IClassMap::GetPropertyMaps() const
    {
    return _GetPropertyMaps();
    }

/*---------------------------------------------------------------------------------------
* @bsimethod                                                    Affan.Khan      09/2013
+---------------+---------------+---------------+---------------+---------------+------*/
PropertyMapCP IClassMap::GetPropertyMap(Utf8CP propertyName) const
    {
    PropertyMapCP propMap = nullptr;
    if (GetPropertyMaps().TryGetPropertyMap(propMap, propertyName, true))
        return propMap;

    return nullptr;
    }

//------------------------------------------------------------------------------------------
//@bsimethod                                                    Affan.Khan       05 / 2015
//------------------------------------------------------------------------------------------
StorageDescription const& IClassMap::GetStorageDescription() const
    {
    return GetECDbMap().GetLightweightCache().GetStorageDescription(*this);
    }

//---------------------------------------------------------------------------------------
// @bsimethod                                                    Krischan.Eberle  01/2014
//---------------------------------------------------------------------------------------
std::vector<IClassMap const*> IClassMap::GetDerivedClassMaps() const
    {
    auto const& ecdbMap = GetECDbMap();

    std::vector<IClassMap const*> derivedClassMaps;
    auto const& derivedClasses = ecdbMap.GetECDbR ().Schemas().GetDerivedECClasses(const_cast<ECClassR> (GetClass()));
    for (auto derivedClass : derivedClasses)
        {
        auto derivedClassMap = ecdbMap.GetClassMap(*derivedClass);
        derivedClassMaps.push_back(derivedClassMap);
        }

    return std::move(derivedClassMaps);
    }

//---------------------------------------------------------------------------------------
// @bsimethod                                 Krischan.Eberle                    02/2014
//---------------------------------------------------------------------------------------
ECClassCR IClassMap::GetClass() const
    {
    return _GetClass();
    }

//---------------------------------------------------------------------------------------
// @bsimethod                                 Krischan.Eberle                    02/2014
//---------------------------------------------------------------------------------------
ECClassId IClassMap::GetParentMapClassId() const
    {
    return _GetParentMapClassId();
    }

//---------------------------------------------------------------------------------------
// @bsimethod                                                    Krischan.Eberle  12/2013
//---------------------------------------------------------------------------------------
ClassDbView const& IClassMap::GetDbView() const
    {
    return _GetDbView();
    }

//---------------------------------------------------------------------------------------
// @bsimethod                                                    Krischan.Eberle  12/2013
//---------------------------------------------------------------------------------------
IClassMap::Type IClassMap::GetClassMapType() const
    {
    return _GetClassMapType();
    }

//---------------------------------------------------------------------------------------
// @bsimethod                                                    Krischan.Eberle  02/2014
//---------------------------------------------------------------------------------------
ECDbMapStrategy const& IClassMap::GetMapStrategy() const
    {
    ECDbMapStrategy const& strategy = _GetMapStrategy();
    BeAssert(strategy.IsValid() && "MapStrategy should have been resolved by the time it is hold in a class map.");
    return strategy;
    }

//---------------------------------------------------------------------------------------
// @bsimethod                                                    Krischan.Eberle  02/2014
//---------------------------------------------------------------------------------------
ECDbMapCR IClassMap::GetECDbMap() const
    {
    return _GetECDbMap();
    }

//---------------------------------------------------------------------------------------
// @bsimethod                                                    Krischan.Eberle  12/2013
//---------------------------------------------------------------------------------------
bool IClassMap::IsRelationshipClassMap() const
    {
    const auto type = GetClassMapType();
    return type == Type::RelationshipEndTable || type == Type::RelationshipLinkTable;
    }


//---------------------------------------------------------------------------------------
// @bsimethod                                                    Krischan.Eberle  01/2014
//---------------------------------------------------------------------------------------
//static
bool IClassMap::IsAnyClass(ECClassCR ecclass)
    {
    return ecclass.GetSchema().IsStandardSchema() && ecclass.GetName().Equals("AnyClass");
    }

//---------------------------------------------------------------------------------------
// @bsimethod                                                    Krischan.Eberle  01/2014
//---------------------------------------------------------------------------------------
bool IClassMap::MapsToStructArrayTable() const
    {
    return MapsToStructArrayTable(GetClass());
    }

//---------------------------------------------------------------------------------------
// @bsimethod                                                    Krischan.Eberle  01/2014
//---------------------------------------------------------------------------------------
//static
bool IClassMap::MapsToStructArrayTable(ECN::ECClassCR ecClass)
    {
    return ecClass.IsStructClass();
    }

//---------------------------------------------------------------------------------------
// @bsimethod                                                         Affan.Khan  10/2015
//---------------------------------------------------------------------------------------
bool IClassMap::HasJoinedTable() const
    {
    return Enum::Contains(GetMapStrategy().GetOptions(), ECDbMapStrategy::Options::JoinedTable);
    }

//---------------------------------------------------------------------------------------
// @bsimethod                                                         Affan.Khan  10/2015
//---------------------------------------------------------------------------------------
bool IClassMap::IsParentOfJoinedTable() const
    {
    return Enum::Contains(GetMapStrategy().GetOptions(), ECDbMapStrategy::Options::ParentOfJoinedTable);
    }

//---------------------------------------------------------------------------------------
// @bsimethod                                                         Affan.Khan  10/2015
//---------------------------------------------------------------------------------------
IClassMap const* IClassMap::GetParentOfJoinedTable() const
    {
    std::vector<IClassMap const*> path;
    if (GetPathToParentOfJoinedTable(path) != SUCCESS)
        return nullptr;

    return path.front();
    }

//---------------------------------------------------------------------------------------
// @bsimethod                                                         Affan.Khan  10/2015
//---------------------------------------------------------------------------------------
BentleyStatus IClassMap::GetPathToParentOfJoinedTable(std::vector<IClassMap const*>& path) const
    {
    path.clear();
    IClassMap const* current = this;
    if (!current->HasJoinedTable() && !current->IsParentOfJoinedTable())
        return ERROR;

    path.insert(path.begin(), current);
    do
        {
        ECClassId nextParentId = current->GetParentMapClassId();
        if (nextParentId == ECClass::UNSET_ECCLASSID)
            return SUCCESS;

        current = GetECDbMap().GetClassMap(nextParentId);
        if (current == nullptr)
            {
            BeAssert(current != nullptr && "Failed to find parent classmap. This should not happen");
            return ERROR;
            }

        if (current->HasJoinedTable() || current->IsParentOfJoinedTable())
            path.insert(path.begin(), current);
        else
            return SUCCESS;
        }
    while (current != nullptr);

    path.clear();
    return ERROR;
    }


//---------------------------------------------------------------------------------------
// @bsimethod                                                         Affan.Khan  10/2015
//---------------------------------------------------------------------------------------
IClassMap const* IClassMap::FindClassMapOfParentOfJoinedTable() const
    {
    IClassMap const* current = this;
    if (!current->HasJoinedTable())
        return nullptr;

    do
        {
        if (current->IsParentOfJoinedTable())
            return current;

        auto nextParentId = current->GetParentMapClassId();
        if (nextParentId == ECClass::UNSET_ECCLASSID)
            return nullptr;

        current = GetECDbMap().GetClassMap(nextParentId);
        if (current == nullptr)
            {
            BeAssert(current != nullptr && "Failed to find parent classmap. This should not happen");
            return nullptr;
            }

        } while (current != nullptr);

    return nullptr;
    }

//---------------------------------------------------------------------------------------
// @bsimethod                                                    Krischan.Eberle  01/2016
//---------------------------------------------------------------------------------------
IClassMap const* IClassMap::FindSharedTableRootClassMap() const
    {
    ECDbMapStrategy mapStrategy = GetMapStrategy();
    if (mapStrategy.GetStrategy() != ECDbMapStrategy::Strategy::SharedTable && !mapStrategy.AppliesToSubclasses())
        return nullptr;

    ECClassId parentId = GetParentMapClassId();
    if (parentId == ECClass::UNSET_ECCLASSID)
        return this;

    ClassMap const* parent = GetECDbMap().GetClassMap(parentId);
    if (parent == nullptr)
        {
        BeAssert(false && "Failed to find parent classmap. This should not happen");
        return nullptr;
        }

    return parent->FindSharedTableRootClassMap();
    }

/*---------------------------------------------------------------------------------------
* @bsimethod                                                    casey.mullen      11/2012
+---------------+---------------+---------------+---------------+---------------+------*/
//Utf8String IClassMap::ToString() const
//    {
//    Utf8CP typeStr = nullptr;
//    switch (GetClassMapType())
//        {
//        case IClassMap::Type::Class:
//            typeStr = "Class";
//            break;
//        case IClassMap::Type::EmbeddedType:
//            typeStr = "EmbeddedType";
//            break;
//        case IClassMap::Type::RelationshipEndTable:
//            typeStr = "RelationshipEndTable";
//            break;
//        case IClassMap::Type::RelationshipLinkTable:
//            typeStr = "RelationshipLinkTable";
//            break;
//        case IClassMap::Type::SecondaryTable:
//            typeStr = "SecondaryTable";
//            break;
//        case IClassMap::Type::Unmapped:
//            typeStr = "Unmapped";
//            break;
//        default:
//            BeAssert(false && "Update ClassMap::ToString to handle new value in enum IClassMap::Type.");
//            typeStr = "Unrecognized class map type";
//            break;
//        }
//
//    Utf8String str;
//    str.Sprintf("ClassMap '%s' - Type: %s - Map strategy: %s", GetClass().GetFullName(), typeStr, GetMapStrategy().ToString().c_str());
//
//    return str;
//    }

//---------------------------------------------------------------------------------------
// @bsimethod                                                Krischan.Eberle      11/2015
//---------------------------------------------------------------------------------------
//static
BentleyStatus IClassMap::DetermineTableName(Utf8StringR tableName, ECN::ECClassCR ecclass, Utf8CP tablePrefix)
    {
    if (!Utf8String::IsNullOrEmpty(tablePrefix))
        tableName.assign(tablePrefix);
    else
        {
        if (SUCCESS != DetermineTablePrefix(tableName, ecclass))
            return ERROR;
        }

    tableName.append("_").append(ecclass.GetName());
    return SUCCESS;
    }

//---------------------------------------------------------------------------------------
// @bsimethod                                                Krischan.Eberle      11/2015
//---------------------------------------------------------------------------------------
//static
BentleyStatus IClassMap::DetermineTablePrefix(Utf8StringR tablePrefix, ECN::ECClassCR ecclass)
    {
    tablePrefix.clear();

    ECSchemaCR schema = ecclass.GetSchema();
    ECDbSchemaMap customSchemaMap;

    if (ECDbMapCustomAttributeHelper::TryGetSchemaMap(customSchemaMap, schema))
        {
        if (customSchemaMap.TryGetTablePrefix(tablePrefix) != ECObjectsStatus::Success)
            return ERROR;
        }

    if (tablePrefix.empty())
        {
        Utf8StringCR namespacePrefix = schema.GetNamespacePrefix();
        if (!namespacePrefix.empty())
            tablePrefix = namespacePrefix;
        else
            tablePrefix = schema.GetName();
        }

    return SUCCESS;
    }

//---------------------------------------------------------------------------------------
// @bsimethod                                 Affan.Khan                    12/2015
//---------------------------------------------------------------------------------------
Utf8String IClassMap::GetPersistedViewName() const
    {
    Utf8String name;
    name.Sprintf("_%s_%s", GetClass().GetSchema().GetNamespacePrefix().c_str(), GetClass().GetName().c_str());
    return std::move(name);
    }

//---------------------------------------------------------------------------------------
// @bsimethod                                 Affan.Khan                    12/2015
//---------------------------------------------------------------------------------------
bool IClassMap::HasPersistedView() const
    {
    return GetECDbMap().GetECDb().TableExists(GetPersistedViewName().c_str());
    }
>>>>>>> 74b1bc83

//********************* ClassMap ******************************************
//---------------------------------------------------------------------------------------
// @bsimethod                                 Ramanujam.Raman                06/2012
//---------------------------------------------------------------------------------------
ClassMap::ClassMap(Type type, ECClassCR ecClass, ECDbMapCR ecDbMap, ECDbMapStrategy mapStrategy, bool setIsDirty)
    : m_type(type), m_ecDbMap(ecDbMap), m_ecClass(ecClass), m_mapStrategy(mapStrategy), m_parentMapClassId(ECClass::UNSET_ECCLASSID), 
    m_isDirty(setIsDirty), m_columnFactory(*this), m_id(0ULL), m_isECInstanceIdAutogenerationDisabled(false)
    {
    if (SUCCESS != InitializeDisableECInstanceIdAutogeneration())
        {
        BeAssert(false && "InitializeDisableECInstanceIdAutogeneration failed");
        }
    }

//---------------------------------------------------------------------------------------
// @bsimethod                                                Krischan.Eberle      06/2013
//---------------------------------------------------------------------------------------
MapStatus ClassMap::Map(SchemaImportContext& schemaImportContext, ClassMapInfo const& mapInfo)
    {
    ECDbMapStrategy const& mapStrategy = GetMapStrategy();
    ClassMap const* effectiveParentClassMap = (mapStrategy.GetStrategy() == ECDbMapStrategy::Strategy::SharedTable && mapStrategy.AppliesToSubclasses()) ? mapInfo.GetParentClassMap() : nullptr;

    auto stat = _MapPart1(schemaImportContext, mapInfo, effectiveParentClassMap);
    if (stat != MapStatus::Success)
        return stat;
    
    stat = _MapPart2(schemaImportContext, mapInfo, effectiveParentClassMap);
    if (stat != MapStatus::Success)
        return stat;

    return _OnInitialized();
    }


//---------------------------------------------------------------------------------------
// @bsimethod                                                Krischan.Eberle      06/2013
//---------------------------------------------------------------------------------------
MapStatus ClassMap::_MapPart1(SchemaImportContext& schemaImportContext, ClassMapInfo const& mapInfo, ClassMap const* parentClassMap)
    {
    ECDbSqlTable const* primaryTable = nullptr;
    TableType tableType = TableType::Primary;
    if (Enum::Contains(mapInfo.GetMapStrategy().GetOptions(), ECDbMapStrategy::Options::JoinedTable))
        {
        tableType = TableType::Joined;
        primaryTable = &parentClassMap->GetPrimaryTable();
        }
    else if (mapInfo.GetMapStrategy().GetStrategy() == ECDbMapStrategy::Strategy::ExistingTable)
        tableType = TableType::Existing;

    auto findOrCreateTable = [&] ()
        {
        if (TableType::Joined == tableType)
            {
            BeAssert(primaryTable != nullptr);
            }

        ECDbSqlTable* table = const_cast<ECDbMapR>(m_ecDbMap).FindOrCreateTable(&schemaImportContext, mapInfo.GetTableName(), tableType,
            mapInfo.IsMapToVirtualTable(), mapInfo.GetECInstanceIdColumnName(), primaryTable);

        if (!EXPECTED_CONDITION(table != nullptr))
            return MapStatus::Error;

        SetTable(*table, true /*append*/);
        return MapStatus::Success;
        };

    BeAssert(tableType != TableType::Joined || parentClassMap != nullptr);
    if (parentClassMap != nullptr)
        {
        PRECONDITION(!parentClassMap->GetMapStrategy().IsNotMapped(), MapStatus::Error);
        m_parentMapClassId = parentClassMap->GetClass().GetId();
        SetTable(parentClassMap->GetPrimaryTable());

        if (tableType == TableType::Joined)
            {
            if (findOrCreateTable() == MapStatus::Error)
                return MapStatus::Error;
            }
        }
    else
        {
        if (findOrCreateTable() == MapStatus::Error)
            return MapStatus::Error;
        }

    if (mapInfo.GetMapStrategy().GetMinimumSharedColumnCount() != ECDbClassMap::MapStrategy::UNSET_MINIMUMSHAREDCOLUMNCOUNT)
        {
        if (SUCCESS != GetJoinedTable().SetMinimumSharedColumnCount(mapInfo.GetMapStrategy().GetMinimumSharedColumnCount()))
            {
            m_ecDbMap.GetECDb().GetECDbImplR().GetIssueReporter().Report(ECDbIssueSeverity::Error,
                     "Only one ECClass per table can specify a minimum shared column count. Found duplicate definition on ECClass '%s'.",
                      m_ecClass.GetFullName());
            return MapStatus::Error;
            }
        }

    //Add ECInstanceId property map
    //check if it already exists
    if (GetECInstanceIdPropertyMap() != nullptr)
        return MapStatus::Success;

    //does not exist yet
    PropertyMapPtr ecInstanceIdPropertyMap = ECInstanceIdPropertyMap::Create(Schemas(), *this);
    if (ecInstanceIdPropertyMap == nullptr)
        //log and assert already done in child method
        return MapStatus::Error;

    GetPropertyMapsR ().AddPropertyMap(ecInstanceIdPropertyMap);

    return MapStatus::Success;
    }

//---------------------------------------------------------------------------------------
// @bsimethod                                                Krischan.Eberle      06/2013
//---------------------------------------------------------------------------------------
MapStatus ClassMap::_MapPart2(SchemaImportContext& schemaImportContext, ClassMapInfo const& mapInfo, ClassMap const* parentClassMap)
    {
    MapStatus stat = AddPropertyMaps(schemaImportContext.GetClassMapLoadContext(), parentClassMap, nullptr, &mapInfo);
    if (stat != MapStatus::Success)
        return stat;

    ECPropertyCP currentTimeStampProp = mapInfo.GetClassHasCurrentTimeStampProperty();
    if (currentTimeStampProp != nullptr)
        {
        if (SUCCESS != CreateCurrentTimeStampTrigger(*currentTimeStampProp))
            return MapStatus::Error;
        }

    //Add cascade delete for joinedTable;
    bool isJoinedTable = Enum::Contains(mapInfo.GetMapStrategy().GetOptions(), ECDbMapStrategy::Options::JoinedTable);
    if (isJoinedTable)
        {
        PRECONDITION(parentClassMap != nullptr, MapStatus::Error);
        if (&parentClassMap->GetJoinedTable() != &GetJoinedTable())
            {
            auto primaryKeyColumn = parentClassMap->GetJoinedTable().GetFilteredColumnFirst(ColumnKind::ECInstanceId);
            auto foreignKeyColumn = GetJoinedTable().GetFilteredColumnFirst(ColumnKind::ECInstanceId);
            PRECONDITION(primaryKeyColumn != nullptr, MapStatus::Error);
            PRECONDITION(foreignKeyColumn != nullptr, MapStatus::Error);
            bool createFKConstraint = true;
            for (auto constraint : GetJoinedTable().GetConstraints())
                {
                if (constraint->GetType() == ECDbSqlConstraint::Type::ForeignKey)
                    {
                    auto fk = static_cast<ECDbSqlForeignKeyConstraint const*>(constraint);
                    if (&fk->GetReferencedTable() == &parentClassMap->GetJoinedTable())
                        {
                        if (fk->GetFkColumns().front() == foreignKeyColumn && fk->GetReferencedTableColumns().front() == primaryKeyColumn)
                            {
                            createFKConstraint = false;
                            break;
                            }
                        }
                    }
                }

            if (createFKConstraint)
                {
                auto fkConstraint = GetJoinedTable().CreateForeignKeyConstraint(parentClassMap->GetJoinedTable());
                fkConstraint->Add(foreignKeyColumn->GetName().c_str(), primaryKeyColumn->GetName().c_str());
                fkConstraint->SetOnDeleteAction(ForeignKeyActionType::Cascade);
                }
            }
        }

    return MapStatus::Success;
    }

#define CURRENTIMESTAMP_SQLEXP "julianday('now')"

//---------------------------------------------------------------------------------------
// @bsimethod                                                Krischan.Eberle      02/2014
//---------------------------------------------------------------------------------------
BentleyStatus ClassMap::CreateCurrentTimeStampTrigger(ECPropertyCR currentTimeStampProp)
    {
    PropertyMapCP propertyMap = GetPropertyMap(currentTimeStampProp.GetName().c_str());
    if (propertyMap == nullptr)
        return SUCCESS;

    ECDbSqlColumn* currentTimeStampColumn = const_cast<ECDbSqlColumn*>(propertyMap->GetSingleColumn());
    if (currentTimeStampColumn == nullptr)
        {
        BeAssert(currentTimeStampColumn != nullptr && "TimeStamp column cannot be null");
        return ERROR;
        }

    if (currentTimeStampColumn->IsShared())
        {
        m_ecDbMap.GetECDb().GetECDbImplR().GetIssueReporter().Report(ECDbIssueSeverity::Warning,
                   "ECProperty '%s' in ECClass '%s' has the ClassHasCurrentTimeStampProperty custom attribute but is mapped to a shared column. "
                   "ECDb therefore does not create the current timestamp trigger for this property.",
                           currentTimeStampProp.GetName().c_str(), currentTimeStampProp.GetClass().GetFullName());

        return SUCCESS;
        }

    BeAssert(currentTimeStampColumn->GetType() == ECDbSqlColumn::Type::TimeStamp);
    currentTimeStampColumn->GetConstraintR().SetDefaultExpression(CURRENTIMESTAMP_SQLEXP);
    currentTimeStampColumn->GetConstraintR().SetIsNotNull(true);

    PropertyMapCP idPropMap = GetECInstanceIdPropertyMap();
    if (idPropMap == nullptr)
        {
        BeAssert(false);
        return ERROR;
        }

    ECDbSqlTable& table = currentTimeStampColumn->GetTableR();
    Utf8CP tableName = table.GetName().c_str();
    Utf8CP instanceIdColName = idPropMap->GetSingleColumn()->GetName().c_str();
    Utf8CP currentTimeStampColName = currentTimeStampColumn->GetName().c_str();

    Utf8String triggerName;
    //triggerName.Sprintf("%s_%s_SetCurrentTimeStamp", tableName, currentTimeStampColName);
    triggerName.Sprintf("%s_CurrentTimeStamp", tableName);
    Utf8String body;
    body.Sprintf("BEGIN UPDATE %s SET %s=" CURRENTIMESTAMP_SQLEXP " WHERE %s=new.%s; END", tableName, currentTimeStampColName, instanceIdColName, instanceIdColName);

    Utf8String whenCondition;
    whenCondition.Sprintf("old.%s=new.%s AND old.%s!=" CURRENTIMESTAMP_SQLEXP, currentTimeStampColName, currentTimeStampColName, currentTimeStampColName);

    return table.CreateTrigger(triggerName.c_str(), whenCondition.c_str(), body.c_str(), TriggerType::Create, TriggerSubType::After);
    }

//---------------------------------------------------------------------------------------
// @bsimethod                                                Affan.Khan   02/2016
//---------------------------------------------------------------------------------------
void ClassMap::SetTable(ECDbSqlTable& newTable, bool append /*= false*/)
    {
    if (!append)
        m_tables.clear();

    m_tables.push_back(&newTable);
    }

//---------------------------------------------------------------------------------------
// @bsimethod                                                Krischan.Eberle      06/2013
//---------------------------------------------------------------------------------------
MapStatus ClassMap::AddPropertyMaps(ClassMapLoadContext& ctx, ClassMap const* parentClassMap, ECDbClassMapInfo const* loadInfo,ClassMapInfo const* classMapInfo)
    {
    const bool isJoinedTableMapping = Enum::Contains(GetMapStrategy().GetOptions(), ECDbMapStrategy::Options::JoinedTable);
    const bool isImportingSchemas = classMapInfo != nullptr && loadInfo == nullptr;
    if (!isImportingSchemas && isJoinedTableMapping)
        parentClassMap = nullptr;

    std::vector<ECPropertyCP> propertiesToCreatePropMapsFor;
    for (ECPropertyCP property : m_ecClass.GetProperties(true))
        {
        PropertyMapPtr propMapInBaseClass = nullptr;
        if (&property->GetClass() != &m_ecClass && parentClassMap != nullptr)
            parentClassMap->GetPropertyMaps().TryGetPropertyMap(propMapInBaseClass, property->GetName().c_str());

        if (propMapInBaseClass == nullptr)
            {
            propertiesToCreatePropMapsFor.push_back(property);
            continue;
            }

        if (!isJoinedTableMapping && propMapInBaseClass->GetAsNavigationPropertyMap() == nullptr)
            {
            GetPropertyMapsR().AddPropertyMap(propMapInBaseClass);
            continue;
            }

        //nav prop maps and if the class is mapped to primary and joined table, create clones of property maps of the base class
        //as the context (table, containing ECClass) is different
        if (isImportingSchemas)
            GetPropertyMapsR().AddPropertyMap(PropertyMapFactory::ClonePropertyMap(m_ecDbMap, *propMapInBaseClass, GetClass(), nullptr));
        else
            propertiesToCreatePropMapsFor.push_back(property);
        }

    if (isImportingSchemas)
        GetColumnFactoryR().Update();

    for (ECPropertyCP property : propertiesToCreatePropMapsFor)
        {
        Utf8CP propertyAccessString = property->GetName().c_str();
        PropertyMapPtr propMap = PropertyMapFactory::CreatePropertyMap(ctx, m_ecDbMap.GetECDb(), GetClass(), *property, propertyAccessString, nullptr);
        if (propMap == nullptr)
            return MapStatus::Error;

        if (isImportingSchemas)
            {
            if (SUCCESS != propMap->FindOrCreateColumnsInTable(*this))
                {
                BeAssert(false);
                return MapStatus::Error;
                }
            }
        else
            {
            if (SUCCESS != propMap->Load(*loadInfo))
                {
                BeAssert(false);
                return MapStatus::Error;
                }

            }

        GetPropertyMapsR().AddPropertyMap(propMap);
        }

    return MapStatus::Success;
    }

/*---------------------------------------------------------------------------------**//**
* @bsimethod                                 Affan.Khan                           09/2012
+---------------+---------------+---------------+---------------+---------------+------*/
BentleyStatus ClassMap::CreateUserProvidedIndexes(SchemaImportContext& schemaImportContext, bvector<ClassIndexInfoPtr> const& indexInfoList) const
    {
    int i = 0;
    IssueReporter const& issues = m_ecDbMap.GetECDbR().GetECDbImplR().GetIssueReporter();
    for (ClassIndexInfoPtr indexInfo : indexInfoList)
        {
        i++;

        std::vector<ECDbSqlColumn const*> totalColumns;
        NativeSqlBuilder whereExpression;

        bset<ECDbSqlTable const*> involvedTables;
        for (Utf8StringCR propertyAccessString : indexInfo->GetProperties())
            {
            PropertyMapCP propertyMap = GetPropertyMap(propertyAccessString.c_str());
            if (propertyMap == nullptr)
                {
                issues.Report(ECDbIssueSeverity::Error, 
                   "DbIndex #%d defined in ClassMap custom attribute on ECClass '%s' is invalid: "
                   "The specified ECProperty '%s' does not exist or is not mapped.",
                              i, GetClass().GetFullName(), propertyAccessString.c_str());
                return ERROR;
                }

            ECPropertyCR prop = propertyMap->GetProperty();
            NavigationECPropertyCP navProp = prop.GetAsNavigationProperty();
            if (!prop.GetIsPrimitive() && (navProp == nullptr || navProp->IsMultiple()))
                {
                issues.Report(ECDbIssueSeverity::Error,
                              "DbIndex #%d defined in ClassMap custom attribute on ECClass '%s' is invalid: "
                              "The specified ECProperty '%s' is not of a primitive type.",
                              i, GetClass().GetFullName(), propertyAccessString.c_str());
                return ERROR;
                }

            std::vector<ECDbSqlColumn const*> columns;
            propertyMap->GetColumns(columns);
            if (0 == columns.size())
                {
                BeAssert(false && "Reject user defined index on %s. Fail to find column property map for property. Something wrong with mapping");
                return ERROR;
                }

            for (ECDbSqlColumn const* column : columns)
                {
                if (column->GetTable().GetPersistenceType() == PersistenceType::Persisted && column->GetPersistenceType() == PersistenceType::Virtual)
                    {
                    issues.Report(ECDbIssueSeverity::Error,
                                  "DbIndex #%d defined in ClassMap custom attribute on ECClass '%s' is invalid: "
                                  "The specified ECProperty '%s' is mapped to a virtual column.",
                                  i, GetClass().GetFullName(), propertyAccessString.c_str());
                    return ERROR;
                    }

                ECDbSqlTable const& table = column->GetTable();
                if (!involvedTables.empty() && involvedTables.find(&table) == involvedTables.end())
                    {
                    if (Enum::Intersects(GetMapStrategy().GetOptions(), ECDbMapStrategy::Options::JoinedTable | ECDbMapStrategy::Options::ParentOfJoinedTable))
                        {
                        issues.Report(ECDbIssueSeverity::Error,
                                      "DbIndex #%d defined in ClassMap custom attribute on ECClass '%s' is invalid. "
                                      "The properties that make up the index are mapped to different tables because the MapStrategy option '" USERMAPSTRATEGY_OPTIONS_JOINEDTABLEPERDIRECTSUBCLASS 
                                      "' is applied to this class hierarchy.",
                                      i, GetClass().GetFullName());
                        }
                    else
                        {
                        issues.Report(ECDbIssueSeverity::Error,
                                      "DbIndex #%d defined in ClassMap custom attribute on ECClass '%s' is invalid. "
                                      "The properties that make up the index are mapped to different tables.",
                                      i, GetClass().GetFullName());

                        BeAssert(false && "Properties of DbIndex are mapped to different tables although JoinedTable MapStrategy option is not applied.");
                        }

                    return ERROR;
                    }

                involvedTables.insert(&table);
                totalColumns.push_back(column);
                }
            }

        ECDbSqlTable* involvedTable =  const_cast<ECDbSqlTable*>(*involvedTables.begin());
        if (nullptr == schemaImportContext.GetECDbMapDb().CreateIndex(m_ecDbMap.GetECDbR(), *involvedTable, indexInfo->GetName(), indexInfo->GetIsUnique(),
                                                                      totalColumns, indexInfo->IsAddPropsAreNotNullWhereExp(), false, GetClass().GetId()))
            {
            return ERROR;
            }
        }

    return SUCCESS;
    }

//---------------------------------------------------------------------------------------
// @bsimethod                                 Krischan.Eberle                09/2015
//+---------------+---------------+---------------+---------------+---------------+------
bool ClassHasDisableECInstanceIdAutogenerationCA(bool* appliesToSubclasses, ECClassCR ecclass)
    {
    if (appliesToSubclasses != nullptr)
        *appliesToSubclasses = false;

    IECInstancePtr disableECInstanceIdAutoGenerationCA = ecclass.GetCustomAttributeLocal("DisableECInstanceIdAutogeneration");
    if (disableECInstanceIdAutoGenerationCA != nullptr && appliesToSubclasses != nullptr)
        {
        ECValue v;
        if (ECObjectsStatus::Success != disableECInstanceIdAutoGenerationCA->GetValue(v, "AppliesToSubclasses"))
            {
            BeAssert(false && "CA DisableECInstanceIdAutogeneration is expected to have a property AppliesToSubclasses");
            return false;
            }

        *appliesToSubclasses = v.IsNull() || v.GetBoolean();
        }

    return disableECInstanceIdAutoGenerationCA != nullptr;
    }

//---------------------------------------------------------------------------------------
// @bsimethod                                 Krischan.Eberle                09/2015
//+---------------+---------------+---------------+---------------+---------------+------
BentleyStatus ClassMap::InitializeDisableECInstanceIdAutogeneration()
    {
    if (ClassHasDisableECInstanceIdAutogenerationCA(nullptr, m_ecClass))
        {
        m_isECInstanceIdAutogenerationDisabled = true;
        return SUCCESS;
        }

    for (ECClassCP baseClass : m_ecClass.GetBaseClasses())
        {
        bool appliesToSubclasses = false;
        if (ClassHasDisableECInstanceIdAutogenerationCA(&appliesToSubclasses, *baseClass))
            {
            if (appliesToSubclasses)
                {
                m_isECInstanceIdAutogenerationDisabled = true;
                return SUCCESS;
                }
            }
        }

    return SUCCESS;
    }

//---------------------------------------------------------------------------------------
// @bsimethod                                                  Krischan.Eberle  06/2013
//---------------------------------------------------------------------------------------
PropertyMapCP ClassMap::GetECInstanceIdPropertyMap() const
    {
    PropertyMapPtr propMap = nullptr;
    if (TryGetECInstanceIdPropertyMap(propMap))
        return propMap.get();

    return nullptr;
    }

//---------------------------------------------------------------------------------------
// @bsimethod                                                  Krischan.Eberle  06/2013
//---------------------------------------------------------------------------------------
bool ClassMap::TryGetECInstanceIdPropertyMap(PropertyMapPtr& ecInstanceIdPropertyMap) const
    {
    return GetPropertyMaps().TryGetPropertyMap(ecInstanceIdPropertyMap, ECInstanceIdPropertyMap::PROPERTYACCESSSTRING);
    }

//---------------------------------------------------------------------------------------
// @bsimethod                                                    Krischan.Eberle  02/2014
//---------------------------------------------------------------------------------------
ECDbSchemaManagerCR ClassMap::Schemas() const
    {
    return GetECDbMap().GetECDbR ().Schemas();
    }

//---------------------------------------------------------------------------------------
// @bsimethod                                 Affan.Khan                           07/2012
//---------------------------------------------------------------------------------------
BentleyStatus ClassMap::_Save(std::set<ClassMap const*>& savedGraph)
    {
    if (savedGraph.find(this) != savedGraph.end())
        return BentleyStatus::SUCCESS;

    savedGraph.insert(this);
    std::set<PropertyMapCP> baseProperties;

    if (GetId() == 0ULL)
        {
        //auto baseClassMap = GetParentMapClassId () == 
        auto baseClass = GetECDbMap().GetECDbR ().Schemas().GetECClass(GetParentMapClassId());
        auto baseClassMap = baseClass == nullptr ? nullptr : (ClassMap*)GetECDbMap().GetClassMap(*baseClass);
        if (baseClassMap != nullptr)
            {
            auto r = baseClassMap->Save(savedGraph);
            if (r != BentleyStatus::SUCCESS)
                return r;

            for (auto propertyMap : baseClassMap->GetPropertyMaps())
                {
                baseProperties.insert(propertyMap);
                }
            }

        
        auto mapInfo = m_ecDbMap.GetSQLManager().GetMapStorage().CreateClassMap(GetClass().GetId(), m_mapStrategy, baseClassMap == nullptr ? ECClass::UNSET_ECCLASSID : baseClassMap->GetId());
        for (auto propertyMap : GetPropertyMaps())
            {
            if (baseProperties.find(propertyMap) != baseProperties.end())
                continue;

            if (SUCCESS != propertyMap->Save(*mapInfo))
                return ERROR;
            }

        m_id = mapInfo->GetId();
        }

        m_isDirty = false;
        return SUCCESS;
    }

//---------------------------------------------------------------------------------------
// @bsimethod                                                    affan.khan      01/2015
//---------------------------------------------------------------------------------------
BentleyStatus ClassMap::_Load(std::set<ClassMap const*>& loadGraph, ClassMapLoadContext& ctx, ECDbClassMapInfo const& mapInfo, ClassMap const* parentClassMap)
    {
    if (parentClassMap)
        m_parentMapClassId = parentClassMap->GetClass().GetId();

    auto& allPropertyInfos = mapInfo.GetPropertyMaps(false);

    std::set<Utf8CP, CompareUtf8> localPropSet;
    for (auto property : GetClass().GetProperties(false))
        {
        localPropSet.insert(property->GetName().c_str());
        }

    localPropSet.insert(ECDbSystemSchemaHelper::ECINSTANCEID_PROPNAME);
    std::set<ECDbSqlTable*> tables;
    std::set<ECDbSqlTable*> joinedTables;

    if (allPropertyInfos.empty())
        {
        SetTable(*const_cast<ECDbSqlTable*>(GetECDbMap().GetSQLManager().GetNullTable()));
        }
    else
        {

        for (auto propertyInfo : allPropertyInfos)
            {
            if (propertyInfo->GetColumns().front()->GetKind() == ColumnKind::ECClassId)
                continue;
           
            for (auto column : propertyInfo->GetColumns())
                if (column->GetTable().GetTableType() == TableType::Joined)
                    joinedTables.insert(&column->GetTableR());
                else
                    tables.insert(&column->GetTableR());
            }

        for (auto table : tables)
            SetTable(*table, true);

        for (auto table : joinedTables)
            SetTable(*table, true);

        BeAssert(!GetTables().empty());
        }

    if (GetECInstanceIdPropertyMap() != nullptr)
        return BentleyStatus::ERROR;
    
    if (auto propInfo = mapInfo.FindPropertyMapByAccessString(ECDbSystemSchemaHelper::ECINSTANCEID_PROPNAME))
        {
        PropertyMapPtr ecInstanceIdPropertyMap = ECInstanceIdPropertyMap::Create(Schemas(), *this, propInfo->GetColumns());
        if (ecInstanceIdPropertyMap == nullptr)
            return BentleyStatus::ERROR;

        GetPropertyMapsR().AddPropertyMap(ecInstanceIdPropertyMap);
        }
    else
        {
        BeAssert(false && "Failed to deserialize ECInstanceId");
        return ERROR;
        }
    return AddPropertyMaps(ctx, parentClassMap, &mapInfo, nullptr) == MapStatus::Success ? SUCCESS : ERROR;
    }

/*---------------------------------------------------------------------------------------
* @bsimethod                                                    Affan.Khan      09/2013
+---------------+---------------+---------------+---------------+---------------+------*/
PropertyMapCP ClassMap::GetPropertyMap(Utf8CP propertyName) const
    {
    PropertyMapCP propMap = nullptr;
    if (GetPropertyMaps().TryGetPropertyMap(propMap, propertyName, true))
        return propMap;

    return nullptr;
    }

//------------------------------------------------------------------------------------------
//@bsimethod                                                    Affan.Khan       05 / 2015
//------------------------------------------------------------------------------------------
StorageDescription const& ClassMap::GetStorageDescription() const
    {
    return GetECDbMap().GetLightweightCache().GetStorageDescription(*this);
    }

//---------------------------------------------------------------------------------------
// @bsimethod                                                    Krischan.Eberle  01/2014
//---------------------------------------------------------------------------------------
std::vector<ClassMap const*> ClassMap::GetDerivedClassMaps() const
    {
    auto const& ecdbMap = GetECDbMap();

    std::vector<ClassMap const*> derivedClassMaps;
    auto const& derivedClasses = ecdbMap.GetECDbR().Schemas().GetDerivedECClasses(const_cast<ECClassR> (GetClass()));
    for (auto derivedClass : derivedClasses)
        {
        auto derivedClassMap = ecdbMap.GetClassMap(*derivedClass);
        derivedClassMaps.push_back(derivedClassMap);
        }

    return std::move(derivedClassMaps);
    }


//---------------------------------------------------------------------------------------
// @bsimethod                                                    Krischan.Eberle  12/2013
//---------------------------------------------------------------------------------------
bool ClassMap::IsRelationshipClassMap() const
    {
    const auto type = GetType();
    return type == Type::RelationshipEndTable || type == Type::RelationshipLinkTable;
    }


//---------------------------------------------------------------------------------------
// @bsimethod                                                    Krischan.Eberle  01/2014
//---------------------------------------------------------------------------------------
//static
bool ClassMap::IsAnyClass(ECClassCR ecclass)
    {
    return ecclass.GetSchema().IsStandardSchema() && ecclass.GetName().Equals("AnyClass");
    }

//---------------------------------------------------------------------------------------
// @bsimethod                                                         Affan.Khan  10/2015
//---------------------------------------------------------------------------------------
bool ClassMap::HasJoinedTable() const
    {
    return Enum::Contains(GetMapStrategy().GetOptions(), ECDbMapStrategy::Options::JoinedTable);
    }

//---------------------------------------------------------------------------------------
// @bsimethod                                                         Affan.Khan  10/2015
//---------------------------------------------------------------------------------------
bool ClassMap::IsParentOfJoinedTable() const
    {
    return Enum::Contains(GetMapStrategy().GetOptions(), ECDbMapStrategy::Options::ParentOfJoinedTable);
    }

//---------------------------------------------------------------------------------------
// @bsimethod                                                         Affan.Khan  10/2015
//---------------------------------------------------------------------------------------
ClassMap const* ClassMap::GetParentOfJoinedTable() const
    {
    std::vector<ClassMap const*> path;
    if (GetPathToParentOfJoinedTable(path) != SUCCESS)
        return nullptr;

    return path.front();
    }

//---------------------------------------------------------------------------------------
// @bsimethod                                                         Affan.Khan  10/2015
//---------------------------------------------------------------------------------------
BentleyStatus ClassMap::GetPathToParentOfJoinedTable(std::vector<ClassMap const*>& path) const
    {
    path.clear();
    ClassMap const* current = this;
    if (!current->HasJoinedTable() && !current->IsParentOfJoinedTable())
        return ERROR;

    path.insert(path.begin(), current);
    do
        {
        ECClassId nextParentId = current->GetParentMapClassId();
        if (nextParentId == ECClass::UNSET_ECCLASSID)
            return SUCCESS;

        current = GetECDbMap().GetClassMap(nextParentId);
        if (current == nullptr)
            {
            BeAssert(current != nullptr && "Failed to find parent classmap. This should not happen");
            return ERROR;
            }

        if (current->HasJoinedTable() || current->IsParentOfJoinedTable())
            path.insert(path.begin(), current);
        else
            return SUCCESS;
        } while (current != nullptr);

        path.clear();
        return ERROR;
    }


//---------------------------------------------------------------------------------------
// @bsimethod                                                         Affan.Khan  10/2015
//---------------------------------------------------------------------------------------
ClassMap const* ClassMap::FindClassMapOfParentOfJoinedTable() const
    {
    ClassMap const* current = this;
    if (!current->HasJoinedTable())
        return nullptr;

    do
        {
        if (current->IsParentOfJoinedTable())
            return current;

        auto nextParentId = current->GetParentMapClassId();
        if (nextParentId == ECClass::UNSET_ECCLASSID)
            return nullptr;

        current = GetECDbMap().GetClassMap(nextParentId);
        if (current == nullptr)
            {
            BeAssert(current != nullptr && "Failed to find parent classmap. This should not happen");
            return nullptr;
            }

        } while (current != nullptr);

        return nullptr;
    }

//---------------------------------------------------------------------------------------
// @bsimethod                                                    Krischan.Eberle  01/2016
//---------------------------------------------------------------------------------------
ClassMap const* ClassMap::FindSharedTableRootClassMap() const
    {
    ECDbMapStrategy mapStrategy = GetMapStrategy();
    if (mapStrategy.GetStrategy() != ECDbMapStrategy::Strategy::SharedTable && !mapStrategy.AppliesToSubclasses())
        return nullptr;

    ECClassId parentId = GetParentMapClassId();
    if (parentId == ECClass::UNSET_ECCLASSID)
        return this;

    ClassMap const* parent = GetECDbMap().GetClassMap(parentId);
    if (parent == nullptr)
        {
        BeAssert(false && "Failed to find parent classmap. This should not happen");
        return nullptr;
        }

    return parent->FindSharedTableRootClassMap();
    }

/*---------------------------------------------------------------------------------------
* @bsimethod                                                    casey.mullen      11/2012
+---------------+---------------+---------------+---------------+---------------+------*/
Utf8String ClassMap::ToString() const
    {
    Utf8CP typeStr = nullptr;
    switch (m_type)
        {
            case Type::Class:
                typeStr = "Class";
                break;
            case Type::RelationshipEndTable:
                typeStr = "RelationshipEndTable";
                break;
            case Type::RelationshipLinkTable:
                typeStr = "RelationshipLinkTable";
                break;
            case Type::Unmapped:
                typeStr = "Unmapped";
                break;
            default:
                BeAssert(false && "Update ClassMap::ToString to handle new value in enum ClassMap::Type.");
                typeStr = "Unrecognized class map type";
                break;
        }

    Utf8String str;
    str.Sprintf("ClassMap '%s' - Type: %s - Map strategy: %s", GetClass().GetFullName(), typeStr, GetMapStrategy().ToString().c_str());

    return str;
    }

//---------------------------------------------------------------------------------------
// @bsimethod                                                Krischan.Eberle      11/2015
//---------------------------------------------------------------------------------------
//static
BentleyStatus ClassMap::DetermineTableName(Utf8StringR tableName, ECN::ECClassCR ecclass, Utf8CP tablePrefix)
    {
    if (!Utf8String::IsNullOrEmpty(tablePrefix))
        tableName.assign(tablePrefix);
    else
        {
        if (SUCCESS != DetermineTablePrefix(tableName, ecclass))
            return ERROR;
        }

    tableName.append("_").append(ecclass.GetName());
    return SUCCESS;
    }

//---------------------------------------------------------------------------------------
// @bsimethod                                                Krischan.Eberle      11/2015
//---------------------------------------------------------------------------------------
//static
BentleyStatus ClassMap::DetermineTablePrefix(Utf8StringR tablePrefix, ECN::ECClassCR ecclass)
    {
    tablePrefix.clear();

    ECSchemaCR schema = ecclass.GetSchema();
    ECDbSchemaMap customSchemaMap;

    if (ECDbMapCustomAttributeHelper::TryGetSchemaMap(customSchemaMap, schema))
        {
        if (customSchemaMap.TryGetTablePrefix(tablePrefix) != ECObjectsStatus::Success)
            return ERROR;
        }

    if (tablePrefix.empty())
        {
        Utf8StringCR namespacePrefix = schema.GetNamespacePrefix();
        if (!namespacePrefix.empty())
            tablePrefix = namespacePrefix;
        else
            tablePrefix = schema.GetName();
        }

    return SUCCESS;
    }

//---------------------------------------------------------------------------------------
// @bsimethod                                 Affan.Khan                    12/2015
//---------------------------------------------------------------------------------------
Utf8String ClassMap::GetPersistedViewName() const
    {
    Utf8String name;
    name.Sprintf("_%s_%s", GetClass().GetSchema().GetNamespacePrefix().c_str(), GetClass().GetName().c_str());
    return std::move(name);
    }

//---------------------------------------------------------------------------------------
// @bsimethod                                 Affan.Khan                    12/2015
//---------------------------------------------------------------------------------------
bool ClassMap::HasPersistedView() const
    {
    return GetECDbMap().GetECDb().TableExists(GetPersistedViewName().c_str());
    }

//---------------------------------------------------------------------------------------
// @bsimethod                                 Krischan.Eberle                   03/2016
//---------------------------------------------------------------------------------------
BentleyStatus ClassMap::GenerateSelectView(NativeSqlBuilder& viewSql, bool isPolymorphic, ECSqlPrepareContext const& prepareContext) const
    {
    return ViewGenerator::CreateView(viewSql, GetECDbMap(), *this, isPolymorphic, prepareContext, true /*optimizeByIncludingOnlyRealTables*/);
    }

//=========================================================================================
//ColumnFactory
//=========================================================================================

//------------------------------------------------------------------------------------------
//@bsimethod                                                    Affan.Khan       01 / 2015
//------------------------------------------------------------------------------------------
ColumnFactory::ColumnFactory(ClassMapCR classMap) : m_classMap(classMap), m_usesSharedColumnStrategy(false)
    {
    m_usesSharedColumnStrategy = Enum::Contains(m_classMap.GetMapStrategy().GetOptions(), ECDbMapStrategy::Options::SharedColumns);
    BeAssert(!m_usesSharedColumnStrategy || m_classMap.GetMapStrategy().GetStrategy() == ECDbMapStrategy::Strategy::SharedTable);

    Update();
    }

//------------------------------------------------------------------------------------------
//@bsimethod                                                    Affan.Khan       01 / 2015
//------------------------------------------------------------------------------------------
ECDbSqlColumn* ColumnFactory::CreateColumn(PropertyMapCR propMap, Utf8CP requestedColumnName, ECDbSqlColumn::Type colType, bool addNotNullConstraint, bool addUniqueConstraint, ECDbSqlColumn::Constraint::Collation collation) const
    {
    ECDbSqlColumn* outColumn = nullptr;
    if (m_usesSharedColumnStrategy)
        {
        // Shared column does not support NOT NULL constraint -> omit NOT NULL and issue warning
        if (addNotNullConstraint || addUniqueConstraint || collation != ECDbSqlColumn::Constraint::Collation::Default)
            {
            m_classMap.GetECDbMap().GetECDb().GetECDbImplR().GetIssueReporter().Report(ECDbIssueSeverity::Warning, "For the ECProperty '%s' on ECClass '%s' either a 'not null', unique or collation constraint is defined. It is mapped "
                                                          "to a column though shared with other ECProperties. Therefore ECDb cannot enforce any of these constraints. "
                                                          "The column is created without constraints.",
                                                          propMap.GetProperty().GetName().c_str(), propMap.GetProperty().GetClass().GetFullName());

            }

        outColumn = ApplySharedColumnStrategy();
        }
    else
        outColumn = ApplyDefaultStrategy(requestedColumnName, propMap, colType, addNotNullConstraint, addUniqueConstraint, collation);

    if (outColumn == nullptr)
        {
        BeAssert(false);
        return nullptr;
        }

    CacheUsedColumn(*outColumn);
    return outColumn;
    }

//------------------------------------------------------------------------------------------
//@bsimethod                                                    Affan.Khan       01 / 2015
//-----------------------------------------------------------------------------------------
ECDbSqlColumn* ColumnFactory::ApplyDefaultStrategy(Utf8CP requestedColumnName, PropertyMapCR propMap, ECDbSqlColumn::Type colType, bool addNotNullConstraint, bool addUniqueConstraint, ECDbSqlColumn::Constraint::Collation collation) const
    {
    BeAssert(!Utf8String::IsNullOrEmpty(requestedColumnName) && "Column name must not be null for default strategy");

    ECDbSqlColumn* existingColumn = GetTable().FindColumnP(requestedColumnName);
    if (existingColumn != nullptr && !IsColumnInUse(*existingColumn) &&
        ECDbSqlColumn::IsCompatible(existingColumn->GetType(), colType))
        {
        if (!GetTable().IsOwnedByECDb() || (existingColumn->GetConstraint().IsNotNull() == addNotNullConstraint &&
                                            existingColumn->GetConstraint().IsUnique() == addUniqueConstraint &&
                                            existingColumn->GetConstraint().GetCollation() == collation))
            {
            return existingColumn;
            }

        LOG.warningv("Column %s in table %s is used by multiple property maps where property name and data type matches,"
                     " but where 'Nullable', 'Unique', or 'Collation' differs, and which will therefore be ignored for some of the properties.",
                     existingColumn->GetName().c_str(), GetTable().GetName().c_str());
        }

    const ECClassId classId = GetPersistenceClassId(propMap);
    if (classId == ECClass::UNSET_ECCLASSID)
        return nullptr;

    //column already exists but doesn't match, therefore create a new one
    Utf8String resolvedColumnName, tmp;
    int retryCount = 0;
    if (SUCCESS != ResolveColumnName(tmp, requestedColumnName, classId, retryCount))
        return nullptr;

    resolvedColumnName = tmp;
    while (GetTable().FindColumnP(resolvedColumnName.c_str()) != nullptr)
        {
        retryCount++;
        resolvedColumnName = tmp;
        if (SUCCESS != ResolveColumnName(resolvedColumnName, requestedColumnName, classId, retryCount))
            return nullptr;
        }

    const bool canEdit = GetTable().GetEditHandle().CanEdit();
    if (!canEdit)
        GetTable().GetEditHandleR().BeginEdit();

    ECDbSqlColumn* newColumn = GetTable().CreateColumn(resolvedColumnName.c_str(), colType, ColumnKind::DataColumn, PersistenceType::Persisted);
    if (newColumn == nullptr)
        {
        BeAssert(false && "Failed to create column");
        return nullptr;
        }

    newColumn->GetConstraintR().SetIsNotNull(addNotNullConstraint);
    newColumn->GetConstraintR().SetIsUnique(addUniqueConstraint);
    newColumn->GetConstraintR().SetCollation(collation);

    if (!canEdit)
        GetTable().GetEditHandleR().EndEdit();

    return newColumn;
    }

//------------------------------------------------------------------------------------------
//@bsimethod                                                    Affan.Khan       01 / 2015
//------------------------------------------------------------------------------------------
ECDbSqlColumn* ColumnFactory::ApplySharedColumnStrategy() const
    {
    ECDbSqlColumn const* reusableColumn = nullptr;
    if (TryFindReusableSharedDataColumn(reusableColumn))
        return const_cast<ECDbSqlColumn*>(reusableColumn);

    return GetTable().CreateSharedColumn();
    }

//------------------------------------------------------------------------------------------
//@bsimethod                                                    Affan.Khan       01 / 2015
//------------------------------------------------------------------------------------------
BentleyStatus ColumnFactory::ResolveColumnName(Utf8StringR resolvedColumName, Utf8CP requestedColumnName, ECN::ECClassId classId, int retryCount) const
    {
    if (retryCount > 0)
        {
        BeAssert(!resolvedColumName.empty());
        resolvedColumName += SqlPrintfString("%d", retryCount);
        return SUCCESS;
        }

    if (Utf8String::IsNullOrEmpty(requestedColumnName))
        {
        //use name generator
        resolvedColumName.clear();
        return SUCCESS;
        }

    ECDbSqlColumn const* existingColumn = GetTable().FindColumnP(requestedColumnName);
    if (existingColumn != nullptr && IsColumnInUse(*existingColumn))
        resolvedColumName.Sprintf("c%lld_%s", classId, requestedColumnName);
    else
        resolvedColumName.assign(requestedColumnName);

    return SUCCESS;
    }

//------------------------------------------------------------------------------------------
//@bsimethod                                                    Affan.Khan       01 / 2015
//------------------------------------------------------------------------------------------
ECClassId ColumnFactory::GetPersistenceClassId(PropertyMapCR propMap) const
    {
    Utf8String propAccessString(propMap.GetPropertyAccessString());
    const size_t dotPosition = propAccessString.find(".");
    ECPropertyCP property = nullptr;
    if (dotPosition != Utf8String::npos)
        {
        //! Get root property in given accessString.
        property = m_classMap.GetClass().GetPropertyP(propAccessString.substr(0, dotPosition).c_str());
        }
    else
        property = m_classMap.GetClass().GetPropertyP(propAccessString.c_str());


    if (property == nullptr)
        {
        BeAssert(false && "Failed to find root property");
        return ECClass::UNSET_ECCLASSID;
        }

    return property->GetClass().GetId();
    }

//------------------------------------------------------------------------------------------
//@bsimethod                                                    Affan.Khan       01 / 2015
//------------------------------------------------------------------------------------------
bool ColumnFactory::TryFindReusableSharedDataColumn(ECDbSqlColumn const*& reusableColumn) const
    {
    reusableColumn = nullptr;
    std::vector<ECDbSqlColumn const*> reusableColumns;
    for (ECDbSqlColumn const* column : GetTable().GetColumns())
        {
        if (column->IsShared() && !IsColumnInUse(*column))
            reusableColumns.push_back(column);
        }

    if (reusableColumns.empty())
        return false;

    reusableColumn = reusableColumns.front();
    return true;
    }

//------------------------------------------------------------------------------------------
//@bsimethod                                                    Affan.Khan       01 / 2015
//------------------------------------------------------------------------------------------
void ColumnFactory::CacheUsedColumn(ECDbSqlColumn const& column) const
    {
    m_columnsInUse.insert(column.GetFullName());
    }

//------------------------------------------------------------------------------------------
//@bsimethod                                                    Affan.Khan       01 / 2015
//------------------------------------------------------------------------------------------
bool ColumnFactory::IsColumnInUse(ECDbSqlColumn const& column) const
    {
    return m_columnsInUse.find(column.GetFullName()) != m_columnsInUse.end();
    }

//------------------------------------------------------------------------------------------
//@bsimethod                                                    Affan.Khan       01 / 2015
//------------------------------------------------------------------------------------------
void ColumnFactory::Update()
    {
    m_columnsInUse.clear();
    std::vector<ECDbSqlColumn const*> columnsInUse;
    m_classMap.GetPropertyMaps().Traverse(
        [&] (TraversalFeedback& feedback, PropertyMapCP propMap)
        {
        if (propMap->GetAsNavigationPropertyMap() == nullptr)
            propMap->GetColumns(columnsInUse);

        feedback = TraversalFeedback::Next;
        }, true);

    for (ECDbSqlColumn const* columnInUse : columnsInUse)
        {
        if (columnInUse != nullptr)
            CacheUsedColumn(*columnInUse);
        }
    }


//------------------------------------------------------------------------------------------
//@bsimethod                                                    Affan.Khan       01 / 2015
//------------------------------------------------------------------------------------------
ECDbSqlTable& ColumnFactory::GetTable() const
    {
    return m_classMap.GetJoinedTable();
    }

<<<<<<< HEAD

//------------------------------------------------------------------------------------------
//@bsimethod                                                    Affan.Khan       08 / 2015
//------------------------------------------------------------------------------------------
ClassMap const& PropertyMapSet::GetClassMap () const { return m_classMap; }

=======
>>>>>>> 74b1bc83
//------------------------------------------------------------------------------------------
//@bsimethod                                                    Affan.Khan       08 / 2015
//------------------------------------------------------------------------------------------
const PropertyMapSet::EndPoints  PropertyMapSet::GetEndPoints () const
    {
    EndPoints endPoints;
    for (auto const& endPoint : m_orderedEndPoints)
        endPoints.push_back (endPoint.get ());

    return endPoints;
    }

//------------------------------------------------------------------------------------------
//@bsimethod                                                    Affan.Khan       08 / 2015
//------------------------------------------------------------------------------------------
<<<<<<< HEAD
const PropertyMapSet::EndPoints PropertyMapSet::FindEndPoints (ColumnKind filter) const
    {
    EndPoints endPoints;
    for (auto const& endPoint : m_orderedEndPoints)
        {
        if (Enum::Contains(filter, endPoint->GetColumnKind()))
            endPoints.push_back(endPoint.get());
        }

    return endPoints;
    }

//------------------------------------------------------------------------------------------
//@bsimethod                                                    Affan.Khan       08 / 2015
//------------------------------------------------------------------------------------------
BentleyStatus PropertyMapSet::AddSystemEndPoint(PropertyMapSet& propertySet, ClassMap const& classMap, ColumnKind kind, ECValueCR value, ECDbSqlColumn const* column)
=======
BentleyStatus PropertyMapSet::AddSystemEndPoint(PropertyMapSet& propertySet, IClassMap const& classMap, ColumnKind kind, ECValueCR value, ECDbSqlColumn const* column)
>>>>>>> 74b1bc83
    {
    auto const& table = classMap.GetJoinedTable();

    if (column == nullptr)
        column = table.GetFilteredColumnFirst(kind);

    auto const accessString = ECDbSqlColumn::KindToString(kind);
    if (value.IsNull())
        {
        BeAssert(column != nullptr);
        if (column == nullptr)
            return BentleyStatus::ERROR;
        }

    BeAssert(accessString != nullptr);
    if (accessString == nullptr)
        return BentleyStatus::ERROR;

    if (column == nullptr)
        propertySet.m_orderedEndPoints.push_back(std::unique_ptr<EndPoint>(new EndPoint(accessString, kind, value)));
    else
        propertySet.m_orderedEndPoints.push_back(std::unique_ptr<EndPoint>(new EndPoint(accessString, *column, value)));

    return BentleyStatus::SUCCESS;
    }

//------------------------------------------------------------------------------------------
//@bsimethod                                                    Affan.Khan       08 / 2015
//------------------------------------------------------------------------------------------
PropertyMapSet::Ptr PropertyMapSet::Create (ClassMap const& classMap)
    {
    BeAssert (classMap.GetECDbMap ().GetSQLManager ().IsNullTable (classMap.GetJoinedTable()) == false);
    Ptr propertySet = Ptr (new PropertyMapSet (classMap));
    ECValue defaultValue;
    AddSystemEndPoint (*propertySet, classMap, ColumnKind::ECInstanceId, defaultValue);
    AddSystemEndPoint (*propertySet, classMap, ColumnKind::ECClassId, ECValue (classMap.GetClass ().GetId ()));

    if (classMap.IsRelationshipClassMap ())
        {
        RelationshipClassMapCR relationshipMap = static_cast<RelationshipClassMapCR>(classMap);
        auto const& sourceConstraints = relationshipMap.GetRelationshipClass ().GetSource ().GetClasses ();
        auto const& targetConstraints = relationshipMap.GetRelationshipClass ().GetTarget ().GetClasses ();
        auto sourceECInstanceIdColumn = relationshipMap.GetSourceECInstanceIdPropMap ()->GetSingleColumn ();
        auto sourceECClassIdColumn = relationshipMap.GetSourceECInstanceIdPropMap ()->GetSingleColumn ();
        auto targetECInstanceIdColumn = relationshipMap.GetTargetECInstanceIdPropMap ()->GetSingleColumn ();
        auto targetECClassIdColumn = relationshipMap.GetTargetECClassIdPropMap ()->GetSingleColumn ();


        AddSystemEndPoint (*propertySet, classMap, ColumnKind::SourceECInstanceId, defaultValue, sourceECInstanceIdColumn);
        auto sourceConstraintClass = sourceConstraints.at (0);
        if (!ClassMap::IsAnyClass (*sourceConstraintClass) && sourceConstraints.size () == 1)
            AddSystemEndPoint (*propertySet, classMap, ColumnKind::SourceECClassId, ECValue (sourceConstraintClass->GetId ()), sourceECClassIdColumn);
        else
            AddSystemEndPoint (*propertySet, classMap, ColumnKind::SourceECClassId, defaultValue, sourceECClassIdColumn);

        AddSystemEndPoint (*propertySet, classMap, ColumnKind::TargetECInstanceId, defaultValue, targetECInstanceIdColumn);
        auto targetConstraintClass = targetConstraints.at (0);
        if (!ClassMap::IsAnyClass (*targetConstraintClass) && targetConstraints.size () == 1)
            AddSystemEndPoint (*propertySet, classMap, ColumnKind::TargetECClassId, ECValue (targetConstraintClass->GetId ()), targetECClassIdColumn);
        else
            AddSystemEndPoint (*propertySet, classMap, ColumnKind::SourceECClassId, defaultValue, targetECClassIdColumn);
        }

    classMap.GetPropertyMaps ().Traverse ([&propertySet] (TraversalFeedback& feedback, PropertyMapCP propMap)
        {
        if (auto pm = dynamic_cast<PointPropertyMap const*> (propMap))
            {
            std::vector<ECDbSqlColumn const*> columns;
            pm->GetColumns (columns);
            Utf8String  baseAccessString = pm->GetPropertyAccessString ();
            propertySet->m_orderedEndPoints.push_back (std::unique_ptr<EndPoint> (new EndPoint ((baseAccessString + ".X").c_str (), *columns[0], ECValue ())));
            propertySet->m_orderedEndPoints.push_back (std::unique_ptr<EndPoint> (new EndPoint ((baseAccessString + ".Y").c_str (), *columns[1], ECValue ())));
            if (pm->Is3d ())
                propertySet->m_orderedEndPoints.push_back (std::unique_ptr<EndPoint> (new EndPoint ((baseAccessString + ".Z").c_str (), *columns[2], ECValue ())));
            }
        else if (nullptr != propMap->GetAsNavigationPropertyMap())
            {
            feedback = TraversalFeedback::NextSibling;
            }
        else if (!propMap->IsSystemPropertyMap () && !propMap->GetProperty().GetAsStructProperty())
            {
            propertySet->m_orderedEndPoints.push_back (std::unique_ptr<EndPoint> (new EndPoint (propMap->GetPropertyAccessString (), *propMap->GetSingleColumn (), ECValue ())));
            }
        feedback = TraversalFeedback::Next;
        }, true);

    for (auto const& ep : propertySet->m_orderedEndPoints)
        {
        propertySet->m_endPointByAccessString[ep->GetAccessString ().c_str ()] = ep.get ();
        }
    return propertySet;
    }

//------------------------------------------------------------------------------------------
//@bsimethod                                                    Krischan.Eberle    01/2016
//------------------------------------------------------------------------------------------
BentleyStatus ClassMapLoadContext::Postprocess(ECDbMapCR ecdbMap) const
    {
    for (ECN::ECClassCP constraintClass : m_constraintClasses)
        {
        if (ecdbMap.GetClassMap(*constraintClass) == nullptr)
            {
            LOG.errorv("Finishing creation of ECRelationship class map because class map for Constraint ECClass '%s' could not be found.",
                       constraintClass->GetFullName());
            return ERROR;
            }
        }

    for (NavigationPropertyMap* propMap : m_navPropMaps)
        {
        if (SUCCESS != propMap->Postprocess(ecdbMap))
            return ERROR;
        }

    return SUCCESS;
    }


//************************** UnmappedClassMap ***************************************************
//---------------------------------------------------------------------------------------
// @bsimethod                                                    Krischan.Eberle  02/2014
//---------------------------------------------------------------------------------------
MapStatus UnmappedClassMap::_MapPart1(SchemaImportContext&, ClassMapInfo const& classMapInfo, ClassMap const* parentClassMap)
    {
    if (parentClassMap != nullptr)
        m_parentMapClassId = parentClassMap->GetParentMapClassId();

    ECDbSqlTable const* nullTable = GetECDbMap().GetSQLManager().GetNullTable();
    SetTable(*const_cast<ECDbSqlTable*> (nullTable));

    return MapStatus::Success;
    }

//---------------------------------------------------------------------------------------
// @bsimethod                                                    Affan.Khan  10/2015
//---------------------------------------------------------------------------------------
BentleyStatus UnmappedClassMap::_Load(std::set<ClassMap const*>& loadGraph, ClassMapLoadContext& ctx, ECDbClassMapInfo const& mapInfo, ClassMap const* parentClassMap)
    {
    ECDbSqlTable const* nullTable = GetECDbMap().GetSQLManager().GetNullTable();
    SetTable(*const_cast<ECDbSqlTable*> (nullTable));
    return SUCCESS;
    }

END_BENTLEY_SQLITE_EC_NAMESPACE
<|MERGE_RESOLUTION|>--- conflicted
+++ resolved
@@ -1,1706 +1,1296 @@
-/*--------------------------------------------------------------------------------------+
-|
-|     $Source: ECDb/ClassMap.cpp $
-|
-|  $Copyright: (c) 2016 Bentley Systems, Incorporated. All rights reserved. $
-|
-+--------------------------------------------------------------------------------------*/
-#include "ECDbPch.h"
-#include "ClassMap.h"
-#include <algorithm>
-
-USING_NAMESPACE_BENTLEY_EC
-BEGIN_BENTLEY_SQLITE_EC_NAMESPACE
-
-<<<<<<< HEAD
-=======
-//********************* ClassDbView ******************************************
-//---------------------------------------------------------------------------------------
-// @bsimethod                                 Krischan.Eberle                    10/2013
-//---------------------------------------------------------------------------------------
-BentleyStatus ClassDbView::Generate(NativeSqlBuilder& viewSql, bool isPolymorphic, ECSqlPrepareContext const& preparedContext) const
-    {
-    if (m_classMap == nullptr)
-        {
-        BeAssert(false && "ClassDbView::Generate called but m_classMap is null");
-        return ERROR;
-        }
-
-    if (m_classMap->GetMapStrategy().IsNotMapped())
-        {
-        BeAssert(false && "ClassDbView::Generate must not be called on unmapped class");
-        return ERROR;
-        }
-
-    return ViewGenerator::CreateView(viewSql, m_classMap->GetECDbMap(), *m_classMap, isPolymorphic, preparedContext, true /*optimizeByIncludingOnlyRealTables*/);
-    }
-
-//********************* IClassMap ******************************************
-//---------------------------------------------------------------------------------------
-// @bsimethod                                 Krischan.Eberle                    02/2014
-//---------------------------------------------------------------------------------------
-IClassMap const& IClassMap::GetView(View classView) const
-    {
-    return _GetView(classView);
-    }
-
-//---------------------------------------------------------------------------------------
-// @bsimethod                                 Krischan.Eberle                    02/2014
-//---------------------------------------------------------------------------------------
-PropertyMapCollection const& IClassMap::GetPropertyMaps() const
-    {
-    return _GetPropertyMaps();
-    }
-
-/*---------------------------------------------------------------------------------------
-* @bsimethod                                                    Affan.Khan      09/2013
-+---------------+---------------+---------------+---------------+---------------+------*/
-PropertyMapCP IClassMap::GetPropertyMap(Utf8CP propertyName) const
-    {
-    PropertyMapCP propMap = nullptr;
-    if (GetPropertyMaps().TryGetPropertyMap(propMap, propertyName, true))
-        return propMap;
-
-    return nullptr;
-    }
-
-//------------------------------------------------------------------------------------------
-//@bsimethod                                                    Affan.Khan       05 / 2015
-//------------------------------------------------------------------------------------------
-StorageDescription const& IClassMap::GetStorageDescription() const
-    {
-    return GetECDbMap().GetLightweightCache().GetStorageDescription(*this);
-    }
-
-//---------------------------------------------------------------------------------------
-// @bsimethod                                                    Krischan.Eberle  01/2014
-//---------------------------------------------------------------------------------------
-std::vector<IClassMap const*> IClassMap::GetDerivedClassMaps() const
-    {
-    auto const& ecdbMap = GetECDbMap();
-
-    std::vector<IClassMap const*> derivedClassMaps;
-    auto const& derivedClasses = ecdbMap.GetECDbR ().Schemas().GetDerivedECClasses(const_cast<ECClassR> (GetClass()));
-    for (auto derivedClass : derivedClasses)
-        {
-        auto derivedClassMap = ecdbMap.GetClassMap(*derivedClass);
-        derivedClassMaps.push_back(derivedClassMap);
-        }
-
-    return std::move(derivedClassMaps);
-    }
-
-//---------------------------------------------------------------------------------------
-// @bsimethod                                 Krischan.Eberle                    02/2014
-//---------------------------------------------------------------------------------------
-ECClassCR IClassMap::GetClass() const
-    {
-    return _GetClass();
-    }
-
-//---------------------------------------------------------------------------------------
-// @bsimethod                                 Krischan.Eberle                    02/2014
-//---------------------------------------------------------------------------------------
-ECClassId IClassMap::GetParentMapClassId() const
-    {
-    return _GetParentMapClassId();
-    }
-
-//---------------------------------------------------------------------------------------
-// @bsimethod                                                    Krischan.Eberle  12/2013
-//---------------------------------------------------------------------------------------
-ClassDbView const& IClassMap::GetDbView() const
-    {
-    return _GetDbView();
-    }
-
-//---------------------------------------------------------------------------------------
-// @bsimethod                                                    Krischan.Eberle  12/2013
-//---------------------------------------------------------------------------------------
-IClassMap::Type IClassMap::GetClassMapType() const
-    {
-    return _GetClassMapType();
-    }
-
-//---------------------------------------------------------------------------------------
-// @bsimethod                                                    Krischan.Eberle  02/2014
-//---------------------------------------------------------------------------------------
-ECDbMapStrategy const& IClassMap::GetMapStrategy() const
-    {
-    ECDbMapStrategy const& strategy = _GetMapStrategy();
-    BeAssert(strategy.IsValid() && "MapStrategy should have been resolved by the time it is hold in a class map.");
-    return strategy;
-    }
-
-//---------------------------------------------------------------------------------------
-// @bsimethod                                                    Krischan.Eberle  02/2014
-//---------------------------------------------------------------------------------------
-ECDbMapCR IClassMap::GetECDbMap() const
-    {
-    return _GetECDbMap();
-    }
-
-//---------------------------------------------------------------------------------------
-// @bsimethod                                                    Krischan.Eberle  12/2013
-//---------------------------------------------------------------------------------------
-bool IClassMap::IsRelationshipClassMap() const
-    {
-    const auto type = GetClassMapType();
-    return type == Type::RelationshipEndTable || type == Type::RelationshipLinkTable;
-    }
-
-
-//---------------------------------------------------------------------------------------
-// @bsimethod                                                    Krischan.Eberle  01/2014
-//---------------------------------------------------------------------------------------
-//static
-bool IClassMap::IsAnyClass(ECClassCR ecclass)
-    {
-    return ecclass.GetSchema().IsStandardSchema() && ecclass.GetName().Equals("AnyClass");
-    }
-
-//---------------------------------------------------------------------------------------
-// @bsimethod                                                    Krischan.Eberle  01/2014
-//---------------------------------------------------------------------------------------
-bool IClassMap::MapsToStructArrayTable() const
-    {
-    return MapsToStructArrayTable(GetClass());
-    }
-
-//---------------------------------------------------------------------------------------
-// @bsimethod                                                    Krischan.Eberle  01/2014
-//---------------------------------------------------------------------------------------
-//static
-bool IClassMap::MapsToStructArrayTable(ECN::ECClassCR ecClass)
-    {
-    return ecClass.IsStructClass();
-    }
-
-//---------------------------------------------------------------------------------------
-// @bsimethod                                                         Affan.Khan  10/2015
-//---------------------------------------------------------------------------------------
-bool IClassMap::HasJoinedTable() const
-    {
-    return Enum::Contains(GetMapStrategy().GetOptions(), ECDbMapStrategy::Options::JoinedTable);
-    }
-
-//---------------------------------------------------------------------------------------
-// @bsimethod                                                         Affan.Khan  10/2015
-//---------------------------------------------------------------------------------------
-bool IClassMap::IsParentOfJoinedTable() const
-    {
-    return Enum::Contains(GetMapStrategy().GetOptions(), ECDbMapStrategy::Options::ParentOfJoinedTable);
-    }
-
-//---------------------------------------------------------------------------------------
-// @bsimethod                                                         Affan.Khan  10/2015
-//---------------------------------------------------------------------------------------
-IClassMap const* IClassMap::GetParentOfJoinedTable() const
-    {
-    std::vector<IClassMap const*> path;
-    if (GetPathToParentOfJoinedTable(path) != SUCCESS)
-        return nullptr;
-
-    return path.front();
-    }
-
-//---------------------------------------------------------------------------------------
-// @bsimethod                                                         Affan.Khan  10/2015
-//---------------------------------------------------------------------------------------
-BentleyStatus IClassMap::GetPathToParentOfJoinedTable(std::vector<IClassMap const*>& path) const
-    {
-    path.clear();
-    IClassMap const* current = this;
-    if (!current->HasJoinedTable() && !current->IsParentOfJoinedTable())
-        return ERROR;
-
-    path.insert(path.begin(), current);
-    do
-        {
-        ECClassId nextParentId = current->GetParentMapClassId();
-        if (nextParentId == ECClass::UNSET_ECCLASSID)
-            return SUCCESS;
-
-        current = GetECDbMap().GetClassMap(nextParentId);
-        if (current == nullptr)
-            {
-            BeAssert(current != nullptr && "Failed to find parent classmap. This should not happen");
-            return ERROR;
-            }
-
-        if (current->HasJoinedTable() || current->IsParentOfJoinedTable())
-            path.insert(path.begin(), current);
-        else
-            return SUCCESS;
-        }
-    while (current != nullptr);
-
-    path.clear();
-    return ERROR;
-    }
-
-
-//---------------------------------------------------------------------------------------
-// @bsimethod                                                         Affan.Khan  10/2015
-//---------------------------------------------------------------------------------------
-IClassMap const* IClassMap::FindClassMapOfParentOfJoinedTable() const
-    {
-    IClassMap const* current = this;
-    if (!current->HasJoinedTable())
-        return nullptr;
-
-    do
-        {
-        if (current->IsParentOfJoinedTable())
-            return current;
-
-        auto nextParentId = current->GetParentMapClassId();
-        if (nextParentId == ECClass::UNSET_ECCLASSID)
-            return nullptr;
-
-        current = GetECDbMap().GetClassMap(nextParentId);
-        if (current == nullptr)
-            {
-            BeAssert(current != nullptr && "Failed to find parent classmap. This should not happen");
-            return nullptr;
-            }
-
-        } while (current != nullptr);
-
-    return nullptr;
-    }
-
-//---------------------------------------------------------------------------------------
-// @bsimethod                                                    Krischan.Eberle  01/2016
-//---------------------------------------------------------------------------------------
-IClassMap const* IClassMap::FindSharedTableRootClassMap() const
-    {
-    ECDbMapStrategy mapStrategy = GetMapStrategy();
-    if (mapStrategy.GetStrategy() != ECDbMapStrategy::Strategy::SharedTable && !mapStrategy.AppliesToSubclasses())
-        return nullptr;
-
-    ECClassId parentId = GetParentMapClassId();
-    if (parentId == ECClass::UNSET_ECCLASSID)
-        return this;
-
-    ClassMap const* parent = GetECDbMap().GetClassMap(parentId);
-    if (parent == nullptr)
-        {
-        BeAssert(false && "Failed to find parent classmap. This should not happen");
-        return nullptr;
-        }
-
-    return parent->FindSharedTableRootClassMap();
-    }
-
-/*---------------------------------------------------------------------------------------
-* @bsimethod                                                    casey.mullen      11/2012
-+---------------+---------------+---------------+---------------+---------------+------*/
-//Utf8String IClassMap::ToString() const
-//    {
-//    Utf8CP typeStr = nullptr;
-//    switch (GetClassMapType())
-//        {
-//        case IClassMap::Type::Class:
-//            typeStr = "Class";
-//            break;
-//        case IClassMap::Type::EmbeddedType:
-//            typeStr = "EmbeddedType";
-//            break;
-//        case IClassMap::Type::RelationshipEndTable:
-//            typeStr = "RelationshipEndTable";
-//            break;
-//        case IClassMap::Type::RelationshipLinkTable:
-//            typeStr = "RelationshipLinkTable";
-//            break;
-//        case IClassMap::Type::SecondaryTable:
-//            typeStr = "SecondaryTable";
-//            break;
-//        case IClassMap::Type::Unmapped:
-//            typeStr = "Unmapped";
-//            break;
-//        default:
-//            BeAssert(false && "Update ClassMap::ToString to handle new value in enum IClassMap::Type.");
-//            typeStr = "Unrecognized class map type";
-//            break;
-//        }
-//
-//    Utf8String str;
-//    str.Sprintf("ClassMap '%s' - Type: %s - Map strategy: %s", GetClass().GetFullName(), typeStr, GetMapStrategy().ToString().c_str());
-//
-//    return str;
-//    }
-
-//---------------------------------------------------------------------------------------
-// @bsimethod                                                Krischan.Eberle      11/2015
-//---------------------------------------------------------------------------------------
-//static
-BentleyStatus IClassMap::DetermineTableName(Utf8StringR tableName, ECN::ECClassCR ecclass, Utf8CP tablePrefix)
-    {
-    if (!Utf8String::IsNullOrEmpty(tablePrefix))
-        tableName.assign(tablePrefix);
-    else
-        {
-        if (SUCCESS != DetermineTablePrefix(tableName, ecclass))
-            return ERROR;
-        }
-
-    tableName.append("_").append(ecclass.GetName());
-    return SUCCESS;
-    }
-
-//---------------------------------------------------------------------------------------
-// @bsimethod                                                Krischan.Eberle      11/2015
-//---------------------------------------------------------------------------------------
-//static
-BentleyStatus IClassMap::DetermineTablePrefix(Utf8StringR tablePrefix, ECN::ECClassCR ecclass)
-    {
-    tablePrefix.clear();
-
-    ECSchemaCR schema = ecclass.GetSchema();
-    ECDbSchemaMap customSchemaMap;
-
-    if (ECDbMapCustomAttributeHelper::TryGetSchemaMap(customSchemaMap, schema))
-        {
-        if (customSchemaMap.TryGetTablePrefix(tablePrefix) != ECObjectsStatus::Success)
-            return ERROR;
-        }
-
-    if (tablePrefix.empty())
-        {
-        Utf8StringCR namespacePrefix = schema.GetNamespacePrefix();
-        if (!namespacePrefix.empty())
-            tablePrefix = namespacePrefix;
-        else
-            tablePrefix = schema.GetName();
-        }
-
-    return SUCCESS;
-    }
-
-//---------------------------------------------------------------------------------------
-// @bsimethod                                 Affan.Khan                    12/2015
-//---------------------------------------------------------------------------------------
-Utf8String IClassMap::GetPersistedViewName() const
-    {
-    Utf8String name;
-    name.Sprintf("_%s_%s", GetClass().GetSchema().GetNamespacePrefix().c_str(), GetClass().GetName().c_str());
-    return std::move(name);
-    }
-
-//---------------------------------------------------------------------------------------
-// @bsimethod                                 Affan.Khan                    12/2015
-//---------------------------------------------------------------------------------------
-bool IClassMap::HasPersistedView() const
-    {
-    return GetECDbMap().GetECDb().TableExists(GetPersistedViewName().c_str());
-    }
->>>>>>> 74b1bc83
-
-//********************* ClassMap ******************************************
-//---------------------------------------------------------------------------------------
-// @bsimethod                                 Ramanujam.Raman                06/2012
-//---------------------------------------------------------------------------------------
-ClassMap::ClassMap(Type type, ECClassCR ecClass, ECDbMapCR ecDbMap, ECDbMapStrategy mapStrategy, bool setIsDirty)
-    : m_type(type), m_ecDbMap(ecDbMap), m_ecClass(ecClass), m_mapStrategy(mapStrategy), m_parentMapClassId(ECClass::UNSET_ECCLASSID), 
-    m_isDirty(setIsDirty), m_columnFactory(*this), m_id(0ULL), m_isECInstanceIdAutogenerationDisabled(false)
-    {
-    if (SUCCESS != InitializeDisableECInstanceIdAutogeneration())
-        {
-        BeAssert(false && "InitializeDisableECInstanceIdAutogeneration failed");
-        }
-    }
-
-//---------------------------------------------------------------------------------------
-// @bsimethod                                                Krischan.Eberle      06/2013
-//---------------------------------------------------------------------------------------
-MapStatus ClassMap::Map(SchemaImportContext& schemaImportContext, ClassMapInfo const& mapInfo)
-    {
-    ECDbMapStrategy const& mapStrategy = GetMapStrategy();
-    ClassMap const* effectiveParentClassMap = (mapStrategy.GetStrategy() == ECDbMapStrategy::Strategy::SharedTable && mapStrategy.AppliesToSubclasses()) ? mapInfo.GetParentClassMap() : nullptr;
-
-    auto stat = _MapPart1(schemaImportContext, mapInfo, effectiveParentClassMap);
-    if (stat != MapStatus::Success)
-        return stat;
-    
-    stat = _MapPart2(schemaImportContext, mapInfo, effectiveParentClassMap);
-    if (stat != MapStatus::Success)
-        return stat;
-
-    return _OnInitialized();
-    }
-
-
-//---------------------------------------------------------------------------------------
-// @bsimethod                                                Krischan.Eberle      06/2013
-//---------------------------------------------------------------------------------------
-MapStatus ClassMap::_MapPart1(SchemaImportContext& schemaImportContext, ClassMapInfo const& mapInfo, ClassMap const* parentClassMap)
-    {
-    ECDbSqlTable const* primaryTable = nullptr;
-    TableType tableType = TableType::Primary;
-    if (Enum::Contains(mapInfo.GetMapStrategy().GetOptions(), ECDbMapStrategy::Options::JoinedTable))
-        {
-        tableType = TableType::Joined;
-        primaryTable = &parentClassMap->GetPrimaryTable();
-        }
-    else if (mapInfo.GetMapStrategy().GetStrategy() == ECDbMapStrategy::Strategy::ExistingTable)
-        tableType = TableType::Existing;
-
-    auto findOrCreateTable = [&] ()
-        {
-        if (TableType::Joined == tableType)
-            {
-            BeAssert(primaryTable != nullptr);
-            }
-
-        ECDbSqlTable* table = const_cast<ECDbMapR>(m_ecDbMap).FindOrCreateTable(&schemaImportContext, mapInfo.GetTableName(), tableType,
-            mapInfo.IsMapToVirtualTable(), mapInfo.GetECInstanceIdColumnName(), primaryTable);
-
-        if (!EXPECTED_CONDITION(table != nullptr))
-            return MapStatus::Error;
-
-        SetTable(*table, true /*append*/);
-        return MapStatus::Success;
-        };
-
-    BeAssert(tableType != TableType::Joined || parentClassMap != nullptr);
-    if (parentClassMap != nullptr)
-        {
-        PRECONDITION(!parentClassMap->GetMapStrategy().IsNotMapped(), MapStatus::Error);
-        m_parentMapClassId = parentClassMap->GetClass().GetId();
-        SetTable(parentClassMap->GetPrimaryTable());
-
-        if (tableType == TableType::Joined)
-            {
-            if (findOrCreateTable() == MapStatus::Error)
-                return MapStatus::Error;
-            }
-        }
-    else
-        {
-        if (findOrCreateTable() == MapStatus::Error)
-            return MapStatus::Error;
-        }
-
-    if (mapInfo.GetMapStrategy().GetMinimumSharedColumnCount() != ECDbClassMap::MapStrategy::UNSET_MINIMUMSHAREDCOLUMNCOUNT)
-        {
-        if (SUCCESS != GetJoinedTable().SetMinimumSharedColumnCount(mapInfo.GetMapStrategy().GetMinimumSharedColumnCount()))
-            {
-            m_ecDbMap.GetECDb().GetECDbImplR().GetIssueReporter().Report(ECDbIssueSeverity::Error,
-                     "Only one ECClass per table can specify a minimum shared column count. Found duplicate definition on ECClass '%s'.",
-                      m_ecClass.GetFullName());
-            return MapStatus::Error;
-            }
-        }
-
-    //Add ECInstanceId property map
-    //check if it already exists
-    if (GetECInstanceIdPropertyMap() != nullptr)
-        return MapStatus::Success;
-
-    //does not exist yet
-    PropertyMapPtr ecInstanceIdPropertyMap = ECInstanceIdPropertyMap::Create(Schemas(), *this);
-    if (ecInstanceIdPropertyMap == nullptr)
-        //log and assert already done in child method
-        return MapStatus::Error;
-
-    GetPropertyMapsR ().AddPropertyMap(ecInstanceIdPropertyMap);
-
-    return MapStatus::Success;
-    }
-
-//---------------------------------------------------------------------------------------
-// @bsimethod                                                Krischan.Eberle      06/2013
-//---------------------------------------------------------------------------------------
-MapStatus ClassMap::_MapPart2(SchemaImportContext& schemaImportContext, ClassMapInfo const& mapInfo, ClassMap const* parentClassMap)
-    {
-    MapStatus stat = AddPropertyMaps(schemaImportContext.GetClassMapLoadContext(), parentClassMap, nullptr, &mapInfo);
-    if (stat != MapStatus::Success)
-        return stat;
-
-    ECPropertyCP currentTimeStampProp = mapInfo.GetClassHasCurrentTimeStampProperty();
-    if (currentTimeStampProp != nullptr)
-        {
-        if (SUCCESS != CreateCurrentTimeStampTrigger(*currentTimeStampProp))
-            return MapStatus::Error;
-        }
-
-    //Add cascade delete for joinedTable;
-    bool isJoinedTable = Enum::Contains(mapInfo.GetMapStrategy().GetOptions(), ECDbMapStrategy::Options::JoinedTable);
-    if (isJoinedTable)
-        {
-        PRECONDITION(parentClassMap != nullptr, MapStatus::Error);
-        if (&parentClassMap->GetJoinedTable() != &GetJoinedTable())
-            {
-            auto primaryKeyColumn = parentClassMap->GetJoinedTable().GetFilteredColumnFirst(ColumnKind::ECInstanceId);
-            auto foreignKeyColumn = GetJoinedTable().GetFilteredColumnFirst(ColumnKind::ECInstanceId);
-            PRECONDITION(primaryKeyColumn != nullptr, MapStatus::Error);
-            PRECONDITION(foreignKeyColumn != nullptr, MapStatus::Error);
-            bool createFKConstraint = true;
-            for (auto constraint : GetJoinedTable().GetConstraints())
-                {
-                if (constraint->GetType() == ECDbSqlConstraint::Type::ForeignKey)
-                    {
-                    auto fk = static_cast<ECDbSqlForeignKeyConstraint const*>(constraint);
-                    if (&fk->GetReferencedTable() == &parentClassMap->GetJoinedTable())
-                        {
-                        if (fk->GetFkColumns().front() == foreignKeyColumn && fk->GetReferencedTableColumns().front() == primaryKeyColumn)
-                            {
-                            createFKConstraint = false;
-                            break;
-                            }
-                        }
-                    }
-                }
-
-            if (createFKConstraint)
-                {
-                auto fkConstraint = GetJoinedTable().CreateForeignKeyConstraint(parentClassMap->GetJoinedTable());
-                fkConstraint->Add(foreignKeyColumn->GetName().c_str(), primaryKeyColumn->GetName().c_str());
-                fkConstraint->SetOnDeleteAction(ForeignKeyActionType::Cascade);
-                }
-            }
-        }
-
-    return MapStatus::Success;
-    }
-
-#define CURRENTIMESTAMP_SQLEXP "julianday('now')"
-
-//---------------------------------------------------------------------------------------
-// @bsimethod                                                Krischan.Eberle      02/2014
-//---------------------------------------------------------------------------------------
-BentleyStatus ClassMap::CreateCurrentTimeStampTrigger(ECPropertyCR currentTimeStampProp)
-    {
-    PropertyMapCP propertyMap = GetPropertyMap(currentTimeStampProp.GetName().c_str());
-    if (propertyMap == nullptr)
-        return SUCCESS;
-
-    ECDbSqlColumn* currentTimeStampColumn = const_cast<ECDbSqlColumn*>(propertyMap->GetSingleColumn());
-    if (currentTimeStampColumn == nullptr)
-        {
-        BeAssert(currentTimeStampColumn != nullptr && "TimeStamp column cannot be null");
-        return ERROR;
-        }
-
-    if (currentTimeStampColumn->IsShared())
-        {
-        m_ecDbMap.GetECDb().GetECDbImplR().GetIssueReporter().Report(ECDbIssueSeverity::Warning,
-                   "ECProperty '%s' in ECClass '%s' has the ClassHasCurrentTimeStampProperty custom attribute but is mapped to a shared column. "
-                   "ECDb therefore does not create the current timestamp trigger for this property.",
-                           currentTimeStampProp.GetName().c_str(), currentTimeStampProp.GetClass().GetFullName());
-
-        return SUCCESS;
-        }
-
-    BeAssert(currentTimeStampColumn->GetType() == ECDbSqlColumn::Type::TimeStamp);
-    currentTimeStampColumn->GetConstraintR().SetDefaultExpression(CURRENTIMESTAMP_SQLEXP);
-    currentTimeStampColumn->GetConstraintR().SetIsNotNull(true);
-
-    PropertyMapCP idPropMap = GetECInstanceIdPropertyMap();
-    if (idPropMap == nullptr)
-        {
-        BeAssert(false);
-        return ERROR;
-        }
-
-    ECDbSqlTable& table = currentTimeStampColumn->GetTableR();
-    Utf8CP tableName = table.GetName().c_str();
-    Utf8CP instanceIdColName = idPropMap->GetSingleColumn()->GetName().c_str();
-    Utf8CP currentTimeStampColName = currentTimeStampColumn->GetName().c_str();
-
-    Utf8String triggerName;
-    //triggerName.Sprintf("%s_%s_SetCurrentTimeStamp", tableName, currentTimeStampColName);
-    triggerName.Sprintf("%s_CurrentTimeStamp", tableName);
-    Utf8String body;
-    body.Sprintf("BEGIN UPDATE %s SET %s=" CURRENTIMESTAMP_SQLEXP " WHERE %s=new.%s; END", tableName, currentTimeStampColName, instanceIdColName, instanceIdColName);
-
-    Utf8String whenCondition;
-    whenCondition.Sprintf("old.%s=new.%s AND old.%s!=" CURRENTIMESTAMP_SQLEXP, currentTimeStampColName, currentTimeStampColName, currentTimeStampColName);
-
-    return table.CreateTrigger(triggerName.c_str(), whenCondition.c_str(), body.c_str(), TriggerType::Create, TriggerSubType::After);
-    }
-
-//---------------------------------------------------------------------------------------
-// @bsimethod                                                Affan.Khan   02/2016
-//---------------------------------------------------------------------------------------
-void ClassMap::SetTable(ECDbSqlTable& newTable, bool append /*= false*/)
-    {
-    if (!append)
-        m_tables.clear();
-
-    m_tables.push_back(&newTable);
-    }
-
-//---------------------------------------------------------------------------------------
-// @bsimethod                                                Krischan.Eberle      06/2013
-//---------------------------------------------------------------------------------------
-MapStatus ClassMap::AddPropertyMaps(ClassMapLoadContext& ctx, ClassMap const* parentClassMap, ECDbClassMapInfo const* loadInfo,ClassMapInfo const* classMapInfo)
-    {
-    const bool isJoinedTableMapping = Enum::Contains(GetMapStrategy().GetOptions(), ECDbMapStrategy::Options::JoinedTable);
-    const bool isImportingSchemas = classMapInfo != nullptr && loadInfo == nullptr;
-    if (!isImportingSchemas && isJoinedTableMapping)
-        parentClassMap = nullptr;
-
-    std::vector<ECPropertyCP> propertiesToCreatePropMapsFor;
-    for (ECPropertyCP property : m_ecClass.GetProperties(true))
-        {
-        PropertyMapPtr propMapInBaseClass = nullptr;
-        if (&property->GetClass() != &m_ecClass && parentClassMap != nullptr)
-            parentClassMap->GetPropertyMaps().TryGetPropertyMap(propMapInBaseClass, property->GetName().c_str());
-
-        if (propMapInBaseClass == nullptr)
-            {
-            propertiesToCreatePropMapsFor.push_back(property);
-            continue;
-            }
-
-        if (!isJoinedTableMapping && propMapInBaseClass->GetAsNavigationPropertyMap() == nullptr)
-            {
-            GetPropertyMapsR().AddPropertyMap(propMapInBaseClass);
-            continue;
-            }
-
-        //nav prop maps and if the class is mapped to primary and joined table, create clones of property maps of the base class
-        //as the context (table, containing ECClass) is different
-        if (isImportingSchemas)
-            GetPropertyMapsR().AddPropertyMap(PropertyMapFactory::ClonePropertyMap(m_ecDbMap, *propMapInBaseClass, GetClass(), nullptr));
-        else
-            propertiesToCreatePropMapsFor.push_back(property);
-        }
-
-    if (isImportingSchemas)
-        GetColumnFactoryR().Update();
-
-    for (ECPropertyCP property : propertiesToCreatePropMapsFor)
-        {
-        Utf8CP propertyAccessString = property->GetName().c_str();
-        PropertyMapPtr propMap = PropertyMapFactory::CreatePropertyMap(ctx, m_ecDbMap.GetECDb(), GetClass(), *property, propertyAccessString, nullptr);
-        if (propMap == nullptr)
-            return MapStatus::Error;
-
-        if (isImportingSchemas)
-            {
-            if (SUCCESS != propMap->FindOrCreateColumnsInTable(*this))
-                {
-                BeAssert(false);
-                return MapStatus::Error;
-                }
-            }
-        else
-            {
-            if (SUCCESS != propMap->Load(*loadInfo))
-                {
-                BeAssert(false);
-                return MapStatus::Error;
-                }
-
-            }
-
-        GetPropertyMapsR().AddPropertyMap(propMap);
-        }
-
-    return MapStatus::Success;
-    }
-
-/*---------------------------------------------------------------------------------**//**
-* @bsimethod                                 Affan.Khan                           09/2012
-+---------------+---------------+---------------+---------------+---------------+------*/
-BentleyStatus ClassMap::CreateUserProvidedIndexes(SchemaImportContext& schemaImportContext, bvector<ClassIndexInfoPtr> const& indexInfoList) const
-    {
-    int i = 0;
-    IssueReporter const& issues = m_ecDbMap.GetECDbR().GetECDbImplR().GetIssueReporter();
-    for (ClassIndexInfoPtr indexInfo : indexInfoList)
-        {
-        i++;
-
-        std::vector<ECDbSqlColumn const*> totalColumns;
-        NativeSqlBuilder whereExpression;
-
-        bset<ECDbSqlTable const*> involvedTables;
-        for (Utf8StringCR propertyAccessString : indexInfo->GetProperties())
-            {
-            PropertyMapCP propertyMap = GetPropertyMap(propertyAccessString.c_str());
-            if (propertyMap == nullptr)
-                {
-                issues.Report(ECDbIssueSeverity::Error, 
-                   "DbIndex #%d defined in ClassMap custom attribute on ECClass '%s' is invalid: "
-                   "The specified ECProperty '%s' does not exist or is not mapped.",
-                              i, GetClass().GetFullName(), propertyAccessString.c_str());
-                return ERROR;
-                }
-
-            ECPropertyCR prop = propertyMap->GetProperty();
-            NavigationECPropertyCP navProp = prop.GetAsNavigationProperty();
-            if (!prop.GetIsPrimitive() && (navProp == nullptr || navProp->IsMultiple()))
-                {
-                issues.Report(ECDbIssueSeverity::Error,
-                              "DbIndex #%d defined in ClassMap custom attribute on ECClass '%s' is invalid: "
-                              "The specified ECProperty '%s' is not of a primitive type.",
-                              i, GetClass().GetFullName(), propertyAccessString.c_str());
-                return ERROR;
-                }
-
-            std::vector<ECDbSqlColumn const*> columns;
-            propertyMap->GetColumns(columns);
-            if (0 == columns.size())
-                {
-                BeAssert(false && "Reject user defined index on %s. Fail to find column property map for property. Something wrong with mapping");
-                return ERROR;
-                }
-
-            for (ECDbSqlColumn const* column : columns)
-                {
-                if (column->GetTable().GetPersistenceType() == PersistenceType::Persisted && column->GetPersistenceType() == PersistenceType::Virtual)
-                    {
-                    issues.Report(ECDbIssueSeverity::Error,
-                                  "DbIndex #%d defined in ClassMap custom attribute on ECClass '%s' is invalid: "
-                                  "The specified ECProperty '%s' is mapped to a virtual column.",
-                                  i, GetClass().GetFullName(), propertyAccessString.c_str());
-                    return ERROR;
-                    }
-
-                ECDbSqlTable const& table = column->GetTable();
-                if (!involvedTables.empty() && involvedTables.find(&table) == involvedTables.end())
-                    {
-                    if (Enum::Intersects(GetMapStrategy().GetOptions(), ECDbMapStrategy::Options::JoinedTable | ECDbMapStrategy::Options::ParentOfJoinedTable))
-                        {
-                        issues.Report(ECDbIssueSeverity::Error,
-                                      "DbIndex #%d defined in ClassMap custom attribute on ECClass '%s' is invalid. "
-                                      "The properties that make up the index are mapped to different tables because the MapStrategy option '" USERMAPSTRATEGY_OPTIONS_JOINEDTABLEPERDIRECTSUBCLASS 
-                                      "' is applied to this class hierarchy.",
-                                      i, GetClass().GetFullName());
-                        }
-                    else
-                        {
-                        issues.Report(ECDbIssueSeverity::Error,
-                                      "DbIndex #%d defined in ClassMap custom attribute on ECClass '%s' is invalid. "
-                                      "The properties that make up the index are mapped to different tables.",
-                                      i, GetClass().GetFullName());
-
-                        BeAssert(false && "Properties of DbIndex are mapped to different tables although JoinedTable MapStrategy option is not applied.");
-                        }
-
-                    return ERROR;
-                    }
-
-                involvedTables.insert(&table);
-                totalColumns.push_back(column);
-                }
-            }
-
-        ECDbSqlTable* involvedTable =  const_cast<ECDbSqlTable*>(*involvedTables.begin());
-        if (nullptr == schemaImportContext.GetECDbMapDb().CreateIndex(m_ecDbMap.GetECDbR(), *involvedTable, indexInfo->GetName(), indexInfo->GetIsUnique(),
-                                                                      totalColumns, indexInfo->IsAddPropsAreNotNullWhereExp(), false, GetClass().GetId()))
-            {
-            return ERROR;
-            }
-        }
-
-    return SUCCESS;
-    }
-
-//---------------------------------------------------------------------------------------
-// @bsimethod                                 Krischan.Eberle                09/2015
-//+---------------+---------------+---------------+---------------+---------------+------
-bool ClassHasDisableECInstanceIdAutogenerationCA(bool* appliesToSubclasses, ECClassCR ecclass)
-    {
-    if (appliesToSubclasses != nullptr)
-        *appliesToSubclasses = false;
-
-    IECInstancePtr disableECInstanceIdAutoGenerationCA = ecclass.GetCustomAttributeLocal("DisableECInstanceIdAutogeneration");
-    if (disableECInstanceIdAutoGenerationCA != nullptr && appliesToSubclasses != nullptr)
-        {
-        ECValue v;
-        if (ECObjectsStatus::Success != disableECInstanceIdAutoGenerationCA->GetValue(v, "AppliesToSubclasses"))
-            {
-            BeAssert(false && "CA DisableECInstanceIdAutogeneration is expected to have a property AppliesToSubclasses");
-            return false;
-            }
-
-        *appliesToSubclasses = v.IsNull() || v.GetBoolean();
-        }
-
-    return disableECInstanceIdAutoGenerationCA != nullptr;
-    }
-
-//---------------------------------------------------------------------------------------
-// @bsimethod                                 Krischan.Eberle                09/2015
-//+---------------+---------------+---------------+---------------+---------------+------
-BentleyStatus ClassMap::InitializeDisableECInstanceIdAutogeneration()
-    {
-    if (ClassHasDisableECInstanceIdAutogenerationCA(nullptr, m_ecClass))
-        {
-        m_isECInstanceIdAutogenerationDisabled = true;
-        return SUCCESS;
-        }
-
-    for (ECClassCP baseClass : m_ecClass.GetBaseClasses())
-        {
-        bool appliesToSubclasses = false;
-        if (ClassHasDisableECInstanceIdAutogenerationCA(&appliesToSubclasses, *baseClass))
-            {
-            if (appliesToSubclasses)
-                {
-                m_isECInstanceIdAutogenerationDisabled = true;
-                return SUCCESS;
-                }
-            }
-        }
-
-    return SUCCESS;
-    }
-
-//---------------------------------------------------------------------------------------
-// @bsimethod                                                  Krischan.Eberle  06/2013
-//---------------------------------------------------------------------------------------
-PropertyMapCP ClassMap::GetECInstanceIdPropertyMap() const
-    {
-    PropertyMapPtr propMap = nullptr;
-    if (TryGetECInstanceIdPropertyMap(propMap))
-        return propMap.get();
-
-    return nullptr;
-    }
-
-//---------------------------------------------------------------------------------------
-// @bsimethod                                                  Krischan.Eberle  06/2013
-//---------------------------------------------------------------------------------------
-bool ClassMap::TryGetECInstanceIdPropertyMap(PropertyMapPtr& ecInstanceIdPropertyMap) const
-    {
-    return GetPropertyMaps().TryGetPropertyMap(ecInstanceIdPropertyMap, ECInstanceIdPropertyMap::PROPERTYACCESSSTRING);
-    }
-
-//---------------------------------------------------------------------------------------
-// @bsimethod                                                    Krischan.Eberle  02/2014
-//---------------------------------------------------------------------------------------
-ECDbSchemaManagerCR ClassMap::Schemas() const
-    {
-    return GetECDbMap().GetECDbR ().Schemas();
-    }
-
-//---------------------------------------------------------------------------------------
-// @bsimethod                                 Affan.Khan                           07/2012
-//---------------------------------------------------------------------------------------
-BentleyStatus ClassMap::_Save(std::set<ClassMap const*>& savedGraph)
-    {
-    if (savedGraph.find(this) != savedGraph.end())
-        return BentleyStatus::SUCCESS;
-
-    savedGraph.insert(this);
-    std::set<PropertyMapCP> baseProperties;
-
-    if (GetId() == 0ULL)
-        {
-        //auto baseClassMap = GetParentMapClassId () == 
-        auto baseClass = GetECDbMap().GetECDbR ().Schemas().GetECClass(GetParentMapClassId());
-        auto baseClassMap = baseClass == nullptr ? nullptr : (ClassMap*)GetECDbMap().GetClassMap(*baseClass);
-        if (baseClassMap != nullptr)
-            {
-            auto r = baseClassMap->Save(savedGraph);
-            if (r != BentleyStatus::SUCCESS)
-                return r;
-
-            for (auto propertyMap : baseClassMap->GetPropertyMaps())
-                {
-                baseProperties.insert(propertyMap);
-                }
-            }
-
-        
-        auto mapInfo = m_ecDbMap.GetSQLManager().GetMapStorage().CreateClassMap(GetClass().GetId(), m_mapStrategy, baseClassMap == nullptr ? ECClass::UNSET_ECCLASSID : baseClassMap->GetId());
-        for (auto propertyMap : GetPropertyMaps())
-            {
-            if (baseProperties.find(propertyMap) != baseProperties.end())
-                continue;
-
-            if (SUCCESS != propertyMap->Save(*mapInfo))
-                return ERROR;
-            }
-
-        m_id = mapInfo->GetId();
-        }
-
-        m_isDirty = false;
-        return SUCCESS;
-    }
-
-//---------------------------------------------------------------------------------------
-// @bsimethod                                                    affan.khan      01/2015
-//---------------------------------------------------------------------------------------
-BentleyStatus ClassMap::_Load(std::set<ClassMap const*>& loadGraph, ClassMapLoadContext& ctx, ECDbClassMapInfo const& mapInfo, ClassMap const* parentClassMap)
-    {
-    if (parentClassMap)
-        m_parentMapClassId = parentClassMap->GetClass().GetId();
-
-    auto& allPropertyInfos = mapInfo.GetPropertyMaps(false);
-
-    std::set<Utf8CP, CompareUtf8> localPropSet;
-    for (auto property : GetClass().GetProperties(false))
-        {
-        localPropSet.insert(property->GetName().c_str());
-        }
-
-    localPropSet.insert(ECDbSystemSchemaHelper::ECINSTANCEID_PROPNAME);
-    std::set<ECDbSqlTable*> tables;
-    std::set<ECDbSqlTable*> joinedTables;
-
-    if (allPropertyInfos.empty())
-        {
-        SetTable(*const_cast<ECDbSqlTable*>(GetECDbMap().GetSQLManager().GetNullTable()));
-        }
-    else
-        {
-
-        for (auto propertyInfo : allPropertyInfos)
-            {
-            if (propertyInfo->GetColumns().front()->GetKind() == ColumnKind::ECClassId)
-                continue;
-           
-            for (auto column : propertyInfo->GetColumns())
-                if (column->GetTable().GetTableType() == TableType::Joined)
-                    joinedTables.insert(&column->GetTableR());
-                else
-                    tables.insert(&column->GetTableR());
-            }
-
-        for (auto table : tables)
-            SetTable(*table, true);
-
-        for (auto table : joinedTables)
-            SetTable(*table, true);
-
-        BeAssert(!GetTables().empty());
-        }
-
-    if (GetECInstanceIdPropertyMap() != nullptr)
-        return BentleyStatus::ERROR;
-    
-    if (auto propInfo = mapInfo.FindPropertyMapByAccessString(ECDbSystemSchemaHelper::ECINSTANCEID_PROPNAME))
-        {
-        PropertyMapPtr ecInstanceIdPropertyMap = ECInstanceIdPropertyMap::Create(Schemas(), *this, propInfo->GetColumns());
-        if (ecInstanceIdPropertyMap == nullptr)
-            return BentleyStatus::ERROR;
-
-        GetPropertyMapsR().AddPropertyMap(ecInstanceIdPropertyMap);
-        }
-    else
-        {
-        BeAssert(false && "Failed to deserialize ECInstanceId");
-        return ERROR;
-        }
-    return AddPropertyMaps(ctx, parentClassMap, &mapInfo, nullptr) == MapStatus::Success ? SUCCESS : ERROR;
-    }
-
-/*---------------------------------------------------------------------------------------
-* @bsimethod                                                    Affan.Khan      09/2013
-+---------------+---------------+---------------+---------------+---------------+------*/
-PropertyMapCP ClassMap::GetPropertyMap(Utf8CP propertyName) const
-    {
-    PropertyMapCP propMap = nullptr;
-    if (GetPropertyMaps().TryGetPropertyMap(propMap, propertyName, true))
-        return propMap;
-
-    return nullptr;
-    }
-
-//------------------------------------------------------------------------------------------
-//@bsimethod                                                    Affan.Khan       05 / 2015
-//------------------------------------------------------------------------------------------
-StorageDescription const& ClassMap::GetStorageDescription() const
-    {
-    return GetECDbMap().GetLightweightCache().GetStorageDescription(*this);
-    }
-
-//---------------------------------------------------------------------------------------
-// @bsimethod                                                    Krischan.Eberle  01/2014
-//---------------------------------------------------------------------------------------
-std::vector<ClassMap const*> ClassMap::GetDerivedClassMaps() const
-    {
-    auto const& ecdbMap = GetECDbMap();
-
-    std::vector<ClassMap const*> derivedClassMaps;
-    auto const& derivedClasses = ecdbMap.GetECDbR().Schemas().GetDerivedECClasses(const_cast<ECClassR> (GetClass()));
-    for (auto derivedClass : derivedClasses)
-        {
-        auto derivedClassMap = ecdbMap.GetClassMap(*derivedClass);
-        derivedClassMaps.push_back(derivedClassMap);
-        }
-
-    return std::move(derivedClassMaps);
-    }
-
-
-//---------------------------------------------------------------------------------------
-// @bsimethod                                                    Krischan.Eberle  12/2013
-//---------------------------------------------------------------------------------------
-bool ClassMap::IsRelationshipClassMap() const
-    {
-    const auto type = GetType();
-    return type == Type::RelationshipEndTable || type == Type::RelationshipLinkTable;
-    }
-
-
-//---------------------------------------------------------------------------------------
-// @bsimethod                                                    Krischan.Eberle  01/2014
-//---------------------------------------------------------------------------------------
-//static
-bool ClassMap::IsAnyClass(ECClassCR ecclass)
-    {
-    return ecclass.GetSchema().IsStandardSchema() && ecclass.GetName().Equals("AnyClass");
-    }
-
-//---------------------------------------------------------------------------------------
-// @bsimethod                                                         Affan.Khan  10/2015
-//---------------------------------------------------------------------------------------
-bool ClassMap::HasJoinedTable() const
-    {
-    return Enum::Contains(GetMapStrategy().GetOptions(), ECDbMapStrategy::Options::JoinedTable);
-    }
-
-//---------------------------------------------------------------------------------------
-// @bsimethod                                                         Affan.Khan  10/2015
-//---------------------------------------------------------------------------------------
-bool ClassMap::IsParentOfJoinedTable() const
-    {
-    return Enum::Contains(GetMapStrategy().GetOptions(), ECDbMapStrategy::Options::ParentOfJoinedTable);
-    }
-
-//---------------------------------------------------------------------------------------
-// @bsimethod                                                         Affan.Khan  10/2015
-//---------------------------------------------------------------------------------------
-ClassMap const* ClassMap::GetParentOfJoinedTable() const
-    {
-    std::vector<ClassMap const*> path;
-    if (GetPathToParentOfJoinedTable(path) != SUCCESS)
-        return nullptr;
-
-    return path.front();
-    }
-
-//---------------------------------------------------------------------------------------
-// @bsimethod                                                         Affan.Khan  10/2015
-//---------------------------------------------------------------------------------------
-BentleyStatus ClassMap::GetPathToParentOfJoinedTable(std::vector<ClassMap const*>& path) const
-    {
-    path.clear();
-    ClassMap const* current = this;
-    if (!current->HasJoinedTable() && !current->IsParentOfJoinedTable())
-        return ERROR;
-
-    path.insert(path.begin(), current);
-    do
-        {
-        ECClassId nextParentId = current->GetParentMapClassId();
-        if (nextParentId == ECClass::UNSET_ECCLASSID)
-            return SUCCESS;
-
-        current = GetECDbMap().GetClassMap(nextParentId);
-        if (current == nullptr)
-            {
-            BeAssert(current != nullptr && "Failed to find parent classmap. This should not happen");
-            return ERROR;
-            }
-
-        if (current->HasJoinedTable() || current->IsParentOfJoinedTable())
-            path.insert(path.begin(), current);
-        else
-            return SUCCESS;
-        } while (current != nullptr);
-
-        path.clear();
-        return ERROR;
-    }
-
-
-//---------------------------------------------------------------------------------------
-// @bsimethod                                                         Affan.Khan  10/2015
-//---------------------------------------------------------------------------------------
-ClassMap const* ClassMap::FindClassMapOfParentOfJoinedTable() const
-    {
-    ClassMap const* current = this;
-    if (!current->HasJoinedTable())
-        return nullptr;
-
-    do
-        {
-        if (current->IsParentOfJoinedTable())
-            return current;
-
-        auto nextParentId = current->GetParentMapClassId();
-        if (nextParentId == ECClass::UNSET_ECCLASSID)
-            return nullptr;
-
-        current = GetECDbMap().GetClassMap(nextParentId);
-        if (current == nullptr)
-            {
-            BeAssert(current != nullptr && "Failed to find parent classmap. This should not happen");
-            return nullptr;
-            }
-
-        } while (current != nullptr);
-
-        return nullptr;
-    }
-
-//---------------------------------------------------------------------------------------
-// @bsimethod                                                    Krischan.Eberle  01/2016
-//---------------------------------------------------------------------------------------
-ClassMap const* ClassMap::FindSharedTableRootClassMap() const
-    {
-    ECDbMapStrategy mapStrategy = GetMapStrategy();
-    if (mapStrategy.GetStrategy() != ECDbMapStrategy::Strategy::SharedTable && !mapStrategy.AppliesToSubclasses())
-        return nullptr;
-
-    ECClassId parentId = GetParentMapClassId();
-    if (parentId == ECClass::UNSET_ECCLASSID)
-        return this;
-
-    ClassMap const* parent = GetECDbMap().GetClassMap(parentId);
-    if (parent == nullptr)
-        {
-        BeAssert(false && "Failed to find parent classmap. This should not happen");
-        return nullptr;
-        }
-
-    return parent->FindSharedTableRootClassMap();
-    }
-
-/*---------------------------------------------------------------------------------------
-* @bsimethod                                                    casey.mullen      11/2012
-+---------------+---------------+---------------+---------------+---------------+------*/
-Utf8String ClassMap::ToString() const
-    {
-    Utf8CP typeStr = nullptr;
-    switch (m_type)
-        {
-            case Type::Class:
-                typeStr = "Class";
-                break;
-            case Type::RelationshipEndTable:
-                typeStr = "RelationshipEndTable";
-                break;
-            case Type::RelationshipLinkTable:
-                typeStr = "RelationshipLinkTable";
-                break;
-            case Type::Unmapped:
-                typeStr = "Unmapped";
-                break;
-            default:
-                BeAssert(false && "Update ClassMap::ToString to handle new value in enum ClassMap::Type.");
-                typeStr = "Unrecognized class map type";
-                break;
-        }
-
-    Utf8String str;
-    str.Sprintf("ClassMap '%s' - Type: %s - Map strategy: %s", GetClass().GetFullName(), typeStr, GetMapStrategy().ToString().c_str());
-
-    return str;
-    }
-
-//---------------------------------------------------------------------------------------
-// @bsimethod                                                Krischan.Eberle      11/2015
-//---------------------------------------------------------------------------------------
-//static
-BentleyStatus ClassMap::DetermineTableName(Utf8StringR tableName, ECN::ECClassCR ecclass, Utf8CP tablePrefix)
-    {
-    if (!Utf8String::IsNullOrEmpty(tablePrefix))
-        tableName.assign(tablePrefix);
-    else
-        {
-        if (SUCCESS != DetermineTablePrefix(tableName, ecclass))
-            return ERROR;
-        }
-
-    tableName.append("_").append(ecclass.GetName());
-    return SUCCESS;
-    }
-
-//---------------------------------------------------------------------------------------
-// @bsimethod                                                Krischan.Eberle      11/2015
-//---------------------------------------------------------------------------------------
-//static
-BentleyStatus ClassMap::DetermineTablePrefix(Utf8StringR tablePrefix, ECN::ECClassCR ecclass)
-    {
-    tablePrefix.clear();
-
-    ECSchemaCR schema = ecclass.GetSchema();
-    ECDbSchemaMap customSchemaMap;
-
-    if (ECDbMapCustomAttributeHelper::TryGetSchemaMap(customSchemaMap, schema))
-        {
-        if (customSchemaMap.TryGetTablePrefix(tablePrefix) != ECObjectsStatus::Success)
-            return ERROR;
-        }
-
-    if (tablePrefix.empty())
-        {
-        Utf8StringCR namespacePrefix = schema.GetNamespacePrefix();
-        if (!namespacePrefix.empty())
-            tablePrefix = namespacePrefix;
-        else
-            tablePrefix = schema.GetName();
-        }
-
-    return SUCCESS;
-    }
-
-//---------------------------------------------------------------------------------------
-// @bsimethod                                 Affan.Khan                    12/2015
-//---------------------------------------------------------------------------------------
-Utf8String ClassMap::GetPersistedViewName() const
-    {
-    Utf8String name;
-    name.Sprintf("_%s_%s", GetClass().GetSchema().GetNamespacePrefix().c_str(), GetClass().GetName().c_str());
-    return std::move(name);
-    }
-
-//---------------------------------------------------------------------------------------
-// @bsimethod                                 Affan.Khan                    12/2015
-//---------------------------------------------------------------------------------------
-bool ClassMap::HasPersistedView() const
-    {
-    return GetECDbMap().GetECDb().TableExists(GetPersistedViewName().c_str());
-    }
-
-//---------------------------------------------------------------------------------------
-// @bsimethod                                 Krischan.Eberle                   03/2016
-//---------------------------------------------------------------------------------------
-BentleyStatus ClassMap::GenerateSelectView(NativeSqlBuilder& viewSql, bool isPolymorphic, ECSqlPrepareContext const& prepareContext) const
-    {
-    return ViewGenerator::CreateView(viewSql, GetECDbMap(), *this, isPolymorphic, prepareContext, true /*optimizeByIncludingOnlyRealTables*/);
-    }
-
-//=========================================================================================
-//ColumnFactory
-//=========================================================================================
-
-//------------------------------------------------------------------------------------------
-//@bsimethod                                                    Affan.Khan       01 / 2015
-//------------------------------------------------------------------------------------------
-ColumnFactory::ColumnFactory(ClassMapCR classMap) : m_classMap(classMap), m_usesSharedColumnStrategy(false)
-    {
-    m_usesSharedColumnStrategy = Enum::Contains(m_classMap.GetMapStrategy().GetOptions(), ECDbMapStrategy::Options::SharedColumns);
-    BeAssert(!m_usesSharedColumnStrategy || m_classMap.GetMapStrategy().GetStrategy() == ECDbMapStrategy::Strategy::SharedTable);
-
-    Update();
-    }
-
-//------------------------------------------------------------------------------------------
-//@bsimethod                                                    Affan.Khan       01 / 2015
-//------------------------------------------------------------------------------------------
-ECDbSqlColumn* ColumnFactory::CreateColumn(PropertyMapCR propMap, Utf8CP requestedColumnName, ECDbSqlColumn::Type colType, bool addNotNullConstraint, bool addUniqueConstraint, ECDbSqlColumn::Constraint::Collation collation) const
-    {
-    ECDbSqlColumn* outColumn = nullptr;
-    if (m_usesSharedColumnStrategy)
-        {
-        // Shared column does not support NOT NULL constraint -> omit NOT NULL and issue warning
-        if (addNotNullConstraint || addUniqueConstraint || collation != ECDbSqlColumn::Constraint::Collation::Default)
-            {
-            m_classMap.GetECDbMap().GetECDb().GetECDbImplR().GetIssueReporter().Report(ECDbIssueSeverity::Warning, "For the ECProperty '%s' on ECClass '%s' either a 'not null', unique or collation constraint is defined. It is mapped "
-                                                          "to a column though shared with other ECProperties. Therefore ECDb cannot enforce any of these constraints. "
-                                                          "The column is created without constraints.",
-                                                          propMap.GetProperty().GetName().c_str(), propMap.GetProperty().GetClass().GetFullName());
-
-            }
-
-        outColumn = ApplySharedColumnStrategy();
-        }
-    else
-        outColumn = ApplyDefaultStrategy(requestedColumnName, propMap, colType, addNotNullConstraint, addUniqueConstraint, collation);
-
-    if (outColumn == nullptr)
-        {
-        BeAssert(false);
-        return nullptr;
-        }
-
-    CacheUsedColumn(*outColumn);
-    return outColumn;
-    }
-
-//------------------------------------------------------------------------------------------
-//@bsimethod                                                    Affan.Khan       01 / 2015
-//-----------------------------------------------------------------------------------------
-ECDbSqlColumn* ColumnFactory::ApplyDefaultStrategy(Utf8CP requestedColumnName, PropertyMapCR propMap, ECDbSqlColumn::Type colType, bool addNotNullConstraint, bool addUniqueConstraint, ECDbSqlColumn::Constraint::Collation collation) const
-    {
-    BeAssert(!Utf8String::IsNullOrEmpty(requestedColumnName) && "Column name must not be null for default strategy");
-
-    ECDbSqlColumn* existingColumn = GetTable().FindColumnP(requestedColumnName);
-    if (existingColumn != nullptr && !IsColumnInUse(*existingColumn) &&
-        ECDbSqlColumn::IsCompatible(existingColumn->GetType(), colType))
-        {
-        if (!GetTable().IsOwnedByECDb() || (existingColumn->GetConstraint().IsNotNull() == addNotNullConstraint &&
-                                            existingColumn->GetConstraint().IsUnique() == addUniqueConstraint &&
-                                            existingColumn->GetConstraint().GetCollation() == collation))
-            {
-            return existingColumn;
-            }
-
-        LOG.warningv("Column %s in table %s is used by multiple property maps where property name and data type matches,"
-                     " but where 'Nullable', 'Unique', or 'Collation' differs, and which will therefore be ignored for some of the properties.",
-                     existingColumn->GetName().c_str(), GetTable().GetName().c_str());
-        }
-
-    const ECClassId classId = GetPersistenceClassId(propMap);
-    if (classId == ECClass::UNSET_ECCLASSID)
-        return nullptr;
-
-    //column already exists but doesn't match, therefore create a new one
-    Utf8String resolvedColumnName, tmp;
-    int retryCount = 0;
-    if (SUCCESS != ResolveColumnName(tmp, requestedColumnName, classId, retryCount))
-        return nullptr;
-
-    resolvedColumnName = tmp;
-    while (GetTable().FindColumnP(resolvedColumnName.c_str()) != nullptr)
-        {
-        retryCount++;
-        resolvedColumnName = tmp;
-        if (SUCCESS != ResolveColumnName(resolvedColumnName, requestedColumnName, classId, retryCount))
-            return nullptr;
-        }
-
-    const bool canEdit = GetTable().GetEditHandle().CanEdit();
-    if (!canEdit)
-        GetTable().GetEditHandleR().BeginEdit();
-
-    ECDbSqlColumn* newColumn = GetTable().CreateColumn(resolvedColumnName.c_str(), colType, ColumnKind::DataColumn, PersistenceType::Persisted);
-    if (newColumn == nullptr)
-        {
-        BeAssert(false && "Failed to create column");
-        return nullptr;
-        }
-
-    newColumn->GetConstraintR().SetIsNotNull(addNotNullConstraint);
-    newColumn->GetConstraintR().SetIsUnique(addUniqueConstraint);
-    newColumn->GetConstraintR().SetCollation(collation);
-
-    if (!canEdit)
-        GetTable().GetEditHandleR().EndEdit();
-
-    return newColumn;
-    }
-
-//------------------------------------------------------------------------------------------
-//@bsimethod                                                    Affan.Khan       01 / 2015
-//------------------------------------------------------------------------------------------
-ECDbSqlColumn* ColumnFactory::ApplySharedColumnStrategy() const
-    {
-    ECDbSqlColumn const* reusableColumn = nullptr;
-    if (TryFindReusableSharedDataColumn(reusableColumn))
-        return const_cast<ECDbSqlColumn*>(reusableColumn);
-
-    return GetTable().CreateSharedColumn();
-    }
-
-//------------------------------------------------------------------------------------------
-//@bsimethod                                                    Affan.Khan       01 / 2015
-//------------------------------------------------------------------------------------------
-BentleyStatus ColumnFactory::ResolveColumnName(Utf8StringR resolvedColumName, Utf8CP requestedColumnName, ECN::ECClassId classId, int retryCount) const
-    {
-    if (retryCount > 0)
-        {
-        BeAssert(!resolvedColumName.empty());
-        resolvedColumName += SqlPrintfString("%d", retryCount);
-        return SUCCESS;
-        }
-
-    if (Utf8String::IsNullOrEmpty(requestedColumnName))
-        {
-        //use name generator
-        resolvedColumName.clear();
-        return SUCCESS;
-        }
-
-    ECDbSqlColumn const* existingColumn = GetTable().FindColumnP(requestedColumnName);
-    if (existingColumn != nullptr && IsColumnInUse(*existingColumn))
-        resolvedColumName.Sprintf("c%lld_%s", classId, requestedColumnName);
-    else
-        resolvedColumName.assign(requestedColumnName);
-
-    return SUCCESS;
-    }
-
-//------------------------------------------------------------------------------------------
-//@bsimethod                                                    Affan.Khan       01 / 2015
-//------------------------------------------------------------------------------------------
-ECClassId ColumnFactory::GetPersistenceClassId(PropertyMapCR propMap) const
-    {
-    Utf8String propAccessString(propMap.GetPropertyAccessString());
-    const size_t dotPosition = propAccessString.find(".");
-    ECPropertyCP property = nullptr;
-    if (dotPosition != Utf8String::npos)
-        {
-        //! Get root property in given accessString.
-        property = m_classMap.GetClass().GetPropertyP(propAccessString.substr(0, dotPosition).c_str());
-        }
-    else
-        property = m_classMap.GetClass().GetPropertyP(propAccessString.c_str());
-
-
-    if (property == nullptr)
-        {
-        BeAssert(false && "Failed to find root property");
-        return ECClass::UNSET_ECCLASSID;
-        }
-
-    return property->GetClass().GetId();
-    }
-
-//------------------------------------------------------------------------------------------
-//@bsimethod                                                    Affan.Khan       01 / 2015
-//------------------------------------------------------------------------------------------
-bool ColumnFactory::TryFindReusableSharedDataColumn(ECDbSqlColumn const*& reusableColumn) const
-    {
-    reusableColumn = nullptr;
-    std::vector<ECDbSqlColumn const*> reusableColumns;
-    for (ECDbSqlColumn const* column : GetTable().GetColumns())
-        {
-        if (column->IsShared() && !IsColumnInUse(*column))
-            reusableColumns.push_back(column);
-        }
-
-    if (reusableColumns.empty())
-        return false;
-
-    reusableColumn = reusableColumns.front();
-    return true;
-    }
-
-//------------------------------------------------------------------------------------------
-//@bsimethod                                                    Affan.Khan       01 / 2015
-//------------------------------------------------------------------------------------------
-void ColumnFactory::CacheUsedColumn(ECDbSqlColumn const& column) const
-    {
-    m_columnsInUse.insert(column.GetFullName());
-    }
-
-//------------------------------------------------------------------------------------------
-//@bsimethod                                                    Affan.Khan       01 / 2015
-//------------------------------------------------------------------------------------------
-bool ColumnFactory::IsColumnInUse(ECDbSqlColumn const& column) const
-    {
-    return m_columnsInUse.find(column.GetFullName()) != m_columnsInUse.end();
-    }
-
-//------------------------------------------------------------------------------------------
-//@bsimethod                                                    Affan.Khan       01 / 2015
-//------------------------------------------------------------------------------------------
-void ColumnFactory::Update()
-    {
-    m_columnsInUse.clear();
-    std::vector<ECDbSqlColumn const*> columnsInUse;
-    m_classMap.GetPropertyMaps().Traverse(
-        [&] (TraversalFeedback& feedback, PropertyMapCP propMap)
-        {
-        if (propMap->GetAsNavigationPropertyMap() == nullptr)
-            propMap->GetColumns(columnsInUse);
-
-        feedback = TraversalFeedback::Next;
-        }, true);
-
-    for (ECDbSqlColumn const* columnInUse : columnsInUse)
-        {
-        if (columnInUse != nullptr)
-            CacheUsedColumn(*columnInUse);
-        }
-    }
-
-
-//------------------------------------------------------------------------------------------
-//@bsimethod                                                    Affan.Khan       01 / 2015
-//------------------------------------------------------------------------------------------
-ECDbSqlTable& ColumnFactory::GetTable() const
-    {
-    return m_classMap.GetJoinedTable();
-    }
-
-<<<<<<< HEAD
-
-//------------------------------------------------------------------------------------------
-//@bsimethod                                                    Affan.Khan       08 / 2015
-//------------------------------------------------------------------------------------------
-ClassMap const& PropertyMapSet::GetClassMap () const { return m_classMap; }
-
-=======
->>>>>>> 74b1bc83
-//------------------------------------------------------------------------------------------
-//@bsimethod                                                    Affan.Khan       08 / 2015
-//------------------------------------------------------------------------------------------
-const PropertyMapSet::EndPoints  PropertyMapSet::GetEndPoints () const
-    {
-    EndPoints endPoints;
-    for (auto const& endPoint : m_orderedEndPoints)
-        endPoints.push_back (endPoint.get ());
-
-    return endPoints;
-    }
-
-//------------------------------------------------------------------------------------------
-//@bsimethod                                                    Affan.Khan       08 / 2015
-//------------------------------------------------------------------------------------------
-<<<<<<< HEAD
-const PropertyMapSet::EndPoints PropertyMapSet::FindEndPoints (ColumnKind filter) const
-    {
-    EndPoints endPoints;
-    for (auto const& endPoint : m_orderedEndPoints)
-        {
-        if (Enum::Contains(filter, endPoint->GetColumnKind()))
-            endPoints.push_back(endPoint.get());
-        }
-
-    return endPoints;
-    }
-
-//------------------------------------------------------------------------------------------
-//@bsimethod                                                    Affan.Khan       08 / 2015
-//------------------------------------------------------------------------------------------
-BentleyStatus PropertyMapSet::AddSystemEndPoint(PropertyMapSet& propertySet, ClassMap const& classMap, ColumnKind kind, ECValueCR value, ECDbSqlColumn const* column)
-=======
-BentleyStatus PropertyMapSet::AddSystemEndPoint(PropertyMapSet& propertySet, IClassMap const& classMap, ColumnKind kind, ECValueCR value, ECDbSqlColumn const* column)
->>>>>>> 74b1bc83
-    {
-    auto const& table = classMap.GetJoinedTable();
-
-    if (column == nullptr)
-        column = table.GetFilteredColumnFirst(kind);
-
-    auto const accessString = ECDbSqlColumn::KindToString(kind);
-    if (value.IsNull())
-        {
-        BeAssert(column != nullptr);
-        if (column == nullptr)
-            return BentleyStatus::ERROR;
-        }
-
-    BeAssert(accessString != nullptr);
-    if (accessString == nullptr)
-        return BentleyStatus::ERROR;
-
-    if (column == nullptr)
-        propertySet.m_orderedEndPoints.push_back(std::unique_ptr<EndPoint>(new EndPoint(accessString, kind, value)));
-    else
-        propertySet.m_orderedEndPoints.push_back(std::unique_ptr<EndPoint>(new EndPoint(accessString, *column, value)));
-
-    return BentleyStatus::SUCCESS;
-    }
-
-//------------------------------------------------------------------------------------------
-//@bsimethod                                                    Affan.Khan       08 / 2015
-//------------------------------------------------------------------------------------------
-PropertyMapSet::Ptr PropertyMapSet::Create (ClassMap const& classMap)
-    {
-    BeAssert (classMap.GetECDbMap ().GetSQLManager ().IsNullTable (classMap.GetJoinedTable()) == false);
-    Ptr propertySet = Ptr (new PropertyMapSet (classMap));
-    ECValue defaultValue;
-    AddSystemEndPoint (*propertySet, classMap, ColumnKind::ECInstanceId, defaultValue);
-    AddSystemEndPoint (*propertySet, classMap, ColumnKind::ECClassId, ECValue (classMap.GetClass ().GetId ()));
-
-    if (classMap.IsRelationshipClassMap ())
-        {
-        RelationshipClassMapCR relationshipMap = static_cast<RelationshipClassMapCR>(classMap);
-        auto const& sourceConstraints = relationshipMap.GetRelationshipClass ().GetSource ().GetClasses ();
-        auto const& targetConstraints = relationshipMap.GetRelationshipClass ().GetTarget ().GetClasses ();
-        auto sourceECInstanceIdColumn = relationshipMap.GetSourceECInstanceIdPropMap ()->GetSingleColumn ();
-        auto sourceECClassIdColumn = relationshipMap.GetSourceECInstanceIdPropMap ()->GetSingleColumn ();
-        auto targetECInstanceIdColumn = relationshipMap.GetTargetECInstanceIdPropMap ()->GetSingleColumn ();
-        auto targetECClassIdColumn = relationshipMap.GetTargetECClassIdPropMap ()->GetSingleColumn ();
-
-
-        AddSystemEndPoint (*propertySet, classMap, ColumnKind::SourceECInstanceId, defaultValue, sourceECInstanceIdColumn);
-        auto sourceConstraintClass = sourceConstraints.at (0);
-        if (!ClassMap::IsAnyClass (*sourceConstraintClass) && sourceConstraints.size () == 1)
-            AddSystemEndPoint (*propertySet, classMap, ColumnKind::SourceECClassId, ECValue (sourceConstraintClass->GetId ()), sourceECClassIdColumn);
-        else
-            AddSystemEndPoint (*propertySet, classMap, ColumnKind::SourceECClassId, defaultValue, sourceECClassIdColumn);
-
-        AddSystemEndPoint (*propertySet, classMap, ColumnKind::TargetECInstanceId, defaultValue, targetECInstanceIdColumn);
-        auto targetConstraintClass = targetConstraints.at (0);
-        if (!ClassMap::IsAnyClass (*targetConstraintClass) && targetConstraints.size () == 1)
-            AddSystemEndPoint (*propertySet, classMap, ColumnKind::TargetECClassId, ECValue (targetConstraintClass->GetId ()), targetECClassIdColumn);
-        else
-            AddSystemEndPoint (*propertySet, classMap, ColumnKind::SourceECClassId, defaultValue, targetECClassIdColumn);
-        }
-
-    classMap.GetPropertyMaps ().Traverse ([&propertySet] (TraversalFeedback& feedback, PropertyMapCP propMap)
-        {
-        if (auto pm = dynamic_cast<PointPropertyMap const*> (propMap))
-            {
-            std::vector<ECDbSqlColumn const*> columns;
-            pm->GetColumns (columns);
-            Utf8String  baseAccessString = pm->GetPropertyAccessString ();
-            propertySet->m_orderedEndPoints.push_back (std::unique_ptr<EndPoint> (new EndPoint ((baseAccessString + ".X").c_str (), *columns[0], ECValue ())));
-            propertySet->m_orderedEndPoints.push_back (std::unique_ptr<EndPoint> (new EndPoint ((baseAccessString + ".Y").c_str (), *columns[1], ECValue ())));
-            if (pm->Is3d ())
-                propertySet->m_orderedEndPoints.push_back (std::unique_ptr<EndPoint> (new EndPoint ((baseAccessString + ".Z").c_str (), *columns[2], ECValue ())));
-            }
-        else if (nullptr != propMap->GetAsNavigationPropertyMap())
-            {
-            feedback = TraversalFeedback::NextSibling;
-            }
-        else if (!propMap->IsSystemPropertyMap () && !propMap->GetProperty().GetAsStructProperty())
-            {
-            propertySet->m_orderedEndPoints.push_back (std::unique_ptr<EndPoint> (new EndPoint (propMap->GetPropertyAccessString (), *propMap->GetSingleColumn (), ECValue ())));
-            }
-        feedback = TraversalFeedback::Next;
-        }, true);
-
-    for (auto const& ep : propertySet->m_orderedEndPoints)
-        {
-        propertySet->m_endPointByAccessString[ep->GetAccessString ().c_str ()] = ep.get ();
-        }
-    return propertySet;
-    }
-
-//------------------------------------------------------------------------------------------
-//@bsimethod                                                    Krischan.Eberle    01/2016
-//------------------------------------------------------------------------------------------
-BentleyStatus ClassMapLoadContext::Postprocess(ECDbMapCR ecdbMap) const
-    {
-    for (ECN::ECClassCP constraintClass : m_constraintClasses)
-        {
-        if (ecdbMap.GetClassMap(*constraintClass) == nullptr)
-            {
-            LOG.errorv("Finishing creation of ECRelationship class map because class map for Constraint ECClass '%s' could not be found.",
-                       constraintClass->GetFullName());
-            return ERROR;
-            }
-        }
-
-    for (NavigationPropertyMap* propMap : m_navPropMaps)
-        {
-        if (SUCCESS != propMap->Postprocess(ecdbMap))
-            return ERROR;
-        }
-
-    return SUCCESS;
-    }
-
-
-//************************** UnmappedClassMap ***************************************************
-//---------------------------------------------------------------------------------------
-// @bsimethod                                                    Krischan.Eberle  02/2014
-//---------------------------------------------------------------------------------------
-MapStatus UnmappedClassMap::_MapPart1(SchemaImportContext&, ClassMapInfo const& classMapInfo, ClassMap const* parentClassMap)
-    {
-    if (parentClassMap != nullptr)
-        m_parentMapClassId = parentClassMap->GetParentMapClassId();
-
-    ECDbSqlTable const* nullTable = GetECDbMap().GetSQLManager().GetNullTable();
-    SetTable(*const_cast<ECDbSqlTable*> (nullTable));
-
-    return MapStatus::Success;
-    }
-
-//---------------------------------------------------------------------------------------
-// @bsimethod                                                    Affan.Khan  10/2015
-//---------------------------------------------------------------------------------------
-BentleyStatus UnmappedClassMap::_Load(std::set<ClassMap const*>& loadGraph, ClassMapLoadContext& ctx, ECDbClassMapInfo const& mapInfo, ClassMap const* parentClassMap)
-    {
-    ECDbSqlTable const* nullTable = GetECDbMap().GetSQLManager().GetNullTable();
-    SetTable(*const_cast<ECDbSqlTable*> (nullTable));
-    return SUCCESS;
-    }
-
-END_BENTLEY_SQLITE_EC_NAMESPACE
+/*--------------------------------------------------------------------------------------+
+|
+|     $Source: ECDb/ClassMap.cpp $
+|
+|  $Copyright: (c) 2016 Bentley Systems, Incorporated. All rights reserved. $
+|
++--------------------------------------------------------------------------------------*/
+#include "ECDbPch.h"
+#include "ClassMap.h"
+#include <algorithm>
+
+USING_NAMESPACE_BENTLEY_EC
+BEGIN_BENTLEY_SQLITE_EC_NAMESPACE
+
+
+
+
+//********************* ClassMap ******************************************
+//---------------------------------------------------------------------------------------
+// @bsimethod                                 Ramanujam.Raman                06/2012
+//---------------------------------------------------------------------------------------
+ClassMap::ClassMap(Type type, ECClassCR ecClass, ECDbMapCR ecDbMap, ECDbMapStrategy mapStrategy, bool setIsDirty)
+    : m_type(type), m_ecDbMap(ecDbMap), m_ecClass(ecClass), m_mapStrategy(mapStrategy), m_parentMapClassId(ECClass::UNSET_ECCLASSID), 
+    m_isDirty(setIsDirty), m_columnFactory(*this), m_id(0ULL), m_isECInstanceIdAutogenerationDisabled(false)
+    {
+    if (SUCCESS != InitializeDisableECInstanceIdAutogeneration())
+        {
+        BeAssert(false && "InitializeDisableECInstanceIdAutogeneration failed");
+        }
+    }
+
+//---------------------------------------------------------------------------------------
+// @bsimethod                                                Krischan.Eberle      06/2013
+//---------------------------------------------------------------------------------------
+MapStatus ClassMap::Map(SchemaImportContext& schemaImportContext, ClassMapInfo const& mapInfo)
+    {
+    ECDbMapStrategy const& mapStrategy = GetMapStrategy();
+    ClassMap const* effectiveParentClassMap = (mapStrategy.GetStrategy() == ECDbMapStrategy::Strategy::SharedTable && mapStrategy.AppliesToSubclasses()) ? mapInfo.GetParentClassMap() : nullptr;
+
+    auto stat = _MapPart1(schemaImportContext, mapInfo, effectiveParentClassMap);
+    if (stat != MapStatus::Success)
+        return stat;
+    
+    stat = _MapPart2(schemaImportContext, mapInfo, effectiveParentClassMap);
+    if (stat != MapStatus::Success)
+        return stat;
+
+    return _OnInitialized();
+    }
+
+
+//---------------------------------------------------------------------------------------
+// @bsimethod                                                Krischan.Eberle      06/2013
+//---------------------------------------------------------------------------------------
+MapStatus ClassMap::_MapPart1(SchemaImportContext& schemaImportContext, ClassMapInfo const& mapInfo, ClassMap const* parentClassMap)
+    {
+    ECDbSqlTable const* primaryTable = nullptr;
+    TableType tableType = TableType::Primary;
+    if (Enum::Contains(mapInfo.GetMapStrategy().GetOptions(), ECDbMapStrategy::Options::JoinedTable))
+        {
+        tableType = TableType::Joined;
+        primaryTable = &parentClassMap->GetPrimaryTable();
+        }
+    else if (mapInfo.GetMapStrategy().GetStrategy() == ECDbMapStrategy::Strategy::ExistingTable)
+        tableType = TableType::Existing;
+
+    auto findOrCreateTable = [&] ()
+        {
+        if (TableType::Joined == tableType)
+            {
+            BeAssert(primaryTable != nullptr);
+            }
+
+        ECDbSqlTable* table = const_cast<ECDbMapR>(m_ecDbMap).FindOrCreateTable(&schemaImportContext, mapInfo.GetTableName(), tableType,
+            mapInfo.IsMapToVirtualTable(), mapInfo.GetECInstanceIdColumnName(), primaryTable);
+
+        if (!EXPECTED_CONDITION(table != nullptr))
+            return MapStatus::Error;
+
+        SetTable(*table, true /*append*/);
+        return MapStatus::Success;
+        };
+
+    BeAssert(tableType != TableType::Joined || parentClassMap != nullptr);
+    if (parentClassMap != nullptr)
+        {
+        PRECONDITION(!parentClassMap->GetMapStrategy().IsNotMapped(), MapStatus::Error);
+        m_parentMapClassId = parentClassMap->GetClass().GetId();
+        SetTable(parentClassMap->GetPrimaryTable());
+
+        if (tableType == TableType::Joined)
+            {
+            if (findOrCreateTable() == MapStatus::Error)
+                return MapStatus::Error;
+            }
+        }
+    else
+        {
+        if (findOrCreateTable() == MapStatus::Error)
+            return MapStatus::Error;
+        }
+
+    if (mapInfo.GetMapStrategy().GetMinimumSharedColumnCount() != ECDbClassMap::MapStrategy::UNSET_MINIMUMSHAREDCOLUMNCOUNT)
+        {
+        if (SUCCESS != GetJoinedTable().SetMinimumSharedColumnCount(mapInfo.GetMapStrategy().GetMinimumSharedColumnCount()))
+            {
+            m_ecDbMap.GetECDb().GetECDbImplR().GetIssueReporter().Report(ECDbIssueSeverity::Error,
+                     "Only one ECClass per table can specify a minimum shared column count. Found duplicate definition on ECClass '%s'.",
+                      m_ecClass.GetFullName());
+            return MapStatus::Error;
+            }
+        }
+
+    //Add ECInstanceId property map
+    //check if it already exists
+    if (GetECInstanceIdPropertyMap() != nullptr)
+        return MapStatus::Success;
+
+    //does not exist yet
+    PropertyMapPtr ecInstanceIdPropertyMap = ECInstanceIdPropertyMap::Create(Schemas(), *this);
+    if (ecInstanceIdPropertyMap == nullptr)
+        //log and assert already done in child method
+        return MapStatus::Error;
+
+    GetPropertyMapsR ().AddPropertyMap(ecInstanceIdPropertyMap);
+
+    return MapStatus::Success;
+    }
+
+//---------------------------------------------------------------------------------------
+// @bsimethod                                                Krischan.Eberle      06/2013
+//---------------------------------------------------------------------------------------
+MapStatus ClassMap::_MapPart2(SchemaImportContext& schemaImportContext, ClassMapInfo const& mapInfo, ClassMap const* parentClassMap)
+    {
+    MapStatus stat = AddPropertyMaps(schemaImportContext.GetClassMapLoadContext(), parentClassMap, nullptr, &mapInfo);
+    if (stat != MapStatus::Success)
+        return stat;
+
+    ECPropertyCP currentTimeStampProp = mapInfo.GetClassHasCurrentTimeStampProperty();
+    if (currentTimeStampProp != nullptr)
+        {
+        if (SUCCESS != CreateCurrentTimeStampTrigger(*currentTimeStampProp))
+            return MapStatus::Error;
+        }
+
+    //Add cascade delete for joinedTable;
+    bool isJoinedTable = Enum::Contains(mapInfo.GetMapStrategy().GetOptions(), ECDbMapStrategy::Options::JoinedTable);
+    if (isJoinedTable)
+        {
+        PRECONDITION(parentClassMap != nullptr, MapStatus::Error);
+        if (&parentClassMap->GetJoinedTable() != &GetJoinedTable())
+            {
+            auto primaryKeyColumn = parentClassMap->GetJoinedTable().GetFilteredColumnFirst(ColumnKind::ECInstanceId);
+            auto foreignKeyColumn = GetJoinedTable().GetFilteredColumnFirst(ColumnKind::ECInstanceId);
+            PRECONDITION(primaryKeyColumn != nullptr, MapStatus::Error);
+            PRECONDITION(foreignKeyColumn != nullptr, MapStatus::Error);
+            bool createFKConstraint = true;
+            for (auto constraint : GetJoinedTable().GetConstraints())
+                {
+                if (constraint->GetType() == ECDbSqlConstraint::Type::ForeignKey)
+                    {
+                    auto fk = static_cast<ECDbSqlForeignKeyConstraint const*>(constraint);
+                    if (&fk->GetReferencedTable() == &parentClassMap->GetJoinedTable())
+                        {
+                        if (fk->GetFkColumns().front() == foreignKeyColumn && fk->GetReferencedTableColumns().front() == primaryKeyColumn)
+                            {
+                            createFKConstraint = false;
+                            break;
+                            }
+                        }
+                    }
+                }
+
+            if (createFKConstraint)
+                {
+                auto fkConstraint = GetJoinedTable().CreateForeignKeyConstraint(parentClassMap->GetJoinedTable());
+                fkConstraint->Add(foreignKeyColumn->GetName().c_str(), primaryKeyColumn->GetName().c_str());
+                fkConstraint->SetOnDeleteAction(ForeignKeyActionType::Cascade);
+                }
+            }
+        }
+
+    return MapStatus::Success;
+    }
+
+#define CURRENTIMESTAMP_SQLEXP "julianday('now')"
+
+//---------------------------------------------------------------------------------------
+// @bsimethod                                                Krischan.Eberle      02/2014
+//---------------------------------------------------------------------------------------
+BentleyStatus ClassMap::CreateCurrentTimeStampTrigger(ECPropertyCR currentTimeStampProp)
+    {
+    PropertyMapCP propertyMap = GetPropertyMap(currentTimeStampProp.GetName().c_str());
+    if (propertyMap == nullptr)
+        return SUCCESS;
+
+    ECDbSqlColumn* currentTimeStampColumn = const_cast<ECDbSqlColumn*>(propertyMap->GetSingleColumn());
+    if (currentTimeStampColumn == nullptr)
+        {
+        BeAssert(currentTimeStampColumn != nullptr && "TimeStamp column cannot be null");
+        return ERROR;
+        }
+
+    if (currentTimeStampColumn->IsShared())
+        {
+        m_ecDbMap.GetECDb().GetECDbImplR().GetIssueReporter().Report(ECDbIssueSeverity::Warning,
+                   "ECProperty '%s' in ECClass '%s' has the ClassHasCurrentTimeStampProperty custom attribute but is mapped to a shared column. "
+                   "ECDb therefore does not create the current timestamp trigger for this property.",
+                           currentTimeStampProp.GetName().c_str(), currentTimeStampProp.GetClass().GetFullName());
+
+        return SUCCESS;
+        }
+
+    BeAssert(currentTimeStampColumn->GetType() == ECDbSqlColumn::Type::TimeStamp);
+    currentTimeStampColumn->GetConstraintR().SetDefaultExpression(CURRENTIMESTAMP_SQLEXP);
+    currentTimeStampColumn->GetConstraintR().SetIsNotNull(true);
+
+    PropertyMapCP idPropMap = GetECInstanceIdPropertyMap();
+    if (idPropMap == nullptr)
+        {
+        BeAssert(false);
+        return ERROR;
+        }
+
+    ECDbSqlTable& table = currentTimeStampColumn->GetTableR();
+    Utf8CP tableName = table.GetName().c_str();
+    Utf8CP instanceIdColName = idPropMap->GetSingleColumn()->GetName().c_str();
+    Utf8CP currentTimeStampColName = currentTimeStampColumn->GetName().c_str();
+
+    Utf8String triggerName;
+    //triggerName.Sprintf("%s_%s_SetCurrentTimeStamp", tableName, currentTimeStampColName);
+    triggerName.Sprintf("%s_CurrentTimeStamp", tableName);
+    Utf8String body;
+    body.Sprintf("BEGIN UPDATE %s SET %s=" CURRENTIMESTAMP_SQLEXP " WHERE %s=new.%s; END", tableName, currentTimeStampColName, instanceIdColName, instanceIdColName);
+
+    Utf8String whenCondition;
+    whenCondition.Sprintf("old.%s=new.%s AND old.%s!=" CURRENTIMESTAMP_SQLEXP, currentTimeStampColName, currentTimeStampColName, currentTimeStampColName);
+
+    return table.CreateTrigger(triggerName.c_str(), whenCondition.c_str(), body.c_str(), TriggerType::Create, TriggerSubType::After);
+    }
+
+//---------------------------------------------------------------------------------------
+// @bsimethod                                                Affan.Khan   02/2016
+//---------------------------------------------------------------------------------------
+void ClassMap::SetTable(ECDbSqlTable& newTable, bool append /*= false*/)
+    {
+    if (!append)
+        m_tables.clear();
+
+    m_tables.push_back(&newTable);
+    }
+
+//---------------------------------------------------------------------------------------
+// @bsimethod                                                Krischan.Eberle      06/2013
+//---------------------------------------------------------------------------------------
+MapStatus ClassMap::AddPropertyMaps(ClassMapLoadContext& ctx, ClassMap const* parentClassMap, ECDbClassMapInfo const* loadInfo,ClassMapInfo const* classMapInfo)
+    {
+    const bool isJoinedTableMapping = Enum::Contains(GetMapStrategy().GetOptions(), ECDbMapStrategy::Options::JoinedTable);
+    const bool isImportingSchemas = classMapInfo != nullptr && loadInfo == nullptr;
+    if (!isImportingSchemas && isJoinedTableMapping)
+        parentClassMap = nullptr;
+
+    std::vector<ECPropertyCP> propertiesToCreatePropMapsFor;
+    for (ECPropertyCP property : m_ecClass.GetProperties(true))
+        {
+        PropertyMapPtr propMapInBaseClass = nullptr;
+        if (&property->GetClass() != &m_ecClass && parentClassMap != nullptr)
+            parentClassMap->GetPropertyMaps().TryGetPropertyMap(propMapInBaseClass, property->GetName().c_str());
+
+        if (propMapInBaseClass == nullptr)
+            {
+            propertiesToCreatePropMapsFor.push_back(property);
+            continue;
+            }
+
+        if (!isJoinedTableMapping && propMapInBaseClass->GetAsNavigationPropertyMap() == nullptr)
+            {
+            GetPropertyMapsR().AddPropertyMap(propMapInBaseClass);
+            continue;
+            }
+
+        //nav prop maps and if the class is mapped to primary and joined table, create clones of property maps of the base class
+        //as the context (table, containing ECClass) is different
+        if (isImportingSchemas)
+            GetPropertyMapsR().AddPropertyMap(PropertyMapFactory::ClonePropertyMap(m_ecDbMap, *propMapInBaseClass, GetClass(), nullptr));
+        else
+            propertiesToCreatePropMapsFor.push_back(property);
+        }
+
+    if (isImportingSchemas)
+        GetColumnFactoryR().Update();
+
+    for (ECPropertyCP property : propertiesToCreatePropMapsFor)
+        {
+        Utf8CP propertyAccessString = property->GetName().c_str();
+        PropertyMapPtr propMap = PropertyMapFactory::CreatePropertyMap(ctx, m_ecDbMap.GetECDb(), GetClass(), *property, propertyAccessString, nullptr);
+        if (propMap == nullptr)
+            return MapStatus::Error;
+
+        if (isImportingSchemas)
+            {
+            if (SUCCESS != propMap->FindOrCreateColumnsInTable(*this))
+                {
+                BeAssert(false);
+                return MapStatus::Error;
+                }
+            }
+        else
+            {
+            if (SUCCESS != propMap->Load(*loadInfo))
+                {
+                BeAssert(false);
+                return MapStatus::Error;
+                }
+
+            }
+
+        GetPropertyMapsR().AddPropertyMap(propMap);
+        }
+
+    return MapStatus::Success;
+    }
+
+/*---------------------------------------------------------------------------------**//**
+* @bsimethod                                 Affan.Khan                           09/2012
++---------------+---------------+---------------+---------------+---------------+------*/
+BentleyStatus ClassMap::CreateUserProvidedIndexes(SchemaImportContext& schemaImportContext, bvector<ClassIndexInfoPtr> const& indexInfoList) const
+    {
+    int i = 0;
+    IssueReporter const& issues = m_ecDbMap.GetECDbR().GetECDbImplR().GetIssueReporter();
+    for (ClassIndexInfoPtr indexInfo : indexInfoList)
+        {
+        i++;
+
+        std::vector<ECDbSqlColumn const*> totalColumns;
+        NativeSqlBuilder whereExpression;
+
+        bset<ECDbSqlTable const*> involvedTables;
+        for (Utf8StringCR propertyAccessString : indexInfo->GetProperties())
+            {
+            PropertyMapCP propertyMap = GetPropertyMap(propertyAccessString.c_str());
+            if (propertyMap == nullptr)
+                {
+                issues.Report(ECDbIssueSeverity::Error, 
+                   "DbIndex #%d defined in ClassMap custom attribute on ECClass '%s' is invalid: "
+                   "The specified ECProperty '%s' does not exist or is not mapped.",
+                              i, GetClass().GetFullName(), propertyAccessString.c_str());
+                return ERROR;
+                }
+
+            ECPropertyCR prop = propertyMap->GetProperty();
+            NavigationECPropertyCP navProp = prop.GetAsNavigationProperty();
+            if (!prop.GetIsPrimitive() && (navProp == nullptr || navProp->IsMultiple()))
+                {
+                issues.Report(ECDbIssueSeverity::Error,
+                              "DbIndex #%d defined in ClassMap custom attribute on ECClass '%s' is invalid: "
+                              "The specified ECProperty '%s' is not of a primitive type.",
+                              i, GetClass().GetFullName(), propertyAccessString.c_str());
+                return ERROR;
+                }
+
+            std::vector<ECDbSqlColumn const*> columns;
+            propertyMap->GetColumns(columns);
+            if (0 == columns.size())
+                {
+                BeAssert(false && "Reject user defined index on %s. Fail to find column property map for property. Something wrong with mapping");
+                return ERROR;
+                }
+
+            for (ECDbSqlColumn const* column : columns)
+                {
+                if (column->GetTable().GetPersistenceType() == PersistenceType::Persisted && column->GetPersistenceType() == PersistenceType::Virtual)
+                    {
+                    issues.Report(ECDbIssueSeverity::Error,
+                                  "DbIndex #%d defined in ClassMap custom attribute on ECClass '%s' is invalid: "
+                                  "The specified ECProperty '%s' is mapped to a virtual column.",
+                                  i, GetClass().GetFullName(), propertyAccessString.c_str());
+                    return ERROR;
+                    }
+
+                ECDbSqlTable const& table = column->GetTable();
+                if (!involvedTables.empty() && involvedTables.find(&table) == involvedTables.end())
+                    {
+                    if (Enum::Intersects(GetMapStrategy().GetOptions(), ECDbMapStrategy::Options::JoinedTable | ECDbMapStrategy::Options::ParentOfJoinedTable))
+                        {
+                        issues.Report(ECDbIssueSeverity::Error,
+                                      "DbIndex #%d defined in ClassMap custom attribute on ECClass '%s' is invalid. "
+                                      "The properties that make up the index are mapped to different tables because the MapStrategy option '" USERMAPSTRATEGY_OPTIONS_JOINEDTABLEPERDIRECTSUBCLASS 
+                                      "' is applied to this class hierarchy.",
+                                      i, GetClass().GetFullName());
+                        }
+                    else
+                        {
+                        issues.Report(ECDbIssueSeverity::Error,
+                                      "DbIndex #%d defined in ClassMap custom attribute on ECClass '%s' is invalid. "
+                                      "The properties that make up the index are mapped to different tables.",
+                                      i, GetClass().GetFullName());
+
+                        BeAssert(false && "Properties of DbIndex are mapped to different tables although JoinedTable MapStrategy option is not applied.");
+                        }
+
+                    return ERROR;
+                    }
+
+                involvedTables.insert(&table);
+                totalColumns.push_back(column);
+                }
+            }
+
+        ECDbSqlTable* involvedTable =  const_cast<ECDbSqlTable*>(*involvedTables.begin());
+        if (nullptr == schemaImportContext.GetECDbMapDb().CreateIndex(m_ecDbMap.GetECDbR(), *involvedTable, indexInfo->GetName(), indexInfo->GetIsUnique(),
+                                                                      totalColumns, indexInfo->IsAddPropsAreNotNullWhereExp(), false, GetClass().GetId()))
+            {
+            return ERROR;
+            }
+        }
+
+    return SUCCESS;
+    }
+
+//---------------------------------------------------------------------------------------
+// @bsimethod                                 Krischan.Eberle                09/2015
+//+---------------+---------------+---------------+---------------+---------------+------
+bool ClassHasDisableECInstanceIdAutogenerationCA(bool* appliesToSubclasses, ECClassCR ecclass)
+    {
+    if (appliesToSubclasses != nullptr)
+        *appliesToSubclasses = false;
+
+    IECInstancePtr disableECInstanceIdAutoGenerationCA = ecclass.GetCustomAttributeLocal("DisableECInstanceIdAutogeneration");
+    if (disableECInstanceIdAutoGenerationCA != nullptr && appliesToSubclasses != nullptr)
+        {
+        ECValue v;
+        if (ECObjectsStatus::Success != disableECInstanceIdAutoGenerationCA->GetValue(v, "AppliesToSubclasses"))
+            {
+            BeAssert(false && "CA DisableECInstanceIdAutogeneration is expected to have a property AppliesToSubclasses");
+            return false;
+            }
+
+        *appliesToSubclasses = v.IsNull() || v.GetBoolean();
+        }
+
+    return disableECInstanceIdAutoGenerationCA != nullptr;
+    }
+
+//---------------------------------------------------------------------------------------
+// @bsimethod                                 Krischan.Eberle                09/2015
+//+---------------+---------------+---------------+---------------+---------------+------
+BentleyStatus ClassMap::InitializeDisableECInstanceIdAutogeneration()
+    {
+    if (ClassHasDisableECInstanceIdAutogenerationCA(nullptr, m_ecClass))
+        {
+        m_isECInstanceIdAutogenerationDisabled = true;
+        return SUCCESS;
+        }
+
+    for (ECClassCP baseClass : m_ecClass.GetBaseClasses())
+        {
+        bool appliesToSubclasses = false;
+        if (ClassHasDisableECInstanceIdAutogenerationCA(&appliesToSubclasses, *baseClass))
+            {
+            if (appliesToSubclasses)
+                {
+                m_isECInstanceIdAutogenerationDisabled = true;
+                return SUCCESS;
+                }
+            }
+        }
+
+    return SUCCESS;
+    }
+
+//---------------------------------------------------------------------------------------
+// @bsimethod                                                  Krischan.Eberle  06/2013
+//---------------------------------------------------------------------------------------
+PropertyMapCP ClassMap::GetECInstanceIdPropertyMap() const
+    {
+    PropertyMapPtr propMap = nullptr;
+    if (TryGetECInstanceIdPropertyMap(propMap))
+        return propMap.get();
+
+    return nullptr;
+    }
+
+//---------------------------------------------------------------------------------------
+// @bsimethod                                                  Krischan.Eberle  06/2013
+//---------------------------------------------------------------------------------------
+bool ClassMap::TryGetECInstanceIdPropertyMap(PropertyMapPtr& ecInstanceIdPropertyMap) const
+    {
+    return GetPropertyMaps().TryGetPropertyMap(ecInstanceIdPropertyMap, ECInstanceIdPropertyMap::PROPERTYACCESSSTRING);
+    }
+
+//---------------------------------------------------------------------------------------
+// @bsimethod                                                    Krischan.Eberle  02/2014
+//---------------------------------------------------------------------------------------
+ECDbSchemaManagerCR ClassMap::Schemas() const
+    {
+    return GetECDbMap().GetECDbR ().Schemas();
+    }
+
+//---------------------------------------------------------------------------------------
+// @bsimethod                                 Affan.Khan                           07/2012
+//---------------------------------------------------------------------------------------
+BentleyStatus ClassMap::_Save(std::set<ClassMap const*>& savedGraph)
+    {
+    if (savedGraph.find(this) != savedGraph.end())
+        return BentleyStatus::SUCCESS;
+
+    savedGraph.insert(this);
+    std::set<PropertyMapCP> baseProperties;
+
+    if (GetId() == 0ULL)
+        {
+        //auto baseClassMap = GetParentMapClassId () == 
+        auto baseClass = GetECDbMap().GetECDbR ().Schemas().GetECClass(GetParentMapClassId());
+        auto baseClassMap = baseClass == nullptr ? nullptr : (ClassMap*)GetECDbMap().GetClassMap(*baseClass);
+        if (baseClassMap != nullptr)
+            {
+            auto r = baseClassMap->Save(savedGraph);
+            if (r != BentleyStatus::SUCCESS)
+                return r;
+
+            for (auto propertyMap : baseClassMap->GetPropertyMaps())
+                {
+                baseProperties.insert(propertyMap);
+                }
+            }
+
+        
+        auto mapInfo = m_ecDbMap.GetSQLManager().GetMapStorage().CreateClassMap(GetClass().GetId(), m_mapStrategy, baseClassMap == nullptr ? ECClass::UNSET_ECCLASSID : baseClassMap->GetId());
+        for (auto propertyMap : GetPropertyMaps())
+            {
+            if (baseProperties.find(propertyMap) != baseProperties.end())
+                continue;
+
+            if (SUCCESS != propertyMap->Save(*mapInfo))
+                return ERROR;
+            }
+
+        m_id = mapInfo->GetId();
+        }
+
+        m_isDirty = false;
+        return SUCCESS;
+    }
+
+//---------------------------------------------------------------------------------------
+// @bsimethod                                                    affan.khan      01/2015
+//---------------------------------------------------------------------------------------
+BentleyStatus ClassMap::_Load(std::set<ClassMap const*>& loadGraph, ClassMapLoadContext& ctx, ECDbClassMapInfo const& mapInfo, ClassMap const* parentClassMap)
+    {
+    if (parentClassMap)
+        m_parentMapClassId = parentClassMap->GetClass().GetId();
+
+    auto& allPropertyInfos = mapInfo.GetPropertyMaps(false);
+
+    std::set<Utf8CP, CompareUtf8> localPropSet;
+    for (auto property : GetClass().GetProperties(false))
+        {
+        localPropSet.insert(property->GetName().c_str());
+        }
+
+    localPropSet.insert(ECDbSystemSchemaHelper::ECINSTANCEID_PROPNAME);
+    std::set<ECDbSqlTable*> tables;
+    std::set<ECDbSqlTable*> joinedTables;
+
+    if (allPropertyInfos.empty())
+        {
+        SetTable(*const_cast<ECDbSqlTable*>(GetECDbMap().GetSQLManager().GetNullTable()));
+        }
+    else
+        {
+
+        for (auto propertyInfo : allPropertyInfos)
+            {
+            if (propertyInfo->GetColumns().front()->GetKind() == ColumnKind::ECClassId)
+                continue;
+           
+            for (auto column : propertyInfo->GetColumns())
+                if (column->GetTable().GetTableType() == TableType::Joined)
+                    joinedTables.insert(&column->GetTableR());
+                else
+                    tables.insert(&column->GetTableR());
+            }
+
+        for (auto table : tables)
+            SetTable(*table, true);
+
+        for (auto table : joinedTables)
+            SetTable(*table, true);
+
+        BeAssert(!GetTables().empty());
+        }
+
+    if (GetECInstanceIdPropertyMap() != nullptr)
+        return BentleyStatus::ERROR;
+    
+    if (auto propInfo = mapInfo.FindPropertyMapByAccessString(ECDbSystemSchemaHelper::ECINSTANCEID_PROPNAME))
+        {
+        PropertyMapPtr ecInstanceIdPropertyMap = ECInstanceIdPropertyMap::Create(Schemas(), *this, propInfo->GetColumns());
+        if (ecInstanceIdPropertyMap == nullptr)
+            return BentleyStatus::ERROR;
+
+        GetPropertyMapsR().AddPropertyMap(ecInstanceIdPropertyMap);
+        }
+    else
+        {
+        BeAssert(false && "Failed to deserialize ECInstanceId");
+        return ERROR;
+        }
+    return AddPropertyMaps(ctx, parentClassMap, &mapInfo, nullptr) == MapStatus::Success ? SUCCESS : ERROR;
+    }
+
+/*---------------------------------------------------------------------------------------
+* @bsimethod                                                    Affan.Khan      09/2013
++---------------+---------------+---------------+---------------+---------------+------*/
+PropertyMapCP ClassMap::GetPropertyMap(Utf8CP propertyName) const
+    {
+    PropertyMapCP propMap = nullptr;
+    if (GetPropertyMaps().TryGetPropertyMap(propMap, propertyName, true))
+        return propMap;
+
+    return nullptr;
+    }
+
+//------------------------------------------------------------------------------------------
+//@bsimethod                                                    Affan.Khan       05 / 2015
+//------------------------------------------------------------------------------------------
+StorageDescription const& ClassMap::GetStorageDescription() const
+    {
+    return GetECDbMap().GetLightweightCache().GetStorageDescription(*this);
+    }
+
+//---------------------------------------------------------------------------------------
+// @bsimethod                                                    Krischan.Eberle  01/2014
+//---------------------------------------------------------------------------------------
+std::vector<ClassMap const*> ClassMap::GetDerivedClassMaps() const
+    {
+    auto const& ecdbMap = GetECDbMap();
+
+    std::vector<ClassMap const*> derivedClassMaps;
+    auto const& derivedClasses = ecdbMap.GetECDbR().Schemas().GetDerivedECClasses(const_cast<ECClassR> (GetClass()));
+    for (auto derivedClass : derivedClasses)
+        {
+        auto derivedClassMap = ecdbMap.GetClassMap(*derivedClass);
+        derivedClassMaps.push_back(derivedClassMap);
+        }
+
+    return std::move(derivedClassMaps);
+    }
+
+
+//---------------------------------------------------------------------------------------
+// @bsimethod                                                    Krischan.Eberle  12/2013
+//---------------------------------------------------------------------------------------
+bool ClassMap::IsRelationshipClassMap() const
+    {
+    const auto type = GetType();
+    return type == Type::RelationshipEndTable || type == Type::RelationshipLinkTable;
+    }
+
+
+//---------------------------------------------------------------------------------------
+// @bsimethod                                                    Krischan.Eberle  01/2014
+//---------------------------------------------------------------------------------------
+//static
+bool ClassMap::IsAnyClass(ECClassCR ecclass)
+    {
+    return ecclass.GetSchema().IsStandardSchema() && ecclass.GetName().Equals("AnyClass");
+    }
+
+//---------------------------------------------------------------------------------------
+// @bsimethod                                                         Affan.Khan  10/2015
+//---------------------------------------------------------------------------------------
+bool ClassMap::HasJoinedTable() const
+    {
+    return Enum::Contains(GetMapStrategy().GetOptions(), ECDbMapStrategy::Options::JoinedTable);
+    }
+
+//---------------------------------------------------------------------------------------
+// @bsimethod                                                         Affan.Khan  10/2015
+//---------------------------------------------------------------------------------------
+bool ClassMap::IsParentOfJoinedTable() const
+    {
+    return Enum::Contains(GetMapStrategy().GetOptions(), ECDbMapStrategy::Options::ParentOfJoinedTable);
+    }
+
+//---------------------------------------------------------------------------------------
+// @bsimethod                                                         Affan.Khan  10/2015
+//---------------------------------------------------------------------------------------
+ClassMap const* ClassMap::GetParentOfJoinedTable() const
+    {
+    std::vector<ClassMap const*> path;
+    if (GetPathToParentOfJoinedTable(path) != SUCCESS)
+        return nullptr;
+
+    return path.front();
+    }
+
+//---------------------------------------------------------------------------------------
+// @bsimethod                                                         Affan.Khan  10/2015
+//---------------------------------------------------------------------------------------
+BentleyStatus ClassMap::GetPathToParentOfJoinedTable(std::vector<ClassMap const*>& path) const
+    {
+    path.clear();
+    ClassMap const* current = this;
+    if (!current->HasJoinedTable() && !current->IsParentOfJoinedTable())
+        return ERROR;
+
+    path.insert(path.begin(), current);
+    do
+        {
+        ECClassId nextParentId = current->GetParentMapClassId();
+        if (nextParentId == ECClass::UNSET_ECCLASSID)
+            return SUCCESS;
+
+        current = GetECDbMap().GetClassMap(nextParentId);
+        if (current == nullptr)
+            {
+            BeAssert(current != nullptr && "Failed to find parent classmap. This should not happen");
+            return ERROR;
+            }
+
+        if (current->HasJoinedTable() || current->IsParentOfJoinedTable())
+            path.insert(path.begin(), current);
+        else
+            return SUCCESS;
+        } while (current != nullptr);
+
+        path.clear();
+        return ERROR;
+    }
+
+
+//---------------------------------------------------------------------------------------
+// @bsimethod                                                         Affan.Khan  10/2015
+//---------------------------------------------------------------------------------------
+ClassMap const* ClassMap::FindClassMapOfParentOfJoinedTable() const
+    {
+    ClassMap const* current = this;
+    if (!current->HasJoinedTable())
+        return nullptr;
+
+    do
+        {
+        if (current->IsParentOfJoinedTable())
+            return current;
+
+        auto nextParentId = current->GetParentMapClassId();
+        if (nextParentId == ECClass::UNSET_ECCLASSID)
+            return nullptr;
+
+        current = GetECDbMap().GetClassMap(nextParentId);
+        if (current == nullptr)
+            {
+            BeAssert(current != nullptr && "Failed to find parent classmap. This should not happen");
+            return nullptr;
+            }
+
+        } while (current != nullptr);
+
+        return nullptr;
+    }
+
+//---------------------------------------------------------------------------------------
+// @bsimethod                                                    Krischan.Eberle  01/2016
+//---------------------------------------------------------------------------------------
+ClassMap const* ClassMap::FindSharedTableRootClassMap() const
+    {
+    ECDbMapStrategy mapStrategy = GetMapStrategy();
+    if (mapStrategy.GetStrategy() != ECDbMapStrategy::Strategy::SharedTable && !mapStrategy.AppliesToSubclasses())
+        return nullptr;
+
+    ECClassId parentId = GetParentMapClassId();
+    if (parentId == ECClass::UNSET_ECCLASSID)
+        return this;
+
+    ClassMap const* parent = GetECDbMap().GetClassMap(parentId);
+    if (parent == nullptr)
+        {
+        BeAssert(false && "Failed to find parent classmap. This should not happen");
+        return nullptr;
+        }
+
+    return parent->FindSharedTableRootClassMap();
+    }
+
+/*---------------------------------------------------------------------------------------
+* @bsimethod                                                    casey.mullen      11/2012
++---------------+---------------+---------------+---------------+---------------+------*/
+Utf8String ClassMap::ToString() const
+    {
+    Utf8CP typeStr = nullptr;
+    switch (m_type)
+        {
+            case Type::Class:
+                typeStr = "Class";
+                break;
+            case Type::RelationshipEndTable:
+                typeStr = "RelationshipEndTable";
+                break;
+            case Type::RelationshipLinkTable:
+                typeStr = "RelationshipLinkTable";
+                break;
+            case Type::Unmapped:
+                typeStr = "Unmapped";
+                break;
+            default:
+                BeAssert(false && "Update ClassMap::ToString to handle new value in enum ClassMap::Type.");
+                typeStr = "Unrecognized class map type";
+                break;
+        }
+
+    Utf8String str;
+    str.Sprintf("ClassMap '%s' - Type: %s - Map strategy: %s", GetClass().GetFullName(), typeStr, GetMapStrategy().ToString().c_str());
+
+    return str;
+    }
+
+//---------------------------------------------------------------------------------------
+// @bsimethod                                                Krischan.Eberle      11/2015
+//---------------------------------------------------------------------------------------
+//static
+BentleyStatus ClassMap::DetermineTableName(Utf8StringR tableName, ECN::ECClassCR ecclass, Utf8CP tablePrefix)
+    {
+    if (!Utf8String::IsNullOrEmpty(tablePrefix))
+        tableName.assign(tablePrefix);
+    else
+        {
+        if (SUCCESS != DetermineTablePrefix(tableName, ecclass))
+            return ERROR;
+        }
+
+    tableName.append("_").append(ecclass.GetName());
+    return SUCCESS;
+    }
+
+//---------------------------------------------------------------------------------------
+// @bsimethod                                                Krischan.Eberle      11/2015
+//---------------------------------------------------------------------------------------
+//static
+BentleyStatus ClassMap::DetermineTablePrefix(Utf8StringR tablePrefix, ECN::ECClassCR ecclass)
+    {
+    tablePrefix.clear();
+
+    ECSchemaCR schema = ecclass.GetSchema();
+    ECDbSchemaMap customSchemaMap;
+
+    if (ECDbMapCustomAttributeHelper::TryGetSchemaMap(customSchemaMap, schema))
+        {
+        if (customSchemaMap.TryGetTablePrefix(tablePrefix) != ECObjectsStatus::Success)
+            return ERROR;
+        }
+
+    if (tablePrefix.empty())
+        {
+        Utf8StringCR namespacePrefix = schema.GetNamespacePrefix();
+        if (!namespacePrefix.empty())
+            tablePrefix = namespacePrefix;
+        else
+            tablePrefix = schema.GetName();
+        }
+
+    return SUCCESS;
+    }
+
+//---------------------------------------------------------------------------------------
+// @bsimethod                                 Affan.Khan                    12/2015
+//---------------------------------------------------------------------------------------
+Utf8String ClassMap::GetPersistedViewName() const
+    {
+    Utf8String name;
+    name.Sprintf("_%s_%s", GetClass().GetSchema().GetNamespacePrefix().c_str(), GetClass().GetName().c_str());
+    return std::move(name);
+    }
+
+//---------------------------------------------------------------------------------------
+// @bsimethod                                 Affan.Khan                    12/2015
+//---------------------------------------------------------------------------------------
+bool ClassMap::HasPersistedView() const
+    {
+    return GetECDbMap().GetECDb().TableExists(GetPersistedViewName().c_str());
+    }
+
+//---------------------------------------------------------------------------------------
+// @bsimethod                                 Krischan.Eberle                   03/2016
+//---------------------------------------------------------------------------------------
+BentleyStatus ClassMap::GenerateSelectView(NativeSqlBuilder& viewSql, bool isPolymorphic, ECSqlPrepareContext const& prepareContext) const
+    {
+    return ViewGenerator::CreateView(viewSql, GetECDbMap(), *this, isPolymorphic, prepareContext, true /*optimizeByIncludingOnlyRealTables*/);
+    }
+
+//=========================================================================================
+//ColumnFactory
+//=========================================================================================
+
+//------------------------------------------------------------------------------------------
+//@bsimethod                                                    Affan.Khan       01 / 2015
+//------------------------------------------------------------------------------------------
+ColumnFactory::ColumnFactory(ClassMapCR classMap) : m_classMap(classMap), m_usesSharedColumnStrategy(false)
+    {
+    m_usesSharedColumnStrategy = Enum::Contains(m_classMap.GetMapStrategy().GetOptions(), ECDbMapStrategy::Options::SharedColumns);
+    BeAssert(!m_usesSharedColumnStrategy || m_classMap.GetMapStrategy().GetStrategy() == ECDbMapStrategy::Strategy::SharedTable);
+
+    Update();
+    }
+
+//------------------------------------------------------------------------------------------
+//@bsimethod                                                    Affan.Khan       01 / 2015
+//------------------------------------------------------------------------------------------
+ECDbSqlColumn* ColumnFactory::CreateColumn(PropertyMapCR propMap, Utf8CP requestedColumnName, ECDbSqlColumn::Type colType, bool addNotNullConstraint, bool addUniqueConstraint, ECDbSqlColumn::Constraint::Collation collation) const
+    {
+    ECDbSqlColumn* outColumn = nullptr;
+    if (m_usesSharedColumnStrategy)
+        {
+        // Shared column does not support NOT NULL constraint -> omit NOT NULL and issue warning
+        if (addNotNullConstraint || addUniqueConstraint || collation != ECDbSqlColumn::Constraint::Collation::Default)
+            {
+            m_classMap.GetECDbMap().GetECDb().GetECDbImplR().GetIssueReporter().Report(ECDbIssueSeverity::Warning, "For the ECProperty '%s' on ECClass '%s' either a 'not null', unique or collation constraint is defined. It is mapped "
+                                                          "to a column though shared with other ECProperties. Therefore ECDb cannot enforce any of these constraints. "
+                                                          "The column is created without constraints.",
+                                                          propMap.GetProperty().GetName().c_str(), propMap.GetProperty().GetClass().GetFullName());
+
+            }
+
+        outColumn = ApplySharedColumnStrategy();
+        }
+    else
+        outColumn = ApplyDefaultStrategy(requestedColumnName, propMap, colType, addNotNullConstraint, addUniqueConstraint, collation);
+
+    if (outColumn == nullptr)
+        {
+        BeAssert(false);
+        return nullptr;
+        }
+
+    CacheUsedColumn(*outColumn);
+    return outColumn;
+    }
+
+//------------------------------------------------------------------------------------------
+//@bsimethod                                                    Affan.Khan       01 / 2015
+//-----------------------------------------------------------------------------------------
+ECDbSqlColumn* ColumnFactory::ApplyDefaultStrategy(Utf8CP requestedColumnName, PropertyMapCR propMap, ECDbSqlColumn::Type colType, bool addNotNullConstraint, bool addUniqueConstraint, ECDbSqlColumn::Constraint::Collation collation) const
+    {
+    BeAssert(!Utf8String::IsNullOrEmpty(requestedColumnName) && "Column name must not be null for default strategy");
+
+    ECDbSqlColumn* existingColumn = GetTable().FindColumnP(requestedColumnName);
+    if (existingColumn != nullptr && !IsColumnInUse(*existingColumn) &&
+        ECDbSqlColumn::IsCompatible(existingColumn->GetType(), colType))
+        {
+        if (!GetTable().IsOwnedByECDb() || (existingColumn->GetConstraint().IsNotNull() == addNotNullConstraint &&
+                                            existingColumn->GetConstraint().IsUnique() == addUniqueConstraint &&
+                                            existingColumn->GetConstraint().GetCollation() == collation))
+            {
+            return existingColumn;
+            }
+
+        LOG.warningv("Column %s in table %s is used by multiple property maps where property name and data type matches,"
+                     " but where 'Nullable', 'Unique', or 'Collation' differs, and which will therefore be ignored for some of the properties.",
+                     existingColumn->GetName().c_str(), GetTable().GetName().c_str());
+        }
+
+    const ECClassId classId = GetPersistenceClassId(propMap);
+    if (classId == ECClass::UNSET_ECCLASSID)
+        return nullptr;
+
+    //column already exists but doesn't match, therefore create a new one
+    Utf8String resolvedColumnName, tmp;
+    int retryCount = 0;
+    if (SUCCESS != ResolveColumnName(tmp, requestedColumnName, classId, retryCount))
+        return nullptr;
+
+    resolvedColumnName = tmp;
+    while (GetTable().FindColumnP(resolvedColumnName.c_str()) != nullptr)
+        {
+        retryCount++;
+        resolvedColumnName = tmp;
+        if (SUCCESS != ResolveColumnName(resolvedColumnName, requestedColumnName, classId, retryCount))
+            return nullptr;
+        }
+
+    const bool canEdit = GetTable().GetEditHandle().CanEdit();
+    if (!canEdit)
+        GetTable().GetEditHandleR().BeginEdit();
+
+    ECDbSqlColumn* newColumn = GetTable().CreateColumn(resolvedColumnName.c_str(), colType, ColumnKind::DataColumn, PersistenceType::Persisted);
+    if (newColumn == nullptr)
+        {
+        BeAssert(false && "Failed to create column");
+        return nullptr;
+        }
+
+    newColumn->GetConstraintR().SetIsNotNull(addNotNullConstraint);
+    newColumn->GetConstraintR().SetIsUnique(addUniqueConstraint);
+    newColumn->GetConstraintR().SetCollation(collation);
+
+    if (!canEdit)
+        GetTable().GetEditHandleR().EndEdit();
+
+    return newColumn;
+    }
+
+//------------------------------------------------------------------------------------------
+//@bsimethod                                                    Affan.Khan       01 / 2015
+//------------------------------------------------------------------------------------------
+ECDbSqlColumn* ColumnFactory::ApplySharedColumnStrategy() const
+    {
+    ECDbSqlColumn const* reusableColumn = nullptr;
+    if (TryFindReusableSharedDataColumn(reusableColumn))
+        return const_cast<ECDbSqlColumn*>(reusableColumn);
+
+    return GetTable().CreateSharedColumn();
+    }
+
+//------------------------------------------------------------------------------------------
+//@bsimethod                                                    Affan.Khan       01 / 2015
+//------------------------------------------------------------------------------------------
+BentleyStatus ColumnFactory::ResolveColumnName(Utf8StringR resolvedColumName, Utf8CP requestedColumnName, ECN::ECClassId classId, int retryCount) const
+    {
+    if (retryCount > 0)
+        {
+        BeAssert(!resolvedColumName.empty());
+        resolvedColumName += SqlPrintfString("%d", retryCount);
+        return SUCCESS;
+        }
+
+    if (Utf8String::IsNullOrEmpty(requestedColumnName))
+        {
+        //use name generator
+        resolvedColumName.clear();
+        return SUCCESS;
+        }
+
+    ECDbSqlColumn const* existingColumn = GetTable().FindColumnP(requestedColumnName);
+    if (existingColumn != nullptr && IsColumnInUse(*existingColumn))
+        resolvedColumName.Sprintf("c%lld_%s", classId, requestedColumnName);
+    else
+        resolvedColumName.assign(requestedColumnName);
+
+    return SUCCESS;
+    }
+
+//------------------------------------------------------------------------------------------
+//@bsimethod                                                    Affan.Khan       01 / 2015
+//------------------------------------------------------------------------------------------
+ECClassId ColumnFactory::GetPersistenceClassId(PropertyMapCR propMap) const
+    {
+    Utf8String propAccessString(propMap.GetPropertyAccessString());
+    const size_t dotPosition = propAccessString.find(".");
+    ECPropertyCP property = nullptr;
+    if (dotPosition != Utf8String::npos)
+        {
+        //! Get root property in given accessString.
+        property = m_classMap.GetClass().GetPropertyP(propAccessString.substr(0, dotPosition).c_str());
+        }
+    else
+        property = m_classMap.GetClass().GetPropertyP(propAccessString.c_str());
+
+
+    if (property == nullptr)
+        {
+        BeAssert(false && "Failed to find root property");
+        return ECClass::UNSET_ECCLASSID;
+        }
+
+    return property->GetClass().GetId();
+    }
+
+//------------------------------------------------------------------------------------------
+//@bsimethod                                                    Affan.Khan       01 / 2015
+//------------------------------------------------------------------------------------------
+bool ColumnFactory::TryFindReusableSharedDataColumn(ECDbSqlColumn const*& reusableColumn) const
+    {
+    reusableColumn = nullptr;
+    std::vector<ECDbSqlColumn const*> reusableColumns;
+    for (ECDbSqlColumn const* column : GetTable().GetColumns())
+        {
+        if (column->IsShared() && !IsColumnInUse(*column))
+            reusableColumns.push_back(column);
+        }
+
+    if (reusableColumns.empty())
+        return false;
+
+    reusableColumn = reusableColumns.front();
+    return true;
+    }
+
+//------------------------------------------------------------------------------------------
+//@bsimethod                                                    Affan.Khan       01 / 2015
+//------------------------------------------------------------------------------------------
+void ColumnFactory::CacheUsedColumn(ECDbSqlColumn const& column) const
+    {
+    m_columnsInUse.insert(column.GetFullName());
+    }
+
+//------------------------------------------------------------------------------------------
+//@bsimethod                                                    Affan.Khan       01 / 2015
+//------------------------------------------------------------------------------------------
+bool ColumnFactory::IsColumnInUse(ECDbSqlColumn const& column) const
+    {
+    return m_columnsInUse.find(column.GetFullName()) != m_columnsInUse.end();
+    }
+
+//------------------------------------------------------------------------------------------
+//@bsimethod                                                    Affan.Khan       01 / 2015
+//------------------------------------------------------------------------------------------
+void ColumnFactory::Update()
+    {
+    m_columnsInUse.clear();
+    std::vector<ECDbSqlColumn const*> columnsInUse;
+    m_classMap.GetPropertyMaps().Traverse(
+        [&] (TraversalFeedback& feedback, PropertyMapCP propMap)
+        {
+        if (propMap->GetAsNavigationPropertyMap() == nullptr)
+            propMap->GetColumns(columnsInUse);
+
+        feedback = TraversalFeedback::Next;
+        }, true);
+
+    for (ECDbSqlColumn const* columnInUse : columnsInUse)
+        {
+        if (columnInUse != nullptr)
+            CacheUsedColumn(*columnInUse);
+        }
+    }
+
+
+//------------------------------------------------------------------------------------------
+//@bsimethod                                                    Affan.Khan       01 / 2015
+//------------------------------------------------------------------------------------------
+ECDbSqlTable& ColumnFactory::GetTable() const
+    {
+    return m_classMap.GetJoinedTable();
+    }
+
+//------------------------------------------------------------------------------------------
+//@bsimethod                                                    Affan.Khan       08 / 2015
+//------------------------------------------------------------------------------------------
+const PropertyMapSet::EndPoints  PropertyMapSet::GetEndPoints () const
+    {
+    EndPoints endPoints;
+    for (auto const& endPoint : m_orderedEndPoints)
+        endPoints.push_back (endPoint.get ());
+
+    return endPoints;
+    }
+
+//------------------------------------------------------------------------------------------
+//@bsimethod                                                    Affan.Khan       08 / 2015
+//------------------------------------------------------------------------------------------
+BentleyStatus PropertyMapSet::AddSystemEndPoint(PropertyMapSet& propertySet, ClassMap const& classMap, ColumnKind kind, ECValueCR value, ECDbSqlColumn const* column)
+    {
+    auto const& table = classMap.GetJoinedTable();
+
+    if (column == nullptr)
+        column = table.GetFilteredColumnFirst(kind);
+
+    auto const accessString = ECDbSqlColumn::KindToString(kind);
+    if (value.IsNull())
+        {
+        BeAssert(column != nullptr);
+        if (column == nullptr)
+            return BentleyStatus::ERROR;
+        }
+
+    BeAssert(accessString != nullptr);
+    if (accessString == nullptr)
+        return BentleyStatus::ERROR;
+
+    if (column == nullptr)
+        propertySet.m_orderedEndPoints.push_back(std::unique_ptr<EndPoint>(new EndPoint(accessString, kind, value)));
+    else
+        propertySet.m_orderedEndPoints.push_back(std::unique_ptr<EndPoint>(new EndPoint(accessString, *column, value)));
+
+    return BentleyStatus::SUCCESS;
+    }
+
+//------------------------------------------------------------------------------------------
+//@bsimethod                                                    Affan.Khan       08 / 2015
+//------------------------------------------------------------------------------------------
+PropertyMapSet::Ptr PropertyMapSet::Create (ClassMap const& classMap)
+    {
+    BeAssert (classMap.GetECDbMap ().GetSQLManager ().IsNullTable (classMap.GetJoinedTable()) == false);
+    Ptr propertySet = Ptr (new PropertyMapSet (classMap));
+    ECValue defaultValue;
+    AddSystemEndPoint (*propertySet, classMap, ColumnKind::ECInstanceId, defaultValue);
+    AddSystemEndPoint (*propertySet, classMap, ColumnKind::ECClassId, ECValue (classMap.GetClass ().GetId ()));
+
+    if (classMap.IsRelationshipClassMap ())
+        {
+        RelationshipClassMapCR relationshipMap = static_cast<RelationshipClassMapCR>(classMap);
+        auto const& sourceConstraints = relationshipMap.GetRelationshipClass ().GetSource ().GetClasses ();
+        auto const& targetConstraints = relationshipMap.GetRelationshipClass ().GetTarget ().GetClasses ();
+        auto sourceECInstanceIdColumn = relationshipMap.GetSourceECInstanceIdPropMap ()->GetSingleColumn ();
+        auto sourceECClassIdColumn = relationshipMap.GetSourceECInstanceIdPropMap ()->GetSingleColumn ();
+        auto targetECInstanceIdColumn = relationshipMap.GetTargetECInstanceIdPropMap ()->GetSingleColumn ();
+        auto targetECClassIdColumn = relationshipMap.GetTargetECClassIdPropMap ()->GetSingleColumn ();
+
+
+        AddSystemEndPoint (*propertySet, classMap, ColumnKind::SourceECInstanceId, defaultValue, sourceECInstanceIdColumn);
+        auto sourceConstraintClass = sourceConstraints.at (0);
+        if (!ClassMap::IsAnyClass (*sourceConstraintClass) && sourceConstraints.size () == 1)
+            AddSystemEndPoint (*propertySet, classMap, ColumnKind::SourceECClassId, ECValue (sourceConstraintClass->GetId ()), sourceECClassIdColumn);
+        else
+            AddSystemEndPoint (*propertySet, classMap, ColumnKind::SourceECClassId, defaultValue, sourceECClassIdColumn);
+
+        AddSystemEndPoint (*propertySet, classMap, ColumnKind::TargetECInstanceId, defaultValue, targetECInstanceIdColumn);
+        auto targetConstraintClass = targetConstraints.at (0);
+        if (!ClassMap::IsAnyClass (*targetConstraintClass) && targetConstraints.size () == 1)
+            AddSystemEndPoint (*propertySet, classMap, ColumnKind::TargetECClassId, ECValue (targetConstraintClass->GetId ()), targetECClassIdColumn);
+        else
+            AddSystemEndPoint (*propertySet, classMap, ColumnKind::SourceECClassId, defaultValue, targetECClassIdColumn);
+        }
+
+    classMap.GetPropertyMaps ().Traverse ([&propertySet] (TraversalFeedback& feedback, PropertyMapCP propMap)
+        {
+        if (auto pm = dynamic_cast<PointPropertyMap const*> (propMap))
+            {
+            std::vector<ECDbSqlColumn const*> columns;
+            pm->GetColumns (columns);
+            Utf8String  baseAccessString = pm->GetPropertyAccessString ();
+            propertySet->m_orderedEndPoints.push_back (std::unique_ptr<EndPoint> (new EndPoint ((baseAccessString + ".X").c_str (), *columns[0], ECValue ())));
+            propertySet->m_orderedEndPoints.push_back (std::unique_ptr<EndPoint> (new EndPoint ((baseAccessString + ".Y").c_str (), *columns[1], ECValue ())));
+            if (pm->Is3d ())
+                propertySet->m_orderedEndPoints.push_back (std::unique_ptr<EndPoint> (new EndPoint ((baseAccessString + ".Z").c_str (), *columns[2], ECValue ())));
+            }
+        else if (nullptr != propMap->GetAsNavigationPropertyMap())
+            {
+            feedback = TraversalFeedback::NextSibling;
+            }
+        else if (!propMap->IsSystemPropertyMap () && !propMap->GetProperty().GetAsStructProperty())
+            {
+            propertySet->m_orderedEndPoints.push_back (std::unique_ptr<EndPoint> (new EndPoint (propMap->GetPropertyAccessString (), *propMap->GetSingleColumn (), ECValue ())));
+            }
+        feedback = TraversalFeedback::Next;
+        }, true);
+
+    for (auto const& ep : propertySet->m_orderedEndPoints)
+        {
+        propertySet->m_endPointByAccessString[ep->GetAccessString ().c_str ()] = ep.get ();
+        }
+    return propertySet;
+    }
+
+//------------------------------------------------------------------------------------------
+//@bsimethod                                                    Krischan.Eberle    01/2016
+//------------------------------------------------------------------------------------------
+BentleyStatus ClassMapLoadContext::Postprocess(ECDbMapCR ecdbMap) const
+    {
+    for (ECN::ECClassCP constraintClass : m_constraintClasses)
+        {
+        if (ecdbMap.GetClassMap(*constraintClass) == nullptr)
+            {
+            LOG.errorv("Finishing creation of ECRelationship class map because class map for Constraint ECClass '%s' could not be found.",
+                       constraintClass->GetFullName());
+            return ERROR;
+            }
+        }
+
+    for (NavigationPropertyMap* propMap : m_navPropMaps)
+        {
+        if (SUCCESS != propMap->Postprocess(ecdbMap))
+            return ERROR;
+        }
+
+    return SUCCESS;
+    }
+
+
+//************************** UnmappedClassMap ***************************************************
+//---------------------------------------------------------------------------------------
+// @bsimethod                                                    Krischan.Eberle  02/2014
+//---------------------------------------------------------------------------------------
+MapStatus UnmappedClassMap::_MapPart1(SchemaImportContext&, ClassMapInfo const& classMapInfo, ClassMap const* parentClassMap)
+    {
+    if (parentClassMap != nullptr)
+        m_parentMapClassId = parentClassMap->GetParentMapClassId();
+
+    ECDbSqlTable const* nullTable = GetECDbMap().GetSQLManager().GetNullTable();
+    SetTable(*const_cast<ECDbSqlTable*> (nullTable));
+
+    return MapStatus::Success;
+    }
+
+//---------------------------------------------------------------------------------------
+// @bsimethod                                                    Affan.Khan  10/2015
+//---------------------------------------------------------------------------------------
+BentleyStatus UnmappedClassMap::_Load(std::set<ClassMap const*>& loadGraph, ClassMapLoadContext& ctx, ECDbClassMapInfo const& mapInfo, ClassMap const* parentClassMap)
+    {
+    ECDbSqlTable const* nullTable = GetECDbMap().GetSQLManager().GetNullTable();
+    SetTable(*const_cast<ECDbSqlTable*> (nullTable));
+    return SUCCESS;
+    }
+
+END_BENTLEY_SQLITE_EC_NAMESPACE