/*--------------------------------------------------------------------------------------+
|
|     $Source: ECDb/LightweightCache.cpp $
|
|  $Copyright: (c) 2016 Bentley Systems, Incorporated. All rights reserved. $
|
+--------------------------------------------------------------------------------------*/
#include "ECDbPch.h"
#include <vector>

USING_NAMESPACE_BENTLEY_EC

BEGIN_BENTLEY_SQLITE_EC_NAMESPACE

//************************************************************************************
// LightweightCache
//************************************************************************************
//---------------------------------------------------------------------------------------
// @bsimethod                                                    Affan.Khan      07/2015
//---------------------------------------------------------------------------------------
std::vector<ECN::ECClassId> const& LightweightCache::LoadClassIdsPerTable(DbTable const& tbl) const
    {
    auto itor = m_classIdsPerTable.find(&tbl);
    if (itor != m_classIdsPerTable.end())
        return itor->second;

    std::vector<ECN::ECClassId>& subset = m_classIdsPerTable[&tbl];
    Utf8String sql = "SELECT ClassId FROM ec_cache_ClassHasTables WHERE TableId = ?";
    CachedStatementPtr stmt = m_map.GetECDb().GetCachedStatement(sql.c_str());
    stmt->BindId(1, tbl.GetId());
    while (stmt->Step() == BE_SQLITE_ROW)
        {
        ECClassId id = stmt->GetValueId<ECClassId>(0);
        subset.push_back(id);
        }

    return subset;
    }
//---------------------------------------------------------------------------------------
// @bsimethod                                                    Affan.Khan      07/2015
//---------------------------------------------------------------------------------------
std::vector<ECN::ECClassId> const& LightweightCache::LoadNonAbstractClassIdsPerTable(DbTable const& tbl) const
    {
    auto itor = m_nonAbstractClassIdsPerTable.find(&tbl);
    if (itor != m_nonAbstractClassIdsPerTable.end())
        return itor->second;

    std::vector<ECN::ECClassId>& subset = m_nonAbstractClassIdsPerTable[&tbl];
    Utf8String sql;
<<<<<<< HEAD
    sql.Sprintf("SELECT t.Id, t.Name, c.Id FROM ec_Table t, ec_Class c, ec_PropertyMap pm, ec_ClassMap cm, ec_PropertyPath pp, ec_Column col "
                "WHERE cm.Id=pm.ClassMapId AND pp.Id=pm.PropertyPathId AND col.Id=pm.ColumnId AND (col.ColumnKind & %d = 0) AND "
                "c.Id=cm.ClassId AND t.Id=col.TableId AND "
                "cm.MapStrategy<>%d AND cm.MapStrategy<>%d "
                "GROUP BY t.Id, c.Id", Enum::ToInt(DbColumn::Kind::ECClassId),
                Enum::ToInt(MapStrategy::ForeignKeyRelationshipInSourceTable),
                Enum::ToInt(MapStrategy::ForeignKeyRelationshipInTargetTable));
=======
    sql.Sprintf("SELECT CT.ClassId FROM ec_cache_ClassHasTables CT INNER JOIN ec_Class C ON C.Id = CT.ClassId AND C.Modifier != %d WHERE CT.TableId = ?", Enum::ToInt(ECClassModifier::Abstract));
    CachedStatementPtr stmt = m_map.GetECDb().GetCachedStatement(sql.c_str());
    stmt->BindId(1, tbl.GetId());
    while (stmt->Step() == BE_SQLITE_ROW)
        {
        ECClassId id = stmt->GetValueId<ECClassId>(0);
        subset.push_back(id);
        }

    return subset;
    }

//---------------------------------------------------------------------------------------
// @bsimethod                                                    Affan.Khan      07/2015
//---------------------------------------------------------------------------------------
bset<DbTable const*> const& LightweightCache::LoadClassIdsPerTable(ECN::ECClassId iid) const
    {
    auto itor = m_tablesPerClassId.find(iid);
    if (itor != m_tablesPerClassId.end())
        return itor->second;
>>>>>>> 8c8f0f05

    bset<DbTable const*>& subSet = m_tablesPerClassId[iid];
    Utf8String sql = "SELECT TableId FROM ec_cache_ClassHasTables WHERE ClassId = ? ORDER BY TableId";
    CachedStatementPtr stmt = m_map.GetECDb().GetCachedStatement(sql.c_str());
    stmt->BindId(1, iid);
    DbTableId currentTableId;
    DbTable const* currentTable = nullptr;

    while (stmt->Step() == BE_SQLITE_ROW)
        {
        DbTableId tableId = stmt->GetValueId<DbTableId>(0);
        if (currentTableId != tableId)
            {
            currentTable = m_map.GetDbSchema().FindTable(tableId);
            currentTableId = tableId;
            BeAssert(currentTable != nullptr);
            }

<<<<<<< HEAD
        ECClassId id = stmt->GetValueId<ECClassId>(2);
        m_classIdsPerTable[currentTable].push_back(id);
        m_tablesPerClassId[id].insert(currentTable);
=======
        subSet.insert(currentTable);
>>>>>>> 8c8f0f05
        }

    return subSet;
    }

//---------------------------------------------------------------------------------------
// @bsimethod                                                    Affan.Khan      07/2015
//---------------------------------------------------------------------------------------
bmap<ECN::ECClassId, LightweightCache::RelationshipEnd> const& LightweightCache::LoadRelationshipConstraintClasses(ECN::ECClassId constraintClassId) const
    {
    auto itor = m_relationshipClassIdsPerConstraintClassIds.find(constraintClassId);
    if (itor != m_relationshipClassIdsPerConstraintClassIds.end())
        return itor->second;

    bmap<ECN::ECClassId, RelationshipEnd>&  relClassIds = m_relationshipClassIdsPerConstraintClassIds[constraintClassId];
    Utf8CP sql0 =
        "SELECT  RC.RelationshipClassId, RC.RelationshipEnd"
        "    FROM ec_RelationshipConstraintClass RCC"
        "       INNER JOIN ec_RelationshipConstraint RC ON RC.Id = RCC.ConstraintId"
        "       LEFT JOIN ec_cache_ClassHierarchy CH ON CH.BaseClassId = RCC.ClassId  AND RC.IsPolymorphic = 1 AND CH.ClassId = ?"
        "    WHERE RCC.ClassId = ?";

    auto stmt0 = m_map.GetECDb().GetCachedStatement(sql0);
    stmt0->BindId(1, constraintClassId); //!This speed up query from 98ms to 28 ms by remove OR results that are not required in LEFT JOIN
    stmt0->BindId(2, constraintClassId);

    while (stmt0->Step() == BE_SQLITE_ROW)
        {
        ECClassId relationshipId = stmt0->GetValueId<ECClassId>(0);
        BeAssert(!stmt0->IsColumnNull(2));
        RelationshipEnd end = stmt0->GetValueInt(2) == 0 ? RelationshipEnd::Source : RelationshipEnd::Target;

        auto relIt = relClassIds.find(relationshipId);
        if (relIt == relClassIds.end())
            relClassIds[relationshipId] = end;
        else
            relClassIds[relationshipId] = static_cast<RelationshipEnd>((int) (relIt->second) | (int) (end));
        }

    return relClassIds;
    }

//---------------------------------------------------------------------------------------
// @bsimethod                                                    Affan.Khan      07/2015
//---------------------------------------------------------------------------------------
bmap<ECN::ECClassId, LightweightCache::RelationshipEnd> const& LightweightCache::LoadConstraintClassesForRelationships(ECN::ECClassId relationshipId) const
    {
    auto itor = m_constraintClassIdsPerRelClassIds.find(relationshipId);
    if (itor != m_constraintClassIdsPerRelClassIds.end())
        return itor->second;

    bmap<ECN::ECClassId, RelationshipEnd>&  constraintClassIds = m_constraintClassIdsPerRelClassIds[relationshipId];
    Utf8CP sql0 =
        "SELECT  IFNULL(CH.ClassId, RCC.[ClassId]) ConstraintClassId, RC.RelationshipEnd"
        "    FROM ec_RelationshipConstraintClass RCC"
        "       INNER JOIN ec_RelationshipConstraint RC ON RC.Id = RCC.ConstraintId"
        "       LEFT JOIN ec_cache_ClassHierarchy CH ON CH.BaseClassId = RCC.[ClassId]  AND RC.IsPolymorphic = 1"
        "    WHERE RC.RelationshipClassId = ?";

    auto stmt0 = m_map.GetECDb().GetCachedStatement(sql0);
    stmt0->BindId(1, relationshipId);
    while (stmt0->Step() == BE_SQLITE_ROW)
        {
        ECClassId constraintClassId = stmt0->GetValueId<ECClassId>(0);
        BeAssert(!stmt0->IsColumnNull(1));
        RelationshipEnd end = stmt0->GetValueInt(1) == 0 ? RelationshipEnd::Source : RelationshipEnd::Target;

        auto constraintIt = constraintClassIds.find(constraintClassId);
        if (constraintIt == constraintClassIds.end())
            constraintClassIds[constraintClassId] = end;
        else
            constraintClassIds[constraintClassId] = static_cast<RelationshipEnd>((int) (constraintIt->second) | (int) (end));
        }

    return constraintClassIds;
    }

//---------------------------------------------------------------------------------------
// @bsimethod                                                    Affan.Khan      07/2015
//---------------------------------------------------------------------------------------
LightweightCache::ClassIdsPerTableMap const& LightweightCache::LoadHorizontalPartitions(ECN::ECClassId classId)  const
    {
<<<<<<< HEAD
    if (m_loadedFlags.m_horizontalPartitionsIsLoaded)
        return;

    Utf8String sql;
    sql.Sprintf(
        "WITH "
        "TableMapInfo AS ( "
        "    SELECT ec_Class.Id ClassId, ec_Table.Name TableName FROM ec_PropertyMap "
        "        JOIN ec_Column ON ec_Column.Id = ec_PropertyMap.ColumnId AND (ec_Column.ColumnKind & %d= 0) "
        "        JOIN ec_PropertyPath ON ec_PropertyPath.Id = ec_PropertyMap.PropertyPathId "
        "        JOIN ec_ClassMap ON ec_ClassMap.Id = ec_PropertyMap.ClassMapId "
        "        JOIN ec_Class ON ec_Class.Id = ec_ClassMap.ClassId "
        "        JOIN ec_Table ON ec_Table.Id = ec_Column.TableId "
        "    WHERE ec_ClassMap.MapStrategy <> %d AND ec_ClassMap.MapStrategy <> %d AND ec_Table.Type <> %d "
        "    GROUP BY ec_Class.Id, ec_Table.Name) "
        "SELECT  DCL.BaseClassId, DCL.ClassId, TMI.TableName FROM ec_ClassHierarchy DCL "
        "    INNER JOIN TableMapInfo TMI ON TMI.ClassId=DCL.ClassId GROUP BY DCL.BaseClassId, TMI.TableName, DCL.ClassId",
        Enum::ToInt(DbColumn::Kind::ECClassId), Enum::ToInt(MapStrategy::ForeignKeyRelationshipInSourceTable),
        Enum::ToInt(MapStrategy::ForeignKeyRelationshipInTargetTable), Enum::ToInt(DbTable::Type::Joined));

    CachedStatementPtr stmt = m_map.GetECDb().GetCachedStatement(sql.c_str());
=======
    auto itor = m_horizontalPartitions.find(classId);
    if (itor != m_horizontalPartitions.end())
        return itor->second;

    ClassIdsPerTableMap& subset = m_horizontalPartitions[classId];
    Utf8CP sql =
        "SELECT CH.[ClassId], CT.[TableId]"
        "   FROM ec_cache_ClassHasTables CT"
        "       INNER JOIN ec_cache_ClassHierarchy CH ON CH.[ClassId] = CT.[ClassId]"
        "       INNER JOIN ec_Table ON ec_Table.Id = CT.TableId AND ec_Table.Type <> 1"
        "   WHERE  CH.[BaseClassId] = ?";

    CachedStatementPtr stmt = m_map.GetECDb().GetCachedStatement(sql);
    stmt->BindId(1, classId);
>>>>>>> 8c8f0f05
    while (stmt->Step() == BE_SQLITE_ROW)
        {
        ECClassId derivedClassId = stmt->GetValueId<ECClassId>(0);
        DbTableId tableId = stmt->GetValueId<DbTableId>(1);
        DbTable const* table = m_map.GetDbSchema().FindTable(tableId);
        BeAssert(table != nullptr);
        std::vector<ECClassId>& horizontalPartition = subset[table];
        if (derivedClassId == classId)
            horizontalPartition.insert(horizontalPartition.begin(), derivedClassId);
        else
            horizontalPartition.insert(horizontalPartition.end(), derivedClassId);
        }

    return subset;
    }


//---------------------------------------------------------------------------------------
// @bsimethod                                                    Krischan.Eberle 08/2015
//---------------------------------------------------------------------------------------
bmap<ECN::ECClassId, LightweightCache::RelationshipEnd> const& LightweightCache::GetConstraintClassesForRelationshipClass(ECN::ECClassId relClassId) const
    {
    return LoadConstraintClassesForRelationships(relClassId);
    }

//---------------------------------------------------------------------------------------
// @bsimethod                                                    Affan.Khan      07/2015
//---------------------------------------------------------------------------------------
std::vector<ECClassId> const& LightweightCache::GetClassesForTable(DbTable const& table) const
    {
    return LoadClassIdsPerTable(table);
    }

//---------------------------------------------------------------------------------------
<<<<<<< HEAD
=======
// @bsimethod                                                    Krischan.Eberle 05/2016
//---------------------------------------------------------------------------------------
std::vector<ECClassId> const& LightweightCache::GetNonAbstractClassesForTable(DbTable const& table) const
    {
    return LoadNonAbstractClassIdsPerTable(table);
    }

//---------------------------------------------------------------------------------------
>>>>>>> 8c8f0f05
// @bsimethod                                                    Affan.Khan      07/2015
//---------------------------------------------------------------------------------------
bset<DbTable const*> const& LightweightCache::GetVerticalPartitionsForClass(ECN::ECClassId classId) const
    {
    return LoadClassIdsPerTable(classId);
    }

//---------------------------------------------------------------------------------------
// @bsimethod                                                    Affan.Khan      10/2015
//---------------------------------------------------------------------------------------
LightweightCache::ClassIdsPerTableMap const& LightweightCache::GetHorizontalPartitionsForClass(ECN::ECClassId classId) const
    {
    return LoadHorizontalPartitions(classId);
    }

//---------------------------------------------------------------------------------------
// @bsimethod                                                    Affan.Khan      07/2015
//---------------------------------------------------------------------------------------
void LightweightCache::Reset()
    {
    m_horizontalPartitions.clear();
    m_classIdsPerTable.clear();
    m_relationshipClassIdsPerConstraintClassIds.clear();
    m_constraintClassIdsPerRelClassIds.clear();
    m_storageDescriptions.clear();
    m_relationshipPerTable.clear();
    m_tablesPerClassId.clear();
    }

//---------------------------------------------------------------------------------------
// @bsimethod                                                    Affan.Khan      07/2015
//---------------------------------------------------------------------------------------
LightweightCache::LightweightCache(ECDbMap const& map) : m_map(map) { Reset(); }

//---------------------------------------------------------------------------------------
// @bsimethod                                                    Affan.Khan      07/2015
//---------------------------------------------------------------------------------------
StorageDescription const& LightweightCache::GetStorageDescription(ClassMap const& classMap)  const
    {
    const ECClassId classId = classMap.GetClass().GetId();
    auto it = m_storageDescriptions.find(classId);
    if (it == m_storageDescriptions.end())
        {
        auto des = StorageDescription::Create(classMap, *this);
        auto desP = des.get();
        m_storageDescriptions[classId] = std::move(des);
        return *desP;
        }

    return *(it->second.get());
    }


//****************************************************************************************
// StorageDescription
//****************************************************************************************

//------------------------------------------------------------------------------------------
//@bsimethod                                                    Krischan.Eberle    10 / 2015
//------------------------------------------------------------------------------------------
BentleyStatus StorageDescription::GenerateECClassIdFilter(Utf8StringR filterSqlExpression, DbTable const& table, DbColumn const& classIdColumn, bool polymorphic, bool fullyQualifyColumnName, Utf8CP tableAlias) const
    {
    if (table.GetPersistenceType() != PersistenceType::Persisted)
        return SUCCESS; //table is virtual -> noop

    Partition const* partition = GetHorizontalPartition(table);
    if (partition == nullptr)
        {
        if (!GetVerticalPartitions().empty())
            {
            partition = GetVerticalPartition(table);
            }

        if (partition == nullptr)
            {
            BeAssert(false && "Should always find a partition for the given table");
            return ERROR;
            }
        }

    Utf8String classIdColSql;
    if (fullyQualifyColumnName)
        {
        classIdColSql.append("[");
        if (tableAlias)
            classIdColSql.append(tableAlias);
        else
            classIdColSql.append(table.GetName());

        classIdColSql.append("].");
        }

    classIdColSql.append(classIdColumn.GetName());

    if (!polymorphic)
        {
        //if partition's table is only used by a single class, no filter needed     
        if (partition->IsSharedTable())
            {
            Utf8Char classIdStr[ECClassId::ID_STRINGBUFFER_LENGTH];
            m_classId.ToString(classIdStr);
            filterSqlExpression.append(classIdColSql).append("=").append(classIdStr);
            }

        return SUCCESS;
        }

    partition->AppendECClassIdFilterSql(filterSqlExpression, classIdColSql.c_str());
    return SUCCESS;
    }

//------------------------------------------------------------------------------------------
//@bsimethod                                                    Affan.Khan    05 / 2015
//------------------------------------------------------------------------------------------
//static
std::unique_ptr<StorageDescription> StorageDescription::Create(ClassMap const& classMap, LightweightCache const& lwmc)
    {
    const ECClassId classId = classMap.GetClass().GetId();
    std::unique_ptr<StorageDescription> storageDescription = std::unique_ptr<StorageDescription>(new StorageDescription(classId));
    std::set<ECClassId> derviedClassSet;
    if (classMap.GetType() == ClassMap::Type::RelationshipEndTable)
        {
        RelationshipClassEndTableMap const& relClassMap = static_cast<RelationshipClassEndTableMap const&> (classMap);
        for (DbTable const* endTable : relClassMap.GetTables())
            {
            const LightweightCache::RelationshipEnd foreignEnd = relClassMap.GetForeignEnd() == ECRelationshipEnd::ECRelationshipEnd_Source ? LightweightCache::RelationshipEnd::Source : LightweightCache::RelationshipEnd::Target;

            Partition* hp = storageDescription->AddHorizontalPartition(*endTable, true);

            for (bpair<ECClassId, LightweightCache::RelationshipEnd> const& kvpair : lwmc.GetConstraintClassesForRelationshipClass(classId))
                {
                ECClassId constraintClassId = kvpair.first;
                LightweightCache::RelationshipEnd end = kvpair.second;

                if (end == LightweightCache::RelationshipEnd::Both || end == foreignEnd)
                    hp->AddClassId(constraintClassId);
                }

            hp->GenerateClassIdFilter(lwmc.GetClassesForTable(*endTable));
            }

        }
    else
        {
        for (auto& kp : lwmc.GetHorizontalPartitionsForClass(classId))
            {
            auto table = kp.first;

            auto& deriveClassList = kp.second;
            derviedClassSet.insert(deriveClassList.begin(), deriveClassList.end());
            if (deriveClassList.empty())
                continue;

            Partition* hp = storageDescription->AddHorizontalPartition(*table, deriveClassList.front() == classId);
            for (ECClassId ecClassId : deriveClassList)
                {
                hp->AddClassId(ecClassId);
                }

            hp->GenerateClassIdFilter(lwmc.GetClassesForTable(*table));
            }
        }
    //add vertical partitions
    for (auto table : lwmc.GetVerticalPartitionsForClass(classId))
        {
        if (table->GetPersistenceType() == PersistenceType::Virtual)
            continue;

        Partition* vp = storageDescription->AddVerticalPartition(*table, storageDescription->GetHorizontalPartition(*table) != nullptr);
        for (ECClassId ecClassId : derviedClassSet)
            {
            vp->AddClassId(ecClassId);
            }

        vp->GenerateClassIdFilter(lwmc.GetClassesForTable(*table));
        }

    return storageDescription;
    }


//------------------------------------------------------------------------------------------
//@bsimethod                                                    Krischan.Eberle    10 / 2015
//------------------------------------------------------------------------------------------
Partition const* StorageDescription::GetHorizontalPartition(bool polymorphic) const
    {
    if (!polymorphic || !HasNonVirtualPartitions())
        return &GetRootHorizontalPartition();

    if (HierarchyMapsToMultipleTables())
        return nullptr; //no single partition available

    size_t ix = m_nonVirtualHorizontalPartitionIndices[0];
    BeAssert(ix < m_horizontalPartitions.size());

    return &m_horizontalPartitions[ix];
    }

//------------------------------------------------------------------------------------------
//@bsimethod                                                    Krischan.Eberle    10 / 2015
//------------------------------------------------------------------------------------------
Partition const* StorageDescription::GetHorizontalPartition(DbTable const& table) const
    {
    for (Partition const& part : m_horizontalPartitions)
        {
        if (&part.GetTable() == &table)
            return &part;
        }

    return nullptr;
    }

//------------------------------------------------------------------------------------------
//@bsimethod                                                    Affan.KHan    11 / 2015
//------------------------------------------------------------------------------------------
Partition const* StorageDescription::GetVerticalPartition(DbTable const& table) const
    {
    for (Partition const& part : m_verticalPartitions)
        {
        if (&part.GetTable() == &table)
            return &part;
        }

    return nullptr;
    }

//------------------------------------------------------------------------------------------
//@bsimethod                                                    Krischan.Eberle    10 / 2015
//------------------------------------------------------------------------------------------
Partition const& StorageDescription::GetRootHorizontalPartition() const
    {
    BeAssert(m_rootHorizontalPartitionIndex < m_horizontalPartitions.size());
    return m_horizontalPartitions[m_rootHorizontalPartitionIndex];
    }

//------------------------------------------------------------------------------------------
//@bsimethod                                                    Krischan.Eberle    05 / 2015
//------------------------------------------------------------------------------------------
Partition* StorageDescription::AddHorizontalPartition(DbTable const& table, bool isRootPartition)
    {
    const bool isVirtual = table.GetPersistenceType() == PersistenceType::Virtual;
    m_horizontalPartitions.push_back(Partition(table));

    const size_t indexOfAddedPartition = m_horizontalPartitions.size() - 1;
    if (!isVirtual)
        m_nonVirtualHorizontalPartitionIndices.push_back(indexOfAddedPartition);

    if (isRootPartition)
        m_rootHorizontalPartitionIndex = indexOfAddedPartition;

    return &m_horizontalPartitions[indexOfAddedPartition];
    }

//------------------------------------------------------------------------------------------
//@bsimethod                                                    Affan.Khan    11 / 2015
//------------------------------------------------------------------------------------------
Partition* StorageDescription::AddVerticalPartition(DbTable const& table, bool isRootPartition)
    {
    BeAssert(table.GetPersistenceType() == PersistenceType::Persisted);
    if (table.GetPersistenceType() == PersistenceType::Virtual)
        return nullptr;

    m_verticalPartitions.push_back(Partition(table));

    const size_t indexOfAddedPartition = m_verticalPartitions.size() - 1;
    if (isRootPartition)
        m_rootVerticalPartitionIndex = indexOfAddedPartition;

    return &m_verticalPartitions[indexOfAddedPartition];
    }

//****************************************************************************************
// Partition
//****************************************************************************************
//------------------------------------------------------------------------------------------
//@bsimethod                                                    Krischan.Eberle    02 / 2016
//------------------------------------------------------------------------------------------
Partition::Partition(Partition const& rhs)
    : m_table(rhs.m_table), m_partitionClassIds(rhs.m_partitionClassIds),
    m_inversedPartitionClassIds(rhs.m_inversedPartitionClassIds), m_hasInversedPartitionClassIds(rhs.m_hasInversedPartitionClassIds)
    {}

//------------------------------------------------------------------------------------------
//@bsimethod                                                    Krischan.Eberle    05 / 2015
//------------------------------------------------------------------------------------------
Partition& Partition::operator=(Partition const& rhs)
    {
    if (this != &rhs)
        {
        m_table = rhs.m_table;
        m_partitionClassIds = rhs.m_partitionClassIds;
        m_inversedPartitionClassIds = rhs.m_inversedPartitionClassIds;
        m_hasInversedPartitionClassIds = rhs.m_hasInversedPartitionClassIds;
        }

    return *this;
    }

//------------------------------------------------------------------------------------------
//@bsimethod                                                    Krischan.Eberle    05 / 2015
//------------------------------------------------------------------------------------------
Partition::Partition(Partition&& rhs)
    : m_table(std::move(rhs.m_table)), m_partitionClassIds(std::move(rhs.m_partitionClassIds)),
    m_inversedPartitionClassIds(std::move(rhs.m_inversedPartitionClassIds)), m_hasInversedPartitionClassIds(std::move(rhs.m_hasInversedPartitionClassIds))
    {
    //nulling out the RHS m_table pointer is defensive, even if the destructor doesn't
    //free the table (as it is now owned by Partition). If the ownership ever changes,
    //this method is safe.
    rhs.m_table = nullptr;
    }

//------------------------------------------------------------------------------------------
//@bsimethod                                                    Krischan.Eberle    05 / 2015
//------------------------------------------------------------------------------------------
void Partition::GenerateClassIdFilter(std::vector<ECN::ECClassId> const& tableClassIds)
    {
    BeAssert(!m_partitionClassIds.empty());
    m_hasInversedPartitionClassIds = m_partitionClassIds.size() > tableClassIds.size() / 2;
    if (m_partitionClassIds.size() == tableClassIds.size())
        return;

    //tableClassIds list is already sorted
    auto sortedPartitionClassIds = m_partitionClassIds;
    std::sort(sortedPartitionClassIds.begin(), sortedPartitionClassIds.end());

    auto partitionClassIdsIt = sortedPartitionClassIds.begin();
    for (ECClassId candidateClassId : tableClassIds)
        {
        if (partitionClassIdsIt == sortedPartitionClassIds.end() || candidateClassId < *partitionClassIdsIt)
            m_inversedPartitionClassIds.push_back(candidateClassId);
        else
            ++partitionClassIdsIt;
        }
    }

//------------------------------------------------------------------------------------------
//@bsimethod                                                    Krischan.Eberle    05 / 2015
//------------------------------------------------------------------------------------------
bool Partition::NeedsECClassIdFilter() const
    {
    BeAssert(!m_partitionClassIds.empty());
    //If class ids are not inversed, we always have a non-empty partition class id list. So filtering is needed.
    //if class ids are inversed, filtering is needed if the inversed list is not empty. If it is empty, it means
    //don't filter at all -> consider all class ids
    return !m_inversedPartitionClassIds.empty();
    }

//------------------------------------------------------------------------------------------
//@bsimethod                                                    Affan.Khan       05 / 2015
//------------------------------------------------------------------------------------------
void Partition::AppendECClassIdFilterSql(Utf8StringR filterSqlExpression, Utf8CP classIdColName) const
    {
    BeAssert(!m_partitionClassIds.empty());

    std::vector<ECClassId> const* classIds = nullptr;
    Utf8CP equalOp = nullptr;
    Utf8CP setOp = nullptr;
    if (m_hasInversedPartitionClassIds)
        {
        classIds = &m_inversedPartitionClassIds;
        if (classIds->empty())
            return; //no filter needed, as all class ids should be considered

        equalOp = "<>";
        setOp = "AND";
        }
    else
        {
        classIds = &m_partitionClassIds;
        equalOp = "=";
        setOp = "OR";
        }

    bool isFirstItem = true;
    for (ECClassId classId : *classIds)
        {
        if (!isFirstItem)
            filterSqlExpression.append(" ").append(setOp).append(" ");

        Utf8Char classIdStr[BeInt64Id::ID_STRINGBUFFER_LENGTH];
        classId.ToString(classIdStr);
        filterSqlExpression.append(classIdColName).append(equalOp).append(classIdStr);

        isFirstItem = false;
        }
    }
END_BENTLEY_SQLITE_EC_NAMESPACE

<|MERGE_RESOLUTION|>--- conflicted
+++ resolved
@@ -1,657 +1,584 @@
-/*--------------------------------------------------------------------------------------+
-|
-|     $Source: ECDb/LightweightCache.cpp $
-|
-|  $Copyright: (c) 2016 Bentley Systems, Incorporated. All rights reserved. $
-|
-+--------------------------------------------------------------------------------------*/
-#include "ECDbPch.h"
-#include <vector>
-
-USING_NAMESPACE_BENTLEY_EC
-
-BEGIN_BENTLEY_SQLITE_EC_NAMESPACE
-
-//************************************************************************************
-// LightweightCache
-//************************************************************************************
-//---------------------------------------------------------------------------------------
-// @bsimethod                                                    Affan.Khan      07/2015
-//---------------------------------------------------------------------------------------
-std::vector<ECN::ECClassId> const& LightweightCache::LoadClassIdsPerTable(DbTable const& tbl) const
-    {
-    auto itor = m_classIdsPerTable.find(&tbl);
-    if (itor != m_classIdsPerTable.end())
-        return itor->second;
-
-    std::vector<ECN::ECClassId>& subset = m_classIdsPerTable[&tbl];
-    Utf8String sql = "SELECT ClassId FROM ec_cache_ClassHasTables WHERE TableId = ?";
-    CachedStatementPtr stmt = m_map.GetECDb().GetCachedStatement(sql.c_str());
-    stmt->BindId(1, tbl.GetId());
-    while (stmt->Step() == BE_SQLITE_ROW)
-        {
-        ECClassId id = stmt->GetValueId<ECClassId>(0);
-        subset.push_back(id);
-        }
-
-    return subset;
-    }
-//---------------------------------------------------------------------------------------
-// @bsimethod                                                    Affan.Khan      07/2015
-//---------------------------------------------------------------------------------------
-std::vector<ECN::ECClassId> const& LightweightCache::LoadNonAbstractClassIdsPerTable(DbTable const& tbl) const
-    {
-    auto itor = m_nonAbstractClassIdsPerTable.find(&tbl);
-    if (itor != m_nonAbstractClassIdsPerTable.end())
-        return itor->second;
-
-    std::vector<ECN::ECClassId>& subset = m_nonAbstractClassIdsPerTable[&tbl];
-    Utf8String sql;
-<<<<<<< HEAD
-    sql.Sprintf("SELECT t.Id, t.Name, c.Id FROM ec_Table t, ec_Class c, ec_PropertyMap pm, ec_ClassMap cm, ec_PropertyPath pp, ec_Column col "
-                "WHERE cm.Id=pm.ClassMapId AND pp.Id=pm.PropertyPathId AND col.Id=pm.ColumnId AND (col.ColumnKind & %d = 0) AND "
-                "c.Id=cm.ClassId AND t.Id=col.TableId AND "
-                "cm.MapStrategy<>%d AND cm.MapStrategy<>%d "
-                "GROUP BY t.Id, c.Id", Enum::ToInt(DbColumn::Kind::ECClassId),
-                Enum::ToInt(MapStrategy::ForeignKeyRelationshipInSourceTable),
-                Enum::ToInt(MapStrategy::ForeignKeyRelationshipInTargetTable));
-=======
-    sql.Sprintf("SELECT CT.ClassId FROM ec_cache_ClassHasTables CT INNER JOIN ec_Class C ON C.Id = CT.ClassId AND C.Modifier != %d WHERE CT.TableId = ?", Enum::ToInt(ECClassModifier::Abstract));
-    CachedStatementPtr stmt = m_map.GetECDb().GetCachedStatement(sql.c_str());
-    stmt->BindId(1, tbl.GetId());
-    while (stmt->Step() == BE_SQLITE_ROW)
-        {
-        ECClassId id = stmt->GetValueId<ECClassId>(0);
-        subset.push_back(id);
-        }
-
-    return subset;
-    }
-
-//---------------------------------------------------------------------------------------
-// @bsimethod                                                    Affan.Khan      07/2015
-//---------------------------------------------------------------------------------------
-bset<DbTable const*> const& LightweightCache::LoadClassIdsPerTable(ECN::ECClassId iid) const
-    {
-    auto itor = m_tablesPerClassId.find(iid);
-    if (itor != m_tablesPerClassId.end())
-        return itor->second;
->>>>>>> 8c8f0f05
-
-    bset<DbTable const*>& subSet = m_tablesPerClassId[iid];
-    Utf8String sql = "SELECT TableId FROM ec_cache_ClassHasTables WHERE ClassId = ? ORDER BY TableId";
-    CachedStatementPtr stmt = m_map.GetECDb().GetCachedStatement(sql.c_str());
-    stmt->BindId(1, iid);
-    DbTableId currentTableId;
-    DbTable const* currentTable = nullptr;
-
-    while (stmt->Step() == BE_SQLITE_ROW)
-        {
-        DbTableId tableId = stmt->GetValueId<DbTableId>(0);
-        if (currentTableId != tableId)
-            {
-            currentTable = m_map.GetDbSchema().FindTable(tableId);
-            currentTableId = tableId;
-            BeAssert(currentTable != nullptr);
-            }
-
-<<<<<<< HEAD
-        ECClassId id = stmt->GetValueId<ECClassId>(2);
-        m_classIdsPerTable[currentTable].push_back(id);
-        m_tablesPerClassId[id].insert(currentTable);
-=======
-        subSet.insert(currentTable);
->>>>>>> 8c8f0f05
-        }
-
-    return subSet;
-    }
-
-//---------------------------------------------------------------------------------------
-// @bsimethod                                                    Affan.Khan      07/2015
-//---------------------------------------------------------------------------------------
-bmap<ECN::ECClassId, LightweightCache::RelationshipEnd> const& LightweightCache::LoadRelationshipConstraintClasses(ECN::ECClassId constraintClassId) const
-    {
-    auto itor = m_relationshipClassIdsPerConstraintClassIds.find(constraintClassId);
-    if (itor != m_relationshipClassIdsPerConstraintClassIds.end())
-        return itor->second;
-
-    bmap<ECN::ECClassId, RelationshipEnd>&  relClassIds = m_relationshipClassIdsPerConstraintClassIds[constraintClassId];
-    Utf8CP sql0 =
-        "SELECT  RC.RelationshipClassId, RC.RelationshipEnd"
-        "    FROM ec_RelationshipConstraintClass RCC"
-        "       INNER JOIN ec_RelationshipConstraint RC ON RC.Id = RCC.ConstraintId"
-        "       LEFT JOIN ec_cache_ClassHierarchy CH ON CH.BaseClassId = RCC.ClassId  AND RC.IsPolymorphic = 1 AND CH.ClassId = ?"
-        "    WHERE RCC.ClassId = ?";
-
-    auto stmt0 = m_map.GetECDb().GetCachedStatement(sql0);
-    stmt0->BindId(1, constraintClassId); //!This speed up query from 98ms to 28 ms by remove OR results that are not required in LEFT JOIN
-    stmt0->BindId(2, constraintClassId);
-
-    while (stmt0->Step() == BE_SQLITE_ROW)
-        {
-        ECClassId relationshipId = stmt0->GetValueId<ECClassId>(0);
-        BeAssert(!stmt0->IsColumnNull(2));
-        RelationshipEnd end = stmt0->GetValueInt(2) == 0 ? RelationshipEnd::Source : RelationshipEnd::Target;
-
-        auto relIt = relClassIds.find(relationshipId);
-        if (relIt == relClassIds.end())
-            relClassIds[relationshipId] = end;
-        else
-            relClassIds[relationshipId] = static_cast<RelationshipEnd>((int) (relIt->second) | (int) (end));
-        }
-
-    return relClassIds;
-    }
-
-//---------------------------------------------------------------------------------------
-// @bsimethod                                                    Affan.Khan      07/2015
-//---------------------------------------------------------------------------------------
-bmap<ECN::ECClassId, LightweightCache::RelationshipEnd> const& LightweightCache::LoadConstraintClassesForRelationships(ECN::ECClassId relationshipId) const
-    {
-    auto itor = m_constraintClassIdsPerRelClassIds.find(relationshipId);
-    if (itor != m_constraintClassIdsPerRelClassIds.end())
-        return itor->second;
-
-    bmap<ECN::ECClassId, RelationshipEnd>&  constraintClassIds = m_constraintClassIdsPerRelClassIds[relationshipId];
-    Utf8CP sql0 =
-        "SELECT  IFNULL(CH.ClassId, RCC.[ClassId]) ConstraintClassId, RC.RelationshipEnd"
-        "    FROM ec_RelationshipConstraintClass RCC"
-        "       INNER JOIN ec_RelationshipConstraint RC ON RC.Id = RCC.ConstraintId"
-        "       LEFT JOIN ec_cache_ClassHierarchy CH ON CH.BaseClassId = RCC.[ClassId]  AND RC.IsPolymorphic = 1"
-        "    WHERE RC.RelationshipClassId = ?";
-
-    auto stmt0 = m_map.GetECDb().GetCachedStatement(sql0);
-    stmt0->BindId(1, relationshipId);
-    while (stmt0->Step() == BE_SQLITE_ROW)
-        {
-        ECClassId constraintClassId = stmt0->GetValueId<ECClassId>(0);
-        BeAssert(!stmt0->IsColumnNull(1));
-        RelationshipEnd end = stmt0->GetValueInt(1) == 0 ? RelationshipEnd::Source : RelationshipEnd::Target;
-
-        auto constraintIt = constraintClassIds.find(constraintClassId);
-        if (constraintIt == constraintClassIds.end())
-            constraintClassIds[constraintClassId] = end;
-        else
-            constraintClassIds[constraintClassId] = static_cast<RelationshipEnd>((int) (constraintIt->second) | (int) (end));
-        }
-
-    return constraintClassIds;
-    }
-
-//---------------------------------------------------------------------------------------
-// @bsimethod                                                    Affan.Khan      07/2015
-//---------------------------------------------------------------------------------------
-LightweightCache::ClassIdsPerTableMap const& LightweightCache::LoadHorizontalPartitions(ECN::ECClassId classId)  const
-    {
-<<<<<<< HEAD
-    if (m_loadedFlags.m_horizontalPartitionsIsLoaded)
-        return;
-
-    Utf8String sql;
-    sql.Sprintf(
-        "WITH "
-        "TableMapInfo AS ( "
-        "    SELECT ec_Class.Id ClassId, ec_Table.Name TableName FROM ec_PropertyMap "
-        "        JOIN ec_Column ON ec_Column.Id = ec_PropertyMap.ColumnId AND (ec_Column.ColumnKind & %d= 0) "
-        "        JOIN ec_PropertyPath ON ec_PropertyPath.Id = ec_PropertyMap.PropertyPathId "
-        "        JOIN ec_ClassMap ON ec_ClassMap.Id = ec_PropertyMap.ClassMapId "
-        "        JOIN ec_Class ON ec_Class.Id = ec_ClassMap.ClassId "
-        "        JOIN ec_Table ON ec_Table.Id = ec_Column.TableId "
-        "    WHERE ec_ClassMap.MapStrategy <> %d AND ec_ClassMap.MapStrategy <> %d AND ec_Table.Type <> %d "
-        "    GROUP BY ec_Class.Id, ec_Table.Name) "
-        "SELECT  DCL.BaseClassId, DCL.ClassId, TMI.TableName FROM ec_ClassHierarchy DCL "
-        "    INNER JOIN TableMapInfo TMI ON TMI.ClassId=DCL.ClassId GROUP BY DCL.BaseClassId, TMI.TableName, DCL.ClassId",
-        Enum::ToInt(DbColumn::Kind::ECClassId), Enum::ToInt(MapStrategy::ForeignKeyRelationshipInSourceTable),
-        Enum::ToInt(MapStrategy::ForeignKeyRelationshipInTargetTable), Enum::ToInt(DbTable::Type::Joined));
-
-    CachedStatementPtr stmt = m_map.GetECDb().GetCachedStatement(sql.c_str());
-=======
-    auto itor = m_horizontalPartitions.find(classId);
-    if (itor != m_horizontalPartitions.end())
-        return itor->second;
-
-    ClassIdsPerTableMap& subset = m_horizontalPartitions[classId];
-    Utf8CP sql =
-        "SELECT CH.[ClassId], CT.[TableId]"
-        "   FROM ec_cache_ClassHasTables CT"
-        "       INNER JOIN ec_cache_ClassHierarchy CH ON CH.[ClassId] = CT.[ClassId]"
-        "       INNER JOIN ec_Table ON ec_Table.Id = CT.TableId AND ec_Table.Type <> 1"
-        "   WHERE  CH.[BaseClassId] = ?";
-
-    CachedStatementPtr stmt = m_map.GetECDb().GetCachedStatement(sql);
-    stmt->BindId(1, classId);
->>>>>>> 8c8f0f05
-    while (stmt->Step() == BE_SQLITE_ROW)
-        {
-        ECClassId derivedClassId = stmt->GetValueId<ECClassId>(0);
-        DbTableId tableId = stmt->GetValueId<DbTableId>(1);
-        DbTable const* table = m_map.GetDbSchema().FindTable(tableId);
-        BeAssert(table != nullptr);
-        std::vector<ECClassId>& horizontalPartition = subset[table];
-        if (derivedClassId == classId)
-            horizontalPartition.insert(horizontalPartition.begin(), derivedClassId);
-        else
-            horizontalPartition.insert(horizontalPartition.end(), derivedClassId);
-        }
-
-    return subset;
-    }
-
-
-//---------------------------------------------------------------------------------------
-// @bsimethod                                                    Krischan.Eberle 08/2015
-//---------------------------------------------------------------------------------------
-bmap<ECN::ECClassId, LightweightCache::RelationshipEnd> const& LightweightCache::GetConstraintClassesForRelationshipClass(ECN::ECClassId relClassId) const
-    {
-    return LoadConstraintClassesForRelationships(relClassId);
-    }
-
-//---------------------------------------------------------------------------------------
-// @bsimethod                                                    Affan.Khan      07/2015
-//---------------------------------------------------------------------------------------
-std::vector<ECClassId> const& LightweightCache::GetClassesForTable(DbTable const& table) const
-    {
-    return LoadClassIdsPerTable(table);
-    }
-
-//---------------------------------------------------------------------------------------
-<<<<<<< HEAD
-=======
-// @bsimethod                                                    Krischan.Eberle 05/2016
-//---------------------------------------------------------------------------------------
-std::vector<ECClassId> const& LightweightCache::GetNonAbstractClassesForTable(DbTable const& table) const
-    {
-    return LoadNonAbstractClassIdsPerTable(table);
-    }
-
-//---------------------------------------------------------------------------------------
->>>>>>> 8c8f0f05
-// @bsimethod                                                    Affan.Khan      07/2015
-//---------------------------------------------------------------------------------------
-bset<DbTable const*> const& LightweightCache::GetVerticalPartitionsForClass(ECN::ECClassId classId) const
-    {
-    return LoadClassIdsPerTable(classId);
-    }
-
-//---------------------------------------------------------------------------------------
-// @bsimethod                                                    Affan.Khan      10/2015
-//---------------------------------------------------------------------------------------
-LightweightCache::ClassIdsPerTableMap const& LightweightCache::GetHorizontalPartitionsForClass(ECN::ECClassId classId) const
-    {
-    return LoadHorizontalPartitions(classId);
-    }
-
-//---------------------------------------------------------------------------------------
-// @bsimethod                                                    Affan.Khan      07/2015
-//---------------------------------------------------------------------------------------
-void LightweightCache::Reset()
-    {
-    m_horizontalPartitions.clear();
-    m_classIdsPerTable.clear();
-    m_relationshipClassIdsPerConstraintClassIds.clear();
-    m_constraintClassIdsPerRelClassIds.clear();
-    m_storageDescriptions.clear();
-    m_relationshipPerTable.clear();
-    m_tablesPerClassId.clear();
-    }
-
-//---------------------------------------------------------------------------------------
-// @bsimethod                                                    Affan.Khan      07/2015
-//---------------------------------------------------------------------------------------
-LightweightCache::LightweightCache(ECDbMap const& map) : m_map(map) { Reset(); }
-
-//---------------------------------------------------------------------------------------
-// @bsimethod                                                    Affan.Khan      07/2015
-//---------------------------------------------------------------------------------------
-StorageDescription const& LightweightCache::GetStorageDescription(ClassMap const& classMap)  const
-    {
-    const ECClassId classId = classMap.GetClass().GetId();
-    auto it = m_storageDescriptions.find(classId);
-    if (it == m_storageDescriptions.end())
-        {
-        auto des = StorageDescription::Create(classMap, *this);
-        auto desP = des.get();
-        m_storageDescriptions[classId] = std::move(des);
-        return *desP;
-        }
-
-    return *(it->second.get());
-    }
-
-
-//****************************************************************************************
-// StorageDescription
-//****************************************************************************************
-
-//------------------------------------------------------------------------------------------
-//@bsimethod                                                    Krischan.Eberle    10 / 2015
-//------------------------------------------------------------------------------------------
-BentleyStatus StorageDescription::GenerateECClassIdFilter(Utf8StringR filterSqlExpression, DbTable const& table, DbColumn const& classIdColumn, bool polymorphic, bool fullyQualifyColumnName, Utf8CP tableAlias) const
-    {
-    if (table.GetPersistenceType() != PersistenceType::Persisted)
-        return SUCCESS; //table is virtual -> noop
-
-    Partition const* partition = GetHorizontalPartition(table);
-    if (partition == nullptr)
-        {
-        if (!GetVerticalPartitions().empty())
-            {
-            partition = GetVerticalPartition(table);
-            }
-
-        if (partition == nullptr)
-            {
-            BeAssert(false && "Should always find a partition for the given table");
-            return ERROR;
-            }
-        }
-
-    Utf8String classIdColSql;
-    if (fullyQualifyColumnName)
-        {
-        classIdColSql.append("[");
-        if (tableAlias)
-            classIdColSql.append(tableAlias);
-        else
-            classIdColSql.append(table.GetName());
-
-        classIdColSql.append("].");
-        }
-
-    classIdColSql.append(classIdColumn.GetName());
-
-    if (!polymorphic)
-        {
-        //if partition's table is only used by a single class, no filter needed     
-        if (partition->IsSharedTable())
-            {
-            Utf8Char classIdStr[ECClassId::ID_STRINGBUFFER_LENGTH];
-            m_classId.ToString(classIdStr);
-            filterSqlExpression.append(classIdColSql).append("=").append(classIdStr);
-            }
-
-        return SUCCESS;
-        }
-
-    partition->AppendECClassIdFilterSql(filterSqlExpression, classIdColSql.c_str());
-    return SUCCESS;
-    }
-
-//------------------------------------------------------------------------------------------
-//@bsimethod                                                    Affan.Khan    05 / 2015
-//------------------------------------------------------------------------------------------
-//static
-std::unique_ptr<StorageDescription> StorageDescription::Create(ClassMap const& classMap, LightweightCache const& lwmc)
-    {
-    const ECClassId classId = classMap.GetClass().GetId();
-    std::unique_ptr<StorageDescription> storageDescription = std::unique_ptr<StorageDescription>(new StorageDescription(classId));
-    std::set<ECClassId> derviedClassSet;
-    if (classMap.GetType() == ClassMap::Type::RelationshipEndTable)
-        {
-        RelationshipClassEndTableMap const& relClassMap = static_cast<RelationshipClassEndTableMap const&> (classMap);
-        for (DbTable const* endTable : relClassMap.GetTables())
-            {
-            const LightweightCache::RelationshipEnd foreignEnd = relClassMap.GetForeignEnd() == ECRelationshipEnd::ECRelationshipEnd_Source ? LightweightCache::RelationshipEnd::Source : LightweightCache::RelationshipEnd::Target;
-
-            Partition* hp = storageDescription->AddHorizontalPartition(*endTable, true);
-
-            for (bpair<ECClassId, LightweightCache::RelationshipEnd> const& kvpair : lwmc.GetConstraintClassesForRelationshipClass(classId))
-                {
-                ECClassId constraintClassId = kvpair.first;
-                LightweightCache::RelationshipEnd end = kvpair.second;
-
-                if (end == LightweightCache::RelationshipEnd::Both || end == foreignEnd)
-                    hp->AddClassId(constraintClassId);
-                }
-
-            hp->GenerateClassIdFilter(lwmc.GetClassesForTable(*endTable));
-            }
-
-        }
-    else
-        {
-        for (auto& kp : lwmc.GetHorizontalPartitionsForClass(classId))
-            {
-            auto table = kp.first;
-
-            auto& deriveClassList = kp.second;
-            derviedClassSet.insert(deriveClassList.begin(), deriveClassList.end());
-            if (deriveClassList.empty())
-                continue;
-
-            Partition* hp = storageDescription->AddHorizontalPartition(*table, deriveClassList.front() == classId);
-            for (ECClassId ecClassId : deriveClassList)
-                {
-                hp->AddClassId(ecClassId);
-                }
-
-            hp->GenerateClassIdFilter(lwmc.GetClassesForTable(*table));
-            }
-        }
-    //add vertical partitions
-    for (auto table : lwmc.GetVerticalPartitionsForClass(classId))
-        {
-        if (table->GetPersistenceType() == PersistenceType::Virtual)
-            continue;
-
-        Partition* vp = storageDescription->AddVerticalPartition(*table, storageDescription->GetHorizontalPartition(*table) != nullptr);
-        for (ECClassId ecClassId : derviedClassSet)
-            {
-            vp->AddClassId(ecClassId);
-            }
-
-        vp->GenerateClassIdFilter(lwmc.GetClassesForTable(*table));
-        }
-
-    return storageDescription;
-    }
-
-
-//------------------------------------------------------------------------------------------
-//@bsimethod                                                    Krischan.Eberle    10 / 2015
-//------------------------------------------------------------------------------------------
-Partition const* StorageDescription::GetHorizontalPartition(bool polymorphic) const
-    {
-    if (!polymorphic || !HasNonVirtualPartitions())
-        return &GetRootHorizontalPartition();
-
-    if (HierarchyMapsToMultipleTables())
-        return nullptr; //no single partition available
-
-    size_t ix = m_nonVirtualHorizontalPartitionIndices[0];
-    BeAssert(ix < m_horizontalPartitions.size());
-
-    return &m_horizontalPartitions[ix];
-    }
-
-//------------------------------------------------------------------------------------------
-//@bsimethod                                                    Krischan.Eberle    10 / 2015
-//------------------------------------------------------------------------------------------
-Partition const* StorageDescription::GetHorizontalPartition(DbTable const& table) const
-    {
-    for (Partition const& part : m_horizontalPartitions)
-        {
-        if (&part.GetTable() == &table)
-            return &part;
-        }
-
-    return nullptr;
-    }
-
-//------------------------------------------------------------------------------------------
-//@bsimethod                                                    Affan.KHan    11 / 2015
-//------------------------------------------------------------------------------------------
-Partition const* StorageDescription::GetVerticalPartition(DbTable const& table) const
-    {
-    for (Partition const& part : m_verticalPartitions)
-        {
-        if (&part.GetTable() == &table)
-            return &part;
-        }
-
-    return nullptr;
-    }
-
-//------------------------------------------------------------------------------------------
-//@bsimethod                                                    Krischan.Eberle    10 / 2015
-//------------------------------------------------------------------------------------------
-Partition const& StorageDescription::GetRootHorizontalPartition() const
-    {
-    BeAssert(m_rootHorizontalPartitionIndex < m_horizontalPartitions.size());
-    return m_horizontalPartitions[m_rootHorizontalPartitionIndex];
-    }
-
-//------------------------------------------------------------------------------------------
-//@bsimethod                                                    Krischan.Eberle    05 / 2015
-//------------------------------------------------------------------------------------------
-Partition* StorageDescription::AddHorizontalPartition(DbTable const& table, bool isRootPartition)
-    {
-    const bool isVirtual = table.GetPersistenceType() == PersistenceType::Virtual;
-    m_horizontalPartitions.push_back(Partition(table));
-
-    const size_t indexOfAddedPartition = m_horizontalPartitions.size() - 1;
-    if (!isVirtual)
-        m_nonVirtualHorizontalPartitionIndices.push_back(indexOfAddedPartition);
-
-    if (isRootPartition)
-        m_rootHorizontalPartitionIndex = indexOfAddedPartition;
-
-    return &m_horizontalPartitions[indexOfAddedPartition];
-    }
-
-//------------------------------------------------------------------------------------------
-//@bsimethod                                                    Affan.Khan    11 / 2015
-//------------------------------------------------------------------------------------------
-Partition* StorageDescription::AddVerticalPartition(DbTable const& table, bool isRootPartition)
-    {
-    BeAssert(table.GetPersistenceType() == PersistenceType::Persisted);
-    if (table.GetPersistenceType() == PersistenceType::Virtual)
-        return nullptr;
-
-    m_verticalPartitions.push_back(Partition(table));
-
-    const size_t indexOfAddedPartition = m_verticalPartitions.size() - 1;
-    if (isRootPartition)
-        m_rootVerticalPartitionIndex = indexOfAddedPartition;
-
-    return &m_verticalPartitions[indexOfAddedPartition];
-    }
-
-//****************************************************************************************
-// Partition
-//****************************************************************************************
-//------------------------------------------------------------------------------------------
-//@bsimethod                                                    Krischan.Eberle    02 / 2016
-//------------------------------------------------------------------------------------------
-Partition::Partition(Partition const& rhs)
-    : m_table(rhs.m_table), m_partitionClassIds(rhs.m_partitionClassIds),
-    m_inversedPartitionClassIds(rhs.m_inversedPartitionClassIds), m_hasInversedPartitionClassIds(rhs.m_hasInversedPartitionClassIds)
-    {}
-
-//------------------------------------------------------------------------------------------
-//@bsimethod                                                    Krischan.Eberle    05 / 2015
-//------------------------------------------------------------------------------------------
-Partition& Partition::operator=(Partition const& rhs)
-    {
-    if (this != &rhs)
-        {
-        m_table = rhs.m_table;
-        m_partitionClassIds = rhs.m_partitionClassIds;
-        m_inversedPartitionClassIds = rhs.m_inversedPartitionClassIds;
-        m_hasInversedPartitionClassIds = rhs.m_hasInversedPartitionClassIds;
-        }
-
-    return *this;
-    }
-
-//------------------------------------------------------------------------------------------
-//@bsimethod                                                    Krischan.Eberle    05 / 2015
-//------------------------------------------------------------------------------------------
-Partition::Partition(Partition&& rhs)
-    : m_table(std::move(rhs.m_table)), m_partitionClassIds(std::move(rhs.m_partitionClassIds)),
-    m_inversedPartitionClassIds(std::move(rhs.m_inversedPartitionClassIds)), m_hasInversedPartitionClassIds(std::move(rhs.m_hasInversedPartitionClassIds))
-    {
-    //nulling out the RHS m_table pointer is defensive, even if the destructor doesn't
-    //free the table (as it is now owned by Partition). If the ownership ever changes,
-    //this method is safe.
-    rhs.m_table = nullptr;
-    }
-
-//------------------------------------------------------------------------------------------
-//@bsimethod                                                    Krischan.Eberle    05 / 2015
-//------------------------------------------------------------------------------------------
-void Partition::GenerateClassIdFilter(std::vector<ECN::ECClassId> const& tableClassIds)
-    {
-    BeAssert(!m_partitionClassIds.empty());
-    m_hasInversedPartitionClassIds = m_partitionClassIds.size() > tableClassIds.size() / 2;
-    if (m_partitionClassIds.size() == tableClassIds.size())
-        return;
-
-    //tableClassIds list is already sorted
-    auto sortedPartitionClassIds = m_partitionClassIds;
-    std::sort(sortedPartitionClassIds.begin(), sortedPartitionClassIds.end());
-
-    auto partitionClassIdsIt = sortedPartitionClassIds.begin();
-    for (ECClassId candidateClassId : tableClassIds)
-        {
-        if (partitionClassIdsIt == sortedPartitionClassIds.end() || candidateClassId < *partitionClassIdsIt)
-            m_inversedPartitionClassIds.push_back(candidateClassId);
-        else
-            ++partitionClassIdsIt;
-        }
-    }
-
-//------------------------------------------------------------------------------------------
-//@bsimethod                                                    Krischan.Eberle    05 / 2015
-//------------------------------------------------------------------------------------------
-bool Partition::NeedsECClassIdFilter() const
-    {
-    BeAssert(!m_partitionClassIds.empty());
-    //If class ids are not inversed, we always have a non-empty partition class id list. So filtering is needed.
-    //if class ids are inversed, filtering is needed if the inversed list is not empty. If it is empty, it means
-    //don't filter at all -> consider all class ids
-    return !m_inversedPartitionClassIds.empty();
-    }
-
-//------------------------------------------------------------------------------------------
-//@bsimethod                                                    Affan.Khan       05 / 2015
-//------------------------------------------------------------------------------------------
-void Partition::AppendECClassIdFilterSql(Utf8StringR filterSqlExpression, Utf8CP classIdColName) const
-    {
-    BeAssert(!m_partitionClassIds.empty());
-
-    std::vector<ECClassId> const* classIds = nullptr;
-    Utf8CP equalOp = nullptr;
-    Utf8CP setOp = nullptr;
-    if (m_hasInversedPartitionClassIds)
-        {
-        classIds = &m_inversedPartitionClassIds;
-        if (classIds->empty())
-            return; //no filter needed, as all class ids should be considered
-
-        equalOp = "<>";
-        setOp = "AND";
-        }
-    else
-        {
-        classIds = &m_partitionClassIds;
-        equalOp = "=";
-        setOp = "OR";
-        }
-
-    bool isFirstItem = true;
-    for (ECClassId classId : *classIds)
-        {
-        if (!isFirstItem)
-            filterSqlExpression.append(" ").append(setOp).append(" ");
-
-        Utf8Char classIdStr[BeInt64Id::ID_STRINGBUFFER_LENGTH];
-        classId.ToString(classIdStr);
-        filterSqlExpression.append(classIdColName).append(equalOp).append(classIdStr);
-
-        isFirstItem = false;
-        }
-    }
-END_BENTLEY_SQLITE_EC_NAMESPACE
-
+/*--------------------------------------------------------------------------------------+
+|
+|     $Source: ECDb/LightweightCache.cpp $
+|
+|  $Copyright: (c) 2016 Bentley Systems, Incorporated. All rights reserved. $
+|
++--------------------------------------------------------------------------------------*/
+#include "ECDbPch.h"
+#include <vector>
+
+USING_NAMESPACE_BENTLEY_EC
+
+BEGIN_BENTLEY_SQLITE_EC_NAMESPACE
+
+//************************************************************************************
+// LightweightCache
+//************************************************************************************
+//---------------------------------------------------------------------------------------
+// @bsimethod                                                    Affan.Khan      07/2015
+//---------------------------------------------------------------------------------------
+std::vector<ECN::ECClassId> const& LightweightCache::LoadClassIdsPerTable(DbTable const& tbl) const
+    {
+    auto itor = m_classIdsPerTable.find(&tbl);
+    if (itor != m_classIdsPerTable.end())
+        return itor->second;
+
+    std::vector<ECN::ECClassId>& subset = m_classIdsPerTable[&tbl];
+    Utf8String sql = "SELECT ClassId FROM ec_cache_ClassHasTables WHERE TableId = ?";
+    CachedStatementPtr stmt = m_map.GetECDb().GetCachedStatement(sql.c_str());
+    stmt->BindId(1, tbl.GetId());
+    while (stmt->Step() == BE_SQLITE_ROW)
+        {
+        ECClassId id = stmt->GetValueId<ECClassId>(0);
+        subset.push_back(id);
+        }
+
+    return subset;
+    }
+
+//---------------------------------------------------------------------------------------
+// @bsimethod                                                    Affan.Khan      07/2015
+//---------------------------------------------------------------------------------------
+bset<DbTable const*> const& LightweightCache::LoadClassIdsPerTable(ECN::ECClassId iid) const
+    {
+    auto itor = m_tablesPerClassId.find(iid);
+    if (itor != m_tablesPerClassId.end())
+        return itor->second;
+
+    bset<DbTable const*>& subSet = m_tablesPerClassId[iid];
+    Utf8String sql = "SELECT TableId FROM ec_cache_ClassHasTables WHERE ClassId = ? ORDER BY TableId";
+    CachedStatementPtr stmt = m_map.GetECDb().GetCachedStatement(sql.c_str());
+    stmt->BindId(1, iid);
+    DbTableId currentTableId;
+    DbTable const* currentTable = nullptr;
+
+    while (stmt->Step() == BE_SQLITE_ROW)
+        {
+        DbTableId tableId = stmt->GetValueId<DbTableId>(0);
+        if (currentTableId != tableId)
+            {
+            currentTable = m_map.GetDbSchema().FindTable(tableId);
+            currentTableId = tableId;
+            BeAssert(currentTable != nullptr);
+            }
+
+        subSet.insert(currentTable);
+        }
+
+    return subSet;
+    }
+
+//---------------------------------------------------------------------------------------
+// @bsimethod                                                    Affan.Khan      07/2015
+//---------------------------------------------------------------------------------------
+bmap<ECN::ECClassId, LightweightCache::RelationshipEnd> const& LightweightCache::LoadRelationshipConstraintClasses(ECN::ECClassId constraintClassId) const
+    {
+    auto itor = m_relationshipClassIdsPerConstraintClassIds.find(constraintClassId);
+    if (itor != m_relationshipClassIdsPerConstraintClassIds.end())
+        return itor->second;
+
+    bmap<ECN::ECClassId, RelationshipEnd>&  relClassIds = m_relationshipClassIdsPerConstraintClassIds[constraintClassId];
+    Utf8CP sql0 =
+        "SELECT  RC.RelationshipClassId, RC.RelationshipEnd"
+        "    FROM ec_RelationshipConstraintClass RCC"
+        "       INNER JOIN ec_RelationshipConstraint RC ON RC.Id = RCC.ConstraintId"
+        "       LEFT JOIN ec_cache_ClassHierarchy CH ON CH.BaseClassId = RCC.ClassId  AND RC.IsPolymorphic = 1 AND CH.ClassId = ?"
+        "    WHERE RCC.ClassId = ?";
+
+    auto stmt0 = m_map.GetECDb().GetCachedStatement(sql0);
+    stmt0->BindId(1, constraintClassId); //!This speed up query from 98ms to 28 ms by remove OR results that are not required in LEFT JOIN
+    stmt0->BindId(2, constraintClassId);
+
+    while (stmt0->Step() == BE_SQLITE_ROW)
+        {
+        ECClassId relationshipId = stmt0->GetValueId<ECClassId>(0);
+        BeAssert(!stmt0->IsColumnNull(2));
+        RelationshipEnd end = stmt0->GetValueInt(2) == 0 ? RelationshipEnd::Source : RelationshipEnd::Target;
+
+        auto relIt = relClassIds.find(relationshipId);
+        if (relIt == relClassIds.end())
+            relClassIds[relationshipId] = end;
+        else
+            relClassIds[relationshipId] = static_cast<RelationshipEnd>((int) (relIt->second) | (int) (end));
+        }
+
+    return relClassIds;
+    }
+
+//---------------------------------------------------------------------------------------
+// @bsimethod                                                    Affan.Khan      07/2015
+//---------------------------------------------------------------------------------------
+bmap<ECN::ECClassId, LightweightCache::RelationshipEnd> const& LightweightCache::LoadConstraintClassesForRelationships(ECN::ECClassId relationshipId) const
+    {
+    auto itor = m_constraintClassIdsPerRelClassIds.find(relationshipId);
+    if (itor != m_constraintClassIdsPerRelClassIds.end())
+        return itor->second;
+
+    bmap<ECN::ECClassId, RelationshipEnd>&  constraintClassIds = m_constraintClassIdsPerRelClassIds[relationshipId];
+    Utf8CP sql0 =
+        "SELECT  IFNULL(CH.ClassId, RCC.[ClassId]) ConstraintClassId, RC.RelationshipEnd"
+        "    FROM ec_RelationshipConstraintClass RCC"
+        "       INNER JOIN ec_RelationshipConstraint RC ON RC.Id = RCC.ConstraintId"
+        "       LEFT JOIN ec_cache_ClassHierarchy CH ON CH.BaseClassId = RCC.[ClassId]  AND RC.IsPolymorphic = 1"
+        "    WHERE RC.RelationshipClassId = ?";
+
+    auto stmt0 = m_map.GetECDb().GetCachedStatement(sql0);
+    stmt0->BindId(1, relationshipId);
+    while (stmt0->Step() == BE_SQLITE_ROW)
+        {
+        ECClassId constraintClassId = stmt0->GetValueId<ECClassId>(0);
+        BeAssert(!stmt0->IsColumnNull(1));
+        RelationshipEnd end = stmt0->GetValueInt(1) == 0 ? RelationshipEnd::Source : RelationshipEnd::Target;
+
+        auto constraintIt = constraintClassIds.find(constraintClassId);
+        if (constraintIt == constraintClassIds.end())
+            constraintClassIds[constraintClassId] = end;
+        else
+            constraintClassIds[constraintClassId] = static_cast<RelationshipEnd>((int) (constraintIt->second) | (int) (end));
+        }
+
+    return constraintClassIds;
+    }
+
+//---------------------------------------------------------------------------------------
+// @bsimethod                                                    Affan.Khan      07/2015
+//---------------------------------------------------------------------------------------
+LightweightCache::ClassIdsPerTableMap const& LightweightCache::LoadHorizontalPartitions(ECN::ECClassId classId)  const
+    {
+    auto itor = m_horizontalPartitions.find(classId);
+    if (itor != m_horizontalPartitions.end())
+        return itor->second;
+
+    ClassIdsPerTableMap& subset = m_horizontalPartitions[classId];
+    Utf8CP sql =
+        "SELECT CH.[ClassId], CT.[TableId]"
+        "   FROM ec_cache_ClassHasTables CT"
+        "       INNER JOIN ec_cache_ClassHierarchy CH ON CH.[ClassId] = CT.[ClassId]"
+        "       INNER JOIN ec_Table ON ec_Table.Id = CT.TableId AND ec_Table.Type <> 1"
+        "   WHERE  CH.[BaseClassId] = ?";
+
+    CachedStatementPtr stmt = m_map.GetECDb().GetCachedStatement(sql);
+    stmt->BindId(1, classId);
+    while (stmt->Step() == BE_SQLITE_ROW)
+        {
+        ECClassId derivedClassId = stmt->GetValueId<ECClassId>(0);
+        DbTableId tableId = stmt->GetValueId<DbTableId>(1);
+        DbTable const* table = m_map.GetDbSchema().FindTable(tableId);
+        BeAssert(table != nullptr);
+        std::vector<ECClassId>& horizontalPartition = subset[table];
+        if (derivedClassId == classId)
+            horizontalPartition.insert(horizontalPartition.begin(), derivedClassId);
+        else
+            horizontalPartition.insert(horizontalPartition.end(), derivedClassId);
+        }
+
+    return subset;
+    }
+
+
+//---------------------------------------------------------------------------------------
+// @bsimethod                                                    Krischan.Eberle 08/2015
+//---------------------------------------------------------------------------------------
+bmap<ECN::ECClassId, LightweightCache::RelationshipEnd> const& LightweightCache::GetConstraintClassesForRelationshipClass(ECN::ECClassId relClassId) const
+    {
+    return LoadConstraintClassesForRelationships(relClassId);
+    }
+
+//---------------------------------------------------------------------------------------
+// @bsimethod                                                    Affan.Khan      07/2015
+//---------------------------------------------------------------------------------------
+std::vector<ECClassId> const& LightweightCache::GetClassesForTable(DbTable const& table) const
+    {
+    return LoadClassIdsPerTable(table);
+    }
+
+//---------------------------------------------------------------------------------------
+// @bsimethod                                                    Affan.Khan      07/2015
+//---------------------------------------------------------------------------------------
+bset<DbTable const*> const& LightweightCache::GetVerticalPartitionsForClass(ECN::ECClassId classId) const
+    {
+    return LoadClassIdsPerTable(classId);
+    }
+
+//---------------------------------------------------------------------------------------
+// @bsimethod                                                    Affan.Khan      10/2015
+//---------------------------------------------------------------------------------------
+LightweightCache::ClassIdsPerTableMap const& LightweightCache::GetHorizontalPartitionsForClass(ECN::ECClassId classId) const
+    {
+    return LoadHorizontalPartitions(classId);
+    }
+
+//---------------------------------------------------------------------------------------
+// @bsimethod                                                    Affan.Khan      07/2015
+//---------------------------------------------------------------------------------------
+void LightweightCache::Reset()
+    {
+    m_horizontalPartitions.clear();
+    m_classIdsPerTable.clear();
+    m_relationshipClassIdsPerConstraintClassIds.clear();
+    m_constraintClassIdsPerRelClassIds.clear();
+    m_storageDescriptions.clear();
+    m_relationshipPerTable.clear();
+    m_tablesPerClassId.clear();
+    }
+
+//---------------------------------------------------------------------------------------
+// @bsimethod                                                    Affan.Khan      07/2015
+//---------------------------------------------------------------------------------------
+LightweightCache::LightweightCache(ECDbMap const& map) : m_map(map) { Reset(); }
+
+//---------------------------------------------------------------------------------------
+// @bsimethod                                                    Affan.Khan      07/2015
+//---------------------------------------------------------------------------------------
+StorageDescription const& LightweightCache::GetStorageDescription(ClassMap const& classMap)  const
+    {
+    const ECClassId classId = classMap.GetClass().GetId();
+    auto it = m_storageDescriptions.find(classId);
+    if (it == m_storageDescriptions.end())
+        {
+        auto des = StorageDescription::Create(classMap, *this);
+        auto desP = des.get();
+        m_storageDescriptions[classId] = std::move(des);
+        return *desP;
+        }
+
+    return *(it->second.get());
+    }
+
+
+//****************************************************************************************
+// StorageDescription
+//****************************************************************************************
+
+//------------------------------------------------------------------------------------------
+//@bsimethod                                                    Krischan.Eberle    10 / 2015
+//------------------------------------------------------------------------------------------
+BentleyStatus StorageDescription::GenerateECClassIdFilter(Utf8StringR filterSqlExpression, DbTable const& table, DbColumn const& classIdColumn, bool polymorphic, bool fullyQualifyColumnName, Utf8CP tableAlias) const
+    {
+    if (table.GetPersistenceType() != PersistenceType::Persisted)
+        return SUCCESS; //table is virtual -> noop
+
+    Partition const* partition = GetHorizontalPartition(table);
+    if (partition == nullptr)
+        {
+        if (!GetVerticalPartitions().empty())
+            {
+            partition = GetVerticalPartition(table);
+            }
+
+        if (partition == nullptr)
+            {
+            BeAssert(false && "Should always find a partition for the given table");
+            return ERROR;
+            }
+        }
+
+    Utf8String classIdColSql;
+    if (fullyQualifyColumnName)
+        {
+        classIdColSql.append("[");
+        if (tableAlias)
+            classIdColSql.append(tableAlias);
+        else
+            classIdColSql.append(table.GetName());
+
+        classIdColSql.append("].");
+        }
+
+    classIdColSql.append(classIdColumn.GetName());
+
+    if (!polymorphic)
+        {
+        //if partition's table is only used by a single class, no filter needed     
+        if (partition->IsSharedTable())
+            {
+            Utf8Char classIdStr[ECClassId::ID_STRINGBUFFER_LENGTH];
+            m_classId.ToString(classIdStr);
+            filterSqlExpression.append(classIdColSql).append("=").append(classIdStr);
+            }
+
+        return SUCCESS;
+        }
+
+    partition->AppendECClassIdFilterSql(filterSqlExpression, classIdColSql.c_str());
+    return SUCCESS;
+    }
+
+//------------------------------------------------------------------------------------------
+//@bsimethod                                                    Affan.Khan    05 / 2015
+//------------------------------------------------------------------------------------------
+//static
+std::unique_ptr<StorageDescription> StorageDescription::Create(ClassMap const& classMap, LightweightCache const& lwmc)
+    {
+    const ECClassId classId = classMap.GetClass().GetId();
+    std::unique_ptr<StorageDescription> storageDescription = std::unique_ptr<StorageDescription>(new StorageDescription(classId));
+    std::set<ECClassId> derviedClassSet;
+    if (classMap.GetType() == ClassMap::Type::RelationshipEndTable)
+        {
+        RelationshipClassEndTableMap const& relClassMap = static_cast<RelationshipClassEndTableMap const&> (classMap);
+        for (DbTable const* endTable : relClassMap.GetTables())
+            {
+            const LightweightCache::RelationshipEnd foreignEnd = relClassMap.GetForeignEnd() == ECRelationshipEnd::ECRelationshipEnd_Source ? LightweightCache::RelationshipEnd::Source : LightweightCache::RelationshipEnd::Target;
+
+            Partition* hp = storageDescription->AddHorizontalPartition(*endTable, true);
+
+            for (bpair<ECClassId, LightweightCache::RelationshipEnd> const& kvpair : lwmc.GetConstraintClassesForRelationshipClass(classId))
+                {
+                ECClassId constraintClassId = kvpair.first;
+                LightweightCache::RelationshipEnd end = kvpair.second;
+
+                if (end == LightweightCache::RelationshipEnd::Both || end == foreignEnd)
+                    hp->AddClassId(constraintClassId);
+                }
+
+            hp->GenerateClassIdFilter(lwmc.GetClassesForTable(*endTable));
+            }
+
+        }
+    else
+        {
+        for (auto& kp : lwmc.GetHorizontalPartitionsForClass(classId))
+            {
+            auto table = kp.first;
+
+            auto& deriveClassList = kp.second;
+            derviedClassSet.insert(deriveClassList.begin(), deriveClassList.end());
+            if (deriveClassList.empty())
+                continue;
+
+            Partition* hp = storageDescription->AddHorizontalPartition(*table, deriveClassList.front() == classId);
+            for (ECClassId ecClassId : deriveClassList)
+                {
+                hp->AddClassId(ecClassId);
+                }
+
+            hp->GenerateClassIdFilter(lwmc.GetClassesForTable(*table));
+            }
+        }
+    //add vertical partitions
+    for (auto table : lwmc.GetVerticalPartitionsForClass(classId))
+        {
+        if (table->GetPersistenceType() == PersistenceType::Virtual)
+            continue;
+
+        Partition* vp = storageDescription->AddVerticalPartition(*table, storageDescription->GetHorizontalPartition(*table) != nullptr);
+        for (ECClassId ecClassId : derviedClassSet)
+            {
+            vp->AddClassId(ecClassId);
+            }
+
+        vp->GenerateClassIdFilter(lwmc.GetClassesForTable(*table));
+        }
+
+    return storageDescription;
+    }
+
+
+//------------------------------------------------------------------------------------------
+//@bsimethod                                                    Krischan.Eberle    10 / 2015
+//------------------------------------------------------------------------------------------
+Partition const* StorageDescription::GetHorizontalPartition(bool polymorphic) const
+    {
+    if (!polymorphic || !HasNonVirtualPartitions())
+        return &GetRootHorizontalPartition();
+
+    if (HierarchyMapsToMultipleTables())
+        return nullptr; //no single partition available
+
+    size_t ix = m_nonVirtualHorizontalPartitionIndices[0];
+    BeAssert(ix < m_horizontalPartitions.size());
+
+    return &m_horizontalPartitions[ix];
+    }
+
+//------------------------------------------------------------------------------------------
+//@bsimethod                                                    Krischan.Eberle    10 / 2015
+//------------------------------------------------------------------------------------------
+Partition const* StorageDescription::GetHorizontalPartition(DbTable const& table) const
+    {
+    for (Partition const& part : m_horizontalPartitions)
+        {
+        if (&part.GetTable() == &table)
+            return &part;
+        }
+
+    return nullptr;
+    }
+
+//------------------------------------------------------------------------------------------
+//@bsimethod                                                    Affan.KHan    11 / 2015
+//------------------------------------------------------------------------------------------
+Partition const* StorageDescription::GetVerticalPartition(DbTable const& table) const
+    {
+    for (Partition const& part : m_verticalPartitions)
+        {
+        if (&part.GetTable() == &table)
+            return &part;
+        }
+
+    return nullptr;
+    }
+
+//------------------------------------------------------------------------------------------
+//@bsimethod                                                    Krischan.Eberle    10 / 2015
+//------------------------------------------------------------------------------------------
+Partition const& StorageDescription::GetRootHorizontalPartition() const
+    {
+    BeAssert(m_rootHorizontalPartitionIndex < m_horizontalPartitions.size());
+    return m_horizontalPartitions[m_rootHorizontalPartitionIndex];
+    }
+
+//------------------------------------------------------------------------------------------
+//@bsimethod                                                    Krischan.Eberle    05 / 2015
+//------------------------------------------------------------------------------------------
+Partition* StorageDescription::AddHorizontalPartition(DbTable const& table, bool isRootPartition)
+    {
+    const bool isVirtual = table.GetPersistenceType() == PersistenceType::Virtual;
+    m_horizontalPartitions.push_back(Partition(table));
+
+    const size_t indexOfAddedPartition = m_horizontalPartitions.size() - 1;
+    if (!isVirtual)
+        m_nonVirtualHorizontalPartitionIndices.push_back(indexOfAddedPartition);
+
+    if (isRootPartition)
+        m_rootHorizontalPartitionIndex = indexOfAddedPartition;
+
+    return &m_horizontalPartitions[indexOfAddedPartition];
+    }
+
+//------------------------------------------------------------------------------------------
+//@bsimethod                                                    Affan.Khan    11 / 2015
+//------------------------------------------------------------------------------------------
+Partition* StorageDescription::AddVerticalPartition(DbTable const& table, bool isRootPartition)
+    {
+    BeAssert(table.GetPersistenceType() == PersistenceType::Persisted);
+    if (table.GetPersistenceType() == PersistenceType::Virtual)
+        return nullptr;
+
+    m_verticalPartitions.push_back(Partition(table));
+
+    const size_t indexOfAddedPartition = m_verticalPartitions.size() - 1;
+    if (isRootPartition)
+        m_rootVerticalPartitionIndex = indexOfAddedPartition;
+
+    return &m_verticalPartitions[indexOfAddedPartition];
+    }
+
+//****************************************************************************************
+// Partition
+//****************************************************************************************
+//------------------------------------------------------------------------------------------
+//@bsimethod                                                    Krischan.Eberle    02 / 2016
+//------------------------------------------------------------------------------------------
+Partition::Partition(Partition const& rhs)
+    : m_table(rhs.m_table), m_partitionClassIds(rhs.m_partitionClassIds),
+    m_inversedPartitionClassIds(rhs.m_inversedPartitionClassIds), m_hasInversedPartitionClassIds(rhs.m_hasInversedPartitionClassIds)
+    {}
+
+//------------------------------------------------------------------------------------------
+//@bsimethod                                                    Krischan.Eberle    05 / 2015
+//------------------------------------------------------------------------------------------
+Partition& Partition::operator=(Partition const& rhs)
+    {
+    if (this != &rhs)
+        {
+        m_table = rhs.m_table;
+        m_partitionClassIds = rhs.m_partitionClassIds;
+        m_inversedPartitionClassIds = rhs.m_inversedPartitionClassIds;
+        m_hasInversedPartitionClassIds = rhs.m_hasInversedPartitionClassIds;
+        }
+
+    return *this;
+    }
+
+//------------------------------------------------------------------------------------------
+//@bsimethod                                                    Krischan.Eberle    05 / 2015
+//------------------------------------------------------------------------------------------
+Partition::Partition(Partition&& rhs)
+    : m_table(std::move(rhs.m_table)), m_partitionClassIds(std::move(rhs.m_partitionClassIds)),
+    m_inversedPartitionClassIds(std::move(rhs.m_inversedPartitionClassIds)), m_hasInversedPartitionClassIds(std::move(rhs.m_hasInversedPartitionClassIds))
+    {
+    //nulling out the RHS m_table pointer is defensive, even if the destructor doesn't
+    //free the table (as it is now owned by Partition). If the ownership ever changes,
+    //this method is safe.
+    rhs.m_table = nullptr;
+    }
+
+//------------------------------------------------------------------------------------------
+//@bsimethod                                                    Krischan.Eberle    05 / 2015
+//------------------------------------------------------------------------------------------
+void Partition::GenerateClassIdFilter(std::vector<ECN::ECClassId> const& tableClassIds)
+    {
+    BeAssert(!m_partitionClassIds.empty());
+    m_hasInversedPartitionClassIds = m_partitionClassIds.size() > tableClassIds.size() / 2;
+    if (m_partitionClassIds.size() == tableClassIds.size())
+        return;
+
+    //tableClassIds list is already sorted
+    auto sortedPartitionClassIds = m_partitionClassIds;
+    std::sort(sortedPartitionClassIds.begin(), sortedPartitionClassIds.end());
+
+    auto partitionClassIdsIt = sortedPartitionClassIds.begin();
+    for (ECClassId candidateClassId : tableClassIds)
+        {
+        if (partitionClassIdsIt == sortedPartitionClassIds.end() || candidateClassId < *partitionClassIdsIt)
+            m_inversedPartitionClassIds.push_back(candidateClassId);
+        else
+            ++partitionClassIdsIt;
+        }
+    }
+
+//------------------------------------------------------------------------------------------
+//@bsimethod                                                    Krischan.Eberle    05 / 2015
+//------------------------------------------------------------------------------------------
+bool Partition::NeedsECClassIdFilter() const
+    {
+    BeAssert(!m_partitionClassIds.empty());
+    //If class ids are not inversed, we always have a non-empty partition class id list. So filtering is needed.
+    //if class ids are inversed, filtering is needed if the inversed list is not empty. If it is empty, it means
+    //don't filter at all -> consider all class ids
+    return !m_inversedPartitionClassIds.empty();
+    }
+
+//------------------------------------------------------------------------------------------
+//@bsimethod                                                    Affan.Khan       05 / 2015
+//------------------------------------------------------------------------------------------
+void Partition::AppendECClassIdFilterSql(Utf8StringR filterSqlExpression, Utf8CP classIdColName) const
+    {
+    BeAssert(!m_partitionClassIds.empty());
+
+    std::vector<ECClassId> const* classIds = nullptr;
+    Utf8CP equalOp = nullptr;
+    Utf8CP setOp = nullptr;
+    if (m_hasInversedPartitionClassIds)
+        {
+        classIds = &m_inversedPartitionClassIds;
+        if (classIds->empty())
+            return; //no filter needed, as all class ids should be considered
+
+        equalOp = "<>";
+        setOp = "AND";
+        }
+    else
+        {
+        classIds = &m_partitionClassIds;
+        equalOp = "=";
+        setOp = "OR";
+        }
+
+    bool isFirstItem = true;
+    for (ECClassId classId : *classIds)
+        {
+        if (!isFirstItem)
+            filterSqlExpression.append(" ").append(setOp).append(" ");
+
+        Utf8Char classIdStr[BeInt64Id::ID_STRINGBUFFER_LENGTH];
+        classId.ToString(classIdStr);
+        filterSqlExpression.append(classIdColName).append(equalOp).append(classIdStr);
+
+        isFirstItem = false;
+        }
+    }
+END_BENTLEY_SQLITE_EC_NAMESPACE
+