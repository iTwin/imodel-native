/*--------------------------------------------------------------------------------------+
|
|     $Source: ECDb/ECSql/InsertStatementExp.h $
|
|  $Copyright: (c) 2017 Bentley Systems, Incorporated. All rights reserved. $
|
+--------------------------------------------------------------------------------------*/
#pragma once
//__BENTLEY_INTERNAL_ONLY__

#include "ClassRefExp.h"
#include "ListExp.h"

BEGIN_BENTLEY_SQLITE_EC_NAMESPACE
//=======================================================================================
//! @bsiclass                                                Krischan.Eberle      11/2013
//+===============+===============+===============+===============+===============+======
struct InsertStatementExp final : Exp
    {
private:
    size_t m_classNameExpIndex;
    size_t m_propertyNameListExpIndex;
    size_t m_valuesExpIndex;
    bool m_isOriginalPropertyNameListUnset;

<<<<<<< HEAD
    std::vector<RangeClassInfo> m_finalizeParsingArgCache;
=======
    RangeClassInfo::List m_rangeClassRefExpCache;
>>>>>>> cc3aaa60

    FinalizeParseStatus _FinalizeParsing(ECSqlParseContext&, FinalizeParseMode mode) override;
    bool _TryDetermineParameterExpType(ECSqlParseContext&, ParameterExp&) const override;

    FinalizeParseStatus Validate (ECSqlParseContext&) const;

    void _ToECSql(ECSqlRenderContext& ctx) const override;
    Utf8String _ToString() const override { return "Insert"; }

    PropertyNameListExp* GetPropertyNameListExpP () const;

    bool IsOriginalPropertyNameListUnset () const {return m_isOriginalPropertyNameListUnset;}

public :
    InsertStatementExp (std::unique_ptr<ClassNameExp>& classNameExp, std::unique_ptr<PropertyNameListExp>& propertyNameListExp,
                        std::vector<std::unique_ptr<ValueExp>>& valuesExp);

    ClassNameExp const* GetClassNameExp () const;
    PropertyNameListExp const* GetPropertyNameListExp () const;
    ValueExpListExp const* GetValuesExp() const;
    };



END_BENTLEY_SQLITE_EC_NAMESPACE

<|MERGE_RESOLUTION|>--- conflicted
+++ resolved
@@ -1,56 +1,52 @@
-/*--------------------------------------------------------------------------------------+
-|
-|     $Source: ECDb/ECSql/InsertStatementExp.h $
-|
-|  $Copyright: (c) 2017 Bentley Systems, Incorporated. All rights reserved. $
-|
-+--------------------------------------------------------------------------------------*/
-#pragma once
-//__BENTLEY_INTERNAL_ONLY__
-
-#include "ClassRefExp.h"
-#include "ListExp.h"
-
-BEGIN_BENTLEY_SQLITE_EC_NAMESPACE
-//=======================================================================================
-//! @bsiclass                                                Krischan.Eberle      11/2013
-//+===============+===============+===============+===============+===============+======
-struct InsertStatementExp final : Exp
-    {
-private:
-    size_t m_classNameExpIndex;
-    size_t m_propertyNameListExpIndex;
-    size_t m_valuesExpIndex;
-    bool m_isOriginalPropertyNameListUnset;
-
-<<<<<<< HEAD
-    std::vector<RangeClassInfo> m_finalizeParsingArgCache;
-=======
-    RangeClassInfo::List m_rangeClassRefExpCache;
->>>>>>> cc3aaa60
-
-    FinalizeParseStatus _FinalizeParsing(ECSqlParseContext&, FinalizeParseMode mode) override;
-    bool _TryDetermineParameterExpType(ECSqlParseContext&, ParameterExp&) const override;
-
-    FinalizeParseStatus Validate (ECSqlParseContext&) const;
-
-    void _ToECSql(ECSqlRenderContext& ctx) const override;
-    Utf8String _ToString() const override { return "Insert"; }
-
-    PropertyNameListExp* GetPropertyNameListExpP () const;
-
-    bool IsOriginalPropertyNameListUnset () const {return m_isOriginalPropertyNameListUnset;}
-
-public :
-    InsertStatementExp (std::unique_ptr<ClassNameExp>& classNameExp, std::unique_ptr<PropertyNameListExp>& propertyNameListExp,
-                        std::vector<std::unique_ptr<ValueExp>>& valuesExp);
-
-    ClassNameExp const* GetClassNameExp () const;
-    PropertyNameListExp const* GetPropertyNameListExp () const;
-    ValueExpListExp const* GetValuesExp() const;
-    };
-
-
-
-END_BENTLEY_SQLITE_EC_NAMESPACE
-
+/*--------------------------------------------------------------------------------------+
+|
+|     $Source: ECDb/ECSql/InsertStatementExp.h $
+|
+|  $Copyright: (c) 2017 Bentley Systems, Incorporated. All rights reserved. $
+|
++--------------------------------------------------------------------------------------*/
+#pragma once
+//__BENTLEY_INTERNAL_ONLY__
+
+#include "ClassRefExp.h"
+#include "ListExp.h"
+
+BEGIN_BENTLEY_SQLITE_EC_NAMESPACE
+//=======================================================================================
+//! @bsiclass                                                Krischan.Eberle      11/2013
+//+===============+===============+===============+===============+===============+======
+struct InsertStatementExp final : Exp
+    {
+private:
+    size_t m_classNameExpIndex;
+    size_t m_propertyNameListExpIndex;
+    size_t m_valuesExpIndex;
+    bool m_isOriginalPropertyNameListUnset;
+
+    std::vector<RangeClassInfo> m_rangeClassRefExpCache;
+
+    FinalizeParseStatus _FinalizeParsing(ECSqlParseContext&, FinalizeParseMode mode) override;
+    bool _TryDetermineParameterExpType(ECSqlParseContext&, ParameterExp&) const override;
+
+    FinalizeParseStatus Validate (ECSqlParseContext&) const;
+
+    void _ToECSql(ECSqlRenderContext& ctx) const override;
+    Utf8String _ToString() const override { return "Insert"; }
+
+    PropertyNameListExp* GetPropertyNameListExpP () const;
+
+    bool IsOriginalPropertyNameListUnset () const {return m_isOriginalPropertyNameListUnset;}
+
+public :
+    InsertStatementExp (std::unique_ptr<ClassNameExp>& classNameExp, std::unique_ptr<PropertyNameListExp>& propertyNameListExp,
+                        std::vector<std::unique_ptr<ValueExp>>& valuesExp);
+
+    ClassNameExp const* GetClassNameExp () const;
+    PropertyNameListExp const* GetPropertyNameListExp () const;
+    ValueExpListExp const* GetValuesExp() const;
+    };
+
+
+
+END_BENTLEY_SQLITE_EC_NAMESPACE
+