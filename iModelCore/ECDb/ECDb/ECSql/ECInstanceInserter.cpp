/*--------------------------------------------------------------------------------------+
|
|     $Source: ECDb/ECSql/ECInstanceInserter.cpp $
|
|  $Copyright: (c) 2016 Bentley Systems, Incorporated. All rights reserved. $
|
+--------------------------------------------------------------------------------------*/
#include "ECDbPch.h"
#include "ECInstanceAdapterHelper.h"

USING_NAMESPACE_BENTLEY_EC

BEGIN_BENTLEY_SQLITE_EC_NAMESPACE
//======================================================================================
// @bsiclass                                                 Krischan.Eberle      06/2014
//+===============+===============+===============+===============+===============+======
struct ECInstanceInserter::Impl : NonCopyableClass
    {
private:
    ECDbCR m_ecdb;
    ECN::ECClassCR m_ecClass;
    mutable ECSqlStatement m_statement;
    ECValueBindingInfoCollection m_ecValueBindingInfos;
    ECSqlSystemPropertyBindingInfo* m_ecinstanceIdBindingInfo;
    bool m_needsCalculatedPropertyEvaluation;
    bool m_isValid;

    void Initialize(ECSqlWriteToken const*);

    DbResult InsertRelationship(ECInstanceKey& newInstanceKey, ECN::IECRelationshipInstanceCR, bool autogenerateECInstanceId, ECInstanceId const* userProvidedECInstanceId) const;

    static void LogFailure(ECN::IECInstanceCR instance, Utf8CP errorMessage) { ECInstanceAdapterHelper::LogFailure("insert", instance, errorMessage); }

public:
    Impl(ECDbCR ecdb, ECClassCR ecClass, ECSqlWriteToken const* writeToken);

    DbResult Insert(ECInstanceKey& newInstanceKey, IECInstanceCR, bool autogenerateECInstanceId = true, ECInstanceId const* userprovidedECInstanceId = nullptr) const;
    DbResult Insert(ECN::IECInstanceR instance, bool autogenerateECInstanceId = true) const;
    DbResult InsertRelationship(ECInstanceKey& newInstanceKey, ECInstanceId sourceId, ECInstanceId targetId, ECN::IECRelationshipInstanceCP relationshipProperties = nullptr, bool autogenerateECInstanceId = true, ECInstanceId const* userProvidedECInstanceId = nullptr) const;
    bool IsValid() const { return m_isValid; }
    };


//*************************************************************************************
// ECInstanceInserter
//*************************************************************************************

//---------------------------------------------------------------------------------------
// @bsimethod                                   Krischan.Eberle                   06/14
//+---------------+---------------+---------------+---------------+---------------+------
ECInstanceInserter::ECInstanceInserter(ECDbCR ecdb, ECN::ECClassCR ecClass, ECSqlWriteToken const* writeToken)
    : m_impl(new ECInstanceInserter::Impl(ecdb, ecClass, writeToken))
    {}

//---------------------------------------------------------------------------------------
// @bsimethod                                   Krischan.Eberle                   06/14
//+---------------+---------------+---------------+---------------+---------------+------
ECInstanceInserter::~ECInstanceInserter()
    {
    if (m_impl != nullptr)
        {
        delete m_impl;
        m_impl = nullptr;
        }
    }

//---------------------------------------------------------------------------------------
// @bsimethod                                   Krischan.Eberle                   06/14
//+---------------+---------------+---------------+---------------+---------------+------
bool ECInstanceInserter::IsValid() const { return m_impl->IsValid(); }

//---------------------------------------------------------------------------------------
// @bsimethod                                   Krischan.Eberle                   06/14
//+---------------+---------------+---------------+---------------+---------------+------
DbResult ECInstanceInserter::Insert(ECInstanceKey& newInstanceKey, ECN::IECInstanceCR instance, bool autogenerateECInstanceId, ECInstanceId const* userprovidedECInstanceId) const
    {
    return m_impl->Insert(newInstanceKey, instance, autogenerateECInstanceId, userprovidedECInstanceId);
    }

//---------------------------------------------------------------------------------------
// @bsimethod                                   Krischan.Eberle                   11/16
//+---------------+---------------+---------------+---------------+---------------+------
DbResult ECInstanceInserter::InsertRelationship(ECInstanceKey& newInstanceKey, ECInstanceId sourceId, ECInstanceId targetId, ECN::IECRelationshipInstanceCP relationshipProperties, bool autogenerateECInstanceId, ECInstanceId const* userProvidedECInstanceId) const
    {
    return m_impl->InsertRelationship(newInstanceKey, sourceId, targetId, relationshipProperties, autogenerateECInstanceId, userProvidedECInstanceId);
    }

//---------------------------------------------------------------------------------------
// @bsimethod                                   Krischan.Eberle                   06/14
//+---------------+---------------+---------------+---------------+---------------+------
DbResult ECInstanceInserter::Insert(ECN::IECInstanceR instance, bool autogenerateECInstanceId) const
    {
    return m_impl->Insert(instance, autogenerateECInstanceId);
    }

//*************************************************************************************
// ECInstanceInserter::Impl
//*************************************************************************************
//---------------------------------------------------------------------------------------
// @bsimethod                                   Krischan.Eberle      06/2014
//+---------------+---------------+---------------+---------------+---------------+------
ECInstanceInserter::Impl::Impl(ECDbCR ecdb, ECClassCR ecClass, ECSqlWriteToken const* writeToken)
    : m_ecdb(ecdb), m_ecClass(ecClass), m_ecinstanceIdBindingInfo(nullptr), m_needsCalculatedPropertyEvaluation(false), m_isValid(false)
    {
    Initialize(writeToken);
    }

//---------------------------------------------------------------------------------------
// @bsimethod                                   Krischan.Eberle                   06/14
//+---------------+---------------+---------------+---------------+---------------+------
void ECInstanceInserter::Impl::Initialize(ECSqlWriteToken const* writeToken)
    {
    Utf8String ecsql("INSERT INTO ");
    //add ECInstanceId. If NULL is bound to it, ECDb will auto-generate one
    ecsql.append(m_ecClass.GetECSqlName()).append("(ECInstanceId");
    Utf8String valuesClause(") VALUES(?");

    int parameterIndex = 1;
    //cache the binding info as we later need to set the user provided instance id (if available)
    m_ecinstanceIdBindingInfo = m_ecValueBindingInfos.AddBindingInfo(ECValueBindingInfo::SystemPropertyKind::ECInstanceId, parameterIndex);
    parameterIndex++;

    ECPropertyCP currentTimeStampProp = nullptr;
    bool hasCurrentTimeStampProp = ECInstanceAdapterHelper::TryGetCurrentTimeStampProperty(currentTimeStampProp, m_ecClass);

    for (ECPropertyCP ecProperty : m_ecClass.GetProperties(true))
        {
        //Current time stamp props are populated by SQLite, so ignore them here.
        if (hasCurrentTimeStampProp && ecProperty == currentTimeStampProp)
            continue;

        if (!m_needsCalculatedPropertyEvaluation)
            m_needsCalculatedPropertyEvaluation = ECInstanceAdapterHelper::IsOrContainsCalculatedProperty(*ecProperty);

        ecsql.append(",[").append(ecProperty->GetName()).append("]");
        valuesClause.append(",?");
        if (SUCCESS != m_ecValueBindingInfos.AddBindingInfo(m_ecClass, *ecProperty, parameterIndex))
            {
            m_isValid = false;
            return;
            }

        parameterIndex++;
        }

    if (m_ecClass.IsRelationshipClass())
        {
<<<<<<< HEAD
        ecsql.append(",").append(ECDbSystemSchemaHelper::ToString(ECSqlSystemPropertyKind::SourceECInstanceId));
=======
        //SourceECClassId and TargetECClassId are not needed during insert
        ecsql.append(",").append(ECDbSystemSchemaHelper::ToString(ECSqlSystemProperty::SourceECInstanceId));
>>>>>>> b451c254
        valuesClause.append(",?");
        m_ecValueBindingInfos.AddBindingInfo(ECValueBindingInfo::SystemPropertyKind::SourceECInstanceId, parameterIndex);

        parameterIndex++;
<<<<<<< HEAD
        ecsql.append(",").append(ECDbSystemSchemaHelper::ToString(ECSqlSystemPropertyKind::SourceECClassId));
        valuesClause.append(",?");
        m_ecValueBindingInfos.AddBindingInfo(ECValueBindingInfo::SystemPropertyKind::SourceECClassId, parameterIndex);

        parameterIndex++;
        ecsql.append(",").append(ECDbSystemSchemaHelper::ToString(ECSqlSystemPropertyKind::TargetECInstanceId));
        valuesClause.append(",?");
        m_ecValueBindingInfos.AddBindingInfo(ECValueBindingInfo::SystemPropertyKind::TargetECInstanceId, parameterIndex);

        parameterIndex++;
        ecsql.append(",").append(ECDbSystemSchemaHelper::ToString(ECSqlSystemPropertyKind::TargetECClassId));
        valuesClause.append(",?");
        m_ecValueBindingInfos.AddBindingInfo(ECValueBindingInfo::SystemPropertyKind::TargetECClassId, parameterIndex);
=======
        ecsql.append(",").append(ECDbSystemSchemaHelper::ToString(ECSqlSystemProperty::TargetECInstanceId));
        valuesClause.append(",?");
        m_ecValueBindingInfos.AddBindingInfo(ECValueBindingInfo::SystemPropertyKind::TargetECInstanceId, parameterIndex);
>>>>>>> b451c254
        }

    ecsql.append(valuesClause).append(")");
    m_isValid = ECSqlStatus::Success == m_statement.Prepare(m_ecdb, ecsql.c_str(), writeToken);
    }

//---------------------------------------------------------------------------------------
// @bsimethod                                   Krischan.Eberle                   06/14
//+---------------+---------------+---------------+---------------+---------------+------
DbResult ECInstanceInserter::Impl::Insert(ECInstanceKey& newInstanceKey, IECInstanceCR instance, bool autogenerateECInstanceId, ECInstanceId const* userProvidedECInstanceId) const
    {
    if (!IsValid())
        {
        LOG.errorv("ECInstanceInserter for ECClass '%s' is invalid as the ECClass is not mapped or not instantiable.", m_ecClass.GetFullName());
        return BE_SQLITE_ERROR;
        }

    if (!ECInstanceAdapterHelper::Equals(instance.GetClass(), m_ecClass))
        {
        LOG.errorv("Failed to insert RelationshipECInstance: Invalid ECInstance passed to ECInstanceInserter. ECClass mismatch: Expected ECClass: '%s'. ECInstance's ECClass: '%s'.",
                             m_ecClass.GetFullName(), instance.GetClass().GetFullName());
        return BE_SQLITE_ERROR;
        }

    if (m_ecClass.IsRelationshipClass())
        {
        IECRelationshipInstanceCP relInstance = dynamic_cast<IECRelationshipInstanceCP> (&instance);
        BeAssert(relInstance != nullptr && "Was checked before");
        return InsertRelationship(newInstanceKey, *relInstance, autogenerateECInstanceId, userProvidedECInstanceId);
        }

    if (autogenerateECInstanceId && userProvidedECInstanceId != nullptr)
        {
        LogFailure(instance, "Wrong usage of ECInstanceInserter::Insert. When passing true for autogenerateECInstanceId, userprovidedECInstanceId must be nullptr.");
        return BE_SQLITE_ERROR;
        }

    ECInstanceId actualUserProvidedInstanceId;
    //try to retrieve a user provided ECInstanceId as auto-generation is not wanted
    if (!autogenerateECInstanceId)
        {
        if (userProvidedECInstanceId != nullptr)
            {
            if (!userProvidedECInstanceId->IsValid())
                {
                Utf8String errorMessage;
                errorMessage.Sprintf("Invalid parameter for ECInstanceInserter::Insert. Parameter userprovidedECInstanceId is not a valid ECInstanceId.",
                                     m_ecClass.GetFullName());

                LogFailure(instance, errorMessage.c_str());
                return BE_SQLITE_ERROR;
                }

            actualUserProvidedInstanceId = *userProvidedECInstanceId;
            }
        else
            {
            //user provided ECInstanceId is null -> try to retrieve it from ECInstance
            Utf8String instanceIdStr = instance.GetInstanceId();
            if (instanceIdStr.empty())
                {
                Utf8String errorMessage;
                errorMessage.Sprintf("Invalid ECInstance passed to ECInstanceInserter. %s ECInstance's instance id must be set when ECInstanceId auto-generation is disabled and no user provided ECInstanceId was given explicitly.",
                                     m_ecClass.GetFullName());

                LogFailure(instance, errorMessage.c_str());
                return BE_SQLITE_ERROR;

                }

            if (SUCCESS != ECInstanceId::FromString(actualUserProvidedInstanceId, instanceIdStr.c_str()))
                {
                Utf8String errorMessage;
                errorMessage.Sprintf("Invalid ECInstance passed to ECInstanceInserter. %s ECInstance's instance id '%s' must be of type ECInstanceId when ECInstanceId auto-gneration is disabled and no user provided ECInstanceId was given explicitly.",
                                     m_ecClass.GetFullName(), instanceIdStr.c_str());

                LogFailure(instance, errorMessage.c_str());
                return BE_SQLITE_ERROR;
                }
            }

        BeAssert(actualUserProvidedInstanceId.IsValid());
        }

    //"Pins" the internal memory buffer used by the ECDBuffer such that :
    //a) all calculated property values will be evaluated exactly once, when scope is constructed; and
    //b) addresses of all property values will not change for lifetime of scope.
    //To be used in conjunction with ECValue::SetAllowsPointersIntoInstanceMemory () to ensure
    //pointers remain valid for lifetime of scope.
    ECDBufferScope scope;
    if (m_needsCalculatedPropertyEvaluation)
        scope.Init(instance.GetECDBuffer());

    ECInstanceAdapterHelper::ECInstanceInfo instanceInfo(instance, actualUserProvidedInstanceId);
    //now add parameter values for regular properties
    for (ECValueBindingInfo const* bindingInfo : m_ecValueBindingInfos)
        {
        BeAssert(bindingInfo->HasECSqlParameterIndex());
        auto stat = ECInstanceAdapterHelper::BindValue(m_statement.GetBinder(bindingInfo->GetECSqlParameterIndex()), instanceInfo, *bindingInfo);
        if (stat != SUCCESS)
            {
            Utf8String errorMessage;
            errorMessage.Sprintf("Could not bind value to ECSQL parameter %d [ECSQL: '%s'].", bindingInfo->GetECSqlParameterIndex(),
                                 m_statement.GetECSql());
            LogFailure(instance, errorMessage.c_str());
            return BE_SQLITE_ERROR;
            }
        }

    //now execute statement
    const DbResult stepStatus = m_statement.Step(newInstanceKey);

    //reset once we are done with executing the statement to put the statement in inactive state (less memory etc)
    m_statement.Reset();
    m_statement.ClearBindings();

    return BE_SQLITE_DONE == stepStatus ? BE_SQLITE_OK : stepStatus;
    }

//---------------------------------------------------------------------------------------
// @bsimethod                                   Krischan.Eberle                   11/16
//+---------------+---------------+---------------+---------------+---------------+------
DbResult ECInstanceInserter::Impl::InsertRelationship(ECInstanceKey& newInstanceKey, IECRelationshipInstanceCR relInstance, bool autogenerateECInstanceId, ECInstanceId const* userProvidedECInstanceId) const
    {
    IECInstancePtr sourceInstance = relInstance.GetSource();
    IECInstancePtr targetInstance = relInstance.GetTarget();
    if (sourceInstance == nullptr || targetInstance == nullptr)
        {
        LOG.error("Failed to insert RelationshipECInstance: Source and Target must be set in the RelationshipECInstance.");
        return BE_SQLITE_ERROR;
        }

    ECInstanceId sourceId, targetId;
    if (SUCCESS != ECInstanceId::FromString(sourceId, sourceInstance->GetInstanceId().c_str()))
        {
        LOG.error("Failed to insert RelationshipECInstance: Source instance of the RelationshipECInstance must have a valid InstanceId.");
        return BE_SQLITE_ERROR;
        }

    if (SUCCESS != ECInstanceId::FromString(targetId, targetInstance->GetInstanceId().c_str()))
        {
        LOG.error("Failed to insert RelationshipECInstance: Target instance of the RelationshipECInstance must have a valid InstanceId.");
        return BE_SQLITE_ERROR;
        }

    return InsertRelationship(newInstanceKey, sourceId, targetId, &relInstance, autogenerateECInstanceId, userProvidedECInstanceId);
    }

//---------------------------------------------------------------------------------------
// @bsimethod                                   Krischan.Eberle                   11/16
//+---------------+---------------+---------------+---------------+---------------+------
DbResult ECInstanceInserter::Impl::InsertRelationship(ECInstanceKey& newInstanceKey, ECInstanceId sourceId, ECInstanceId targetId, ECN::IECRelationshipInstanceCP relationshipProperties, bool autogenerateECInstanceId, ECInstanceId const* userProvidedECInstanceId) const
    {
    if (!IsValid())
        {
        LOG.errorv("ECInstanceInserter for ECClass '%s' is invalid as the ECClass is not mapped or not instantiable.", m_ecClass.GetFullName());
        return BE_SQLITE_ERROR;
        }

    if (relationshipProperties != nullptr && !ECInstanceAdapterHelper::Equals(relationshipProperties->GetClass(), m_ecClass))
        {
        LOG.errorv("Failed to insert RelationshipECInstance: Invalid RelationshipECInstance passed to ECInstanceInserter. "
                   "ECClass mismatch: Expected ECClass: '%s'. ECInstance's ECClass: '%s'.", m_ecClass.GetFullName(), relationshipProperties->GetClass().GetFullName());
        return BE_SQLITE_ERROR;
        }

    if (autogenerateECInstanceId && userProvidedECInstanceId != nullptr)
        {
        LOG.error("Failed to insert RelationshipECInstance: Wrong usage of ECInstanceInserter::Insert.When passing true for autogenerateECInstanceId, userprovidedECInstanceId must be nullptr.");
        return BE_SQLITE_ERROR;
        }

    ECInstanceId actualUserProvidedInstanceId;
    //try to retrieve a user provided ECInstanceId as auto-generation is not wanted
    if (!autogenerateECInstanceId)
        {
        if (userProvidedECInstanceId != nullptr)
            {
            if (!userProvidedECInstanceId->IsValid())
                {
                LOG.error("Failed to insert RelationshipECInstance: Parameter 'userprovidedECInstanceId' is not a valid ECInstanceId.");
                return BE_SQLITE_ERROR;
                }

            actualUserProvidedInstanceId = *userProvidedECInstanceId;
            }
        else
            {
            LOG.error("Failed to insert RelationshipECInstance: Parameter 'userprovidedECInstanceId' must be set if parameter 'autogenerateECInstanceId' is false.");
            return BE_SQLITE_ERROR;
            }
        }

    //"Pins" the internal memory buffer used by the ECDBuffer such that :
    //a) all calculated property values will be evaluated exactly once, when scope is constructed; and
    //b) addresses of all property values will not change for lifetime of scope.
    //To be used in conjunction with ECValue::SetAllowsPointersIntoInstanceMemory () to ensure
    //pointers remain valid for lifetime of scope.
    ECDBufferScope scope;
    if (m_needsCalculatedPropertyEvaluation && relationshipProperties != nullptr)
        scope.Init(relationshipProperties->GetECDBuffer());

    ECInstanceAdapterHelper::ECInstanceInfo instanceInfo(actualUserProvidedInstanceId, sourceId, targetId, relationshipProperties);

    //now add parameter values
    for (auto const& bindingInfo : m_ecValueBindingInfos)
        {
        BeAssert(bindingInfo->HasECSqlParameterIndex());
        if (SUCCESS != ECInstanceAdapterHelper::BindValue(m_statement.GetBinder(bindingInfo->GetECSqlParameterIndex()), instanceInfo, *bindingInfo))
            {
            LOG.errorv("Failed to insert RelationshipECInstance: Could not bind value to ECSQL parameter %d [ECSQL: '%s'].", bindingInfo->GetECSqlParameterIndex(),
                                 m_statement.GetECSql());
            return BE_SQLITE_ERROR;
            }
        }

    //now execute statement
    const DbResult stepStatus = m_statement.Step(newInstanceKey);

    //reset once we are done with executing the statement to put the statement in inactive state (less memory etc)
    m_statement.Reset();
    m_statement.ClearBindings();

    return BE_SQLITE_DONE == stepStatus ? BE_SQLITE_OK : stepStatus;
    }

//---------------------------------------------------------------------------------------
// @bsimethod                                   Krischan.Eberle                   06/14
//+---------------+---------------+---------------+---------------+---------------+------
DbResult ECInstanceInserter::Impl::Insert(ECN::IECInstanceR instance, bool autogenerateECInstanceId) const
    {
    ECInstanceKey newInstanceKey;
    const DbResult stat = Insert(newInstanceKey, instance, autogenerateECInstanceId, nullptr);
    if (BE_SQLITE_OK != stat)
        return stat;

    //only set instance id in ECInstance if it was auto-generated by ECDb. IF not auto-generated it hasn't changed
    //in the input ECInstance, and hence doesn't need to be set
    if (!autogenerateECInstanceId)
        return BE_SQLITE_OK;

    return SUCCESS == ECInstanceAdapterHelper::SetECInstanceId(instance, newInstanceKey.GetECInstanceId()) ? BE_SQLITE_OK : BE_SQLITE_ERROR;
    }

END_BENTLEY_SQLITE_EC_NAMESPACE

<|MERGE_RESOLUTION|>--- conflicted
+++ resolved
@@ -1,422 +1,402 @@
-/*--------------------------------------------------------------------------------------+
-|
-|     $Source: ECDb/ECSql/ECInstanceInserter.cpp $
-|
-|  $Copyright: (c) 2016 Bentley Systems, Incorporated. All rights reserved. $
-|
-+--------------------------------------------------------------------------------------*/
-#include "ECDbPch.h"
-#include "ECInstanceAdapterHelper.h"
-
-USING_NAMESPACE_BENTLEY_EC
-
-BEGIN_BENTLEY_SQLITE_EC_NAMESPACE
-//======================================================================================
-// @bsiclass                                                 Krischan.Eberle      06/2014
-//+===============+===============+===============+===============+===============+======
-struct ECInstanceInserter::Impl : NonCopyableClass
-    {
-private:
-    ECDbCR m_ecdb;
-    ECN::ECClassCR m_ecClass;
-    mutable ECSqlStatement m_statement;
-    ECValueBindingInfoCollection m_ecValueBindingInfos;
-    ECSqlSystemPropertyBindingInfo* m_ecinstanceIdBindingInfo;
-    bool m_needsCalculatedPropertyEvaluation;
-    bool m_isValid;
-
-    void Initialize(ECSqlWriteToken const*);
-
-    DbResult InsertRelationship(ECInstanceKey& newInstanceKey, ECN::IECRelationshipInstanceCR, bool autogenerateECInstanceId, ECInstanceId const* userProvidedECInstanceId) const;
-
-    static void LogFailure(ECN::IECInstanceCR instance, Utf8CP errorMessage) { ECInstanceAdapterHelper::LogFailure("insert", instance, errorMessage); }
-
-public:
-    Impl(ECDbCR ecdb, ECClassCR ecClass, ECSqlWriteToken const* writeToken);
-
-    DbResult Insert(ECInstanceKey& newInstanceKey, IECInstanceCR, bool autogenerateECInstanceId = true, ECInstanceId const* userprovidedECInstanceId = nullptr) const;
-    DbResult Insert(ECN::IECInstanceR instance, bool autogenerateECInstanceId = true) const;
-    DbResult InsertRelationship(ECInstanceKey& newInstanceKey, ECInstanceId sourceId, ECInstanceId targetId, ECN::IECRelationshipInstanceCP relationshipProperties = nullptr, bool autogenerateECInstanceId = true, ECInstanceId const* userProvidedECInstanceId = nullptr) const;
-    bool IsValid() const { return m_isValid; }
-    };
-
-
-//*************************************************************************************
-// ECInstanceInserter
-//*************************************************************************************
-
-//---------------------------------------------------------------------------------------
-// @bsimethod                                   Krischan.Eberle                   06/14
-//+---------------+---------------+---------------+---------------+---------------+------
-ECInstanceInserter::ECInstanceInserter(ECDbCR ecdb, ECN::ECClassCR ecClass, ECSqlWriteToken const* writeToken)
-    : m_impl(new ECInstanceInserter::Impl(ecdb, ecClass, writeToken))
-    {}
-
-//---------------------------------------------------------------------------------------
-// @bsimethod                                   Krischan.Eberle                   06/14
-//+---------------+---------------+---------------+---------------+---------------+------
-ECInstanceInserter::~ECInstanceInserter()
-    {
-    if (m_impl != nullptr)
-        {
-        delete m_impl;
-        m_impl = nullptr;
-        }
-    }
-
-//---------------------------------------------------------------------------------------
-// @bsimethod                                   Krischan.Eberle                   06/14
-//+---------------+---------------+---------------+---------------+---------------+------
-bool ECInstanceInserter::IsValid() const { return m_impl->IsValid(); }
-
-//---------------------------------------------------------------------------------------
-// @bsimethod                                   Krischan.Eberle                   06/14
-//+---------------+---------------+---------------+---------------+---------------+------
-DbResult ECInstanceInserter::Insert(ECInstanceKey& newInstanceKey, ECN::IECInstanceCR instance, bool autogenerateECInstanceId, ECInstanceId const* userprovidedECInstanceId) const
-    {
-    return m_impl->Insert(newInstanceKey, instance, autogenerateECInstanceId, userprovidedECInstanceId);
-    }
-
-//---------------------------------------------------------------------------------------
-// @bsimethod                                   Krischan.Eberle                   11/16
-//+---------------+---------------+---------------+---------------+---------------+------
-DbResult ECInstanceInserter::InsertRelationship(ECInstanceKey& newInstanceKey, ECInstanceId sourceId, ECInstanceId targetId, ECN::IECRelationshipInstanceCP relationshipProperties, bool autogenerateECInstanceId, ECInstanceId const* userProvidedECInstanceId) const
-    {
-    return m_impl->InsertRelationship(newInstanceKey, sourceId, targetId, relationshipProperties, autogenerateECInstanceId, userProvidedECInstanceId);
-    }
-
-//---------------------------------------------------------------------------------------
-// @bsimethod                                   Krischan.Eberle                   06/14
-//+---------------+---------------+---------------+---------------+---------------+------
-DbResult ECInstanceInserter::Insert(ECN::IECInstanceR instance, bool autogenerateECInstanceId) const
-    {
-    return m_impl->Insert(instance, autogenerateECInstanceId);
-    }
-
-//*************************************************************************************
-// ECInstanceInserter::Impl
-//*************************************************************************************
-//---------------------------------------------------------------------------------------
-// @bsimethod                                   Krischan.Eberle      06/2014
-//+---------------+---------------+---------------+---------------+---------------+------
-ECInstanceInserter::Impl::Impl(ECDbCR ecdb, ECClassCR ecClass, ECSqlWriteToken const* writeToken)
-    : m_ecdb(ecdb), m_ecClass(ecClass), m_ecinstanceIdBindingInfo(nullptr), m_needsCalculatedPropertyEvaluation(false), m_isValid(false)
-    {
-    Initialize(writeToken);
-    }
-
-//---------------------------------------------------------------------------------------
-// @bsimethod                                   Krischan.Eberle                   06/14
-//+---------------+---------------+---------------+---------------+---------------+------
-void ECInstanceInserter::Impl::Initialize(ECSqlWriteToken const* writeToken)
-    {
-    Utf8String ecsql("INSERT INTO ");
-    //add ECInstanceId. If NULL is bound to it, ECDb will auto-generate one
-    ecsql.append(m_ecClass.GetECSqlName()).append("(ECInstanceId");
-    Utf8String valuesClause(") VALUES(?");
-
-    int parameterIndex = 1;
-    //cache the binding info as we later need to set the user provided instance id (if available)
-    m_ecinstanceIdBindingInfo = m_ecValueBindingInfos.AddBindingInfo(ECValueBindingInfo::SystemPropertyKind::ECInstanceId, parameterIndex);
-    parameterIndex++;
-
-    ECPropertyCP currentTimeStampProp = nullptr;
-    bool hasCurrentTimeStampProp = ECInstanceAdapterHelper::TryGetCurrentTimeStampProperty(currentTimeStampProp, m_ecClass);
-
-    for (ECPropertyCP ecProperty : m_ecClass.GetProperties(true))
-        {
-        //Current time stamp props are populated by SQLite, so ignore them here.
-        if (hasCurrentTimeStampProp && ecProperty == currentTimeStampProp)
-            continue;
-
-        if (!m_needsCalculatedPropertyEvaluation)
-            m_needsCalculatedPropertyEvaluation = ECInstanceAdapterHelper::IsOrContainsCalculatedProperty(*ecProperty);
-
-        ecsql.append(",[").append(ecProperty->GetName()).append("]");
-        valuesClause.append(",?");
-        if (SUCCESS != m_ecValueBindingInfos.AddBindingInfo(m_ecClass, *ecProperty, parameterIndex))
-            {
-            m_isValid = false;
-            return;
-            }
-
-        parameterIndex++;
-        }
-
-    if (m_ecClass.IsRelationshipClass())
-        {
-<<<<<<< HEAD
-        ecsql.append(",").append(ECDbSystemSchemaHelper::ToString(ECSqlSystemPropertyKind::SourceECInstanceId));
-=======
-        //SourceECClassId and TargetECClassId are not needed during insert
-        ecsql.append(",").append(ECDbSystemSchemaHelper::ToString(ECSqlSystemProperty::SourceECInstanceId));
->>>>>>> b451c254
-        valuesClause.append(",?");
-        m_ecValueBindingInfos.AddBindingInfo(ECValueBindingInfo::SystemPropertyKind::SourceECInstanceId, parameterIndex);
-
-        parameterIndex++;
-<<<<<<< HEAD
-        ecsql.append(",").append(ECDbSystemSchemaHelper::ToString(ECSqlSystemPropertyKind::SourceECClassId));
-        valuesClause.append(",?");
-        m_ecValueBindingInfos.AddBindingInfo(ECValueBindingInfo::SystemPropertyKind::SourceECClassId, parameterIndex);
-
-        parameterIndex++;
-        ecsql.append(",").append(ECDbSystemSchemaHelper::ToString(ECSqlSystemPropertyKind::TargetECInstanceId));
-        valuesClause.append(",?");
-        m_ecValueBindingInfos.AddBindingInfo(ECValueBindingInfo::SystemPropertyKind::TargetECInstanceId, parameterIndex);
-
-        parameterIndex++;
-        ecsql.append(",").append(ECDbSystemSchemaHelper::ToString(ECSqlSystemPropertyKind::TargetECClassId));
-        valuesClause.append(",?");
-        m_ecValueBindingInfos.AddBindingInfo(ECValueBindingInfo::SystemPropertyKind::TargetECClassId, parameterIndex);
-=======
-        ecsql.append(",").append(ECDbSystemSchemaHelper::ToString(ECSqlSystemProperty::TargetECInstanceId));
-        valuesClause.append(",?");
-        m_ecValueBindingInfos.AddBindingInfo(ECValueBindingInfo::SystemPropertyKind::TargetECInstanceId, parameterIndex);
->>>>>>> b451c254
-        }
-
-    ecsql.append(valuesClause).append(")");
-    m_isValid = ECSqlStatus::Success == m_statement.Prepare(m_ecdb, ecsql.c_str(), writeToken);
-    }
-
-//---------------------------------------------------------------------------------------
-// @bsimethod                                   Krischan.Eberle                   06/14
-//+---------------+---------------+---------------+---------------+---------------+------
-DbResult ECInstanceInserter::Impl::Insert(ECInstanceKey& newInstanceKey, IECInstanceCR instance, bool autogenerateECInstanceId, ECInstanceId const* userProvidedECInstanceId) const
-    {
-    if (!IsValid())
-        {
-        LOG.errorv("ECInstanceInserter for ECClass '%s' is invalid as the ECClass is not mapped or not instantiable.", m_ecClass.GetFullName());
-        return BE_SQLITE_ERROR;
-        }
-
-    if (!ECInstanceAdapterHelper::Equals(instance.GetClass(), m_ecClass))
-        {
-        LOG.errorv("Failed to insert RelationshipECInstance: Invalid ECInstance passed to ECInstanceInserter. ECClass mismatch: Expected ECClass: '%s'. ECInstance's ECClass: '%s'.",
-                             m_ecClass.GetFullName(), instance.GetClass().GetFullName());
-        return BE_SQLITE_ERROR;
-        }
-
-    if (m_ecClass.IsRelationshipClass())
-        {
-        IECRelationshipInstanceCP relInstance = dynamic_cast<IECRelationshipInstanceCP> (&instance);
-        BeAssert(relInstance != nullptr && "Was checked before");
-        return InsertRelationship(newInstanceKey, *relInstance, autogenerateECInstanceId, userProvidedECInstanceId);
-        }
-
-    if (autogenerateECInstanceId && userProvidedECInstanceId != nullptr)
-        {
-        LogFailure(instance, "Wrong usage of ECInstanceInserter::Insert. When passing true for autogenerateECInstanceId, userprovidedECInstanceId must be nullptr.");
-        return BE_SQLITE_ERROR;
-        }
-
-    ECInstanceId actualUserProvidedInstanceId;
-    //try to retrieve a user provided ECInstanceId as auto-generation is not wanted
-    if (!autogenerateECInstanceId)
-        {
-        if (userProvidedECInstanceId != nullptr)
-            {
-            if (!userProvidedECInstanceId->IsValid())
-                {
-                Utf8String errorMessage;
-                errorMessage.Sprintf("Invalid parameter for ECInstanceInserter::Insert. Parameter userprovidedECInstanceId is not a valid ECInstanceId.",
-                                     m_ecClass.GetFullName());
-
-                LogFailure(instance, errorMessage.c_str());
-                return BE_SQLITE_ERROR;
-                }
-
-            actualUserProvidedInstanceId = *userProvidedECInstanceId;
-            }
-        else
-            {
-            //user provided ECInstanceId is null -> try to retrieve it from ECInstance
-            Utf8String instanceIdStr = instance.GetInstanceId();
-            if (instanceIdStr.empty())
-                {
-                Utf8String errorMessage;
-                errorMessage.Sprintf("Invalid ECInstance passed to ECInstanceInserter. %s ECInstance's instance id must be set when ECInstanceId auto-generation is disabled and no user provided ECInstanceId was given explicitly.",
-                                     m_ecClass.GetFullName());
-
-                LogFailure(instance, errorMessage.c_str());
-                return BE_SQLITE_ERROR;
-
-                }
-
-            if (SUCCESS != ECInstanceId::FromString(actualUserProvidedInstanceId, instanceIdStr.c_str()))
-                {
-                Utf8String errorMessage;
-                errorMessage.Sprintf("Invalid ECInstance passed to ECInstanceInserter. %s ECInstance's instance id '%s' must be of type ECInstanceId when ECInstanceId auto-gneration is disabled and no user provided ECInstanceId was given explicitly.",
-                                     m_ecClass.GetFullName(), instanceIdStr.c_str());
-
-                LogFailure(instance, errorMessage.c_str());
-                return BE_SQLITE_ERROR;
-                }
-            }
-
-        BeAssert(actualUserProvidedInstanceId.IsValid());
-        }
-
-    //"Pins" the internal memory buffer used by the ECDBuffer such that :
-    //a) all calculated property values will be evaluated exactly once, when scope is constructed; and
-    //b) addresses of all property values will not change for lifetime of scope.
-    //To be used in conjunction with ECValue::SetAllowsPointersIntoInstanceMemory () to ensure
-    //pointers remain valid for lifetime of scope.
-    ECDBufferScope scope;
-    if (m_needsCalculatedPropertyEvaluation)
-        scope.Init(instance.GetECDBuffer());
-
-    ECInstanceAdapterHelper::ECInstanceInfo instanceInfo(instance, actualUserProvidedInstanceId);
-    //now add parameter values for regular properties
-    for (ECValueBindingInfo const* bindingInfo : m_ecValueBindingInfos)
-        {
-        BeAssert(bindingInfo->HasECSqlParameterIndex());
-        auto stat = ECInstanceAdapterHelper::BindValue(m_statement.GetBinder(bindingInfo->GetECSqlParameterIndex()), instanceInfo, *bindingInfo);
-        if (stat != SUCCESS)
-            {
-            Utf8String errorMessage;
-            errorMessage.Sprintf("Could not bind value to ECSQL parameter %d [ECSQL: '%s'].", bindingInfo->GetECSqlParameterIndex(),
-                                 m_statement.GetECSql());
-            LogFailure(instance, errorMessage.c_str());
-            return BE_SQLITE_ERROR;
-            }
-        }
-
-    //now execute statement
-    const DbResult stepStatus = m_statement.Step(newInstanceKey);
-
-    //reset once we are done with executing the statement to put the statement in inactive state (less memory etc)
-    m_statement.Reset();
-    m_statement.ClearBindings();
-
-    return BE_SQLITE_DONE == stepStatus ? BE_SQLITE_OK : stepStatus;
-    }
-
-//---------------------------------------------------------------------------------------
-// @bsimethod                                   Krischan.Eberle                   11/16
-//+---------------+---------------+---------------+---------------+---------------+------
-DbResult ECInstanceInserter::Impl::InsertRelationship(ECInstanceKey& newInstanceKey, IECRelationshipInstanceCR relInstance, bool autogenerateECInstanceId, ECInstanceId const* userProvidedECInstanceId) const
-    {
-    IECInstancePtr sourceInstance = relInstance.GetSource();
-    IECInstancePtr targetInstance = relInstance.GetTarget();
-    if (sourceInstance == nullptr || targetInstance == nullptr)
-        {
-        LOG.error("Failed to insert RelationshipECInstance: Source and Target must be set in the RelationshipECInstance.");
-        return BE_SQLITE_ERROR;
-        }
-
-    ECInstanceId sourceId, targetId;
-    if (SUCCESS != ECInstanceId::FromString(sourceId, sourceInstance->GetInstanceId().c_str()))
-        {
-        LOG.error("Failed to insert RelationshipECInstance: Source instance of the RelationshipECInstance must have a valid InstanceId.");
-        return BE_SQLITE_ERROR;
-        }
-
-    if (SUCCESS != ECInstanceId::FromString(targetId, targetInstance->GetInstanceId().c_str()))
-        {
-        LOG.error("Failed to insert RelationshipECInstance: Target instance of the RelationshipECInstance must have a valid InstanceId.");
-        return BE_SQLITE_ERROR;
-        }
-
-    return InsertRelationship(newInstanceKey, sourceId, targetId, &relInstance, autogenerateECInstanceId, userProvidedECInstanceId);
-    }
-
-//---------------------------------------------------------------------------------------
-// @bsimethod                                   Krischan.Eberle                   11/16
-//+---------------+---------------+---------------+---------------+---------------+------
-DbResult ECInstanceInserter::Impl::InsertRelationship(ECInstanceKey& newInstanceKey, ECInstanceId sourceId, ECInstanceId targetId, ECN::IECRelationshipInstanceCP relationshipProperties, bool autogenerateECInstanceId, ECInstanceId const* userProvidedECInstanceId) const
-    {
-    if (!IsValid())
-        {
-        LOG.errorv("ECInstanceInserter for ECClass '%s' is invalid as the ECClass is not mapped or not instantiable.", m_ecClass.GetFullName());
-        return BE_SQLITE_ERROR;
-        }
-
-    if (relationshipProperties != nullptr && !ECInstanceAdapterHelper::Equals(relationshipProperties->GetClass(), m_ecClass))
-        {
-        LOG.errorv("Failed to insert RelationshipECInstance: Invalid RelationshipECInstance passed to ECInstanceInserter. "
-                   "ECClass mismatch: Expected ECClass: '%s'. ECInstance's ECClass: '%s'.", m_ecClass.GetFullName(), relationshipProperties->GetClass().GetFullName());
-        return BE_SQLITE_ERROR;
-        }
-
-    if (autogenerateECInstanceId && userProvidedECInstanceId != nullptr)
-        {
-        LOG.error("Failed to insert RelationshipECInstance: Wrong usage of ECInstanceInserter::Insert.When passing true for autogenerateECInstanceId, userprovidedECInstanceId must be nullptr.");
-        return BE_SQLITE_ERROR;
-        }
-
-    ECInstanceId actualUserProvidedInstanceId;
-    //try to retrieve a user provided ECInstanceId as auto-generation is not wanted
-    if (!autogenerateECInstanceId)
-        {
-        if (userProvidedECInstanceId != nullptr)
-            {
-            if (!userProvidedECInstanceId->IsValid())
-                {
-                LOG.error("Failed to insert RelationshipECInstance: Parameter 'userprovidedECInstanceId' is not a valid ECInstanceId.");
-                return BE_SQLITE_ERROR;
-                }
-
-            actualUserProvidedInstanceId = *userProvidedECInstanceId;
-            }
-        else
-            {
-            LOG.error("Failed to insert RelationshipECInstance: Parameter 'userprovidedECInstanceId' must be set if parameter 'autogenerateECInstanceId' is false.");
-            return BE_SQLITE_ERROR;
-            }
-        }
-
-    //"Pins" the internal memory buffer used by the ECDBuffer such that :
-    //a) all calculated property values will be evaluated exactly once, when scope is constructed; and
-    //b) addresses of all property values will not change for lifetime of scope.
-    //To be used in conjunction with ECValue::SetAllowsPointersIntoInstanceMemory () to ensure
-    //pointers remain valid for lifetime of scope.
-    ECDBufferScope scope;
-    if (m_needsCalculatedPropertyEvaluation && relationshipProperties != nullptr)
-        scope.Init(relationshipProperties->GetECDBuffer());
-
-    ECInstanceAdapterHelper::ECInstanceInfo instanceInfo(actualUserProvidedInstanceId, sourceId, targetId, relationshipProperties);
-
-    //now add parameter values
-    for (auto const& bindingInfo : m_ecValueBindingInfos)
-        {
-        BeAssert(bindingInfo->HasECSqlParameterIndex());
-        if (SUCCESS != ECInstanceAdapterHelper::BindValue(m_statement.GetBinder(bindingInfo->GetECSqlParameterIndex()), instanceInfo, *bindingInfo))
-            {
-            LOG.errorv("Failed to insert RelationshipECInstance: Could not bind value to ECSQL parameter %d [ECSQL: '%s'].", bindingInfo->GetECSqlParameterIndex(),
-                                 m_statement.GetECSql());
-            return BE_SQLITE_ERROR;
-            }
-        }
-
-    //now execute statement
-    const DbResult stepStatus = m_statement.Step(newInstanceKey);
-
-    //reset once we are done with executing the statement to put the statement in inactive state (less memory etc)
-    m_statement.Reset();
-    m_statement.ClearBindings();
-
-    return BE_SQLITE_DONE == stepStatus ? BE_SQLITE_OK : stepStatus;
-    }
-
-//---------------------------------------------------------------------------------------
-// @bsimethod                                   Krischan.Eberle                   06/14
-//+---------------+---------------+---------------+---------------+---------------+------
-DbResult ECInstanceInserter::Impl::Insert(ECN::IECInstanceR instance, bool autogenerateECInstanceId) const
-    {
-    ECInstanceKey newInstanceKey;
-    const DbResult stat = Insert(newInstanceKey, instance, autogenerateECInstanceId, nullptr);
-    if (BE_SQLITE_OK != stat)
-        return stat;
-
-    //only set instance id in ECInstance if it was auto-generated by ECDb. IF not auto-generated it hasn't changed
-    //in the input ECInstance, and hence doesn't need to be set
-    if (!autogenerateECInstanceId)
-        return BE_SQLITE_OK;
-
-    return SUCCESS == ECInstanceAdapterHelper::SetECInstanceId(instance, newInstanceKey.GetECInstanceId()) ? BE_SQLITE_OK : BE_SQLITE_ERROR;
-    }
-
-END_BENTLEY_SQLITE_EC_NAMESPACE
-
+/*--------------------------------------------------------------------------------------+
+|
+|     $Source: ECDb/ECSql/ECInstanceInserter.cpp $
+|
+|  $Copyright: (c) 2016 Bentley Systems, Incorporated. All rights reserved. $
+|
++--------------------------------------------------------------------------------------*/
+#include "ECDbPch.h"
+#include "ECInstanceAdapterHelper.h"
+
+USING_NAMESPACE_BENTLEY_EC
+
+BEGIN_BENTLEY_SQLITE_EC_NAMESPACE
+//======================================================================================
+// @bsiclass                                                 Krischan.Eberle      06/2014
+//+===============+===============+===============+===============+===============+======
+struct ECInstanceInserter::Impl : NonCopyableClass
+    {
+private:
+    ECDbCR m_ecdb;
+    ECN::ECClassCR m_ecClass;
+    mutable ECSqlStatement m_statement;
+    ECValueBindingInfoCollection m_ecValueBindingInfos;
+    ECSqlSystemPropertyBindingInfo* m_ecinstanceIdBindingInfo;
+    bool m_needsCalculatedPropertyEvaluation;
+    bool m_isValid;
+
+    void Initialize(ECSqlWriteToken const*);
+
+    DbResult InsertRelationship(ECInstanceKey& newInstanceKey, ECN::IECRelationshipInstanceCR, bool autogenerateECInstanceId, ECInstanceId const* userProvidedECInstanceId) const;
+
+    static void LogFailure(ECN::IECInstanceCR instance, Utf8CP errorMessage) { ECInstanceAdapterHelper::LogFailure("insert", instance, errorMessage); }
+
+public:
+    Impl(ECDbCR ecdb, ECClassCR ecClass, ECSqlWriteToken const* writeToken);
+
+    DbResult Insert(ECInstanceKey& newInstanceKey, IECInstanceCR, bool autogenerateECInstanceId = true, ECInstanceId const* userprovidedECInstanceId = nullptr) const;
+    DbResult Insert(ECN::IECInstanceR instance, bool autogenerateECInstanceId = true) const;
+    DbResult InsertRelationship(ECInstanceKey& newInstanceKey, ECInstanceId sourceId, ECInstanceId targetId, ECN::IECRelationshipInstanceCP relationshipProperties = nullptr, bool autogenerateECInstanceId = true, ECInstanceId const* userProvidedECInstanceId = nullptr) const;
+    bool IsValid() const { return m_isValid; }
+    };
+
+
+//*************************************************************************************
+// ECInstanceInserter
+//*************************************************************************************
+
+//---------------------------------------------------------------------------------------
+// @bsimethod                                   Krischan.Eberle                   06/14
+//+---------------+---------------+---------------+---------------+---------------+------
+ECInstanceInserter::ECInstanceInserter(ECDbCR ecdb, ECN::ECClassCR ecClass, ECSqlWriteToken const* writeToken)
+    : m_impl(new ECInstanceInserter::Impl(ecdb, ecClass, writeToken))
+    {}
+
+//---------------------------------------------------------------------------------------
+// @bsimethod                                   Krischan.Eberle                   06/14
+//+---------------+---------------+---------------+---------------+---------------+------
+ECInstanceInserter::~ECInstanceInserter()
+    {
+    if (m_impl != nullptr)
+        {
+        delete m_impl;
+        m_impl = nullptr;
+        }
+    }
+
+//---------------------------------------------------------------------------------------
+// @bsimethod                                   Krischan.Eberle                   06/14
+//+---------------+---------------+---------------+---------------+---------------+------
+bool ECInstanceInserter::IsValid() const { return m_impl->IsValid(); }
+
+//---------------------------------------------------------------------------------------
+// @bsimethod                                   Krischan.Eberle                   06/14
+//+---------------+---------------+---------------+---------------+---------------+------
+DbResult ECInstanceInserter::Insert(ECInstanceKey& newInstanceKey, ECN::IECInstanceCR instance, bool autogenerateECInstanceId, ECInstanceId const* userprovidedECInstanceId) const
+    {
+    return m_impl->Insert(newInstanceKey, instance, autogenerateECInstanceId, userprovidedECInstanceId);
+    }
+
+//---------------------------------------------------------------------------------------
+// @bsimethod                                   Krischan.Eberle                   11/16
+//+---------------+---------------+---------------+---------------+---------------+------
+DbResult ECInstanceInserter::InsertRelationship(ECInstanceKey& newInstanceKey, ECInstanceId sourceId, ECInstanceId targetId, ECN::IECRelationshipInstanceCP relationshipProperties, bool autogenerateECInstanceId, ECInstanceId const* userProvidedECInstanceId) const
+    {
+    return m_impl->InsertRelationship(newInstanceKey, sourceId, targetId, relationshipProperties, autogenerateECInstanceId, userProvidedECInstanceId);
+    }
+
+//---------------------------------------------------------------------------------------
+// @bsimethod                                   Krischan.Eberle                   06/14
+//+---------------+---------------+---------------+---------------+---------------+------
+DbResult ECInstanceInserter::Insert(ECN::IECInstanceR instance, bool autogenerateECInstanceId) const
+    {
+    return m_impl->Insert(instance, autogenerateECInstanceId);
+    }
+
+//*************************************************************************************
+// ECInstanceInserter::Impl
+//*************************************************************************************
+//---------------------------------------------------------------------------------------
+// @bsimethod                                   Krischan.Eberle      06/2014
+//+---------------+---------------+---------------+---------------+---------------+------
+ECInstanceInserter::Impl::Impl(ECDbCR ecdb, ECClassCR ecClass, ECSqlWriteToken const* writeToken)
+    : m_ecdb(ecdb), m_ecClass(ecClass), m_ecinstanceIdBindingInfo(nullptr), m_needsCalculatedPropertyEvaluation(false), m_isValid(false)
+    {
+    Initialize(writeToken);
+    }
+
+//---------------------------------------------------------------------------------------
+// @bsimethod                                   Krischan.Eberle                   06/14
+//+---------------+---------------+---------------+---------------+---------------+------
+void ECInstanceInserter::Impl::Initialize(ECSqlWriteToken const* writeToken)
+    {
+    Utf8String ecsql("INSERT INTO ");
+    //add ECInstanceId. If NULL is bound to it, ECDb will auto-generate one
+    ecsql.append(m_ecClass.GetECSqlName()).append("(ECInstanceId");
+    Utf8String valuesClause(") VALUES(?");
+
+    int parameterIndex = 1;
+    //cache the binding info as we later need to set the user provided instance id (if available)
+    m_ecinstanceIdBindingInfo = m_ecValueBindingInfos.AddBindingInfo(ECValueBindingInfo::SystemPropertyKind::ECInstanceId, parameterIndex);
+    parameterIndex++;
+
+    ECPropertyCP currentTimeStampProp = nullptr;
+    bool hasCurrentTimeStampProp = ECInstanceAdapterHelper::TryGetCurrentTimeStampProperty(currentTimeStampProp, m_ecClass);
+
+    for (ECPropertyCP ecProperty : m_ecClass.GetProperties(true))
+        {
+        //Current time stamp props are populated by SQLite, so ignore them here.
+        if (hasCurrentTimeStampProp && ecProperty == currentTimeStampProp)
+            continue;
+
+        if (!m_needsCalculatedPropertyEvaluation)
+            m_needsCalculatedPropertyEvaluation = ECInstanceAdapterHelper::IsOrContainsCalculatedProperty(*ecProperty);
+
+        ecsql.append(",[").append(ecProperty->GetName()).append("]");
+        valuesClause.append(",?");
+        if (SUCCESS != m_ecValueBindingInfos.AddBindingInfo(m_ecClass, *ecProperty, parameterIndex))
+            {
+            m_isValid = false;
+            return;
+            }
+
+        parameterIndex++;
+        }
+
+    if (m_ecClass.IsRelationshipClass())
+        {
+        //SourceECClassId and TargetECClassId are not needed during insert
+        ecsql.append(",").append(ECDbSystemSchemaHelper::ToString(ECSqlSystemPropertyKind::SourceECInstanceId));
+        valuesClause.append(",?");
+        m_ecValueBindingInfos.AddBindingInfo(ECValueBindingInfo::SystemPropertyKind::SourceECInstanceId, parameterIndex);
+
+        parameterIndex++;
+        ecsql.append(",").append(ECDbSystemSchemaHelper::ToString(ECSqlSystemPropertyKind::TargetECInstanceId));
+        valuesClause.append(",?");
+        m_ecValueBindingInfos.AddBindingInfo(ECValueBindingInfo::SystemPropertyKind::TargetECInstanceId, parameterIndex);
+        }
+
+    ecsql.append(valuesClause).append(")");
+    m_isValid = ECSqlStatus::Success == m_statement.Prepare(m_ecdb, ecsql.c_str(), writeToken);
+    }
+
+//---------------------------------------------------------------------------------------
+// @bsimethod                                   Krischan.Eberle                   06/14
+//+---------------+---------------+---------------+---------------+---------------+------
+DbResult ECInstanceInserter::Impl::Insert(ECInstanceKey& newInstanceKey, IECInstanceCR instance, bool autogenerateECInstanceId, ECInstanceId const* userProvidedECInstanceId) const
+    {
+    if (!IsValid())
+        {
+        LOG.errorv("ECInstanceInserter for ECClass '%s' is invalid as the ECClass is not mapped or not instantiable.", m_ecClass.GetFullName());
+        return BE_SQLITE_ERROR;
+        }
+
+    if (!ECInstanceAdapterHelper::Equals(instance.GetClass(), m_ecClass))
+        {
+        LOG.errorv("Failed to insert RelationshipECInstance: Invalid ECInstance passed to ECInstanceInserter. ECClass mismatch: Expected ECClass: '%s'. ECInstance's ECClass: '%s'.",
+                             m_ecClass.GetFullName(), instance.GetClass().GetFullName());
+        return BE_SQLITE_ERROR;
+        }
+
+    if (m_ecClass.IsRelationshipClass())
+        {
+        IECRelationshipInstanceCP relInstance = dynamic_cast<IECRelationshipInstanceCP> (&instance);
+        BeAssert(relInstance != nullptr && "Was checked before");
+        return InsertRelationship(newInstanceKey, *relInstance, autogenerateECInstanceId, userProvidedECInstanceId);
+        }
+
+    if (autogenerateECInstanceId && userProvidedECInstanceId != nullptr)
+        {
+        LogFailure(instance, "Wrong usage of ECInstanceInserter::Insert. When passing true for autogenerateECInstanceId, userprovidedECInstanceId must be nullptr.");
+        return BE_SQLITE_ERROR;
+        }
+
+    ECInstanceId actualUserProvidedInstanceId;
+    //try to retrieve a user provided ECInstanceId as auto-generation is not wanted
+    if (!autogenerateECInstanceId)
+        {
+        if (userProvidedECInstanceId != nullptr)
+            {
+            if (!userProvidedECInstanceId->IsValid())
+                {
+                Utf8String errorMessage;
+                errorMessage.Sprintf("Invalid parameter for ECInstanceInserter::Insert. Parameter userprovidedECInstanceId is not a valid ECInstanceId.",
+                                     m_ecClass.GetFullName());
+
+                LogFailure(instance, errorMessage.c_str());
+                return BE_SQLITE_ERROR;
+                }
+
+            actualUserProvidedInstanceId = *userProvidedECInstanceId;
+            }
+        else
+            {
+            //user provided ECInstanceId is null -> try to retrieve it from ECInstance
+            Utf8String instanceIdStr = instance.GetInstanceId();
+            if (instanceIdStr.empty())
+                {
+                Utf8String errorMessage;
+                errorMessage.Sprintf("Invalid ECInstance passed to ECInstanceInserter. %s ECInstance's instance id must be set when ECInstanceId auto-generation is disabled and no user provided ECInstanceId was given explicitly.",
+                                     m_ecClass.GetFullName());
+
+                LogFailure(instance, errorMessage.c_str());
+                return BE_SQLITE_ERROR;
+
+                }
+
+            if (SUCCESS != ECInstanceId::FromString(actualUserProvidedInstanceId, instanceIdStr.c_str()))
+                {
+                Utf8String errorMessage;
+                errorMessage.Sprintf("Invalid ECInstance passed to ECInstanceInserter. %s ECInstance's instance id '%s' must be of type ECInstanceId when ECInstanceId auto-gneration is disabled and no user provided ECInstanceId was given explicitly.",
+                                     m_ecClass.GetFullName(), instanceIdStr.c_str());
+
+                LogFailure(instance, errorMessage.c_str());
+                return BE_SQLITE_ERROR;
+                }
+            }
+
+        BeAssert(actualUserProvidedInstanceId.IsValid());
+        }
+
+    //"Pins" the internal memory buffer used by the ECDBuffer such that :
+    //a) all calculated property values will be evaluated exactly once, when scope is constructed; and
+    //b) addresses of all property values will not change for lifetime of scope.
+    //To be used in conjunction with ECValue::SetAllowsPointersIntoInstanceMemory () to ensure
+    //pointers remain valid for lifetime of scope.
+    ECDBufferScope scope;
+    if (m_needsCalculatedPropertyEvaluation)
+        scope.Init(instance.GetECDBuffer());
+
+    ECInstanceAdapterHelper::ECInstanceInfo instanceInfo(instance, actualUserProvidedInstanceId);
+    //now add parameter values for regular properties
+    for (ECValueBindingInfo const* bindingInfo : m_ecValueBindingInfos)
+        {
+        BeAssert(bindingInfo->HasECSqlParameterIndex());
+        auto stat = ECInstanceAdapterHelper::BindValue(m_statement.GetBinder(bindingInfo->GetECSqlParameterIndex()), instanceInfo, *bindingInfo);
+        if (stat != SUCCESS)
+            {
+            Utf8String errorMessage;
+            errorMessage.Sprintf("Could not bind value to ECSQL parameter %d [ECSQL: '%s'].", bindingInfo->GetECSqlParameterIndex(),
+                                 m_statement.GetECSql());
+            LogFailure(instance, errorMessage.c_str());
+            return BE_SQLITE_ERROR;
+            }
+        }
+
+    //now execute statement
+    const DbResult stepStatus = m_statement.Step(newInstanceKey);
+
+    //reset once we are done with executing the statement to put the statement in inactive state (less memory etc)
+    m_statement.Reset();
+    m_statement.ClearBindings();
+
+    return BE_SQLITE_DONE == stepStatus ? BE_SQLITE_OK : stepStatus;
+    }
+
+//---------------------------------------------------------------------------------------
+// @bsimethod                                   Krischan.Eberle                   11/16
+//+---------------+---------------+---------------+---------------+---------------+------
+DbResult ECInstanceInserter::Impl::InsertRelationship(ECInstanceKey& newInstanceKey, IECRelationshipInstanceCR relInstance, bool autogenerateECInstanceId, ECInstanceId const* userProvidedECInstanceId) const
+    {
+    IECInstancePtr sourceInstance = relInstance.GetSource();
+    IECInstancePtr targetInstance = relInstance.GetTarget();
+    if (sourceInstance == nullptr || targetInstance == nullptr)
+        {
+        LOG.error("Failed to insert RelationshipECInstance: Source and Target must be set in the RelationshipECInstance.");
+        return BE_SQLITE_ERROR;
+        }
+
+    ECInstanceId sourceId, targetId;
+    if (SUCCESS != ECInstanceId::FromString(sourceId, sourceInstance->GetInstanceId().c_str()))
+        {
+        LOG.error("Failed to insert RelationshipECInstance: Source instance of the RelationshipECInstance must have a valid InstanceId.");
+        return BE_SQLITE_ERROR;
+        }
+
+    if (SUCCESS != ECInstanceId::FromString(targetId, targetInstance->GetInstanceId().c_str()))
+        {
+        LOG.error("Failed to insert RelationshipECInstance: Target instance of the RelationshipECInstance must have a valid InstanceId.");
+        return BE_SQLITE_ERROR;
+        }
+
+    return InsertRelationship(newInstanceKey, sourceId, targetId, &relInstance, autogenerateECInstanceId, userProvidedECInstanceId);
+    }
+
+//---------------------------------------------------------------------------------------
+// @bsimethod                                   Krischan.Eberle                   11/16
+//+---------------+---------------+---------------+---------------+---------------+------
+DbResult ECInstanceInserter::Impl::InsertRelationship(ECInstanceKey& newInstanceKey, ECInstanceId sourceId, ECInstanceId targetId, ECN::IECRelationshipInstanceCP relationshipProperties, bool autogenerateECInstanceId, ECInstanceId const* userProvidedECInstanceId) const
+    {
+    if (!IsValid())
+        {
+        LOG.errorv("ECInstanceInserter for ECClass '%s' is invalid as the ECClass is not mapped or not instantiable.", m_ecClass.GetFullName());
+        return BE_SQLITE_ERROR;
+        }
+
+    if (relationshipProperties != nullptr && !ECInstanceAdapterHelper::Equals(relationshipProperties->GetClass(), m_ecClass))
+        {
+        LOG.errorv("Failed to insert RelationshipECInstance: Invalid RelationshipECInstance passed to ECInstanceInserter. "
+                   "ECClass mismatch: Expected ECClass: '%s'. ECInstance's ECClass: '%s'.", m_ecClass.GetFullName(), relationshipProperties->GetClass().GetFullName());
+        return BE_SQLITE_ERROR;
+        }
+
+    if (autogenerateECInstanceId && userProvidedECInstanceId != nullptr)
+        {
+        LOG.error("Failed to insert RelationshipECInstance: Wrong usage of ECInstanceInserter::Insert.When passing true for autogenerateECInstanceId, userprovidedECInstanceId must be nullptr.");
+        return BE_SQLITE_ERROR;
+        }
+
+    ECInstanceId actualUserProvidedInstanceId;
+    //try to retrieve a user provided ECInstanceId as auto-generation is not wanted
+    if (!autogenerateECInstanceId)
+        {
+        if (userProvidedECInstanceId != nullptr)
+            {
+            if (!userProvidedECInstanceId->IsValid())
+                {
+                LOG.error("Failed to insert RelationshipECInstance: Parameter 'userprovidedECInstanceId' is not a valid ECInstanceId.");
+                return BE_SQLITE_ERROR;
+                }
+
+            actualUserProvidedInstanceId = *userProvidedECInstanceId;
+            }
+        else
+            {
+            LOG.error("Failed to insert RelationshipECInstance: Parameter 'userprovidedECInstanceId' must be set if parameter 'autogenerateECInstanceId' is false.");
+            return BE_SQLITE_ERROR;
+            }
+        }
+
+    //"Pins" the internal memory buffer used by the ECDBuffer such that :
+    //a) all calculated property values will be evaluated exactly once, when scope is constructed; and
+    //b) addresses of all property values will not change for lifetime of scope.
+    //To be used in conjunction with ECValue::SetAllowsPointersIntoInstanceMemory () to ensure
+    //pointers remain valid for lifetime of scope.
+    ECDBufferScope scope;
+    if (m_needsCalculatedPropertyEvaluation && relationshipProperties != nullptr)
+        scope.Init(relationshipProperties->GetECDBuffer());
+
+    ECInstanceAdapterHelper::ECInstanceInfo instanceInfo(actualUserProvidedInstanceId, sourceId, targetId, relationshipProperties);
+
+    //now add parameter values
+    for (auto const& bindingInfo : m_ecValueBindingInfos)
+        {
+        BeAssert(bindingInfo->HasECSqlParameterIndex());
+        if (SUCCESS != ECInstanceAdapterHelper::BindValue(m_statement.GetBinder(bindingInfo->GetECSqlParameterIndex()), instanceInfo, *bindingInfo))
+            {
+            LOG.errorv("Failed to insert RelationshipECInstance: Could not bind value to ECSQL parameter %d [ECSQL: '%s'].", bindingInfo->GetECSqlParameterIndex(),
+                                 m_statement.GetECSql());
+            return BE_SQLITE_ERROR;
+            }
+        }
+
+    //now execute statement
+    const DbResult stepStatus = m_statement.Step(newInstanceKey);
+
+    //reset once we are done with executing the statement to put the statement in inactive state (less memory etc)
+    m_statement.Reset();
+    m_statement.ClearBindings();
+
+    return BE_SQLITE_DONE == stepStatus ? BE_SQLITE_OK : stepStatus;
+    }
+
+//---------------------------------------------------------------------------------------
+// @bsimethod                                   Krischan.Eberle                   06/14
+//+---------------+---------------+---------------+---------------+---------------+------
+DbResult ECInstanceInserter::Impl::Insert(ECN::IECInstanceR instance, bool autogenerateECInstanceId) const
+    {
+    ECInstanceKey newInstanceKey;
+    const DbResult stat = Insert(newInstanceKey, instance, autogenerateECInstanceId, nullptr);
+    if (BE_SQLITE_OK != stat)
+        return stat;
+
+    //only set instance id in ECInstance if it was auto-generated by ECDb. IF not auto-generated it hasn't changed
+    //in the input ECInstance, and hence doesn't need to be set
+    if (!autogenerateECInstanceId)
+        return BE_SQLITE_OK;
+
+    return SUCCESS == ECInstanceAdapterHelper::SetECInstanceId(instance, newInstanceKey.GetECInstanceId()) ? BE_SQLITE_OK : BE_SQLITE_ERROR;
+    }
+
+END_BENTLEY_SQLITE_EC_NAMESPACE
+