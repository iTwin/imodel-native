/*---------------------------------------------------------------------------------------------
* Copyright (c) Bentley Systems, Incorporated. All rights reserved.
* See LICENSE.md in the repository root for full copyright notice.
*--------------------------------------------------------------------------------------------*/
#include "ECDbPch.h"
#include "ECSqlSelectPreparer.h"

BEGIN_BENTLEY_SQLITE_EC_NAMESPACE

//-----------------------------------------------------------------------------------------
// @bsimethod
//+---------------+---------------+---------------+---------------+---------------+--------
//static
ECSqlStatus ECSqlSelectPreparer::Prepare(ECSqlPrepareContext& ctx, SelectStatementExp const& exp)
    {
    return Prepare(ctx, exp, nullptr);
    }

//-----------------------------------------------------------------------------------------
// @bsimethod
//+---------------+---------------+---------------+---------------+---------------+--------
//static
ECSqlStatus ECSqlSelectPreparer::Prepare(ECSqlPrepareContext& ctx, CommonTableExp const& exp) {
    auto &builder = ctx.GetSqlBuilder();
    builder.Append("WITH ");
    if (exp.Recursive()) {
        builder.Append("RECURSIVE ");
    }
    ctx.PushScope(exp);
    auto blocks = exp.GetCteList();
    for (size_t i = 0; i < blocks.size(); ++i){
        if (i>0) {
            builder.AppendComma();
        }
        // render block
        auto blockExp = blocks[i];
        builder.Append(blockExp->GetName());
        auto &cols = blockExp->GetColumns();
        if(cols.size() != 0)
            builder.AppendParenLeft();
        for(size_t j =0; j < cols.size(); ++j){
            if (j>0) {
                builder.AppendComma();
            }
            builder.Append(cols[j]);
        }
        if(cols.size()!=0)
            builder.AppendParenRight();
        builder.Append(" AS ");
        builder.AppendParenLeft();
        auto rc = Prepare(ctx, *blockExp->GetQuery(), nullptr);
        if (rc != ECSqlStatus::Success)
            return rc;
        builder.AppendParenRight();
    }
    ctx.PopScope();
    // make it a bit readable
    builder.Append("\n");
    return Prepare(ctx, *exp.GetQuery(), nullptr);
}

//-----------------------------------------------------------------------------------------
// @bsimethod
//+---------------+---------------+---------------+---------------+---------------+--------
//static
ECSqlStatus ECSqlSelectPreparer::PreparePartial(NativeSqlBuilder& nativeSqlSnippet, ECSqlPrepareContext& ctx, SelectStatementExp const& exp)
    {
    NativeSqlBuilder::ListOfLists selectClauseSqlSnippetList;
    SingleSelectStatementExp const& firstStmt = exp.GetFirstStatement();
    ctx.PushScope(firstStmt, firstStmt.GetOptions());
    ECSqlStatus status;
    if (firstStmt.IsRowConstructor())
        {
        nativeSqlSnippet.Append("SELECT").AppendSpace();
        status = PrepareSelectClauseExp(selectClauseSqlSnippetList, ctx, *firstStmt.GetSelection(), nullptr);
        if (!status.IsSuccess())
            return status;

        bool isFirstItem = true;
        for (NativeSqlBuilder::List const& list : selectClauseSqlSnippetList)
            {
            if (!isFirstItem)
                nativeSqlSnippet.AppendComma();

            nativeSqlSnippet.Append(list);
            isFirstItem = false;
            }
        }
    else
        {
        nativeSqlSnippet.Append("SELECT").AppendSpace();

        if (firstStmt.GetSelectionType() != SqlSetQuantifier::NotSpecified)
            nativeSqlSnippet.Append(ExpHelper::ToSql(firstStmt.GetSelectionType())).AppendSpace();

        // Append selection.
        status = PrepareSelectClauseExp(selectClauseSqlSnippetList, ctx, *firstStmt.GetSelection(), nullptr);
        if (!status.IsSuccess())
            return status;

        bool isFirstItem = true;
        for (NativeSqlBuilder::List const& list : selectClauseSqlSnippetList)
            {
            if (!isFirstItem)
                nativeSqlSnippet.AppendComma();

            nativeSqlSnippet.Append(list);
            isFirstItem = false;
            }
        }
    ctx.PopScope();
    return ECSqlStatus::Success;
    }

//-----------------------------------------------------------------------------------------
// @bsimethod
//+---------------+---------------+---------------+---------------+---------------+--------
//static
ECSqlStatus ECSqlSelectPreparer::Prepare(ECSqlPrepareContext& ctx, SelectStatementExp const& exp, std::vector<size_t> const* referenceSelectClauseSqlSnippetCounts)
    {
    NativeSqlBuilder::ListOfLists selectClauseSqlSnippetList;
    ECSqlStatus st = Prepare(ctx, selectClauseSqlSnippetList, exp.GetFirstStatement(), referenceSelectClauseSqlSnippetCounts);
    if (st != ECSqlStatus::Success || !exp.IsCompound())
        return st;

    ctx.PushScope(exp);
    switch (exp.GetOperator())
        {
            case SelectStatementExp::CompoundOperator::Except:
                ctx.GetSqlBuilder().Append(" EXCEPT "); break;
            case SelectStatementExp::CompoundOperator::Intersect:
                ctx.GetSqlBuilder().Append(" INTERSECT "); break;
            case SelectStatementExp::CompoundOperator::Union:
                ctx.GetSqlBuilder().Append(" UNION "); break;
            default:
                BeAssert(false && "Error");
                return ECSqlStatus::InvalidECSql;
        }

    if (exp.IsAll())
        ctx.GetSqlBuilder().Append("ALL ");

    SelectClauseExp const* lhs = exp.GetSelection();
    SelectStatementExp const& rhsStatement = *exp.GetRhsStatement();
    SelectClauseExp const* rhs = rhsStatement.GetSelection();
    if (SUCCESS != ValidateSelectClauseItems(ctx, *lhs, *rhs))
        return ECSqlStatus::InvalidECSql;

    //generate list of sql snippet counts per select clause item as this is needed to prepare
    //the RHS select clause (in case of NULL literals)
    std::vector<size_t> selectClauseSqlSnippetCounts;
    for (NativeSqlBuilder::List const& selectClauseItemSqlSnippets : selectClauseSqlSnippetList)
        {
        selectClauseSqlSnippetCounts.push_back(selectClauseItemSqlSnippets.size());
        }

    st = Prepare(ctx, rhsStatement, &selectClauseSqlSnippetCounts);

    ctx.PopScope();
    return st;
    }

//-----------------------------------------------------------------------------------------
// @bsimethod
//+---------------+---------------+---------------+---------------+---------------+--------
//static
ECSqlStatus ECSqlSelectPreparer::Prepare(ECSqlPrepareContext& ctx, NativeSqlBuilder::ListOfLists& selectClauseSqlSnippetList, SingleSelectStatementExp const& exp, std::vector<size_t> const* referenceSelectClauseSqlSnippetCounts)
    {
    BeAssert(exp.IsComplete());

    ctx.PushScope(exp, exp.GetOptions());
    NativeSqlBuilder& sqlGenerator = ctx.GetSqlBuilder();
    ECSqlStatus status;
    if (exp.IsRowConstructor())
        {
        sqlGenerator.Append("SELECT ");
        status = PrepareSelectClauseExp(selectClauseSqlSnippetList, ctx, *exp.GetSelection(), referenceSelectClauseSqlSnippetCounts);
        if (!status.IsSuccess())
            return status;

        bool isFirstItem = true;
        for (NativeSqlBuilder::List const& list : selectClauseSqlSnippetList)
            {
            if (!isFirstItem)
                sqlGenerator.AppendComma();

            sqlGenerator.Append(list);
            isFirstItem = false;
            }

        }
    else
        {
        sqlGenerator.Append("SELECT ");

        if (exp.GetSelectionType() != SqlSetQuantifier::NotSpecified)
            sqlGenerator.Append(ExpHelper::ToSql(exp.GetSelectionType())).AppendSpace();

        // Append selection.
        status = PrepareSelectClauseExp(selectClauseSqlSnippetList, ctx, *exp.GetSelection(), referenceSelectClauseSqlSnippetCounts);
        if (!status.IsSuccess())
            return status;

        bool isFirstItem = true;
        for (NativeSqlBuilder::List const& list : selectClauseSqlSnippetList)
            {
            if (!isFirstItem)
                sqlGenerator.AppendComma();

            sqlGenerator.Append(list);
            isFirstItem = false;
            }

        ExtractPropertyRefs(ctx, &exp);

        sqlGenerator.AppendSpace();
        // Append FROM
        status = ECSqlExpPreparer::PrepareFromExp(ctx, *exp.GetFrom());
        if (!status.IsSuccess())
            return status;

        // Append WHERE
        if (WhereExp const* e = exp.GetWhere())
            {
            sqlGenerator.AppendSpace();
            status = ECSqlExpPreparer::PrepareWhereExp(sqlGenerator, ctx, *e);
            if (!status.IsSuccess())
                return status;
            }
        // Append GROUP BY
        if (GroupByExp const* e = exp.GetGroupBy())
            {
            sqlGenerator.AppendSpace();
            status = ECSqlExpPreparer::PrepareGroupByExp(ctx, *e);
            if (!status.IsSuccess())
                return status;
            }

        // Append HAVING
        if (HavingExp const* e = exp.GetHaving())
            {
            sqlGenerator.AppendSpace();
            status = ECSqlExpPreparer::PrepareHavingExp(ctx, *e);
            if (!status.IsSuccess())
                return status;
            }

        if (WindowFunctionClauseExp const* e = exp.GetWindowFunctionClause())
            {
            sqlGenerator.AppendSpace();
            status = ECSqlExpPreparer::PrepareWindowFunctionClauseExp(ctx, *e);
            if (!status.IsSuccess())
                return status;
            }

        // Append ORDER BY
        if (OrderByExp const* e = exp.GetOrderBy())
            {
            sqlGenerator.AppendSpace();
            status = ECSqlExpPreparer::PrepareOrderByExp(ctx, *e);
            if (!status.IsSuccess())
                return status;
            }

        // Append LIMIT
        if (LimitOffsetExp const* e = exp.GetLimitOffset())
            {
            sqlGenerator.AppendSpace();
            status = ECSqlExpPreparer::PrepareLimitOffsetExp(ctx, *e);
            if (!status.IsSuccess())
                return status;
            }
        }

    ctx.PopScope();
    return ECSqlStatus::Success;
    }

//-----------------------------------------------------------------------------------------
// @bsimethod
//+---------------+---------------+---------------+---------------+---------------+------
//static
ECSqlStatus ECSqlSelectPreparer::PrepareSelectClauseExp(NativeSqlBuilder::ListOfLists& selectClauseSnippetsList, ECSqlPrepareContext& ctx, SelectClauseExp const& selectClauseExp, std::vector<size_t> const* referenceSelectClauseSqlSnippetCounts)
    {
    Exp::Collection const& selectClauseItemExpList = selectClauseExp.GetChildren();
    if (referenceSelectClauseSqlSnippetCounts != nullptr && selectClauseItemExpList.size() != referenceSelectClauseSqlSnippetCounts->size())
        {
        BeAssert(false);
        return ECSqlStatus::Error;
        }

    for (size_t i = 0; i < selectClauseItemExpList.size(); i++)
        {
        NativeSqlBuilder::List selectClauseItemNativeSqlSnippets;
        DerivedPropertyExp const* selectClauseItemExp = selectClauseItemExpList.Get<DerivedPropertyExp>(i);
        //if no reference select clause was passed, use 1 as default count (i.e. in case of NULL literals one column is assumed)
        const size_t referenceSelectClauseItemSqlSnippetCount = referenceSelectClauseSqlSnippetCounts == nullptr ? 1 : referenceSelectClauseSqlSnippetCounts->at(i);
        ECSqlStatus status = PrepareDerivedPropertyExp(selectClauseItemNativeSqlSnippets, ctx, *selectClauseItemExp, referenceSelectClauseItemSqlSnippetCount);
        if (!status.IsSuccess())
            return status;

        selectClauseSnippetsList.push_back(selectClauseItemNativeSqlSnippets);
        }

    return ECSqlStatus::Success;
    }

//-----------------------------------------------------------------------------------------
// @bsimethod
//+---------------+---------------+---------------+---------------+---------------+------
//static
ECSqlStatus ECSqlSelectPreparer::PrepareDerivedPropertyExp(NativeSqlBuilder::List& nativeSqlSnippets, ECSqlPrepareContext& ctx, DerivedPropertyExp const& exp, size_t referenceSqliteSnippetCount)
    {
    ValueExp const* innerExp = exp.GetExpression();
    if (innerExp == nullptr)
        {
        BeAssert(false && "DerivedPropertyExp::GetExpression is not expected to return null during preparation.");
        return ECSqlStatus::Error;
        }

    const int startColumnIndex = ctx.GetCurrentScope().GetNativeSqlSelectClauseColumnCount();

    size_t snippetCountBefore = nativeSqlSnippets.size();
    if (!innerExp->IsParameterExp() && innerExp->GetTypeInfo().IsNull())
        {
        ECSqlStatus status = ECSqlExpPreparer::PrepareNullExp(nativeSqlSnippets, ctx, *innerExp, referenceSqliteSnippetCount);
        if (!status.IsSuccess())
            return status;
        }
    else
        {
<<<<<<< HEAD
        // Either the DerivedPropertyExp will have a child of type ValueExp or BooleanExp 
        if(innerValueExp != nullptr)
            {
             ECSqlStatus status = ECSqlExpPreparer::PrepareValueExp(nativeSqlSnippets, ctx, *innerValueExp);
            if (!status.IsSuccess())
                return status;   
            }
        else if(innerBooleanExp != nullptr)
            {
            NativeSqlBuilder nativeSqlBuilder;
            ECSqlStatus status = ECSqlExpPreparer::PrepareSearchConditionExp(nativeSqlBuilder, ctx, *innerBooleanExp);
            if (!status.IsSuccess())
                return status;
            nativeSqlSnippets.push_back(nativeSqlBuilder);
            }
        else
            {
            BeAssert(false && "ECSqlSelectPreparer::PrepareDerivedPropertyExp> Child of DerivedPropertyExp must be either ValueExp or BooleanExp.");
            return ECSqlStatus::Error;
            }
=======
        ECSqlStatus status = ECSqlExpPreparer::PrepareValueExp(nativeSqlSnippets, ctx, *innerExp);
        if (!status.IsSuccess())
            return status;
>>>>>>> 4a96e64f
        }

    std::vector<Utf8String> & resultSet = const_cast<DerivedPropertyExp&>(exp).SqlResultSetR();
    Utf8String alias = exp.GetColumnAlias();
    if (alias.empty() || exp.FindParent(Exp::Type::Subquery) != nullptr)
        alias = exp.GetNestedAlias();
    if (innerExp->GetType() == Exp::Type::CommonTablePropertyName)
        resultSet.push_back(alias);
    else if (!alias.empty() && exp.GetExpression()->GetType() != Exp::Type::NavValueCreationFunc)
        {
        if (nativeSqlSnippets.size() == 1)
            {
            nativeSqlSnippets.front().AppendSpace().AppendEscaped(alias.c_str());
            resultSet.push_back(alias);
            }
        else
            {
            int idx = 0;
            Utf8String postfix;
            for (NativeSqlBuilder& snippet : nativeSqlSnippets)
                {
                postfix.clear();
                postfix.Sprintf("%s_%d", alias.c_str(), idx);
                idx++;
                resultSet.push_back(postfix);
                snippet.AppendSpace().AppendEscaped(postfix.c_str());
                }
            }
        }
    else
        {
        for (NativeSqlBuilder& snippet : nativeSqlSnippets)
            {
            resultSet.push_back(snippet.GetSql());
            }
        }
    if (ctx.GetCurrentScope().IsRootScope() && ctx.GetCreateField())
        {
        ctx.GetCurrentScopeR().IncrementNativeSqlSelectClauseColumnCount(nativeSqlSnippets.size() - snippetCountBefore);
        if (exp.GetExpression()->GetType() == Exp::Type::NavValueCreationFunc ||
            (exp.GetExpression()->GetType() == Exp::Type::PropertyName && exp.GetExpression()->GetAs<PropertyNameExp>().IsPropertyRef() && exp.GetExpression()->GetAs<PropertyNameExp>().GetPropertyRef()->LinkedTo().GetExpression()->GetType() == Exp::Type::NavValueCreationFunc))
            return ECSqlStatus::Success; // it was already generated by PrepareNavValueCreationFuncExp

        ECSqlStatus status = ECSqlFieldFactory::CreateField(ctx, &exp, startColumnIndex);
        if (!status.IsSuccess())
            return status;
        }

    return ECSqlStatus::Success;
    }

//-----------------------------------------------------------------------------------------
// @bsimethod
//+---------------+---------------+---------------+---------------+---------------+--------
//static
BentleyStatus ECSqlSelectPreparer::ValidateSelectClauseItems(ECSqlPrepareContext& ctx, SelectClauseExp const& lhs, SelectClauseExp const& rhs)
    {
    const size_t count = lhs.GetChildrenCount();
    if (count != rhs.GetChildrenCount())
        {
        ctx.Issues().Report(IssueSeverity::Error, IssueCategory::BusinessProperties, IssueType::ECSQL, ECDbIssueId::ECDb_0527,
            "Number of properties in all the select clauses of UNION/EXCEPT/INTERSECT must be same in number and type.");
        return ERROR;
        }

    for (size_t i = 0; i < count; i++)
        {
        DerivedPropertyExp const* lhsDerivedPropExp = lhs.GetChildren().Get<DerivedPropertyExp>(i);
        DerivedPropertyExp const* rhsDerivedPropExp = rhs.GetChildren().Get<DerivedPropertyExp>(i);
        ECSqlTypeInfo const& lhsTypeInfo = lhsDerivedPropExp->GetExpression()->GetTypeInfo();
        ECSqlTypeInfo const& rhsTypeInfo = rhsDerivedPropExp->GetExpression()->GetTypeInfo();
        if (!lhsTypeInfo.CanCompare(rhsTypeInfo))
            {
            ctx.Issues().ReportV(
                IssueSeverity::Error,
                IssueCategory::BusinessProperties,
                IssueType::ECSQL,
                ECDbIssueId::ECDb_0528,
                "Type of expression %s in LHS of UNION/EXCEPT/INTERSECT is not same as respective expression %s in RHS.",
                lhsDerivedPropExp->ToECSql().c_str(),
                rhsDerivedPropExp->ToECSql().c_str()
            );
            return ERROR;
            }

        if (lhsTypeInfo.IsNull() && (rhsTypeInfo.IsPoint() || !rhsTypeInfo.IsPrimitive()))
            {
            ctx.Issues().ReportV(IssueSeverity::Error, IssueCategory::BusinessProperties, IssueType::ECSQL, ECDbIssueId::ECDb_0529,
                "NULL in LHS of UNION/EXCEPT/INTERSECT is ambiguous if its RHS counterpart is not of a primitive type (excluding Point2d and Point3d).");
            return ERROR;
            }
        }

    return SUCCESS;
    }

//-----------------------------------------------------------------------------------------
// @bsimethod
//+---------------+---------------+---------------+---------------+---------------+--------
//static
void ECSqlSelectPreparer::ExtractPropertyRefs(ECSqlPrepareContext& ctx, Exp const* exp)
    {
    if (exp == nullptr)
        return;

    if (exp->GetType() == Exp::Type::PropertyName && !static_cast<PropertyNameExp const*>(exp)->IsPropertyRef())
        {
        PropertyNameExp const* propertyName = static_cast<PropertyNameExp const*>(exp);
        if (propertyName->IsVirtualProperty())
            return;

        ctx.GetSelectionOptionsR().AddProperty(*propertyName->GetPropertyMap());
        }

    for (Exp const* child : exp->GetChildren())
        {
        ExtractPropertyRefs(ctx, child);
        }
    }

END_BENTLEY_SQLITE_EC_NAMESPACE
<|MERGE_RESOLUTION|>--- conflicted
+++ resolved
@@ -1,478 +1,455 @@
-/*---------------------------------------------------------------------------------------------
-* Copyright (c) Bentley Systems, Incorporated. All rights reserved.
-* See LICENSE.md in the repository root for full copyright notice.
-*--------------------------------------------------------------------------------------------*/
-#include "ECDbPch.h"
-#include "ECSqlSelectPreparer.h"
-
-BEGIN_BENTLEY_SQLITE_EC_NAMESPACE
-
-//-----------------------------------------------------------------------------------------
-// @bsimethod
-//+---------------+---------------+---------------+---------------+---------------+--------
-//static
-ECSqlStatus ECSqlSelectPreparer::Prepare(ECSqlPrepareContext& ctx, SelectStatementExp const& exp)
-    {
-    return Prepare(ctx, exp, nullptr);
-    }
-
-//-----------------------------------------------------------------------------------------
-// @bsimethod
-//+---------------+---------------+---------------+---------------+---------------+--------
-//static
-ECSqlStatus ECSqlSelectPreparer::Prepare(ECSqlPrepareContext& ctx, CommonTableExp const& exp) {
-    auto &builder = ctx.GetSqlBuilder();
-    builder.Append("WITH ");
-    if (exp.Recursive()) {
-        builder.Append("RECURSIVE ");
-    }
-    ctx.PushScope(exp);
-    auto blocks = exp.GetCteList();
-    for (size_t i = 0; i < blocks.size(); ++i){
-        if (i>0) {
-            builder.AppendComma();
-        }
-        // render block
-        auto blockExp = blocks[i];
-        builder.Append(blockExp->GetName());
-        auto &cols = blockExp->GetColumns();
-        if(cols.size() != 0)
-            builder.AppendParenLeft();
-        for(size_t j =0; j < cols.size(); ++j){
-            if (j>0) {
-                builder.AppendComma();
-            }
-            builder.Append(cols[j]);
-        }
-        if(cols.size()!=0)
-            builder.AppendParenRight();
-        builder.Append(" AS ");
-        builder.AppendParenLeft();
-        auto rc = Prepare(ctx, *blockExp->GetQuery(), nullptr);
-        if (rc != ECSqlStatus::Success)
-            return rc;
-        builder.AppendParenRight();
-    }
-    ctx.PopScope();
-    // make it a bit readable
-    builder.Append("\n");
-    return Prepare(ctx, *exp.GetQuery(), nullptr);
-}
-
-//-----------------------------------------------------------------------------------------
-// @bsimethod
-//+---------------+---------------+---------------+---------------+---------------+--------
-//static
-ECSqlStatus ECSqlSelectPreparer::PreparePartial(NativeSqlBuilder& nativeSqlSnippet, ECSqlPrepareContext& ctx, SelectStatementExp const& exp)
-    {
-    NativeSqlBuilder::ListOfLists selectClauseSqlSnippetList;
-    SingleSelectStatementExp const& firstStmt = exp.GetFirstStatement();
-    ctx.PushScope(firstStmt, firstStmt.GetOptions());
-    ECSqlStatus status;
-    if (firstStmt.IsRowConstructor())
-        {
-        nativeSqlSnippet.Append("SELECT").AppendSpace();
-        status = PrepareSelectClauseExp(selectClauseSqlSnippetList, ctx, *firstStmt.GetSelection(), nullptr);
-        if (!status.IsSuccess())
-            return status;
-
-        bool isFirstItem = true;
-        for (NativeSqlBuilder::List const& list : selectClauseSqlSnippetList)
-            {
-            if (!isFirstItem)
-                nativeSqlSnippet.AppendComma();
-
-            nativeSqlSnippet.Append(list);
-            isFirstItem = false;
-            }
-        }
-    else
-        {
-        nativeSqlSnippet.Append("SELECT").AppendSpace();
-
-        if (firstStmt.GetSelectionType() != SqlSetQuantifier::NotSpecified)
-            nativeSqlSnippet.Append(ExpHelper::ToSql(firstStmt.GetSelectionType())).AppendSpace();
-
-        // Append selection.
-        status = PrepareSelectClauseExp(selectClauseSqlSnippetList, ctx, *firstStmt.GetSelection(), nullptr);
-        if (!status.IsSuccess())
-            return status;
-
-        bool isFirstItem = true;
-        for (NativeSqlBuilder::List const& list : selectClauseSqlSnippetList)
-            {
-            if (!isFirstItem)
-                nativeSqlSnippet.AppendComma();
-
-            nativeSqlSnippet.Append(list);
-            isFirstItem = false;
-            }
-        }
-    ctx.PopScope();
-    return ECSqlStatus::Success;
-    }
-
-//-----------------------------------------------------------------------------------------
-// @bsimethod
-//+---------------+---------------+---------------+---------------+---------------+--------
-//static
-ECSqlStatus ECSqlSelectPreparer::Prepare(ECSqlPrepareContext& ctx, SelectStatementExp const& exp, std::vector<size_t> const* referenceSelectClauseSqlSnippetCounts)
-    {
-    NativeSqlBuilder::ListOfLists selectClauseSqlSnippetList;
-    ECSqlStatus st = Prepare(ctx, selectClauseSqlSnippetList, exp.GetFirstStatement(), referenceSelectClauseSqlSnippetCounts);
-    if (st != ECSqlStatus::Success || !exp.IsCompound())
-        return st;
-
-    ctx.PushScope(exp);
-    switch (exp.GetOperator())
-        {
-            case SelectStatementExp::CompoundOperator::Except:
-                ctx.GetSqlBuilder().Append(" EXCEPT "); break;
-            case SelectStatementExp::CompoundOperator::Intersect:
-                ctx.GetSqlBuilder().Append(" INTERSECT "); break;
-            case SelectStatementExp::CompoundOperator::Union:
-                ctx.GetSqlBuilder().Append(" UNION "); break;
-            default:
-                BeAssert(false && "Error");
-                return ECSqlStatus::InvalidECSql;
-        }
-
-    if (exp.IsAll())
-        ctx.GetSqlBuilder().Append("ALL ");
-
-    SelectClauseExp const* lhs = exp.GetSelection();
-    SelectStatementExp const& rhsStatement = *exp.GetRhsStatement();
-    SelectClauseExp const* rhs = rhsStatement.GetSelection();
-    if (SUCCESS != ValidateSelectClauseItems(ctx, *lhs, *rhs))
-        return ECSqlStatus::InvalidECSql;
-
-    //generate list of sql snippet counts per select clause item as this is needed to prepare
-    //the RHS select clause (in case of NULL literals)
-    std::vector<size_t> selectClauseSqlSnippetCounts;
-    for (NativeSqlBuilder::List const& selectClauseItemSqlSnippets : selectClauseSqlSnippetList)
-        {
-        selectClauseSqlSnippetCounts.push_back(selectClauseItemSqlSnippets.size());
-        }
-
-    st = Prepare(ctx, rhsStatement, &selectClauseSqlSnippetCounts);
-
-    ctx.PopScope();
-    return st;
-    }
-
-//-----------------------------------------------------------------------------------------
-// @bsimethod
-//+---------------+---------------+---------------+---------------+---------------+--------
-//static
-ECSqlStatus ECSqlSelectPreparer::Prepare(ECSqlPrepareContext& ctx, NativeSqlBuilder::ListOfLists& selectClauseSqlSnippetList, SingleSelectStatementExp const& exp, std::vector<size_t> const* referenceSelectClauseSqlSnippetCounts)
-    {
-    BeAssert(exp.IsComplete());
-
-    ctx.PushScope(exp, exp.GetOptions());
-    NativeSqlBuilder& sqlGenerator = ctx.GetSqlBuilder();
-    ECSqlStatus status;
-    if (exp.IsRowConstructor())
-        {
-        sqlGenerator.Append("SELECT ");
-        status = PrepareSelectClauseExp(selectClauseSqlSnippetList, ctx, *exp.GetSelection(), referenceSelectClauseSqlSnippetCounts);
-        if (!status.IsSuccess())
-            return status;
-
-        bool isFirstItem = true;
-        for (NativeSqlBuilder::List const& list : selectClauseSqlSnippetList)
-            {
-            if (!isFirstItem)
-                sqlGenerator.AppendComma();
-
-            sqlGenerator.Append(list);
-            isFirstItem = false;
-            }
-
-        }
-    else
-        {
-        sqlGenerator.Append("SELECT ");
-
-        if (exp.GetSelectionType() != SqlSetQuantifier::NotSpecified)
-            sqlGenerator.Append(ExpHelper::ToSql(exp.GetSelectionType())).AppendSpace();
-
-        // Append selection.
-        status = PrepareSelectClauseExp(selectClauseSqlSnippetList, ctx, *exp.GetSelection(), referenceSelectClauseSqlSnippetCounts);
-        if (!status.IsSuccess())
-            return status;
-
-        bool isFirstItem = true;
-        for (NativeSqlBuilder::List const& list : selectClauseSqlSnippetList)
-            {
-            if (!isFirstItem)
-                sqlGenerator.AppendComma();
-
-            sqlGenerator.Append(list);
-            isFirstItem = false;
-            }
-
-        ExtractPropertyRefs(ctx, &exp);
-
-        sqlGenerator.AppendSpace();
-        // Append FROM
-        status = ECSqlExpPreparer::PrepareFromExp(ctx, *exp.GetFrom());
-        if (!status.IsSuccess())
-            return status;
-
-        // Append WHERE
-        if (WhereExp const* e = exp.GetWhere())
-            {
-            sqlGenerator.AppendSpace();
-            status = ECSqlExpPreparer::PrepareWhereExp(sqlGenerator, ctx, *e);
-            if (!status.IsSuccess())
-                return status;
-            }
-        // Append GROUP BY
-        if (GroupByExp const* e = exp.GetGroupBy())
-            {
-            sqlGenerator.AppendSpace();
-            status = ECSqlExpPreparer::PrepareGroupByExp(ctx, *e);
-            if (!status.IsSuccess())
-                return status;
-            }
-
-        // Append HAVING
-        if (HavingExp const* e = exp.GetHaving())
-            {
-            sqlGenerator.AppendSpace();
-            status = ECSqlExpPreparer::PrepareHavingExp(ctx, *e);
-            if (!status.IsSuccess())
-                return status;
-            }
-
-        if (WindowFunctionClauseExp const* e = exp.GetWindowFunctionClause())
-            {
-            sqlGenerator.AppendSpace();
-            status = ECSqlExpPreparer::PrepareWindowFunctionClauseExp(ctx, *e);
-            if (!status.IsSuccess())
-                return status;
-            }
-
-        // Append ORDER BY
-        if (OrderByExp const* e = exp.GetOrderBy())
-            {
-            sqlGenerator.AppendSpace();
-            status = ECSqlExpPreparer::PrepareOrderByExp(ctx, *e);
-            if (!status.IsSuccess())
-                return status;
-            }
-
-        // Append LIMIT
-        if (LimitOffsetExp const* e = exp.GetLimitOffset())
-            {
-            sqlGenerator.AppendSpace();
-            status = ECSqlExpPreparer::PrepareLimitOffsetExp(ctx, *e);
-            if (!status.IsSuccess())
-                return status;
-            }
-        }
-
-    ctx.PopScope();
-    return ECSqlStatus::Success;
-    }
-
-//-----------------------------------------------------------------------------------------
-// @bsimethod
-//+---------------+---------------+---------------+---------------+---------------+------
-//static
-ECSqlStatus ECSqlSelectPreparer::PrepareSelectClauseExp(NativeSqlBuilder::ListOfLists& selectClauseSnippetsList, ECSqlPrepareContext& ctx, SelectClauseExp const& selectClauseExp, std::vector<size_t> const* referenceSelectClauseSqlSnippetCounts)
-    {
-    Exp::Collection const& selectClauseItemExpList = selectClauseExp.GetChildren();
-    if (referenceSelectClauseSqlSnippetCounts != nullptr && selectClauseItemExpList.size() != referenceSelectClauseSqlSnippetCounts->size())
-        {
-        BeAssert(false);
-        return ECSqlStatus::Error;
-        }
-
-    for (size_t i = 0; i < selectClauseItemExpList.size(); i++)
-        {
-        NativeSqlBuilder::List selectClauseItemNativeSqlSnippets;
-        DerivedPropertyExp const* selectClauseItemExp = selectClauseItemExpList.Get<DerivedPropertyExp>(i);
-        //if no reference select clause was passed, use 1 as default count (i.e. in case of NULL literals one column is assumed)
-        const size_t referenceSelectClauseItemSqlSnippetCount = referenceSelectClauseSqlSnippetCounts == nullptr ? 1 : referenceSelectClauseSqlSnippetCounts->at(i);
-        ECSqlStatus status = PrepareDerivedPropertyExp(selectClauseItemNativeSqlSnippets, ctx, *selectClauseItemExp, referenceSelectClauseItemSqlSnippetCount);
-        if (!status.IsSuccess())
-            return status;
-
-        selectClauseSnippetsList.push_back(selectClauseItemNativeSqlSnippets);
-        }
-
-    return ECSqlStatus::Success;
-    }
-
-//-----------------------------------------------------------------------------------------
-// @bsimethod
-//+---------------+---------------+---------------+---------------+---------------+------
-//static
-ECSqlStatus ECSqlSelectPreparer::PrepareDerivedPropertyExp(NativeSqlBuilder::List& nativeSqlSnippets, ECSqlPrepareContext& ctx, DerivedPropertyExp const& exp, size_t referenceSqliteSnippetCount)
-    {
-    ValueExp const* innerExp = exp.GetExpression();
-    if (innerExp == nullptr)
-        {
-        BeAssert(false && "DerivedPropertyExp::GetExpression is not expected to return null during preparation.");
-        return ECSqlStatus::Error;
-        }
-
-    const int startColumnIndex = ctx.GetCurrentScope().GetNativeSqlSelectClauseColumnCount();
-
-    size_t snippetCountBefore = nativeSqlSnippets.size();
-    if (!innerExp->IsParameterExp() && innerExp->GetTypeInfo().IsNull())
-        {
-        ECSqlStatus status = ECSqlExpPreparer::PrepareNullExp(nativeSqlSnippets, ctx, *innerExp, referenceSqliteSnippetCount);
-        if (!status.IsSuccess())
-            return status;
-        }
-    else
-        {
-<<<<<<< HEAD
-        // Either the DerivedPropertyExp will have a child of type ValueExp or BooleanExp 
-        if(innerValueExp != nullptr)
-            {
-             ECSqlStatus status = ECSqlExpPreparer::PrepareValueExp(nativeSqlSnippets, ctx, *innerValueExp);
-            if (!status.IsSuccess())
-                return status;   
-            }
-        else if(innerBooleanExp != nullptr)
-            {
-            NativeSqlBuilder nativeSqlBuilder;
-            ECSqlStatus status = ECSqlExpPreparer::PrepareSearchConditionExp(nativeSqlBuilder, ctx, *innerBooleanExp);
-            if (!status.IsSuccess())
-                return status;
-            nativeSqlSnippets.push_back(nativeSqlBuilder);
-            }
-        else
-            {
-            BeAssert(false && "ECSqlSelectPreparer::PrepareDerivedPropertyExp> Child of DerivedPropertyExp must be either ValueExp or BooleanExp.");
-            return ECSqlStatus::Error;
-            }
-=======
-        ECSqlStatus status = ECSqlExpPreparer::PrepareValueExp(nativeSqlSnippets, ctx, *innerExp);
-        if (!status.IsSuccess())
-            return status;
->>>>>>> 4a96e64f
-        }
-
-    std::vector<Utf8String> & resultSet = const_cast<DerivedPropertyExp&>(exp).SqlResultSetR();
-    Utf8String alias = exp.GetColumnAlias();
-    if (alias.empty() || exp.FindParent(Exp::Type::Subquery) != nullptr)
-        alias = exp.GetNestedAlias();
-    if (innerExp->GetType() == Exp::Type::CommonTablePropertyName)
-        resultSet.push_back(alias);
-    else if (!alias.empty() && exp.GetExpression()->GetType() != Exp::Type::NavValueCreationFunc)
-        {
-        if (nativeSqlSnippets.size() == 1)
-            {
-            nativeSqlSnippets.front().AppendSpace().AppendEscaped(alias.c_str());
-            resultSet.push_back(alias);
-            }
-        else
-            {
-            int idx = 0;
-            Utf8String postfix;
-            for (NativeSqlBuilder& snippet : nativeSqlSnippets)
-                {
-                postfix.clear();
-                postfix.Sprintf("%s_%d", alias.c_str(), idx);
-                idx++;
-                resultSet.push_back(postfix);
-                snippet.AppendSpace().AppendEscaped(postfix.c_str());
-                }
-            }
-        }
-    else
-        {
-        for (NativeSqlBuilder& snippet : nativeSqlSnippets)
-            {
-            resultSet.push_back(snippet.GetSql());
-            }
-        }
-    if (ctx.GetCurrentScope().IsRootScope() && ctx.GetCreateField())
-        {
-        ctx.GetCurrentScopeR().IncrementNativeSqlSelectClauseColumnCount(nativeSqlSnippets.size() - snippetCountBefore);
-        if (exp.GetExpression()->GetType() == Exp::Type::NavValueCreationFunc ||
-            (exp.GetExpression()->GetType() == Exp::Type::PropertyName && exp.GetExpression()->GetAs<PropertyNameExp>().IsPropertyRef() && exp.GetExpression()->GetAs<PropertyNameExp>().GetPropertyRef()->LinkedTo().GetExpression()->GetType() == Exp::Type::NavValueCreationFunc))
-            return ECSqlStatus::Success; // it was already generated by PrepareNavValueCreationFuncExp
-
-        ECSqlStatus status = ECSqlFieldFactory::CreateField(ctx, &exp, startColumnIndex);
-        if (!status.IsSuccess())
-            return status;
-        }
-
-    return ECSqlStatus::Success;
-    }
-
-//-----------------------------------------------------------------------------------------
-// @bsimethod
-//+---------------+---------------+---------------+---------------+---------------+--------
-//static
-BentleyStatus ECSqlSelectPreparer::ValidateSelectClauseItems(ECSqlPrepareContext& ctx, SelectClauseExp const& lhs, SelectClauseExp const& rhs)
-    {
-    const size_t count = lhs.GetChildrenCount();
-    if (count != rhs.GetChildrenCount())
-        {
-        ctx.Issues().Report(IssueSeverity::Error, IssueCategory::BusinessProperties, IssueType::ECSQL, ECDbIssueId::ECDb_0527,
-            "Number of properties in all the select clauses of UNION/EXCEPT/INTERSECT must be same in number and type.");
-        return ERROR;
-        }
-
-    for (size_t i = 0; i < count; i++)
-        {
-        DerivedPropertyExp const* lhsDerivedPropExp = lhs.GetChildren().Get<DerivedPropertyExp>(i);
-        DerivedPropertyExp const* rhsDerivedPropExp = rhs.GetChildren().Get<DerivedPropertyExp>(i);
-        ECSqlTypeInfo const& lhsTypeInfo = lhsDerivedPropExp->GetExpression()->GetTypeInfo();
-        ECSqlTypeInfo const& rhsTypeInfo = rhsDerivedPropExp->GetExpression()->GetTypeInfo();
-        if (!lhsTypeInfo.CanCompare(rhsTypeInfo))
-            {
-            ctx.Issues().ReportV(
-                IssueSeverity::Error,
-                IssueCategory::BusinessProperties,
-                IssueType::ECSQL,
-                ECDbIssueId::ECDb_0528,
-                "Type of expression %s in LHS of UNION/EXCEPT/INTERSECT is not same as respective expression %s in RHS.",
-                lhsDerivedPropExp->ToECSql().c_str(),
-                rhsDerivedPropExp->ToECSql().c_str()
-            );
-            return ERROR;
-            }
-
-        if (lhsTypeInfo.IsNull() && (rhsTypeInfo.IsPoint() || !rhsTypeInfo.IsPrimitive()))
-            {
-            ctx.Issues().ReportV(IssueSeverity::Error, IssueCategory::BusinessProperties, IssueType::ECSQL, ECDbIssueId::ECDb_0529,
-                "NULL in LHS of UNION/EXCEPT/INTERSECT is ambiguous if its RHS counterpart is not of a primitive type (excluding Point2d and Point3d).");
-            return ERROR;
-            }
-        }
-
-    return SUCCESS;
-    }
-
-//-----------------------------------------------------------------------------------------
-// @bsimethod
-//+---------------+---------------+---------------+---------------+---------------+--------
-//static
-void ECSqlSelectPreparer::ExtractPropertyRefs(ECSqlPrepareContext& ctx, Exp const* exp)
-    {
-    if (exp == nullptr)
-        return;
-
-    if (exp->GetType() == Exp::Type::PropertyName && !static_cast<PropertyNameExp const*>(exp)->IsPropertyRef())
-        {
-        PropertyNameExp const* propertyName = static_cast<PropertyNameExp const*>(exp);
-        if (propertyName->IsVirtualProperty())
-            return;
-
-        ctx.GetSelectionOptionsR().AddProperty(*propertyName->GetPropertyMap());
-        }
-
-    for (Exp const* child : exp->GetChildren())
-        {
-        ExtractPropertyRefs(ctx, child);
-        }
-    }
-
-END_BENTLEY_SQLITE_EC_NAMESPACE
+/*---------------------------------------------------------------------------------------------
+* Copyright (c) Bentley Systems, Incorporated. All rights reserved.
+* See LICENSE.md in the repository root for full copyright notice.
+*--------------------------------------------------------------------------------------------*/
+#include "ECDbPch.h"
+#include "ECSqlSelectPreparer.h"
+
+BEGIN_BENTLEY_SQLITE_EC_NAMESPACE
+
+//-----------------------------------------------------------------------------------------
+// @bsimethod
+//+---------------+---------------+---------------+---------------+---------------+--------
+//static
+ECSqlStatus ECSqlSelectPreparer::Prepare(ECSqlPrepareContext& ctx, SelectStatementExp const& exp)
+    {
+    return Prepare(ctx, exp, nullptr);
+    }
+
+//-----------------------------------------------------------------------------------------
+// @bsimethod
+//+---------------+---------------+---------------+---------------+---------------+--------
+//static
+ECSqlStatus ECSqlSelectPreparer::Prepare(ECSqlPrepareContext& ctx, CommonTableExp const& exp) {
+    auto &builder = ctx.GetSqlBuilder();
+    builder.Append("WITH ");
+    if (exp.Recursive()) {
+        builder.Append("RECURSIVE ");
+    }
+    ctx.PushScope(exp);
+    auto blocks = exp.GetCteList();
+    for (size_t i = 0; i < blocks.size(); ++i){
+        if (i>0) {
+            builder.AppendComma();
+        }
+        // render block
+        auto blockExp = blocks[i];
+        builder.Append(blockExp->GetName());
+        auto &cols = blockExp->GetColumns();
+        if(cols.size() != 0)
+            builder.AppendParenLeft();
+        for(size_t j =0; j < cols.size(); ++j){
+            if (j>0) {
+                builder.AppendComma();
+            }
+            builder.Append(cols[j]);
+        }
+        if(cols.size()!=0)
+            builder.AppendParenRight();
+        builder.Append(" AS ");
+        builder.AppendParenLeft();
+        auto rc = Prepare(ctx, *blockExp->GetQuery(), nullptr);
+        if (rc != ECSqlStatus::Success)
+            return rc;
+        builder.AppendParenRight();
+    }
+    ctx.PopScope();
+    // make it a bit readable
+    builder.Append("\n");
+    return Prepare(ctx, *exp.GetQuery(), nullptr);
+}
+
+//-----------------------------------------------------------------------------------------
+// @bsimethod
+//+---------------+---------------+---------------+---------------+---------------+--------
+//static
+ECSqlStatus ECSqlSelectPreparer::PreparePartial(NativeSqlBuilder& nativeSqlSnippet, ECSqlPrepareContext& ctx, SelectStatementExp const& exp)
+    {
+    NativeSqlBuilder::ListOfLists selectClauseSqlSnippetList;
+    SingleSelectStatementExp const& firstStmt = exp.GetFirstStatement();
+    ctx.PushScope(firstStmt, firstStmt.GetOptions());
+    ECSqlStatus status;
+    if (firstStmt.IsRowConstructor())
+        {
+        nativeSqlSnippet.Append("SELECT").AppendSpace();
+        status = PrepareSelectClauseExp(selectClauseSqlSnippetList, ctx, *firstStmt.GetSelection(), nullptr);
+        if (!status.IsSuccess())
+            return status;
+
+        bool isFirstItem = true;
+        for (NativeSqlBuilder::List const& list : selectClauseSqlSnippetList)
+            {
+            if (!isFirstItem)
+                nativeSqlSnippet.AppendComma();
+
+            nativeSqlSnippet.Append(list);
+            isFirstItem = false;
+            }
+        }
+    else
+        {
+        nativeSqlSnippet.Append("SELECT").AppendSpace();
+
+        if (firstStmt.GetSelectionType() != SqlSetQuantifier::NotSpecified)
+            nativeSqlSnippet.Append(ExpHelper::ToSql(firstStmt.GetSelectionType())).AppendSpace();
+
+        // Append selection.
+        status = PrepareSelectClauseExp(selectClauseSqlSnippetList, ctx, *firstStmt.GetSelection(), nullptr);
+        if (!status.IsSuccess())
+            return status;
+
+        bool isFirstItem = true;
+        for (NativeSqlBuilder::List const& list : selectClauseSqlSnippetList)
+            {
+            if (!isFirstItem)
+                nativeSqlSnippet.AppendComma();
+
+            nativeSqlSnippet.Append(list);
+            isFirstItem = false;
+            }
+        }
+    ctx.PopScope();
+    return ECSqlStatus::Success;
+    }
+
+//-----------------------------------------------------------------------------------------
+// @bsimethod
+//+---------------+---------------+---------------+---------------+---------------+--------
+//static
+ECSqlStatus ECSqlSelectPreparer::Prepare(ECSqlPrepareContext& ctx, SelectStatementExp const& exp, std::vector<size_t> const* referenceSelectClauseSqlSnippetCounts)
+    {
+    NativeSqlBuilder::ListOfLists selectClauseSqlSnippetList;
+    ECSqlStatus st = Prepare(ctx, selectClauseSqlSnippetList, exp.GetFirstStatement(), referenceSelectClauseSqlSnippetCounts);
+    if (st != ECSqlStatus::Success || !exp.IsCompound())
+        return st;
+
+    ctx.PushScope(exp);
+    switch (exp.GetOperator())
+        {
+            case SelectStatementExp::CompoundOperator::Except:
+                ctx.GetSqlBuilder().Append(" EXCEPT "); break;
+            case SelectStatementExp::CompoundOperator::Intersect:
+                ctx.GetSqlBuilder().Append(" INTERSECT "); break;
+            case SelectStatementExp::CompoundOperator::Union:
+                ctx.GetSqlBuilder().Append(" UNION "); break;
+            default:
+                BeAssert(false && "Error");
+                return ECSqlStatus::InvalidECSql;
+        }
+
+    if (exp.IsAll())
+        ctx.GetSqlBuilder().Append("ALL ");
+
+    SelectClauseExp const* lhs = exp.GetSelection();
+    SelectStatementExp const& rhsStatement = *exp.GetRhsStatement();
+    SelectClauseExp const* rhs = rhsStatement.GetSelection();
+    if (SUCCESS != ValidateSelectClauseItems(ctx, *lhs, *rhs))
+        return ECSqlStatus::InvalidECSql;
+
+    //generate list of sql snippet counts per select clause item as this is needed to prepare
+    //the RHS select clause (in case of NULL literals)
+    std::vector<size_t> selectClauseSqlSnippetCounts;
+    for (NativeSqlBuilder::List const& selectClauseItemSqlSnippets : selectClauseSqlSnippetList)
+        {
+        selectClauseSqlSnippetCounts.push_back(selectClauseItemSqlSnippets.size());
+        }
+
+    st = Prepare(ctx, rhsStatement, &selectClauseSqlSnippetCounts);
+
+    ctx.PopScope();
+    return st;
+    }
+
+//-----------------------------------------------------------------------------------------
+// @bsimethod
+//+---------------+---------------+---------------+---------------+---------------+--------
+//static
+ECSqlStatus ECSqlSelectPreparer::Prepare(ECSqlPrepareContext& ctx, NativeSqlBuilder::ListOfLists& selectClauseSqlSnippetList, SingleSelectStatementExp const& exp, std::vector<size_t> const* referenceSelectClauseSqlSnippetCounts)
+    {
+    BeAssert(exp.IsComplete());
+
+    ctx.PushScope(exp, exp.GetOptions());
+    NativeSqlBuilder& sqlGenerator = ctx.GetSqlBuilder();
+    ECSqlStatus status;
+    if (exp.IsRowConstructor())
+        {
+        sqlGenerator.Append("SELECT ");
+        status = PrepareSelectClauseExp(selectClauseSqlSnippetList, ctx, *exp.GetSelection(), referenceSelectClauseSqlSnippetCounts);
+        if (!status.IsSuccess())
+            return status;
+
+        bool isFirstItem = true;
+        for (NativeSqlBuilder::List const& list : selectClauseSqlSnippetList)
+            {
+            if (!isFirstItem)
+                sqlGenerator.AppendComma();
+
+            sqlGenerator.Append(list);
+            isFirstItem = false;
+            }
+
+        }
+    else
+        {
+        sqlGenerator.Append("SELECT ");
+
+        if (exp.GetSelectionType() != SqlSetQuantifier::NotSpecified)
+            sqlGenerator.Append(ExpHelper::ToSql(exp.GetSelectionType())).AppendSpace();
+
+        // Append selection.
+        status = PrepareSelectClauseExp(selectClauseSqlSnippetList, ctx, *exp.GetSelection(), referenceSelectClauseSqlSnippetCounts);
+        if (!status.IsSuccess())
+            return status;
+
+        bool isFirstItem = true;
+        for (NativeSqlBuilder::List const& list : selectClauseSqlSnippetList)
+            {
+            if (!isFirstItem)
+                sqlGenerator.AppendComma();
+
+            sqlGenerator.Append(list);
+            isFirstItem = false;
+            }
+
+        ExtractPropertyRefs(ctx, &exp);
+
+        sqlGenerator.AppendSpace();
+        // Append FROM
+        status = ECSqlExpPreparer::PrepareFromExp(ctx, *exp.GetFrom());
+        if (!status.IsSuccess())
+            return status;
+
+        // Append WHERE
+        if (WhereExp const* e = exp.GetWhere())
+            {
+            sqlGenerator.AppendSpace();
+            status = ECSqlExpPreparer::PrepareWhereExp(sqlGenerator, ctx, *e);
+            if (!status.IsSuccess())
+                return status;
+            }
+        // Append GROUP BY
+        if (GroupByExp const* e = exp.GetGroupBy())
+            {
+            sqlGenerator.AppendSpace();
+            status = ECSqlExpPreparer::PrepareGroupByExp(ctx, *e);
+            if (!status.IsSuccess())
+                return status;
+            }
+
+        // Append HAVING
+        if (HavingExp const* e = exp.GetHaving())
+            {
+            sqlGenerator.AppendSpace();
+            status = ECSqlExpPreparer::PrepareHavingExp(ctx, *e);
+            if (!status.IsSuccess())
+                return status;
+            }
+
+        if (WindowFunctionClauseExp const* e = exp.GetWindowFunctionClause())
+            {
+            sqlGenerator.AppendSpace();
+            status = ECSqlExpPreparer::PrepareWindowFunctionClauseExp(ctx, *e);
+            if (!status.IsSuccess())
+                return status;
+            }
+
+        // Append ORDER BY
+        if (OrderByExp const* e = exp.GetOrderBy())
+            {
+            sqlGenerator.AppendSpace();
+            status = ECSqlExpPreparer::PrepareOrderByExp(ctx, *e);
+            if (!status.IsSuccess())
+                return status;
+            }
+
+        // Append LIMIT
+        if (LimitOffsetExp const* e = exp.GetLimitOffset())
+            {
+            sqlGenerator.AppendSpace();
+            status = ECSqlExpPreparer::PrepareLimitOffsetExp(ctx, *e);
+            if (!status.IsSuccess())
+                return status;
+            }
+        }
+
+    ctx.PopScope();
+    return ECSqlStatus::Success;
+    }
+
+//-----------------------------------------------------------------------------------------
+// @bsimethod
+//+---------------+---------------+---------------+---------------+---------------+------
+//static
+ECSqlStatus ECSqlSelectPreparer::PrepareSelectClauseExp(NativeSqlBuilder::ListOfLists& selectClauseSnippetsList, ECSqlPrepareContext& ctx, SelectClauseExp const& selectClauseExp, std::vector<size_t> const* referenceSelectClauseSqlSnippetCounts)
+    {
+    Exp::Collection const& selectClauseItemExpList = selectClauseExp.GetChildren();
+    if (referenceSelectClauseSqlSnippetCounts != nullptr && selectClauseItemExpList.size() != referenceSelectClauseSqlSnippetCounts->size())
+        {
+        BeAssert(false);
+        return ECSqlStatus::Error;
+        }
+
+    for (size_t i = 0; i < selectClauseItemExpList.size(); i++)
+        {
+        NativeSqlBuilder::List selectClauseItemNativeSqlSnippets;
+        DerivedPropertyExp const* selectClauseItemExp = selectClauseItemExpList.Get<DerivedPropertyExp>(i);
+        //if no reference select clause was passed, use 1 as default count (i.e. in case of NULL literals one column is assumed)
+        const size_t referenceSelectClauseItemSqlSnippetCount = referenceSelectClauseSqlSnippetCounts == nullptr ? 1 : referenceSelectClauseSqlSnippetCounts->at(i);
+        ECSqlStatus status = PrepareDerivedPropertyExp(selectClauseItemNativeSqlSnippets, ctx, *selectClauseItemExp, referenceSelectClauseItemSqlSnippetCount);
+        if (!status.IsSuccess())
+            return status;
+
+        selectClauseSnippetsList.push_back(selectClauseItemNativeSqlSnippets);
+        }
+
+    return ECSqlStatus::Success;
+    }
+
+//-----------------------------------------------------------------------------------------
+// @bsimethod
+//+---------------+---------------+---------------+---------------+---------------+------
+//static
+ECSqlStatus ECSqlSelectPreparer::PrepareDerivedPropertyExp(NativeSqlBuilder::List& nativeSqlSnippets, ECSqlPrepareContext& ctx, DerivedPropertyExp const& exp, size_t referenceSqliteSnippetCount)
+    {
+    ValueExp const* innerExp = exp.GetExpression();
+    if (innerExp == nullptr)
+        {
+        BeAssert(false && "DerivedPropertyExp::GetExpression is not expected to return null during preparation.");
+        return ECSqlStatus::Error;
+        }
+
+    const int startColumnIndex = ctx.GetCurrentScope().GetNativeSqlSelectClauseColumnCount();
+
+    size_t snippetCountBefore = nativeSqlSnippets.size();
+    if (!innerExp->IsParameterExp() && innerExp->GetTypeInfo().IsNull())
+        {
+        ECSqlStatus status = ECSqlExpPreparer::PrepareNullExp(nativeSqlSnippets, ctx, *innerExp, referenceSqliteSnippetCount);
+        if (!status.IsSuccess())
+            return status;
+        }
+    else
+        {
+        ECSqlStatus status = ECSqlExpPreparer::PrepareValueExp(nativeSqlSnippets, ctx, *innerExp);
+        if (!status.IsSuccess())
+            return status;
+        }
+
+    std::vector<Utf8String> & resultSet = const_cast<DerivedPropertyExp&>(exp).SqlResultSetR();
+    Utf8String alias = exp.GetColumnAlias();
+    if (alias.empty() || exp.FindParent(Exp::Type::Subquery) != nullptr)
+        alias = exp.GetNestedAlias();
+    if (innerExp->GetType() == Exp::Type::CommonTablePropertyName)
+        resultSet.push_back(alias);
+    else if (!alias.empty() && exp.GetExpression()->GetType() != Exp::Type::NavValueCreationFunc)
+        {
+        if (nativeSqlSnippets.size() == 1)
+            {
+            nativeSqlSnippets.front().AppendSpace().AppendEscaped(alias.c_str());
+            resultSet.push_back(alias);
+            }
+        else
+            {
+            int idx = 0;
+            Utf8String postfix;
+            for (NativeSqlBuilder& snippet : nativeSqlSnippets)
+                {
+                postfix.clear();
+                postfix.Sprintf("%s_%d", alias.c_str(), idx);
+                idx++;
+                resultSet.push_back(postfix);
+                snippet.AppendSpace().AppendEscaped(postfix.c_str());
+                }
+            }
+        }
+    else
+        {
+        for (NativeSqlBuilder& snippet : nativeSqlSnippets)
+            {
+            resultSet.push_back(snippet.GetSql());
+            }
+        }
+    if (ctx.GetCurrentScope().IsRootScope() && ctx.GetCreateField())
+        {
+        ctx.GetCurrentScopeR().IncrementNativeSqlSelectClauseColumnCount(nativeSqlSnippets.size() - snippetCountBefore);
+        if (exp.GetExpression()->GetType() == Exp::Type::NavValueCreationFunc ||
+            (exp.GetExpression()->GetType() == Exp::Type::PropertyName && exp.GetExpression()->GetAs<PropertyNameExp>().IsPropertyRef() && exp.GetExpression()->GetAs<PropertyNameExp>().GetPropertyRef()->LinkedTo().GetExpression()->GetType() == Exp::Type::NavValueCreationFunc))
+            return ECSqlStatus::Success; // it was already generated by PrepareNavValueCreationFuncExp
+
+        ECSqlStatus status = ECSqlFieldFactory::CreateField(ctx, &exp, startColumnIndex);
+        if (!status.IsSuccess())
+            return status;
+        }
+
+    return ECSqlStatus::Success;
+    }
+
+//-----------------------------------------------------------------------------------------
+// @bsimethod
+//+---------------+---------------+---------------+---------------+---------------+--------
+//static
+BentleyStatus ECSqlSelectPreparer::ValidateSelectClauseItems(ECSqlPrepareContext& ctx, SelectClauseExp const& lhs, SelectClauseExp const& rhs)
+    {
+    const size_t count = lhs.GetChildrenCount();
+    if (count != rhs.GetChildrenCount())
+        {
+        ctx.Issues().Report(IssueSeverity::Error, IssueCategory::BusinessProperties, IssueType::ECSQL, ECDbIssueId::ECDb_0527,
+            "Number of properties in all the select clauses of UNION/EXCEPT/INTERSECT must be same in number and type.");
+        return ERROR;
+        }
+
+    for (size_t i = 0; i < count; i++)
+        {
+        DerivedPropertyExp const* lhsDerivedPropExp = lhs.GetChildren().Get<DerivedPropertyExp>(i);
+        DerivedPropertyExp const* rhsDerivedPropExp = rhs.GetChildren().Get<DerivedPropertyExp>(i);
+        ECSqlTypeInfo const& lhsTypeInfo = lhsDerivedPropExp->GetExpression()->GetTypeInfo();
+        ECSqlTypeInfo const& rhsTypeInfo = rhsDerivedPropExp->GetExpression()->GetTypeInfo();
+        if (!lhsTypeInfo.CanCompare(rhsTypeInfo))
+            {
+            ctx.Issues().ReportV(
+                IssueSeverity::Error,
+                IssueCategory::BusinessProperties,
+                IssueType::ECSQL,
+                ECDbIssueId::ECDb_0528,
+                "Type of expression %s in LHS of UNION/EXCEPT/INTERSECT is not same as respective expression %s in RHS.",
+                lhsDerivedPropExp->ToECSql().c_str(),
+                rhsDerivedPropExp->ToECSql().c_str()
+            );
+            return ERROR;
+            }
+
+        if (lhsTypeInfo.IsNull() && (rhsTypeInfo.IsPoint() || !rhsTypeInfo.IsPrimitive()))
+            {
+            ctx.Issues().ReportV(IssueSeverity::Error, IssueCategory::BusinessProperties, IssueType::ECSQL, ECDbIssueId::ECDb_0529,
+                "NULL in LHS of UNION/EXCEPT/INTERSECT is ambiguous if its RHS counterpart is not of a primitive type (excluding Point2d and Point3d).");
+            return ERROR;
+            }
+        }
+
+    return SUCCESS;
+    }
+
+//-----------------------------------------------------------------------------------------
+// @bsimethod
+//+---------------+---------------+---------------+---------------+---------------+--------
+//static
+void ECSqlSelectPreparer::ExtractPropertyRefs(ECSqlPrepareContext& ctx, Exp const* exp)
+    {
+    if (exp == nullptr)
+        return;
+
+    if (exp->GetType() == Exp::Type::PropertyName && !static_cast<PropertyNameExp const*>(exp)->IsPropertyRef())
+        {
+        PropertyNameExp const* propertyName = static_cast<PropertyNameExp const*>(exp);
+        if (propertyName->IsVirtualProperty())
+            return;
+
+        ctx.GetSelectionOptionsR().AddProperty(*propertyName->GetPropertyMap());
+        }
+
+    for (Exp const* child : exp->GetChildren())
+        {
+        ExtractPropertyRefs(ctx, child);
+        }
+    }
+
+END_BENTLEY_SQLITE_EC_NAMESPACE