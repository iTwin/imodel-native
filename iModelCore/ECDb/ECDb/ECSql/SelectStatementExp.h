--- conflicted
+++ resolved
@@ -1,492 +1,483 @@
-/*--------------------------------------------------------------------------------------+
-|
-|     $Source: ECDb/ECSql/SelectStatementExp.h $
-|
-|  $Copyright: (c) 2017 Bentley Systems, Incorporated. All rights reserved. $
-|
-+--------------------------------------------------------------------------------------*/
-#pragma once
-//__BENTLEY_INTERNAL_ONLY__
-
-#include "ClassRefExp.h"
-#include "JoinExp.h"
-#include "ListExp.h"
-#include "OptionsExp.h"
-#include "PropertyNameExp.h"
-#include "WhereExp.h"
-
-BEGIN_BENTLEY_SQLITE_EC_NAMESPACE
-
-
-//=======================================================================================
-//! @bsiclass                                                Affan.Khan      05/2013
-//+===============+===============+===============+===============+===============+======
-enum class NonJoinQueryOperator
-    {
-    Union,
-    Intersect,
-    Except
-    };
-
-//=======================================================================================
-//! @bsiclass                                                Affan.Khan      05/2013
-//+===============+===============+===============+===============+===============+======
-enum class SqlCompareListType
-    {
-    All,
-    Any,
-    Some
-    };
-
-//=======================================================================================
-//! @bsiclass                                                Affan.Khan      03/2013
-//+===============+===============+===============+===============+===============+======
-enum class SubqueryTestOperator
-    {
-    Unique,
-    Exists
-    };
-
-//=======================================================================================
-//! @bsiclass                                                Affan.Khan      03/2013
-//+===============+===============+===============+===============+===============+======
-struct DerivedPropertyExp final : Exp
-    {
-    private:
-        Utf8String m_columnAlias;
-        Utf8String m_nestedAlias;
-
-        void _ToECSql(ECSqlRenderContext&) const override;
-        Utf8String _ToString() const override { Utf8String str("DerivedProperty [Column alias: "); str.append(m_columnAlias).append("]"); return str; }
-
-    public:
-        DerivedPropertyExp(std::unique_ptr<ValueExp> valueExp, Utf8CP columnAlias);
-
-        ValueExp const* GetExpression() const { return GetChild<ValueExp>(0); }
-        Utf8String GetName() const;
-        Utf8StringCR GetColumnAlias() const;
-        Utf8StringCR GetNestedAlias() const { return m_nestedAlias; }
-        void SetNestedAlias(Utf8CP nestedAlias) { m_nestedAlias = nestedAlias; }
-    };
-
-//=======================================================================================
-//! @bsiclass                                                Affan.Khan      03/2013
-//+===============+===============+===============+===============+===============+======
-struct FromExp final : Exp
-    {
-    private:
-        void FindRangeClassRefs(std::vector<RangeClassInfo>&, ClassRefExp const&,RangeClassInfo::Scope) const;
-
-        FinalizeParseStatus _FinalizeParsing(ECSqlParseContext&, FinalizeParseMode) override;
-
-        void _ToECSql(ECSqlRenderContext&) const override;
-        Utf8String _ToString() const override { return "FromClause"; }
-
-    public:
-        FromExp() : Exp(Type::FromClause) {}
-
-        BentleyStatus TryAddClassRef(ECSqlParseContext&, std::unique_ptr<ClassRefExp>);
-
-        std::vector<RangeClassInfo> FindRangeClassRefExpressions() const;
-
-        //-----------------------------------------------------------------------------------------
-        // @bsimethod                                    Affan.Khan                       05/2013
-        //For subquery it return "" if subquery has no alias
-        //+---------------+---------------+---------------+---------------+---------------+------
-        void FindRangeClassRefs(std::vector<RangeClassInfo>&, RangeClassInfo::Scope scope = RangeClassInfo::Scope::Local) const;
-    };
-
-//=======================================================================================
-//! @bsiclass                                                Krischan.Eberle      04/2015
-//+===============+===============+===============+===============+===============+======
-struct GroupByExp final : Exp
-    {
-    private:
-        size_t m_groupingValueListExpIndex;
-
-        Exp::FinalizeParseStatus _FinalizeParsing(ECSqlParseContext&, FinalizeParseMode) override;
-        void _ToECSql(ECSqlRenderContext& ctx) const override { ctx.AppendToECSql("GROUP BY ").AppendToECSql(*GetGroupingValueListExp()); }
-        Utf8String _ToString() const override { return "GroupBy"; }
-
-    public:
-        explicit GroupByExp(std::unique_ptr<ValueExpListExp> groupingValueListExp) : Exp(Type::GroupBy) { m_groupingValueListExpIndex = AddChild(std::move(groupingValueListExp)); }
-        ~GroupByExp() {}
-
-        ValueExpListExp const* GetGroupingValueListExp() const { return GetChild<ValueExpListExp>(m_groupingValueListExpIndex); }
-    };
-
-//=======================================================================================
-//! @bsiclass                                                Krischan.Eberle      04/2015
-//+===============+===============+===============+===============+===============+======
-struct HavingExp final : Exp
-    {
-    private:
-        size_t m_searchConditionExpIndex;
-
-        void _ToECSql(ECSqlRenderContext& ctx) const override { ctx.AppendToECSql("HAVING ").AppendToECSql(*GetSearchConditionExp()); }
-        Utf8String _ToString() const override { return "Having"; }
-
-    public:
-        explicit HavingExp(std::unique_ptr<BooleanExp> searchConditionExp) : Exp(Type::Having) { m_searchConditionExpIndex = AddChild(std::move(searchConditionExp)); }
-        ~HavingExp() {}
-
-        BooleanExp const* GetSearchConditionExp() const { return GetChild<BooleanExp>(m_searchConditionExpIndex); }
-    };
-
-//=======================================================================================
-//! @bsiclass                                              Krischan.Eberle      07/2013
-//+===============+===============+===============+===============+===============+======
-struct LimitOffsetExp final : Exp
-    {
-    private:
-        size_t m_limitExpIndex;
-        int m_offsetExpIndex = UNSET_CHILDINDEX;
-
-        void _ToECSql(ECSqlRenderContext&) const override;
-        Utf8String _ToString() const override { return "LimitOffset"; }
-
-        Exp::FinalizeParseStatus _FinalizeParsing(ECSqlParseContext&, FinalizeParseMode) override;
-        bool _TryDetermineParameterExpType(ECSqlParseContext&, ParameterExp&) const override;
-        static bool IsValidChildExp(ValueExp const&);
-    public:
-        explicit LimitOffsetExp(std::unique_ptr<ValueExp> limit, std::unique_ptr<ValueExp> offset = nullptr);
-        ~LimitOffsetExp() {}
-
-        ValueExp const* GetLimitExp() const { return GetChild<ValueExp>(m_limitExpIndex); }
-        bool HasOffset() const { return m_offsetExpIndex >= 0; }
-        ValueExp const* GetOffsetExp() const;
-    };
-
-//=======================================================================================
-//! @bsiclass                                                Affan.Khan      08/2013
-//+===============+===============+===============+===============+===============+======
-struct OrderBySpecExp final : Exp
-    {
-    public:
-        enum class SortDirection
-            {
-            Ascending,
-            Descending,
-            NotSpecified
-            };
-    private:
-        SortDirection m_direction;
-
-        FinalizeParseStatus _FinalizeParsing(ECSqlParseContext&, FinalizeParseMode) override;
-        void _ToECSql(ECSqlRenderContext&) const override;
-        Utf8String _ToString() const override;
-
-    public:
-        OrderBySpecExp(std::unique_ptr<ComputedExp>& expr, SortDirection direction) : Exp(Type::OrderBySpec), m_direction(direction) { AddChild(std::move(expr)); }
-        ComputedExp const* GetSortExpression() const { return GetChild<ComputedExp>(0); }
-        SortDirection GetSortDirection() const { return m_direction; }
-    };
-
-//=======================================================================================
-//! @bsiclass                                                Affan.Khan      03/2013
-//+===============+===============+===============+===============+===============+======
-struct SingleSelectStatementExp;
-struct OrderByExp final : Exp
-    {
-    private:
-        std::vector<SingleSelectStatementExp const*> m_unionClauses;
-
-        void _ToECSql(ECSqlRenderContext& ctx) const override;
-        Utf8String _ToString() const override { return "OrderBy"; }
-        FinalizeParseStatus _FinalizeParsing(ECSqlParseContext&, FinalizeParseMode) override;
-<<<<<<< HEAD
-        ComputedExp const* GetFirstNonePropertyNamExpression() const;
-
-=======
-        std::vector<SingleSelectStatementExp const*> m_unionStmts;
-        ComputedExp const* FindIncompatibleOrderBySpecExpForUnion() const;
->>>>>>> cc3aaa60
-    public:
-        explicit OrderByExp(std::vector<std::unique_ptr<OrderBySpecExp>>& specs) : Exp(Type::OrderBy)
-            {
-            for (auto& spec : specs)
-                AddChild(move(spec));
-            }
-    };
-
-//=======================================================================================
-//! @bsiclass                                                Affan.Khan      03/2013
-//+===============+===============+===============+===============+===============+======
-struct SelectClauseExp final : Exp
-    {
-    private:
-        BentleyStatus ReplaceAsteriskExpression(ECSqlParseContext const&, DerivedPropertyExp const& asteriskExp, std::vector<RangeClassInfo> const&);
-        BentleyStatus ReplaceAsteriskExpressions(ECSqlParseContext const&, std::vector<RangeClassInfo> const&);
-
-        FinalizeParseStatus _FinalizeParsing(ECSqlParseContext&, FinalizeParseMode) override;
-
-        void _ToECSql(ECSqlRenderContext&) const override;
-        Utf8String _ToString() const override { return "Selection (aka SelectClause)"; }
-
-    public:
-        SelectClauseExp() : Exp(Type::Selection) {}
-
-        void AddProperty(std::unique_ptr<DerivedPropertyExp> propertyExp) { AddChild(std::move(propertyExp)); }
-    };
-
-//=======================================================================================
-//! @bsiclass                                                Affan.Khan      05/2013
-//+===============+===============+===============+===============+===============+======
-struct QueryExp : Exp
-    {
-    protected:
-        explicit QueryExp(Type type) : Exp(type) {}
-
-        virtual DerivedPropertyExp const* _FindProperty(Utf8CP propertyName) const = 0;
-        virtual SelectClauseExp const* _GetSelection() const = 0;
-
-    public:
-        virtual ~QueryExp() {}
-
-        DerivedPropertyExp const* FindProperty(Utf8CP propertyName) const { return _FindProperty(propertyName); }
-        SelectClauseExp const* GetSelection() const { return _GetSelection(); }
-    };
-
-
-//=======================================================================================
-//! @bsiclass                                                Affan.Khan      03/2013
-//+===============+===============+===============+===============+===============+======
-struct SingleSelectStatementExp final : QueryExp
-    {
-    private:
-        SqlSetQuantifier m_selectionType = SqlSetQuantifier::NotSpecified;
-        size_t m_selectClauseIndex;
-        int m_fromClauseIndex = UNSET_CHILDINDEX;
-        int m_whereClauseIndex = UNSET_CHILDINDEX;
-        int m_orderByClauseIndex = UNSET_CHILDINDEX;
-        int m_groupByClauseIndex = UNSET_CHILDINDEX;
-        int m_havingClauseIndex = UNSET_CHILDINDEX;
-        int m_limitOffsetClauseIndex = UNSET_CHILDINDEX;
-        int m_optionsClauseIndex = UNSET_CHILDINDEX;
-<<<<<<< HEAD
-        std::vector<RangeClassInfo> m_finalizeParsingArgCache;
-=======
-        RangeClassInfo::List m_rangeClassRefExpCache;
->>>>>>> cc3aaa60
-
-        FinalizeParseStatus _FinalizeParsing(ECSqlParseContext&, FinalizeParseMode) override;
-
-        void _ToECSql(ECSqlRenderContext&) const override;
-        Utf8String _ToString() const override;
-
-    protected:
-        DerivedPropertyExp const* _FindProperty(Utf8CP propertyName) const override;
-        SelectClauseExp const* _GetSelection() const override { return GetChild<SelectClauseExp>(m_selectClauseIndex); }
-
-    public:
-        SingleSelectStatementExp(SqlSetQuantifier selectionType, std::unique_ptr<SelectClauseExp>, std::unique_ptr<FromExp>, std::unique_ptr<WhereExp>,
-                                 std::unique_ptr<OrderByExp>, std::unique_ptr<GroupByExp>, std::unique_ptr<HavingExp>, std::unique_ptr<LimitOffsetExp> limitOffsetExp, std::unique_ptr<OptionsExp>);
-
-        explicit SingleSelectStatementExp(std::vector<std::unique_ptr<ValueExp>>&);
-        bool IsRowConstructor() const { return m_fromClauseIndex == UNSET_CHILDINDEX;}
-
-        SqlSetQuantifier GetSelectionType() const { return m_selectionType; }
-
-        FromExp const* GetFrom() const 
-            { 
-            if (m_fromClauseIndex < 0)
-                return nullptr;
-
-            return GetChild<FromExp>((size_t) m_fromClauseIndex); 
-            }
-
-        WhereExp const* GetWhere() const
-            {
-            if (m_whereClauseIndex < 0)
-                return nullptr;
-
-            return GetChild<WhereExp>((size_t) m_whereClauseIndex);
-            }
-
-        OrderByExp const* GetOrderBy() const
-            {
-            if (m_orderByClauseIndex < 0)
-                return nullptr;
-
-            return GetChild<OrderByExp>((size_t) m_orderByClauseIndex);
-            }
-
-        GroupByExp const* GetGroupBy() const
-            {
-            if (m_groupByClauseIndex < 0)
-                return nullptr;
-
-            return GetChild<GroupByExp>((size_t) m_groupByClauseIndex);
-            }
-
-        HavingExp const* GetHaving() const
-            {
-            if (m_havingClauseIndex < 0)
-                return nullptr;
-
-            return GetChild<HavingExp>((size_t) m_havingClauseIndex);
-            }
-
-        LimitOffsetExp const* GetLimitOffset() const
-            {
-            if (m_limitOffsetClauseIndex < 0)
-                return nullptr;
-
-            return GetChild<LimitOffsetExp>((size_t) m_limitOffsetClauseIndex);
-            }
-
-        OptionsExp const* GetOptions() const
-            {
-            if (m_optionsClauseIndex < 0)
-                return nullptr;
-
-            return GetChild<OptionsExp>((size_t) m_optionsClauseIndex);
-            }
-        
-        bool IsCoreSelect() const { return m_limitOffsetClauseIndex == UNSET_CHILDINDEX && m_optionsClauseIndex == UNSET_CHILDINDEX; }
-    };
-
-//********* QueryExp subclasses ***************************
-//=======================================================================================
-//! @bsiclass                                                Affan.Khan      04/2013
-//+===============+===============+===============+===============+===============+======
-struct SelectStatementExp;
-struct SubqueryExp final : QueryExp
-    {
-    private:       
-        void _ToECSql(ECSqlRenderContext&) const override;
-        Utf8String _ToString() const override { return "Subquery"; }
-
-    protected:
-        DerivedPropertyExp const* _FindProperty(Utf8CP propertyName) const override;
-        SelectClauseExp const* _GetSelection() const override;
-    public:
-        explicit SubqueryExp(std::unique_ptr<SelectStatementExp>);
-        SelectStatementExp const* GetQuery() const;
-    };
-
-
-//=======================================================================================
-//! @bsiclass                                                Affan.Khan      03/2013
-//+===============+===============+===============+===============+===============+======
-struct SelectStatementExp final : QueryExp
-    {
-        enum class CompoundOperator
-        {
-        None, //TopLevel/First
-        Union,
-        Intersect,
-        Except
-        };
-
-    private:
-        size_t m_firstSingleSelectStatementExpIndex;
-        int m_rhsSelectStatementExpIndex;
-        CompoundOperator m_operator;
-        bool m_isAll;
-
-        void _ToECSql(ECSqlRenderContext&) const override;
-        Utf8String _ToString() const override { return "SelectStatementExp"; }
-        DerivedPropertyExp const* _FindProperty(Utf8CP propertyName) const override { return GetFirstStatement().FindProperty(propertyName); }
-        SelectClauseExp const* _GetSelection() const override { return GetFirstStatement().GetSelection(); }
-
-        static Utf8CP OperatorToString(CompoundOperator);
-        virtual FinalizeParseStatus _FinalizeParsing(ECSqlParseContext& parseContext, FinalizeParseMode parseMode) override;
-    public:
-        explicit SelectStatementExp(std::unique_ptr<SingleSelectStatementExp>);
-        SelectStatementExp(std::unique_ptr<SingleSelectStatementExp> lhs, CompoundOperator, bool isAll, std::unique_ptr<SelectStatementExp> rhs);
-        virtual ~SelectStatementExp() {}
-
-        bool IsCompound() const { return m_operator != CompoundOperator::None; }
-        SingleSelectStatementExp const& GetFirstStatement() const { return *GetChild<SingleSelectStatementExp>(m_firstSingleSelectStatementExpIndex); }
-        SelectStatementExp const* GetRhsStatement() const;
-        bool IsAll()const { return m_isAll; }
-        CompoundOperator GetOperator() const { return m_operator; }
-    };
-
-
-//********* SubqueryRefExp ***************************
-
-//=======================================================================================
-//! @bsiclass                                                Affan.Khan      03/2013
-//+===============+===============+===============+===============+===============+======
-struct SubqueryRefExp final : RangeClassRefExp
-    {
-    friend struct ECSqlParser;
-    private:
-        Utf8StringCR _GetId() const override { return GetAlias(); }
-        bool _ContainsProperty(Utf8StringCR propertyName) const override { return GetSubquery()->GetQuery()->FindProperty(propertyName.c_str()) != nullptr; }
-        BentleyStatus _CreatePropertyNameExpList(ECSqlParseContext const&, std::function<void(std::unique_ptr<PropertyNameExp>&)> addDelegate) const override;
-        void _ToECSql(ECSqlRenderContext&) const override;
-        Utf8String _ToString() const override;
-
-    public:
-        SubqueryRefExp(std::unique_ptr<SubqueryExp>, Utf8CP alias, bool isPolymorphic);
-        SubqueryExp const* GetSubquery() const { return GetChild<SubqueryExp>(0); }
-    };
-
-//******************* Select related boolean exp *******************************
-
-//=======================================================================================
-//! @bsiclass                                                Affan.Khan      05/2013
-//+===============+===============+===============+===============+===============+======
-struct AllOrAnyExp final : BooleanExp
-    {
-    private:
-        SqlCompareListType m_type;
-        BooleanSqlOperator m_operator;
-        size_t m_operandExpIndex;
-        size_t m_subqueryExpIndex;
-
-        void _ToECSql(ECSqlRenderContext&) const override;
-        Utf8String _ToString() const override;
-
-    public:
-        AllOrAnyExp(std::unique_ptr<ValueExp> operand, BooleanSqlOperator op, SqlCompareListType type, std::unique_ptr<SubqueryExp> subquery);
-
-        ValueExp const* GetOperand() const { return GetChild<ValueExp>(m_operandExpIndex); }
-        SqlCompareListType GetCompareType() const { return m_type; }
-        SubqueryExp const* GetSubquery() const { return GetChild<SubqueryExp>(m_subqueryExpIndex); }
-        BooleanSqlOperator GetOperator() const { return m_operator; }
-    };
-
-
-//=======================================================================================
-//! @bsiclass                                                Affan.Khan      04/2013
-//+===============+===============+===============+===============+===============+======
-struct SubqueryTestExp final : BooleanExp
-    {
-    private:
-        SubqueryTestOperator m_op;
-
-        void _ToECSql(ECSqlRenderContext&) const override;
-        Utf8String _ToString() const override;
-
-    public:
-        SubqueryTestExp(SubqueryTestOperator op, std::unique_ptr<SubqueryExp> subquery);
-
-        QueryExp const* GetQuery() const { return GetChild<QueryExp>(0); }
-        SubqueryTestOperator  GetOperator() const { return m_op; }
-    };
-
-//******************* Select related value exp *******************************
-
-//=======================================================================================
-//! @bsiclass                                                Affan.Khan      05/2013
-//+===============+===============+===============+===============+===============+======
-struct SubqueryValueExp final : ValueExp
-    {
-    private:
-        FinalizeParseStatus _FinalizeParsing(ECSqlParseContext&, FinalizeParseMode) override;
-        void _ToECSql(ECSqlRenderContext&) const override;
-        Utf8String _ToString() const override { return "SubqueryValue"; }
-
-    public:
-        explicit SubqueryValueExp(std::unique_ptr<SubqueryExp>);
-
-        SubqueryExp const* GetQuery() const { return GetChild<SubqueryExp>(0); }
-    };
-
-
-END_BENTLEY_SQLITE_EC_NAMESPACE
-
+/*--------------------------------------------------------------------------------------+
+|
+|     $Source: ECDb/ECSql/SelectStatementExp.h $
+|
+|  $Copyright: (c) 2017 Bentley Systems, Incorporated. All rights reserved. $
+|
++--------------------------------------------------------------------------------------*/
+#pragma once
+//__BENTLEY_INTERNAL_ONLY__
+
+#include "ClassRefExp.h"
+#include "JoinExp.h"
+#include "ListExp.h"
+#include "OptionsExp.h"
+#include "PropertyNameExp.h"
+#include "WhereExp.h"
+
+BEGIN_BENTLEY_SQLITE_EC_NAMESPACE
+
+
+//=======================================================================================
+//! @bsiclass                                                Affan.Khan      05/2013
+//+===============+===============+===============+===============+===============+======
+enum class NonJoinQueryOperator
+    {
+    Union,
+    Intersect,
+    Except
+    };
+
+//=======================================================================================
+//! @bsiclass                                                Affan.Khan      05/2013
+//+===============+===============+===============+===============+===============+======
+enum class SqlCompareListType
+    {
+    All,
+    Any,
+    Some
+    };
+
+//=======================================================================================
+//! @bsiclass                                                Affan.Khan      03/2013
+//+===============+===============+===============+===============+===============+======
+enum class SubqueryTestOperator
+    {
+    Unique,
+    Exists
+    };
+
+//=======================================================================================
+//! @bsiclass                                                Affan.Khan      03/2013
+//+===============+===============+===============+===============+===============+======
+struct DerivedPropertyExp final : Exp
+    {
+    private:
+        Utf8String m_columnAlias;
+        Utf8String m_nestedAlias;
+
+        void _ToECSql(ECSqlRenderContext&) const override;
+        Utf8String _ToString() const override { Utf8String str("DerivedProperty [Column alias: "); str.append(m_columnAlias).append("]"); return str; }
+
+    public:
+        DerivedPropertyExp(std::unique_ptr<ValueExp> valueExp, Utf8CP columnAlias);
+
+        ValueExp const* GetExpression() const { return GetChild<ValueExp>(0); }
+        Utf8String GetName() const;
+        Utf8StringCR GetColumnAlias() const;
+        Utf8StringCR GetNestedAlias() const { return m_nestedAlias; }
+        void SetNestedAlias(Utf8CP nestedAlias) { m_nestedAlias = nestedAlias; }
+    };
+
+//=======================================================================================
+//! @bsiclass                                                Affan.Khan      03/2013
+//+===============+===============+===============+===============+===============+======
+struct FromExp final : Exp
+    {
+    private:
+        void FindRangeClassRefs(std::vector<RangeClassInfo>&, ClassRefExp const&,RangeClassInfo::Scope) const;
+
+        FinalizeParseStatus _FinalizeParsing(ECSqlParseContext&, FinalizeParseMode) override;
+
+        void _ToECSql(ECSqlRenderContext&) const override;
+        Utf8String _ToString() const override { return "FromClause"; }
+
+    public:
+        FromExp() : Exp(Type::FromClause) {}
+
+        BentleyStatus TryAddClassRef(ECSqlParseContext&, std::unique_ptr<ClassRefExp>);
+
+        std::vector<RangeClassInfo> FindRangeClassRefExpressions() const;
+
+        //-----------------------------------------------------------------------------------------
+        // @bsimethod                                    Affan.Khan                       05/2013
+        //For subquery it return "" if subquery has no alias
+        //+---------------+---------------+---------------+---------------+---------------+------
+        void FindRangeClassRefs(std::vector<RangeClassInfo>&, RangeClassInfo::Scope scope = RangeClassInfo::Scope::Local) const;
+    };
+
+//=======================================================================================
+//! @bsiclass                                                Krischan.Eberle      04/2015
+//+===============+===============+===============+===============+===============+======
+struct GroupByExp final : Exp
+    {
+    private:
+        size_t m_groupingValueListExpIndex;
+
+        Exp::FinalizeParseStatus _FinalizeParsing(ECSqlParseContext&, FinalizeParseMode) override;
+        void _ToECSql(ECSqlRenderContext& ctx) const override { ctx.AppendToECSql("GROUP BY ").AppendToECSql(*GetGroupingValueListExp()); }
+        Utf8String _ToString() const override { return "GroupBy"; }
+
+    public:
+        explicit GroupByExp(std::unique_ptr<ValueExpListExp> groupingValueListExp) : Exp(Type::GroupBy) { m_groupingValueListExpIndex = AddChild(std::move(groupingValueListExp)); }
+        ~GroupByExp() {}
+
+        ValueExpListExp const* GetGroupingValueListExp() const { return GetChild<ValueExpListExp>(m_groupingValueListExpIndex); }
+    };
+
+//=======================================================================================
+//! @bsiclass                                                Krischan.Eberle      04/2015
+//+===============+===============+===============+===============+===============+======
+struct HavingExp final : Exp
+    {
+    private:
+        size_t m_searchConditionExpIndex;
+
+        void _ToECSql(ECSqlRenderContext& ctx) const override { ctx.AppendToECSql("HAVING ").AppendToECSql(*GetSearchConditionExp()); }
+        Utf8String _ToString() const override { return "Having"; }
+
+    public:
+        explicit HavingExp(std::unique_ptr<BooleanExp> searchConditionExp) : Exp(Type::Having) { m_searchConditionExpIndex = AddChild(std::move(searchConditionExp)); }
+        ~HavingExp() {}
+
+        BooleanExp const* GetSearchConditionExp() const { return GetChild<BooleanExp>(m_searchConditionExpIndex); }
+    };
+
+//=======================================================================================
+//! @bsiclass                                              Krischan.Eberle      07/2013
+//+===============+===============+===============+===============+===============+======
+struct LimitOffsetExp final : Exp
+    {
+    private:
+        size_t m_limitExpIndex;
+        int m_offsetExpIndex = UNSET_CHILDINDEX;
+
+        void _ToECSql(ECSqlRenderContext&) const override;
+        Utf8String _ToString() const override { return "LimitOffset"; }
+
+        Exp::FinalizeParseStatus _FinalizeParsing(ECSqlParseContext&, FinalizeParseMode) override;
+        bool _TryDetermineParameterExpType(ECSqlParseContext&, ParameterExp&) const override;
+        static bool IsValidChildExp(ValueExp const&);
+    public:
+        explicit LimitOffsetExp(std::unique_ptr<ValueExp> limit, std::unique_ptr<ValueExp> offset = nullptr);
+        ~LimitOffsetExp() {}
+
+        ValueExp const* GetLimitExp() const { return GetChild<ValueExp>(m_limitExpIndex); }
+        bool HasOffset() const { return m_offsetExpIndex >= 0; }
+        ValueExp const* GetOffsetExp() const;
+    };
+
+//=======================================================================================
+//! @bsiclass                                                Affan.Khan      08/2013
+//+===============+===============+===============+===============+===============+======
+struct OrderBySpecExp final : Exp
+    {
+    public:
+        enum class SortDirection
+            {
+            Ascending,
+            Descending,
+            NotSpecified
+            };
+    private:
+        SortDirection m_direction;
+
+        FinalizeParseStatus _FinalizeParsing(ECSqlParseContext&, FinalizeParseMode) override;
+        void _ToECSql(ECSqlRenderContext&) const override;
+        Utf8String _ToString() const override;
+
+    public:
+        OrderBySpecExp(std::unique_ptr<ComputedExp>& expr, SortDirection direction) : Exp(Type::OrderBySpec), m_direction(direction) { AddChild(std::move(expr)); }
+        ComputedExp const* GetSortExpression() const { return GetChild<ComputedExp>(0); }
+        SortDirection GetSortDirection() const { return m_direction; }
+    };
+
+//=======================================================================================
+//! @bsiclass                                                Affan.Khan      03/2013
+//+===============+===============+===============+===============+===============+======
+struct SingleSelectStatementExp;
+struct OrderByExp final : Exp
+    {
+    private:
+        std::vector<SingleSelectStatementExp const*> m_unionClauses;
+
+        void _ToECSql(ECSqlRenderContext& ctx) const override;
+        Utf8String _ToString() const override { return "OrderBy"; }
+        FinalizeParseStatus _FinalizeParsing(ECSqlParseContext&, FinalizeParseMode) override;
+        ComputedExp const* FindIncompatibleOrderBySpecExpForUnion() const;
+
+    public:
+        explicit OrderByExp(std::vector<std::unique_ptr<OrderBySpecExp>>& specs) : Exp(Type::OrderBy)
+            {
+            for (auto& spec : specs)
+                AddChild(move(spec));
+            }
+    };
+
+//=======================================================================================
+//! @bsiclass                                                Affan.Khan      03/2013
+//+===============+===============+===============+===============+===============+======
+struct SelectClauseExp final : Exp
+    {
+    private:
+        BentleyStatus ReplaceAsteriskExpression(ECSqlParseContext const&, DerivedPropertyExp const& asteriskExp, std::vector<RangeClassInfo> const&);
+        BentleyStatus ReplaceAsteriskExpressions(ECSqlParseContext const&, std::vector<RangeClassInfo> const&);
+
+        FinalizeParseStatus _FinalizeParsing(ECSqlParseContext&, FinalizeParseMode) override;
+
+        void _ToECSql(ECSqlRenderContext&) const override;
+        Utf8String _ToString() const override { return "Selection (aka SelectClause)"; }
+
+    public:
+        SelectClauseExp() : Exp(Type::Selection) {}
+
+        void AddProperty(std::unique_ptr<DerivedPropertyExp> propertyExp) { AddChild(std::move(propertyExp)); }
+    };
+
+//=======================================================================================
+//! @bsiclass                                                Affan.Khan      05/2013
+//+===============+===============+===============+===============+===============+======
+struct QueryExp : Exp
+    {
+    protected:
+        explicit QueryExp(Type type) : Exp(type) {}
+
+        virtual DerivedPropertyExp const* _FindProperty(Utf8CP propertyName) const = 0;
+        virtual SelectClauseExp const* _GetSelection() const = 0;
+
+    public:
+        virtual ~QueryExp() {}
+
+        DerivedPropertyExp const* FindProperty(Utf8CP propertyName) const { return _FindProperty(propertyName); }
+        SelectClauseExp const* GetSelection() const { return _GetSelection(); }
+    };
+
+
+//=======================================================================================
+//! @bsiclass                                                Affan.Khan      03/2013
+//+===============+===============+===============+===============+===============+======
+struct SingleSelectStatementExp final : QueryExp
+    {
+    private:
+        SqlSetQuantifier m_selectionType = SqlSetQuantifier::NotSpecified;
+        size_t m_selectClauseIndex;
+        int m_fromClauseIndex = UNSET_CHILDINDEX;
+        int m_whereClauseIndex = UNSET_CHILDINDEX;
+        int m_orderByClauseIndex = UNSET_CHILDINDEX;
+        int m_groupByClauseIndex = UNSET_CHILDINDEX;
+        int m_havingClauseIndex = UNSET_CHILDINDEX;
+        int m_limitOffsetClauseIndex = UNSET_CHILDINDEX;
+        int m_optionsClauseIndex = UNSET_CHILDINDEX;
+        std::vector<RangeClassInfo> m_rangeClassRefExpCache;
+
+        FinalizeParseStatus _FinalizeParsing(ECSqlParseContext&, FinalizeParseMode) override;
+
+        void _ToECSql(ECSqlRenderContext&) const override;
+        Utf8String _ToString() const override;
+
+    protected:
+        DerivedPropertyExp const* _FindProperty(Utf8CP propertyName) const override;
+        SelectClauseExp const* _GetSelection() const override { return GetChild<SelectClauseExp>(m_selectClauseIndex); }
+
+    public:
+        SingleSelectStatementExp(SqlSetQuantifier selectionType, std::unique_ptr<SelectClauseExp>, std::unique_ptr<FromExp>, std::unique_ptr<WhereExp>,
+                                 std::unique_ptr<OrderByExp>, std::unique_ptr<GroupByExp>, std::unique_ptr<HavingExp>, std::unique_ptr<LimitOffsetExp> limitOffsetExp, std::unique_ptr<OptionsExp>);
+
+        explicit SingleSelectStatementExp(std::vector<std::unique_ptr<ValueExp>>&);
+        bool IsRowConstructor() const { return m_fromClauseIndex == UNSET_CHILDINDEX;}
+
+        SqlSetQuantifier GetSelectionType() const { return m_selectionType; }
+
+        FromExp const* GetFrom() const 
+            { 
+            if (m_fromClauseIndex < 0)
+                return nullptr;
+
+            return GetChild<FromExp>((size_t) m_fromClauseIndex); 
+            }
+
+        WhereExp const* GetWhere() const
+            {
+            if (m_whereClauseIndex < 0)
+                return nullptr;
+
+            return GetChild<WhereExp>((size_t) m_whereClauseIndex);
+            }
+
+        OrderByExp const* GetOrderBy() const
+            {
+            if (m_orderByClauseIndex < 0)
+                return nullptr;
+
+            return GetChild<OrderByExp>((size_t) m_orderByClauseIndex);
+            }
+
+        GroupByExp const* GetGroupBy() const
+            {
+            if (m_groupByClauseIndex < 0)
+                return nullptr;
+
+            return GetChild<GroupByExp>((size_t) m_groupByClauseIndex);
+            }
+
+        HavingExp const* GetHaving() const
+            {
+            if (m_havingClauseIndex < 0)
+                return nullptr;
+
+            return GetChild<HavingExp>((size_t) m_havingClauseIndex);
+            }
+
+        LimitOffsetExp const* GetLimitOffset() const
+            {
+            if (m_limitOffsetClauseIndex < 0)
+                return nullptr;
+
+            return GetChild<LimitOffsetExp>((size_t) m_limitOffsetClauseIndex);
+            }
+
+        OptionsExp const* GetOptions() const
+            {
+            if (m_optionsClauseIndex < 0)
+                return nullptr;
+
+            return GetChild<OptionsExp>((size_t) m_optionsClauseIndex);
+            }
+        
+        bool IsCoreSelect() const { return m_limitOffsetClauseIndex == UNSET_CHILDINDEX && m_optionsClauseIndex == UNSET_CHILDINDEX; }
+    };
+
+//********* QueryExp subclasses ***************************
+//=======================================================================================
+//! @bsiclass                                                Affan.Khan      04/2013
+//+===============+===============+===============+===============+===============+======
+struct SelectStatementExp;
+struct SubqueryExp final : QueryExp
+    {
+    private:       
+        void _ToECSql(ECSqlRenderContext&) const override;
+        Utf8String _ToString() const override { return "Subquery"; }
+
+    protected:
+        DerivedPropertyExp const* _FindProperty(Utf8CP propertyName) const override;
+        SelectClauseExp const* _GetSelection() const override;
+    public:
+        explicit SubqueryExp(std::unique_ptr<SelectStatementExp>);
+        SelectStatementExp const* GetQuery() const;
+    };
+
+
+//=======================================================================================
+//! @bsiclass                                                Affan.Khan      03/2013
+//+===============+===============+===============+===============+===============+======
+struct SelectStatementExp final : QueryExp
+    {
+        enum class CompoundOperator
+        {
+        None, //TopLevel/First
+        Union,
+        Intersect,
+        Except
+        };
+
+    private:
+        size_t m_firstSingleSelectStatementExpIndex;
+        int m_rhsSelectStatementExpIndex;
+        CompoundOperator m_operator;
+        bool m_isAll;
+
+        void _ToECSql(ECSqlRenderContext&) const override;
+        Utf8String _ToString() const override { return "SelectStatementExp"; }
+        DerivedPropertyExp const* _FindProperty(Utf8CP propertyName) const override { return GetFirstStatement().FindProperty(propertyName); }
+        SelectClauseExp const* _GetSelection() const override { return GetFirstStatement().GetSelection(); }
+
+        static Utf8CP OperatorToString(CompoundOperator);
+        virtual FinalizeParseStatus _FinalizeParsing(ECSqlParseContext& parseContext, FinalizeParseMode parseMode) override;
+    public:
+        explicit SelectStatementExp(std::unique_ptr<SingleSelectStatementExp>);
+        SelectStatementExp(std::unique_ptr<SingleSelectStatementExp> lhs, CompoundOperator, bool isAll, std::unique_ptr<SelectStatementExp> rhs);
+        virtual ~SelectStatementExp() {}
+
+        bool IsCompound() const { return m_operator != CompoundOperator::None; }
+        SingleSelectStatementExp const& GetFirstStatement() const { return *GetChild<SingleSelectStatementExp>(m_firstSingleSelectStatementExpIndex); }
+        SelectStatementExp const* GetRhsStatement() const;
+        bool IsAll()const { return m_isAll; }
+        CompoundOperator GetOperator() const { return m_operator; }
+    };
+
+
+//********* SubqueryRefExp ***************************
+
+//=======================================================================================
+//! @bsiclass                                                Affan.Khan      03/2013
+//+===============+===============+===============+===============+===============+======
+struct SubqueryRefExp final : RangeClassRefExp
+    {
+    friend struct ECSqlParser;
+    private:
+        Utf8StringCR _GetId() const override { return GetAlias(); }
+        bool _ContainsProperty(Utf8StringCR propertyName) const override { return GetSubquery()->GetQuery()->FindProperty(propertyName.c_str()) != nullptr; }
+        BentleyStatus _CreatePropertyNameExpList(ECSqlParseContext const&, std::function<void(std::unique_ptr<PropertyNameExp>&)> addDelegate) const override;
+        void _ToECSql(ECSqlRenderContext&) const override;
+        Utf8String _ToString() const override;
+
+    public:
+        SubqueryRefExp(std::unique_ptr<SubqueryExp>, Utf8CP alias, bool isPolymorphic);
+        SubqueryExp const* GetSubquery() const { return GetChild<SubqueryExp>(0); }
+    };
+
+//******************* Select related boolean exp *******************************
+
+//=======================================================================================
+//! @bsiclass                                                Affan.Khan      05/2013
+//+===============+===============+===============+===============+===============+======
+struct AllOrAnyExp final : BooleanExp
+    {
+    private:
+        SqlCompareListType m_type;
+        BooleanSqlOperator m_operator;
+        size_t m_operandExpIndex;
+        size_t m_subqueryExpIndex;
+
+        void _ToECSql(ECSqlRenderContext&) const override;
+        Utf8String _ToString() const override;
+
+    public:
+        AllOrAnyExp(std::unique_ptr<ValueExp> operand, BooleanSqlOperator op, SqlCompareListType type, std::unique_ptr<SubqueryExp> subquery);
+
+        ValueExp const* GetOperand() const { return GetChild<ValueExp>(m_operandExpIndex); }
+        SqlCompareListType GetCompareType() const { return m_type; }
+        SubqueryExp const* GetSubquery() const { return GetChild<SubqueryExp>(m_subqueryExpIndex); }
+        BooleanSqlOperator GetOperator() const { return m_operator; }
+    };
+
+
+//=======================================================================================
+//! @bsiclass                                                Affan.Khan      04/2013
+//+===============+===============+===============+===============+===============+======
+struct SubqueryTestExp final : BooleanExp
+    {
+    private:
+        SubqueryTestOperator m_op;
+
+        void _ToECSql(ECSqlRenderContext&) const override;
+        Utf8String _ToString() const override;
+
+    public:
+        SubqueryTestExp(SubqueryTestOperator op, std::unique_ptr<SubqueryExp> subquery);
+
+        QueryExp const* GetQuery() const { return GetChild<QueryExp>(0); }
+        SubqueryTestOperator  GetOperator() const { return m_op; }
+    };
+
+//******************* Select related value exp *******************************
+
+//=======================================================================================
+//! @bsiclass                                                Affan.Khan      05/2013
+//+===============+===============+===============+===============+===============+======
+struct SubqueryValueExp final : ValueExp
+    {
+    private:
+        FinalizeParseStatus _FinalizeParsing(ECSqlParseContext&, FinalizeParseMode) override;
+        void _ToECSql(ECSqlRenderContext&) const override;
+        Utf8String _ToString() const override { return "SubqueryValue"; }
+
+    public:
+        explicit SubqueryValueExp(std::unique_ptr<SubqueryExp>);
+
+        SubqueryExp const* GetQuery() const { return GetChild<SubqueryExp>(0); }
+    };
+
+
+END_BENTLEY_SQLITE_EC_NAMESPACE
+