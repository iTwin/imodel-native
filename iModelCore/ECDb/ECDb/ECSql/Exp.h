--- conflicted
+++ resolved
@@ -1,455 +1,357 @@
-/*--------------------------------------------------------------------------------------+
-|
-|     $Source: ECDb/ECSql/Exp.h $
-|
-|  $Copyright: (c) 2015 Bentley Systems, Incorporated. All rights reserved. $
-|
-+--------------------------------------------------------------------------------------*/
-#pragma once
-//__BENTLEY_INTERNAL_ONLY__
-
-#include "../ECDbInternalTypes.h"
-#include <stack>
-#include "Parser/SqlNode.h"
-#include "Parser/SqlParse.h"
-#include "../ECDbSystemSchemaHelper.h"
-#include "../ClassMap.h"
-
-#include <Bentley/NonCopyableClass.h>
-
-BEGIN_BENTLEY_SQLITE_EC_NAMESPACE
-
-
-//WIP_ECSQL: PropertyPath below should be replaced by ECSqlPropertyPath, PropertyNamePath, and ECSqlPropertyPathBuilder
-typedef bvector<bpair<Utf8String, int>> PropertyNamePath;
-
-//=======================================================================================
-//! @bsiclass                                                Affan.Khan      03/2013
-//+===============+===============+===============+===============+===============+======
-struct PropertyPath
-    {
-public:
-    struct Location
-        {
-    friend struct PropertyPath;
-
-    private:
-<<<<<<< HEAD
-        Utf8String      m_propertyName;
-        ECPropertyCP    m_property;
-        int             m_index;
-    protected:
-        void SetProperty(ECPropertyCR property)  
-            {
-            auto propertyName = GetPropertyName().c_str();
-            PRECONDITION(propertyName == property.GetName(),);
-            m_property = &property;
-            }
-        void ClearResolvedProperty()
-            {
-            m_property = nullptr;
-            }
-=======
-        static const int NOT_ARRAY = -1;
->>>>>>> 395078a8
-
-        Utf8String m_propertyName;
-        ECPropertyCP m_property;
-        int m_arrayIndex;
-
-        void SetProperty(ECPropertyCR property);
-        void ClearResolvedProperty() { m_property = nullptr; }
-
-    public: 
-        Location(Utf8CP name, int arrayIndex) : m_propertyName(name), m_property(nullptr), m_arrayIndex(arrayIndex) { BeAssert(!Utf8String::IsNullOrEmpty(name)); }
-            
-        Utf8CP GetPropertyName() const { return m_propertyName.c_str(); }
-        ECPropertyCP GetProperty() const { return m_property; }
-        bool HasArrayIndex() const { return GetArrayIndex() != NOT_ARRAY; }
-        int GetArrayIndex() const { return m_arrayIndex; }
-
-        bool IsResolved() const { return m_property != nullptr;}
-        Utf8String ToString(bool includeArrayIndexes) const;
-        };
-
-private:
-    std::vector<Location> m_path;
-    IClassMap const* m_classMap;
-
-<<<<<<< HEAD
-    //non-copyable
-    PropertyPath (PropertyPath const& rhs);
-    PropertyPath& operator= (PropertyPath const& rhs);
-
-    Status ResetResolutionInfo(Status status, bool dryRun)
-        {
-        if (!dryRun)
-            {
-            m_classMap = nullptr;
-            for(auto& loc : m_path)
-                loc->ClearResolvedProperty();
-            }
-        return status;
-           
-        }
-    Status ResolvePath (IClassMap const& classMap, bool dryRun = false)
-        {
-        if (Empty())
-            return Status::PropertyPathIsEmpty;
- 
-        auto pathStr = ToString();
-        auto cursorClass = &classMap.GetClass();
-        for (size_t i = 0 ; i < Size(); i++)
-            {
-            auto& element       = At(i);
-            auto& propertyName  = element.GetPropertyName();
-            if (element.GetArrayIndex () >= 0)
-                return ResetResolutionInfo (Status::ArrayIndexNotSupported, dryRun);
-
-            ECPropertyCP property = cursorClass->GetPropertyP(propertyName.c_str(), true);
-
-            if (property == nullptr && i == 0)
-                {
-                auto propertyMap = classMap.GetPropertyMap (propertyName.c_str());
-                if (propertyMap)
-                    property = &propertyMap->GetProperty();
-                }
-
-            if (property == nullptr)
-                return ResetResolutionInfo(Status::FailedToResolvePropertyName, dryRun);
-
-            if (!dryRun)
-                element.SetProperty(*property);
-
-            if (property->GetIsPrimitive())
-                {
-                if ( &element !=  &Top() || element.HasArrayIndex())
-                    return ResetResolutionInfo(Status::InvalidPropertyPath, dryRun); 
-                }
-            else if (property->GetIsStruct())
-                {
-                if (element.HasArrayIndex())
-                    return ResetResolutionInfo(Status::InvalidPropertyPath, dryRun); 
-                cursorClass = &property->GetAsStructProperty()->GetType();
-                }
-            else if (property->GetIsArray())
-                {
-                auto arrayProperty = property->GetAsArrayProperty();
-                if (arrayProperty->GetKind() == ARRAYKIND_Primitive)
-                    {
-                    if (&element !=  &Top())
-                        return ResetResolutionInfo(Status::InvalidPropertyPath, dryRun); 
-                    }
-                if (arrayProperty->GetKind() == ARRAYKIND_Struct)
-                    {
-                    cursorClass = arrayProperty->GetStructElementType();
-                    }
-                }
-            if (!element.IsResolved())
-                return ResetResolutionInfo(Status::FailedToResolvePropertyName, dryRun); 
-            }
-        if(!dryRun)
-            {
-            BeAssert(IsResolved() && "Must be resolved by now");
-            m_classMap = &classMap;
-            }
-        return Status::Success;
-        }
-=======
-    void Reset();
-    void Clear();
->>>>>>> 395078a8
-
-public:
-    PropertyPath () : m_classMap (nullptr) {}
-    ~PropertyPath () {}
-
-    PropertyPath(PropertyPath const& rhs) : m_path(rhs.m_path), m_classMap(rhs.m_classMap) {}
-    PropertyPath& operator=(PropertyPath const& rhs);
-    PropertyPath(PropertyPath&& rhs) : m_path(std::move(rhs.m_path)), m_classMap(std::move(rhs.m_classMap)) {}
-    PropertyPath& operator=(PropertyPath&& rhs);
-
-    Location const& operator[] (size_t index) const { return m_path[index]; }
-    size_t Size() const { return m_path.size(); }
-    bool IsEmpty() const { return m_path.empty(); }
-    IClassMap const* GetClassMap() const { return m_classMap; }
-
-    void Push(Utf8CP propertyName);
-    void Push(Utf8CP propertyName, size_t arrayIndex);
-    void Pop();
-    void Remove(size_t index) { m_path.erase(m_path.begin() + index); }
-
-    BentleyStatus Resolve(IClassMap const& classMap, Utf8String* errorMessage = nullptr);
-    bool IsResolved() const;
-
-    BentleyStatus TryGetQualifiedPath(Utf8StringR qualifiedPath) const;
-    static BentleyStatus TryParseQualifiedPath(PropertyPath& resolvedPropertyPath, Utf8StringCR qualifedPath, ECDbCR ecdb);
-
-    Utf8String ToString(bool includeArrayIndexes = true) const;
-    };
-
-
-//forward declarations
-struct ECSqlParseContext;
-struct ParameterExp;
-
-//=======================================================================================
-//! @bsiclass                                                Affan.Khan      03/2013
-//+===============+===============+===============+===============+===============+======
-struct Exp : NonCopyableClass
-    {
-public:
-    enum class Type
-        {
-        AllOrAny,
-        Assignment,
-        AssignmentList,
-        BetweenRangeValue,
-        BinaryValue,
-        BinaryBoolean,
-        Boolean,
-        BooleanFactor,
-        Cast,
-        ClassName,
-        ClassRef,
-        Computed,
-        ConstantValue,
-        CrossJoin,
-        DateTimeConstantValue,
-        Delete,
-        DerivedProperty,
-        FoldFunctionCall,
-        FromClause,
-        FunctionCall,
-        ECClassIdFunction,
-        GroupBy,
-        Having,
-        Insert,
-        Join,
-        JoinCondition,
-        JoinSpec,
-        LikeRhsValue,
-        LimitOffset,
-        NamedPropertiesJoin,
-        NaturalJoin,
-        NonJoinQuery,
-        OrderBy,
-        OrderBySpec,
-        Parameter,
-        Predicate,
-        PropertyName,
-        PropertyNameList,
-        QualifiedJoin,
-        Query,
-        RangeClassRef,
-        RelationshipJoin,
-        RowValueConstructorList,
-        Select,
-        Selection,
-        SetFunctionCall,
-        Subquery,
-        SubqueryRef,
-        SubqueryTest,
-        SubqueryValue,
-        UnaryPredicate,
-        UnaryValue,
-        Update,
-        Value,
-        ValueBinary,
-        ValueExpList,
-        Where,        
-        SingleSelect,
-        };
-
-    struct Collection : NonCopyableClass
-        {
-        friend struct Exp;
-
-    public:
-        template <class TExp>
-        struct const_iterator : std::iterator<std::forward_iterator_tag, TExp>
-            {
-        private:
-            std::vector<std::unique_ptr<Exp>>::const_iterator m_iterator;
-
-        public:
-            explicit const_iterator (std::vector<std::unique_ptr<Exp>>::const_iterator const& iterator)
-                : m_iterator (iterator)
-                {}
-            ~const_iterator () {}
-            //copyable
-            const_iterator (const_iterator const& rhs)
-                : m_iterator (rhs.m_iterator)
-                {}
-            const_iterator& operator= (const_iterator const& rhs)
-                {
-                if (this != &rhs)
-                    m_iterator = rhs.m_iterator;
-
-                return *this;
-                }
-            //moveable
-            const_iterator (const_iterator&& rhs)
-                : m_iterator (std::move (rhs.m_iterator))
-                {}
-
-            const_iterator& operator= (const_iterator&& rhs)
-                {
-                if (this != &rhs)
-                    m_iterator = std::move (rhs.m_iterator);
-
-                return *this;
-                }
-
-            TExp operator* () const
-                {
-                return m_iterator->get ();
-                }
-
-            const_iterator& operator++ ()
-                {
-                m_iterator++;
-                return *this;
-                }
-            bool operator== (const_iterator const& rhs) const
-                {
-                return m_iterator == rhs.m_iterator;
-                }
-
-            bool operator!= (const_iterator const& rhs) const
-                {
-                return !(*this == rhs);
-                }
-            };
-
-
-private:
-    std::vector<std::unique_ptr<Exp>> m_collection;
-public:
-    Collection () {}
-    ~Collection () {}
-
-    size_t size () const;
-    bool empty () const;
-    Exp const* operator[] (size_t i) const;
-    Exp* operator[] (size_t i);
-    
-    template <class TExp>
-    TExp const* Get (size_t i) const
-        {
-        auto child = this->operator[] (i);
-        BeAssert (child == nullptr || dynamic_cast<TExp const*> (child) != nullptr);
-        return static_cast<TExp const*> (child);
-        }
-
-    bool Replace (Exp const& replacee, std::vector<std::unique_ptr<Exp>>& replaceWith);
-
-    const_iterator<Exp*> begin ();
-    const_iterator<Exp const*> begin () const;
-    const_iterator<Exp const*> end () const;
-    const_iterator<Exp*> end ();
-
-
-    };
-
-
-    //=======================================================================================
-    //! @bsiclass                                                Krischan.Eberle      12/2013
-    //+===============+===============+===============+===============+===============+======
-    struct SystemPropertyExpIndexMap : NonCopyableClass
-        {
-    private:
-        bmap<ECSqlSystemProperty, size_t> m_indexMap;
-
-    public:
-        SystemPropertyExpIndexMap() {}
-
-        void AddIndex(ECSqlSystemProperty systemPropertyExp, size_t index);
-        bool IsUnset(ECSqlSystemProperty systemPropertyExp) const;
-        int GetIndex(ECSqlSystemProperty systemPropertyExp) const;
-        };
-
-    enum class FinalizeParseStatus {Completed, NotCompleted, Error};
-
-protected:
-    enum class FinalizeParseMode {BeforeFinalizingChildren, AfterFinalizingChildren};
-
-public:
-    static Utf8CP const ASTERISK_TOKEN;
-
-protected:
-    static const int UNSET_CHILDINDEX = -1;
-
-private:
-    Exp* m_parent;
-    mutable Exp::Collection m_children;
-    bool m_isComplete;
-
-    virtual FinalizeParseStatus _FinalizeParsing(ECSqlParseContext&, FinalizeParseMode) { return FinalizeParseStatus::Completed; }
-    virtual bool _TryDetermineParameterExpType(ECSqlParseContext&, ParameterExp&) const { return false; }
-    virtual Utf8String _ToECSql() const = 0;
-    virtual Utf8String _ToString () const = 0;
-
-protected:
-    Exp () : m_parent (nullptr), m_isComplete (false) {}
-
-    void SetIsComplete () { m_isComplete = true; }
-
-    template <class TExp>
-    TExp const* GetChild (size_t index) const { return GetChildren ().Get<TExp> (index); }
-
-    template <class TExp>
-    TExp* GetChildP (size_t index) const
-        {
-        auto child = GetChildrenR ()[index];
-        BeAssert (child == nullptr || dynamic_cast<TExp*> (child) != nullptr);
-        return static_cast<TExp*> (child);
-        }
-
-    size_t AddChild (std::unique_ptr<Exp> child);
-    Collection& GetChildrenR () const;
-
-public:
-    virtual ~Exp () {}
-
-    ECSqlStatus FinalizeParsing (ECSqlParseContext&);
-    bool TryDetermineParameterExpType(ECSqlParseContext& ctx, ParameterExp& parameterExp) const;
-
-    bool IsComplete () const {return m_isComplete;}
-
-    virtual Type GetType() const = 0;
-    bool IsParameterExp() const { return GetType() == Type::Parameter; }
-    Exp const* GetParent() const { return m_parent; }
-    Collection const& GetChildren () const;
-    size_t GetChildrenCount() const { return m_children.size();}
-
-    //! Converts this expression into an ECSQL snippet.
-    //! The child expressions are considered in this conversion.
-    //! @return ECSQL snippet representing this expression graph
-    Utf8String ToECSql() const;
-    
-    //! Returns a string description of this expression without recursion into its child expressions.
-    //! @return string description of this expression
-    Utf8String ToString () const;
-
-    static bool IsAsteriskToken (Utf8CP token) { return strcmp (token, ASTERISK_TOKEN) == 0; }
-    Exp const* FindParent (Exp::Type type) const
-        {
-        Exp const* p = this;
-        do
-            {
-            p = p->GetParent ();        
-            } while (p != nullptr && p->GetType () != type);
-
-        return p;
-        }
-    };
-
-typedef Exp* ExpP;
-typedef Exp const* ExpCP;
-typedef Exp const& ExpCR;
-
-
-#define DEFINE_EXPR_TYPE(X) public: virtual Type GetType () const override { return Type::X;} 
-
+/*--------------------------------------------------------------------------------------+
+|
+|     $Source: ECDb/ECSql/Exp.h $
+|
+|  $Copyright: (c) 2015 Bentley Systems, Incorporated. All rights reserved. $
+|
++--------------------------------------------------------------------------------------*/
+#pragma once
+//__BENTLEY_INTERNAL_ONLY__
+
+#include "../ECDbInternalTypes.h"
+#include <stack>
+#include "Parser/SqlNode.h"
+#include "Parser/SqlParse.h"
+#include "../ECDbSystemSchemaHelper.h"
+#include "../ClassMap.h"
+
+#include <Bentley/NonCopyableClass.h>
+
+BEGIN_BENTLEY_SQLITE_EC_NAMESPACE
+
+
+//WIP_ECSQL: PropertyPath below should be replaced by ECSqlPropertyPath, PropertyNamePath, and ECSqlPropertyPathBuilder
+typedef bvector<bpair<Utf8String, int>> PropertyNamePath;
+
+//=======================================================================================
+//! @bsiclass                                                Affan.Khan      03/2013
+//+===============+===============+===============+===============+===============+======
+struct PropertyPath
+    {
+public:
+    struct Location
+        {
+    friend struct PropertyPath;
+
+    private:
+        static const int NOT_ARRAY = -1;
+
+        Utf8String m_propertyName;
+        ECPropertyCP m_property;
+        int m_arrayIndex;
+
+        void SetProperty(ECPropertyCR property);
+        void ClearResolvedProperty() { m_property = nullptr; }
+
+    public: 
+        Location(Utf8CP name, int arrayIndex) : m_propertyName(name), m_property(nullptr), m_arrayIndex(arrayIndex) { BeAssert(!Utf8String::IsNullOrEmpty(name)); }
+            
+        Utf8CP GetPropertyName() const { return m_propertyName.c_str(); }
+        ECPropertyCP GetProperty() const { return m_property; }
+        bool HasArrayIndex() const { return GetArrayIndex() != NOT_ARRAY; }
+        int GetArrayIndex() const { return m_arrayIndex; }
+
+        bool IsResolved() const { return m_property != nullptr;}
+        Utf8String ToString(bool includeArrayIndexes) const;
+        };
+
+private:
+    std::vector<Location> m_path;
+    IClassMap const* m_classMap;
+
+    void Reset();
+    void Clear();
+
+public:
+    PropertyPath () : m_classMap (nullptr) {}
+    ~PropertyPath () {}
+
+    PropertyPath(PropertyPath const& rhs) : m_path(rhs.m_path), m_classMap(rhs.m_classMap) {}
+    PropertyPath& operator=(PropertyPath const& rhs);
+    PropertyPath(PropertyPath&& rhs) : m_path(std::move(rhs.m_path)), m_classMap(std::move(rhs.m_classMap)) {}
+    PropertyPath& operator=(PropertyPath&& rhs);
+
+    Location const& operator[] (size_t index) const { return m_path[index]; }
+    size_t Size() const { return m_path.size(); }
+    bool IsEmpty() const { return m_path.empty(); }
+    IClassMap const* GetClassMap() const { return m_classMap; }
+
+    void Push(Utf8CP propertyName);
+    void Push(Utf8CP propertyName, size_t arrayIndex);
+    void Pop();
+    void Remove(size_t index) { m_path.erase(m_path.begin() + index); }
+
+    BentleyStatus Resolve(IClassMap const& classMap, Utf8String* errorMessage = nullptr);
+    bool IsResolved() const;
+
+    BentleyStatus TryGetQualifiedPath(Utf8StringR qualifiedPath) const;
+    static BentleyStatus TryParseQualifiedPath(PropertyPath& resolvedPropertyPath, Utf8StringCR qualifedPath, ECDbCR ecdb);
+
+    Utf8String ToString(bool includeArrayIndexes = true) const;
+    };
+
+
+//forward declarations
+struct ECSqlParseContext;
+struct ParameterExp;
+
+//=======================================================================================
+//! @bsiclass                                                Affan.Khan      03/2013
+//+===============+===============+===============+===============+===============+======
+struct Exp : NonCopyableClass
+    {
+public:
+    enum class Type
+        {
+        AllOrAny,
+        Assignment,
+        AssignmentList,
+        BetweenRangeValue,
+        BinaryValue,
+        BinaryBoolean,
+        Boolean,
+        BooleanFactor,
+        Cast,
+        ClassName,
+        ClassRef,
+        Computed,
+        ConstantValue,
+        CrossJoin,
+        DateTimeConstantValue,
+        Delete,
+        DerivedProperty,
+        FoldFunctionCall,
+        FromClause,
+        FunctionCall,
+        ECClassIdFunction,
+        GroupBy,
+        Having,
+        Insert,
+        Join,
+        JoinCondition,
+        JoinSpec,
+        LikeRhsValue,
+        LimitOffset,
+        NamedPropertiesJoin,
+        NaturalJoin,
+        NonJoinQuery,
+        OrderBy,
+        OrderBySpec,
+        Parameter,
+        Predicate,
+        PropertyName,
+        PropertyNameList,
+        QualifiedJoin,
+        Query,
+        RangeClassRef,
+        RelationshipJoin,
+        RowValueConstructorList,
+        Select,
+        Selection,
+        SetFunctionCall,
+        Subquery,
+        SubqueryRef,
+        SubqueryTest,
+        SubqueryValue,
+        UnaryPredicate,
+        UnaryValue,
+        Update,
+        Value,
+        ValueBinary,
+        ValueExpList,
+        Where,        
+        SingleSelect,
+        };
+
+    struct Collection : NonCopyableClass
+        {
+        friend struct Exp;
+
+    public:
+        template <class TExp>
+        struct const_iterator : std::iterator<std::forward_iterator_tag, TExp>
+            {
+        private:
+            std::vector<std::unique_ptr<Exp>>::const_iterator m_iterator;
+
+        public:
+            explicit const_iterator (std::vector<std::unique_ptr<Exp>>::const_iterator const& iterator)
+                : m_iterator (iterator)
+                {}
+            ~const_iterator () {}
+            //copyable
+            const_iterator (const_iterator const& rhs)
+                : m_iterator (rhs.m_iterator)
+                {}
+            const_iterator& operator= (const_iterator const& rhs)
+                {
+                if (this != &rhs)
+                    m_iterator = rhs.m_iterator;
+
+                return *this;
+                }
+            //moveable
+            const_iterator (const_iterator&& rhs)
+                : m_iterator (std::move (rhs.m_iterator))
+                {}
+
+            const_iterator& operator= (const_iterator&& rhs)
+                {
+                if (this != &rhs)
+                    m_iterator = std::move (rhs.m_iterator);
+
+                return *this;
+                }
+
+            TExp operator* () const
+                {
+                return m_iterator->get ();
+                }
+
+            const_iterator& operator++ ()
+                {
+                m_iterator++;
+                return *this;
+                }
+            bool operator== (const_iterator const& rhs) const
+                {
+                return m_iterator == rhs.m_iterator;
+                }
+
+            bool operator!= (const_iterator const& rhs) const
+                {
+                return !(*this == rhs);
+                }
+            };
+
+
+private:
+    std::vector<std::unique_ptr<Exp>> m_collection;
+public:
+    Collection () {}
+    ~Collection () {}
+
+    size_t size () const;
+    bool empty () const;
+    Exp const* operator[] (size_t i) const;
+    Exp* operator[] (size_t i);
+    
+    template <class TExp>
+    TExp const* Get (size_t i) const
+        {
+        auto child = this->operator[] (i);
+        BeAssert (child == nullptr || dynamic_cast<TExp const*> (child) != nullptr);
+        return static_cast<TExp const*> (child);
+        }
+
+    bool Replace (Exp const& replacee, std::vector<std::unique_ptr<Exp>>& replaceWith);
+
+    const_iterator<Exp*> begin ();
+    const_iterator<Exp const*> begin () const;
+    const_iterator<Exp const*> end () const;
+    const_iterator<Exp*> end ();
+
+
+    };
+
+
+    //=======================================================================================
+    //! @bsiclass                                                Krischan.Eberle      12/2013
+    //+===============+===============+===============+===============+===============+======
+    struct SystemPropertyExpIndexMap : NonCopyableClass
+        {
+    private:
+        bmap<ECSqlSystemProperty, size_t> m_indexMap;
+
+    public:
+        SystemPropertyExpIndexMap() {}
+
+        void AddIndex(ECSqlSystemProperty systemPropertyExp, size_t index);
+        bool IsUnset(ECSqlSystemProperty systemPropertyExp) const;
+        int GetIndex(ECSqlSystemProperty systemPropertyExp) const;
+        };
+
+    enum class FinalizeParseStatus {Completed, NotCompleted, Error};
+
+protected:
+    enum class FinalizeParseMode {BeforeFinalizingChildren, AfterFinalizingChildren};
+
+public:
+    static Utf8CP const ASTERISK_TOKEN;
+
+protected:
+    static const int UNSET_CHILDINDEX = -1;
+
+private:
+    Exp* m_parent;
+    mutable Exp::Collection m_children;
+    bool m_isComplete;
+
+    virtual FinalizeParseStatus _FinalizeParsing(ECSqlParseContext&, FinalizeParseMode) { return FinalizeParseStatus::Completed; }
+    virtual bool _TryDetermineParameterExpType(ECSqlParseContext&, ParameterExp&) const { return false; }
+    virtual Utf8String _ToECSql() const = 0;
+    virtual Utf8String _ToString () const = 0;
+
+protected:
+    Exp () : m_parent (nullptr), m_isComplete (false) {}
+
+    void SetIsComplete () { m_isComplete = true; }
+
+    template <class TExp>
+    TExp const* GetChild (size_t index) const { return GetChildren ().Get<TExp> (index); }
+
+    template <class TExp>
+    TExp* GetChildP (size_t index) const
+        {
+        auto child = GetChildrenR ()[index];
+        BeAssert (child == nullptr || dynamic_cast<TExp*> (child) != nullptr);
+        return static_cast<TExp*> (child);
+        }
+
+    size_t AddChild (std::unique_ptr<Exp> child);
+    Collection& GetChildrenR () const;
+
+public:
+    virtual ~Exp () {}
+
+    ECSqlStatus FinalizeParsing (ECSqlParseContext&);
+    bool TryDetermineParameterExpType(ECSqlParseContext& ctx, ParameterExp& parameterExp) const;
+
+    bool IsComplete () const {return m_isComplete;}
+
+    virtual Type GetType() const = 0;
+    bool IsParameterExp() const { return GetType() == Type::Parameter; }
+    Exp const* GetParent() const { return m_parent; }
+    Collection const& GetChildren () const;
+    size_t GetChildrenCount() const { return m_children.size();}
+
+    //! Converts this expression into an ECSQL snippet.
+    //! The child expressions are considered in this conversion.
+    //! @return ECSQL snippet representing this expression graph
+    Utf8String ToECSql() const;
+    
+    //! Returns a string description of this expression without recursion into its child expressions.
+    //! @return string description of this expression
+    Utf8String ToString () const;
+
+    static bool IsAsteriskToken (Utf8CP token) { return strcmp (token, ASTERISK_TOKEN) == 0; }
+    Exp const* FindParent (Exp::Type type) const
+        {
+        Exp const* p = this;
+        do
+            {
+            p = p->GetParent ();        
+            } while (p != nullptr && p->GetType () != type);
+
+        return p;
+        }
+    };
+
+typedef Exp* ExpP;
+typedef Exp const* ExpCP;
+typedef Exp const& ExpCR;
+
+
+#define DEFINE_EXPR_TYPE(X) public: virtual Type GetType () const override { return Type::X;} 
+
 END_BENTLEY_SQLITE_EC_NAMESPACE