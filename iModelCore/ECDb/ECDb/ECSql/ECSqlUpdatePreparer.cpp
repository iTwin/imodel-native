--- conflicted
+++ resolved
@@ -1,429 +1,381 @@
-/*--------------------------------------------------------------------------------------+
-|
-|     $Source: ECDb/ECSql/ECSqlUpdatePreparer.cpp $
-|
-|  $Copyright: (c) 2015 Bentley Systems, Incorporated. All rights reserved. $
-|
-+--------------------------------------------------------------------------------------*/
-#include "ECDbPch.h"
-#include "ECSqlUpdatePreparer.h"
-#include "ECSqlPropertyNameExpPreparer.h"
-#include "StructArrayToSecondaryTableECSqlBinder.h"
-
-using namespace std;
-
-BEGIN_BENTLEY_SQLITE_EC_NAMESPACE
-
-//-----------------------------------------------------------------------------------------
-// @bsimethod                                    Krischan.Eberle                    01/2014
-//+---------------+---------------+---------------+---------------+---------------+--------
-//static
-ECSqlStatus ECSqlUpdatePreparer::Prepare (ECSqlPrepareContext& ctx, UpdateStatementExp const& exp)
-    {
-    BeAssert (exp.IsComplete ());
-    ctx.PushScope (exp, exp.GetOptionsClauseExp());
-
-    ClassNameExp const* classNameExp = exp.GetClassNameExp ();
-
-    Exp::SystemPropertyExpIndexMap const& specialTokenExpIndexMap = exp.GetAssignmentListExp()->GetSpecialTokenExpIndexMap();
-    if (!specialTokenExpIndexMap.IsUnset(ECSqlSystemProperty::ECInstanceId))
-        {
-        ctx.GetECDb().GetECDbImplR().GetIssueReporter().Report(ECDbIssueSeverity::Error, "ECInstanceId is not allowed in SET clause of ECSQL UPDATE statement. ECDb does not support to modify auto-generated ECInstanceIds.");
-        return ECSqlStatus::InvalidECSql;
-        }
-
-    IClassMap const& classMap = classNameExp->GetInfo ().GetMap ();
-    if (auto info = ctx.GetJoinTableInfo())
-        {
-        if (info->HasParentECSQlStatement() && info->HasECSQlStatement())
-            {
-            auto baseStatement = ctx.GetECSqlStatementR().GetPreparedStatementP()->GetBaseECSqlStatement(classMap.GetClass().GetId());
-            auto status = baseStatement->Prepare(ctx.GetECDb(), info->GetParentECSQlStatement());
-            if (status != ECSqlStatus::Success)
-                {
-                BeAssert("Base statement is generated statement should fail at prepare");
-                return status;
-                }
-            }
-        }
-
-    if (classMap.IsRelationshipClassMap ())
-        {
-        if (!specialTokenExpIndexMap.IsUnset(ECSqlSystemProperty::SourceECInstanceId) ||
-            !specialTokenExpIndexMap.IsUnset(ECSqlSystemProperty::SourceECClassId) ||
-            !specialTokenExpIndexMap.IsUnset(ECSqlSystemProperty::TargetECInstanceId) ||
-            !specialTokenExpIndexMap.IsUnset(ECSqlSystemProperty::TargetECClassId))
-            {
-            ctx.GetECDb().GetECDbImplR().GetIssueReporter().Report(ECDbIssueSeverity::Error, "SourceECInstanceId, TargetECInstanceId, SourceECClassId, or TargetECClassId are not allowed in the SET clause of ECSQL UPDATE statement. ECDb does not support to modify those as they are keys of the relationship. Instead delete the relationship and insert the desired new one.");
-            return ECSqlStatus::InvalidECSql;
-            }
-        }
-
-    NativeSqlBuilder& nativeSqlBuilder = ctx.GetSqlBuilderR ();
-    
-    // UPDATE clause
-    nativeSqlBuilder.Append ("UPDATE ");
-    auto status = ECSqlExpPreparer::PrepareClassRefExp (nativeSqlBuilder, ctx, *classNameExp);
-    if (!status.IsSuccess())
-        return status;
-
-    // SET clause
-    NativeSqlBuilder::ListOfLists assignmentListSnippetLists;
-    status = PrepareAssignmentListExp (assignmentListSnippetLists, ctx, exp.GetAssignmentListExp ());
-    if (!status.IsSuccess())
-        return status;
-
-    const std::vector<size_t> emptyIndexSkipList;
-    auto assignmentListSnippets = NativeSqlBuilder::FlattenJaggedList (assignmentListSnippetLists, emptyIndexSkipList);
-    nativeSqlBuilder.Append (" SET ").Append (assignmentListSnippets);
-    if (assignmentListSnippets.size() == 0)
-        ctx.SetNativeNothingToUpdate(true);
-
-<<<<<<< HEAD
-    //WHERE [%s] IN (SELECT [%s].[%s] FROM [%s] INNER JOIN [%s] ON [%s].[%s] = [%s].[%s] WHERE (%s))
-    NativeSqlBuilder topLevelWhereClause;
-    if (auto whereClauseExp = exp.GetOptWhereClauseExp())
-=======
-    bool hasWhereClause = false;
-    if (auto whereClauseExp = exp.GetWhereClauseExp ())
->>>>>>> 4d2fbfc6
-        {
-        NativeSqlBuilder whereClause;
-        status = ECSqlExpPreparer::PrepareWhereExp(whereClause, ctx, whereClauseExp);
-        if (!status.IsSuccess())
-            return status;
-
-        //Following generate optimized WHERE depending on what was accessed in WHERE class of delete. It will avoid uncessary
-        auto const & currentClassMap = classMap;
-        if (auto rootOfJoinedTable = currentClassMap.FindRootOfJoinedTable())
-            {
-            auto const tableBeenAccessed = whereClauseExp->GetReferencedTables();
-            bool referencedRootOfJoinedTable = (tableBeenAccessed.find(&rootOfJoinedTable->GetTable()) != tableBeenAccessed.end());
-            bool referencedJoinedTable = (tableBeenAccessed.find(&currentClassMap.GetTable()) != tableBeenAccessed.end());
-            if (!referencedRootOfJoinedTable && referencedJoinedTable)
-                {
-                //do not modifiy where
-                topLevelWhereClause = whereClause;
-                }
-            else
-                {
-                auto joinedTableId = currentClassMap.GetTable().GetFilteredColumnFirst(ECDbKnownColumns::ECInstanceId);
-                auto parentOfjoinedTableId = rootOfJoinedTable->GetTable().GetFilteredColumnFirst(ECDbKnownColumns::ECInstanceId);
-                NativeSqlBuilder snippet;
-                snippet.AppendFormatted(
-                    " WHERE [%s] IN (SELECT [%s].[%s] FROM [%s] INNER JOIN [%s] ON [%s].[%s] = [%s].[%s] %s) ",
-                    parentOfjoinedTableId->GetName().c_str(),
-                    rootOfJoinedTable->GetTable().GetName().c_str(),
-                    parentOfjoinedTableId->GetName().c_str(),
-                    rootOfJoinedTable->GetTable().GetName().c_str(),
-                    currentClassMap.GetTable().GetName().c_str(),
-                    currentClassMap.GetTable().GetName().c_str(),
-                    joinedTableId->GetName().c_str(),
-                    rootOfJoinedTable->GetTable().GetName().c_str(),
-                    parentOfjoinedTableId->GetName().c_str(),
-                    whereClause.ToString()
-                    );
-
-                topLevelWhereClause = snippet;
-                }
-            }
-        else
-            topLevelWhereClause = whereClause;
-        }
-
-<<<<<<< HEAD
-    if (!topLevelWhereClause.IsEmpty())
-        nativeSqlBuilder.Append(topLevelWhereClause);
-
-    // WHERE clause
-    NativeSqlBuilder systemWhereClause;
-    //status = SystemColumnPreparer::GetFor(classMap).GetWhereClause(ctx, systemWhereClause, classMap, ECSqlType::Update,
-    //                classNameExp->IsPolymorphic (), nullptr); //SQLite UPDATE does not allow table aliases
-
-    //if (!status.IsSuccess())
-    //    return status;
-
-    auto& storageDesc = classMap.GetStorageDescription ();
-    ECClassId classId = classMap.GetClass().GetId();
-
-    if (storageDesc.GetNonVirtualHorizontalPartitionIndices ().empty () || !exp.GetClassNameExp ()->IsPolymorphic ())
-=======
-    if (exp.GetOptionsClauseExp() == nullptr || !exp.GetOptionsClauseExp()->HasOption(OptionsExp::NOECCLASSIDFILTER_OPTION))
->>>>>>> 4d2fbfc6
-        {
-        // WHERE clause
-        NativeSqlBuilder systemWhereClause;
-        ECDbSqlColumn const* classIdColumn = nullptr;
-        ECDbSqlTable const& table = classMap.GetTable();
-        if (table.TryGetECClassIdColumn(classIdColumn) &&
-            classIdColumn->GetPersistenceType() == PersistenceType::Persisted)
-            {
-<<<<<<< HEAD
-            if (classIdColumn->GetPersistenceType () == PersistenceType::Persisted)
-                {
-                systemWhereClause.AppendEscaped (classIdColumn->GetName ().c_str ()).Append (" = ").Append (classId);
-                }
-            }
-        }
-    else if (storageDesc.GetNonVirtualHorizontalPartitionIndices ().size () == 1 && exp.GetClassNameExp ()->IsPolymorphic ())
-        {
-        if (auto classIdColumn = classMap.GetTable ().GetFilteredColumnFirst (ECDbKnownColumns::ECClassId))
-            {
-            if (classIdColumn->GetPersistenceType () == PersistenceType::Persisted)
-                {
-                auto& partition = storageDesc.GetHorizontalPartitions ().at (storageDesc.GetNonVirtualHorizontalPartitionIndices ().at (0));               
-                if (partition.NeedsClassIdFilter()) 
-                    partition.AppendECClassIdFilterSql(classIdColumn->GetName().c_str(), systemWhereClause);
-                }
-=======
-            if (SUCCESS != classMap.GetStorageDescription().GenerateECClassIdFilter(systemWhereClause, table,
-                                                                                    *classIdColumn,
-                                                                                    exp.GetClassNameExp()->IsPolymorphic()))
-                return ECSqlStatus::Error;
->>>>>>> 4d2fbfc6
-            }
-
-<<<<<<< HEAD
-    if (!systemWhereClause.IsEmpty ())
-        {
-        if (topLevelWhereClause.IsEmpty())
-            nativeSqlBuilder.Append (" WHERE ");
-        else
-            nativeSqlBuilder.Append (" AND ");
-=======
-        if (!systemWhereClause.IsEmpty())
-            {
-            if (!hasWhereClause)
-                nativeSqlBuilder.Append(" WHERE ");
-            else
-                nativeSqlBuilder.Append(" AND ");
->>>>>>> 4d2fbfc6
-
-            nativeSqlBuilder.AppendParenLeft().Append(systemWhereClause).AppendParenRight();
-            }
-        }
-
-    status = PrepareStepTask (ctx, exp);
-
-    ctx.PopScope ();
-    return status;
-    }
-
-//-----------------------------------------------------------------------------------------
-// @bsimethod                                    Affan.Khan                    04/2014
-//+---------------+---------------+---------------+---------------+---------------+--------
-//static
-ECSqlStatus ECSqlUpdatePreparer::PrepareStepTask (ECSqlPrepareContext& ctx, UpdateStatementExp const& exp)
-    {
-    ECSqlParameterMap& ecsqlParameterMap = ctx.GetECSqlStatementR().GetPreparedStatementP()->GetParameterMapR();
-    IClassMap const& classMap = exp.GetClassNameExp()->GetInfo().GetMap();
-    ECSqlNonSelectPreparedStatement* preparedStmt = ctx.GetECSqlStatementR().GetPreparedStatementP <ECSqlNonSelectPreparedStatement>();
-    BeAssert(preparedStmt != nullptr && "Expecting ECSqlNonSelectPreparedStatement");
-    int ecsqlParameterIndex = 1;
-    ECSqlBinder* binder = nullptr;
-    for (auto childExp : exp.GetAssignmentListExp()->GetChildren())
-        {
-        auto assignementExp = static_cast<AssignmentExp const*> (childExp);
-        auto propNameExp = assignementExp->GetPropertyNameExp();
-        auto& typeInfo = propNameExp->GetTypeInfo();
-        if (ecsqlParameterMap.TryGetBinder(binder, ecsqlParameterIndex) != ECSqlStatus::Success)
-            continue;
-
-        ECSqlStatus stat;
-        if (typeInfo.GetKind() == ECSqlTypeInfo::Kind::Struct)
-            {
-            stat = StructPrepareStepTask(assignementExp, classMap, propNameExp->GetPropertyMap(), binder, preparedStmt, ctx, exp);
-            if (!stat.IsSuccess())
-                {
-                BeAssert(false && "PrepareStepTask Failed for Struct");
-                return ECSqlStatus::Error;
-                }
-
-            }
-
-        else if (typeInfo.GetKind() == ECSqlTypeInfo::Kind::StructArray)
-            {
-            stat = StructArrayPrepareStepTask(assignementExp, classMap, propNameExp->GetPropertyMap(), binder, preparedStmt, ctx, exp);
-            if (!stat.IsSuccess())
-                {
-                BeAssert(false && "Expecting a StructArrayToSecondaryTableECSqlBinder for parameter");
-                return ECSqlStatus::Error;
-                }
-            }
-
-        ecsqlParameterIndex++;
-        }
-
-    ECSqlStepTask::Collection& stepTasks = preparedStmt->GetStepTasks();
-
-    if (stepTasks.IsEmpty())
-        return ECSqlStatus::Success;
-
-    EmbeddedECSqlStatement* selectorStmt = stepTasks.GetSelector(true);
-    selectorStmt->Initialize(ctx, ctx.GetParentArrayProperty(), nullptr);
-    Utf8String selectorQuery = ECSqlPrepareContext::CreateECInstanceIdSelectionQuery(ctx, *exp.GetClassNameExp(), exp.GetWhereClauseExp());
-    ECSqlStatus stat = selectorStmt->Prepare(classMap.GetECDbMap().GetECDbR(), selectorQuery.c_str());
-    if (!stat.IsSuccess())
-        {
-        BeAssert(false && "Fail to prepared statement for ECInstanceIdSelect. Possible case of struct array containing struct array");
-        return stat;
-        }
-
-    int parameterIndex = ECSqlPrepareContext::FindLastParameterIndexBeforeWhereClause(exp, exp.GetWhereClauseExp());
-    int nParamterToBind = ((int) ecsqlParameterMap.Count()) - parameterIndex;
-    for (int j = 1; j <= nParamterToBind; j++)
-        {
-        IECSqlBinder& sink = selectorStmt->GetBinder(j);
-        ECSqlBinder* source = nullptr;
-        ECSqlStatus status = ecsqlParameterMap.TryGetBinder(source, j + parameterIndex);
-        if (status.IsSuccess())
-            source->SetOnBindEventHandler(sink);
-        else
-            return status;
-        }
-
-    return ECSqlStatus::Success;
-    }
-
-
-ECSqlStatus ECSqlUpdatePreparer::StructArrayPrepareStepTask(const AssignmentExp* assignementExp, const IClassMap &classMap, PropertyMapCR propNameExp, ECSqlBinder* binder, ECSqlNonSelectPreparedStatement* noneSelectPreparedStmt, ECSqlPrepareContext& ctx, UpdateStatementExp const& exp)
-    {
-    auto stepTaskType = ECSqlExpPreparer::IsNullExp(*assignementExp->GetValueExp())
-        ? StepTaskType::Delete : StepTaskType::Update;
-
-    std::unique_ptr<ECSqlStepTask> stepTask;
-
-    auto status = ECSqlStepTaskFactory::CreatePropertyStepTask(stepTask, stepTaskType, ctx, classMap.GetECDbMap().GetECDbR(), classMap, propNameExp.GetPropertyAccessString());
-    if (status != ECSqlStepTaskCreateStatus::NothingToDo)
-        {
-        if (status != ECSqlStepTaskCreateStatus::Success)
-            {
-            BeAssert(false && "SubqueryTest expression not supported.");
-            return ECSqlStatus::Error;
-            }
-        }
-
-    if (stepTaskType == StepTaskType::Update)
-        {
-        auto structArrayBinder = dynamic_cast<StructArrayToSecondaryTableECSqlBinder*> (binder);
-        if (structArrayBinder == nullptr)
-            {
-            BeAssert(false && "Expecting a StructArrayToSecondaryTableECSqlBinder for parameter");
-            return ECSqlStatus::Error;
-            }
-
-        auto& parameterValue = structArrayBinder->GetParameterValue();
-        auto structArrayStepTask = static_cast<ParametericStepTask*>(stepTask.get());
-        structArrayStepTask->SetParameterSource(parameterValue);
-        }
-
-    BeAssert(stepTask != nullptr && "Failed to create step task for struct array");
-    noneSelectPreparedStmt->GetStepTasks().Add(move(stepTask));
-   
-    return ECSqlStatus::Success;
-
-    }
-
-ECSqlStatus ECSqlUpdatePreparer::StructPrepareStepTask(const AssignmentExp* assignementExp, const IClassMap &classMap, PropertyMapCR propertyMap, ECSqlBinder* binder, ECSqlNonSelectPreparedStatement* noneSelectPreparedStmt, ECSqlPrepareContext& ctx, UpdateStatementExp const& exp)
-    {
-    for (auto childPropertyMap : propertyMap.GetChildren())
-        {
-        auto& propertyBinder = static_cast<ECSqlBinder&>(binder->BindStruct().GetMember(childPropertyMap->GetProperty().GetName().c_str()));
-        if (childPropertyMap->GetProperty().GetIsStruct())
-            {
-            if ((StructPrepareStepTask(assignementExp, classMap, *childPropertyMap, &propertyBinder, noneSelectPreparedStmt, ctx, exp)) != ECSqlStatus::Success)
-                {
-                BeAssert(false && "Expecting a StructArrayToSecondaryTableECSqlBinder for parameter");
-                return ECSqlStatus::Error;
-                }
-            }
-
-        else if (childPropertyMap->GetAsPropertyMapToTable() != nullptr)
-            {
-            if (StructArrayPrepareStepTask(assignementExp, classMap, *childPropertyMap, &propertyBinder, noneSelectPreparedStmt, ctx, exp) != ECSqlStatus::Success)
-                {
-                BeAssert(false && "Expecting a StructArrayToSecondaryTableECSqlBinder for parameter");
-                return ECSqlStatus::Error;
-                }
-            }
-        }
-
-    return ECSqlStatus::Success;
-        }
-//-----------------------------------------------------------------------------------------
-// @bsimethod                                    Krischan.Eberle                    01/2014
-//+---------------+---------------+---------------+---------------+---------------+--------
-//static
-ECSqlStatus ECSqlUpdatePreparer::PrepareAssignmentListExp (NativeSqlBuilder::ListOfLists& nativeSqlSnippetLists, ECSqlPrepareContext& ctx, AssignmentListExp const* assignmentListExp)
-    {
-    ctx.PushScope (*assignmentListExp);
-    BeAssert (nativeSqlSnippetLists.empty ());
-    for (auto childExp : assignmentListExp->GetChildren ())
-        {
-        BeAssert (childExp != nullptr);
-
-        auto assignmentExp = static_cast<AssignmentExp const*> (childExp);
-        NativeSqlBuilder::List nativeSqlSnippets;
-        auto stat = ECSqlPropertyNameExpPreparer::Prepare (nativeSqlSnippets, ctx, assignmentExp->GetPropertyNameExp ());
-        if (!stat.IsSuccess())
-            {
-            ctx.PopScope ();
-            return stat;
-            }
-
-        const auto sqlSnippetCount = nativeSqlSnippets.size ();
-        //If target expression does not have any SQL snippets, it means the expression is not necessary in SQLite SQL (e.g. for source/target class id props)
-        //In that case the respective value exp does not need to be prepared either.
-        if (sqlSnippetCount > 0)
-            {
-            NativeSqlBuilder::List rhsNativeSqlSnippets;
-            auto valueExp = assignmentExp->GetValueExp ();
-            //if value is null exp, we need to pass target operand snippets
-            if (ECSqlExpPreparer::IsNullExp (*valueExp))
-                {
-                BeAssert (dynamic_cast<LiteralValueExp const*> (valueExp) != nullptr);
-                stat = ECSqlExpPreparer::PrepareNullLiteralValueExp (rhsNativeSqlSnippets, ctx, static_cast<LiteralValueExp const*> (valueExp), sqlSnippetCount);
-                }
-            else
-                stat = ECSqlExpPreparer::PrepareValueExp (rhsNativeSqlSnippets, ctx, valueExp);
-
-            if (!stat.IsSuccess())
-                {
-                ctx.PopScope ();
-                return stat;
-                }
-
-            if (sqlSnippetCount != rhsNativeSqlSnippets.size())
-                {
-                BeAssert(false && "LHS and RHS SQLite SQL snippet count differs for the ECSQL UPDATE assignment");
-                return ECSqlStatus::Error;
-                }
-
-            for (size_t i = 0; i < sqlSnippetCount; i++)
-                {
-                nativeSqlSnippets[i].Append (" = ").Append (rhsNativeSqlSnippets[i]);
-                }
-            }
-        else
-            {
-            if (assignmentExp->GetPropertyNameExp ()->GetTypeInfo ().GetKind () == ECSqlTypeInfo::Kind::StructArray)
-                {
-                auto valueExp = assignmentExp->GetValueExp ();
-                if (!ECSqlExpPreparer::IsNullExp (*valueExp))
-                    {
-                    NativeSqlBuilder::List rhsNativeSqlSnippets;
-                    auto valueExp = assignmentExp->GetValueExp ();
-                    stat = ECSqlExpPreparer::PrepareValueExp (rhsNativeSqlSnippets, ctx, valueExp);
-                    }
-                }
-
-            }
-
-        nativeSqlSnippetLists.push_back (move (nativeSqlSnippets));
-        }
-
-    ctx.PopScope ();
-    return ECSqlStatus::Success;
-    }
-
-END_BENTLEY_SQLITE_EC_NAMESPACE
+/*--------------------------------------------------------------------------------------+
+|
+|     $Source: ECDb/ECSql/ECSqlUpdatePreparer.cpp $
+|
+|  $Copyright: (c) 2015 Bentley Systems, Incorporated. All rights reserved. $
+|
++--------------------------------------------------------------------------------------*/
+#include "ECDbPch.h"
+#include "ECSqlUpdatePreparer.h"
+#include "ECSqlPropertyNameExpPreparer.h"
+#include "StructArrayToSecondaryTableECSqlBinder.h"
+
+using namespace std;
+
+BEGIN_BENTLEY_SQLITE_EC_NAMESPACE
+
+//-----------------------------------------------------------------------------------------
+// @bsimethod                                    Krischan.Eberle                    01/2014
+//+---------------+---------------+---------------+---------------+---------------+--------
+//static
+ECSqlStatus ECSqlUpdatePreparer::Prepare (ECSqlPrepareContext& ctx, UpdateStatementExp const& exp)
+    {
+    BeAssert (exp.IsComplete ());
+    ctx.PushScope (exp, exp.GetOptionsClauseExp());
+
+    ClassNameExp const* classNameExp = exp.GetClassNameExp ();
+
+    Exp::SystemPropertyExpIndexMap const& specialTokenExpIndexMap = exp.GetAssignmentListExp()->GetSpecialTokenExpIndexMap();
+    if (!specialTokenExpIndexMap.IsUnset(ECSqlSystemProperty::ECInstanceId))
+        {
+        ctx.GetECDb().GetECDbImplR().GetIssueReporter().Report(ECDbIssueSeverity::Error, "ECInstanceId is not allowed in SET clause of ECSQL UPDATE statement. ECDb does not support to modify auto-generated ECInstanceIds.");
+        return ECSqlStatus::InvalidECSql;
+        }
+
+    IClassMap const& classMap = classNameExp->GetInfo ().GetMap ();
+    if (auto info = ctx.GetJoinTableInfo())
+        {
+        if (info->HasParentECSQlStatement() && info->HasECSQlStatement())
+            {
+            auto baseStatement = ctx.GetECSqlStatementR().GetPreparedStatementP()->GetBaseECSqlStatement(classMap.GetClass().GetId());
+            auto status = baseStatement->Prepare(ctx.GetECDb(), info->GetParentECSQlStatement());
+            if (status != ECSqlStatus::Success)
+                {
+                BeAssert("Base statement is generated statement should fail at prepare");
+                return status;
+                }
+            }
+        }
+
+    if (classMap.IsRelationshipClassMap ())
+        {
+        if (!specialTokenExpIndexMap.IsUnset(ECSqlSystemProperty::SourceECInstanceId) ||
+            !specialTokenExpIndexMap.IsUnset(ECSqlSystemProperty::SourceECClassId) ||
+            !specialTokenExpIndexMap.IsUnset(ECSqlSystemProperty::TargetECInstanceId) ||
+            !specialTokenExpIndexMap.IsUnset(ECSqlSystemProperty::TargetECClassId))
+            {
+            ctx.GetECDb().GetECDbImplR().GetIssueReporter().Report(ECDbIssueSeverity::Error, "SourceECInstanceId, TargetECInstanceId, SourceECClassId, or TargetECClassId are not allowed in the SET clause of ECSQL UPDATE statement. ECDb does not support to modify those as they are keys of the relationship. Instead delete the relationship and insert the desired new one.");
+            return ECSqlStatus::InvalidECSql;
+            }
+        }
+
+    NativeSqlBuilder& nativeSqlBuilder = ctx.GetSqlBuilderR ();
+    
+    // UPDATE clause
+    nativeSqlBuilder.Append ("UPDATE ");
+    auto status = ECSqlExpPreparer::PrepareClassRefExp (nativeSqlBuilder, ctx, *classNameExp);
+    if (!status.IsSuccess())
+        return status;
+
+    // SET clause
+    NativeSqlBuilder::ListOfLists assignmentListSnippetLists;
+    status = PrepareAssignmentListExp (assignmentListSnippetLists, ctx, exp.GetAssignmentListExp ());
+    if (!status.IsSuccess())
+        return status;
+
+    const std::vector<size_t> emptyIndexSkipList;
+    auto assignmentListSnippets = NativeSqlBuilder::FlattenJaggedList (assignmentListSnippetLists, emptyIndexSkipList);
+    nativeSqlBuilder.Append (" SET ").Append (assignmentListSnippets);
+    if (assignmentListSnippets.size() == 0)
+        ctx.SetNativeNothingToUpdate(true);
+
+    //WHERE [%s] IN (SELECT [%s].[%s] FROM [%s] INNER JOIN [%s] ON [%s].[%s] = [%s].[%s] WHERE (%s))
+    NativeSqlBuilder topLevelWhereClause;
+    if (auto whereClauseExp = exp.GetWhereClauseExp ())
+        {
+        NativeSqlBuilder whereClause;
+        status = ECSqlExpPreparer::PrepareWhereExp(whereClause, ctx, whereClauseExp);
+        if (!status.IsSuccess())
+            return status;
+
+        //Following generate optimized WHERE depending on what was accessed in WHERE class of delete. It will avoid uncessary
+        auto const & currentClassMap = classMap;
+        if (auto rootOfJoinedTable = currentClassMap.FindRootOfJoinedTable())
+            {
+            auto const tableBeenAccessed = whereClauseExp->GetReferencedTables();
+            bool referencedRootOfJoinedTable = (tableBeenAccessed.find(&rootOfJoinedTable->GetTable()) != tableBeenAccessed.end());
+            bool referencedJoinedTable = (tableBeenAccessed.find(&currentClassMap.GetTable()) != tableBeenAccessed.end());
+            if (!referencedRootOfJoinedTable && referencedJoinedTable)
+                {
+                //do not modifiy where
+                topLevelWhereClause = whereClause;
+                }
+            else
+                {
+                auto joinedTableId = currentClassMap.GetTable().GetFilteredColumnFirst(ECDbKnownColumns::ECInstanceId);
+                auto parentOfjoinedTableId = rootOfJoinedTable->GetTable().GetFilteredColumnFirst(ECDbKnownColumns::ECInstanceId);
+                NativeSqlBuilder snippet;
+                snippet.AppendFormatted(
+                    " WHERE [%s] IN (SELECT [%s].[%s] FROM [%s] INNER JOIN [%s] ON [%s].[%s] = [%s].[%s] %s) ",
+                    parentOfjoinedTableId->GetName().c_str(),
+                    rootOfJoinedTable->GetTable().GetName().c_str(),
+                    parentOfjoinedTableId->GetName().c_str(),
+                    rootOfJoinedTable->GetTable().GetName().c_str(),
+                    currentClassMap.GetTable().GetName().c_str(),
+                    currentClassMap.GetTable().GetName().c_str(),
+                    joinedTableId->GetName().c_str(),
+                    rootOfJoinedTable->GetTable().GetName().c_str(),
+                    parentOfjoinedTableId->GetName().c_str(),
+                    whereClause.ToString()
+                    );
+
+                topLevelWhereClause = snippet;
+                }
+            }
+        else
+            topLevelWhereClause = whereClause;
+        }
+
+        nativeSqlBuilder.Append(topLevelWhereClause);
+        {
+        // WHERE clause
+        NativeSqlBuilder systemWhereClause;
+        ECDbSqlColumn const* classIdColumn = nullptr;
+        ECDbSqlTable const& table = classMap.GetTable();
+    ECClassId classId = classMap.GetClass().GetId();
+
+        if (table.TryGetECClassIdColumn(classIdColumn) &&
+            classIdColumn->GetPersistenceType() == PersistenceType::Persisted)
+            {
+                systemWhereClause.AppendEscaped (classIdColumn->GetName ().c_str ()).Append (" = ").Append (classMap.GetClass ().GetId ());
+            if (SUCCESS != classMap.GetStorageDescription().GenerateECClassIdFilter(systemWhereClause, table,
+                                                                                    *classIdColumn,
+                                                                                    exp.GetClassNameExp()->IsPolymorphic()))
+                return ECSqlStatus::Error;
+            }
+
+        if (!systemWhereClause.IsEmpty())
+            {
+        if (topLevelWhereClause.IsEmpty())
+                nativeSqlBuilder.Append(" WHERE ");
+            else
+                nativeSqlBuilder.Append(" AND ");
+
+            nativeSqlBuilder.AppendParenLeft().Append(systemWhereClause).AppendParenRight();
+            }
+        }
+
+    status = PrepareStepTask (ctx, exp);
+
+    ctx.PopScope ();
+    return status;
+    }
+
+//-----------------------------------------------------------------------------------------
+// @bsimethod                                    Affan.Khan                    04/2014
+//+---------------+---------------+---------------+---------------+---------------+--------
+//static
+ECSqlStatus ECSqlUpdatePreparer::PrepareStepTask (ECSqlPrepareContext& ctx, UpdateStatementExp const& exp)
+    {
+    ECSqlParameterMap& ecsqlParameterMap = ctx.GetECSqlStatementR().GetPreparedStatementP()->GetParameterMapR();
+    IClassMap const& classMap = exp.GetClassNameExp()->GetInfo().GetMap();
+    ECSqlNonSelectPreparedStatement* preparedStmt = ctx.GetECSqlStatementR().GetPreparedStatementP <ECSqlNonSelectPreparedStatement>();
+    BeAssert(preparedStmt != nullptr && "Expecting ECSqlNonSelectPreparedStatement");
+    int ecsqlParameterIndex = 1;
+    ECSqlBinder* binder = nullptr;
+    for (auto childExp : exp.GetAssignmentListExp()->GetChildren())
+        {
+        auto assignementExp = static_cast<AssignmentExp const*> (childExp);
+        auto propNameExp = assignementExp->GetPropertyNameExp();
+        auto& typeInfo = propNameExp->GetTypeInfo();
+        if (ecsqlParameterMap.TryGetBinder(binder, ecsqlParameterIndex) != ECSqlStatus::Success)
+            continue;
+
+        ECSqlStatus stat;
+        if (typeInfo.GetKind() == ECSqlTypeInfo::Kind::Struct)
+            {
+            stat = StructPrepareStepTask(assignementExp, classMap, propNameExp->GetPropertyMap(), binder, preparedStmt, ctx, exp);
+            if (!stat.IsSuccess())
+                {
+                BeAssert(false && "PrepareStepTask Failed for Struct");
+                return ECSqlStatus::Error;
+                }
+
+            }
+
+        else if (typeInfo.GetKind() == ECSqlTypeInfo::Kind::StructArray)
+            {
+            stat = StructArrayPrepareStepTask(assignementExp, classMap, propNameExp->GetPropertyMap(), binder, preparedStmt, ctx, exp);
+            if (!stat.IsSuccess())
+                {
+                BeAssert(false && "Expecting a StructArrayToSecondaryTableECSqlBinder for parameter");
+                return ECSqlStatus::Error;
+                }
+            }
+
+        ecsqlParameterIndex++;
+        }
+
+    ECSqlStepTask::Collection& stepTasks = preparedStmt->GetStepTasks();
+
+    if (stepTasks.IsEmpty())
+        return ECSqlStatus::Success;
+
+    EmbeddedECSqlStatement* selectorStmt = stepTasks.GetSelector(true);
+    selectorStmt->Initialize(ctx, ctx.GetParentArrayProperty(), nullptr);
+    Utf8String selectorQuery = ECSqlPrepareContext::CreateECInstanceIdSelectionQuery(ctx, *exp.GetClassNameExp(), exp.GetWhereClauseExp());
+    ECSqlStatus stat = selectorStmt->Prepare(classMap.GetECDbMap().GetECDbR(), selectorQuery.c_str());
+    if (!stat.IsSuccess())
+        {
+        BeAssert(false && "Fail to prepared statement for ECInstanceIdSelect. Possible case of struct array containing struct array");
+        return stat;
+        }
+
+    int parameterIndex = ECSqlPrepareContext::FindLastParameterIndexBeforeWhereClause(exp, exp.GetWhereClauseExp());
+    int nParamterToBind = ((int) ecsqlParameterMap.Count()) - parameterIndex;
+    for (int j = 1; j <= nParamterToBind; j++)
+        {
+        IECSqlBinder& sink = selectorStmt->GetBinder(j);
+        ECSqlBinder* source = nullptr;
+        ECSqlStatus status = ecsqlParameterMap.TryGetBinder(source, j + parameterIndex);
+        if (status.IsSuccess())
+            source->SetOnBindEventHandler(sink);
+        else
+            return status;
+        }
+
+    return ECSqlStatus::Success;
+    }
+
+
+ECSqlStatus ECSqlUpdatePreparer::StructArrayPrepareStepTask(const AssignmentExp* assignementExp, const IClassMap &classMap, PropertyMapCR propNameExp, ECSqlBinder* binder, ECSqlNonSelectPreparedStatement* noneSelectPreparedStmt, ECSqlPrepareContext& ctx, UpdateStatementExp const& exp)
+    {
+    auto stepTaskType = ECSqlExpPreparer::IsNullExp(*assignementExp->GetValueExp())
+        ? StepTaskType::Delete : StepTaskType::Update;
+
+    std::unique_ptr<ECSqlStepTask> stepTask;
+
+    auto status = ECSqlStepTaskFactory::CreatePropertyStepTask(stepTask, stepTaskType, ctx, classMap.GetECDbMap().GetECDbR(), classMap, propNameExp.GetPropertyAccessString());
+    if (status != ECSqlStepTaskCreateStatus::NothingToDo)
+        {
+        if (status != ECSqlStepTaskCreateStatus::Success)
+            {
+            BeAssert(false && "SubqueryTest expression not supported.");
+            return ECSqlStatus::Error;
+            }
+        }
+
+    if (stepTaskType == StepTaskType::Update)
+        {
+        auto structArrayBinder = dynamic_cast<StructArrayToSecondaryTableECSqlBinder*> (binder);
+        if (structArrayBinder == nullptr)
+            {
+            BeAssert(false && "Expecting a StructArrayToSecondaryTableECSqlBinder for parameter");
+            return ECSqlStatus::Error;
+            }
+
+        auto& parameterValue = structArrayBinder->GetParameterValue();
+        auto structArrayStepTask = static_cast<ParametericStepTask*>(stepTask.get());
+        structArrayStepTask->SetParameterSource(parameterValue);
+        }
+
+    BeAssert(stepTask != nullptr && "Failed to create step task for struct array");
+    noneSelectPreparedStmt->GetStepTasks().Add(move(stepTask));
+   
+    return ECSqlStatus::Success;
+
+    }
+
+ECSqlStatus ECSqlUpdatePreparer::StructPrepareStepTask(const AssignmentExp* assignementExp, const IClassMap &classMap, PropertyMapCR propertyMap, ECSqlBinder* binder, ECSqlNonSelectPreparedStatement* noneSelectPreparedStmt, ECSqlPrepareContext& ctx, UpdateStatementExp const& exp)
+    {
+    for (auto childPropertyMap : propertyMap.GetChildren())
+        {
+        auto& propertyBinder = static_cast<ECSqlBinder&>(binder->BindStruct().GetMember(childPropertyMap->GetProperty().GetName().c_str()));
+        if (childPropertyMap->GetProperty().GetIsStruct())
+            {
+            if ((StructPrepareStepTask(assignementExp, classMap, *childPropertyMap, &propertyBinder, noneSelectPreparedStmt, ctx, exp)) != ECSqlStatus::Success)
+                {
+                BeAssert(false && "Expecting a StructArrayToSecondaryTableECSqlBinder for parameter");
+                return ECSqlStatus::Error;
+                }
+            }
+
+        else if (childPropertyMap->GetAsPropertyMapToTable() != nullptr)
+            {
+            if (StructArrayPrepareStepTask(assignementExp, classMap, *childPropertyMap, &propertyBinder, noneSelectPreparedStmt, ctx, exp) != ECSqlStatus::Success)
+                {
+                BeAssert(false && "Expecting a StructArrayToSecondaryTableECSqlBinder for parameter");
+                return ECSqlStatus::Error;
+                }
+            }
+        }
+
+    return ECSqlStatus::Success;
+        }
+//-----------------------------------------------------------------------------------------
+// @bsimethod                                    Krischan.Eberle                    01/2014
+//+---------------+---------------+---------------+---------------+---------------+--------
+//static
+ECSqlStatus ECSqlUpdatePreparer::PrepareAssignmentListExp (NativeSqlBuilder::ListOfLists& nativeSqlSnippetLists, ECSqlPrepareContext& ctx, AssignmentListExp const* assignmentListExp)
+    {
+    ctx.PushScope (*assignmentListExp);
+    BeAssert (nativeSqlSnippetLists.empty ());
+    for (auto childExp : assignmentListExp->GetChildren ())
+        {
+        BeAssert (childExp != nullptr);
+
+        auto assignmentExp = static_cast<AssignmentExp const*> (childExp);
+        NativeSqlBuilder::List nativeSqlSnippets;
+        auto stat = ECSqlPropertyNameExpPreparer::Prepare (nativeSqlSnippets, ctx, assignmentExp->GetPropertyNameExp ());
+        if (!stat.IsSuccess())
+            {
+            ctx.PopScope ();
+            return stat;
+            }
+
+        const auto sqlSnippetCount = nativeSqlSnippets.size ();
+        //If target expression does not have any SQL snippets, it means the expression is not necessary in SQLite SQL (e.g. for source/target class id props)
+        //In that case the respective value exp does not need to be prepared either.
+        if (sqlSnippetCount > 0)
+            {
+            NativeSqlBuilder::List rhsNativeSqlSnippets;
+            auto valueExp = assignmentExp->GetValueExp ();
+            //if value is null exp, we need to pass target operand snippets
+            if (ECSqlExpPreparer::IsNullExp (*valueExp))
+                {
+                BeAssert (dynamic_cast<LiteralValueExp const*> (valueExp) != nullptr);
+                stat = ECSqlExpPreparer::PrepareNullLiteralValueExp (rhsNativeSqlSnippets, ctx, static_cast<LiteralValueExp const*> (valueExp), sqlSnippetCount);
+                }
+            else
+                stat = ECSqlExpPreparer::PrepareValueExp (rhsNativeSqlSnippets, ctx, valueExp);
+
+            if (!stat.IsSuccess())
+                {
+                ctx.PopScope ();
+                return stat;
+                }
+
+            if (sqlSnippetCount != rhsNativeSqlSnippets.size())
+                {
+                BeAssert(false && "LHS and RHS SQLite SQL snippet count differs for the ECSQL UPDATE assignment");
+                return ECSqlStatus::Error;
+                }
+
+            for (size_t i = 0; i < sqlSnippetCount; i++)
+                {
+                nativeSqlSnippets[i].Append (" = ").Append (rhsNativeSqlSnippets[i]);
+                }
+            }
+        else
+            {
+            if (assignmentExp->GetPropertyNameExp ()->GetTypeInfo ().GetKind () == ECSqlTypeInfo::Kind::StructArray)
+                {
+                auto valueExp = assignmentExp->GetValueExp ();
+                if (!ECSqlExpPreparer::IsNullExp (*valueExp))
+                    {
+                    NativeSqlBuilder::List rhsNativeSqlSnippets;
+                    auto valueExp = assignmentExp->GetValueExp ();
+                    stat = ECSqlExpPreparer::PrepareValueExp (rhsNativeSqlSnippets, ctx, valueExp);
+                    }
+                }
+
+            }
+
+        nativeSqlSnippetLists.push_back (move (nativeSqlSnippets));
+        }
+
+    ctx.PopScope ();
+    return ECSqlStatus::Success;
+    }
+
+END_BENTLEY_SQLITE_EC_NAMESPACE