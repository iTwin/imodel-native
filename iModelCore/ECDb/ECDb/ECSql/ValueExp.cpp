--- conflicted
+++ resolved
@@ -1,2523 +1,2515 @@
-/*---------------------------------------------------------------------------------------------
-* Copyright (c) Bentley Systems, Incorporated. All rights reserved.
-* See LICENSE.md in the repository root for full copyright notice.
-*--------------------------------------------------------------------------------------------*/
-#include "ECDbPch.h"
-
-USING_NAMESPACE_BENTLEY_EC
-
-BEGIN_BENTLEY_SQLITE_EC_NAMESPACE
-
-//*************************** TypeList ******************************************
-//-----------------------------------------------------------------------------------------
-// @bsimethod
-//+---------------+---------------+---------------+---------------+---------------+------
-Exp::FinalizeParseStatus TypeListExp::_FinalizeParsing(ECSqlParseContext& ctx, FinalizeParseMode mode)
-    {
-    if (mode == FinalizeParseMode::BeforeFinalizingChildren)
-        {
-        //indicate that the exp per se doesn't have a single type info as it can vary across its children
-        SetTypeInfo(ECSqlTypeInfo(ECSqlTypeInfo::Kind::Varies));
-        return FinalizeParseStatus::NotCompleted;
-        }
-
-    if (mode == FinalizeParseMode::AfterFinalizingChildren)
-        {
-        SetTypeInfo(ECSqlTypeInfo::CreatePrimitive(ECN::PRIMITIVETYPE_Boolean));
-        return FinalizeParseStatus::Completed;
-        }
-
-    BeAssert(false);
-    return FinalizeParseStatus::Error;
-    }
-//-----------------------------------------------------------------------------------------
-// @bsimethod
-//+---------------+---------------+---------------+---------------+---------------+------
-void TypeListExp::_ToJson(BeJsValue val , JsonFormat const& fmt) const  {
-    //! ITWINJS_PARSE_TREE: TypeListExp
-    val.SetEmptyArray();
-     for (auto classNameExp : ClassNames()) {
-        classNameExp->ToJson(val.appendValue(), fmt);
-     }
-}
-
-//-----------------------------------------------------------------------------------------
-// @bsimethod
-//+---------------+---------------+---------------+---------------+---------------+------
-void TypeListExp::_ToECSql(ECSqlRenderContext& ctx) const
-    {
-    if (HasParentheses())
-        ctx.AppendToECSql("(");
-
-    ctx.AppendToECSql("(");
-
-    auto classNameList = ClassNames();
-    for (auto classNameExp : ClassNames())
-        {
-        const auto polyECSql = classNameExp->GetPolymorphicInfo().ToECSql();
-        if (!polyECSql.empty())
-            ctx.AppendToECSql(polyECSql).AppendToECSql(" ");
-
-        ctx.AppendToECSql(classNameExp->GetFullName());
-        if (classNameList.back() != classNameExp)
-            ctx.AppendToECSql(",");
-        }
-    ctx.AppendToECSql(")");
-    if (HasParentheses())
-        ctx.AppendToECSql(")");
-    }
-//-----------------------------------------------------------------------------------------
-// @bsimethod
-//+---------------+---------------+---------------+---------------+---------------+------
-Utf8String TypeListExp::_ToString() const
-    {
-    Utf8String str("TYPE-LIST");
-    return str;
-    }
-
-//-----------------------------------------------------------------------------------------
-// @bsimethod
-//+---------------+---------------+---------------+---------------+---------------+------
-bool TypeListExp::_TryDetermineParameterExpType(ECSqlParseContext& ctx, ParameterExp& parameterExp) const
-    {
-    parameterExp.SetTargetExpInfo(GetTypeInfo());
-    return true;
-    }
-//*************************** SearchCaseValueExp ******************************************
-//-----------------------------------------------------------------------------------------
-// @bsimethod
-//+---------------+---------------+---------------+---------------+---------------+------
-Exp::FinalizeParseStatus IIFExp::_FinalizeParsing(ECSqlParseContext& ctx, FinalizeParseMode mode)
-    {
-    if (mode == FinalizeParseMode::BeforeFinalizingChildren)
-        {
-        //indicate that the exp per se doesn't have a single type info as it can vary across its children
-        SetTypeInfo(ECSqlTypeInfo(ECSqlTypeInfo::Kind::Varies));
-        return FinalizeParseStatus::NotCompleted;
-        }
-
-    if (mode == FinalizeParseMode::AfterFinalizingChildren)
-        {
-        ECSqlTypeInfo info;
-        if (Then() && !Then()->IsParameterExp())
-            {
-            auto typeInfo = Then()->GetTypeInfo();
-            if (typeInfo.IsGeometry() || typeInfo.IsPoint() || typeInfo.IsNavigation() || !(typeInfo.IsPrimitive() || typeInfo.IsNull()))
-                {
-                ctx.Issues().ReportV(
-                    IssueSeverity::Error,
-                    IssueCategory::BusinessProperties,
-                    IssueType::ECSQL,
-                    ECDbIssueId::ECDb_0579,
-                    "Invalid IIF(cond, trueExpr. falseExpr) expression '%s'. In trueExpr <exp>, <exp> must evalute to a primitive value (string, datetime, numeric, binary or null)",
-                    ToECSql().c_str()
-                );
-                return FinalizeParseStatus::Error;
-                }
-            if (typeInfo.GetKind() != ECSqlTypeInfo::Kind::Varies && typeInfo.GetKind() != ECSqlTypeInfo::Kind::Unset && !typeInfo.IsNull())
-                info = typeInfo;
-            }
-        if (Else() && !Else()->IsParameterExp())
-            {
-            auto typeInfo = Else()->GetTypeInfo();
-            if (typeInfo.IsGeometry() || typeInfo.IsPoint() || typeInfo.IsNavigation() || !(typeInfo.IsPrimitive() || typeInfo.IsNull()))
-                {
-                ctx.Issues().ReportV(
-                    IssueSeverity::Error,
-                    IssueCategory::BusinessProperties,
-                    IssueType::ECSQL,
-                    ECDbIssueId::ECDb_0580,
-                    "Invalid IIF(cond, trueExpr. falseExpr) expression '%s'. In falseExpr <exp>, <exp> must evalute to a primitive value (string, datetime, numeric, binary or null)",
-                    ToECSql().c_str()
-                );
-                return FinalizeParseStatus::Error;
-                }
-            if (typeInfo.GetKind() != ECSqlTypeInfo::Kind::Varies && typeInfo.GetKind() != ECSqlTypeInfo::Kind::Unset && !typeInfo.IsNull())
-                info = typeInfo;
-            }
-        if (info.GetKind() != ECSqlTypeInfo::Kind::Unset)
-            {
-            SetTypeInfo(info);
-            return FinalizeParseStatus::Completed;
-            }
-        //unable to detect
-        SetTypeInfo(ECSqlTypeInfo::CreatePrimitive(ECN::PRIMITIVETYPE_String));
-        return FinalizeParseStatus::Completed;
-        }
-
-    BeAssert(false);
-    return FinalizeParseStatus::Error;
-    }
-
-//-----------------------------------------------------------------------------------------
-// @bsimethod
-//+---------------+---------------+---------------+---------------+---------------+------
-void IIFExp::_ToJson(BeJsValue val , JsonFormat const& fmt) const  {
-    //! ITWINJS_PARSE_TREE: IIFExp
-    val.SetEmptyObject();
-    val["id"] = "IIFExp";
-
-    When()->ToJson(val["when"], fmt);
-    Then()->ToJson(val["then"], fmt);
-    Else()->ToJson(val["else"], fmt);
-}
-
-//-----------------------------------------------------------------------------------------
-// @bsimethod
-//+---------------+---------------+---------------+---------------+---------------+------
-void IIFExp::_ToECSql(ECSqlRenderContext& ctx) const
-    {
-    if (HasParentheses())
-        ctx.AppendToECSql("(");
-
-    ctx.AppendToECSql(" IIF ");
-
-    ctx.AppendToECSql("(");
-    ctx.AppendToECSql(*When());
-    ctx.AppendToECSql(",");
-    ctx.AppendToECSql(*Then());
-    ctx.AppendToECSql(",");
-    ctx.AppendToECSql(*Else());
-    ctx.AppendToECSql(")");
-
-
-    if (HasParentheses())
-        ctx.AppendToECSql(")");
-    }
-
-//-----------------------------------------------------------------------------------------
-// @bsimethod
-//+---------------+---------------+---------------+---------------+---------------+------
-bool IIFExp::_TryDetermineParameterExpType(ECSqlParseContext& ctx, ParameterExp& parameterExp) const
-    {
-    parameterExp.SetTargetExpInfo(GetTypeInfo());
-    return true;
-    }
-//-----------------------------------------------------------------------------------------
-// @bsimethod
-//+---------------+---------------+---------------+---------------+---------------+------
-Utf8String IIFExp::_ToString() const
-    {
-    Utf8String str("IIF");
-        return str;
-    }
-//*************************** SearchCaseValueExp ******************************************
-//-----------------------------------------------------------------------------------------
-// @bsimethod
-//+---------------+---------------+---------------+---------------+---------------+------
-Exp::FinalizeParseStatus SearchCaseValueExp::_FinalizeParsing(ECSqlParseContext& ctx, FinalizeParseMode mode)
-    {
-    if (mode == FinalizeParseMode::BeforeFinalizingChildren)
-        {
-        //indicate that the exp per se doesn't have a single type info as it can vary across its children
-        SetTypeInfo(ECSqlTypeInfo(ECSqlTypeInfo::Kind::Varies));
-        return FinalizeParseStatus::NotCompleted;
-        }
-
-    if (mode == FinalizeParseMode::AfterFinalizingChildren)
-        {
-        // auto detect type
-        if (Else() && !Else()->IsParameterExp())
-            {
-            auto typeInfo = Else()->GetTypeInfo();
-            if (typeInfo.IsGeometry() || typeInfo.IsPoint() || typeInfo.IsNavigation() || !(typeInfo.IsPrimitive() || typeInfo.IsNull()))
-                {
-                ctx.Issues().ReportV(
-                    IssueSeverity::Error,
-                    IssueCategory::BusinessProperties,
-                    IssueType::ECSQL,
-                    ECDbIssueId::ECDb_0581,
-                    "Invalid CASE-THEN expression '%s'. In THEN <exp>, <exp> must evalute to a primitive value (string, datetime, numeric, binary or null)",
-                    ToECSql().c_str()
-                );
-                return FinalizeParseStatus::Error;
-                }
-            }
-
-        ECSqlTypeInfo info;
-        for (auto& when : WhenList())
-            {
-            auto typeInfo = when->Then()->GetTypeInfo();
-            if (when->Then()->IsParameterExp())
-                continue;
-
-            if (typeInfo.GetKind() != ECSqlTypeInfo::Kind::Varies && typeInfo.GetKind() != ECSqlTypeInfo::Kind::Unset && !typeInfo.IsNull())
-                {
-                info = typeInfo;
-                break;
-                }
-            }
-
-        if(info.GetKind() != ECSqlTypeInfo::Kind::Varies && info.GetKind() != ECSqlTypeInfo::Kind::Unset)
-            {
-            SetTypeInfo(info);
-            return FinalizeParseStatus::Completed;
-            }
-
-        if (Else() && !Else()->IsParameterExp())
-            {
-            auto typeInfo = Else()->GetTypeInfo();
-            if (typeInfo.GetKind() != ECSqlTypeInfo::Kind::Varies && typeInfo.GetKind() != ECSqlTypeInfo::Kind::Unset && !typeInfo.IsNull())
-                {
-                SetTypeInfo(typeInfo);
-                return FinalizeParseStatus::Completed;
-                }
-            }
-        //unable to detect
-        SetTypeInfo(ECSqlTypeInfo::CreatePrimitive(ECN::PRIMITIVETYPE_String));
-        return FinalizeParseStatus::Completed;
-        }
-
-    BeAssert(false);
-    return FinalizeParseStatus::Error;
-    }
-
-//-----------------------------------------------------------------------------------------
-// @bsimethod
-//+---------------+---------------+---------------+---------------+---------------+------
-bool SearchCaseValueExp::_TryDetermineParameterExpType(ECSqlParseContext& ctx, ParameterExp& parameterExp) const
-    {
-    parameterExp.SetTargetExpInfo(GetTypeInfo());
-    return true;
-    }
-//-----------------------------------------------------------------------------------------
-// @bsimethod
-//+---------------+---------------+---------------+---------------+---------------+------
-Utf8String SearchCaseValueExp::_ToString() const
-    {
-    Utf8String str("CASE-WHEN-THEN");
-        return str;
-    }
-
-//-----------------------------------------------------------------------------------------
-// @bsimethod
-//+---------------+---------------+---------------+---------------+---------------+------
-void SearchCaseValueExp::_ToJson(BeJsValue val , JsonFormat const& fmt) const  {
-    //! ITWINJS_PARSE_TREE: SearchCaseValueExp
-    val.SetEmptyObject();
-    val["id"] = "SearchCaseValueExp";
-    auto list = val["whenThenList"];
-    list.toArray();
-
-    for (auto& when : WhenList())
-        when->ToJson(list.appendValue(), fmt);
-
-    if (auto el = Else()) {
-        Else()->ToJson(val["elseExp"], fmt);
-    }
-}
-//-----------------------------------------------------------------------------------------
-// @bsimethod
-//+---------------+---------------+---------------+---------------+---------------+------
-void SearchCaseValueExp::_ToECSql(ECSqlRenderContext& ctx) const
-    {
-    if (HasParentheses())
-        ctx.AppendToECSql("(");
-
-    ctx.AppendToECSql(" CASE ");
-
-    for (auto exp : WhenList())
-        ctx.AppendToECSql(*exp);
-
-    if (auto exp = Else())
-        ctx.AppendToECSql(" ELSE ").AppendToECSql(*exp);
-
-    ctx.AppendToECSql(" END ");
-
-    if (HasParentheses())
-        ctx.AppendToECSql(")");
-    }
-
-//*************************** SearchedWhenClauseExp ******************************************
-//-----------------------------------------------------------------------------------------
-// @bsimethod
-//+---------------+---------------+---------------+---------------+---------------+------
-Exp::FinalizeParseStatus SearchedWhenClauseExp::_FinalizeParsing(ECSqlParseContext& ctx, FinalizeParseMode mode)
-    {
-    if (mode == FinalizeParseMode::BeforeFinalizingChildren)
-        {
-        //indicate that the exp per se doesn't have a single type info as it can vary across its children
-        SetTypeInfo(ECSqlTypeInfo(ECSqlTypeInfo::Kind::Varies));
-        return FinalizeParseStatus::NotCompleted;
-        }
-
-    if (mode == FinalizeParseMode::AfterFinalizingChildren)
-        {
-        auto typeInfo = this->Then()->GetTypeInfo();
-        if (this->Then()->IsParameterExp())
-            {
-            SetTypeInfo(typeInfo);
-            return FinalizeParseStatus::Completed;
-            }
-
-        if (typeInfo.IsGeometry() || typeInfo.IsPoint() || typeInfo.IsNavigation() || !(typeInfo.IsPrimitive() || typeInfo.IsNull()))
-            {
-            ctx.Issues().ReportV(
-                IssueSeverity::Error,
-                IssueCategory::BusinessProperties,
-                IssueType::ECSQL,
-                ECDbIssueId::ECDb_0582,
-                "Invalid CASE-THEN expression '%s'. In THEN <exp>, <exp> must evalute to a primitive value (string, datetime, numeric, binary or null)",
-                ToECSql().c_str()
-            );
-            return FinalizeParseStatus::Error;
-            }
-
-        SetTypeInfo(typeInfo);
-        return FinalizeParseStatus::Completed;
-        }
-
-    BeAssert(false);
-    return FinalizeParseStatus::Error;
-    }
-
-//-----------------------------------------------------------------------------------------
-// @bsimethod
-//+---------------+---------------+---------------+---------------+---------------+------
-bool SearchedWhenClauseExp::_TryDetermineParameterExpType(ECSqlParseContext& ctx, ParameterExp& parameterExp) const
-    {
-    parameterExp.SetTargetExpInfo(GetTypeInfo());
-    return true;
-    }
-//-----------------------------------------------------------------------------------------
-// @bsimethod
-//+---------------+---------------+---------------+---------------+---------------+------
-Utf8String SearchedWhenClauseExp::_ToString() const
-    {
-    Utf8String str("WHEN-THEN");
-        return str;
-    }
-
-//-----------------------------------------------------------------------------------------
-// @bsimethod
-//+---------------+---------------+---------------+---------------+---------------+------
-void SearchedWhenClauseExp::_ToJson(BeJsValue val , JsonFormat const& fmt) const  {
-    //! ITWINJS_PARSE_TREE: SearchedWhenClauseExp
-    val.SetEmptyObject();
-    When()->ToJson(val["when"], fmt);
-    Then()->ToJson(val["then"], fmt);
-}
-
-//-----------------------------------------------------------------------------------------
-// @bsimethod
-//+---------------+---------------+---------------+---------------+---------------+------
-void SearchedWhenClauseExp::_ToECSql(ECSqlRenderContext& ctx) const
-    {
-    if (HasParentheses())
-        ctx.AppendToECSql("(");
-
-    ctx.AppendToECSql(" WHEN ").AppendToECSql(*When()).AppendToECSql(" THEN ").AppendToECSql(*Then());
-
-    if (HasParentheses())
-        ctx.AppendToECSql(")");
-    }
-
-//NOTE: The code in this file is sorted by the class names. This should make maintenance easier as there are too many types in this single file
-
-//*************************** BetweenRangeValueExp ******************************************
-//-----------------------------------------------------------------------------------------
-// @bsimethod
-//+---------------+---------------+---------------+---------------+---------------+------
-Exp::FinalizeParseStatus BetweenRangeValueExp::_FinalizeParsing(ECSqlParseContext& ctx, FinalizeParseMode mode)
-    {
-    if (mode == FinalizeParseMode::BeforeFinalizingChildren)
-        {
-        //indicate that the exp per se doesn't have a single type info as it can vary across its children
-        SetTypeInfo(ECSqlTypeInfo(ECSqlTypeInfo::Kind::Varies));
-        return FinalizeParseStatus::NotCompleted;
-        }
-
-    if (mode == FinalizeParseMode::AfterFinalizingChildren)
-        {
-        std::vector<ValueExp const*> operands {GetLowerBoundOperand(), GetUpperBoundOperand()};
-        for (ValueExp const* operand : operands)
-            {
-            //parameter exp type is determined later, so do not check type for it here
-            if (operand->IsParameterExp())
-                continue;
-
-            ECSqlTypeInfo const& typeInfo = operand->GetTypeInfo();
-            if (!typeInfo.IsPrimitive() || typeInfo.IsGeometry() || typeInfo.IsPoint() || typeInfo.IsNavigation())
-                {
-                ctx.Issues().ReportV(IssueSeverity::Error, IssueCategory::BusinessProperties, IssueType::ECSQL, ECDbIssueId::ECDb_0583,
-                    "Invalid BETWEEN expression '%s'. Operands must be of numeric, date/timestamp, or string type.", ToECSql().c_str());
-                return FinalizeParseStatus::Error;
-                }
-            }
-
-        return FinalizeParseStatus::Completed;
-        }
-
-    BeAssert(false);
-    return FinalizeParseStatus::Error;
-    }
-
-//-----------------------------------------------------------------------------------------
-// @bsimethod
-//+---------------+---------------+---------------+---------------+---------------+------
-void BetweenRangeValueExp::_ToJson(BeJsValue val , JsonFormat const& fmt) const  {
-    //! ITWINJS_PARSE_TREE: BetweenRangeValueExp
-    val.SetEmptyObject();
-    GetLowerBoundOperand()->ToJson(val["lbound"], fmt);
-    GetUpperBoundOperand()->ToJson(val["ubound"], fmt);
-}
-//-----------------------------------------------------------------------------------------
-// @bsimethod
-//+---------------+---------------+---------------+---------------+---------------+------
-void BetweenRangeValueExp::_ToECSql(ECSqlRenderContext& ctx) const
-    {
-    if (HasParentheses())
-        ctx.AppendToECSql("(");
-
-    ctx.AppendToECSql(*GetLowerBoundOperand()).AppendToECSql(" AND ").AppendToECSql(*GetUpperBoundOperand());
-
-    if (HasParentheses())
-        ctx.AppendToECSql(")");
-    }
-
-//*************************** BinaryValueExp ******************************************
-//-----------------------------------------------------------------------------------------
-// @bsimethod
-//+---------------+---------------+---------------+---------------+---------------+------
-Exp::FinalizeParseStatus BinaryValueExp::_FinalizeParsing(ECSqlParseContext& ctx, FinalizeParseMode mode)
-    {
-    switch (mode)
-        {
-            case Exp::FinalizeParseMode::BeforeFinalizingChildren:
-            {
-            switch (m_op)
-                {
-                    case BinarySqlOperator::Plus:
-                    case BinarySqlOperator::Minus:
-                    case BinarySqlOperator::Modulo:
-                    case BinarySqlOperator::Divide:
-                    case BinarySqlOperator::Multiply:
-                        SetTypeInfo(ECSqlTypeInfo::CreatePrimitive(PRIMITIVETYPE_Double));
-                        break;
-                    case BinarySqlOperator::ShiftLeft:
-                    case BinarySqlOperator::ShiftRight:
-                    case BinarySqlOperator::BitwiseOr:
-                    case BinarySqlOperator::BitwiseAnd:
-                    case BinarySqlOperator::BitwiseXOr:
-                        SetTypeInfo(ECSqlTypeInfo::CreatePrimitive(PRIMITIVETYPE_Long));
-                        break;
-
-                    case BinarySqlOperator::Concat:
-                        SetTypeInfo(ECSqlTypeInfo::CreatePrimitive(PRIMITIVETYPE_String));
-                        break;
-
-                    default:
-                        BeAssert(false && "Adjust BinaryValueExp::_FinalizeParsing for new value of BinarySqlOperator enum.");
-                        LOG.error("Adjust BinaryValueExp::_FinalizeParsing for new value of BinarySqlOperator enum.");
-                        return FinalizeParseStatus::Error;
-                }
-
-            return FinalizeParseStatus::NotCompleted;
-            }
-
-            case Exp::FinalizeParseMode::AfterFinalizingChildren:
-            {
-            std::vector<ValueExp const*> operands {GetLeftOperand(), GetRightOperand()};
-            for (ValueExp const* operand : operands)
-                {
-                ECSqlTypeInfo const& typeInfo = operand->GetTypeInfo();
-                //ignore parameter exp whose type will be resolved later
-                if (typeInfo.GetKind() == ECSqlTypeInfo::Kind::Unset)
-                    {
-                    BeAssert(operand->IsParameterExp());
-                    continue;
-                    }
-
-                if (!typeInfo.IsPrimitive())
-                    {
-                    ctx.Issues().ReportV(IssueSeverity::Error, IssueCategory::BusinessProperties, IssueType::ECSQL, ECDbIssueId::ECDb_0584,
-                        "Expecting a primitive value expression as operand. '%s'", ToECSql().c_str());
-                    return FinalizeParseStatus::Error;
-                    }
-
-                ECSqlTypeInfo const& expectedType = GetTypeInfo();
-                /*
-                if (expectedType.IsExactNumeric() && !typeInfo.IsExactNumeric())
-                    {
-                    ctx.Issues().ReportV("Expecting an integral value expression as operand. '%s'", ToECSql().c_str());
-                    return FinalizeParseStatus::Error;
-                    }
-                else */
-                if (expectedType.IsNumeric() && !typeInfo.IsNumeric())
-                    {
-                    ctx.Issues().ReportV(IssueSeverity::Error, IssueCategory::BusinessProperties, IssueType::ECSQL, ECDbIssueId::ECDb_0052,
-                        "Expecting a numeric value expression as operand. '%s'", ToECSql().c_str());
-                    return FinalizeParseStatus::Error;
-                    }
-                else if (expectedType.GetPrimitiveType() == PRIMITIVETYPE_String && typeInfo.GetPrimitiveType() != PRIMITIVETYPE_String)
-                    {
-                    ctx.Issues().ReportV(IssueSeverity::Error, IssueCategory::BusinessProperties, IssueType::ECSQL, ECDbIssueId::ECDb_0053,
-                        "Expecting value expression of type String as operand. '%s'", ToECSql().c_str());
-                    return FinalizeParseStatus::Error;
-                    }
-                }
-
-            return FinalizeParseStatus::Completed;
-            }
-
-
-            default:
-                BeAssert(false);
-                return FinalizeParseStatus::Error;
-        }
-    }
-
-//-----------------------------------------------------------------------------------------
-// @bsimethod
-//+---------------+---------------+---------------+---------------+---------------+------
-bool BinaryValueExp::_TryDetermineParameterExpType(ECSqlParseContext& ctx, ParameterExp& parameterExp) const
-    {
-    parameterExp.SetTargetExpInfo(GetTypeInfo());
-    return true;
-    }
-
-//-----------------------------------------------------------------------------------------
-// @bsimethod
-//+---------------+---------------+---------------+---------------+---------------+------
-void BinaryValueExp::_ToJson(BeJsValue val , JsonFormat const& fmt) const  {
-    //! ITWINJS_PARSE_TREE: BinaryValueExp
-    val.SetEmptyObject();
-    val["id"] = "BinaryValueExp";
-    val["op"] = ExpHelper::ToSql(GetOperator());
-    GetLeftOperand()->ToJson(val["lhs"], fmt);
-    GetRightOperand()->ToJson(val["rhs"], fmt);
-}
-//-----------------------------------------------------------------------------------------
-// @bsimethod
-//+---------------+---------------+---------------+---------------+---------------+------
-void BinaryValueExp::_ToECSql(ECSqlRenderContext& ctx) const
-    {
-    if (HasParentheses())
-        ctx.AppendToECSql("(");
-
-    ctx.AppendToECSql(*GetLeftOperand()).AppendToECSql(" ").AppendToECSql(ExpHelper::ToSql(m_op)).AppendToECSql(" ").AppendToECSql(*GetRightOperand());
-
-    if (HasParentheses())
-        ctx.AppendToECSql(")");
-    }
-
-//-----------------------------------------------------------------------------------------
-// @bsimethod
-//+---------------+---------------+---------------+---------------+---------------+------
-Utf8String BinaryValueExp::_ToString() const
-    {
-    Utf8String str("Binary [Operator: ");
-    str.append(ExpHelper::ToSql(m_op)).append("]");
-    return str;
-    }
-
-
-//*************************** CastExp ******************************************
-//-----------------------------------------------------------------------------------------
-// @bsimethod
-//+---------------+---------------+---------------+---------------+---------------+------
-Exp::FinalizeParseStatus CastExp::_FinalizeParsing(ECSqlParseContext& ctx, FinalizeParseMode mode)
-    {
-    if (mode == Exp::FinalizeParseMode::BeforeFinalizingChildren)
-        {
-        //if operands are parameters set the target exp in those expressions
-        if (GetCastOperand()->IsParameterExp())
-            {
-            ctx.Issues().ReportV(IssueSeverity::Error, IssueCategory::BusinessProperties, IssueType::ECSQL, ECDbIssueId::ECDb_0060,
-                "Parameters are not supported in a CAST expression ('%s').", ToECSql().c_str());
-            return FinalizeParseStatus::Error;
-            }
-
-        if (m_castTargetSchemaName.empty())
-            {
-            ECN::PrimitiveType targetType;
-            if (ExpHelper::ToPrimitiveType(targetType, GetCastTargetPrimitiveType()) != SUCCESS)
-                {
-                ctx.Issues().ReportV(
-                    IssueSeverity::Error,
-                    IssueCategory::BusinessProperties,
-                    IssueType::ECSQL,
-                    ECDbIssueId::ECDb_0267,
-                    "Invalid CAST target type '%s'. Valid target types are the EC primitive types, a fully qualified EC struct type or arrays of those.",
-                    GetCastTargetPrimitiveType().c_str()
-                );
-                return FinalizeParseStatus::Error;
-                }
-
-            SetTypeInfo(ECSqlTypeInfo::CreatePrimitive(targetType, m_castTargetIsArray));
-            return FinalizeParseStatus::NotCompleted;
-            }
-
-        //WIP: Need to change the grammar to allow specifying cast targets from other table spaces
-        ECEnumerationCP targetEnumType = ctx.Schemas().GetEnumeration(m_castTargetSchemaName, GetCastTargetTypeName(), SchemaLookupMode::AutoDetect);
-        if (targetEnumType != nullptr)
-            {
-            SetTypeInfo(ECSqlTypeInfo::CreateEnum(*targetEnumType, m_castTargetIsArray));
-            return FinalizeParseStatus::NotCompleted;
-            }
-
-        ECClassCP targetClassType = ctx.Schemas().GetClass(m_castTargetSchemaName, GetCastTargetTypeName(), SchemaLookupMode::AutoDetect);
-        if (targetClassType == nullptr)
-            {
-            ctx.Issues().ReportV(IssueSeverity::Error, IssueCategory::BusinessProperties, IssueType::ECSQL, ECDbIssueId::ECDb_0269,
-                "Invalid CAST target type '%s.%s'. The type does not exist.", m_castTargetSchemaName.c_str(), GetCastTargetTypeName().c_str());
-            return FinalizeParseStatus::Error;
-            }
-
-        if (!targetClassType->IsStructClass())
-            {
-            ctx.Issues().ReportV(IssueSeverity::Error, IssueCategory::BusinessProperties, IssueType::ECSQL, ECDbIssueId::ECDb_0270,
-                "Invalid CAST target type '%s.%s'. Only enumeration and struct types are supported.", m_castTargetSchemaName.c_str(), GetCastTargetTypeName().c_str());
-            return FinalizeParseStatus::Error;
-            }
-
-        SetTypeInfo(ECSqlTypeInfo::CreateStruct(*targetClassType->GetStructClassCP(), m_castTargetIsArray));
-        return FinalizeParseStatus::NotCompleted;
-        }
-
-    ECSqlTypeInfo const& castOperandTypeInfo = GetCastOperand()->GetTypeInfo();
-    if (castOperandTypeInfo.IsNull()) //NULL can always be cast
-        return FinalizeParseStatus::Completed;
-
-    if (!castOperandTypeInfo.IsPrimitive())
-        {
-        ctx.Issues().Report(IssueSeverity::Error, IssueCategory::BusinessProperties, IssueType::ECSQL, ECDbIssueId::ECDb_0272,
-            "CAST expects operand to be a primitive value expression or the null constant.");
-        return FinalizeParseStatus::Error;
-        }
-
-    ECSqlTypeInfo const& targetTypeInfo = GetTypeInfo();
-    if (!targetTypeInfo.IsPrimitive())
-        {
-        ctx.Issues().ReportV(IssueSeverity::Error, IssueCategory::BusinessProperties, IssueType::ECSQL, ECDbIssueId::ECDb_0273,
-            "Invalid target type in CAST expression '%s'. Non-primitive target type can only be used when casting NULL.", ToECSql().c_str());
-        return FinalizeParseStatus::Error;
-        }
-
-    if (castOperandTypeInfo.GetPrimitiveType() != targetTypeInfo.GetPrimitiveType())
-        {
-        //primitives can be cast except for points because they map to multiple columns
-        std::vector<ECSqlTypeInfo const*> typeInfos {&targetTypeInfo, &castOperandTypeInfo};
-        for (ECSqlTypeInfo const* typeInfo : typeInfos)
-            {
-            if (typeInfo->IsPoint())
-                {
-                ctx.Issues().ReportV(
-                    IssueSeverity::Error,
-                    IssueCategory::BusinessProperties,
-                    IssueType::ECSQL,
-                    ECDbIssueId::ECDb_0274,
-                    "Casting from '%s' to '%s' is not supported",
-                    ExpHelper::ToString(castOperandTypeInfo.GetPrimitiveType()),
-                    ExpHelper::ToString(targetTypeInfo.GetPrimitiveType())
-                );
-                return FinalizeParseStatus::Error;
-                }
-            }
-        }
-
-    return FinalizeParseStatus::Completed;
-    }
-//-----------------------------------------------------------------------------------------
-// @bsimethod
-//+---------------+---------------+---------------+---------------+---------------+------
-void CastExp::_ToJson(BeJsValue val , JsonFormat const& fmt) const  {
-    //! ITWINJS_PARSE_TREE: CastExp
-    val.SetEmptyObject();
-    val["id"] = "CastExp";
-    GetCastOperand()->ToJson(val["exp"], fmt);
-
-    Utf8String asType;
-    if (!m_castTargetSchemaName.empty())
-        asType.append(m_castTargetSchemaName).append(".");
-
-    asType.append(m_castTargetTypeName);
-    if (m_castTargetIsArray)
-        asType.append("[]");
-
-    val["as"] = asType;
-}
-//-----------------------------------------------------------------------------------------
-// @bsimethod
-//+---------------+---------------+---------------+---------------+---------------+------
-void CastExp::_ToECSql(ECSqlRenderContext& ctx) const
-    {
-    if (HasParentheses())
-        ctx.AppendToECSql("(");
-
-    ctx.AppendToECSql("CAST (").AppendToECSql(*GetCastOperand()).AppendToECSql(" AS ");
-
-    if (!m_castTargetSchemaName.empty())
-        ctx.AppendToECSql(m_castTargetSchemaName).AppendToECSql(".");
-
-    ctx.AppendToECSql(m_castTargetTypeName);
-
-    if (m_castTargetIsArray)
-        ctx.AppendToECSql("[]");
-
-    ctx.AppendToECSql(")");
-
-    if (HasParentheses())
-        ctx.AppendToECSql(")");
-    }
-
-//-----------------------------------------------------------------------------------------
-// @bsimethod
-//+---------------+---------------+---------------+---------------+---------------+------
-Utf8String CastExp::_ToString() const
-    {
-    Utf8String str("Cast [Target type: ");
-    if (!m_castTargetSchemaName.empty())
-        str.append(m_castTargetSchemaName).append(".");
-
-    str.append(m_castTargetTypeName);
-
-    if (m_castTargetIsArray)
-        str.append("[] ");
-
-    str.append("]");
-    return str;
-    }
-
-//****************************** MemberFunctionCallExp *****************************************
-//-----------------------------------------------------------------------------------------
-// @bsimethod
-//+---------------+---------------+---------------+---------------+---------------+------
-BentleyStatus MemberFunctionCallExp::ValidateArgument(ValueExp const& arg, Utf8StringR msg)
-    {
-    std::vector<Exp const*> expList;
-    if (!m_tableValuedFunc)
-        {
-        expList = arg.Find (Exp::Type::PropertyName, true);
-        if (!expList.empty())
-            {
-            msg.Sprintf("Invalid MemberFunctionCall expression '%s'. Argument %s is invalid. A MemberFunctionCall expression cannot not contain a PropertyName expression. ",
-                        m_functionName.c_str(), expList.front()->ToString().c_str());
-
-            return ERROR;
-            }
-        }
-    expList = arg.Find(Exp::Type::Select, true);
-    if (!expList.empty())
-        {
-        msg.Sprintf("Invalid MemberFunctionCall expression '%s'. Argument %s is invalid. MemberFunctionCall expression cannot not contain SubQueries.",
-                    m_functionName.c_str(), expList.front()->ToString().c_str());
-
-        return ERROR;
-        }
-
-    return SUCCESS;
-    }
-
-//-----------------------------------------------------------------------------------------
-// @bsimethod
-//+---------------+---------------+---------------+---------------+---------------+------
-Exp::FinalizeParseStatus MemberFunctionCallExp::_FinalizeParsing(ECSqlParseContext& ctx, FinalizeParseMode mode)
-    {
-    if (mode == Exp::FinalizeParseMode::AfterFinalizingChildren)
-        {
-        if (this->IsTableValuedFunc()) {
-<<<<<<< HEAD
-            if(m_functionName.EqualsIAscii(IdSetModule::NAME))
-=======
-            if(m_functionName.EqualsI(IdSetModule::NAME))
->>>>>>> cc9f7215
-                {
-                ValueExp const* argExp = GetArgument(0);
-                if(argExp == nullptr)
-                    {
-                    ctx.Issues().ReportV(
-                        IssueSeverity::Error,
-                        IssueCategory::BusinessProperties,
-                        IssueType::ECSQL,
-                        ECDbIssueId::ECDb_0735,
-                        "There must have an argument for the function'%s'",
-                        m_functionName.c_str()
-                    );
-                    return Exp::FinalizeParseStatus::Error;
-                    }
-                ECSqlTypeInfo typeInfo = argExp->GetTypeInfo();
-                if (!typeInfo.IsPrimitive() && !typeInfo.IsUnset())
-                    {
-                    ctx.Issues().ReportV(
-                        IssueSeverity::Error,
-                        IssueCategory::BusinessProperties,
-                        IssueType::ECSQL,
-                        ECDbIssueId::ECDb_0736,
-                        "The argument for the function '%s' can only be either a string literal or an unset parameter",
-                        m_functionName.c_str()
-                    );
-                    return Exp::FinalizeParseStatus::Error;
-                    }
-                if(typeInfo.IsPrimitive())
-                    {
-                    ECN::PrimitiveType primitiveType = typeInfo.GetPrimitiveType();
-                    if(primitiveType != ECN::PrimitiveType::PRIMITIVETYPE_String)
-                        {
-                        ctx.Issues().ReportV(
-                            IssueSeverity::Error,
-                            IssueCategory::BusinessProperties,
-                            IssueType::ECSQL,
-                            ECDbIssueId::ECDb_0736,
-                            "The argument for the function '%s' can only be either a string literal or an unset parameter",
-                            m_functionName.c_str()
-                        );
-                        return Exp::FinalizeParseStatus::Error;
-                        }
-                    }
-                }
-            return FinalizeParseStatus::Completed;
-        }
-        FunctionSignature const* funcSig = FunctionSignatureSet::GetInstance().Find(m_functionName.c_str());
-        if (funcSig == nullptr)
-            {
-            ctx.Issues().ReportV(
-                IssueSeverity::Error,
-                IssueCategory::BusinessProperties,
-                IssueType::ECSQL,
-                ECDbIssueId::ECDb_0383,
-                "Unknown member function '%s'",
-                m_functionName.c_str()
-            );
-            return Exp::FinalizeParseStatus::Error;
-            }
-
-        if (funcSig->SetParameterType(GetChildrenR()) != SUCCESS)
-            {
-            ctx.Issues().ReportV(
-                IssueSeverity::Error,
-                IssueCategory::BusinessProperties,
-                IssueType::ECSQL,
-                ECDbIssueId::ECDb_0403,
-                "Error in function call '%s' - Varying argument list cannot be parameterized.",
-                m_functionName.c_str()
-            );
-            return Exp::FinalizeParseStatus::Error;
-            }
-
-        Utf8String err;
-        if (funcSig->Verify(err, GetChildren()) != SUCCESS)
-            {
-            ctx.Issues().ReportV(
-                IssueSeverity::Error,
-                IssueCategory::BusinessProperties,
-                IssueType::ECSQL,
-                ECDbIssueId::ECDb_0443,
-                "Error in function call '%s' - %s",
-                m_functionName.c_str(),
-                err.c_str()
-            );
-            return Exp::FinalizeParseStatus::Error;
-            }
-
-        SetTypeInfo(ECSqlTypeInfo::CreatePrimitive(ECN::PRIMITIVETYPE_Double));
-        return FinalizeParseStatus::Completed;
-        }
-
-    return FinalizeParseStatus::NotCompleted;
-    }
-
-//-----------------------------------------------------------------------------------------
-// @bsimethod
-//+---------------+---------------+---------------+---------------+---------------+------
-void MemberFunctionCallExp::_ToJson(BeJsValue val , JsonFormat const& fmt) const  {
-    //! ITWINJS_PARSE_TREE: MemberFunctionCallExp
-    val.SetEmptyObject();
-    val["id"] = "MemberFunctionCallExp";
-    val["name"] = m_functionName;
-
-    auto args = val["args"];
-    args.toArray();
-    for (Exp const* argExp : GetChildren())
-        argExp->ToJson(args.appendValue(), fmt);
-}
-//-----------------------------------------------------------------------------------------
-// @bsimethod
-//+---------------+---------------+---------------+---------------+---------------+------
-void MemberFunctionCallExp::_ToECSql(ECSqlRenderContext& ctx) const
-    {
-    ctx.AppendToECSql(".");
-    ctx.AppendToECSql(m_functionName).AppendToECSql("(");
-    bool isFirstItem = true;
-    for (Exp const* argExp : GetChildren())
-        {
-        if (!isFirstItem)
-            ctx.AppendToECSql(",");
-
-        ctx.AppendToECSql(*argExp);
-        isFirstItem = false;
-        }
-
-    ctx.AppendToECSql(")");
-    }
-
-//-----------------------------------------------------------------------------------------
-// @bsimethod
-//+---------------+---------------+---------------+---------------+---------------+------
-Utf8String MemberFunctionCallExp::_ToString() const
-    {
-    return Utf8String("MemberFunctionCall [Function: ").append(m_functionName).append("]");
-    }
-
-//-----------------------------------------------------------------------------------------
-// @bsimethod
-//+---------------+---------------+---------------+---------------+---------------+------
-bool MemberFunctionCallExp::_TryDetermineParameterExpType(ECSqlParseContext& ctx, ParameterExp& parameterExp) const
-    {
-<<<<<<< HEAD
-    if(this->IsTableValuedFunc() && m_functionName.EqualsIAscii(IdSetModule::NAME))
-=======
-    if(this->IsTableValuedFunc() && m_functionName.EqualsI(IdSetModule::NAME))
->>>>>>> cc9f7215
-        {
-        parameterExp.SetTargetExpInfo(ECSqlTypeInfo::CreatePrimitive(ECN::PRIMITIVETYPE_Long, true, EXTENDEDTYPENAME_Id));
-        return true;
-        }
-    //we don't have metadata about function args, so use a default type if the arg is a parameter
-    parameterExp.SetTargetExpInfo(ECSqlTypeInfo::CreatePrimitive(ECN::PRIMITIVETYPE_Double));
-    return true;
-    }
-
-//-----------------------------------------------------------------------------------------
-// @bsimethod
-//+---------------+---------------+---------------+---------------+---------------+------
-BentleyStatus MemberFunctionCallExp::AddArgument(std::unique_ptr<ValueExp> argument, Utf8StringR error)
-    {
-    if (ValidateArgument(*argument, error) != SUCCESS)
-        return ERROR;
-
-    AddChild(std::move(argument));
-    return SUCCESS;
-    }
-
-//-----------------------------------------------------------------------------------------
-// @bsimethod
-//+---------------+---------------+---------------+---------------+---------------+------
-ValueExp const* MemberFunctionCallExp::GetArgument(size_t index) const
-    {
-    if (index >= GetChildren().size())
-        {
-        BeAssert(false);
-        return nullptr;
-        }
-
-    Exp const* childExp = GetChildren()[index];
-    if (childExp == nullptr)
-        {
-        BeAssert(false);
-        return nullptr;
-        }
-    BeAssert(dynamic_cast<ValueExp const*> (childExp) != nullptr);
-    return childExp->GetAsCP<ValueExp>();
-    }
-
-//****************************** FunctionCallExp *****************************************
-
-//-----------------------------------------------------------------------------------------
-// @bsimethod
-//+---------------+---------------+---------------+---------------+---------------+------
-Exp::FinalizeParseStatus FunctionCallExp::_FinalizeParsing(ECSqlParseContext& ctx, FinalizeParseMode mode)
-    {
-    if (mode == Exp::FinalizeParseMode::BeforeFinalizingChildren)
-        {
-        return FinalizeParseStatus::NotCompleted;
-        }
-
-    DetermineReturnType(ctx.GetECDb());
-    //verify that args are all primitive and handle parameter args
-    const size_t argCount = GetChildrenCount();
-    if (m_setQuantifier != SqlSetQuantifier::NotSpecified && argCount != 1)
-        {
-        ctx.Issues().ReportV(
-            IssueSeverity::Error,
-            IssueCategory::BusinessProperties,
-            IssueType::ECSQL,
-            ECDbIssueId::ECDb_0450,
-            "Function '%s' can only have one argument if used with the %s operator.",
-            m_functionName.c_str(),
-            ExpHelper::ToSql(m_setQuantifier)
-        );
-        return FinalizeParseStatus::Error;
-        }
-
-    if (m_isGetter && argCount != 0)
-        {
-        ctx.Issues().ReportV(
-            IssueSeverity::Error,
-            IssueCategory::BusinessProperties,
-            IssueType::ECSQL,
-            ECDbIssueId::ECDb_0477,
-            "Function '%s' is a getter function any may not have any arguments.",
-            m_functionName.c_str()
-        );
-        return FinalizeParseStatus::Error;
-        }
-
-    //no validation needed for count as it accepts everything
-    if (m_isStandardSetFunction && m_functionName.EqualsI("count"))
-        return FinalizeParseStatus::Completed;
-
-    //validation for InVirtualSet function - the first argument should be an unset argument type that can only be bound to either VirtualSet or NULL
-    if (m_functionName.EqualsI("InVirtualSet"))
-        {
-        ValueExp* argExp = GetChildP<ValueExp>(0);
-        ECSqlTypeInfo::Kind typeKind = argExp->GetTypeInfo().GetKind();
-        if (typeKind != ECSqlTypeInfo::Kind::Unset)
-            {
-            ctx.Issues().ReportV(
-                IssueSeverity::Error,
-                IssueCategory::BusinessProperties,
-                IssueType::ECSQL,
-                ECDbIssueId::ECDb_0544,
-                "The function '%s' can only be called with an unset argument type as the first argument, for example, InVirtualSet(?, <second argument>). However, the first argument is not unset.",
-                m_functionName.c_str()
-            );
-            return FinalizeParseStatus::Error;
-            }
-
-        return FinalizeParseStatus::Completed;
-        }
-
-    for (size_t i = 0; i < argCount; i++)
-        {
-        ValueExp* argExp = GetChildP<ValueExp>(i);
-        if (argExp->IsParameterExp())
-            continue;
-
-        ECSqlTypeInfo::Kind typeKind = argExp->GetTypeInfo().GetKind();
-        if (typeKind != ECSqlTypeInfo::Kind::Primitive && typeKind != ECSqlTypeInfo::Kind::Null)
-            {
-            ctx.Issues().ReportV(
-                IssueSeverity::Error,
-                IssueCategory::BusinessProperties,
-                IssueType::ECSQL,
-                ECDbIssueId::ECDb_0547,
-                "Function '%s' can only be called with primitive arguments. Argument #%" PRIu64 " is not primitive.",
-                m_functionName.c_str(),
-                (uint64_t) (i + 1)
-            );
-            return FinalizeParseStatus::Error;
-            }
-        }
-
-    return FinalizeParseStatus::Completed;
-    }
-
-//-----------------------------------------------------------------------------------------
-// @bsimethod
-//+---------------+---------------+---------------+---------------+---------------+------
-bool FunctionCallExp::_TryDetermineParameterExpType(ECSqlParseContext& ctx, ParameterExp& parameterExp) const
-    {
-    //we don't have metadata about function args, so use a default type if the arg is a parameter
-    parameterExp.SetTargetExpInfo(ECSqlTypeInfo::CreatePrimitive(ECN::PRIMITIVETYPE_Double));
-    return true;
-    }
-
-//-----------------------------------------------------------------------------------------
-// @bsimethod
-//+---------------+---------------+---------------+---------------+---------------+------
-BentleyStatus FunctionCallExp::AddArgument(std::unique_ptr<ValueExp> argument)
-    {
-    if (m_setQuantifier != SqlSetQuantifier::NotSpecified && GetChildrenCount() >= 1)
-        {
-        BeAssert(false && "Only one argument is allowed for aggregate functions that use an aggregate operator.");
-        return ERROR;
-        }
-
-    AddChild(std::move(argument));
-    return SUCCESS;
-    }
-
-//-----------------------------------------------------------------------------------------
-// @bsimethod
-//+---------------+---------------+---------------+---------------+---------------+------
-void FunctionCallExp::DetermineReturnType(ECDbCR ecdb)
-    {
-    DbFunction* func = nullptr;
-    const bool isCustomFunction = ecdb.GetImpl().TryGetSqlFunction(func, m_functionName.c_str(), (int)GetChildrenCount())
-        || !func && ecdb.GetImpl().TryGetSqlFunction(func, m_functionName.c_str(), -1);
-    if (isCustomFunction)
-        {
-        switch (func->GetReturnType())
-            {
-                case DbValueType::BlobVal: SetTypeInfo(ECSqlTypeInfo::CreatePrimitive(ECN::PRIMITIVETYPE_Binary)); return;
-                case DbValueType::IntegerVal: SetTypeInfo(ECSqlTypeInfo::CreatePrimitive(ECN::PRIMITIVETYPE_Long)); return;
-                case DbValueType::TextVal: SetTypeInfo(ECSqlTypeInfo::CreatePrimitive(ECN::PRIMITIVETYPE_String)); return;
-
-                case DbValueType::FloatVal:
-                //NullVal means that no return type was specified. In that case we use Double to be as generic as possible
-                case DbValueType::NullVal:
-                default:
-                    SetTypeInfo(ECSqlTypeInfo::CreatePrimitive(ECN::PRIMITIVETYPE_Double));
-                    return;
-            }
-        }
-
-    //return type for standard SQL and SQLite built-in functions
-    auto it = GetBuiltInFunctionReturnTypes().find(m_functionName.c_str());
-    if (it == GetBuiltInFunctionReturnTypes().end())
-        {
-        //return type is always string
-        if (m_functionName.EqualsI("ec_classname"))
-            {
-            SetTypeInfo(ECSqlTypeInfo::CreatePrimitive(ECN::PRIMITIVETYPE_String));
-            return;
-            }
-        //return type depends on argument type
-        if (!m_functionName.EqualsI("avg") && !m_functionName.EqualsI("total"))
-            {
-            const size_t argCount = GetChildrenCount();
-            for (size_t i = 0; i < argCount; i++)
-                {
-                ECSqlTypeInfo typeInfo = GetChild<ValueExp>(i)->GetTypeInfo();
-                if (!typeInfo.IsNull())
-                    {
-                    SetTypeInfo(typeInfo);
-                    return;
-                    }
-                }
-            }
-        //all other functions get the default return type
-        SetTypeInfo(ECSqlTypeInfo::CreatePrimitive(ECN::PRIMITIVETYPE_Double));
-        return;
-        }
-
-    SetTypeInfo(it->second);
-    }
-
-//-----------------------------------------------------------------------------------------
-// @bsimethod
-//+---------------+---------------+---------------+---------------+---------------+--------
-Utf8StringCR FunctionCallExp::GetSqliteFunctionName() const {
-    auto it = s_substituteECSqlToSqlFuncMap.find(m_functionName);
-    if (it != s_substituteECSqlToSqlFuncMap.end()) {
-        return it->second;
-    }
-    return m_functionName;
-}
-
-//-----------------------------------------------------------------------------------------
-// @bsimethod
-//+---------------+---------------+---------------+---------------+---------------+--------
-FunctionCallExp::SubstituteFuncMap FunctionCallExp::s_substituteECSqlToSqlFuncMap =
-    FunctionCallExp::SubstituteFuncMap {
-        {"greatest","MAX"},
-        {"least","MIN"}
-    };
-
-//-----------------------------------------------------------------------------------------
-// @bsimethod
-//+---------------+---------------+---------------+---------------+---------------+------
-Utf8String FunctionCallExp::_ToString() const
-    {
-    Utf8String str("FunctionCall [Function: ");
-    str.append(m_functionName);
-
-    if (m_setQuantifier != SqlSetQuantifier::NotSpecified)
-        str.append(" Aggregate operator: ").append(ExpHelper::ToSql(m_setQuantifier));
-
-    str.append("]");
-    return str;
-    }
-
-//-----------------------------------------------------------------------------------------
-// @bsimethod
-//+---------------+---------------+---------------+---------------+---------------+------
-void FunctionCallExp::_ToJson(BeJsValue val , JsonFormat const& fmt) const  {
-    //! ITWINJS_PARSE_TREE: FunctionCallExp
-    val.SetEmptyObject();
-    val["id"] = "FunctionCallExp";
-    val["name"] = m_functionName;
-    if (m_setQuantifier != SqlSetQuantifier::NotSpecified)
-        val["quantifier"]=ExpHelper::ToSql(m_setQuantifier);
-    auto args = val["args"];
-    args.toArray();
-    for (Exp const* argExp : GetChildren())
-        argExp->ToJson(args.appendValue(), fmt);
-}
-//-----------------------------------------------------------------------------------------
-// @bsimethod
-//+---------------+---------------+---------------+---------------+---------------+------
-void FunctionCallExp::_ToECSql(ECSqlRenderContext& ctx) const
-    {
-    if (HasParentheses())
-        ctx.AppendToECSql("(");
-
-    ctx.AppendToECSql(m_functionName);
-
-    if (!m_isGetter)
-        {
-        ctx.AppendToECSql("(");
-
-        if (m_setQuantifier != SqlSetQuantifier::NotSpecified)
-            ctx.AppendToECSql(ExpHelper::ToSql(m_setQuantifier)).AppendToECSql(" ");
-
-        bool isFirstItem = true;
-        for (Exp const* argExp : GetChildren())
-            {
-            if (!isFirstItem)
-                ctx.AppendToECSql(",");
-
-            ctx.AppendToECSql(*argExp);
-            isFirstItem = false;
-            }
-
-        ctx.AppendToECSql(")");
-        }
-
-    if (HasParentheses())
-        ctx.AppendToECSql(")");
-    }
-
-//-----------------------------------------------------------------------------------------
-// @bsimethod
-//+---------------+---------------+---------------+---------------+---------------+------
-//static
-std::map<Utf8CP, ECSqlTypeInfo, CompareIUtf8Ascii> const& FunctionCallExp::GetBuiltInFunctionReturnTypes()
-    {
-    //return type for standard SQL and SQLite built-in functions
-    //TODO: This is partially SQLite specific and therefore should be moved out of the parser. Maybe an external file
-    //for better maintainability?
-    static std::map<Utf8CP, ECSqlTypeInfo, CompareIUtf8Ascii> builtInFunctionReturnTypes = {
-        {"any", ECSqlTypeInfo::CreatePrimitive(PRIMITIVETYPE_Boolean)},
-        {"changes", ECSqlTypeInfo::CreatePrimitive(PRIMITIVETYPE_Long)},
-        {"char", ECSqlTypeInfo::CreatePrimitive(PRIMITIVETYPE_String)},
-        {"count", ECSqlTypeInfo::CreatePrimitive(PRIMITIVETYPE_Long)},
-        {"cume_dist", ECSqlTypeInfo::CreatePrimitive(PRIMITIVETYPE_Double)},
-        {CURRENT_DATE(), ECSqlTypeInfo::CreateDateTime(DateTime::Info::CreateForDate())},
-        {CURRENT_TIMESTAMP(), ECSqlTypeInfo::CreateDateTime(DateTime::Info::CreateForDateTime(DateTime::Kind::Utc))},
-        {CURRENT_TIME(), ECSqlTypeInfo::CreateDateTime(DateTime::Info::CreateForTimeOfDay())},
-        {"date", ECSqlTypeInfo::CreatePrimitive(PRIMITIVETYPE_String)},
-        {"datetime", ECSqlTypeInfo::CreatePrimitive(PRIMITIVETYPE_String)},
-        {"dense_rank", ECSqlTypeInfo::CreatePrimitive(PRIMITIVETYPE_Long)},
-        {"every", ECSqlTypeInfo::CreatePrimitive(PRIMITIVETYPE_Boolean)},
-        {"glob", ECSqlTypeInfo::CreatePrimitive(PRIMITIVETYPE_Boolean)},
-        {"group_concat", ECSqlTypeInfo::CreatePrimitive(PRIMITIVETYPE_String)},
-        {"hex", ECSqlTypeInfo::CreatePrimitive(PRIMITIVETYPE_String)},
-        {"instr", ECSqlTypeInfo::CreatePrimitive(PRIMITIVETYPE_Integer)},
-        {"invirtualset", ECSqlTypeInfo::CreatePrimitive(PRIMITIVETYPE_Boolean)},
-        {"json", ECSqlTypeInfo::CreatePrimitive(PRIMITIVETYPE_String)},
-        {"json_array", ECSqlTypeInfo::CreatePrimitive(PRIMITIVETYPE_String)},
-        {"json_array_length", ECSqlTypeInfo::CreatePrimitive(PRIMITIVETYPE_Long)},
-        {"json_extract", ECSqlTypeInfo::CreatePrimitive(PRIMITIVETYPE_String)}, // must be type 'Any'
-        {"json_group_array", ECSqlTypeInfo::CreatePrimitive(PRIMITIVETYPE_String)},
-        {"json_group_object", ECSqlTypeInfo::CreatePrimitive(PRIMITIVETYPE_String)},
-        {"json_insert", ECSqlTypeInfo::CreatePrimitive(PRIMITIVETYPE_String)},
-        {"json_object", ECSqlTypeInfo::CreatePrimitive(PRIMITIVETYPE_String)},
-        {"json_quote", ECSqlTypeInfo::CreatePrimitive(PRIMITIVETYPE_String)},
-        {"json_remove", ECSqlTypeInfo::CreatePrimitive(PRIMITIVETYPE_String)},
-        {"json_replace", ECSqlTypeInfo::CreatePrimitive(PRIMITIVETYPE_String)},
-        {"json_set", ECSqlTypeInfo::CreatePrimitive(PRIMITIVETYPE_String)},
-        {"json_type", ECSqlTypeInfo::CreatePrimitive(PRIMITIVETYPE_String)},
-        {"json_valid", ECSqlTypeInfo::CreatePrimitive(PRIMITIVETYPE_Boolean)},
-        {"julianday", ECSqlTypeInfo::CreatePrimitive(PRIMITIVETYPE_Double)},
-        {"last_insert_rowid", ECSqlTypeInfo::CreatePrimitive(PRIMITIVETYPE_Long, false, EXTENDEDTYPENAME_Id)},
-        {"length", ECSqlTypeInfo::CreatePrimitive(PRIMITIVETYPE_Long)},
-        {"like", ECSqlTypeInfo::CreatePrimitive(PRIMITIVETYPE_Boolean)},
-        {"lower", ECSqlTypeInfo::CreatePrimitive(PRIMITIVETYPE_String)},
-        {"ltrim", ECSqlTypeInfo::CreatePrimitive(PRIMITIVETYPE_String)},
-        {"match", ECSqlTypeInfo::CreatePrimitive(PRIMITIVETYPE_Boolean)},
-        {"quote", ECSqlTypeInfo::CreatePrimitive(PRIMITIVETYPE_String)},
-        {"percent_rank", ECSqlTypeInfo::CreatePrimitive(PRIMITIVETYPE_Double)},
-        {"printf", ECSqlTypeInfo::CreatePrimitive(PRIMITIVETYPE_String)},
-        {"random", ECSqlTypeInfo::CreatePrimitive(PRIMITIVETYPE_Long)},
-        {"randomblob", ECSqlTypeInfo::CreatePrimitive(PRIMITIVETYPE_Binary)},
-        {"rank", ECSqlTypeInfo::CreatePrimitive(PRIMITIVETYPE_Long)},
-        {"regexp", ECSqlTypeInfo::CreatePrimitive(PRIMITIVETYPE_Boolean)},
-        {"replace", ECSqlTypeInfo::CreatePrimitive(PRIMITIVETYPE_String)},
-        {"rtrim", ECSqlTypeInfo::CreatePrimitive(PRIMITIVETYPE_String)},
-        {"round", ECSqlTypeInfo::CreatePrimitive(PRIMITIVETYPE_Double)},
-        {"row_number", ECSqlTypeInfo::CreatePrimitive(PRIMITIVETYPE_Long)},
-        {"some", ECSqlTypeInfo::CreatePrimitive(PRIMITIVETYPE_Boolean)},
-        {"soundex", ECSqlTypeInfo::CreatePrimitive(PRIMITIVETYPE_String)},
-        {"sqlite_compileoption_get", ECSqlTypeInfo::CreatePrimitive(PRIMITIVETYPE_String)},
-        {"sqlite_compileoption_used", ECSqlTypeInfo::CreatePrimitive(PRIMITIVETYPE_Boolean)},
-        {"sqlite_source_id", ECSqlTypeInfo::CreatePrimitive(PRIMITIVETYPE_String)},
-        {"sqlite_version", ECSqlTypeInfo::CreatePrimitive(PRIMITIVETYPE_String)},
-        {"strftime", ECSqlTypeInfo::CreatePrimitive(PRIMITIVETYPE_String)},
-        {"substr", ECSqlTypeInfo::CreatePrimitive(PRIMITIVETYPE_String)},
-        {"time", ECSqlTypeInfo::CreatePrimitive(PRIMITIVETYPE_String)},
-        {"total_changes", ECSqlTypeInfo::CreatePrimitive(PRIMITIVETYPE_Long)},
-        {"trim", ECSqlTypeInfo::CreatePrimitive(PRIMITIVETYPE_String)},
-        {"typeof", ECSqlTypeInfo::CreatePrimitive(PRIMITIVETYPE_String)},
-        {"unicode", ECSqlTypeInfo::CreatePrimitive(PRIMITIVETYPE_Long)},
-        {"upper", ECSqlTypeInfo::CreatePrimitive(PRIMITIVETYPE_String)},
-        {"zeroblob", ECSqlTypeInfo::CreatePrimitive(PRIMITIVETYPE_Binary)},
-        {"regexp", ECSqlTypeInfo::CreatePrimitive(PRIMITIVETYPE_Boolean)},
-        {"regexp_extract", ECSqlTypeInfo::CreatePrimitive(PRIMITIVETYPE_String)},
-    };
-
-    return builtInFunctionReturnTypes;
-    }
-
-//****************************** LikeRhsValueExp *****************************************
-//-----------------------------------------------------------------------------------------
-// @bsimethod
-//+---------------+---------------+---------------+---------------+---------------+------
-Exp::FinalizeParseStatus LikeRhsValueExp::_FinalizeParsing(ECSqlParseContext& ctx, FinalizeParseMode mode)
-    {
-    if (mode == Exp::FinalizeParseMode::BeforeFinalizingChildren)
-        return FinalizeParseStatus::NotCompleted;
-
-    SetTypeInfo(GetRhsExp()->GetTypeInfo());
-    return FinalizeParseStatus::Completed;
-    }
-
-//-----------------------------------------------------------------------------------------
-// @bsimethod
-//+---------------+---------------+---------------+---------------+---------------+------
-bool LikeRhsValueExp::_TryDetermineParameterExpType(ECSqlParseContext& ctx, ParameterExp& parameterExp) const
-    {
-    parameterExp.SetTargetExpInfo(ECSqlTypeInfo::CreatePrimitive(ECN::PRIMITIVETYPE_String));
-    return true;
-    }
-
-//-----------------------------------------------------------------------------------------
-// @bsimethod
-//+---------------+---------------+---------------+---------------+---------------+------
-ValueExp const* LikeRhsValueExp::GetEscapeExp() const
-    {
-    if (HasEscapeExp())
-        return GetChild<ValueExp>((size_t) m_escapeExpIndex);
-    else
-        return nullptr;
-    }
-
-//-----------------------------------------------------------------------------------------
-// @bsimethod
-//+---------------+---------------+---------------+---------------+---------------+------
-void LikeRhsValueExp::_ToJson(BeJsValue val , JsonFormat const& fmt) const  {
-    //! ITWINJS_PARSE_TREE: LikeRhsValueExp
-    val.SetEmptyObject();
-    val["id"] = "LikeRhsValueExp";
-    GetRhsExp()->ToJson(val["pattren"], fmt);
-    if (HasEscapeExp())
-        GetEscapeExp()->ToJson(val["escape"], fmt);
-}
-
-//-----------------------------------------------------------------------------------------
-// @bsimethod
-//+---------------+---------------+---------------+---------------+---------------+------
-void LikeRhsValueExp::_ToECSql(ECSqlRenderContext& ctx) const
-    {
-    if (HasParentheses())
-        ctx.AppendToECSql("(");
-
-    ctx.AppendToECSql(*GetRhsExp());
-
-    if (HasEscapeExp())
-        ctx.AppendToECSql(" ESCAPE ").AppendToECSql(*GetEscapeExp());
-
-    if (HasParentheses())
-        ctx.AppendToECSql(")");
-    }
-
-//*************************** EnumValueExp ******************************************
-//-----------------------------------------------------------------------------------------
-// @bsimethod
-//+---------------+---------------+---------------+---------------+---------------+------
-EnumValueExp::EnumValueExp(ECEnumeratorCR value, PropertyPath const& expPath) : ValueExp(Type::EnumValue, true), m_enumerator(value), m_expPath(expPath)
-    {
-    SetTypeInfo(ECSqlTypeInfo::CreateEnum(value.GetEnumeration()));
-    }
-
-//-----------------------------------------------------------------------------------------
-// @bsimethod
-//+---------------+---------------+---------------+---------------+---------------+------
-void EnumValueExp::_ToJson(BeJsValue val , JsonFormat const&) const  {
-    //! ITWINJS_PARSE_TREE: EnumValueExp
-    val = m_expPath.ToString(true, false);
-}
-
-//-----------------------------------------------------------------------------------------
-// @bsimethod
-//+---------------+---------------+---------------+---------------+---------------+------
-void EnumValueExp::_ToECSql(ECSqlRenderContext& ctx) const
-    {
-    if (HasParentheses())
-        ctx.AppendToECSql("(");
-
-    ctx.AppendToECSql(m_expPath.ToString(true, false));
-
-    if (HasParentheses())
-        ctx.AppendToECSql(")");
-    }
-
-//-----------------------------------------------------------------------------------------
-// @bsimethod
-//+---------------+---------------+---------------+---------------+---------------+------
-Utf8String EnumValueExp::_ToString() const
-    {
-    Utf8String str("EnumValue [");
-    str.append(m_expPath.ToString()).append("]");
-    return str;
-    }
-
-//*************************** LiteralValueExp ******************************************
-//-----------------------------------------------------------------------------------------
-// @bsimethod
-//+---------------+---------------+---------------+---------------+---------------+------
-//static
-BentleyStatus LiteralValueExp::Create(std::unique_ptr<ValueExp>& exp, ECSqlParseContext& ctx, Utf8CP value, ECSqlTypeInfo const& typeInfo)
-    {
-    exp = nullptr;
-
-    std::unique_ptr<LiteralValueExp> valueExp(new LiteralValueExp(value, typeInfo));
-
-    if (typeInfo.IsDateTime())
-        {
-        DateTime dt;
-        if (SUCCESS != DateTime::FromString(dt, value))
-            {
-            ctx.Issues().ReportV(IssueSeverity::Error, IssueCategory::BusinessProperties, IssueType::ECSQL, ECDbIssueId::ECDb_0555,
-                "Invalid format for DATE/TIMESTAMP/TIME in expression '%s'.", valueExp->ToECSql().c_str());
-            return ERROR;
-            }
-
-        valueExp->SetTypeInfo(ECSqlTypeInfo::CreateDateTime(dt.GetInfo()));
-        }
-
-    exp = std::move(valueExp);
-    return SUCCESS;
-    }
-
-//-----------------------------------------------------------------------------------------
-// @bsimethod
-//+---------------+---------------+---------------+---------------+---------------+------
-LiteralValueExp::LiteralValueExp(Utf8CP value, ECSqlTypeInfo const& typeInfo) : ValueExp(Type::LiteralValue, true), m_rawValue(value) { SetTypeInfo(typeInfo); }
-
-//-----------------------------------------------------------------------------------------
-// @bsimethod
-//+---------------+---------------+---------------+---------------+---------------+------
-BentleyStatus LiteralValueExp::ResolveDataType(ECSqlParseContext& ctx)
-    {
-    if (!GetTypeInfo().IsNull() && GetTypeInfo().GetPrimitiveType() == PRIMITIVETYPE_DateTime)
-        {
-        DateTime dt;
-        if (SUCCESS != DateTime::FromString(dt, m_rawValue.c_str()))
-            {
-            ctx.Issues().ReportV(IssueSeverity::Error, IssueCategory::BusinessProperties, IssueType::ECSQL, ECDbIssueId::ECDb_0555,
-                "Invalid format for DATE/TIMESTAMP/TIME in expression '%s'.", ToECSql().c_str());
-            return ERROR;
-            }
-
-        SetTypeInfo(ECSqlTypeInfo::CreateDateTime(dt.GetInfo()));
-        }
-
-    return SUCCESS;
-    }
-
-//-----------------------------------------------------------------------------------------
-// @bsimethod
-//+---------------+---------------+---------------+---------------+---------------+------
-BentleyStatus LiteralValueExp::TryParse(ECN::ECValue& val) const
-    {
-    if (GetTypeInfo().IsNull())
-        {
-        val.SetToNull();
-        return SUCCESS;
-        }
-
-    switch (GetTypeInfo().GetPrimitiveType())
-        {
-            case PRIMITIVETYPE_Boolean:
-            {
-            if (m_rawValue.EqualsIAscii("TRUE"))
-                val.SetBoolean(true);
-            else if (m_rawValue.EqualsIAscii("FALSE"))
-                val.SetBoolean(false);
-            else
-                return ERROR;
-
-            return SUCCESS;
-            }
-
-            case PRIMITIVETYPE_DateTime:
-            {
-            DateTime dt;
-            if (SUCCESS != DateTime::FromString(dt, m_rawValue.c_str()))
-                return ERROR;
-
-            return val.SetDateTime(dt);
-            }
-
-            case PRIMITIVETYPE_Integer:
-            {
-            int32_t v = 0;
-            Utf8String::Sscanf_safe(m_rawValue.c_str(), "%" SCNd32, &v);
-            return val.SetInteger(v);
-            }
-
-            case PRIMITIVETYPE_Long:
-            {
-            int64_t v = 0;
-            Utf8String::Sscanf_safe(m_rawValue.c_str(), "%" SCNd64, &v);
-            return val.SetLong(v);
-            }
-
-            case PRIMITIVETYPE_String:
-            return val.SetUtf8CP(m_rawValue.c_str(), false);
-
-            default:
-                // other types are not supported
-                return ERROR;
-        }
-    }
-
-//-----------------------------------------------------------------------------------------
-// @bsimethod
-//+---------------+---------------+---------------+---------------+---------------+------
-void LiteralValueExp::_ToJson(BeJsValue val , JsonFormat const&) const  {
-    //! ITWINJS_PARSE_TREE: LiteralValueExp
-    val.SetEmptyObject();
-    val["id"] = "LiteralValueExp";
-    ECSqlTypeInfo const& typeInfo = GetTypeInfo();
-    if (typeInfo.IsNull()) {
-        val["kind"] = "NULL";
-        return;
-    } else if (typeInfo.IsPrimitive()) {
-        const PrimitiveType primType = typeInfo.GetPrimitiveType();
-        if (primType == PRIMITIVETYPE_String) {
-            val["kind"] = "STRING";
-            Utf8String escapedLiteral(m_rawValue);
-            escapedLiteral.ReplaceAll("'", "''");
-            val["value"] = escapedLiteral;
-            return;
-        } else if (primType == PRIMITIVETYPE_DateTime) {
-            DateTime::Info const& dtInfo = typeInfo.GetDateTimeInfo();
-            DateTime::Component comp = dtInfo.IsValid() ? dtInfo.GetComponent() : DateTime::Component::DateAndTime;
-            switch (comp) {
-                case DateTime::Component::Date:
-                    val["kind"] = "DATE";
-                    break;
-                case DateTime::Component::TimeOfDay:
-                    val["kind"] = "TIME";
-                    break;
-                default:
-                case DateTime::Component::DateAndTime:
-                    val["kind"] = "TIMESTAMP";
-                    break;
-            }
-            val["value"] = m_rawValue;
-            return;
-        }
-    }
-    val["kind"] = "RAW";
-    val["value"] = m_rawValue;
-}
-
-//-----------------------------------------------------------------------------------------
-// @bsimethod
-//+---------------+---------------+---------------+---------------+---------------+------
-void LiteralValueExp::_ToECSql(ECSqlRenderContext& ctx) const
-    {
-    if (HasParentheses())
-        ctx.AppendToECSql("(");
-
-    ECSqlTypeInfo const& typeInfo = GetTypeInfo();
-    if (typeInfo.IsNull())
-        {
-        ctx.AppendToECSql("NULL");
-        if (HasParentheses())
-            ctx.AppendToECSql(")");
-
-        return;
-        }
-
-    if (typeInfo.IsPrimitive())
-        {
-        const PrimitiveType primType = typeInfo.GetPrimitiveType();
-        if (primType == PRIMITIVETYPE_String)
-            {
-            //escape single quotes again
-            Utf8String escapedLiteral(m_rawValue);
-            escapedLiteral.ReplaceAll("'", "''");
-
-            ctx.AppendToECSql("'").AppendToECSql(escapedLiteral).AppendToECSql("'");
-
-            if (HasParentheses())
-                ctx.AppendToECSql(")");
-
-            return;
-            }
-
-        if (primType == PRIMITIVETYPE_DateTime)
-            {
-            DateTime::Info const& dtInfo = typeInfo.GetDateTimeInfo();
-            DateTime::Component comp = dtInfo.IsValid() ? dtInfo.GetComponent() : DateTime::Component::DateAndTime;
-            switch (comp)
-                {
-                    case DateTime::Component::Date:
-                        ctx.AppendToECSql("DATE '");
-                        break;
-                    case DateTime::Component::TimeOfDay:
-                        ctx.AppendToECSql("TIME '");
-                        break;
-                    default:
-                    case DateTime::Component::DateAndTime:
-                        ctx.AppendToECSql("TIMESTAMP '");
-                        break;
-                }
-
-            ctx.AppendToECSql(m_rawValue).AppendToECSql("'");
-            if (HasParentheses())
-                ctx.AppendToECSql(")");
-
-            return;
-            }
-        }
-
-    ctx.AppendToECSql(m_rawValue);
-
-    if (HasParentheses())
-        ctx.AppendToECSql(")");
-    }
-
-//-----------------------------------------------------------------------------------------
-// @bsimethod
-//+---------------+---------------+---------------+---------------+---------------+------
-Utf8String LiteralValueExp::_ToString() const
-    {
-    Utf8String str("LiteralValue [Value: ");
-    str.append(m_rawValue.c_str());
-
-    if (GetTypeInfo().IsPrimitive())
-        str.append(", Type: ").append(ExpHelper::ToString(GetTypeInfo().GetPrimitiveType()));
-
-    str.append("]");
-    return str;
-    }
-
-//-----------------------------------------------------------------------------------------
-// @bsimethod
-//+---------------+---------------+---------------+---------------+---------------+------
-//static
-Utf8String LiteralValueExp::EscapeStringLiteral(Utf8StringCR constantStringLiteral)
-    {
-    Utf8String tmp = constantStringLiteral;
-    tmp.ReplaceAll("'", "''");
-    return tmp;
-    }
-
-
-//****************************** ParameterExp *****************************************
-//-----------------------------------------------------------------------------------------
-// @bsimethod
-//+---------------+---------------+---------------+---------------+---------------+------
-Exp::FinalizeParseStatus ParameterExp::_FinalizeParsing(ECSqlParseContext& ctx, FinalizeParseMode mode)
-    {
-    if (mode == Exp::FinalizeParseMode::BeforeFinalizingChildren)
-        {
-        m_parameterIndex = ctx.TrackECSqlParameter(*this);
-        return FinalizeParseStatus::NotCompleted;
-        }
-
-    return FinalizeParseStatus::Completed;
-    }
-
-//-----------------------------------------------------------------------------------------
-// @bsimethod
-//+---------------+---------------+---------------+---------------+---------------+------
-void ParameterExp::SetDefaultTargetExpInfo()
-    {
-    SetTargetExpInfo(ECSqlTypeInfo::CreatePrimitive(ECN::PRIMITIVETYPE_Double));
-
-#ifndef NDEBUG
-    if (LOG.isSeverityEnabled(NativeLogging::LOG_DEBUG))
-        {
-        Exp const* parentExp = GetParent();
-        BeAssert(parentExp != nullptr && "ParameterExp is expected to always have a parent exp");
-        if (parentExp != nullptr)
-            LOG.debugv("Using default parameter data type for parameter in exp %s", parentExp->ToECSql().c_str());
-        }
-#endif
-    }
-
-//-----------------------------------------------------------------------------------------
-// @bsimethod
-//+---------------+---------------+---------------+---------------+---------------+------
-void ParameterExp::SetTargetExpInfo(ComputedExp const& targetExp)
-    {
-    if (targetExp.IsParameterExp())
-        {
-        SetDefaultTargetExpInfo();
-        return;
-        }
-
-    m_targetExp = &targetExp;
-    SetTypeInfo(targetExp.GetTypeInfo());
-    SetIsComplete();
-    }
-
-//-----------------------------------------------------------------------------------------
-// @bsimethod
-//+---------------+---------------+---------------+---------------+---------------+------
-void ParameterExp::SetTargetExpInfo(ECSqlTypeInfo const& targetTypeInfo)
-    {
-    SetTypeInfo(targetTypeInfo);
-    m_targetExp = nullptr;
-    SetIsComplete();
-    }
-
-//-----------------------------------------------------------------------------------------
-// @bsimethod
-//+---------------+---------------+---------------+---------------+---------------+------
-void ParameterExp::_ToJson(BeJsValue val , JsonFormat const& fmt) const  {
-    //! ITWINJS_PARSE_TREE: ParameterExp
-    val.SetEmptyObject();
-    val["id"] = "ParameterExp";
-    if(IsNamedParameter())
-        val["name"] = m_parameterName;
-}
-
-
-//-----------------------------------------------------------------------------------------
-// @bsimethod
-//+---------------+---------------+---------------+---------------+---------------+------
-void ParameterExp::_ToECSql(ECSqlRenderContext& ctx) const
-    {
-    if (HasParentheses())
-        ctx.AppendToECSql("(");
-
-    if (IsNamedParameter())
-        {
-        ctx.AppendToECSql(":[").AppendToECSql(m_parameterName).AppendToECSql("]");
-        if (ctx.GetMode() == Exp::ECSqlRenderContext::Mode::GenerateNameForUnnamedParameter)
-            ctx.AddParameterIndexNameMapping(m_parameterIndex, m_parameterName, false);
-        }
-    else
-        {
-        switch (ctx.GetMode())
-            {
-                case ECSqlRenderContext::Mode::Default:
-                    ctx.AppendToECSql("?");
-                    break;
-
-                case ECSqlRenderContext::Mode::GenerateNameForUnnamedParameter:
-                {
-                Utf8String systemNamedParameter;
-                systemNamedParameter.Sprintf(ECSQLSYS_PARAM_FORMAT, m_parameterIndex);
-                ctx.AppendToECSql(":").AppendToECSql(systemNamedParameter);
-
-                ctx.AddParameterIndexNameMapping(m_parameterIndex, systemNamedParameter, true);
-                break;
-                }
-                default:
-                    BeAssert(false && "ECSqlRenderContext::Mode enum has changed. This code needs to be adjusted");
-                    ctx.AppendToECSql("?");
-                    break;
-            }
-        }
-
-    if (HasParentheses())
-        ctx.AppendToECSql(")");
-    }
-
-//-----------------------------------------------------------------------------------------
-// @bsimethod
-//+---------------+---------------+---------------+---------------+---------------+------
-Utf8String ParameterExp::_ToString() const
-    {
-    Utf8String str;
-    str.Sprintf("Parameter [Index: %d, Name: %s]", m_parameterIndex, IsNamedParameter() ? m_parameterName.c_str() : "-");
-    return str;
-    }
-
-
-//****************************** UnaryExp *****************************************
-//-----------------------------------------------------------------------------------------
-// @bsimethod
-//+---------------+---------------+---------------+---------------+---------------+------
-Exp::FinalizeParseStatus UnaryValueExp::_FinalizeParsing(ECSqlParseContext& ctx, FinalizeParseMode mode)
-    {
-    if (mode == Exp::FinalizeParseMode::BeforeFinalizingChildren)
-        {
-        switch (m_op)
-            {
-            case Operator::Minus:
-            case Operator::Plus:
-                SetTypeInfo(ECSqlTypeInfo::CreatePrimitive(ECN::PRIMITIVETYPE_Double));
-                break;
-            case Operator::BitwiseNot:
-                SetTypeInfo(ECSqlTypeInfo::CreatePrimitive(ECN::PRIMITIVETYPE_Long));
-                break;
-
-            default:
-                ctx.Issues().ReportV(
-                    IssueSeverity::Error,
-                    IssueCategory::BusinessProperties,
-                    IssueType::ECSQL,
-                    ECDbIssueId::ECDb_0556,
-                    "Invalid unary operator in expression %s.",
-                    ToECSql().c_str()
-                );
-                return FinalizeParseStatus::Error;
-            }
-
-        return FinalizeParseStatus::NotCompleted;
-        }
-
-    ValueExp const* operand = GetOperand();
-    //parameter exp get their types later, so ignore them in this check
-    if (operand->IsParameterExp())
-        return FinalizeParseStatus::Completed;
-
-    auto const& operandTypeInfo = operand->GetTypeInfo();
-    switch (m_op)
-        {
-        case Operator::Minus:
-        case Operator::Plus:
-            {
-            if (!operandTypeInfo.IsNumeric())
-                {
-                ctx.Issues().ReportV(IssueSeverity::Error, IssueCategory::BusinessProperties, IssueType::ECSQL, ECDbIssueId::ECDb_0557,
-                    "Invalid type in expression %s: Unary operator expects a numeric type expression", ToECSql().c_str());
-                return FinalizeParseStatus::Error;
-                }
-
-            break;
-            }
-        case Operator::BitwiseNot:
-            {
-            if (!operandTypeInfo.IsExactNumeric())
-                {
-                ctx.Issues().ReportV(IssueSeverity::Error, IssueCategory::BusinessProperties, IssueType::ECSQL, ECDbIssueId::ECDb_0558,
-                    "Invalid type in expression %s: Unary operator expects an integral type expression", ToECSql().c_str());
-                return FinalizeParseStatus::Error;
-                }
-
-            break;
-            }
-
-        default:
-            {
-            ctx.Issues().ReportV(IssueSeverity::Error, IssueCategory::BusinessProperties, IssueType::ECSQL, ECDbIssueId::ECDb_0556,
-                "Invalid unary operator in expression %s.", ToECSql().c_str());
-            return FinalizeParseStatus::Error;
-            }
-        }
-
-    return FinalizeParseStatus::Completed;
-    }
-
-//-----------------------------------------------------------------------------------------
-// @bsimethod
-//+---------------+---------------+---------------+---------------+---------------+------
-bool UnaryValueExp::_TryDetermineParameterExpType(ECSqlParseContext& ctx, ParameterExp& parameterExp) const
-    {
-    parameterExp.SetTargetExpInfo(GetTypeInfo());
-    return true;
-    }
-
-//-----------------------------------------------------------------------------------------
-// @bsimethod
-//+---------------+---------------+---------------+---------------+---------------+------
-void UnaryValueExp::_ToJson(BeJsValue val , JsonFormat const& fmt) const  {
-    //! ITWINJS_PARSE_TREE: UnaryValueExp
-    val.SetEmptyObject();
-    val["id"] = "UnaryValueExp";
-    val["op"] = ExpHelper::ToSql(m_op);
-    GetOperand()->ToJson(val["exp"], fmt);
-}
-
-//-----------------------------------------------------------------------------------------
-// @bsimethod
-//+---------------+---------------+---------------+---------------+---------------+------
-void UnaryValueExp::_ToECSql(
-    ECSqlRenderContext& ctx) const
-    {
-    if (HasParentheses())
-        ctx.AppendToECSql("(");
-
-    ctx.AppendToECSql(ExpHelper::ToSql(m_op)).AppendToECSql(*GetOperand());
-
-    if (HasParentheses())
-        ctx.AppendToECSql(")");
-    }
-
-
-//-----------------------------------------------------------------------------------------
-// @bsimethod
-//+---------------+---------------+---------------+---------------+---------------+------
-Utf8String UnaryValueExp::_ToString() const
-    {
-    Utf8String str("UnaryValue [Operator: ");
-    str.append(ExpHelper::ToSql(m_op)).append("]");
-    return str;
-    }
-
-//****************************** FunctionSignatureSet *****************************************
-//-----------------------------------------------------------------------------------------
-// @bsimethod
-//+---------------+---------------+---------------+---------------+---------------+------
-void FunctionSignatureSet::Declare(Utf8CP signature, Utf8CP description)
-    {
-    std::unique_ptr<FunctionSignature> sig = FunctionSignature::Parse(signature, description);
-    if (sig == nullptr)
-        {
-        BeAssert(false && "Fail to parse FunctionSignature");
-        return;
-        }
-
-    if (Find(sig->Name().c_str()) != nullptr)
-        {
-        BeAssert(false && "Function with same name already exist");
-        return;
-        }
-
-    m_funtionSigs.insert(std::make_pair(sig->Name().c_str(), std::move(sig)));
-    }
-
-//-----------------------------------------------------------------------------------------
-// @bsimethod
-//+---------------+---------------+---------------+---------------+---------------+------
-FunctionSignature const* FunctionSignatureSet::Find(Utf8CP name) const
-    {
-    auto itor = m_funtionSigs.find(name);
-    if (itor != m_funtionSigs.end())
-        return itor->second.get();
-
-    return nullptr;
-    }
-
-//-----------------------------------------------------------------------------------------
-// @bsimethod
-//+---------------+---------------+---------------+---------------+---------------+------
-//static
-FunctionSignatureSet& FunctionSignatureSet::GetInstance()
-    {
-
-    static FunctionSignatureSet funtionSet;
-    if (funtionSet.m_funtionSigs.empty())
-        {
-        funtionSet.LoadDefinitions();
-        }
-
-    return funtionSet;
-    }
-
-//-----------------------------------------------------------------------------------------
-// @bsimethod
-//+---------------+---------------+---------------+---------------+---------------+------
-void FunctionSignatureSet::LoadDefinitions()
-    {
-    //scoped funtion
-    Declare("::" ECSQLFUNC_Changes "(changesetId:integer, operation:any):resultset");
-    ////global funtion
-    Declare("guidtostr(value:blob):string");
-    Declare("strtoguid(value:string):string");
-    Declare("hextoid(condition:any,truevalue:any,falsevalue:any):any");
-    Declare("iif(value:string):integer");
-    Declare("idtohex(value:integer):string");
-    Declare("abs(value:numeric):numeric");
-    Declare("hex(value:blob):string");
-    Declare("ifnull(x:any,y:any):any");
-    Declare("length(v:any):any");
-    Declare("max(x:any,y:any,...):any");
-    Declare("random():integer");
-    Declare("randomblob(n:integer):blob");
-    Declare("soundex(x:string):string");
-    Declare("coalesce(x:any,y:any,...):any");
-    Declare("instr(x:string,y:string):string");
-    Declare("like(x:string,y:string, optional z:string):integer");
-    Declare("lower(x:string):string");
-    Declare("nullif(x:any,y:any):any");
-    Declare("quote(x:string):string");
-    Declare("round(x:double,optional y:double):double");
-    }
-
-
-//****************************** FunctionSignature *****************************************
-//-----------------------------------------------------------------------------------------
-// @bsimethod
-//+---------------+---------------+---------------+---------------+---------------+------
-FunctionSignature::Arg const* FunctionSignature::FindArg(Utf8CP name) const
-    {
-    for (std::unique_ptr<Arg>const & existingArg : m_args)
-        if (existingArg->Name().EqualsI(name))
-            return existingArg.get();
-
-    return nullptr;
-    }
-
-//-----------------------------------------------------------------------------------------
-// @bsimethod
-//+---------------+---------------+---------------+---------------+---------------+------
-BentleyStatus FunctionSignature::SetName(Utf8CP name)
-    {
-    if (Utf8String::IsNullOrEmpty(name))
-        return ERROR;
-
-    m_name = name;
-    return SUCCESS;
-    }
-
-//-----------------------------------------------------------------------------------------
-// @bsimethod
-//+---------------+---------------+---------------+---------------+---------------+------
-void FunctionSignature::SetDescription(Utf8CP name)
-    {
-    m_description = name;
-    }
-
-//-----------------------------------------------------------------------------------------
-// @bsimethod
-//+---------------+---------------+---------------+---------------+---------------+------
-std::vector<FunctionSignature::Arg const*> FunctionSignature::Args() const
-    {
-    std::vector<Arg const*> args;
-    for (std::unique_ptr<Arg> const& arg : m_args)
-        args.push_back(arg.get());
-
-    return args;
-    }
-//-----------------------------------------------------------------------------------------
-// @bsimethod
-//+---------------+---------------+---------------+---------------+---------------+------
-BentleyStatus FunctionSignature::SetReturnType(ValueType type, bool member)
-    {
-    if (type == ValueType::Resultset && !member)
-        return ERROR;
-
-    if(member && type == ValueType::Resultset)
-       m_scope = FunctionScope::Class;
-    else if (member && type != ValueType::Resultset)
-        m_scope = FunctionScope::Property;
-    else
-        m_scope = FunctionScope::Global;
-
-    m_returnType = type;
-    return SUCCESS;
-    }
-
-//-----------------------------------------------------------------------------------------
-// @bsimethod
-//+---------------+---------------+---------------+---------------+---------------+------
-BentleyStatus FunctionSignature::Append(Utf8CP name, ValueType type, bool optional)
-    {
-    if (Utf8String::IsNullOrEmpty(name))
-        return ERROR;
-
-    if (Enum::Contains(type, ValueType::Resultset))
-        return ERROR;
-
-    std::unique_ptr<Arg> arg(new Arg(name, type, optional));
-    Arg* last = !m_args.empty() ? m_args.back().get() : nullptr;
-    if (last != nullptr && last->IsOptional() && !optional)
-        return ERROR;
-
-    if (last != nullptr && last->IsVariadic())
-        return ERROR;
-
-    if (arg->IsVariadic() && optional)
-        return ERROR;
-
-    //arg with same name should not exist
-    if (FindArg(name) != nullptr)
-        return ERROR;
-
-    //optional and varying cannot be together
-    if (OptionalArgCount() > 0 && arg->IsVariadic())
-        return ERROR;
-
-    m_args.push_back(std::move(arg));
-    return SUCCESS;
-    }
-
-//-----------------------------------------------------------------------------------------
-// @bsimethod
-//+---------------+---------------+---------------+---------------+---------------+------
-//static
-Utf8CP FunctionSignature::ValueTypeToString(ValueType type)
-    {
-    if (type == ValueType::String) return "string";
-    if (type == ValueType::Integer) return "integer";
-    if (type == ValueType::Float) return "float";
-    if (type == ValueType::Blob) return "blob";
-    if (type == ValueType::Resultset) return "resultset";
-    if (type == ValueType::Numeric) return "numeric";
-    if (type == ValueType::Any) return "any";
-    BeAssert(false);
-    return nullptr;
-    }
-
-//-----------------------------------------------------------------------------------------
-// @bsimethod
-//+---------------+---------------+---------------+---------------+---------------+------
-//static
-BentleyStatus FunctionSignature::Parse(std::unique_ptr<FunctionSignature>& funcSig, Utf8CP signature, Utf8CP description)
-    {
-    Utf8String temp = Utf8String(signature).Trim();
-    bool member = temp.StartsWith("::");
-    if (member)
-        temp = temp.substr(2);
-
-    if (temp.StartsWith(":"))
-        return ERROR;
-
-    const size_t posOpenParenthesis = temp.find("(");
-    const size_t posCloseParenthesis = temp.find(")");
-    if (posOpenParenthesis == Utf8String::npos || posCloseParenthesis == Utf8String::npos)
-        return ERROR;
-
-    if (posCloseParenthesis < posOpenParenthesis)
-        return ERROR;
-
-    Utf8String functionName = temp.substr(0, posOpenParenthesis);
-    funcSig = std::unique_ptr<FunctionSignature>(new FunctionSignature());
-    if (funcSig->SetName(functionName.c_str()) != SUCCESS)
-        return ERROR;
-
-    funcSig->SetDescription(description);
-
-    //check for return type
-    if (temp.size() > posCloseParenthesis)
-        {
-        Utf8String funTypeStr = temp.substr(posCloseParenthesis + 1);
-        funTypeStr.Trim();
-        if (funTypeStr.size() > 0)
-            {
-            if (funTypeStr[0] != ':')
-                return ERROR;
-
-            Utf8String funcType = funTypeStr.substr(1);
-            funcType.Trim();
-
-            ValueType vtype;
-            if (!ParseValueType(vtype, funcType.c_str()))
-                return ERROR;
-
-            if (funcSig->SetReturnType(vtype, member) != SUCCESS)
-                return ERROR;
-            }
-        }
-
-    const Utf8String argListStr = temp.substr(posOpenParenthesis + 1, posCloseParenthesis - posOpenParenthesis - 1);
-    bvector<Utf8String> argList;
-    BeStringUtilities::Split(argListStr.c_str(), ",", argList);
-    for (Utf8StringR argStr : argList)
-        {
-        argStr.Trim();
-        if (argStr.empty())
-            return ERROR;
-
-        bvector<Utf8String> argFmt;
-        BeStringUtilities::Split(argStr.c_str(), " ", argFmt);
-        bool optional = false;
-        if (argFmt.empty())
-            return ERROR;
-
-        int paramIdx = 0;
-        if (argFmt.size() == 2)
-            {
-            Utf8StringR optionalStr = argFmt.at(0).Trim();
-            if (!optionalStr.EqualsIAscii("optional"))
-                return ERROR;
-
-            paramIdx = 1;
-            optional = true;
-            }
-
-        Utf8StringR nameAndTypeStr = argFmt.at(paramIdx).Trim();
-        if (nameAndTypeStr == "...")
-            {
-            if (funcSig->Append(nameAndTypeStr.c_str(), ValueType::Any, optional) != SUCCESS)
-                return ERROR;
-            }
-        else
-            {
-            bvector<Utf8String> argType;
-            BeStringUtilities::Split(nameAndTypeStr.c_str(), ":", argType);
-            if (argType.size() != 2)
-                return ERROR;
-
-            Utf8StringR argNameStr = argType.at(0).Trim();
-            Utf8StringR argTypeStr = argType.at(1).Trim();
-            ValueType vtype;
-            if (!ParseValueType(vtype, argTypeStr.c_str()))
-                return ERROR;
-
-            if (funcSig->Append(argNameStr.c_str(), vtype, optional) != SUCCESS)
-                return ERROR;
-            }
-        }
-
-    return SUCCESS;
-    }
-
-//-----------------------------------------------------------------------------------------
-// @bsimethod
-//+---------------+---------------+---------------+---------------+---------------+------
-Utf8String FunctionSignature::ToString() const
-    {
-    Utf8String str;
-    if (m_scope != FunctionScope::Global)
-        str.append("::");
-
-    str.append(m_name);
-    str.append(" (");
-    bool first = true;
-    for (Arg const* arg : Args())
-        {
-        if (!first)
-            str.append(", ");
-        else
-            first = false;
-
-        if (arg->IsOptional())
-            str.append("optional ");
-
-        str.append(arg->Name());
-        if (!arg->IsVariadic())
-            {
-            str.append(":");
-            str.append(ValueTypeToString(arg->Type()));
-            }
-        }
-
-    str.append("):");
-    str.append(ValueTypeToString(m_returnType));
-    return str;
-    }
-
-//-----------------------------------------------------------------------------------------
-// @bsimethod
-//+---------------+---------------+---------------+---------------+---------------+------
-//static
-bool FunctionSignature::ParseValueType(ValueType& type, Utf8CP str)
-    {
-    if (BeStringUtilities::StricmpAscii("string", str) == 0)
-        {
-        type = ValueType::String;
-        return true;
-        }
-
-    else if (BeStringUtilities::StricmpAscii("integer", str) == 0 ||
-        BeStringUtilities::StricmpAscii("int", str) == 0)
-        {
-        type = ValueType::Integer;
-        return true;
-        }
-    else if (BeStringUtilities::StricmpAscii("float", str) == 0 ||
-        BeStringUtilities::StricmpAscii("double", str) == 0 ||
-        BeStringUtilities::StricmpAscii("real", str) == 0)
-        {
-        type = ValueType::Float;
-        return true;
-        }
-    else if (BeStringUtilities::StricmpAscii("blob", str) == 0)
-        {
-        type = ValueType::Blob;
-        return true;
-        }
-    else if (BeStringUtilities::StricmpAscii("resultset", str) == 0)
-        {
-        type = ValueType::Resultset;
-        return true;
-        }
-    else if (BeStringUtilities::StricmpAscii("numeric", str) == 0)
-        {
-        type = ValueType::Numeric;
-        return true;
-        }
-    else if (BeStringUtilities::StricmpAscii("any", str) == 0)
-        {
-        type = ValueType::Any;
-        return true;
-        }
-
-    return false;
-    }
-//-----------------------------------------------------------------------------------------
-// @bsimethod
-//+---------------+---------------+---------------+---------------+---------------+------
-BentleyStatus FunctionSignature::SetParameterType(Exp::Collection& argExps) const
-    {
-    const std::vector<Arg const*> args = Args();
-    int i = 0;
-    int j = 0;
-    do
-        {
-        Arg const* arg = args[i];
-        ValueExp& test = const_cast<ValueExp&>(argExps[j]->GetAs<ValueExp>());
-        if (test.GetTypeInfo().GetKind() == ECSqlTypeInfo::Kind::Unset && test.IsParameterExp())
-            {
-            if (arg->IsVariadic())
-                {
-                BeAssert(false);
-                return ERROR;
-                }
-
-            if (arg->Type() == FunctionSignature::ValueType::String)
-                test.SetTypeInfo(ECSqlTypeInfo::CreatePrimitive(PRIMITIVETYPE_String));
-            else if (arg->Type() == FunctionSignature::ValueType::Blob)
-                test.SetTypeInfo(ECSqlTypeInfo::CreatePrimitive(PRIMITIVETYPE_Binary));
-            else if (arg->Type() == FunctionSignature::ValueType::Float ||
-                     arg->Type() == FunctionSignature::ValueType::Numeric)
-                test.SetTypeInfo(ECSqlTypeInfo::CreatePrimitive(PRIMITIVETYPE_Double));
-            else if (arg->Type() == FunctionSignature::ValueType::Integer)
-                test.SetTypeInfo(ECSqlTypeInfo::CreatePrimitive(PRIMITIVETYPE_Long));
-            else if (arg->Type() == FunctionSignature::ValueType::Any)
-                test.SetTypeInfo(ECSqlTypeInfo::CreatePrimitive(PRIMITIVETYPE_Long));
-            else
-                test.SetTypeInfo(ECSqlTypeInfo::CreatePrimitive(PRIMITIVETYPE_Binary));
-            }
-
-        j++;
-        i++;
-        } while (j < argExps.size() && i < args.size());
-
-        return SUCCESS;
-    }
-
-//-----------------------------------------------------------------------------------------
-// @bsimethod
-//+---------------+---------------+---------------+---------------+---------------+------
-BentleyStatus FunctionSignature::Verify(Utf8StringR err, Exp::Collection const& argExps) const
-    {
-    const std::vector<Arg const*> args = Args();
-    const int requiredArgCount = RequiredArgCount();
-    const int optionalArgCount = OptionalArgCount();
-    const bool varying = HasVariadicArg();
-
-    if (args.empty() && !argExps.empty())
-        {
-        err = "Function take no argument.";
-        return ERROR;
-        }
-
-    if (requiredArgCount > argExps.size())
-        {
-        err = "Not enough arguments supplied.";
-        return ERROR;
-        }
-
-    if (!varying)
-        {
-        if (argExps.size() > optionalArgCount + requiredArgCount)
-            {
-            err = "Too many arguments.";
-            return ERROR;
-            }
-
-        }
-
-    if (argExps.empty())
-        return SUCCESS;
-
-    int i = 0;
-    int j = 0;
-    do
-        {
-        Arg const* arg = args[i];
-        ValueExp const* test = argExps[j]->GetAsCP<ValueExp>();
-        ECSqlTypeInfo const& testType = test->GetTypeInfo();
-        if (!testType.IsNull() && !testType.IsPrimitive())
-            {
-            err = "Expecting primitive argument to function.";
-            return ERROR;
-            }
-
-        if (arg->IsVariadic())
-            {
-            j++;
-            continue;
-            }
-
-        if (arg->Type() == ValueType::String)
-            if (!testType.IsString())
-                {
-                err.Sprintf("Argument '%s' Expecting primitive argument to function.", arg->Name().c_str());
-                return ERROR;
-                }
-
-        if (arg->Type() == ValueType::Blob)
-            if (!testType.IsBinary() || !testType.IsGeometry())
-                {
-                err.Sprintf("Argument '%s' Expecting binary argument to function.", arg->Name().c_str());
-                return ERROR;
-                }
-
-        if (arg->Type() == ValueType::Integer)
-            if (!testType.IsExactNumeric())
-                {
-                err.Sprintf("Argument '%s' Expecting integer argument to function.", arg->Name().c_str());
-                return ERROR;
-                }
-
-        if (arg->Type() == ValueType::Float)
-            if (!testType.IsApproximateNumeric())
-                {
-                err.Sprintf("Argument '%s' Expecting float argument to function.", arg->Name().c_str());
-                return ERROR;
-                }
-
-        if (arg->Type() == ValueType::Numeric)
-            if (!testType.IsNumeric())
-                {
-                err.Sprintf("Argument '%s' Expecting numeric argument to function.", arg->Name().c_str());
-                return ERROR;
-                }
-
-        j++;
-        i++;
-        } while (j < argExps.size() && i < args.size());
-
-        return SUCCESS;
-    }
-
-//-----------------------------------------------------------------------------------------
-// @bsimethod
-//+---------------+---------------+---------------+---------------+---------------+------
-int FunctionSignature::RequiredArgCount() const
-    {
-    int i = 0;
-    for (std::unique_ptr<Arg> const& arg : m_args)
-        if (arg->IsOptional() || arg->IsVariadic())
-            return i;
-        else
-            i++;
-
-    return i;
-    }
-
-//-----------------------------------------------------------------------------------------
-// @bsimethod
-//+---------------+---------------+---------------+---------------+---------------+------
-int FunctionSignature::OptionalArgCount() const
-    {
-    int i = 0;
-    for (std::unique_ptr<Arg> const& arg : m_args)
-        if (arg->IsOptional())
-            i++;
-
-    return i;
-    }
-
-//-----------------------------------------------------------------------------------------
-// @bsimethod
-//+---------------+---------------+---------------+---------------+---------------+------
-bool FunctionSignature::HasVariadicArg() const
-    {
-    for (std::unique_ptr<Arg> const& arg : m_args)
-        if (arg->IsVariadic())
-            return true;
-
-    return false;
-    }
-
-//-----------------------------------------------------------------------------------------
-// @bsimethod
-//+---------------+---------------+---------------+---------------+---------------+------
-//static
-std::unique_ptr<FunctionSignature> FunctionSignature::Parse(Utf8CP signature, Utf8CP description)
-    {
-    std::unique_ptr<FunctionSignature> sig;
-    BentleyStatus bs = Parse(sig, signature, description);
-    BeAssert(bs == SUCCESS);
-    if (bs != SUCCESS)
-        return nullptr;
-
-    return sig;
-    }
-END_BENTLEY_SQLITE_EC_NAMESPACE
+/*---------------------------------------------------------------------------------------------
+* Copyright (c) Bentley Systems, Incorporated. All rights reserved.
+* See LICENSE.md in the repository root for full copyright notice.
+*--------------------------------------------------------------------------------------------*/
+#include "ECDbPch.h"
+
+USING_NAMESPACE_BENTLEY_EC
+
+BEGIN_BENTLEY_SQLITE_EC_NAMESPACE
+
+//*************************** TypeList ******************************************
+//-----------------------------------------------------------------------------------------
+// @bsimethod
+//+---------------+---------------+---------------+---------------+---------------+------
+Exp::FinalizeParseStatus TypeListExp::_FinalizeParsing(ECSqlParseContext& ctx, FinalizeParseMode mode)
+    {
+    if (mode == FinalizeParseMode::BeforeFinalizingChildren)
+        {
+        //indicate that the exp per se doesn't have a single type info as it can vary across its children
+        SetTypeInfo(ECSqlTypeInfo(ECSqlTypeInfo::Kind::Varies));
+        return FinalizeParseStatus::NotCompleted;
+        }
+
+    if (mode == FinalizeParseMode::AfterFinalizingChildren)
+        {
+        SetTypeInfo(ECSqlTypeInfo::CreatePrimitive(ECN::PRIMITIVETYPE_Boolean));
+        return FinalizeParseStatus::Completed;
+        }
+
+    BeAssert(false);
+    return FinalizeParseStatus::Error;
+    }
+//-----------------------------------------------------------------------------------------
+// @bsimethod
+//+---------------+---------------+---------------+---------------+---------------+------
+void TypeListExp::_ToJson(BeJsValue val , JsonFormat const& fmt) const  {
+    //! ITWINJS_PARSE_TREE: TypeListExp
+    val.SetEmptyArray();
+     for (auto classNameExp : ClassNames()) {
+        classNameExp->ToJson(val.appendValue(), fmt);
+     }
+}
+
+//-----------------------------------------------------------------------------------------
+// @bsimethod
+//+---------------+---------------+---------------+---------------+---------------+------
+void TypeListExp::_ToECSql(ECSqlRenderContext& ctx) const
+    {
+    if (HasParentheses())
+        ctx.AppendToECSql("(");
+
+    ctx.AppendToECSql("(");
+
+    auto classNameList = ClassNames();
+    for (auto classNameExp : ClassNames())
+        {
+        const auto polyECSql = classNameExp->GetPolymorphicInfo().ToECSql();
+        if (!polyECSql.empty())
+            ctx.AppendToECSql(polyECSql).AppendToECSql(" ");
+
+        ctx.AppendToECSql(classNameExp->GetFullName());
+        if (classNameList.back() != classNameExp)
+            ctx.AppendToECSql(",");
+        }
+    ctx.AppendToECSql(")");
+    if (HasParentheses())
+        ctx.AppendToECSql(")");
+    }
+//-----------------------------------------------------------------------------------------
+// @bsimethod
+//+---------------+---------------+---------------+---------------+---------------+------
+Utf8String TypeListExp::_ToString() const
+    {
+    Utf8String str("TYPE-LIST");
+    return str;
+    }
+
+//-----------------------------------------------------------------------------------------
+// @bsimethod
+//+---------------+---------------+---------------+---------------+---------------+------
+bool TypeListExp::_TryDetermineParameterExpType(ECSqlParseContext& ctx, ParameterExp& parameterExp) const
+    {
+    parameterExp.SetTargetExpInfo(GetTypeInfo());
+    return true;
+    }
+//*************************** SearchCaseValueExp ******************************************
+//-----------------------------------------------------------------------------------------
+// @bsimethod
+//+---------------+---------------+---------------+---------------+---------------+------
+Exp::FinalizeParseStatus IIFExp::_FinalizeParsing(ECSqlParseContext& ctx, FinalizeParseMode mode)
+    {
+    if (mode == FinalizeParseMode::BeforeFinalizingChildren)
+        {
+        //indicate that the exp per se doesn't have a single type info as it can vary across its children
+        SetTypeInfo(ECSqlTypeInfo(ECSqlTypeInfo::Kind::Varies));
+        return FinalizeParseStatus::NotCompleted;
+        }
+
+    if (mode == FinalizeParseMode::AfterFinalizingChildren)
+        {
+        ECSqlTypeInfo info;
+        if (Then() && !Then()->IsParameterExp())
+            {
+            auto typeInfo = Then()->GetTypeInfo();
+            if (typeInfo.IsGeometry() || typeInfo.IsPoint() || typeInfo.IsNavigation() || !(typeInfo.IsPrimitive() || typeInfo.IsNull()))
+                {
+                ctx.Issues().ReportV(
+                    IssueSeverity::Error,
+                    IssueCategory::BusinessProperties,
+                    IssueType::ECSQL,
+                    ECDbIssueId::ECDb_0579,
+                    "Invalid IIF(cond, trueExpr. falseExpr) expression '%s'. In trueExpr <exp>, <exp> must evalute to a primitive value (string, datetime, numeric, binary or null)",
+                    ToECSql().c_str()
+                );
+                return FinalizeParseStatus::Error;
+                }
+            if (typeInfo.GetKind() != ECSqlTypeInfo::Kind::Varies && typeInfo.GetKind() != ECSqlTypeInfo::Kind::Unset && !typeInfo.IsNull())
+                info = typeInfo;
+            }
+        if (Else() && !Else()->IsParameterExp())
+            {
+            auto typeInfo = Else()->GetTypeInfo();
+            if (typeInfo.IsGeometry() || typeInfo.IsPoint() || typeInfo.IsNavigation() || !(typeInfo.IsPrimitive() || typeInfo.IsNull()))
+                {
+                ctx.Issues().ReportV(
+                    IssueSeverity::Error,
+                    IssueCategory::BusinessProperties,
+                    IssueType::ECSQL,
+                    ECDbIssueId::ECDb_0580,
+                    "Invalid IIF(cond, trueExpr. falseExpr) expression '%s'. In falseExpr <exp>, <exp> must evalute to a primitive value (string, datetime, numeric, binary or null)",
+                    ToECSql().c_str()
+                );
+                return FinalizeParseStatus::Error;
+                }
+            if (typeInfo.GetKind() != ECSqlTypeInfo::Kind::Varies && typeInfo.GetKind() != ECSqlTypeInfo::Kind::Unset && !typeInfo.IsNull())
+                info = typeInfo;
+            }
+        if (info.GetKind() != ECSqlTypeInfo::Kind::Unset)
+            {
+            SetTypeInfo(info);
+            return FinalizeParseStatus::Completed;
+            }
+        //unable to detect
+        SetTypeInfo(ECSqlTypeInfo::CreatePrimitive(ECN::PRIMITIVETYPE_String));
+        return FinalizeParseStatus::Completed;
+        }
+
+    BeAssert(false);
+    return FinalizeParseStatus::Error;
+    }
+
+//-----------------------------------------------------------------------------------------
+// @bsimethod
+//+---------------+---------------+---------------+---------------+---------------+------
+void IIFExp::_ToJson(BeJsValue val , JsonFormat const& fmt) const  {
+    //! ITWINJS_PARSE_TREE: IIFExp
+    val.SetEmptyObject();
+    val["id"] = "IIFExp";
+
+    When()->ToJson(val["when"], fmt);
+    Then()->ToJson(val["then"], fmt);
+    Else()->ToJson(val["else"], fmt);
+}
+
+//-----------------------------------------------------------------------------------------
+// @bsimethod
+//+---------------+---------------+---------------+---------------+---------------+------
+void IIFExp::_ToECSql(ECSqlRenderContext& ctx) const
+    {
+    if (HasParentheses())
+        ctx.AppendToECSql("(");
+
+    ctx.AppendToECSql(" IIF ");
+
+    ctx.AppendToECSql("(");
+    ctx.AppendToECSql(*When());
+    ctx.AppendToECSql(",");
+    ctx.AppendToECSql(*Then());
+    ctx.AppendToECSql(",");
+    ctx.AppendToECSql(*Else());
+    ctx.AppendToECSql(")");
+
+
+    if (HasParentheses())
+        ctx.AppendToECSql(")");
+    }
+
+//-----------------------------------------------------------------------------------------
+// @bsimethod
+//+---------------+---------------+---------------+---------------+---------------+------
+bool IIFExp::_TryDetermineParameterExpType(ECSqlParseContext& ctx, ParameterExp& parameterExp) const
+    {
+    parameterExp.SetTargetExpInfo(GetTypeInfo());
+    return true;
+    }
+//-----------------------------------------------------------------------------------------
+// @bsimethod
+//+---------------+---------------+---------------+---------------+---------------+------
+Utf8String IIFExp::_ToString() const
+    {
+    Utf8String str("IIF");
+        return str;
+    }
+//*************************** SearchCaseValueExp ******************************************
+//-----------------------------------------------------------------------------------------
+// @bsimethod
+//+---------------+---------------+---------------+---------------+---------------+------
+Exp::FinalizeParseStatus SearchCaseValueExp::_FinalizeParsing(ECSqlParseContext& ctx, FinalizeParseMode mode)
+    {
+    if (mode == FinalizeParseMode::BeforeFinalizingChildren)
+        {
+        //indicate that the exp per se doesn't have a single type info as it can vary across its children
+        SetTypeInfo(ECSqlTypeInfo(ECSqlTypeInfo::Kind::Varies));
+        return FinalizeParseStatus::NotCompleted;
+        }
+
+    if (mode == FinalizeParseMode::AfterFinalizingChildren)
+        {
+        // auto detect type
+        if (Else() && !Else()->IsParameterExp())
+            {
+            auto typeInfo = Else()->GetTypeInfo();
+            if (typeInfo.IsGeometry() || typeInfo.IsPoint() || typeInfo.IsNavigation() || !(typeInfo.IsPrimitive() || typeInfo.IsNull()))
+                {
+                ctx.Issues().ReportV(
+                    IssueSeverity::Error,
+                    IssueCategory::BusinessProperties,
+                    IssueType::ECSQL,
+                    ECDbIssueId::ECDb_0581,
+                    "Invalid CASE-THEN expression '%s'. In THEN <exp>, <exp> must evalute to a primitive value (string, datetime, numeric, binary or null)",
+                    ToECSql().c_str()
+                );
+                return FinalizeParseStatus::Error;
+                }
+            }
+
+        ECSqlTypeInfo info;
+        for (auto& when : WhenList())
+            {
+            auto typeInfo = when->Then()->GetTypeInfo();
+            if (when->Then()->IsParameterExp())
+                continue;
+
+            if (typeInfo.GetKind() != ECSqlTypeInfo::Kind::Varies && typeInfo.GetKind() != ECSqlTypeInfo::Kind::Unset && !typeInfo.IsNull())
+                {
+                info = typeInfo;
+                break;
+                }
+            }
+
+        if(info.GetKind() != ECSqlTypeInfo::Kind::Varies && info.GetKind() != ECSqlTypeInfo::Kind::Unset)
+            {
+            SetTypeInfo(info);
+            return FinalizeParseStatus::Completed;
+            }
+
+        if (Else() && !Else()->IsParameterExp())
+            {
+            auto typeInfo = Else()->GetTypeInfo();
+            if (typeInfo.GetKind() != ECSqlTypeInfo::Kind::Varies && typeInfo.GetKind() != ECSqlTypeInfo::Kind::Unset && !typeInfo.IsNull())
+                {
+                SetTypeInfo(typeInfo);
+                return FinalizeParseStatus::Completed;
+                }
+            }
+        //unable to detect
+        SetTypeInfo(ECSqlTypeInfo::CreatePrimitive(ECN::PRIMITIVETYPE_String));
+        return FinalizeParseStatus::Completed;
+        }
+
+    BeAssert(false);
+    return FinalizeParseStatus::Error;
+    }
+
+//-----------------------------------------------------------------------------------------
+// @bsimethod
+//+---------------+---------------+---------------+---------------+---------------+------
+bool SearchCaseValueExp::_TryDetermineParameterExpType(ECSqlParseContext& ctx, ParameterExp& parameterExp) const
+    {
+    parameterExp.SetTargetExpInfo(GetTypeInfo());
+    return true;
+    }
+//-----------------------------------------------------------------------------------------
+// @bsimethod
+//+---------------+---------------+---------------+---------------+---------------+------
+Utf8String SearchCaseValueExp::_ToString() const
+    {
+    Utf8String str("CASE-WHEN-THEN");
+        return str;
+    }
+
+//-----------------------------------------------------------------------------------------
+// @bsimethod
+//+---------------+---------------+---------------+---------------+---------------+------
+void SearchCaseValueExp::_ToJson(BeJsValue val , JsonFormat const& fmt) const  {
+    //! ITWINJS_PARSE_TREE: SearchCaseValueExp
+    val.SetEmptyObject();
+    val["id"] = "SearchCaseValueExp";
+    auto list = val["whenThenList"];
+    list.toArray();
+
+    for (auto& when : WhenList())
+        when->ToJson(list.appendValue(), fmt);
+
+    if (auto el = Else()) {
+        Else()->ToJson(val["elseExp"], fmt);
+    }
+}
+//-----------------------------------------------------------------------------------------
+// @bsimethod
+//+---------------+---------------+---------------+---------------+---------------+------
+void SearchCaseValueExp::_ToECSql(ECSqlRenderContext& ctx) const
+    {
+    if (HasParentheses())
+        ctx.AppendToECSql("(");
+
+    ctx.AppendToECSql(" CASE ");
+
+    for (auto exp : WhenList())
+        ctx.AppendToECSql(*exp);
+
+    if (auto exp = Else())
+        ctx.AppendToECSql(" ELSE ").AppendToECSql(*exp);
+
+    ctx.AppendToECSql(" END ");
+
+    if (HasParentheses())
+        ctx.AppendToECSql(")");
+    }
+
+//*************************** SearchedWhenClauseExp ******************************************
+//-----------------------------------------------------------------------------------------
+// @bsimethod
+//+---------------+---------------+---------------+---------------+---------------+------
+Exp::FinalizeParseStatus SearchedWhenClauseExp::_FinalizeParsing(ECSqlParseContext& ctx, FinalizeParseMode mode)
+    {
+    if (mode == FinalizeParseMode::BeforeFinalizingChildren)
+        {
+        //indicate that the exp per se doesn't have a single type info as it can vary across its children
+        SetTypeInfo(ECSqlTypeInfo(ECSqlTypeInfo::Kind::Varies));
+        return FinalizeParseStatus::NotCompleted;
+        }
+
+    if (mode == FinalizeParseMode::AfterFinalizingChildren)
+        {
+        auto typeInfo = this->Then()->GetTypeInfo();
+        if (this->Then()->IsParameterExp())
+            {
+            SetTypeInfo(typeInfo);
+            return FinalizeParseStatus::Completed;
+            }
+
+        if (typeInfo.IsGeometry() || typeInfo.IsPoint() || typeInfo.IsNavigation() || !(typeInfo.IsPrimitive() || typeInfo.IsNull()))
+            {
+            ctx.Issues().ReportV(
+                IssueSeverity::Error,
+                IssueCategory::BusinessProperties,
+                IssueType::ECSQL,
+                ECDbIssueId::ECDb_0582,
+                "Invalid CASE-THEN expression '%s'. In THEN <exp>, <exp> must evalute to a primitive value (string, datetime, numeric, binary or null)",
+                ToECSql().c_str()
+            );
+            return FinalizeParseStatus::Error;
+            }
+
+        SetTypeInfo(typeInfo);
+        return FinalizeParseStatus::Completed;
+        }
+
+    BeAssert(false);
+    return FinalizeParseStatus::Error;
+    }
+
+//-----------------------------------------------------------------------------------------
+// @bsimethod
+//+---------------+---------------+---------------+---------------+---------------+------
+bool SearchedWhenClauseExp::_TryDetermineParameterExpType(ECSqlParseContext& ctx, ParameterExp& parameterExp) const
+    {
+    parameterExp.SetTargetExpInfo(GetTypeInfo());
+    return true;
+    }
+//-----------------------------------------------------------------------------------------
+// @bsimethod
+//+---------------+---------------+---------------+---------------+---------------+------
+Utf8String SearchedWhenClauseExp::_ToString() const
+    {
+    Utf8String str("WHEN-THEN");
+        return str;
+    }
+
+//-----------------------------------------------------------------------------------------
+// @bsimethod
+//+---------------+---------------+---------------+---------------+---------------+------
+void SearchedWhenClauseExp::_ToJson(BeJsValue val , JsonFormat const& fmt) const  {
+    //! ITWINJS_PARSE_TREE: SearchedWhenClauseExp
+    val.SetEmptyObject();
+    When()->ToJson(val["when"], fmt);
+    Then()->ToJson(val["then"], fmt);
+}
+
+//-----------------------------------------------------------------------------------------
+// @bsimethod
+//+---------------+---------------+---------------+---------------+---------------+------
+void SearchedWhenClauseExp::_ToECSql(ECSqlRenderContext& ctx) const
+    {
+    if (HasParentheses())
+        ctx.AppendToECSql("(");
+
+    ctx.AppendToECSql(" WHEN ").AppendToECSql(*When()).AppendToECSql(" THEN ").AppendToECSql(*Then());
+
+    if (HasParentheses())
+        ctx.AppendToECSql(")");
+    }
+
+//NOTE: The code in this file is sorted by the class names. This should make maintenance easier as there are too many types in this single file
+
+//*************************** BetweenRangeValueExp ******************************************
+//-----------------------------------------------------------------------------------------
+// @bsimethod
+//+---------------+---------------+---------------+---------------+---------------+------
+Exp::FinalizeParseStatus BetweenRangeValueExp::_FinalizeParsing(ECSqlParseContext& ctx, FinalizeParseMode mode)
+    {
+    if (mode == FinalizeParseMode::BeforeFinalizingChildren)
+        {
+        //indicate that the exp per se doesn't have a single type info as it can vary across its children
+        SetTypeInfo(ECSqlTypeInfo(ECSqlTypeInfo::Kind::Varies));
+        return FinalizeParseStatus::NotCompleted;
+        }
+
+    if (mode == FinalizeParseMode::AfterFinalizingChildren)
+        {
+        std::vector<ValueExp const*> operands {GetLowerBoundOperand(), GetUpperBoundOperand()};
+        for (ValueExp const* operand : operands)
+            {
+            //parameter exp type is determined later, so do not check type for it here
+            if (operand->IsParameterExp())
+                continue;
+
+            ECSqlTypeInfo const& typeInfo = operand->GetTypeInfo();
+            if (!typeInfo.IsPrimitive() || typeInfo.IsGeometry() || typeInfo.IsPoint() || typeInfo.IsNavigation())
+                {
+                ctx.Issues().ReportV(IssueSeverity::Error, IssueCategory::BusinessProperties, IssueType::ECSQL, ECDbIssueId::ECDb_0583,
+                    "Invalid BETWEEN expression '%s'. Operands must be of numeric, date/timestamp, or string type.", ToECSql().c_str());
+                return FinalizeParseStatus::Error;
+                }
+            }
+
+        return FinalizeParseStatus::Completed;
+        }
+
+    BeAssert(false);
+    return FinalizeParseStatus::Error;
+    }
+
+//-----------------------------------------------------------------------------------------
+// @bsimethod
+//+---------------+---------------+---------------+---------------+---------------+------
+void BetweenRangeValueExp::_ToJson(BeJsValue val , JsonFormat const& fmt) const  {
+    //! ITWINJS_PARSE_TREE: BetweenRangeValueExp
+    val.SetEmptyObject();
+    GetLowerBoundOperand()->ToJson(val["lbound"], fmt);
+    GetUpperBoundOperand()->ToJson(val["ubound"], fmt);
+}
+//-----------------------------------------------------------------------------------------
+// @bsimethod
+//+---------------+---------------+---------------+---------------+---------------+------
+void BetweenRangeValueExp::_ToECSql(ECSqlRenderContext& ctx) const
+    {
+    if (HasParentheses())
+        ctx.AppendToECSql("(");
+
+    ctx.AppendToECSql(*GetLowerBoundOperand()).AppendToECSql(" AND ").AppendToECSql(*GetUpperBoundOperand());
+
+    if (HasParentheses())
+        ctx.AppendToECSql(")");
+    }
+
+//*************************** BinaryValueExp ******************************************
+//-----------------------------------------------------------------------------------------
+// @bsimethod
+//+---------------+---------------+---------------+---------------+---------------+------
+Exp::FinalizeParseStatus BinaryValueExp::_FinalizeParsing(ECSqlParseContext& ctx, FinalizeParseMode mode)
+    {
+    switch (mode)
+        {
+            case Exp::FinalizeParseMode::BeforeFinalizingChildren:
+            {
+            switch (m_op)
+                {
+                    case BinarySqlOperator::Plus:
+                    case BinarySqlOperator::Minus:
+                    case BinarySqlOperator::Modulo:
+                    case BinarySqlOperator::Divide:
+                    case BinarySqlOperator::Multiply:
+                        SetTypeInfo(ECSqlTypeInfo::CreatePrimitive(PRIMITIVETYPE_Double));
+                        break;
+                    case BinarySqlOperator::ShiftLeft:
+                    case BinarySqlOperator::ShiftRight:
+                    case BinarySqlOperator::BitwiseOr:
+                    case BinarySqlOperator::BitwiseAnd:
+                    case BinarySqlOperator::BitwiseXOr:
+                        SetTypeInfo(ECSqlTypeInfo::CreatePrimitive(PRIMITIVETYPE_Long));
+                        break;
+
+                    case BinarySqlOperator::Concat:
+                        SetTypeInfo(ECSqlTypeInfo::CreatePrimitive(PRIMITIVETYPE_String));
+                        break;
+
+                    default:
+                        BeAssert(false && "Adjust BinaryValueExp::_FinalizeParsing for new value of BinarySqlOperator enum.");
+                        LOG.error("Adjust BinaryValueExp::_FinalizeParsing for new value of BinarySqlOperator enum.");
+                        return FinalizeParseStatus::Error;
+                }
+
+            return FinalizeParseStatus::NotCompleted;
+            }
+
+            case Exp::FinalizeParseMode::AfterFinalizingChildren:
+            {
+            std::vector<ValueExp const*> operands {GetLeftOperand(), GetRightOperand()};
+            for (ValueExp const* operand : operands)
+                {
+                ECSqlTypeInfo const& typeInfo = operand->GetTypeInfo();
+                //ignore parameter exp whose type will be resolved later
+                if (typeInfo.GetKind() == ECSqlTypeInfo::Kind::Unset)
+                    {
+                    BeAssert(operand->IsParameterExp());
+                    continue;
+                    }
+
+                if (!typeInfo.IsPrimitive())
+                    {
+                    ctx.Issues().ReportV(IssueSeverity::Error, IssueCategory::BusinessProperties, IssueType::ECSQL, ECDbIssueId::ECDb_0584,
+                        "Expecting a primitive value expression as operand. '%s'", ToECSql().c_str());
+                    return FinalizeParseStatus::Error;
+                    }
+
+                ECSqlTypeInfo const& expectedType = GetTypeInfo();
+                /*
+                if (expectedType.IsExactNumeric() && !typeInfo.IsExactNumeric())
+                    {
+                    ctx.Issues().ReportV("Expecting an integral value expression as operand. '%s'", ToECSql().c_str());
+                    return FinalizeParseStatus::Error;
+                    }
+                else */
+                if (expectedType.IsNumeric() && !typeInfo.IsNumeric())
+                    {
+                    ctx.Issues().ReportV(IssueSeverity::Error, IssueCategory::BusinessProperties, IssueType::ECSQL, ECDbIssueId::ECDb_0052,
+                        "Expecting a numeric value expression as operand. '%s'", ToECSql().c_str());
+                    return FinalizeParseStatus::Error;
+                    }
+                else if (expectedType.GetPrimitiveType() == PRIMITIVETYPE_String && typeInfo.GetPrimitiveType() != PRIMITIVETYPE_String)
+                    {
+                    ctx.Issues().ReportV(IssueSeverity::Error, IssueCategory::BusinessProperties, IssueType::ECSQL, ECDbIssueId::ECDb_0053,
+                        "Expecting value expression of type String as operand. '%s'", ToECSql().c_str());
+                    return FinalizeParseStatus::Error;
+                    }
+                }
+
+            return FinalizeParseStatus::Completed;
+            }
+
+
+            default:
+                BeAssert(false);
+                return FinalizeParseStatus::Error;
+        }
+    }
+
+//-----------------------------------------------------------------------------------------
+// @bsimethod
+//+---------------+---------------+---------------+---------------+---------------+------
+bool BinaryValueExp::_TryDetermineParameterExpType(ECSqlParseContext& ctx, ParameterExp& parameterExp) const
+    {
+    parameterExp.SetTargetExpInfo(GetTypeInfo());
+    return true;
+    }
+
+//-----------------------------------------------------------------------------------------
+// @bsimethod
+//+---------------+---------------+---------------+---------------+---------------+------
+void BinaryValueExp::_ToJson(BeJsValue val , JsonFormat const& fmt) const  {
+    //! ITWINJS_PARSE_TREE: BinaryValueExp
+    val.SetEmptyObject();
+    val["id"] = "BinaryValueExp";
+    val["op"] = ExpHelper::ToSql(GetOperator());
+    GetLeftOperand()->ToJson(val["lhs"], fmt);
+    GetRightOperand()->ToJson(val["rhs"], fmt);
+}
+//-----------------------------------------------------------------------------------------
+// @bsimethod
+//+---------------+---------------+---------------+---------------+---------------+------
+void BinaryValueExp::_ToECSql(ECSqlRenderContext& ctx) const
+    {
+    if (HasParentheses())
+        ctx.AppendToECSql("(");
+
+    ctx.AppendToECSql(*GetLeftOperand()).AppendToECSql(" ").AppendToECSql(ExpHelper::ToSql(m_op)).AppendToECSql(" ").AppendToECSql(*GetRightOperand());
+
+    if (HasParentheses())
+        ctx.AppendToECSql(")");
+    }
+
+//-----------------------------------------------------------------------------------------
+// @bsimethod
+//+---------------+---------------+---------------+---------------+---------------+------
+Utf8String BinaryValueExp::_ToString() const
+    {
+    Utf8String str("Binary [Operator: ");
+    str.append(ExpHelper::ToSql(m_op)).append("]");
+    return str;
+    }
+
+
+//*************************** CastExp ******************************************
+//-----------------------------------------------------------------------------------------
+// @bsimethod
+//+---------------+---------------+---------------+---------------+---------------+------
+Exp::FinalizeParseStatus CastExp::_FinalizeParsing(ECSqlParseContext& ctx, FinalizeParseMode mode)
+    {
+    if (mode == Exp::FinalizeParseMode::BeforeFinalizingChildren)
+        {
+        //if operands are parameters set the target exp in those expressions
+        if (GetCastOperand()->IsParameterExp())
+            {
+            ctx.Issues().ReportV(IssueSeverity::Error, IssueCategory::BusinessProperties, IssueType::ECSQL, ECDbIssueId::ECDb_0060,
+                "Parameters are not supported in a CAST expression ('%s').", ToECSql().c_str());
+            return FinalizeParseStatus::Error;
+            }
+
+        if (m_castTargetSchemaName.empty())
+            {
+            ECN::PrimitiveType targetType;
+            if (ExpHelper::ToPrimitiveType(targetType, GetCastTargetPrimitiveType()) != SUCCESS)
+                {
+                ctx.Issues().ReportV(
+                    IssueSeverity::Error,
+                    IssueCategory::BusinessProperties,
+                    IssueType::ECSQL,
+                    ECDbIssueId::ECDb_0267,
+                    "Invalid CAST target type '%s'. Valid target types are the EC primitive types, a fully qualified EC struct type or arrays of those.",
+                    GetCastTargetPrimitiveType().c_str()
+                );
+                return FinalizeParseStatus::Error;
+                }
+
+            SetTypeInfo(ECSqlTypeInfo::CreatePrimitive(targetType, m_castTargetIsArray));
+            return FinalizeParseStatus::NotCompleted;
+            }
+
+        //WIP: Need to change the grammar to allow specifying cast targets from other table spaces
+        ECEnumerationCP targetEnumType = ctx.Schemas().GetEnumeration(m_castTargetSchemaName, GetCastTargetTypeName(), SchemaLookupMode::AutoDetect);
+        if (targetEnumType != nullptr)
+            {
+            SetTypeInfo(ECSqlTypeInfo::CreateEnum(*targetEnumType, m_castTargetIsArray));
+            return FinalizeParseStatus::NotCompleted;
+            }
+
+        ECClassCP targetClassType = ctx.Schemas().GetClass(m_castTargetSchemaName, GetCastTargetTypeName(), SchemaLookupMode::AutoDetect);
+        if (targetClassType == nullptr)
+            {
+            ctx.Issues().ReportV(IssueSeverity::Error, IssueCategory::BusinessProperties, IssueType::ECSQL, ECDbIssueId::ECDb_0269,
+                "Invalid CAST target type '%s.%s'. The type does not exist.", m_castTargetSchemaName.c_str(), GetCastTargetTypeName().c_str());
+            return FinalizeParseStatus::Error;
+            }
+
+        if (!targetClassType->IsStructClass())
+            {
+            ctx.Issues().ReportV(IssueSeverity::Error, IssueCategory::BusinessProperties, IssueType::ECSQL, ECDbIssueId::ECDb_0270,
+                "Invalid CAST target type '%s.%s'. Only enumeration and struct types are supported.", m_castTargetSchemaName.c_str(), GetCastTargetTypeName().c_str());
+            return FinalizeParseStatus::Error;
+            }
+
+        SetTypeInfo(ECSqlTypeInfo::CreateStruct(*targetClassType->GetStructClassCP(), m_castTargetIsArray));
+        return FinalizeParseStatus::NotCompleted;
+        }
+
+    ECSqlTypeInfo const& castOperandTypeInfo = GetCastOperand()->GetTypeInfo();
+    if (castOperandTypeInfo.IsNull()) //NULL can always be cast
+        return FinalizeParseStatus::Completed;
+
+    if (!castOperandTypeInfo.IsPrimitive())
+        {
+        ctx.Issues().Report(IssueSeverity::Error, IssueCategory::BusinessProperties, IssueType::ECSQL, ECDbIssueId::ECDb_0272,
+            "CAST expects operand to be a primitive value expression or the null constant.");
+        return FinalizeParseStatus::Error;
+        }
+
+    ECSqlTypeInfo const& targetTypeInfo = GetTypeInfo();
+    if (!targetTypeInfo.IsPrimitive())
+        {
+        ctx.Issues().ReportV(IssueSeverity::Error, IssueCategory::BusinessProperties, IssueType::ECSQL, ECDbIssueId::ECDb_0273,
+            "Invalid target type in CAST expression '%s'. Non-primitive target type can only be used when casting NULL.", ToECSql().c_str());
+        return FinalizeParseStatus::Error;
+        }
+
+    if (castOperandTypeInfo.GetPrimitiveType() != targetTypeInfo.GetPrimitiveType())
+        {
+        //primitives can be cast except for points because they map to multiple columns
+        std::vector<ECSqlTypeInfo const*> typeInfos {&targetTypeInfo, &castOperandTypeInfo};
+        for (ECSqlTypeInfo const* typeInfo : typeInfos)
+            {
+            if (typeInfo->IsPoint())
+                {
+                ctx.Issues().ReportV(
+                    IssueSeverity::Error,
+                    IssueCategory::BusinessProperties,
+                    IssueType::ECSQL,
+                    ECDbIssueId::ECDb_0274,
+                    "Casting from '%s' to '%s' is not supported",
+                    ExpHelper::ToString(castOperandTypeInfo.GetPrimitiveType()),
+                    ExpHelper::ToString(targetTypeInfo.GetPrimitiveType())
+                );
+                return FinalizeParseStatus::Error;
+                }
+            }
+        }
+
+    return FinalizeParseStatus::Completed;
+    }
+//-----------------------------------------------------------------------------------------
+// @bsimethod
+//+---------------+---------------+---------------+---------------+---------------+------
+void CastExp::_ToJson(BeJsValue val , JsonFormat const& fmt) const  {
+    //! ITWINJS_PARSE_TREE: CastExp
+    val.SetEmptyObject();
+    val["id"] = "CastExp";
+    GetCastOperand()->ToJson(val["exp"], fmt);
+
+    Utf8String asType;
+    if (!m_castTargetSchemaName.empty())
+        asType.append(m_castTargetSchemaName).append(".");
+
+    asType.append(m_castTargetTypeName);
+    if (m_castTargetIsArray)
+        asType.append("[]");
+
+    val["as"] = asType;
+}
+//-----------------------------------------------------------------------------------------
+// @bsimethod
+//+---------------+---------------+---------------+---------------+---------------+------
+void CastExp::_ToECSql(ECSqlRenderContext& ctx) const
+    {
+    if (HasParentheses())
+        ctx.AppendToECSql("(");
+
+    ctx.AppendToECSql("CAST (").AppendToECSql(*GetCastOperand()).AppendToECSql(" AS ");
+
+    if (!m_castTargetSchemaName.empty())
+        ctx.AppendToECSql(m_castTargetSchemaName).AppendToECSql(".");
+
+    ctx.AppendToECSql(m_castTargetTypeName);
+
+    if (m_castTargetIsArray)
+        ctx.AppendToECSql("[]");
+
+    ctx.AppendToECSql(")");
+
+    if (HasParentheses())
+        ctx.AppendToECSql(")");
+    }
+
+//-----------------------------------------------------------------------------------------
+// @bsimethod
+//+---------------+---------------+---------------+---------------+---------------+------
+Utf8String CastExp::_ToString() const
+    {
+    Utf8String str("Cast [Target type: ");
+    if (!m_castTargetSchemaName.empty())
+        str.append(m_castTargetSchemaName).append(".");
+
+    str.append(m_castTargetTypeName);
+
+    if (m_castTargetIsArray)
+        str.append("[] ");
+
+    str.append("]");
+    return str;
+    }
+
+//****************************** MemberFunctionCallExp *****************************************
+//-----------------------------------------------------------------------------------------
+// @bsimethod
+//+---------------+---------------+---------------+---------------+---------------+------
+BentleyStatus MemberFunctionCallExp::ValidateArgument(ValueExp const& arg, Utf8StringR msg)
+    {
+    std::vector<Exp const*> expList;
+    if (!m_tableValuedFunc)
+        {
+        expList = arg.Find (Exp::Type::PropertyName, true);
+        if (!expList.empty())
+            {
+            msg.Sprintf("Invalid MemberFunctionCall expression '%s'. Argument %s is invalid. A MemberFunctionCall expression cannot not contain a PropertyName expression. ",
+                        m_functionName.c_str(), expList.front()->ToString().c_str());
+
+            return ERROR;
+            }
+        }
+    expList = arg.Find(Exp::Type::Select, true);
+    if (!expList.empty())
+        {
+        msg.Sprintf("Invalid MemberFunctionCall expression '%s'. Argument %s is invalid. MemberFunctionCall expression cannot not contain SubQueries.",
+                    m_functionName.c_str(), expList.front()->ToString().c_str());
+
+        return ERROR;
+        }
+
+    return SUCCESS;
+    }
+
+//-----------------------------------------------------------------------------------------
+// @bsimethod
+//+---------------+---------------+---------------+---------------+---------------+------
+Exp::FinalizeParseStatus MemberFunctionCallExp::_FinalizeParsing(ECSqlParseContext& ctx, FinalizeParseMode mode)
+    {
+    if (mode == Exp::FinalizeParseMode::AfterFinalizingChildren)
+        {
+        if (this->IsTableValuedFunc()) {
+            if(m_functionName.EqualsI(IdSetModule::NAME))
+                {
+                ValueExp const* argExp = GetArgument(0);
+                if(argExp == nullptr)
+                    {
+                    ctx.Issues().ReportV(
+                        IssueSeverity::Error,
+                        IssueCategory::BusinessProperties,
+                        IssueType::ECSQL,
+                        ECDbIssueId::ECDb_0735,
+                        "There must have an argument for the function'%s'",
+                        m_functionName.c_str()
+                    );
+                    return Exp::FinalizeParseStatus::Error;
+                    }
+                ECSqlTypeInfo typeInfo = argExp->GetTypeInfo();
+                if (!typeInfo.IsPrimitive() && !typeInfo.IsUnset())
+                    {
+                    ctx.Issues().ReportV(
+                        IssueSeverity::Error,
+                        IssueCategory::BusinessProperties,
+                        IssueType::ECSQL,
+                        ECDbIssueId::ECDb_0736,
+                        "The argument for the function '%s' can only be either a string literal or an unset parameter",
+                        m_functionName.c_str()
+                    );
+                    return Exp::FinalizeParseStatus::Error;
+                    }
+                if(typeInfo.IsPrimitive())
+                    {
+                    ECN::PrimitiveType primitiveType = typeInfo.GetPrimitiveType();
+                    if(primitiveType != ECN::PrimitiveType::PRIMITIVETYPE_String)
+                        {
+                        ctx.Issues().ReportV(
+                            IssueSeverity::Error,
+                            IssueCategory::BusinessProperties,
+                            IssueType::ECSQL,
+                            ECDbIssueId::ECDb_0736,
+                            "The argument for the function '%s' can only be either a string literal or an unset parameter",
+                            m_functionName.c_str()
+                        );
+                        return Exp::FinalizeParseStatus::Error;
+                        }
+                    }
+                }
+            return FinalizeParseStatus::Completed;
+        }
+        FunctionSignature const* funcSig = FunctionSignatureSet::GetInstance().Find(m_functionName.c_str());
+        if (funcSig == nullptr)
+            {
+            ctx.Issues().ReportV(
+                IssueSeverity::Error,
+                IssueCategory::BusinessProperties,
+                IssueType::ECSQL,
+                ECDbIssueId::ECDb_0383,
+                "Unknown member function '%s'",
+                m_functionName.c_str()
+            );
+            return Exp::FinalizeParseStatus::Error;
+            }
+
+        if (funcSig->SetParameterType(GetChildrenR()) != SUCCESS)
+            {
+            ctx.Issues().ReportV(
+                IssueSeverity::Error,
+                IssueCategory::BusinessProperties,
+                IssueType::ECSQL,
+                ECDbIssueId::ECDb_0403,
+                "Error in function call '%s' - Varying argument list cannot be parameterized.",
+                m_functionName.c_str()
+            );
+            return Exp::FinalizeParseStatus::Error;
+            }
+
+        Utf8String err;
+        if (funcSig->Verify(err, GetChildren()) != SUCCESS)
+            {
+            ctx.Issues().ReportV(
+                IssueSeverity::Error,
+                IssueCategory::BusinessProperties,
+                IssueType::ECSQL,
+                ECDbIssueId::ECDb_0443,
+                "Error in function call '%s' - %s",
+                m_functionName.c_str(),
+                err.c_str()
+            );
+            return Exp::FinalizeParseStatus::Error;
+            }
+
+        SetTypeInfo(ECSqlTypeInfo::CreatePrimitive(ECN::PRIMITIVETYPE_Double));
+        return FinalizeParseStatus::Completed;
+        }
+
+    return FinalizeParseStatus::NotCompleted;
+    }
+
+//-----------------------------------------------------------------------------------------
+// @bsimethod
+//+---------------+---------------+---------------+---------------+---------------+------
+void MemberFunctionCallExp::_ToJson(BeJsValue val , JsonFormat const& fmt) const  {
+    //! ITWINJS_PARSE_TREE: MemberFunctionCallExp
+    val.SetEmptyObject();
+    val["id"] = "MemberFunctionCallExp";
+    val["name"] = m_functionName;
+
+    auto args = val["args"];
+    args.toArray();
+    for (Exp const* argExp : GetChildren())
+        argExp->ToJson(args.appendValue(), fmt);
+}
+//-----------------------------------------------------------------------------------------
+// @bsimethod
+//+---------------+---------------+---------------+---------------+---------------+------
+void MemberFunctionCallExp::_ToECSql(ECSqlRenderContext& ctx) const
+    {
+    ctx.AppendToECSql(".");
+    ctx.AppendToECSql(m_functionName).AppendToECSql("(");
+    bool isFirstItem = true;
+    for (Exp const* argExp : GetChildren())
+        {
+        if (!isFirstItem)
+            ctx.AppendToECSql(",");
+
+        ctx.AppendToECSql(*argExp);
+        isFirstItem = false;
+        }
+
+    ctx.AppendToECSql(")");
+    }
+
+//-----------------------------------------------------------------------------------------
+// @bsimethod
+//+---------------+---------------+---------------+---------------+---------------+------
+Utf8String MemberFunctionCallExp::_ToString() const
+    {
+    return Utf8String("MemberFunctionCall [Function: ").append(m_functionName).append("]");
+    }
+
+//-----------------------------------------------------------------------------------------
+// @bsimethod
+//+---------------+---------------+---------------+---------------+---------------+------
+bool MemberFunctionCallExp::_TryDetermineParameterExpType(ECSqlParseContext& ctx, ParameterExp& parameterExp) const
+    {
+    if(this->IsTableValuedFunc() && m_functionName.EqualsI(IdSetModule::NAME))
+        {
+        parameterExp.SetTargetExpInfo(ECSqlTypeInfo::CreatePrimitive(ECN::PRIMITIVETYPE_Long, true, EXTENDEDTYPENAME_Id));
+        return true;
+        }
+    //we don't have metadata about function args, so use a default type if the arg is a parameter
+    parameterExp.SetTargetExpInfo(ECSqlTypeInfo::CreatePrimitive(ECN::PRIMITIVETYPE_Double));
+    return true;
+    }
+
+//-----------------------------------------------------------------------------------------
+// @bsimethod
+//+---------------+---------------+---------------+---------------+---------------+------
+BentleyStatus MemberFunctionCallExp::AddArgument(std::unique_ptr<ValueExp> argument, Utf8StringR error)
+    {
+    if (ValidateArgument(*argument, error) != SUCCESS)
+        return ERROR;
+
+    AddChild(std::move(argument));
+    return SUCCESS;
+    }
+
+//-----------------------------------------------------------------------------------------
+// @bsimethod
+//+---------------+---------------+---------------+---------------+---------------+------
+ValueExp const* MemberFunctionCallExp::GetArgument(size_t index) const
+    {
+    if (index >= GetChildren().size())
+        {
+        BeAssert(false);
+        return nullptr;
+        }
+
+    Exp const* childExp = GetChildren()[index];
+    if (childExp == nullptr)
+        {
+        BeAssert(false);
+        return nullptr;
+        }
+    BeAssert(dynamic_cast<ValueExp const*> (childExp) != nullptr);
+    return childExp->GetAsCP<ValueExp>();
+    }
+
+//****************************** FunctionCallExp *****************************************
+
+//-----------------------------------------------------------------------------------------
+// @bsimethod
+//+---------------+---------------+---------------+---------------+---------------+------
+Exp::FinalizeParseStatus FunctionCallExp::_FinalizeParsing(ECSqlParseContext& ctx, FinalizeParseMode mode)
+    {
+    if (mode == Exp::FinalizeParseMode::BeforeFinalizingChildren)
+        {
+        return FinalizeParseStatus::NotCompleted;
+        }
+
+    DetermineReturnType(ctx.GetECDb());
+    //verify that args are all primitive and handle parameter args
+    const size_t argCount = GetChildrenCount();
+    if (m_setQuantifier != SqlSetQuantifier::NotSpecified && argCount != 1)
+        {
+        ctx.Issues().ReportV(
+            IssueSeverity::Error,
+            IssueCategory::BusinessProperties,
+            IssueType::ECSQL,
+            ECDbIssueId::ECDb_0450,
+            "Function '%s' can only have one argument if used with the %s operator.",
+            m_functionName.c_str(),
+            ExpHelper::ToSql(m_setQuantifier)
+        );
+        return FinalizeParseStatus::Error;
+        }
+
+    if (m_isGetter && argCount != 0)
+        {
+        ctx.Issues().ReportV(
+            IssueSeverity::Error,
+            IssueCategory::BusinessProperties,
+            IssueType::ECSQL,
+            ECDbIssueId::ECDb_0477,
+            "Function '%s' is a getter function any may not have any arguments.",
+            m_functionName.c_str()
+        );
+        return FinalizeParseStatus::Error;
+        }
+
+    //no validation needed for count as it accepts everything
+    if (m_isStandardSetFunction && m_functionName.EqualsI("count"))
+        return FinalizeParseStatus::Completed;
+
+    //validation for InVirtualSet function - the first argument should be an unset argument type that can only be bound to either VirtualSet or NULL
+    if (m_functionName.EqualsI("InVirtualSet"))
+        {
+        ValueExp* argExp = GetChildP<ValueExp>(0);
+        ECSqlTypeInfo::Kind typeKind = argExp->GetTypeInfo().GetKind();
+        if (typeKind != ECSqlTypeInfo::Kind::Unset)
+            {
+            ctx.Issues().ReportV(
+                IssueSeverity::Error,
+                IssueCategory::BusinessProperties,
+                IssueType::ECSQL,
+                ECDbIssueId::ECDb_0544,
+                "The function '%s' can only be called with an unset argument type as the first argument, for example, InVirtualSet(?, <second argument>). However, the first argument is not unset.",
+                m_functionName.c_str()
+            );
+            return FinalizeParseStatus::Error;
+            }
+
+        return FinalizeParseStatus::Completed;
+        }
+
+    for (size_t i = 0; i < argCount; i++)
+        {
+        ValueExp* argExp = GetChildP<ValueExp>(i);
+        if (argExp->IsParameterExp())
+            continue;
+
+        ECSqlTypeInfo::Kind typeKind = argExp->GetTypeInfo().GetKind();
+        if (typeKind != ECSqlTypeInfo::Kind::Primitive && typeKind != ECSqlTypeInfo::Kind::Null)
+            {
+            ctx.Issues().ReportV(
+                IssueSeverity::Error,
+                IssueCategory::BusinessProperties,
+                IssueType::ECSQL,
+                ECDbIssueId::ECDb_0547,
+                "Function '%s' can only be called with primitive arguments. Argument #%" PRIu64 " is not primitive.",
+                m_functionName.c_str(),
+                (uint64_t) (i + 1)
+            );
+            return FinalizeParseStatus::Error;
+            }
+        }
+
+    return FinalizeParseStatus::Completed;
+    }
+
+//-----------------------------------------------------------------------------------------
+// @bsimethod
+//+---------------+---------------+---------------+---------------+---------------+------
+bool FunctionCallExp::_TryDetermineParameterExpType(ECSqlParseContext& ctx, ParameterExp& parameterExp) const
+    {
+    //we don't have metadata about function args, so use a default type if the arg is a parameter
+    parameterExp.SetTargetExpInfo(ECSqlTypeInfo::CreatePrimitive(ECN::PRIMITIVETYPE_Double));
+    return true;
+    }
+
+//-----------------------------------------------------------------------------------------
+// @bsimethod
+//+---------------+---------------+---------------+---------------+---------------+------
+BentleyStatus FunctionCallExp::AddArgument(std::unique_ptr<ValueExp> argument)
+    {
+    if (m_setQuantifier != SqlSetQuantifier::NotSpecified && GetChildrenCount() >= 1)
+        {
+        BeAssert(false && "Only one argument is allowed for aggregate functions that use an aggregate operator.");
+        return ERROR;
+        }
+
+    AddChild(std::move(argument));
+    return SUCCESS;
+    }
+
+//-----------------------------------------------------------------------------------------
+// @bsimethod
+//+---------------+---------------+---------------+---------------+---------------+------
+void FunctionCallExp::DetermineReturnType(ECDbCR ecdb)
+    {
+    DbFunction* func = nullptr;
+    const bool isCustomFunction = ecdb.GetImpl().TryGetSqlFunction(func, m_functionName.c_str(), (int)GetChildrenCount())
+        || !func && ecdb.GetImpl().TryGetSqlFunction(func, m_functionName.c_str(), -1);
+    if (isCustomFunction)
+        {
+        switch (func->GetReturnType())
+            {
+                case DbValueType::BlobVal: SetTypeInfo(ECSqlTypeInfo::CreatePrimitive(ECN::PRIMITIVETYPE_Binary)); return;
+                case DbValueType::IntegerVal: SetTypeInfo(ECSqlTypeInfo::CreatePrimitive(ECN::PRIMITIVETYPE_Long)); return;
+                case DbValueType::TextVal: SetTypeInfo(ECSqlTypeInfo::CreatePrimitive(ECN::PRIMITIVETYPE_String)); return;
+
+                case DbValueType::FloatVal:
+                //NullVal means that no return type was specified. In that case we use Double to be as generic as possible
+                case DbValueType::NullVal:
+                default:
+                    SetTypeInfo(ECSqlTypeInfo::CreatePrimitive(ECN::PRIMITIVETYPE_Double));
+                    return;
+            }
+        }
+
+    //return type for standard SQL and SQLite built-in functions
+    auto it = GetBuiltInFunctionReturnTypes().find(m_functionName.c_str());
+    if (it == GetBuiltInFunctionReturnTypes().end())
+        {
+        //return type is always string
+        if (m_functionName.EqualsI("ec_classname"))
+            {
+            SetTypeInfo(ECSqlTypeInfo::CreatePrimitive(ECN::PRIMITIVETYPE_String));
+            return;
+            }
+        //return type depends on argument type
+        if (!m_functionName.EqualsI("avg") && !m_functionName.EqualsI("total"))
+            {
+            const size_t argCount = GetChildrenCount();
+            for (size_t i = 0; i < argCount; i++)
+                {
+                ECSqlTypeInfo typeInfo = GetChild<ValueExp>(i)->GetTypeInfo();
+                if (!typeInfo.IsNull())
+                    {
+                    SetTypeInfo(typeInfo);
+                    return;
+                    }
+                }
+            }
+        //all other functions get the default return type
+        SetTypeInfo(ECSqlTypeInfo::CreatePrimitive(ECN::PRIMITIVETYPE_Double));
+        return;
+        }
+
+    SetTypeInfo(it->second);
+    }
+
+//-----------------------------------------------------------------------------------------
+// @bsimethod
+//+---------------+---------------+---------------+---------------+---------------+--------
+Utf8StringCR FunctionCallExp::GetSqliteFunctionName() const {
+    auto it = s_substituteECSqlToSqlFuncMap.find(m_functionName);
+    if (it != s_substituteECSqlToSqlFuncMap.end()) {
+        return it->second;
+    }
+    return m_functionName;
+}
+
+//-----------------------------------------------------------------------------------------
+// @bsimethod
+//+---------------+---------------+---------------+---------------+---------------+--------
+FunctionCallExp::SubstituteFuncMap FunctionCallExp::s_substituteECSqlToSqlFuncMap =
+    FunctionCallExp::SubstituteFuncMap {
+        {"greatest","MAX"},
+        {"least","MIN"}
+    };
+
+//-----------------------------------------------------------------------------------------
+// @bsimethod
+//+---------------+---------------+---------------+---------------+---------------+------
+Utf8String FunctionCallExp::_ToString() const
+    {
+    Utf8String str("FunctionCall [Function: ");
+    str.append(m_functionName);
+
+    if (m_setQuantifier != SqlSetQuantifier::NotSpecified)
+        str.append(" Aggregate operator: ").append(ExpHelper::ToSql(m_setQuantifier));
+
+    str.append("]");
+    return str;
+    }
+
+//-----------------------------------------------------------------------------------------
+// @bsimethod
+//+---------------+---------------+---------------+---------------+---------------+------
+void FunctionCallExp::_ToJson(BeJsValue val , JsonFormat const& fmt) const  {
+    //! ITWINJS_PARSE_TREE: FunctionCallExp
+    val.SetEmptyObject();
+    val["id"] = "FunctionCallExp";
+    val["name"] = m_functionName;
+    if (m_setQuantifier != SqlSetQuantifier::NotSpecified)
+        val["quantifier"]=ExpHelper::ToSql(m_setQuantifier);
+    auto args = val["args"];
+    args.toArray();
+    for (Exp const* argExp : GetChildren())
+        argExp->ToJson(args.appendValue(), fmt);
+}
+//-----------------------------------------------------------------------------------------
+// @bsimethod
+//+---------------+---------------+---------------+---------------+---------------+------
+void FunctionCallExp::_ToECSql(ECSqlRenderContext& ctx) const
+    {
+    if (HasParentheses())
+        ctx.AppendToECSql("(");
+
+    ctx.AppendToECSql(m_functionName);
+
+    if (!m_isGetter)
+        {
+        ctx.AppendToECSql("(");
+
+        if (m_setQuantifier != SqlSetQuantifier::NotSpecified)
+            ctx.AppendToECSql(ExpHelper::ToSql(m_setQuantifier)).AppendToECSql(" ");
+
+        bool isFirstItem = true;
+        for (Exp const* argExp : GetChildren())
+            {
+            if (!isFirstItem)
+                ctx.AppendToECSql(",");
+
+            ctx.AppendToECSql(*argExp);
+            isFirstItem = false;
+            }
+
+        ctx.AppendToECSql(")");
+        }
+
+    if (HasParentheses())
+        ctx.AppendToECSql(")");
+    }
+
+//-----------------------------------------------------------------------------------------
+// @bsimethod
+//+---------------+---------------+---------------+---------------+---------------+------
+//static
+std::map<Utf8CP, ECSqlTypeInfo, CompareIUtf8Ascii> const& FunctionCallExp::GetBuiltInFunctionReturnTypes()
+    {
+    //return type for standard SQL and SQLite built-in functions
+    //TODO: This is partially SQLite specific and therefore should be moved out of the parser. Maybe an external file
+    //for better maintainability?
+    static std::map<Utf8CP, ECSqlTypeInfo, CompareIUtf8Ascii> builtInFunctionReturnTypes = {
+        {"any", ECSqlTypeInfo::CreatePrimitive(PRIMITIVETYPE_Boolean)},
+        {"changes", ECSqlTypeInfo::CreatePrimitive(PRIMITIVETYPE_Long)},
+        {"char", ECSqlTypeInfo::CreatePrimitive(PRIMITIVETYPE_String)},
+        {"count", ECSqlTypeInfo::CreatePrimitive(PRIMITIVETYPE_Long)},
+        {"cume_dist", ECSqlTypeInfo::CreatePrimitive(PRIMITIVETYPE_Double)},
+        {CURRENT_DATE(), ECSqlTypeInfo::CreateDateTime(DateTime::Info::CreateForDate())},
+        {CURRENT_TIMESTAMP(), ECSqlTypeInfo::CreateDateTime(DateTime::Info::CreateForDateTime(DateTime::Kind::Utc))},
+        {CURRENT_TIME(), ECSqlTypeInfo::CreateDateTime(DateTime::Info::CreateForTimeOfDay())},
+        {"date", ECSqlTypeInfo::CreatePrimitive(PRIMITIVETYPE_String)},
+        {"datetime", ECSqlTypeInfo::CreatePrimitive(PRIMITIVETYPE_String)},
+        {"dense_rank", ECSqlTypeInfo::CreatePrimitive(PRIMITIVETYPE_Long)},
+        {"every", ECSqlTypeInfo::CreatePrimitive(PRIMITIVETYPE_Boolean)},
+        {"glob", ECSqlTypeInfo::CreatePrimitive(PRIMITIVETYPE_Boolean)},
+        {"group_concat", ECSqlTypeInfo::CreatePrimitive(PRIMITIVETYPE_String)},
+        {"hex", ECSqlTypeInfo::CreatePrimitive(PRIMITIVETYPE_String)},
+        {"instr", ECSqlTypeInfo::CreatePrimitive(PRIMITIVETYPE_Integer)},
+        {"invirtualset", ECSqlTypeInfo::CreatePrimitive(PRIMITIVETYPE_Boolean)},
+        {"json", ECSqlTypeInfo::CreatePrimitive(PRIMITIVETYPE_String)},
+        {"json_array", ECSqlTypeInfo::CreatePrimitive(PRIMITIVETYPE_String)},
+        {"json_array_length", ECSqlTypeInfo::CreatePrimitive(PRIMITIVETYPE_Long)},
+        {"json_extract", ECSqlTypeInfo::CreatePrimitive(PRIMITIVETYPE_String)}, // must be type 'Any'
+        {"json_group_array", ECSqlTypeInfo::CreatePrimitive(PRIMITIVETYPE_String)},
+        {"json_group_object", ECSqlTypeInfo::CreatePrimitive(PRIMITIVETYPE_String)},
+        {"json_insert", ECSqlTypeInfo::CreatePrimitive(PRIMITIVETYPE_String)},
+        {"json_object", ECSqlTypeInfo::CreatePrimitive(PRIMITIVETYPE_String)},
+        {"json_quote", ECSqlTypeInfo::CreatePrimitive(PRIMITIVETYPE_String)},
+        {"json_remove", ECSqlTypeInfo::CreatePrimitive(PRIMITIVETYPE_String)},
+        {"json_replace", ECSqlTypeInfo::CreatePrimitive(PRIMITIVETYPE_String)},
+        {"json_set", ECSqlTypeInfo::CreatePrimitive(PRIMITIVETYPE_String)},
+        {"json_type", ECSqlTypeInfo::CreatePrimitive(PRIMITIVETYPE_String)},
+        {"json_valid", ECSqlTypeInfo::CreatePrimitive(PRIMITIVETYPE_Boolean)},
+        {"julianday", ECSqlTypeInfo::CreatePrimitive(PRIMITIVETYPE_Double)},
+        {"last_insert_rowid", ECSqlTypeInfo::CreatePrimitive(PRIMITIVETYPE_Long, false, EXTENDEDTYPENAME_Id)},
+        {"length", ECSqlTypeInfo::CreatePrimitive(PRIMITIVETYPE_Long)},
+        {"like", ECSqlTypeInfo::CreatePrimitive(PRIMITIVETYPE_Boolean)},
+        {"lower", ECSqlTypeInfo::CreatePrimitive(PRIMITIVETYPE_String)},
+        {"ltrim", ECSqlTypeInfo::CreatePrimitive(PRIMITIVETYPE_String)},
+        {"match", ECSqlTypeInfo::CreatePrimitive(PRIMITIVETYPE_Boolean)},
+        {"quote", ECSqlTypeInfo::CreatePrimitive(PRIMITIVETYPE_String)},
+        {"percent_rank", ECSqlTypeInfo::CreatePrimitive(PRIMITIVETYPE_Double)},
+        {"printf", ECSqlTypeInfo::CreatePrimitive(PRIMITIVETYPE_String)},
+        {"random", ECSqlTypeInfo::CreatePrimitive(PRIMITIVETYPE_Long)},
+        {"randomblob", ECSqlTypeInfo::CreatePrimitive(PRIMITIVETYPE_Binary)},
+        {"rank", ECSqlTypeInfo::CreatePrimitive(PRIMITIVETYPE_Long)},
+        {"regexp", ECSqlTypeInfo::CreatePrimitive(PRIMITIVETYPE_Boolean)},
+        {"replace", ECSqlTypeInfo::CreatePrimitive(PRIMITIVETYPE_String)},
+        {"rtrim", ECSqlTypeInfo::CreatePrimitive(PRIMITIVETYPE_String)},
+        {"round", ECSqlTypeInfo::CreatePrimitive(PRIMITIVETYPE_Double)},
+        {"row_number", ECSqlTypeInfo::CreatePrimitive(PRIMITIVETYPE_Long)},
+        {"some", ECSqlTypeInfo::CreatePrimitive(PRIMITIVETYPE_Boolean)},
+        {"soundex", ECSqlTypeInfo::CreatePrimitive(PRIMITIVETYPE_String)},
+        {"sqlite_compileoption_get", ECSqlTypeInfo::CreatePrimitive(PRIMITIVETYPE_String)},
+        {"sqlite_compileoption_used", ECSqlTypeInfo::CreatePrimitive(PRIMITIVETYPE_Boolean)},
+        {"sqlite_source_id", ECSqlTypeInfo::CreatePrimitive(PRIMITIVETYPE_String)},
+        {"sqlite_version", ECSqlTypeInfo::CreatePrimitive(PRIMITIVETYPE_String)},
+        {"strftime", ECSqlTypeInfo::CreatePrimitive(PRIMITIVETYPE_String)},
+        {"substr", ECSqlTypeInfo::CreatePrimitive(PRIMITIVETYPE_String)},
+        {"time", ECSqlTypeInfo::CreatePrimitive(PRIMITIVETYPE_String)},
+        {"total_changes", ECSqlTypeInfo::CreatePrimitive(PRIMITIVETYPE_Long)},
+        {"trim", ECSqlTypeInfo::CreatePrimitive(PRIMITIVETYPE_String)},
+        {"typeof", ECSqlTypeInfo::CreatePrimitive(PRIMITIVETYPE_String)},
+        {"unicode", ECSqlTypeInfo::CreatePrimitive(PRIMITIVETYPE_Long)},
+        {"upper", ECSqlTypeInfo::CreatePrimitive(PRIMITIVETYPE_String)},
+        {"zeroblob", ECSqlTypeInfo::CreatePrimitive(PRIMITIVETYPE_Binary)},
+        {"regexp", ECSqlTypeInfo::CreatePrimitive(PRIMITIVETYPE_Boolean)},
+        {"regexp_extract", ECSqlTypeInfo::CreatePrimitive(PRIMITIVETYPE_String)},
+    };
+
+    return builtInFunctionReturnTypes;
+    }
+
+//****************************** LikeRhsValueExp *****************************************
+//-----------------------------------------------------------------------------------------
+// @bsimethod
+//+---------------+---------------+---------------+---------------+---------------+------
+Exp::FinalizeParseStatus LikeRhsValueExp::_FinalizeParsing(ECSqlParseContext& ctx, FinalizeParseMode mode)
+    {
+    if (mode == Exp::FinalizeParseMode::BeforeFinalizingChildren)
+        return FinalizeParseStatus::NotCompleted;
+
+    SetTypeInfo(GetRhsExp()->GetTypeInfo());
+    return FinalizeParseStatus::Completed;
+    }
+
+//-----------------------------------------------------------------------------------------
+// @bsimethod
+//+---------------+---------------+---------------+---------------+---------------+------
+bool LikeRhsValueExp::_TryDetermineParameterExpType(ECSqlParseContext& ctx, ParameterExp& parameterExp) const
+    {
+    parameterExp.SetTargetExpInfo(ECSqlTypeInfo::CreatePrimitive(ECN::PRIMITIVETYPE_String));
+    return true;
+    }
+
+//-----------------------------------------------------------------------------------------
+// @bsimethod
+//+---------------+---------------+---------------+---------------+---------------+------
+ValueExp const* LikeRhsValueExp::GetEscapeExp() const
+    {
+    if (HasEscapeExp())
+        return GetChild<ValueExp>((size_t) m_escapeExpIndex);
+    else
+        return nullptr;
+    }
+
+//-----------------------------------------------------------------------------------------
+// @bsimethod
+//+---------------+---------------+---------------+---------------+---------------+------
+void LikeRhsValueExp::_ToJson(BeJsValue val , JsonFormat const& fmt) const  {
+    //! ITWINJS_PARSE_TREE: LikeRhsValueExp
+    val.SetEmptyObject();
+    val["id"] = "LikeRhsValueExp";
+    GetRhsExp()->ToJson(val["pattren"], fmt);
+    if (HasEscapeExp())
+        GetEscapeExp()->ToJson(val["escape"], fmt);
+}
+
+//-----------------------------------------------------------------------------------------
+// @bsimethod
+//+---------------+---------------+---------------+---------------+---------------+------
+void LikeRhsValueExp::_ToECSql(ECSqlRenderContext& ctx) const
+    {
+    if (HasParentheses())
+        ctx.AppendToECSql("(");
+
+    ctx.AppendToECSql(*GetRhsExp());
+
+    if (HasEscapeExp())
+        ctx.AppendToECSql(" ESCAPE ").AppendToECSql(*GetEscapeExp());
+
+    if (HasParentheses())
+        ctx.AppendToECSql(")");
+    }
+
+//*************************** EnumValueExp ******************************************
+//-----------------------------------------------------------------------------------------
+// @bsimethod
+//+---------------+---------------+---------------+---------------+---------------+------
+EnumValueExp::EnumValueExp(ECEnumeratorCR value, PropertyPath const& expPath) : ValueExp(Type::EnumValue, true), m_enumerator(value), m_expPath(expPath)
+    {
+    SetTypeInfo(ECSqlTypeInfo::CreateEnum(value.GetEnumeration()));
+    }
+
+//-----------------------------------------------------------------------------------------
+// @bsimethod
+//+---------------+---------------+---------------+---------------+---------------+------
+void EnumValueExp::_ToJson(BeJsValue val , JsonFormat const&) const  {
+    //! ITWINJS_PARSE_TREE: EnumValueExp
+    val = m_expPath.ToString(true, false);
+}
+
+//-----------------------------------------------------------------------------------------
+// @bsimethod
+//+---------------+---------------+---------------+---------------+---------------+------
+void EnumValueExp::_ToECSql(ECSqlRenderContext& ctx) const
+    {
+    if (HasParentheses())
+        ctx.AppendToECSql("(");
+
+    ctx.AppendToECSql(m_expPath.ToString(true, false));
+
+    if (HasParentheses())
+        ctx.AppendToECSql(")");
+    }
+
+//-----------------------------------------------------------------------------------------
+// @bsimethod
+//+---------------+---------------+---------------+---------------+---------------+------
+Utf8String EnumValueExp::_ToString() const
+    {
+    Utf8String str("EnumValue [");
+    str.append(m_expPath.ToString()).append("]");
+    return str;
+    }
+
+//*************************** LiteralValueExp ******************************************
+//-----------------------------------------------------------------------------------------
+// @bsimethod
+//+---------------+---------------+---------------+---------------+---------------+------
+//static
+BentleyStatus LiteralValueExp::Create(std::unique_ptr<ValueExp>& exp, ECSqlParseContext& ctx, Utf8CP value, ECSqlTypeInfo const& typeInfo)
+    {
+    exp = nullptr;
+
+    std::unique_ptr<LiteralValueExp> valueExp(new LiteralValueExp(value, typeInfo));
+
+    if (typeInfo.IsDateTime())
+        {
+        DateTime dt;
+        if (SUCCESS != DateTime::FromString(dt, value))
+            {
+            ctx.Issues().ReportV(IssueSeverity::Error, IssueCategory::BusinessProperties, IssueType::ECSQL, ECDbIssueId::ECDb_0555,
+                "Invalid format for DATE/TIMESTAMP/TIME in expression '%s'.", valueExp->ToECSql().c_str());
+            return ERROR;
+            }
+
+        valueExp->SetTypeInfo(ECSqlTypeInfo::CreateDateTime(dt.GetInfo()));
+        }
+
+    exp = std::move(valueExp);
+    return SUCCESS;
+    }
+
+//-----------------------------------------------------------------------------------------
+// @bsimethod
+//+---------------+---------------+---------------+---------------+---------------+------
+LiteralValueExp::LiteralValueExp(Utf8CP value, ECSqlTypeInfo const& typeInfo) : ValueExp(Type::LiteralValue, true), m_rawValue(value) { SetTypeInfo(typeInfo); }
+
+//-----------------------------------------------------------------------------------------
+// @bsimethod
+//+---------------+---------------+---------------+---------------+---------------+------
+BentleyStatus LiteralValueExp::ResolveDataType(ECSqlParseContext& ctx)
+    {
+    if (!GetTypeInfo().IsNull() && GetTypeInfo().GetPrimitiveType() == PRIMITIVETYPE_DateTime)
+        {
+        DateTime dt;
+        if (SUCCESS != DateTime::FromString(dt, m_rawValue.c_str()))
+            {
+            ctx.Issues().ReportV(IssueSeverity::Error, IssueCategory::BusinessProperties, IssueType::ECSQL, ECDbIssueId::ECDb_0555,
+                "Invalid format for DATE/TIMESTAMP/TIME in expression '%s'.", ToECSql().c_str());
+            return ERROR;
+            }
+
+        SetTypeInfo(ECSqlTypeInfo::CreateDateTime(dt.GetInfo()));
+        }
+
+    return SUCCESS;
+    }
+
+//-----------------------------------------------------------------------------------------
+// @bsimethod
+//+---------------+---------------+---------------+---------------+---------------+------
+BentleyStatus LiteralValueExp::TryParse(ECN::ECValue& val) const
+    {
+    if (GetTypeInfo().IsNull())
+        {
+        val.SetToNull();
+        return SUCCESS;
+        }
+
+    switch (GetTypeInfo().GetPrimitiveType())
+        {
+            case PRIMITIVETYPE_Boolean:
+            {
+            if (m_rawValue.EqualsIAscii("TRUE"))
+                val.SetBoolean(true);
+            else if (m_rawValue.EqualsIAscii("FALSE"))
+                val.SetBoolean(false);
+            else
+                return ERROR;
+
+            return SUCCESS;
+            }
+
+            case PRIMITIVETYPE_DateTime:
+            {
+            DateTime dt;
+            if (SUCCESS != DateTime::FromString(dt, m_rawValue.c_str()))
+                return ERROR;
+
+            return val.SetDateTime(dt);
+            }
+
+            case PRIMITIVETYPE_Integer:
+            {
+            int32_t v = 0;
+            Utf8String::Sscanf_safe(m_rawValue.c_str(), "%" SCNd32, &v);
+            return val.SetInteger(v);
+            }
+
+            case PRIMITIVETYPE_Long:
+            {
+            int64_t v = 0;
+            Utf8String::Sscanf_safe(m_rawValue.c_str(), "%" SCNd64, &v);
+            return val.SetLong(v);
+            }
+
+            case PRIMITIVETYPE_String:
+            return val.SetUtf8CP(m_rawValue.c_str(), false);
+
+            default:
+                // other types are not supported
+                return ERROR;
+        }
+    }
+
+//-----------------------------------------------------------------------------------------
+// @bsimethod
+//+---------------+---------------+---------------+---------------+---------------+------
+void LiteralValueExp::_ToJson(BeJsValue val , JsonFormat const&) const  {
+    //! ITWINJS_PARSE_TREE: LiteralValueExp
+    val.SetEmptyObject();
+    val["id"] = "LiteralValueExp";
+    ECSqlTypeInfo const& typeInfo = GetTypeInfo();
+    if (typeInfo.IsNull()) {
+        val["kind"] = "NULL";
+        return;
+    } else if (typeInfo.IsPrimitive()) {
+        const PrimitiveType primType = typeInfo.GetPrimitiveType();
+        if (primType == PRIMITIVETYPE_String) {
+            val["kind"] = "STRING";
+            Utf8String escapedLiteral(m_rawValue);
+            escapedLiteral.ReplaceAll("'", "''");
+            val["value"] = escapedLiteral;
+            return;
+        } else if (primType == PRIMITIVETYPE_DateTime) {
+            DateTime::Info const& dtInfo = typeInfo.GetDateTimeInfo();
+            DateTime::Component comp = dtInfo.IsValid() ? dtInfo.GetComponent() : DateTime::Component::DateAndTime;
+            switch (comp) {
+                case DateTime::Component::Date:
+                    val["kind"] = "DATE";
+                    break;
+                case DateTime::Component::TimeOfDay:
+                    val["kind"] = "TIME";
+                    break;
+                default:
+                case DateTime::Component::DateAndTime:
+                    val["kind"] = "TIMESTAMP";
+                    break;
+            }
+            val["value"] = m_rawValue;
+            return;
+        }
+    }
+    val["kind"] = "RAW";
+    val["value"] = m_rawValue;
+}
+
+//-----------------------------------------------------------------------------------------
+// @bsimethod
+//+---------------+---------------+---------------+---------------+---------------+------
+void LiteralValueExp::_ToECSql(ECSqlRenderContext& ctx) const
+    {
+    if (HasParentheses())
+        ctx.AppendToECSql("(");
+
+    ECSqlTypeInfo const& typeInfo = GetTypeInfo();
+    if (typeInfo.IsNull())
+        {
+        ctx.AppendToECSql("NULL");
+        if (HasParentheses())
+            ctx.AppendToECSql(")");
+
+        return;
+        }
+
+    if (typeInfo.IsPrimitive())
+        {
+        const PrimitiveType primType = typeInfo.GetPrimitiveType();
+        if (primType == PRIMITIVETYPE_String)
+            {
+            //escape single quotes again
+            Utf8String escapedLiteral(m_rawValue);
+            escapedLiteral.ReplaceAll("'", "''");
+
+            ctx.AppendToECSql("'").AppendToECSql(escapedLiteral).AppendToECSql("'");
+
+            if (HasParentheses())
+                ctx.AppendToECSql(")");
+
+            return;
+            }
+
+        if (primType == PRIMITIVETYPE_DateTime)
+            {
+            DateTime::Info const& dtInfo = typeInfo.GetDateTimeInfo();
+            DateTime::Component comp = dtInfo.IsValid() ? dtInfo.GetComponent() : DateTime::Component::DateAndTime;
+            switch (comp)
+                {
+                    case DateTime::Component::Date:
+                        ctx.AppendToECSql("DATE '");
+                        break;
+                    case DateTime::Component::TimeOfDay:
+                        ctx.AppendToECSql("TIME '");
+                        break;
+                    default:
+                    case DateTime::Component::DateAndTime:
+                        ctx.AppendToECSql("TIMESTAMP '");
+                        break;
+                }
+
+            ctx.AppendToECSql(m_rawValue).AppendToECSql("'");
+            if (HasParentheses())
+                ctx.AppendToECSql(")");
+
+            return;
+            }
+        }
+
+    ctx.AppendToECSql(m_rawValue);
+
+    if (HasParentheses())
+        ctx.AppendToECSql(")");
+    }
+
+//-----------------------------------------------------------------------------------------
+// @bsimethod
+//+---------------+---------------+---------------+---------------+---------------+------
+Utf8String LiteralValueExp::_ToString() const
+    {
+    Utf8String str("LiteralValue [Value: ");
+    str.append(m_rawValue.c_str());
+
+    if (GetTypeInfo().IsPrimitive())
+        str.append(", Type: ").append(ExpHelper::ToString(GetTypeInfo().GetPrimitiveType()));
+
+    str.append("]");
+    return str;
+    }
+
+//-----------------------------------------------------------------------------------------
+// @bsimethod
+//+---------------+---------------+---------------+---------------+---------------+------
+//static
+Utf8String LiteralValueExp::EscapeStringLiteral(Utf8StringCR constantStringLiteral)
+    {
+    Utf8String tmp = constantStringLiteral;
+    tmp.ReplaceAll("'", "''");
+    return tmp;
+    }
+
+
+//****************************** ParameterExp *****************************************
+//-----------------------------------------------------------------------------------------
+// @bsimethod
+//+---------------+---------------+---------------+---------------+---------------+------
+Exp::FinalizeParseStatus ParameterExp::_FinalizeParsing(ECSqlParseContext& ctx, FinalizeParseMode mode)
+    {
+    if (mode == Exp::FinalizeParseMode::BeforeFinalizingChildren)
+        {
+        m_parameterIndex = ctx.TrackECSqlParameter(*this);
+        return FinalizeParseStatus::NotCompleted;
+        }
+
+    return FinalizeParseStatus::Completed;
+    }
+
+//-----------------------------------------------------------------------------------------
+// @bsimethod
+//+---------------+---------------+---------------+---------------+---------------+------
+void ParameterExp::SetDefaultTargetExpInfo()
+    {
+    SetTargetExpInfo(ECSqlTypeInfo::CreatePrimitive(ECN::PRIMITIVETYPE_Double));
+
+#ifndef NDEBUG
+    if (LOG.isSeverityEnabled(NativeLogging::LOG_DEBUG))
+        {
+        Exp const* parentExp = GetParent();
+        BeAssert(parentExp != nullptr && "ParameterExp is expected to always have a parent exp");
+        if (parentExp != nullptr)
+            LOG.debugv("Using default parameter data type for parameter in exp %s", parentExp->ToECSql().c_str());
+        }
+#endif
+    }
+
+//-----------------------------------------------------------------------------------------
+// @bsimethod
+//+---------------+---------------+---------------+---------------+---------------+------
+void ParameterExp::SetTargetExpInfo(ComputedExp const& targetExp)
+    {
+    if (targetExp.IsParameterExp())
+        {
+        SetDefaultTargetExpInfo();
+        return;
+        }
+
+    m_targetExp = &targetExp;
+    SetTypeInfo(targetExp.GetTypeInfo());
+    SetIsComplete();
+    }
+
+//-----------------------------------------------------------------------------------------
+// @bsimethod
+//+---------------+---------------+---------------+---------------+---------------+------
+void ParameterExp::SetTargetExpInfo(ECSqlTypeInfo const& targetTypeInfo)
+    {
+    SetTypeInfo(targetTypeInfo);
+    m_targetExp = nullptr;
+    SetIsComplete();
+    }
+
+//-----------------------------------------------------------------------------------------
+// @bsimethod
+//+---------------+---------------+---------------+---------------+---------------+------
+void ParameterExp::_ToJson(BeJsValue val , JsonFormat const& fmt) const  {
+    //! ITWINJS_PARSE_TREE: ParameterExp
+    val.SetEmptyObject();
+    val["id"] = "ParameterExp";
+    if(IsNamedParameter())
+        val["name"] = m_parameterName;
+}
+
+
+//-----------------------------------------------------------------------------------------
+// @bsimethod
+//+---------------+---------------+---------------+---------------+---------------+------
+void ParameterExp::_ToECSql(ECSqlRenderContext& ctx) const
+    {
+    if (HasParentheses())
+        ctx.AppendToECSql("(");
+
+    if (IsNamedParameter())
+        {
+        ctx.AppendToECSql(":[").AppendToECSql(m_parameterName).AppendToECSql("]");
+        if (ctx.GetMode() == Exp::ECSqlRenderContext::Mode::GenerateNameForUnnamedParameter)
+            ctx.AddParameterIndexNameMapping(m_parameterIndex, m_parameterName, false);
+        }
+    else
+        {
+        switch (ctx.GetMode())
+            {
+                case ECSqlRenderContext::Mode::Default:
+                    ctx.AppendToECSql("?");
+                    break;
+
+                case ECSqlRenderContext::Mode::GenerateNameForUnnamedParameter:
+                {
+                Utf8String systemNamedParameter;
+                systemNamedParameter.Sprintf(ECSQLSYS_PARAM_FORMAT, m_parameterIndex);
+                ctx.AppendToECSql(":").AppendToECSql(systemNamedParameter);
+
+                ctx.AddParameterIndexNameMapping(m_parameterIndex, systemNamedParameter, true);
+                break;
+                }
+                default:
+                    BeAssert(false && "ECSqlRenderContext::Mode enum has changed. This code needs to be adjusted");
+                    ctx.AppendToECSql("?");
+                    break;
+            }
+        }
+
+    if (HasParentheses())
+        ctx.AppendToECSql(")");
+    }
+
+//-----------------------------------------------------------------------------------------
+// @bsimethod
+//+---------------+---------------+---------------+---------------+---------------+------
+Utf8String ParameterExp::_ToString() const
+    {
+    Utf8String str;
+    str.Sprintf("Parameter [Index: %d, Name: %s]", m_parameterIndex, IsNamedParameter() ? m_parameterName.c_str() : "-");
+    return str;
+    }
+
+
+//****************************** UnaryExp *****************************************
+//-----------------------------------------------------------------------------------------
+// @bsimethod
+//+---------------+---------------+---------------+---------------+---------------+------
+Exp::FinalizeParseStatus UnaryValueExp::_FinalizeParsing(ECSqlParseContext& ctx, FinalizeParseMode mode)
+    {
+    if (mode == Exp::FinalizeParseMode::BeforeFinalizingChildren)
+        {
+        switch (m_op)
+            {
+            case Operator::Minus:
+            case Operator::Plus:
+                SetTypeInfo(ECSqlTypeInfo::CreatePrimitive(ECN::PRIMITIVETYPE_Double));
+                break;
+            case Operator::BitwiseNot:
+                SetTypeInfo(ECSqlTypeInfo::CreatePrimitive(ECN::PRIMITIVETYPE_Long));
+                break;
+
+            default:
+                ctx.Issues().ReportV(
+                    IssueSeverity::Error,
+                    IssueCategory::BusinessProperties,
+                    IssueType::ECSQL,
+                    ECDbIssueId::ECDb_0556,
+                    "Invalid unary operator in expression %s.",
+                    ToECSql().c_str()
+                );
+                return FinalizeParseStatus::Error;
+            }
+
+        return FinalizeParseStatus::NotCompleted;
+        }
+
+    ValueExp const* operand = GetOperand();
+    //parameter exp get their types later, so ignore them in this check
+    if (operand->IsParameterExp())
+        return FinalizeParseStatus::Completed;
+
+    auto const& operandTypeInfo = operand->GetTypeInfo();
+    switch (m_op)
+        {
+        case Operator::Minus:
+        case Operator::Plus:
+            {
+            if (!operandTypeInfo.IsNumeric())
+                {
+                ctx.Issues().ReportV(IssueSeverity::Error, IssueCategory::BusinessProperties, IssueType::ECSQL, ECDbIssueId::ECDb_0557,
+                    "Invalid type in expression %s: Unary operator expects a numeric type expression", ToECSql().c_str());
+                return FinalizeParseStatus::Error;
+                }
+
+            break;
+            }
+        case Operator::BitwiseNot:
+            {
+            if (!operandTypeInfo.IsExactNumeric())
+                {
+                ctx.Issues().ReportV(IssueSeverity::Error, IssueCategory::BusinessProperties, IssueType::ECSQL, ECDbIssueId::ECDb_0558,
+                    "Invalid type in expression %s: Unary operator expects an integral type expression", ToECSql().c_str());
+                return FinalizeParseStatus::Error;
+                }
+
+            break;
+            }
+
+        default:
+            {
+            ctx.Issues().ReportV(IssueSeverity::Error, IssueCategory::BusinessProperties, IssueType::ECSQL, ECDbIssueId::ECDb_0556,
+                "Invalid unary operator in expression %s.", ToECSql().c_str());
+            return FinalizeParseStatus::Error;
+            }
+        }
+
+    return FinalizeParseStatus::Completed;
+    }
+
+//-----------------------------------------------------------------------------------------
+// @bsimethod
+//+---------------+---------------+---------------+---------------+---------------+------
+bool UnaryValueExp::_TryDetermineParameterExpType(ECSqlParseContext& ctx, ParameterExp& parameterExp) const
+    {
+    parameterExp.SetTargetExpInfo(GetTypeInfo());
+    return true;
+    }
+
+//-----------------------------------------------------------------------------------------
+// @bsimethod
+//+---------------+---------------+---------------+---------------+---------------+------
+void UnaryValueExp::_ToJson(BeJsValue val , JsonFormat const& fmt) const  {
+    //! ITWINJS_PARSE_TREE: UnaryValueExp
+    val.SetEmptyObject();
+    val["id"] = "UnaryValueExp";
+    val["op"] = ExpHelper::ToSql(m_op);
+    GetOperand()->ToJson(val["exp"], fmt);
+}
+
+//-----------------------------------------------------------------------------------------
+// @bsimethod
+//+---------------+---------------+---------------+---------------+---------------+------
+void UnaryValueExp::_ToECSql(
+    ECSqlRenderContext& ctx) const
+    {
+    if (HasParentheses())
+        ctx.AppendToECSql("(");
+
+    ctx.AppendToECSql(ExpHelper::ToSql(m_op)).AppendToECSql(*GetOperand());
+
+    if (HasParentheses())
+        ctx.AppendToECSql(")");
+    }
+
+
+//-----------------------------------------------------------------------------------------
+// @bsimethod
+//+---------------+---------------+---------------+---------------+---------------+------
+Utf8String UnaryValueExp::_ToString() const
+    {
+    Utf8String str("UnaryValue [Operator: ");
+    str.append(ExpHelper::ToSql(m_op)).append("]");
+    return str;
+    }
+
+//****************************** FunctionSignatureSet *****************************************
+//-----------------------------------------------------------------------------------------
+// @bsimethod
+//+---------------+---------------+---------------+---------------+---------------+------
+void FunctionSignatureSet::Declare(Utf8CP signature, Utf8CP description)
+    {
+    std::unique_ptr<FunctionSignature> sig = FunctionSignature::Parse(signature, description);
+    if (sig == nullptr)
+        {
+        BeAssert(false && "Fail to parse FunctionSignature");
+        return;
+        }
+
+    if (Find(sig->Name().c_str()) != nullptr)
+        {
+        BeAssert(false && "Function with same name already exist");
+        return;
+        }
+
+    m_funtionSigs.insert(std::make_pair(sig->Name().c_str(), std::move(sig)));
+    }
+
+//-----------------------------------------------------------------------------------------
+// @bsimethod
+//+---------------+---------------+---------------+---------------+---------------+------
+FunctionSignature const* FunctionSignatureSet::Find(Utf8CP name) const
+    {
+    auto itor = m_funtionSigs.find(name);
+    if (itor != m_funtionSigs.end())
+        return itor->second.get();
+
+    return nullptr;
+    }
+
+//-----------------------------------------------------------------------------------------
+// @bsimethod
+//+---------------+---------------+---------------+---------------+---------------+------
+//static
+FunctionSignatureSet& FunctionSignatureSet::GetInstance()
+    {
+
+    static FunctionSignatureSet funtionSet;
+    if (funtionSet.m_funtionSigs.empty())
+        {
+        funtionSet.LoadDefinitions();
+        }
+
+    return funtionSet;
+    }
+
+//-----------------------------------------------------------------------------------------
+// @bsimethod
+//+---------------+---------------+---------------+---------------+---------------+------
+void FunctionSignatureSet::LoadDefinitions()
+    {
+    //scoped funtion
+    Declare("::" ECSQLFUNC_Changes "(changesetId:integer, operation:any):resultset");
+    ////global funtion
+    Declare("guidtostr(value:blob):string");
+    Declare("strtoguid(value:string):string");
+    Declare("hextoid(condition:any,truevalue:any,falsevalue:any):any");
+    Declare("iif(value:string):integer");
+    Declare("idtohex(value:integer):string");
+    Declare("abs(value:numeric):numeric");
+    Declare("hex(value:blob):string");
+    Declare("ifnull(x:any,y:any):any");
+    Declare("length(v:any):any");
+    Declare("max(x:any,y:any,...):any");
+    Declare("random():integer");
+    Declare("randomblob(n:integer):blob");
+    Declare("soundex(x:string):string");
+    Declare("coalesce(x:any,y:any,...):any");
+    Declare("instr(x:string,y:string):string");
+    Declare("like(x:string,y:string, optional z:string):integer");
+    Declare("lower(x:string):string");
+    Declare("nullif(x:any,y:any):any");
+    Declare("quote(x:string):string");
+    Declare("round(x:double,optional y:double):double");
+    }
+
+
+//****************************** FunctionSignature *****************************************
+//-----------------------------------------------------------------------------------------
+// @bsimethod
+//+---------------+---------------+---------------+---------------+---------------+------
+FunctionSignature::Arg const* FunctionSignature::FindArg(Utf8CP name) const
+    {
+    for (std::unique_ptr<Arg>const & existingArg : m_args)
+        if (existingArg->Name().EqualsI(name))
+            return existingArg.get();
+
+    return nullptr;
+    }
+
+//-----------------------------------------------------------------------------------------
+// @bsimethod
+//+---------------+---------------+---------------+---------------+---------------+------
+BentleyStatus FunctionSignature::SetName(Utf8CP name)
+    {
+    if (Utf8String::IsNullOrEmpty(name))
+        return ERROR;
+
+    m_name = name;
+    return SUCCESS;
+    }
+
+//-----------------------------------------------------------------------------------------
+// @bsimethod
+//+---------------+---------------+---------------+---------------+---------------+------
+void FunctionSignature::SetDescription(Utf8CP name)
+    {
+    m_description = name;
+    }
+
+//-----------------------------------------------------------------------------------------
+// @bsimethod
+//+---------------+---------------+---------------+---------------+---------------+------
+std::vector<FunctionSignature::Arg const*> FunctionSignature::Args() const
+    {
+    std::vector<Arg const*> args;
+    for (std::unique_ptr<Arg> const& arg : m_args)
+        args.push_back(arg.get());
+
+    return args;
+    }
+//-----------------------------------------------------------------------------------------
+// @bsimethod
+//+---------------+---------------+---------------+---------------+---------------+------
+BentleyStatus FunctionSignature::SetReturnType(ValueType type, bool member)
+    {
+    if (type == ValueType::Resultset && !member)
+        return ERROR;
+
+    if(member && type == ValueType::Resultset)
+       m_scope = FunctionScope::Class;
+    else if (member && type != ValueType::Resultset)
+        m_scope = FunctionScope::Property;
+    else
+        m_scope = FunctionScope::Global;
+
+    m_returnType = type;
+    return SUCCESS;
+    }
+
+//-----------------------------------------------------------------------------------------
+// @bsimethod
+//+---------------+---------------+---------------+---------------+---------------+------
+BentleyStatus FunctionSignature::Append(Utf8CP name, ValueType type, bool optional)
+    {
+    if (Utf8String::IsNullOrEmpty(name))
+        return ERROR;
+
+    if (Enum::Contains(type, ValueType::Resultset))
+        return ERROR;
+
+    std::unique_ptr<Arg> arg(new Arg(name, type, optional));
+    Arg* last = !m_args.empty() ? m_args.back().get() : nullptr;
+    if (last != nullptr && last->IsOptional() && !optional)
+        return ERROR;
+
+    if (last != nullptr && last->IsVariadic())
+        return ERROR;
+
+    if (arg->IsVariadic() && optional)
+        return ERROR;
+
+    //arg with same name should not exist
+    if (FindArg(name) != nullptr)
+        return ERROR;
+
+    //optional and varying cannot be together
+    if (OptionalArgCount() > 0 && arg->IsVariadic())
+        return ERROR;
+
+    m_args.push_back(std::move(arg));
+    return SUCCESS;
+    }
+
+//-----------------------------------------------------------------------------------------
+// @bsimethod
+//+---------------+---------------+---------------+---------------+---------------+------
+//static
+Utf8CP FunctionSignature::ValueTypeToString(ValueType type)
+    {
+    if (type == ValueType::String) return "string";
+    if (type == ValueType::Integer) return "integer";
+    if (type == ValueType::Float) return "float";
+    if (type == ValueType::Blob) return "blob";
+    if (type == ValueType::Resultset) return "resultset";
+    if (type == ValueType::Numeric) return "numeric";
+    if (type == ValueType::Any) return "any";
+    BeAssert(false);
+    return nullptr;
+    }
+
+//-----------------------------------------------------------------------------------------
+// @bsimethod
+//+---------------+---------------+---------------+---------------+---------------+------
+//static
+BentleyStatus FunctionSignature::Parse(std::unique_ptr<FunctionSignature>& funcSig, Utf8CP signature, Utf8CP description)
+    {
+    Utf8String temp = Utf8String(signature).Trim();
+    bool member = temp.StartsWith("::");
+    if (member)
+        temp = temp.substr(2);
+
+    if (temp.StartsWith(":"))
+        return ERROR;
+
+    const size_t posOpenParenthesis = temp.find("(");
+    const size_t posCloseParenthesis = temp.find(")");
+    if (posOpenParenthesis == Utf8String::npos || posCloseParenthesis == Utf8String::npos)
+        return ERROR;
+
+    if (posCloseParenthesis < posOpenParenthesis)
+        return ERROR;
+
+    Utf8String functionName = temp.substr(0, posOpenParenthesis);
+    funcSig = std::unique_ptr<FunctionSignature>(new FunctionSignature());
+    if (funcSig->SetName(functionName.c_str()) != SUCCESS)
+        return ERROR;
+
+    funcSig->SetDescription(description);
+
+    //check for return type
+    if (temp.size() > posCloseParenthesis)
+        {
+        Utf8String funTypeStr = temp.substr(posCloseParenthesis + 1);
+        funTypeStr.Trim();
+        if (funTypeStr.size() > 0)
+            {
+            if (funTypeStr[0] != ':')
+                return ERROR;
+
+            Utf8String funcType = funTypeStr.substr(1);
+            funcType.Trim();
+
+            ValueType vtype;
+            if (!ParseValueType(vtype, funcType.c_str()))
+                return ERROR;
+
+            if (funcSig->SetReturnType(vtype, member) != SUCCESS)
+                return ERROR;
+            }
+        }
+
+    const Utf8String argListStr = temp.substr(posOpenParenthesis + 1, posCloseParenthesis - posOpenParenthesis - 1);
+    bvector<Utf8String> argList;
+    BeStringUtilities::Split(argListStr.c_str(), ",", argList);
+    for (Utf8StringR argStr : argList)
+        {
+        argStr.Trim();
+        if (argStr.empty())
+            return ERROR;
+
+        bvector<Utf8String> argFmt;
+        BeStringUtilities::Split(argStr.c_str(), " ", argFmt);
+        bool optional = false;
+        if (argFmt.empty())
+            return ERROR;
+
+        int paramIdx = 0;
+        if (argFmt.size() == 2)
+            {
+            Utf8StringR optionalStr = argFmt.at(0).Trim();
+            if (!optionalStr.EqualsIAscii("optional"))
+                return ERROR;
+
+            paramIdx = 1;
+            optional = true;
+            }
+
+        Utf8StringR nameAndTypeStr = argFmt.at(paramIdx).Trim();
+        if (nameAndTypeStr == "...")
+            {
+            if (funcSig->Append(nameAndTypeStr.c_str(), ValueType::Any, optional) != SUCCESS)
+                return ERROR;
+            }
+        else
+            {
+            bvector<Utf8String> argType;
+            BeStringUtilities::Split(nameAndTypeStr.c_str(), ":", argType);
+            if (argType.size() != 2)
+                return ERROR;
+
+            Utf8StringR argNameStr = argType.at(0).Trim();
+            Utf8StringR argTypeStr = argType.at(1).Trim();
+            ValueType vtype;
+            if (!ParseValueType(vtype, argTypeStr.c_str()))
+                return ERROR;
+
+            if (funcSig->Append(argNameStr.c_str(), vtype, optional) != SUCCESS)
+                return ERROR;
+            }
+        }
+
+    return SUCCESS;
+    }
+
+//-----------------------------------------------------------------------------------------
+// @bsimethod
+//+---------------+---------------+---------------+---------------+---------------+------
+Utf8String FunctionSignature::ToString() const
+    {
+    Utf8String str;
+    if (m_scope != FunctionScope::Global)
+        str.append("::");
+
+    str.append(m_name);
+    str.append(" (");
+    bool first = true;
+    for (Arg const* arg : Args())
+        {
+        if (!first)
+            str.append(", ");
+        else
+            first = false;
+
+        if (arg->IsOptional())
+            str.append("optional ");
+
+        str.append(arg->Name());
+        if (!arg->IsVariadic())
+            {
+            str.append(":");
+            str.append(ValueTypeToString(arg->Type()));
+            }
+        }
+
+    str.append("):");
+    str.append(ValueTypeToString(m_returnType));
+    return str;
+    }
+
+//-----------------------------------------------------------------------------------------
+// @bsimethod
+//+---------------+---------------+---------------+---------------+---------------+------
+//static
+bool FunctionSignature::ParseValueType(ValueType& type, Utf8CP str)
+    {
+    if (BeStringUtilities::StricmpAscii("string", str) == 0)
+        {
+        type = ValueType::String;
+        return true;
+        }
+
+    else if (BeStringUtilities::StricmpAscii("integer", str) == 0 ||
+        BeStringUtilities::StricmpAscii("int", str) == 0)
+        {
+        type = ValueType::Integer;
+        return true;
+        }
+    else if (BeStringUtilities::StricmpAscii("float", str) == 0 ||
+        BeStringUtilities::StricmpAscii("double", str) == 0 ||
+        BeStringUtilities::StricmpAscii("real", str) == 0)
+        {
+        type = ValueType::Float;
+        return true;
+        }
+    else if (BeStringUtilities::StricmpAscii("blob", str) == 0)
+        {
+        type = ValueType::Blob;
+        return true;
+        }
+    else if (BeStringUtilities::StricmpAscii("resultset", str) == 0)
+        {
+        type = ValueType::Resultset;
+        return true;
+        }
+    else if (BeStringUtilities::StricmpAscii("numeric", str) == 0)
+        {
+        type = ValueType::Numeric;
+        return true;
+        }
+    else if (BeStringUtilities::StricmpAscii("any", str) == 0)
+        {
+        type = ValueType::Any;
+        return true;
+        }
+
+    return false;
+    }
+//-----------------------------------------------------------------------------------------
+// @bsimethod
+//+---------------+---------------+---------------+---------------+---------------+------
+BentleyStatus FunctionSignature::SetParameterType(Exp::Collection& argExps) const
+    {
+    const std::vector<Arg const*> args = Args();
+    int i = 0;
+    int j = 0;
+    do
+        {
+        Arg const* arg = args[i];
+        ValueExp& test = const_cast<ValueExp&>(argExps[j]->GetAs<ValueExp>());
+        if (test.GetTypeInfo().GetKind() == ECSqlTypeInfo::Kind::Unset && test.IsParameterExp())
+            {
+            if (arg->IsVariadic())
+                {
+                BeAssert(false);
+                return ERROR;
+                }
+
+            if (arg->Type() == FunctionSignature::ValueType::String)
+                test.SetTypeInfo(ECSqlTypeInfo::CreatePrimitive(PRIMITIVETYPE_String));
+            else if (arg->Type() == FunctionSignature::ValueType::Blob)
+                test.SetTypeInfo(ECSqlTypeInfo::CreatePrimitive(PRIMITIVETYPE_Binary));
+            else if (arg->Type() == FunctionSignature::ValueType::Float ||
+                     arg->Type() == FunctionSignature::ValueType::Numeric)
+                test.SetTypeInfo(ECSqlTypeInfo::CreatePrimitive(PRIMITIVETYPE_Double));
+            else if (arg->Type() == FunctionSignature::ValueType::Integer)
+                test.SetTypeInfo(ECSqlTypeInfo::CreatePrimitive(PRIMITIVETYPE_Long));
+            else if (arg->Type() == FunctionSignature::ValueType::Any)
+                test.SetTypeInfo(ECSqlTypeInfo::CreatePrimitive(PRIMITIVETYPE_Long));
+            else
+                test.SetTypeInfo(ECSqlTypeInfo::CreatePrimitive(PRIMITIVETYPE_Binary));
+            }
+
+        j++;
+        i++;
+        } while (j < argExps.size() && i < args.size());
+
+        return SUCCESS;
+    }
+
+//-----------------------------------------------------------------------------------------
+// @bsimethod
+//+---------------+---------------+---------------+---------------+---------------+------
+BentleyStatus FunctionSignature::Verify(Utf8StringR err, Exp::Collection const& argExps) const
+    {
+    const std::vector<Arg const*> args = Args();
+    const int requiredArgCount = RequiredArgCount();
+    const int optionalArgCount = OptionalArgCount();
+    const bool varying = HasVariadicArg();
+
+    if (args.empty() && !argExps.empty())
+        {
+        err = "Function take no argument.";
+        return ERROR;
+        }
+
+    if (requiredArgCount > argExps.size())
+        {
+        err = "Not enough arguments supplied.";
+        return ERROR;
+        }
+
+    if (!varying)
+        {
+        if (argExps.size() > optionalArgCount + requiredArgCount)
+            {
+            err = "Too many arguments.";
+            return ERROR;
+            }
+
+        }
+
+    if (argExps.empty())
+        return SUCCESS;
+
+    int i = 0;
+    int j = 0;
+    do
+        {
+        Arg const* arg = args[i];
+        ValueExp const* test = argExps[j]->GetAsCP<ValueExp>();
+        ECSqlTypeInfo const& testType = test->GetTypeInfo();
+        if (!testType.IsNull() && !testType.IsPrimitive())
+            {
+            err = "Expecting primitive argument to function.";
+            return ERROR;
+            }
+
+        if (arg->IsVariadic())
+            {
+            j++;
+            continue;
+            }
+
+        if (arg->Type() == ValueType::String)
+            if (!testType.IsString())
+                {
+                err.Sprintf("Argument '%s' Expecting primitive argument to function.", arg->Name().c_str());
+                return ERROR;
+                }
+
+        if (arg->Type() == ValueType::Blob)
+            if (!testType.IsBinary() || !testType.IsGeometry())
+                {
+                err.Sprintf("Argument '%s' Expecting binary argument to function.", arg->Name().c_str());
+                return ERROR;
+                }
+
+        if (arg->Type() == ValueType::Integer)
+            if (!testType.IsExactNumeric())
+                {
+                err.Sprintf("Argument '%s' Expecting integer argument to function.", arg->Name().c_str());
+                return ERROR;
+                }
+
+        if (arg->Type() == ValueType::Float)
+            if (!testType.IsApproximateNumeric())
+                {
+                err.Sprintf("Argument '%s' Expecting float argument to function.", arg->Name().c_str());
+                return ERROR;
+                }
+
+        if (arg->Type() == ValueType::Numeric)
+            if (!testType.IsNumeric())
+                {
+                err.Sprintf("Argument '%s' Expecting numeric argument to function.", arg->Name().c_str());
+                return ERROR;
+                }
+
+        j++;
+        i++;
+        } while (j < argExps.size() && i < args.size());
+
+        return SUCCESS;
+    }
+
+//-----------------------------------------------------------------------------------------
+// @bsimethod
+//+---------------+---------------+---------------+---------------+---------------+------
+int FunctionSignature::RequiredArgCount() const
+    {
+    int i = 0;
+    for (std::unique_ptr<Arg> const& arg : m_args)
+        if (arg->IsOptional() || arg->IsVariadic())
+            return i;
+        else
+            i++;
+
+    return i;
+    }
+
+//-----------------------------------------------------------------------------------------
+// @bsimethod
+//+---------------+---------------+---------------+---------------+---------------+------
+int FunctionSignature::OptionalArgCount() const
+    {
+    int i = 0;
+    for (std::unique_ptr<Arg> const& arg : m_args)
+        if (arg->IsOptional())
+            i++;
+
+    return i;
+    }
+
+//-----------------------------------------------------------------------------------------
+// @bsimethod
+//+---------------+---------------+---------------+---------------+---------------+------
+bool FunctionSignature::HasVariadicArg() const
+    {
+    for (std::unique_ptr<Arg> const& arg : m_args)
+        if (arg->IsVariadic())
+            return true;
+
+    return false;
+    }
+
+//-----------------------------------------------------------------------------------------
+// @bsimethod
+//+---------------+---------------+---------------+---------------+---------------+------
+//static
+std::unique_ptr<FunctionSignature> FunctionSignature::Parse(Utf8CP signature, Utf8CP description)
+    {
+    std::unique_ptr<FunctionSignature> sig;
+    BentleyStatus bs = Parse(sig, signature, description);
+    BeAssert(bs == SUCCESS);
+    if (bs != SUCCESS)
+        return nullptr;
+
+    return sig;
+    }
+END_BENTLEY_SQLITE_EC_NAMESPACE