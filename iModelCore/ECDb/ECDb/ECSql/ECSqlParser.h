/*--------------------------------------------------------------------------------------+
|
|     $Source: ECDb/ECSql/ECSqlParser.h $
|
|  $Copyright: (c) 2017 Bentley Systems, Incorporated. All rights reserved. $
|
+--------------------------------------------------------------------------------------*/
#pragma once
//__BENTLEY_INTERNAL_ONLY__

#include "SelectStatementExp.h"
#include "InsertStatementExp.h"
#include "UpdateStatementExp.h"
#include "DeleteStatementExp.h"

BEGIN_BENTLEY_SQLITE_EC_NAMESPACE

//=======================================================================================
// @bsiclass                                                Krischan.Eberle     04/2013
//+===============+===============+===============+===============+===============+======
struct ECSqlParseContext final
    {
public:
    typedef bmap<ECN::ECClassId, ECN::ECClassCP> ClassListById;
    struct ParseArg
        {
        enum class Type
            {
            RangeClass,
            UnionOrderBy
            };

        protected:
            Type m_type;
<<<<<<< HEAD

        protected:
            explicit ParseArg(Type type) :m_type(type) {}

        public:
            virtual ~ParseArg() {}
            Type GetType() const { return m_type; }
        };

    struct RangeClassArg final : ParseArg
=======
            explicit ParseArg(Type type)
                :m_type(type)
                {}
        public:
            ~ParseArg() {}
            Type GetType() const { return m_type; }
        };

    struct RangeClassArg final: ParseArg
>>>>>>> cc3aaa60
        {
        private:
            std::vector<RangeClassInfo> const& m_arg;

        public:
<<<<<<< HEAD
            explicit RangeClassArg(std::vector<RangeClassInfo> const& arg) :ParseArg(Type::RangeClass), m_arg(arg) {}
            ~RangeClassArg() {}
            std::vector<RangeClassInfo> const& GetRangeClassInfos() const { return m_arg; }
        };

    struct UnionOrderByArg final : ParseArg
=======
            explicit RangeClassArg(RangeClassInfo::List const& arg)
                :ParseArg(Type::RangeClassArg), m_arg(arg)
                {}
            ~RangeClassArg() {}
            RangeClassInfo::List const& GetRangeClassInfos() const { return m_arg; }
        };

    struct UnionOrderByArg final: ParseArg
>>>>>>> cc3aaa60
        {
        private:
            std::vector<SingleSelectStatementExp const*> const& m_arg;
        public:
<<<<<<< HEAD
            explicit UnionOrderByArg(std::vector<SingleSelectStatementExp const*> const& arg) :ParseArg(Type::UnionOrderBy), m_arg(arg) {}
            ~UnionOrderByArg() {}
            std::vector<SingleSelectStatementExp const*> const& GetUnionClauses() const { return m_arg; }
=======
            explicit UnionOrderByArg(std::vector<SingleSelectStatementExp const*> const& arg)
                :ParseArg(Type::UnionOrderByArg), m_arg(arg)
                {}
            ~UnionOrderByArg() {}
            std::vector<SingleSelectStatementExp const*> const& GetUnionStmts() const { return m_arg; }
>>>>>>> cc3aaa60
        };

private:
    ECDbCR m_ecdb;

    std::vector<std::unique_ptr<ParseArg>> m_finalizeParseArgs;
    bmap<Utf8CP, std::shared_ptr<ClassNameExp::Info>, CompareIUtf8Ascii> m_classNameExpInfoList;
    int m_currentECSqlParameterIndex = 0;
    bvector<ParameterExp*> m_parameterExpList;
    bmap<Utf8CP, int, CompareIUtf8Ascii> m_ecsqlParameterNameToIndexMapping;
<<<<<<< HEAD
    int m_aliasCount = 0;
=======
    int m_aliasCount;
>>>>>>> cc3aaa60

public:
    explicit ECSqlParseContext(ECDbCR ecdb) : m_ecdb(ecdb) {}
    BentleyStatus FinalizeParsing(Exp& rootExp);
<<<<<<< HEAD
    void PushArg(std::unique_ptr<ParseArg>);
    ParseArg const* CurrentArg() const;
    void PopArg();

=======
    void PushArg(std::unique_ptr<ParseArg> arg);
    ParseArg const* CurrentArg() const;
    void PopArg();
>>>>>>> cc3aaa60
    BentleyStatus TryResolveClass(std::shared_ptr<ClassNameExp::Info>& classMetaInfo, Utf8StringCR schemaNameOrAlias, Utf8StringCR className, ECSqlType, bool isPolymorphicExp);
    void GetSubclasses(ClassListById& classes, ECN::ECClassCR ecClass);
    void GetConstraintClasses(ClassListById& classes, ECN::ECRelationshipConstraintCR constraintEnd);
    Utf8String GenerateAlias();
    int TrackECSqlParameter(ParameterExp& parameterExp);
    IssueReporter const& Issues() const { return m_ecdb.GetImpl().Issues(); }
    SchemaManager const& Schemas() const { return m_ecdb.Schemas(); }
    ECDbCR GetECDb() const { return m_ecdb; }
<<<<<<< HEAD

=======
>>>>>>> cc3aaa60
    };

//=======================================================================================
//!The name convention here is different as parse_<parser_rule>() style naming is used 
//! so that it easy to lookup rule corresponding to the function that parsing it.
// @bsiclass                                                Affan.Khan      04/2013
//+===============+===============+===============+===============+===============+======
struct ECSqlParser final
    {
private:
    //=======================================================================================
    // Creates a context on construction and deletes the context on destruction
    // @bsiclass                                                Krischan.Eberle     09/2015
    //+===============+===============+===============+===============+===============+======
    struct ScopedContext final
        {
    private:
        ECSqlParser const& m_parser;
    public:
        ScopedContext(ECSqlParser const& parser, ECDbCR ecdb) : m_parser(parser)
            {
            m_parser.m_context = std::unique_ptr<ECSqlParseContext>(new ECSqlParseContext(ecdb));
            }

        ~ScopedContext() { m_parser.m_context = nullptr; }
        };


    mutable std::unique_ptr<ECSqlParseContext> m_context;
    //root nodes
    BentleyStatus ParseDeleteStatementSearched(std::unique_ptr<DeleteStatementExp>&, connectivity::OSQLParseNode const&) const;
    BentleyStatus ParseInsertStatement(std::unique_ptr<InsertStatementExp>&, connectivity::OSQLParseNode const&) const;
    BentleyStatus ParseSelectStatement(std::unique_ptr<SelectStatementExp>&, connectivity::OSQLParseNode const&) const;
    BentleyStatus ParseUpdateStatementSearched(std::unique_ptr<UpdateStatementExp>&, connectivity::OSQLParseNode const&) const;

    //Common expressions
    BentleyStatus ParseAllOrDistinctToken(SqlSetQuantifier&, connectivity::OSQLParseNode const*) const;
    BentleyStatus ParseAllToken(bool& isAll, connectivity::OSQLParseNode const*) const;
    BentleyStatus ParseAnyOrAllOrSomeToken(SqlCompareListType&, connectivity::OSQLParseNode const*) const;
    BentleyStatus ParseAscOrDescToken(OrderBySpecExp::SortDirection&, connectivity::OSQLParseNode const*) const;
    BentleyStatus ParseAssignmentCommalist(std::unique_ptr<AssignmentListExp>&, connectivity::OSQLParseNode const*) const;

    BentleyStatus ParseCastSpec(std::unique_ptr<ValueExp>&, connectivity::OSQLParseNode const*) const;
    BentleyStatus ParseColumn(std::unique_ptr<PropertyNameExp>&, connectivity::OSQLParseNode const*) const;
    BentleyStatus ParseColumnRef(std::unique_ptr<PropertyNameExp>&, connectivity::OSQLParseNode const*) const;
    BentleyStatus ParseColumnRefCommalist(std::unique_ptr<PropertyNameListExp>&, connectivity::OSQLParseNode const*) const;
    BentleyStatus ParseComparison(BooleanSqlOperator&, connectivity::OSQLParseNode const*) const;
    BentleyStatus ParseConcatenation(std::unique_ptr<ValueExp>&, connectivity::OSQLParseNode const*) const;
    BentleyStatus ParseCrossUnion(std::unique_ptr<CrossJoinExp>&, connectivity::OSQLParseNode const*) const;

    BentleyStatus ParseDatetimeValueExp(std::unique_ptr<ValueExp>&, connectivity::OSQLParseNode const*) const;
    BentleyStatus ParseDatetimeValueFct(std::unique_ptr<ValueExp>&, connectivity::OSQLParseNode const&) const;
    BentleyStatus ParseDerivedColumn(std::unique_ptr<DerivedPropertyExp>&, connectivity::OSQLParseNode const*) const;

    BentleyStatus ParseECRelationshipJoin(std::unique_ptr<ECRelationshipJoinExp>&, connectivity::OSQLParseNode const*) const;
    BentleyStatus ParseECSqlOption(std::unique_ptr<OptionExp>&, connectivity::OSQLParseNode const*) const;

    BentleyStatus ParseFactor(std::unique_ptr<ValueExp>&, connectivity::OSQLParseNode const*) const;
    BentleyStatus ParseFctSpec(std::unique_ptr<ValueExp>&, connectivity::OSQLParseNode const*) const;
    BentleyStatus ParseFold(std::unique_ptr<ValueExp>&, connectivity::OSQLParseNode const*) const;
    BentleyStatus ParseFromClause(std::unique_ptr<FromExp>&, connectivity::OSQLParseNode const*) const;
    BentleyStatus ParseFullyQualifiedClassName(Utf8StringCP& catalogName, Utf8StringCP& schemaName, Utf8StringCP& className, connectivity::OSQLParseNode const&) const;
    BentleyStatus ParseFunctionArg(std::unique_ptr<ValueExp>& exp, connectivity::OSQLParseNode const& argNode) const { return ParseResult(exp, &argNode); }
    BentleyStatus ParseAndAddFunctionArg(FunctionCallExp&, connectivity::OSQLParseNode const*) const;

    BentleyStatus ParseGeneralSetFct(std::unique_ptr<ValueExp>&, connectivity::OSQLParseNode const*) const;
    BentleyStatus ParseGroupByClause(std::unique_ptr<GroupByExp>&, connectivity::OSQLParseNode const*) const;

    BentleyStatus ParseHavingClause(std::unique_ptr<HavingExp>&, connectivity::OSQLParseNode const*) const;

    BentleyStatus ParseInPredicate(std::unique_ptr<BooleanExp>&, connectivity::OSQLParseNode const*) const;
    //!@param[out] inOperator parsed IN operator, e.g. IN or NOT IN
    BentleyStatus ParseInPredicatePart2(std::unique_ptr<ComputedExp>&, BooleanSqlOperator& inOperator, connectivity::OSQLParseNode const*) const;

    BentleyStatus ParseJoinCondition(std::unique_ptr<JoinConditionExp>&, connectivity::OSQLParseNode const*) const;
    BentleyStatus ParseJoinedTable(std::unique_ptr<JoinExp>&, connectivity::OSQLParseNode const*) const;
    BentleyStatus ParseJoinSpec(std::unique_ptr<JoinSpecExp>&, connectivity::OSQLParseNode const*) const;
    BentleyStatus ParseJoinType(ECSqlJoinType&, connectivity::OSQLParseNode const*) const;

    BentleyStatus ParseLikePredicate(std::unique_ptr<BooleanExp>&, connectivity::OSQLParseNode const*) const;
    //!@param[out] likeOperator parsed LIKE operator, e.g. LIKE or NOT LIKE
    BentleyStatus ParseLikePredicatePart2(std::unique_ptr<ComputedExp>&, BooleanSqlOperator& likeOperator, connectivity::OSQLParseNode const*) const;
    BentleyStatus ParseLimitOffsetClause(std::unique_ptr<LimitOffsetExp>&, connectivity::OSQLParseNode const*) const;
    BentleyStatus ParseLiteral(Utf8StringR literalVal, ECSqlTypeInfo& dataType, connectivity::OSQLParseNode const&) const;

    BentleyStatus ParseNamedColumnsJoin(std::unique_ptr<NamedPropertiesJoinExp>&, connectivity::OSQLParseNode const*) const;
    BentleyStatus ParseNotToken(bool& isNot, connectivity::OSQLParseNode const*) const;
    BentleyStatus ParseNumValueExp(std::unique_ptr<ValueExp>&, connectivity::OSQLParseNode const*) const;

    BentleyStatus ParseOptColumnRefCommalist(std::unique_ptr<PropertyNameListExp>&, connectivity::OSQLParseNode const*) const;
    BentleyStatus ParseOptECSqlOptionsClause(std::unique_ptr<OptionsExp>&, connectivity::OSQLParseNode const*) const;
    BentleyStatus ParseOrderByClause(std::unique_ptr<OrderByExp>&, connectivity::OSQLParseNode const*) const;
    BentleyStatus ParseOuterJoinType(ECSqlJoinType&, connectivity::OSQLParseNode const*) const;

    BentleyStatus ParseParameter(std::unique_ptr<ValueExp>&, connectivity::OSQLParseNode const*) const;
    BentleyStatus ParsePropertyPath(std::unique_ptr<PropertyNameExp>&, connectivity::OSQLParseNode const*) const;

    BentleyStatus ParseQualifiedJoin(std::unique_ptr<JoinExp>&, connectivity::OSQLParseNode const*) const;

    BentleyStatus ParseResult(std::unique_ptr<ValueExp>& exp, connectivity::OSQLParseNode const* node) const { return ParseValueExp(exp, node); }
    BentleyStatus ParseRowValueConstructor(std::unique_ptr<ValueExp>& exp, connectivity::OSQLParseNode const* node) const { return ParseValueExp(exp, node); }
    BentleyStatus ParseRowValueConstructorCommalist(std::vector<std::unique_ptr<ValueExp>>&, connectivity::OSQLParseNode const&) const;
    BentleyStatus ParseRTreeMatchPredicate(std::unique_ptr<BooleanExp>&, connectivity::OSQLParseNode const*) const;

    BentleyStatus ParseSelectCompoundOperator(SelectStatementExp::CompoundOperator&, connectivity::OSQLParseNode const*) const;
    BentleyStatus ParseSelection(std::unique_ptr<SelectClauseExp>&, connectivity::OSQLParseNode const*) const;
    BentleyStatus ParseSingleSelectStatement(std::unique_ptr<SingleSelectStatementExp>&, connectivity::OSQLParseNode const*) const;
    BentleyStatus ParseSubquery(std::unique_ptr<SubqueryExp>&, connectivity::OSQLParseNode const*) const;

    BentleyStatus ParseTableNode(std::unique_ptr<ClassNameExp>&, connectivity::OSQLParseNode const*, ECSqlType, bool isPolymorphic) const;
    BentleyStatus ParseTableRef(std::unique_ptr<ClassRefExp>&, connectivity::OSQLParseNode const*, ECSqlType ecsqlType) const;
    BentleyStatus ParseTerm(std::unique_ptr<ValueExp>&, connectivity::OSQLParseNode const*) const;
    BentleyStatus ParseTruthValue(std::unique_ptr<ValueExp>& exp, connectivity::OSQLParseNode const* node) const { return ParseValueExp(exp, node); }

    BentleyStatus ParseSearchCondition(std::unique_ptr<BooleanExp>&, connectivity::OSQLParseNode const*) const;
    BentleyStatus ParseSetFct(std::unique_ptr<ValueExp>&, connectivity::OSQLParseNode const&, Utf8StringCR functionName, bool isStandardSetFunction) const;

    BentleyStatus ParseUnaryPredicate(std::unique_ptr<BooleanExp>&, connectivity::OSQLParseNode const*) const;
    BentleyStatus ParseValueExp(std::unique_ptr<ValueExp>&, connectivity::OSQLParseNode const*) const;
    BentleyStatus ParseValueExpCommalist(std::unique_ptr<ValueExpListExp>&, connectivity::OSQLParseNode const*) const;
    BentleyStatus ParseValueExpPrimary(std::unique_ptr<ValueExp>&, connectivity::OSQLParseNode const*) const;
    BentleyStatus ParseValuesOrQuerySpec(std::vector<std::unique_ptr<ValueExp>>&, connectivity::OSQLParseNode const&) const;
    BentleyStatus ParseWhereClause(std::unique_ptr<WhereExp>&, connectivity::OSQLParseNode const*) const;

    IssueReporter const& GetIssueReporter() const { BeAssert(m_context != nullptr); return m_context->Issues(); }

    static bool IsPredicate(connectivity::OSQLParseNode const&);
    static Utf8CP SqlDataTypeKeywordToString(sal_uInt32 sqlKeywordId);

public:
    ECSqlParser() : m_context (nullptr) {}
    ~ECSqlParser() {}

    std::unique_ptr<Exp> Parse(ECDbCR, Utf8CP ecsql) const;
    };

END_BENTLEY_SQLITE_EC_NAMESPACE
<|MERGE_RESOLUTION|>--- conflicted
+++ resolved
@@ -1,271 +1,226 @@
-/*--------------------------------------------------------------------------------------+
-|
-|     $Source: ECDb/ECSql/ECSqlParser.h $
-|
-|  $Copyright: (c) 2017 Bentley Systems, Incorporated. All rights reserved. $
-|
-+--------------------------------------------------------------------------------------*/
-#pragma once
-//__BENTLEY_INTERNAL_ONLY__
-
-#include "SelectStatementExp.h"
-#include "InsertStatementExp.h"
-#include "UpdateStatementExp.h"
-#include "DeleteStatementExp.h"
-
-BEGIN_BENTLEY_SQLITE_EC_NAMESPACE
-
-//=======================================================================================
-// @bsiclass                                                Krischan.Eberle     04/2013
-//+===============+===============+===============+===============+===============+======
-struct ECSqlParseContext final
-    {
-public:
-    typedef bmap<ECN::ECClassId, ECN::ECClassCP> ClassListById;
-    struct ParseArg
-        {
-        enum class Type
-            {
-            RangeClass,
-            UnionOrderBy
-            };
-
-        protected:
-            Type m_type;
-<<<<<<< HEAD
-
-        protected:
-            explicit ParseArg(Type type) :m_type(type) {}
-
-        public:
-            virtual ~ParseArg() {}
-            Type GetType() const { return m_type; }
-        };
-
-    struct RangeClassArg final : ParseArg
-=======
-            explicit ParseArg(Type type)
-                :m_type(type)
-                {}
-        public:
-            ~ParseArg() {}
-            Type GetType() const { return m_type; }
-        };
-
-    struct RangeClassArg final: ParseArg
->>>>>>> cc3aaa60
-        {
-        private:
-            std::vector<RangeClassInfo> const& m_arg;
-
-        public:
-<<<<<<< HEAD
-            explicit RangeClassArg(std::vector<RangeClassInfo> const& arg) :ParseArg(Type::RangeClass), m_arg(arg) {}
-            ~RangeClassArg() {}
-            std::vector<RangeClassInfo> const& GetRangeClassInfos() const { return m_arg; }
-        };
-
-    struct UnionOrderByArg final : ParseArg
-=======
-            explicit RangeClassArg(RangeClassInfo::List const& arg)
-                :ParseArg(Type::RangeClassArg), m_arg(arg)
-                {}
-            ~RangeClassArg() {}
-            RangeClassInfo::List const& GetRangeClassInfos() const { return m_arg; }
-        };
-
-    struct UnionOrderByArg final: ParseArg
->>>>>>> cc3aaa60
-        {
-        private:
-            std::vector<SingleSelectStatementExp const*> const& m_arg;
-        public:
-<<<<<<< HEAD
-            explicit UnionOrderByArg(std::vector<SingleSelectStatementExp const*> const& arg) :ParseArg(Type::UnionOrderBy), m_arg(arg) {}
-            ~UnionOrderByArg() {}
-            std::vector<SingleSelectStatementExp const*> const& GetUnionClauses() const { return m_arg; }
-=======
-            explicit UnionOrderByArg(std::vector<SingleSelectStatementExp const*> const& arg)
-                :ParseArg(Type::UnionOrderByArg), m_arg(arg)
-                {}
-            ~UnionOrderByArg() {}
-            std::vector<SingleSelectStatementExp const*> const& GetUnionStmts() const { return m_arg; }
->>>>>>> cc3aaa60
-        };
-
-private:
-    ECDbCR m_ecdb;
-
-    std::vector<std::unique_ptr<ParseArg>> m_finalizeParseArgs;
-    bmap<Utf8CP, std::shared_ptr<ClassNameExp::Info>, CompareIUtf8Ascii> m_classNameExpInfoList;
-    int m_currentECSqlParameterIndex = 0;
-    bvector<ParameterExp*> m_parameterExpList;
-    bmap<Utf8CP, int, CompareIUtf8Ascii> m_ecsqlParameterNameToIndexMapping;
-<<<<<<< HEAD
-    int m_aliasCount = 0;
-=======
-    int m_aliasCount;
->>>>>>> cc3aaa60
-
-public:
-    explicit ECSqlParseContext(ECDbCR ecdb) : m_ecdb(ecdb) {}
-    BentleyStatus FinalizeParsing(Exp& rootExp);
-<<<<<<< HEAD
-    void PushArg(std::unique_ptr<ParseArg>);
-    ParseArg const* CurrentArg() const;
-    void PopArg();
-
-=======
-    void PushArg(std::unique_ptr<ParseArg> arg);
-    ParseArg const* CurrentArg() const;
-    void PopArg();
->>>>>>> cc3aaa60
-    BentleyStatus TryResolveClass(std::shared_ptr<ClassNameExp::Info>& classMetaInfo, Utf8StringCR schemaNameOrAlias, Utf8StringCR className, ECSqlType, bool isPolymorphicExp);
-    void GetSubclasses(ClassListById& classes, ECN::ECClassCR ecClass);
-    void GetConstraintClasses(ClassListById& classes, ECN::ECRelationshipConstraintCR constraintEnd);
-    Utf8String GenerateAlias();
-    int TrackECSqlParameter(ParameterExp& parameterExp);
-    IssueReporter const& Issues() const { return m_ecdb.GetImpl().Issues(); }
-    SchemaManager const& Schemas() const { return m_ecdb.Schemas(); }
-    ECDbCR GetECDb() const { return m_ecdb; }
-<<<<<<< HEAD
-
-=======
->>>>>>> cc3aaa60
-    };
-
-//=======================================================================================
-//!The name convention here is different as parse_<parser_rule>() style naming is used 
-//! so that it easy to lookup rule corresponding to the function that parsing it.
-// @bsiclass                                                Affan.Khan      04/2013
-//+===============+===============+===============+===============+===============+======
-struct ECSqlParser final
-    {
-private:
-    //=======================================================================================
-    // Creates a context on construction and deletes the context on destruction
-    // @bsiclass                                                Krischan.Eberle     09/2015
-    //+===============+===============+===============+===============+===============+======
-    struct ScopedContext final
-        {
-    private:
-        ECSqlParser const& m_parser;
-    public:
-        ScopedContext(ECSqlParser const& parser, ECDbCR ecdb) : m_parser(parser)
-            {
-            m_parser.m_context = std::unique_ptr<ECSqlParseContext>(new ECSqlParseContext(ecdb));
-            }
-
-        ~ScopedContext() { m_parser.m_context = nullptr; }
-        };
-
-
-    mutable std::unique_ptr<ECSqlParseContext> m_context;
-    //root nodes
-    BentleyStatus ParseDeleteStatementSearched(std::unique_ptr<DeleteStatementExp>&, connectivity::OSQLParseNode const&) const;
-    BentleyStatus ParseInsertStatement(std::unique_ptr<InsertStatementExp>&, connectivity::OSQLParseNode const&) const;
-    BentleyStatus ParseSelectStatement(std::unique_ptr<SelectStatementExp>&, connectivity::OSQLParseNode const&) const;
-    BentleyStatus ParseUpdateStatementSearched(std::unique_ptr<UpdateStatementExp>&, connectivity::OSQLParseNode const&) const;
-
-    //Common expressions
-    BentleyStatus ParseAllOrDistinctToken(SqlSetQuantifier&, connectivity::OSQLParseNode const*) const;
-    BentleyStatus ParseAllToken(bool& isAll, connectivity::OSQLParseNode const*) const;
-    BentleyStatus ParseAnyOrAllOrSomeToken(SqlCompareListType&, connectivity::OSQLParseNode const*) const;
-    BentleyStatus ParseAscOrDescToken(OrderBySpecExp::SortDirection&, connectivity::OSQLParseNode const*) const;
-    BentleyStatus ParseAssignmentCommalist(std::unique_ptr<AssignmentListExp>&, connectivity::OSQLParseNode const*) const;
-
-    BentleyStatus ParseCastSpec(std::unique_ptr<ValueExp>&, connectivity::OSQLParseNode const*) const;
-    BentleyStatus ParseColumn(std::unique_ptr<PropertyNameExp>&, connectivity::OSQLParseNode const*) const;
-    BentleyStatus ParseColumnRef(std::unique_ptr<PropertyNameExp>&, connectivity::OSQLParseNode const*) const;
-    BentleyStatus ParseColumnRefCommalist(std::unique_ptr<PropertyNameListExp>&, connectivity::OSQLParseNode const*) const;
-    BentleyStatus ParseComparison(BooleanSqlOperator&, connectivity::OSQLParseNode const*) const;
-    BentleyStatus ParseConcatenation(std::unique_ptr<ValueExp>&, connectivity::OSQLParseNode const*) const;
-    BentleyStatus ParseCrossUnion(std::unique_ptr<CrossJoinExp>&, connectivity::OSQLParseNode const*) const;
-
-    BentleyStatus ParseDatetimeValueExp(std::unique_ptr<ValueExp>&, connectivity::OSQLParseNode const*) const;
-    BentleyStatus ParseDatetimeValueFct(std::unique_ptr<ValueExp>&, connectivity::OSQLParseNode const&) const;
-    BentleyStatus ParseDerivedColumn(std::unique_ptr<DerivedPropertyExp>&, connectivity::OSQLParseNode const*) const;
-
-    BentleyStatus ParseECRelationshipJoin(std::unique_ptr<ECRelationshipJoinExp>&, connectivity::OSQLParseNode const*) const;
-    BentleyStatus ParseECSqlOption(std::unique_ptr<OptionExp>&, connectivity::OSQLParseNode const*) const;
-
-    BentleyStatus ParseFactor(std::unique_ptr<ValueExp>&, connectivity::OSQLParseNode const*) const;
-    BentleyStatus ParseFctSpec(std::unique_ptr<ValueExp>&, connectivity::OSQLParseNode const*) const;
-    BentleyStatus ParseFold(std::unique_ptr<ValueExp>&, connectivity::OSQLParseNode const*) const;
-    BentleyStatus ParseFromClause(std::unique_ptr<FromExp>&, connectivity::OSQLParseNode const*) const;
-    BentleyStatus ParseFullyQualifiedClassName(Utf8StringCP& catalogName, Utf8StringCP& schemaName, Utf8StringCP& className, connectivity::OSQLParseNode const&) const;
-    BentleyStatus ParseFunctionArg(std::unique_ptr<ValueExp>& exp, connectivity::OSQLParseNode const& argNode) const { return ParseResult(exp, &argNode); }
-    BentleyStatus ParseAndAddFunctionArg(FunctionCallExp&, connectivity::OSQLParseNode const*) const;
-
-    BentleyStatus ParseGeneralSetFct(std::unique_ptr<ValueExp>&, connectivity::OSQLParseNode const*) const;
-    BentleyStatus ParseGroupByClause(std::unique_ptr<GroupByExp>&, connectivity::OSQLParseNode const*) const;
-
-    BentleyStatus ParseHavingClause(std::unique_ptr<HavingExp>&, connectivity::OSQLParseNode const*) const;
-
-    BentleyStatus ParseInPredicate(std::unique_ptr<BooleanExp>&, connectivity::OSQLParseNode const*) const;
-    //!@param[out] inOperator parsed IN operator, e.g. IN or NOT IN
-    BentleyStatus ParseInPredicatePart2(std::unique_ptr<ComputedExp>&, BooleanSqlOperator& inOperator, connectivity::OSQLParseNode const*) const;
-
-    BentleyStatus ParseJoinCondition(std::unique_ptr<JoinConditionExp>&, connectivity::OSQLParseNode const*) const;
-    BentleyStatus ParseJoinedTable(std::unique_ptr<JoinExp>&, connectivity::OSQLParseNode const*) const;
-    BentleyStatus ParseJoinSpec(std::unique_ptr<JoinSpecExp>&, connectivity::OSQLParseNode const*) const;
-    BentleyStatus ParseJoinType(ECSqlJoinType&, connectivity::OSQLParseNode const*) const;
-
-    BentleyStatus ParseLikePredicate(std::unique_ptr<BooleanExp>&, connectivity::OSQLParseNode const*) const;
-    //!@param[out] likeOperator parsed LIKE operator, e.g. LIKE or NOT LIKE
-    BentleyStatus ParseLikePredicatePart2(std::unique_ptr<ComputedExp>&, BooleanSqlOperator& likeOperator, connectivity::OSQLParseNode const*) const;
-    BentleyStatus ParseLimitOffsetClause(std::unique_ptr<LimitOffsetExp>&, connectivity::OSQLParseNode const*) const;
-    BentleyStatus ParseLiteral(Utf8StringR literalVal, ECSqlTypeInfo& dataType, connectivity::OSQLParseNode const&) const;
-
-    BentleyStatus ParseNamedColumnsJoin(std::unique_ptr<NamedPropertiesJoinExp>&, connectivity::OSQLParseNode const*) const;
-    BentleyStatus ParseNotToken(bool& isNot, connectivity::OSQLParseNode const*) const;
-    BentleyStatus ParseNumValueExp(std::unique_ptr<ValueExp>&, connectivity::OSQLParseNode const*) const;
-
-    BentleyStatus ParseOptColumnRefCommalist(std::unique_ptr<PropertyNameListExp>&, connectivity::OSQLParseNode const*) const;
-    BentleyStatus ParseOptECSqlOptionsClause(std::unique_ptr<OptionsExp>&, connectivity::OSQLParseNode const*) const;
-    BentleyStatus ParseOrderByClause(std::unique_ptr<OrderByExp>&, connectivity::OSQLParseNode const*) const;
-    BentleyStatus ParseOuterJoinType(ECSqlJoinType&, connectivity::OSQLParseNode const*) const;
-
-    BentleyStatus ParseParameter(std::unique_ptr<ValueExp>&, connectivity::OSQLParseNode const*) const;
-    BentleyStatus ParsePropertyPath(std::unique_ptr<PropertyNameExp>&, connectivity::OSQLParseNode const*) const;
-
-    BentleyStatus ParseQualifiedJoin(std::unique_ptr<JoinExp>&, connectivity::OSQLParseNode const*) const;
-
-    BentleyStatus ParseResult(std::unique_ptr<ValueExp>& exp, connectivity::OSQLParseNode const* node) const { return ParseValueExp(exp, node); }
-    BentleyStatus ParseRowValueConstructor(std::unique_ptr<ValueExp>& exp, connectivity::OSQLParseNode const* node) const { return ParseValueExp(exp, node); }
-    BentleyStatus ParseRowValueConstructorCommalist(std::vector<std::unique_ptr<ValueExp>>&, connectivity::OSQLParseNode const&) const;
-    BentleyStatus ParseRTreeMatchPredicate(std::unique_ptr<BooleanExp>&, connectivity::OSQLParseNode const*) const;
-
-    BentleyStatus ParseSelectCompoundOperator(SelectStatementExp::CompoundOperator&, connectivity::OSQLParseNode const*) const;
-    BentleyStatus ParseSelection(std::unique_ptr<SelectClauseExp>&, connectivity::OSQLParseNode const*) const;
-    BentleyStatus ParseSingleSelectStatement(std::unique_ptr<SingleSelectStatementExp>&, connectivity::OSQLParseNode const*) const;
-    BentleyStatus ParseSubquery(std::unique_ptr<SubqueryExp>&, connectivity::OSQLParseNode const*) const;
-
-    BentleyStatus ParseTableNode(std::unique_ptr<ClassNameExp>&, connectivity::OSQLParseNode const*, ECSqlType, bool isPolymorphic) const;
-    BentleyStatus ParseTableRef(std::unique_ptr<ClassRefExp>&, connectivity::OSQLParseNode const*, ECSqlType ecsqlType) const;
-    BentleyStatus ParseTerm(std::unique_ptr<ValueExp>&, connectivity::OSQLParseNode const*) const;
-    BentleyStatus ParseTruthValue(std::unique_ptr<ValueExp>& exp, connectivity::OSQLParseNode const* node) const { return ParseValueExp(exp, node); }
-
-    BentleyStatus ParseSearchCondition(std::unique_ptr<BooleanExp>&, connectivity::OSQLParseNode const*) const;
-    BentleyStatus ParseSetFct(std::unique_ptr<ValueExp>&, connectivity::OSQLParseNode const&, Utf8StringCR functionName, bool isStandardSetFunction) const;
-
-    BentleyStatus ParseUnaryPredicate(std::unique_ptr<BooleanExp>&, connectivity::OSQLParseNode const*) const;
-    BentleyStatus ParseValueExp(std::unique_ptr<ValueExp>&, connectivity::OSQLParseNode const*) const;
-    BentleyStatus ParseValueExpCommalist(std::unique_ptr<ValueExpListExp>&, connectivity::OSQLParseNode const*) const;
-    BentleyStatus ParseValueExpPrimary(std::unique_ptr<ValueExp>&, connectivity::OSQLParseNode const*) const;
-    BentleyStatus ParseValuesOrQuerySpec(std::vector<std::unique_ptr<ValueExp>>&, connectivity::OSQLParseNode const&) const;
-    BentleyStatus ParseWhereClause(std::unique_ptr<WhereExp>&, connectivity::OSQLParseNode const*) const;
-
-    IssueReporter const& GetIssueReporter() const { BeAssert(m_context != nullptr); return m_context->Issues(); }
-
-    static bool IsPredicate(connectivity::OSQLParseNode const&);
-    static Utf8CP SqlDataTypeKeywordToString(sal_uInt32 sqlKeywordId);
-
-public:
-    ECSqlParser() : m_context (nullptr) {}
-    ~ECSqlParser() {}
-
-    std::unique_ptr<Exp> Parse(ECDbCR, Utf8CP ecsql) const;
-    };
-
-END_BENTLEY_SQLITE_EC_NAMESPACE
+/*--------------------------------------------------------------------------------------+
+|
+|     $Source: ECDb/ECSql/ECSqlParser.h $
+|
+|  $Copyright: (c) 2017 Bentley Systems, Incorporated. All rights reserved. $
+|
++--------------------------------------------------------------------------------------*/
+#pragma once
+//__BENTLEY_INTERNAL_ONLY__
+
+#include "SelectStatementExp.h"
+#include "InsertStatementExp.h"
+#include "UpdateStatementExp.h"
+#include "DeleteStatementExp.h"
+
+BEGIN_BENTLEY_SQLITE_EC_NAMESPACE
+
+//=======================================================================================
+// @bsiclass                                                Krischan.Eberle     04/2013
+//+===============+===============+===============+===============+===============+======
+struct ECSqlParseContext final
+    {
+public:
+    typedef bmap<ECN::ECClassId, ECN::ECClassCP> ClassListById;
+    struct ParseArg
+        {
+        enum class Type
+            {
+            RangeClass,
+            UnionOrderBy
+            };
+
+        private:
+            Type m_type;
+
+        protected:
+            explicit ParseArg(Type type) :m_type(type) {}
+
+        public:
+            virtual ~ParseArg() {}
+            Type GetType() const { return m_type; }
+        };
+
+    struct RangeClassArg final : ParseArg
+        {
+        private:
+            std::vector<RangeClassInfo> const& m_arg;
+
+        public:
+            explicit RangeClassArg(std::vector<RangeClassInfo> const& arg) :ParseArg(Type::RangeClass), m_arg(arg) {}
+            ~RangeClassArg() {};
+            std::vector<RangeClassInfo> const& GetRangeClassInfos() const { return m_arg; }
+        };
+
+    struct UnionOrderByArg final : ParseArg
+        {
+        private:
+            std::vector<SingleSelectStatementExp const*> const& m_arg;
+        public:
+            UnionOrderByArg(std::vector<SingleSelectStatementExp const*> const& arg)
+            ~UnionOrderByArg() {}
+            std::vector<SingleSelectStatementExp const*> const& GetUnionClauses() const { return m_arg; }
+        };
+
+private:
+    ECDbCR m_ecdb;
+
+    std::vector<std::unique_ptr<ParseArg>> m_finalizeParseArgs;
+    bmap<Utf8CP, std::shared_ptr<ClassNameExp::Info>, CompareIUtf8Ascii> m_classNameExpInfoList;
+    int m_currentECSqlParameterIndex = 0;
+    bvector<ParameterExp*> m_parameterExpList;
+    bmap<Utf8CP, int, CompareIUtf8Ascii> m_ecsqlParameterNameToIndexMapping;
+    int m_aliasCount = 0;
+
+public:
+    explicit ECSqlParseContext(ECDbCR ecdb) : m_ecdb(ecdb) {}
+    BentleyStatus FinalizeParsing(Exp& rootExp);
+    void PushArg(std::unique_ptr<ParseArg>);
+    ParseArg const* CurrentArg() const;
+    void PopArg();
+
+    BentleyStatus TryResolveClass(std::shared_ptr<ClassNameExp::Info>& classMetaInfo, Utf8StringCR schemaNameOrAlias, Utf8StringCR className, ECSqlType, bool isPolymorphicExp);
+    void GetSubclasses(ClassListById& classes, ECN::ECClassCR ecClass);
+    void GetConstraintClasses(ClassListById& classes, ECN::ECRelationshipConstraintCR constraintEnd);
+    Utf8String GenerateAlias();
+    int TrackECSqlParameter(ParameterExp& parameterExp);
+    IssueReporter const& Issues() const { return m_ecdb.GetImpl().Issues(); }
+    SchemaManager const& Schemas() const { return m_ecdb.Schemas(); }
+    ECDbCR GetECDb() const { return m_ecdb; }
+    };
+
+//=======================================================================================
+//!The name convention here is different as parse_<parser_rule>() style naming is used 
+//! so that it easy to lookup rule corresponding to the function that parsing it.
+// @bsiclass                                                Affan.Khan      04/2013
+//+===============+===============+===============+===============+===============+======
+struct ECSqlParser final
+    {
+private:
+    //=======================================================================================
+    // Creates a context on construction and deletes the context on destruction
+    // @bsiclass                                                Krischan.Eberle     09/2015
+    //+===============+===============+===============+===============+===============+======
+    struct ScopedContext final
+        {
+    private:
+        ECSqlParser const& m_parser;
+    public:
+        ScopedContext(ECSqlParser const& parser, ECDbCR ecdb) : m_parser(parser)
+            {
+            m_parser.m_context = std::unique_ptr<ECSqlParseContext>(new ECSqlParseContext(ecdb));
+            }
+
+        ~ScopedContext() { m_parser.m_context = nullptr; }
+        };
+
+
+    mutable std::unique_ptr<ECSqlParseContext> m_context;
+    //root nodes
+    BentleyStatus ParseDeleteStatementSearched(std::unique_ptr<DeleteStatementExp>&, connectivity::OSQLParseNode const&) const;
+    BentleyStatus ParseInsertStatement(std::unique_ptr<InsertStatementExp>&, connectivity::OSQLParseNode const&) const;
+    BentleyStatus ParseSelectStatement(std::unique_ptr<SelectStatementExp>&, connectivity::OSQLParseNode const&) const;
+    BentleyStatus ParseUpdateStatementSearched(std::unique_ptr<UpdateStatementExp>&, connectivity::OSQLParseNode const&) const;
+
+    //Common expressions
+    BentleyStatus ParseAllOrDistinctToken(SqlSetQuantifier&, connectivity::OSQLParseNode const*) const;
+    BentleyStatus ParseAllToken(bool& isAll, connectivity::OSQLParseNode const*) const;
+    BentleyStatus ParseAnyOrAllOrSomeToken(SqlCompareListType&, connectivity::OSQLParseNode const*) const;
+    BentleyStatus ParseAscOrDescToken(OrderBySpecExp::SortDirection&, connectivity::OSQLParseNode const*) const;
+    BentleyStatus ParseAssignmentCommalist(std::unique_ptr<AssignmentListExp>&, connectivity::OSQLParseNode const*) const;
+
+    BentleyStatus ParseCastSpec(std::unique_ptr<ValueExp>&, connectivity::OSQLParseNode const*) const;
+    BentleyStatus ParseColumn(std::unique_ptr<PropertyNameExp>&, connectivity::OSQLParseNode const*) const;
+    BentleyStatus ParseColumnRef(std::unique_ptr<PropertyNameExp>&, connectivity::OSQLParseNode const*) const;
+    BentleyStatus ParseColumnRefCommalist(std::unique_ptr<PropertyNameListExp>&, connectivity::OSQLParseNode const*) const;
+    BentleyStatus ParseComparison(BooleanSqlOperator&, connectivity::OSQLParseNode const*) const;
+    BentleyStatus ParseConcatenation(std::unique_ptr<ValueExp>&, connectivity::OSQLParseNode const*) const;
+    BentleyStatus ParseCrossUnion(std::unique_ptr<CrossJoinExp>&, connectivity::OSQLParseNode const*) const;
+
+    BentleyStatus ParseDatetimeValueExp(std::unique_ptr<ValueExp>&, connectivity::OSQLParseNode const*) const;
+    BentleyStatus ParseDatetimeValueFct(std::unique_ptr<ValueExp>&, connectivity::OSQLParseNode const&) const;
+    BentleyStatus ParseDerivedColumn(std::unique_ptr<DerivedPropertyExp>&, connectivity::OSQLParseNode const*) const;
+
+    BentleyStatus ParseECRelationshipJoin(std::unique_ptr<ECRelationshipJoinExp>&, connectivity::OSQLParseNode const*) const;
+    BentleyStatus ParseECSqlOption(std::unique_ptr<OptionExp>&, connectivity::OSQLParseNode const*) const;
+
+    BentleyStatus ParseFactor(std::unique_ptr<ValueExp>&, connectivity::OSQLParseNode const*) const;
+    BentleyStatus ParseFctSpec(std::unique_ptr<ValueExp>&, connectivity::OSQLParseNode const*) const;
+    BentleyStatus ParseFold(std::unique_ptr<ValueExp>&, connectivity::OSQLParseNode const*) const;
+    BentleyStatus ParseFromClause(std::unique_ptr<FromExp>&, connectivity::OSQLParseNode const*) const;
+    BentleyStatus ParseFullyQualifiedClassName(Utf8StringCP& catalogName, Utf8StringCP& schemaName, Utf8StringCP& className, connectivity::OSQLParseNode const&) const;
+    BentleyStatus ParseFunctionArg(std::unique_ptr<ValueExp>& exp, connectivity::OSQLParseNode const& argNode) const { return ParseResult(exp, &argNode); }
+    BentleyStatus ParseAndAddFunctionArg(FunctionCallExp&, connectivity::OSQLParseNode const*) const;
+
+    BentleyStatus ParseGeneralSetFct(std::unique_ptr<ValueExp>&, connectivity::OSQLParseNode const*) const;
+    BentleyStatus ParseGroupByClause(std::unique_ptr<GroupByExp>&, connectivity::OSQLParseNode const*) const;
+
+    BentleyStatus ParseHavingClause(std::unique_ptr<HavingExp>&, connectivity::OSQLParseNode const*) const;
+
+    BentleyStatus ParseInPredicate(std::unique_ptr<BooleanExp>&, connectivity::OSQLParseNode const*) const;
+    //!@param[out] inOperator parsed IN operator, e.g. IN or NOT IN
+    BentleyStatus ParseInPredicatePart2(std::unique_ptr<ComputedExp>&, BooleanSqlOperator& inOperator, connectivity::OSQLParseNode const*) const;
+
+    BentleyStatus ParseJoinCondition(std::unique_ptr<JoinConditionExp>&, connectivity::OSQLParseNode const*) const;
+    BentleyStatus ParseJoinedTable(std::unique_ptr<JoinExp>&, connectivity::OSQLParseNode const*) const;
+    BentleyStatus ParseJoinSpec(std::unique_ptr<JoinSpecExp>&, connectivity::OSQLParseNode const*) const;
+    BentleyStatus ParseJoinType(ECSqlJoinType&, connectivity::OSQLParseNode const*) const;
+
+    BentleyStatus ParseLikePredicate(std::unique_ptr<BooleanExp>&, connectivity::OSQLParseNode const*) const;
+    //!@param[out] likeOperator parsed LIKE operator, e.g. LIKE or NOT LIKE
+    BentleyStatus ParseLikePredicatePart2(std::unique_ptr<ComputedExp>&, BooleanSqlOperator& likeOperator, connectivity::OSQLParseNode const*) const;
+    BentleyStatus ParseLimitOffsetClause(std::unique_ptr<LimitOffsetExp>&, connectivity::OSQLParseNode const*) const;
+    BentleyStatus ParseLiteral(Utf8StringR literalVal, ECSqlTypeInfo& dataType, connectivity::OSQLParseNode const&) const;
+
+    BentleyStatus ParseNamedColumnsJoin(std::unique_ptr<NamedPropertiesJoinExp>&, connectivity::OSQLParseNode const*) const;
+    BentleyStatus ParseNotToken(bool& isNot, connectivity::OSQLParseNode const*) const;
+    BentleyStatus ParseNumValueExp(std::unique_ptr<ValueExp>&, connectivity::OSQLParseNode const*) const;
+
+    BentleyStatus ParseOptColumnRefCommalist(std::unique_ptr<PropertyNameListExp>&, connectivity::OSQLParseNode const*) const;
+    BentleyStatus ParseOptECSqlOptionsClause(std::unique_ptr<OptionsExp>&, connectivity::OSQLParseNode const*) const;
+    BentleyStatus ParseOrderByClause(std::unique_ptr<OrderByExp>&, connectivity::OSQLParseNode const*) const;
+    BentleyStatus ParseOuterJoinType(ECSqlJoinType&, connectivity::OSQLParseNode const*) const;
+
+    BentleyStatus ParseParameter(std::unique_ptr<ValueExp>&, connectivity::OSQLParseNode const*) const;
+    BentleyStatus ParsePropertyPath(std::unique_ptr<PropertyNameExp>&, connectivity::OSQLParseNode const*) const;
+
+    BentleyStatus ParseQualifiedJoin(std::unique_ptr<JoinExp>&, connectivity::OSQLParseNode const*) const;
+
+    BentleyStatus ParseResult(std::unique_ptr<ValueExp>& exp, connectivity::OSQLParseNode const* node) const { return ParseValueExp(exp, node); }
+    BentleyStatus ParseRowValueConstructor(std::unique_ptr<ValueExp>& exp, connectivity::OSQLParseNode const* node) const { return ParseValueExp(exp, node); }
+    BentleyStatus ParseRowValueConstructorCommalist(std::vector<std::unique_ptr<ValueExp>>&, connectivity::OSQLParseNode const&) const;
+    BentleyStatus ParseRTreeMatchPredicate(std::unique_ptr<BooleanExp>&, connectivity::OSQLParseNode const*) const;
+
+    BentleyStatus ParseSelectCompoundOperator(SelectStatementExp::CompoundOperator&, connectivity::OSQLParseNode const*) const;
+    BentleyStatus ParseSelection(std::unique_ptr<SelectClauseExp>&, connectivity::OSQLParseNode const*) const;
+    BentleyStatus ParseSingleSelectStatement(std::unique_ptr<SingleSelectStatementExp>&, connectivity::OSQLParseNode const*) const;
+    BentleyStatus ParseSubquery(std::unique_ptr<SubqueryExp>&, connectivity::OSQLParseNode const*) const;
+
+    BentleyStatus ParseTableNode(std::unique_ptr<ClassNameExp>&, connectivity::OSQLParseNode const*, ECSqlType, bool isPolymorphic) const;
+    BentleyStatus ParseTableRef(std::unique_ptr<ClassRefExp>&, connectivity::OSQLParseNode const*, ECSqlType ecsqlType) const;
+    BentleyStatus ParseTerm(std::unique_ptr<ValueExp>&, connectivity::OSQLParseNode const*) const;
+    BentleyStatus ParseTruthValue(std::unique_ptr<ValueExp>& exp, connectivity::OSQLParseNode const* node) const { return ParseValueExp(exp, node); }
+
+    BentleyStatus ParseSearchCondition(std::unique_ptr<BooleanExp>&, connectivity::OSQLParseNode const*) const;
+    BentleyStatus ParseSetFct(std::unique_ptr<ValueExp>&, connectivity::OSQLParseNode const&, Utf8StringCR functionName, bool isStandardSetFunction) const;
+
+    BentleyStatus ParseUnaryPredicate(std::unique_ptr<BooleanExp>&, connectivity::OSQLParseNode const*) const;
+    BentleyStatus ParseValueExp(std::unique_ptr<ValueExp>&, connectivity::OSQLParseNode const*) const;
+    BentleyStatus ParseValueExpCommalist(std::unique_ptr<ValueExpListExp>&, connectivity::OSQLParseNode const*) const;
+    BentleyStatus ParseValueExpPrimary(std::unique_ptr<ValueExp>&, connectivity::OSQLParseNode const*) const;
+    BentleyStatus ParseValuesOrQuerySpec(std::vector<std::unique_ptr<ValueExp>>&, connectivity::OSQLParseNode const&) const;
+    BentleyStatus ParseWhereClause(std::unique_ptr<WhereExp>&, connectivity::OSQLParseNode const*) const;
+
+    IssueReporter const& GetIssueReporter() const { BeAssert(m_context != nullptr); return m_context->Issues(); }
+
+    static bool IsPredicate(connectivity::OSQLParseNode const&);
+    static Utf8CP SqlDataTypeKeywordToString(sal_uInt32 sqlKeywordId);
+
+public:
+    ECSqlParser() : m_context (nullptr) {}
+    ~ECSqlParser() {}
+
+    std::unique_ptr<Exp> Parse(ECDbCR, Utf8CP ecsql) const;
+    };
+
+END_BENTLEY_SQLITE_EC_NAMESPACE