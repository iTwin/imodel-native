--- conflicted
+++ resolved
@@ -1,205 +1,201 @@
-/*--------------------------------------------------------------------------------------+
-|
-|     $Source: ECDb/ECSql/ECSqlParser.h $
-|
-|  $Copyright: (c) 2016 Bentley Systems, Incorporated. All rights reserved. $
-|
-+--------------------------------------------------------------------------------------*/
-#pragma once
-//__BENTLEY_INTERNAL_ONLY__
-
-#include "SelectStatementExp.h"
-#include "InsertStatementExp.h"
-#include "UpdateStatementExp.h"
-#include "DeleteStatementExp.h"
-
-BEGIN_BENTLEY_SQLITE_EC_NAMESPACE
-
-//=======================================================================================
-// @bsiclass                                                Krischan.Eberle     04/2013
-//+===============+===============+===============+===============+===============+======
-struct ECSqlParseContext
-    {
-public:
-    typedef bmap<ECN::ECClassId, ECN::ECClassCP> ClassListById;
-
-private:
-    ECDbCR m_ecdb;
-
-    std::vector<void const*> m_finalizeParseArgs;
-    bmap<Utf8CP, std::shared_ptr<ClassNameExp::Info>, CompareIUtf8Ascii> m_classNameExpInfoList;
-    int m_currentECSqlParameterIndex;
-    bvector<ParameterExp*> m_parameterExpList;
-    bmap<Utf8CP, int, CompareIUtf8Ascii> m_ecsqlParameterNameToIndexMapping;
-    int m_aliasCount;
-
-public:
-    explicit ECSqlParseContext(ECDbCR ecdb) : m_ecdb(ecdb), m_currentECSqlParameterIndex(0), m_aliasCount(0) {}
-
-    BentleyStatus FinalizeParsing(Exp& rootExp);
-
-    void PushFinalizeParseArg(void const* const arg);
-    void const* const GetFinalizeParseArg() const;
-    void PopFinalizeParseArg();
-
-<<<<<<< HEAD
-    BentleyStatus TryResolveClass(std::shared_ptr<ClassNameExp::Info>& classMetaInfo, Utf8CP schemaNameOrAlias, Utf8CP className);
-=======
-    BentleyStatus TryResolveClass(std::shared_ptr<ClassNameExp::Info>& classMetaInfo, Utf8StringCR schemaNameOrPrefix, Utf8StringCR className);
->>>>>>> e0e595b9
-    void GetSubclasses(ClassListById& classes, ECN::ECClassCR ecClass);
-    void GetConstraintClasses(ClassListById& classes, ECN::ECRelationshipConstraintCR constraintEnd, bool* containAnyClass);
-    bool IsEndClassOfRelationship(ECN::ECClassCR searchClass, ECN::ECRelationshipEnd searchEnd, ECN::ECRelationshipClassCR relationshipClass);
-    Utf8String GenerateAlias();
-
-    int TrackECSqlParameter(ParameterExp& parameterExp);
-
-    IssueReporter const& Issues() const { return m_ecdb.GetECDbImplR().GetIssueReporter(); }
-    ECDbSchemaManagerCR Schemas() const { return m_ecdb.Schemas(); }
-    ECDbCR GetECDb() const { return m_ecdb; }
-    };
-
-//=======================================================================================
-//!The name convention here is different as parse_<parser_rule>() style naming is used 
-//! so that it easy to lookup rule corresponding to the function that parsing it.
-// @bsiclass                                                Affan.Khan      04/2013
-//+===============+===============+===============+===============+===============+======
-struct ECSqlParser
-    {
-private:
-    //=======================================================================================
-    // Creates a context on construction and deletes the context on destruction
-    // @bsiclass                                                Krischan.Eberle     09/2015
-    //+===============+===============+===============+===============+===============+======
-    struct ScopedContext
-        {
-    private:
-        ECSqlParser const& m_parser;
-
-    public:
-        ScopedContext(ECSqlParser const& parser, ECDbCR ecdb) : m_parser(parser)
-            {
-            m_parser.m_context = std::unique_ptr<ECSqlParseContext>(new ECSqlParseContext(ecdb));
-            }
-
-        ~ScopedContext() { m_parser.m_context = nullptr; }
-        };
-
-
-    mutable std::unique_ptr<ECSqlParseContext> m_context;
-
-    //No need to free this as it is a static member (See http://bsw-wiki.bentley.com/bin/view.pl/Main/CPlusPlusSpecific)
-    static connectivity::OSQLParser* s_sharedParser;
-
-    //root nodes
-    BentleyStatus ParseDeleteStatementSearched(std::unique_ptr<DeleteStatementExp>&, connectivity::OSQLParseNode const&) const;
-    BentleyStatus ParseInsertStatement(std::unique_ptr<InsertStatementExp>&, connectivity::OSQLParseNode const&) const;
-    BentleyStatus ParseSelectStatement(std::unique_ptr<SelectStatementExp>&, connectivity::OSQLParseNode const&) const;
-    BentleyStatus ParseUpdateStatementSearched(std::unique_ptr<UpdateStatementExp>&, connectivity::OSQLParseNode const&) const;
-
-    //Common expressions
-    BentleyStatus ParseAllOrDistinctToken(SqlSetQuantifier&, connectivity::OSQLParseNode const*) const;
-    BentleyStatus ParseAllToken(bool& isAll, connectivity::OSQLParseNode const*) const;
-    BentleyStatus ParseAnyOrAllOrSomeToken(SqlCompareListType&, connectivity::OSQLParseNode const*) const;
-    BentleyStatus ParseAscOrDescToken(OrderBySpecExp::SortDirection&, connectivity::OSQLParseNode const*) const;
-    BentleyStatus ParseAssignmentCommalist(std::unique_ptr<AssignmentListExp>&, connectivity::OSQLParseNode const*) const;
-
-    BentleyStatus ParseCastSpec(std::unique_ptr<ValueExp>&, connectivity::OSQLParseNode const*) const;
-    BentleyStatus ParseColumn(std::unique_ptr<PropertyNameExp>&, connectivity::OSQLParseNode const*) const;
-    BentleyStatus ParseColumnRef(std::unique_ptr<PropertyNameExp>&, connectivity::OSQLParseNode const*) const;
-    BentleyStatus ParseColumnRefCommalist(std::unique_ptr<PropertyNameListExp>&, connectivity::OSQLParseNode const*) const;
-    BentleyStatus ParseComparison(BooleanSqlOperator&, connectivity::OSQLParseNode const*) const;
-    BentleyStatus ParseConcatenation(std::unique_ptr<ValueExp>&, connectivity::OSQLParseNode const*) const;
-    BentleyStatus ParseCrossUnion(std::unique_ptr<CrossJoinExp>&, connectivity::OSQLParseNode const*) const;
-
-    BentleyStatus ParseDatetimeValueExp(std::unique_ptr<ValueExp>&, connectivity::OSQLParseNode const*) const;
-    BentleyStatus ParseDatetimeValueFct(std::unique_ptr<ValueExp>&, connectivity::OSQLParseNode const&) const;
-    BentleyStatus ParseDerivedColumn(std::unique_ptr<DerivedPropertyExp>&, connectivity::OSQLParseNode const*) const;
-
-    BentleyStatus ParseECClassIdFctSpec(std::unique_ptr<ValueExp>&, connectivity::OSQLParseNode const*) const;
-    BentleyStatus ParseECRelationshipJoin(std::unique_ptr<ECRelationshipJoinExp>&, connectivity::OSQLParseNode const*) const;
-    BentleyStatus ParseECSqlOption(std::unique_ptr<OptionExp>&, connectivity::OSQLParseNode const*) const;
-
-    BentleyStatus ParseFactor(std::unique_ptr<ValueExp>&, connectivity::OSQLParseNode const*) const;
-    BentleyStatus ParseFctSpec(std::unique_ptr<ValueExp>&, connectivity::OSQLParseNode const*) const;
-    BentleyStatus ParseFold(std::unique_ptr<ValueExp>&, connectivity::OSQLParseNode const*) const;
-    BentleyStatus ParseFromClause(std::unique_ptr<FromExp>&, connectivity::OSQLParseNode const*) const;
-    BentleyStatus ParseFullyQualifiedClassName(Utf8StringCP& catalogName, Utf8StringCP& schemaName, Utf8StringCP& className, connectivity::OSQLParseNode const&) const;
-    BentleyStatus ParseFunctionArg(std::unique_ptr<ValueExp>&, connectivity::OSQLParseNode const&) const;
-    BentleyStatus ParseAndAddFunctionArg(FunctionCallExp&, connectivity::OSQLParseNode const*) const;
-
-    BentleyStatus ParseGeneralSetFct(std::unique_ptr<ValueExp>&, connectivity::OSQLParseNode const*) const;
-    BentleyStatus ParseGetPointCoordinateFctSpec(std::unique_ptr<ValueExp>&, connectivity::OSQLParseNode const&, Utf8StringCR functionName) const;
-    BentleyStatus ParseGroupByClause(std::unique_ptr<GroupByExp>&, connectivity::OSQLParseNode const*) const;
-
-    BentleyStatus ParseHavingClause(std::unique_ptr<HavingExp>&, connectivity::OSQLParseNode const*) const;
-
-    BentleyStatus ParseInPredicate(std::unique_ptr<BooleanExp>&, connectivity::OSQLParseNode const*) const;
-    //!@param[out] inOperator parsed IN operator, e.g. IN or NOT IN
-    BentleyStatus ParseInPredicatePart2(std::unique_ptr<ComputedExp>&, BooleanSqlOperator& inOperator, connectivity::OSQLParseNode const*) const;
-
-    BentleyStatus ParseJoinCondition(std::unique_ptr<JoinConditionExp>&, connectivity::OSQLParseNode const*) const;
-    BentleyStatus ParseJoinedTable(std::unique_ptr<JoinExp>&, connectivity::OSQLParseNode const*) const;
-    BentleyStatus ParseJoinSpec(std::unique_ptr<JoinSpecExp>&, connectivity::OSQLParseNode const*) const;
-    BentleyStatus ParseJoinType(ECSqlJoinType&, connectivity::OSQLParseNode const*) const;
-
-    BentleyStatus ParseLikePredicate(std::unique_ptr<BooleanExp>&, connectivity::OSQLParseNode const*) const;
-    //!@param[out] likeOperator parsed LIKE operator, e.g. LIKE or NOT LIKE
-    BentleyStatus ParseLikePredicatePart2(std::unique_ptr<ComputedExp>&, BooleanSqlOperator& likeOperator, connectivity::OSQLParseNode const*) const;
-    BentleyStatus ParseLimitOffsetClause(std::unique_ptr<LimitOffsetExp>&, connectivity::OSQLParseNode const*) const;
-    BentleyStatus ParseLiteral(Utf8StringR literalVal, ECSqlTypeInfo& dataType, connectivity::OSQLParseNode const&) const;
-
-    BentleyStatus ParseNamedColumnsJoin(std::unique_ptr<NamedPropertiesJoinExp>&, connectivity::OSQLParseNode const*) const;
-    BentleyStatus ParseNotToken(bool& isNot, connectivity::OSQLParseNode const*) const;
-    BentleyStatus ParseNumValueExp(std::unique_ptr<ValueExp>&, connectivity::OSQLParseNode const*) const;
-
-    BentleyStatus ParseOptColumnRefCommalist(std::unique_ptr<PropertyNameListExp>&, connectivity::OSQLParseNode const*) const;
-    BentleyStatus ParseOptECSqlOptionsClause(std::unique_ptr<OptionsExp>&, connectivity::OSQLParseNode const*) const;
-    BentleyStatus ParseOrderByClause(std::unique_ptr<OrderByExp>&, connectivity::OSQLParseNode const*) const;
-    BentleyStatus ParseOuterJoinType(ECSqlJoinType&, connectivity::OSQLParseNode const*) const;
-
-    BentleyStatus ParseParameter(std::unique_ptr<ValueExp>&, connectivity::OSQLParseNode const*) const;
-    BentleyStatus ParsePropertyPath(std::unique_ptr<PropertyNameExp>&, connectivity::OSQLParseNode const*) const;
-
-    BentleyStatus ParseQualifiedJoin(std::unique_ptr<JoinExp>&, connectivity::OSQLParseNode const*) const;
-
-    BentleyStatus ParseResult(std::unique_ptr<ValueExp>&, connectivity::OSQLParseNode const*) const;
-    BentleyStatus ParseRowValueConstructor(std::unique_ptr<ValueExp>&, connectivity::OSQLParseNode const*) const;
-    BentleyStatus ParseRowValueConstructorCommalist(std::unique_ptr<ValueExpListExp>&, connectivity::OSQLParseNode const*) const;
-    BentleyStatus ParseRTreeMatchPredicate(std::unique_ptr<BooleanExp>&, connectivity::OSQLParseNode const*) const;
-
-    BentleyStatus ParseSelectCompoundOperator(SelectStatementExp::CompoundOperator&, connectivity::OSQLParseNode const*) const;
-    BentleyStatus ParseSelection(std::unique_ptr<SelectClauseExp>&, connectivity::OSQLParseNode const*) const;
-    BentleyStatus ParseSingleSelectStatement(std::unique_ptr<SingleSelectStatementExp>&, connectivity::OSQLParseNode const*) const;
-    BentleyStatus ParseSubquery(std::unique_ptr<SubqueryExp>&, connectivity::OSQLParseNode const*) const;
-
-    BentleyStatus ParseTableNode(std::unique_ptr<ClassNameExp>&, connectivity::OSQLParseNode const*, bool isPolymorphic) const;
-    BentleyStatus ParseTableRef(std::unique_ptr<ClassRefExp>&, connectivity::OSQLParseNode const*) const;
-    BentleyStatus ParseTerm(std::unique_ptr<ValueExp>&, connectivity::OSQLParseNode const*) const;
-    BentleyStatus ParseTruthValue(std::unique_ptr<ValueExp>&, connectivity::OSQLParseNode const*) const;
-
-    BentleyStatus ParseSearchCondition(std::unique_ptr<BooleanExp>&, connectivity::OSQLParseNode const*) const;
-    BentleyStatus ParseSetFct(std::unique_ptr<ValueExp>&, connectivity::OSQLParseNode const&, Utf8CP functionName, bool isStandardSetFunction) const;
-
-    BentleyStatus ParseUnaryPredicate(std::unique_ptr<BooleanExp>&, connectivity::OSQLParseNode const*) const;
-    BentleyStatus ParseValueExp(std::unique_ptr<ValueExp>&, connectivity::OSQLParseNode const*) const;
-    BentleyStatus ParseValueExpCommalist(std::unique_ptr<ValueExpListExp>&, connectivity::OSQLParseNode const*) const;
-    BentleyStatus ParseValueExpPrimary(std::unique_ptr<ValueExp>&, connectivity::OSQLParseNode const*) const;
-    BentleyStatus ParseValuesOrQuerySpec(std::unique_ptr<ValueExpListExp>&, connectivity::OSQLParseNode const*) const;
-    BentleyStatus ParseWhereClause(std::unique_ptr<WhereExp>&, connectivity::OSQLParseNode const*) const;
-
-    IssueReporter const& GetIssueReporter() const { BeAssert(m_context != nullptr); return m_context->Issues(); }
-
-    static Utf8CP DataTypeTokenIdToString(sal_uInt32 tokenId);
-
-    static bool IsPredicate(connectivity::OSQLParseNode const& parseNode);
-    static connectivity::OSQLParser& GetSharedParser();
-
-public:
-    ECSqlParser() : m_context (nullptr) {}
-    ~ECSqlParser() {}
-
-    std::unique_ptr<Exp> Parse(ECDbCR, Utf8CP ecsql) const;
-    };
-
-END_BENTLEY_SQLITE_EC_NAMESPACE
+/*--------------------------------------------------------------------------------------+
+|
+|     $Source: ECDb/ECSql/ECSqlParser.h $
+|
+|  $Copyright: (c) 2016 Bentley Systems, Incorporated. All rights reserved. $
+|
++--------------------------------------------------------------------------------------*/
+#pragma once
+//__BENTLEY_INTERNAL_ONLY__
+
+#include "SelectStatementExp.h"
+#include "InsertStatementExp.h"
+#include "UpdateStatementExp.h"
+#include "DeleteStatementExp.h"
+
+BEGIN_BENTLEY_SQLITE_EC_NAMESPACE
+
+//=======================================================================================
+// @bsiclass                                                Krischan.Eberle     04/2013
+//+===============+===============+===============+===============+===============+======
+struct ECSqlParseContext
+    {
+public:
+    typedef bmap<ECN::ECClassId, ECN::ECClassCP> ClassListById;
+
+private:
+    ECDbCR m_ecdb;
+
+    std::vector<void const*> m_finalizeParseArgs;
+    bmap<Utf8CP, std::shared_ptr<ClassNameExp::Info>, CompareIUtf8Ascii> m_classNameExpInfoList;
+    int m_currentECSqlParameterIndex;
+    bvector<ParameterExp*> m_parameterExpList;
+    bmap<Utf8CP, int, CompareIUtf8Ascii> m_ecsqlParameterNameToIndexMapping;
+    int m_aliasCount;
+
+public:
+    explicit ECSqlParseContext(ECDbCR ecdb) : m_ecdb(ecdb), m_currentECSqlParameterIndex(0), m_aliasCount(0) {}
+
+    BentleyStatus FinalizeParsing(Exp& rootExp);
+
+    void PushFinalizeParseArg(void const* const arg);
+    void const* const GetFinalizeParseArg() const;
+    void PopFinalizeParseArg();
+
+    BentleyStatus TryResolveClass(std::shared_ptr<ClassNameExp::Info>& classMetaInfo, Utf8StringCR schemaNameOrAlias, Utf8StringCR className);
+    void GetSubclasses(ClassListById& classes, ECN::ECClassCR ecClass);
+    void GetConstraintClasses(ClassListById& classes, ECN::ECRelationshipConstraintCR constraintEnd, bool* containAnyClass);
+    bool IsEndClassOfRelationship(ECN::ECClassCR searchClass, ECN::ECRelationshipEnd searchEnd, ECN::ECRelationshipClassCR relationshipClass);
+    Utf8String GenerateAlias();
+
+    int TrackECSqlParameter(ParameterExp& parameterExp);
+
+    IssueReporter const& Issues() const { return m_ecdb.GetECDbImplR().GetIssueReporter(); }
+    ECDbSchemaManagerCR Schemas() const { return m_ecdb.Schemas(); }
+    ECDbCR GetECDb() const { return m_ecdb; }
+    };
+
+//=======================================================================================
+//!The name convention here is different as parse_<parser_rule>() style naming is used 
+//! so that it easy to lookup rule corresponding to the function that parsing it.
+// @bsiclass                                                Affan.Khan      04/2013
+//+===============+===============+===============+===============+===============+======
+struct ECSqlParser
+    {
+private:
+    //=======================================================================================
+    // Creates a context on construction and deletes the context on destruction
+    // @bsiclass                                                Krischan.Eberle     09/2015
+    //+===============+===============+===============+===============+===============+======
+    struct ScopedContext
+        {
+    private:
+        ECSqlParser const& m_parser;
+
+    public:
+        ScopedContext(ECSqlParser const& parser, ECDbCR ecdb) : m_parser(parser)
+            {
+            m_parser.m_context = std::unique_ptr<ECSqlParseContext>(new ECSqlParseContext(ecdb));
+            }
+
+        ~ScopedContext() { m_parser.m_context = nullptr; }
+        };
+
+
+    mutable std::unique_ptr<ECSqlParseContext> m_context;
+
+    //No need to free this as it is a static member (See http://bsw-wiki.bentley.com/bin/view.pl/Main/CPlusPlusSpecific)
+    static connectivity::OSQLParser* s_sharedParser;
+
+    //root nodes
+    BentleyStatus ParseDeleteStatementSearched(std::unique_ptr<DeleteStatementExp>&, connectivity::OSQLParseNode const&) const;
+    BentleyStatus ParseInsertStatement(std::unique_ptr<InsertStatementExp>&, connectivity::OSQLParseNode const&) const;
+    BentleyStatus ParseSelectStatement(std::unique_ptr<SelectStatementExp>&, connectivity::OSQLParseNode const&) const;
+    BentleyStatus ParseUpdateStatementSearched(std::unique_ptr<UpdateStatementExp>&, connectivity::OSQLParseNode const&) const;
+
+    //Common expressions
+    BentleyStatus ParseAllOrDistinctToken(SqlSetQuantifier&, connectivity::OSQLParseNode const*) const;
+    BentleyStatus ParseAllToken(bool& isAll, connectivity::OSQLParseNode const*) const;
+    BentleyStatus ParseAnyOrAllOrSomeToken(SqlCompareListType&, connectivity::OSQLParseNode const*) const;
+    BentleyStatus ParseAscOrDescToken(OrderBySpecExp::SortDirection&, connectivity::OSQLParseNode const*) const;
+    BentleyStatus ParseAssignmentCommalist(std::unique_ptr<AssignmentListExp>&, connectivity::OSQLParseNode const*) const;
+
+    BentleyStatus ParseCastSpec(std::unique_ptr<ValueExp>&, connectivity::OSQLParseNode const*) const;
+    BentleyStatus ParseColumn(std::unique_ptr<PropertyNameExp>&, connectivity::OSQLParseNode const*) const;
+    BentleyStatus ParseColumnRef(std::unique_ptr<PropertyNameExp>&, connectivity::OSQLParseNode const*) const;
+    BentleyStatus ParseColumnRefCommalist(std::unique_ptr<PropertyNameListExp>&, connectivity::OSQLParseNode const*) const;
+    BentleyStatus ParseComparison(BooleanSqlOperator&, connectivity::OSQLParseNode const*) const;
+    BentleyStatus ParseConcatenation(std::unique_ptr<ValueExp>&, connectivity::OSQLParseNode const*) const;
+    BentleyStatus ParseCrossUnion(std::unique_ptr<CrossJoinExp>&, connectivity::OSQLParseNode const*) const;
+
+    BentleyStatus ParseDatetimeValueExp(std::unique_ptr<ValueExp>&, connectivity::OSQLParseNode const*) const;
+    BentleyStatus ParseDatetimeValueFct(std::unique_ptr<ValueExp>&, connectivity::OSQLParseNode const&) const;
+    BentleyStatus ParseDerivedColumn(std::unique_ptr<DerivedPropertyExp>&, connectivity::OSQLParseNode const*) const;
+
+    BentleyStatus ParseECClassIdFctSpec(std::unique_ptr<ValueExp>&, connectivity::OSQLParseNode const*) const;
+    BentleyStatus ParseECRelationshipJoin(std::unique_ptr<ECRelationshipJoinExp>&, connectivity::OSQLParseNode const*) const;
+    BentleyStatus ParseECSqlOption(std::unique_ptr<OptionExp>&, connectivity::OSQLParseNode const*) const;
+
+    BentleyStatus ParseFactor(std::unique_ptr<ValueExp>&, connectivity::OSQLParseNode const*) const;
+    BentleyStatus ParseFctSpec(std::unique_ptr<ValueExp>&, connectivity::OSQLParseNode const*) const;
+    BentleyStatus ParseFold(std::unique_ptr<ValueExp>&, connectivity::OSQLParseNode const*) const;
+    BentleyStatus ParseFromClause(std::unique_ptr<FromExp>&, connectivity::OSQLParseNode const*) const;
+    BentleyStatus ParseFullyQualifiedClassName(Utf8StringCP& catalogName, Utf8StringCP& schemaName, Utf8StringCP& className, connectivity::OSQLParseNode const&) const;
+    BentleyStatus ParseFunctionArg(std::unique_ptr<ValueExp>&, connectivity::OSQLParseNode const&) const;
+    BentleyStatus ParseAndAddFunctionArg(FunctionCallExp&, connectivity::OSQLParseNode const*) const;
+
+    BentleyStatus ParseGeneralSetFct(std::unique_ptr<ValueExp>&, connectivity::OSQLParseNode const*) const;
+    BentleyStatus ParseGetPointCoordinateFctSpec(std::unique_ptr<ValueExp>&, connectivity::OSQLParseNode const&, Utf8StringCR functionName) const;
+    BentleyStatus ParseGroupByClause(std::unique_ptr<GroupByExp>&, connectivity::OSQLParseNode const*) const;
+
+    BentleyStatus ParseHavingClause(std::unique_ptr<HavingExp>&, connectivity::OSQLParseNode const*) const;
+
+    BentleyStatus ParseInPredicate(std::unique_ptr<BooleanExp>&, connectivity::OSQLParseNode const*) const;
+    //!@param[out] inOperator parsed IN operator, e.g. IN or NOT IN
+    BentleyStatus ParseInPredicatePart2(std::unique_ptr<ComputedExp>&, BooleanSqlOperator& inOperator, connectivity::OSQLParseNode const*) const;
+
+    BentleyStatus ParseJoinCondition(std::unique_ptr<JoinConditionExp>&, connectivity::OSQLParseNode const*) const;
+    BentleyStatus ParseJoinedTable(std::unique_ptr<JoinExp>&, connectivity::OSQLParseNode const*) const;
+    BentleyStatus ParseJoinSpec(std::unique_ptr<JoinSpecExp>&, connectivity::OSQLParseNode const*) const;
+    BentleyStatus ParseJoinType(ECSqlJoinType&, connectivity::OSQLParseNode const*) const;
+
+    BentleyStatus ParseLikePredicate(std::unique_ptr<BooleanExp>&, connectivity::OSQLParseNode const*) const;
+    //!@param[out] likeOperator parsed LIKE operator, e.g. LIKE or NOT LIKE
+    BentleyStatus ParseLikePredicatePart2(std::unique_ptr<ComputedExp>&, BooleanSqlOperator& likeOperator, connectivity::OSQLParseNode const*) const;
+    BentleyStatus ParseLimitOffsetClause(std::unique_ptr<LimitOffsetExp>&, connectivity::OSQLParseNode const*) const;
+    BentleyStatus ParseLiteral(Utf8StringR literalVal, ECSqlTypeInfo& dataType, connectivity::OSQLParseNode const&) const;
+
+    BentleyStatus ParseNamedColumnsJoin(std::unique_ptr<NamedPropertiesJoinExp>&, connectivity::OSQLParseNode const*) const;
+    BentleyStatus ParseNotToken(bool& isNot, connectivity::OSQLParseNode const*) const;
+    BentleyStatus ParseNumValueExp(std::unique_ptr<ValueExp>&, connectivity::OSQLParseNode const*) const;
+
+    BentleyStatus ParseOptColumnRefCommalist(std::unique_ptr<PropertyNameListExp>&, connectivity::OSQLParseNode const*) const;
+    BentleyStatus ParseOptECSqlOptionsClause(std::unique_ptr<OptionsExp>&, connectivity::OSQLParseNode const*) const;
+    BentleyStatus ParseOrderByClause(std::unique_ptr<OrderByExp>&, connectivity::OSQLParseNode const*) const;
+    BentleyStatus ParseOuterJoinType(ECSqlJoinType&, connectivity::OSQLParseNode const*) const;
+
+    BentleyStatus ParseParameter(std::unique_ptr<ValueExp>&, connectivity::OSQLParseNode const*) const;
+    BentleyStatus ParsePropertyPath(std::unique_ptr<PropertyNameExp>&, connectivity::OSQLParseNode const*) const;
+
+    BentleyStatus ParseQualifiedJoin(std::unique_ptr<JoinExp>&, connectivity::OSQLParseNode const*) const;
+
+    BentleyStatus ParseResult(std::unique_ptr<ValueExp>&, connectivity::OSQLParseNode const*) const;
+    BentleyStatus ParseRowValueConstructor(std::unique_ptr<ValueExp>&, connectivity::OSQLParseNode const*) const;
+    BentleyStatus ParseRowValueConstructorCommalist(std::unique_ptr<ValueExpListExp>&, connectivity::OSQLParseNode const*) const;
+    BentleyStatus ParseRTreeMatchPredicate(std::unique_ptr<BooleanExp>&, connectivity::OSQLParseNode const*) const;
+
+    BentleyStatus ParseSelectCompoundOperator(SelectStatementExp::CompoundOperator&, connectivity::OSQLParseNode const*) const;
+    BentleyStatus ParseSelection(std::unique_ptr<SelectClauseExp>&, connectivity::OSQLParseNode const*) const;
+    BentleyStatus ParseSingleSelectStatement(std::unique_ptr<SingleSelectStatementExp>&, connectivity::OSQLParseNode const*) const;
+    BentleyStatus ParseSubquery(std::unique_ptr<SubqueryExp>&, connectivity::OSQLParseNode const*) const;
+
+    BentleyStatus ParseTableNode(std::unique_ptr<ClassNameExp>&, connectivity::OSQLParseNode const*, bool isPolymorphic) const;
+    BentleyStatus ParseTableRef(std::unique_ptr<ClassRefExp>&, connectivity::OSQLParseNode const*) const;
+    BentleyStatus ParseTerm(std::unique_ptr<ValueExp>&, connectivity::OSQLParseNode const*) const;
+    BentleyStatus ParseTruthValue(std::unique_ptr<ValueExp>&, connectivity::OSQLParseNode const*) const;
+
+    BentleyStatus ParseSearchCondition(std::unique_ptr<BooleanExp>&, connectivity::OSQLParseNode const*) const;
+    BentleyStatus ParseSetFct(std::unique_ptr<ValueExp>&, connectivity::OSQLParseNode const&, Utf8CP functionName, bool isStandardSetFunction) const;
+
+    BentleyStatus ParseUnaryPredicate(std::unique_ptr<BooleanExp>&, connectivity::OSQLParseNode const*) const;
+    BentleyStatus ParseValueExp(std::unique_ptr<ValueExp>&, connectivity::OSQLParseNode const*) const;
+    BentleyStatus ParseValueExpCommalist(std::unique_ptr<ValueExpListExp>&, connectivity::OSQLParseNode const*) const;
+    BentleyStatus ParseValueExpPrimary(std::unique_ptr<ValueExp>&, connectivity::OSQLParseNode const*) const;
+    BentleyStatus ParseValuesOrQuerySpec(std::unique_ptr<ValueExpListExp>&, connectivity::OSQLParseNode const*) const;
+    BentleyStatus ParseWhereClause(std::unique_ptr<WhereExp>&, connectivity::OSQLParseNode const*) const;
+
+    IssueReporter const& GetIssueReporter() const { BeAssert(m_context != nullptr); return m_context->Issues(); }
+
+    static Utf8CP DataTypeTokenIdToString(sal_uInt32 tokenId);
+
+    static bool IsPredicate(connectivity::OSQLParseNode const& parseNode);
+    static connectivity::OSQLParser& GetSharedParser();
+
+public:
+    ECSqlParser() : m_context (nullptr) {}
+    ~ECSqlParser() {}
+
+    std::unique_ptr<Exp> Parse(ECDbCR, Utf8CP ecsql) const;
+    };
+
+END_BENTLEY_SQLITE_EC_NAMESPACE