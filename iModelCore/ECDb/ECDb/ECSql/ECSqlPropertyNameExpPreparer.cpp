--- conflicted
+++ resolved
@@ -1,299 +1,295 @@
-/*--------------------------------------------------------------------------------------+
-|
-|     $Source: ECDb/ECSql/ECSqlPropertyNameExpPreparer.cpp $
-|
-|  $Copyright: (c) 2016 Bentley Systems, Incorporated. All rights reserved. $
-|
-+--------------------------------------------------------------------------------------*/
-#include "ECDbPch.h"
-#include "ECSqlPropertyNameExpPreparer.h"
-
-USING_NAMESPACE_BENTLEY_EC
-
-BEGIN_BENTLEY_SQLITE_EC_NAMESPACE
-
-//-----------------------------------------------------------------------------------------
-// @bsimethod                                    Krischan.Eberle                    01/2014
-//+---------------+---------------+---------------+---------------+---------------+--------
-//static
-ECSqlStatus ECSqlPropertyNameExpPreparer::Prepare(NativeSqlBuilder::List& nativeSqlSnippets, ECSqlPrepareContext& ctx, PropertyNameExp const* exp)
-    {
-    BeAssert(exp != nullptr);
-    if (exp->IsPropertyRef())
-        return PrepareInSubqueryRef(nativeSqlSnippets, ctx, *exp);
-
-    WipPropertyMap const& propMap = exp->GetPropertyMap();
-    ECSqlPrepareContext::ExpScope const& currentScope = ctx.GetCurrentScope();
-
-    if (propMap.GetKind() == PropertyMapKind::NavigationPropertyMap)
-        {
-        if (!static_cast<WipNavigationPropertyMap const&>(propMap).IsSupportedInECSql(true))
-            return ECSqlStatus::InvalidECSql;
-        }
-    else
-        {
-        if (!NeedsPreparation(currentScope, propMap))
-            return ECSqlStatus::Success;
-        }
-
-    Utf8String classIdentifier;
-    ECSqlStatus stat = DetermineClassIdentifier(classIdentifier, currentScope, *exp, propMap);
-    if (!stat.IsSuccess())
-        return stat;
-
-    const ECSqlType currentScopeECSqlType = currentScope.GetECSqlType();
-    WipPropertyMap const* effectivePropMap = &propMap;
-    if (currentScopeECSqlType == ECSqlType::Delete)
-        {
-        if (currentScope.HasExtendedOption(ECSqlPrepareContext::ExpScope::ExtendedOptions::SkipTableAliasWhenPreparingDeleteWhereClause) &&
-            propMap.IsSystem() && static_cast<WipSystemPropertyMap const&>(propMap).GetTables().size() > 1)
-            {
-            BeAssert(exp->GetClassRefExp()->GetType() == Exp::Type::ClassName);
-            if (exp->GetClassRefExp()->GetType() != Exp::Type::ClassName)
-                return ECSqlStatus::Error;
-
-            ClassMap const& classMap = static_cast<ClassNameExp const*>(exp->GetClassRefExp())->GetInfo().GetMap();
-            if (classMap.GetMapStrategy().IsTablePerHierarchy() && classMap.GetTphHelper()->HasJoinedTable())
-                {
-                ECClassId rootClassId = classMap.GetTphHelper()->DetermineTphRootClassId();
-                BeAssert(rootClassId.IsValid());
-                ECClassCP rootClass = ctx.GetECDb().Schemas().GetECClass(rootClassId);
-                BeAssert(rootClass != nullptr);
-                ClassMap const* rootClassMap = ctx.GetECDb().Schemas().GetDbMap().GetClassMap(*rootClass);
-                BeAssert(rootClassMap != nullptr);
-<<<<<<< HEAD
-                effectivePropMap = rootClassMap->GetPropertyMaps().Find(propMap.GetAccessString().c_str());
-=======
-                effectivePropMap = rootClassMap->GetPropertyMap(propMap.GetPropertyAccessString().c_str());
->>>>>>> 54f09184
-                if (effectivePropMap == nullptr)
-                    {
-                    BeAssert(effectivePropMap != nullptr);
-                    return ECSqlStatus::Error;
-                    }
-                }
-            }
-        }
-
-    switch (effectivePropMap->GetKind())
-        {
-            case PropertyMapKind::ConstraintECClassIdPropertyMap:
-                return PrepareRelConstraintClassIdPropMap(nativeSqlSnippets, currentScopeECSqlType, *exp, *static_cast<WipConstraintECClassIdPropertyMap const*>(effectivePropMap), classIdentifier.c_str());
-
-            default:
-                PrepareDefault(nativeSqlSnippets, currentScopeECSqlType, *exp, *effectivePropMap, classIdentifier.c_str());
-                return ECSqlStatus::Success;
-        }
-    }
-
-
-//-----------------------------------------------------------------------------------------
-// @bsimethod                                    Krischan.Eberle                    01/2014
-//+---------------+---------------+---------------+---------------+---------------+--------
-//static
-bool ECSqlPropertyNameExpPreparer::NeedsPreparation(ECSqlPrepareContext::ExpScope const& currentScope, WipPropertyMap const& propertyMap)
-    {
-    const ECSqlType currentScopeECSqlType = currentScope.GetECSqlType();
-
-    //Property maps to virtual column which can mean that the exp doesn't need to be translated.
-    WipConstraintECClassIdPropertyMap const* constraintClassIdPropMap = propertyMap.GetKind() == PropertyMapKind::ConstraintECClassIdPropertyMap ? static_cast<WipConstraintECClassIdPropertyMap const*>(&propertyMap) : nullptr;
-
-    if (propertyMap.IsVirtual() || (constraintClassIdPropMap != nullptr && !constraintClassIdPropMap->IsMappedToClassMapTables() && currentScopeECSqlType != ECSqlType::Select))
-        {
-        //In INSERT statements, virtual columns are always ignored
-        if (currentScopeECSqlType == ECSqlType::Insert)
-            {
-            if (ECDbSystemSchemaHelper::IsSystemProperty(propertyMap.GetProperty(), ECSqlSystemProperty::ECClassId))
-                {
-                return true;
-                }
-
-            return false;
-            }
-
-        switch (currentScope.GetExp().GetType())
-            {
-                case Exp::Type::AssignmentList: //UPDATE SET clause
-                case Exp::Type::OrderBy:
-                    return false;
-            }
-        }
-
-    return true;
-    }
-
-//-----------------------------------------------------------------------------------------
-// @bsimethod                                    Krischan.Eberle                    07/2016
-//+---------------+---------------+---------------+---------------+---------------+--------
-//static
-ECSqlStatus ECSqlPropertyNameExpPreparer::DetermineClassIdentifier(Utf8StringR classIdentifier, ECSqlPrepareContext::ExpScope const& scope, PropertyNameExp const& exp, WipPropertyMap const& propMap)
-    {
-    switch (scope.GetECSqlType())
-        {
-            case ECSqlType::Select:
-                classIdentifier.assign(exp.GetClassRefExp()->GetId());
-                break;
-
-            case ECSqlType::Delete:
-            {
-            if (exp.GetClassRefExp()->GetType() == Exp::Type::ClassName)
-                {
-                ClassMap const& classMap = static_cast<ClassNameExp const*>(exp.GetClassRefExp())->GetInfo().GetMap();
-                StorageDescription const& desc = classMap.GetStorageDescription();
-                if (exp.GetClassRefExp()->IsPolymorphic() && desc.HierarchyMapsToMultipleTables())
-                    {
-                    classIdentifier.assign(classMap.GetUpdatableViewName());
-                    break;
-                    }
-                }
-
-            if (!scope.HasExtendedOption(ECSqlPrepareContext::ExpScope::ExtendedOptions::SkipTableAliasWhenPreparingDeleteWhereClause))
-                classIdentifier.assign(propMap.GetSingleTable()->GetName());
-
-            break;
-            }
-
-            default:
-                break;
-        }
-
-    return ECSqlStatus::Success;
-    }
-
-//-----------------------------------------------------------------------------------------
-// @bsimethod                                    Krischan.Eberle                    07/2016
-//+---------------+---------------+---------------+---------------+---------------+--------
-//static
-void ECSqlPropertyNameExpPreparer::PrepareDefault(NativeSqlBuilder::List& nativeSqlSnippets, ECSqlType ecsqlType, PropertyNameExp const& exp, PropertyMap const& propMap, Utf8CP classIdentifier)
-    {
-    NativeSqlBuilder::List propNameNativeSqlSnippets = propMap.ToNativeSql(classIdentifier, ecsqlType, exp.HasParentheses());
-    nativeSqlSnippets.insert(nativeSqlSnippets.end(), propNameNativeSqlSnippets.begin(), propNameNativeSqlSnippets.end());
-    }
-
-//-----------------------------------------------------------------------------------------
-// @bsimethod                                    Krischan.Eberle                    07/2016
-//+---------------+---------------+---------------+---------------+---------------+--------
-//static
-ECSqlStatus ECSqlPropertyNameExpPreparer::PrepareRelConstraintClassIdPropMap(NativeSqlBuilder::List& nativeSqlSnippets, ECSqlType ecsqlType, PropertyNameExp const& exp, RelConstraintECClassIdPropertyMap const& propMap, Utf8CP classIdentifier)
-    {
-    if ((ecsqlType == ECSqlType::Delete || ecsqlType == ECSqlType::Update) &&
-        !propMap.IsMappedToClassMapTables() && !propMap.IsVirtual())
-        {
-        if (exp.GetClassRefExp()->GetType() != Exp::Type::ClassName)
-            {
-            BeAssert(exp.GetClassRefExp()->GetType() == Exp::Type::ClassName);
-            return ECSqlStatus::InvalidECSql;
-            }
-
-        ClassMap const& classMap = static_cast<ClassNameExp const*>(exp.GetClassRefExp())->GetInfo().GetMap();
-        if (classMap.GetType() == ClassMap::Type::RelationshipEndTable)
-            {
-            RelationshipClassEndTableMap const& relClassMap = static_cast<RelationshipClassEndTableMap const&> (classMap);
-            RelationshipConstraintMap const& referencedEndConstraintMappings = relClassMap.GetConstraintMap(relClassMap.GetReferencedEnd());
-            RelConstraintECClassIdPropertyMap const* classIdPropMap = referencedEndConstraintMappings.GetECClassIdPropMap();
-            if (classIdPropMap == &propMap)
-                {
-                DbColumn const* classIdColumn = classIdPropMap->GetSingleColumn();
-                NativeSqlBuilder str;
-                str.AppendFormatted("(SELECT [%s] FROM [%s] WHERE [%s] = [%s] LIMIT 1)",
-                                    classIdColumn->GetName().c_str(),
-                                    classIdColumn->GetTable().GetName().c_str(),
-                                    classIdColumn->GetTable().GetFilteredColumnFirst(DbColumn::Kind::ECInstanceId)->GetName().c_str(),
-                                    referencedEndConstraintMappings.GetECInstanceIdPropMap()->GetSingleColumn()->GetName().c_str());
-
-                nativeSqlSnippets.push_back(str);
-                return ECSqlStatus::Success;
-                }
-            }
-        }
-
-    PrepareDefault(nativeSqlSnippets, ecsqlType, exp, propMap, classIdentifier);
-    return ECSqlStatus::Success;
-    }
-
-//-----------------------------------------------------------------------------------------
-// @bsimethod                                    Affan.Khan                         08/2013
-//+---------------+---------------+---------------+---------------+---------------+--------
-//static
-ECSqlStatus ECSqlPropertyNameExpPreparer::PrepareInSubqueryRef(NativeSqlBuilder::List& nativeSqlSnippets, ECSqlPrepareContext& ctx, PropertyNameExp const& exp)
-    {
-    PropertyNameExp::PropertyRef* propertyRef = const_cast<PropertyNameExp&>(exp).GetPropertyRefP();
-    DerivedPropertyExp const& derivedPropertyExp = propertyRef->LinkedTo();
-    if (derivedPropertyExp.GetName().empty())
-        {
-        BeAssert("Nested expression must have a name/alias" && false);
-        return ECSqlStatus::Error;
-        }
-
-    ValueExp const* valueExp = derivedPropertyExp.GetExpression();
-    //1. Exp-> PropertyName    useSameColumnNames
-    //2. Exp-> ValueExpr       useAlias
-    //3. Exp-> ScalarQuery     useAlias
-    switch (valueExp->GetType())
-        {
-            case Exp::Type::PropertyName:
-            {
-            PropertyNameExp const* propertyName = static_cast <PropertyNameExp const*>(valueExp);
-            if (!propertyName->IsPropertyRef())
-                {
-                if (!propertyRef->IsConverted())
-                    {
-                    NativeSqlBuilder::List snippets = propertyName->GetPropertyMap().ToNativeSql(nullptr, ECSqlType::Select, false);
-                    if (SUCCESS != propertyRef->ToNativeSql(snippets))
-                        return ECSqlStatus::Error;
-                    }
-                }
-            else
-                {
-                NativeSqlBuilder::List snippets;
-                ctx.PushScope(ctx.GetCurrentScope().GetExp());
-                ECSqlStatus stat = PrepareInSubqueryRef(snippets, ctx, *propertyName);
-                if (!stat.IsSuccess())
-                    return stat;
-
-                ctx.PopScope();
-
-                if (SUCCESS != propertyRef->ToNativeSql(snippets))
-                    return ECSqlStatus::Error;
-                }
-
-            nativeSqlSnippets = propertyRef->GetOutSnippets();
-            break;
-            }
-            case Exp::Type::SubqueryValue:
-            {
-            Utf8String alias = derivedPropertyExp.GetColumnAlias();
-            if (alias.empty())
-                alias = derivedPropertyExp.GetNestedAlias();
-
-            if (alias.empty())
-                return ECSqlStatus::Error;
-
-            NativeSqlBuilder sqlSnippet;
-            sqlSnippet.Append(alias.c_str());
-            nativeSqlSnippets.push_back(sqlSnippet);
-            }
-            break;
-            default:
-            {
-            //Here we presume any primitive value expression which must have a alias.
-            Utf8String alias = derivedPropertyExp.GetColumnAlias();
-            if (alias.empty())
-                alias = derivedPropertyExp.GetNestedAlias();
-
-            if (alias.empty())
-                return ECSqlStatus::Error;
-
-            NativeSqlBuilder sqlSnippet;
-            sqlSnippet.Append(alias.c_str());
-            nativeSqlSnippets.push_back(sqlSnippet);
-            }
-
-            break;
-        }
-
-
-    return ECSqlStatus::Success;
-    }
-
-END_BENTLEY_SQLITE_EC_NAMESPACE
+/*--------------------------------------------------------------------------------------+
+|
+|     $Source: ECDb/ECSql/ECSqlPropertyNameExpPreparer.cpp $
+|
+|  $Copyright: (c) 2016 Bentley Systems, Incorporated. All rights reserved. $
+|
++--------------------------------------------------------------------------------------*/
+#include "ECDbPch.h"
+#include "ECSqlPropertyNameExpPreparer.h"
+
+USING_NAMESPACE_BENTLEY_EC
+
+BEGIN_BENTLEY_SQLITE_EC_NAMESPACE
+
+//-----------------------------------------------------------------------------------------
+// @bsimethod                                    Krischan.Eberle                    01/2014
+//+---------------+---------------+---------------+---------------+---------------+--------
+//static
+ECSqlStatus ECSqlPropertyNameExpPreparer::Prepare(NativeSqlBuilder::List& nativeSqlSnippets, ECSqlPrepareContext& ctx, PropertyNameExp const* exp)
+    {
+    BeAssert(exp != nullptr);
+    if (exp->IsPropertyRef())
+        return PrepareInSubqueryRef(nativeSqlSnippets, ctx, *exp);
+
+    WipPropertyMap const& propMap = exp->GetPropertyMap();
+    ECSqlPrepareContext::ExpScope const& currentScope = ctx.GetCurrentScope();
+
+    if (propMap.GetKind() == PropertyMapKind::NavigationPropertyMap)
+        {
+        if (!static_cast<WipNavigationPropertyMap const&>(propMap).IsSupportedInECSql(true))
+            return ECSqlStatus::InvalidECSql;
+        }
+    else
+        {
+        if (!NeedsPreparation(currentScope, propMap))
+            return ECSqlStatus::Success;
+        }
+
+    Utf8String classIdentifier;
+    ECSqlStatus stat = DetermineClassIdentifier(classIdentifier, currentScope, *exp, propMap);
+    if (!stat.IsSuccess())
+        return stat;
+
+    const ECSqlType currentScopeECSqlType = currentScope.GetECSqlType();
+    WipPropertyMap const* effectivePropMap = &propMap;
+    if (currentScopeECSqlType == ECSqlType::Delete)
+        {
+        if (currentScope.HasExtendedOption(ECSqlPrepareContext::ExpScope::ExtendedOptions::SkipTableAliasWhenPreparingDeleteWhereClause) &&
+            propMap.IsSystem() && static_cast<WipSystemPropertyMap const&>(propMap).GetTables().size() > 1)
+            {
+            BeAssert(exp->GetClassRefExp()->GetType() == Exp::Type::ClassName);
+            if (exp->GetClassRefExp()->GetType() != Exp::Type::ClassName)
+                return ECSqlStatus::Error;
+
+            ClassMap const& classMap = static_cast<ClassNameExp const*>(exp->GetClassRefExp())->GetInfo().GetMap();
+            if (classMap.GetMapStrategy().IsTablePerHierarchy() && classMap.GetTphHelper()->HasJoinedTable())
+                {
+                ECClassId rootClassId = classMap.GetTphHelper()->DetermineTphRootClassId();
+                BeAssert(rootClassId.IsValid());
+                ECClassCP rootClass = ctx.GetECDb().Schemas().GetECClass(rootClassId);
+                BeAssert(rootClass != nullptr);
+                ClassMap const* rootClassMap = ctx.GetECDb().Schemas().GetDbMap().GetClassMap(*rootClass);
+                BeAssert(rootClassMap != nullptr);
+                effectivePropMap = rootClassMap->GetPropertyMap(propMap.GetAccessString().c_str());
+                if (effectivePropMap == nullptr)
+                    {
+                    BeAssert(effectivePropMap != nullptr);
+                    return ECSqlStatus::Error;
+                    }
+                }
+            }
+        }
+
+    switch (effectivePropMap->GetKind())
+        {
+            case PropertyMapKind::ConstraintECClassIdPropertyMap:
+                return PrepareRelConstraintClassIdPropMap(nativeSqlSnippets, currentScopeECSqlType, *exp, *static_cast<WipConstraintECClassIdPropertyMap const*>(effectivePropMap), classIdentifier.c_str());
+
+            default:
+                PrepareDefault(nativeSqlSnippets, currentScopeECSqlType, *exp, *effectivePropMap, classIdentifier.c_str());
+                return ECSqlStatus::Success;
+        }
+    }
+
+
+//-----------------------------------------------------------------------------------------
+// @bsimethod                                    Krischan.Eberle                    01/2014
+//+---------------+---------------+---------------+---------------+---------------+--------
+//static
+bool ECSqlPropertyNameExpPreparer::NeedsPreparation(ECSqlPrepareContext::ExpScope const& currentScope, WipPropertyMap const& propertyMap)
+    {
+    const ECSqlType currentScopeECSqlType = currentScope.GetECSqlType();
+
+    //Property maps to virtual column which can mean that the exp doesn't need to be translated.
+    WipConstraintECClassIdPropertyMap const* constraintClassIdPropMap = propertyMap.GetKind() == PropertyMapKind::ConstraintECClassIdPropertyMap ? static_cast<WipConstraintECClassIdPropertyMap const*>(&propertyMap) : nullptr;
+
+    if (propertyMap.IsVirtual() || (constraintClassIdPropMap != nullptr && !constraintClassIdPropMap->IsMappedToClassMapTables() && currentScopeECSqlType != ECSqlType::Select))
+        {
+        //In INSERT statements, virtual columns are always ignored
+        if (currentScopeECSqlType == ECSqlType::Insert)
+            {
+            if (ECDbSystemSchemaHelper::IsSystemProperty(propertyMap.GetProperty(), ECSqlSystemProperty::ECClassId))
+                {
+                return true;
+                }
+
+            return false;
+            }
+
+        switch (currentScope.GetExp().GetType())
+            {
+                case Exp::Type::AssignmentList: //UPDATE SET clause
+                case Exp::Type::OrderBy:
+                    return false;
+            }
+        }
+
+    return true;
+    }
+
+//-----------------------------------------------------------------------------------------
+// @bsimethod                                    Krischan.Eberle                    07/2016
+//+---------------+---------------+---------------+---------------+---------------+--------
+//static
+ECSqlStatus ECSqlPropertyNameExpPreparer::DetermineClassIdentifier(Utf8StringR classIdentifier, ECSqlPrepareContext::ExpScope const& scope, PropertyNameExp const& exp, WipPropertyMap const& propMap)
+    {
+    switch (scope.GetECSqlType())
+        {
+            case ECSqlType::Select:
+                classIdentifier.assign(exp.GetClassRefExp()->GetId());
+                break;
+
+            case ECSqlType::Delete:
+            {
+            if (exp.GetClassRefExp()->GetType() == Exp::Type::ClassName)
+                {
+                ClassMap const& classMap = static_cast<ClassNameExp const*>(exp.GetClassRefExp())->GetInfo().GetMap();
+                StorageDescription const& desc = classMap.GetStorageDescription();
+                if (exp.GetClassRefExp()->IsPolymorphic() && desc.HierarchyMapsToMultipleTables())
+                    {
+                    classIdentifier.assign(classMap.GetUpdatableViewName());
+                    break;
+                    }
+                }
+
+            if (!scope.HasExtendedOption(ECSqlPrepareContext::ExpScope::ExtendedOptions::SkipTableAliasWhenPreparingDeleteWhereClause))
+                classIdentifier.assign(propMap.GetSingleTable()->GetName());
+
+            break;
+            }
+
+            default:
+                break;
+        }
+
+    return ECSqlStatus::Success;
+    }
+
+//-----------------------------------------------------------------------------------------
+// @bsimethod                                    Krischan.Eberle                    07/2016
+//+---------------+---------------+---------------+---------------+---------------+--------
+//static
+void ECSqlPropertyNameExpPreparer::PrepareDefault(NativeSqlBuilder::List& nativeSqlSnippets, ECSqlType ecsqlType, PropertyNameExp const& exp, PropertyMap const& propMap, Utf8CP classIdentifier)
+    {
+    NativeSqlBuilder::List propNameNativeSqlSnippets = propMap.ToNativeSql(classIdentifier, ecsqlType, exp.HasParentheses());
+    nativeSqlSnippets.insert(nativeSqlSnippets.end(), propNameNativeSqlSnippets.begin(), propNameNativeSqlSnippets.end());
+    }
+
+//-----------------------------------------------------------------------------------------
+// @bsimethod                                    Krischan.Eberle                    07/2016
+//+---------------+---------------+---------------+---------------+---------------+--------
+//static
+ECSqlStatus ECSqlPropertyNameExpPreparer::PrepareRelConstraintClassIdPropMap(NativeSqlBuilder::List& nativeSqlSnippets, ECSqlType ecsqlType, PropertyNameExp const& exp, RelConstraintECClassIdPropertyMap const& propMap, Utf8CP classIdentifier)
+    {
+    if ((ecsqlType == ECSqlType::Delete || ecsqlType == ECSqlType::Update) &&
+        !propMap.IsMappedToClassMapTables() && !propMap.IsVirtual())
+        {
+        if (exp.GetClassRefExp()->GetType() != Exp::Type::ClassName)
+            {
+            BeAssert(exp.GetClassRefExp()->GetType() == Exp::Type::ClassName);
+            return ECSqlStatus::InvalidECSql;
+            }
+
+        ClassMap const& classMap = static_cast<ClassNameExp const*>(exp.GetClassRefExp())->GetInfo().GetMap();
+        if (classMap.GetType() == ClassMap::Type::RelationshipEndTable)
+            {
+            RelationshipClassEndTableMap const& relClassMap = static_cast<RelationshipClassEndTableMap const&> (classMap);
+            RelationshipConstraintMap const& referencedEndConstraintMappings = relClassMap.GetConstraintMap(relClassMap.GetReferencedEnd());
+            RelConstraintECClassIdPropertyMap const* classIdPropMap = referencedEndConstraintMappings.GetECClassIdPropMap();
+            if (classIdPropMap == &propMap)
+                {
+                DbColumn const* classIdColumn = classIdPropMap->GetSingleColumn();
+                NativeSqlBuilder str;
+                str.AppendFormatted("(SELECT [%s] FROM [%s] WHERE [%s] = [%s] LIMIT 1)",
+                                    classIdColumn->GetName().c_str(),
+                                    classIdColumn->GetTable().GetName().c_str(),
+                                    classIdColumn->GetTable().GetFilteredColumnFirst(DbColumn::Kind::ECInstanceId)->GetName().c_str(),
+                                    referencedEndConstraintMappings.GetECInstanceIdPropMap()->GetSingleColumn()->GetName().c_str());
+
+                nativeSqlSnippets.push_back(str);
+                return ECSqlStatus::Success;
+                }
+            }
+        }
+
+    PrepareDefault(nativeSqlSnippets, ecsqlType, exp, propMap, classIdentifier);
+    return ECSqlStatus::Success;
+    }
+
+//-----------------------------------------------------------------------------------------
+// @bsimethod                                    Affan.Khan                         08/2013
+//+---------------+---------------+---------------+---------------+---------------+--------
+//static
+ECSqlStatus ECSqlPropertyNameExpPreparer::PrepareInSubqueryRef(NativeSqlBuilder::List& nativeSqlSnippets, ECSqlPrepareContext& ctx, PropertyNameExp const& exp)
+    {
+    PropertyNameExp::PropertyRef* propertyRef = const_cast<PropertyNameExp&>(exp).GetPropertyRefP();
+    DerivedPropertyExp const& derivedPropertyExp = propertyRef->LinkedTo();
+    if (derivedPropertyExp.GetName().empty())
+        {
+        BeAssert("Nested expression must have a name/alias" && false);
+        return ECSqlStatus::Error;
+        }
+
+    ValueExp const* valueExp = derivedPropertyExp.GetExpression();
+    //1. Exp-> PropertyName    useSameColumnNames
+    //2. Exp-> ValueExpr       useAlias
+    //3. Exp-> ScalarQuery     useAlias
+    switch (valueExp->GetType())
+        {
+            case Exp::Type::PropertyName:
+            {
+            PropertyNameExp const* propertyName = static_cast <PropertyNameExp const*>(valueExp);
+            if (!propertyName->IsPropertyRef())
+                {
+                if (!propertyRef->IsConverted())
+                    {
+                    NativeSqlBuilder::List snippets = propertyName->GetPropertyMap().ToNativeSql(nullptr, ECSqlType::Select, false);
+                    if (SUCCESS != propertyRef->ToNativeSql(snippets))
+                        return ECSqlStatus::Error;
+                    }
+                }
+            else
+                {
+                NativeSqlBuilder::List snippets;
+                ctx.PushScope(ctx.GetCurrentScope().GetExp());
+                ECSqlStatus stat = PrepareInSubqueryRef(snippets, ctx, *propertyName);
+                if (!stat.IsSuccess())
+                    return stat;
+
+                ctx.PopScope();
+
+                if (SUCCESS != propertyRef->ToNativeSql(snippets))
+                    return ECSqlStatus::Error;
+                }
+
+            nativeSqlSnippets = propertyRef->GetOutSnippets();
+            break;
+            }
+            case Exp::Type::SubqueryValue:
+            {
+            Utf8String alias = derivedPropertyExp.GetColumnAlias();
+            if (alias.empty())
+                alias = derivedPropertyExp.GetNestedAlias();
+
+            if (alias.empty())
+                return ECSqlStatus::Error;
+
+            NativeSqlBuilder sqlSnippet;
+            sqlSnippet.Append(alias.c_str());
+            nativeSqlSnippets.push_back(sqlSnippet);
+            }
+            break;
+            default:
+            {
+            //Here we presume any primitive value expression which must have a alias.
+            Utf8String alias = derivedPropertyExp.GetColumnAlias();
+            if (alias.empty())
+                alias = derivedPropertyExp.GetNestedAlias();
+
+            if (alias.empty())
+                return ECSqlStatus::Error;
+
+            NativeSqlBuilder sqlSnippet;
+            sqlSnippet.Append(alias.c_str());
+            nativeSqlSnippets.push_back(sqlSnippet);
+            }
+
+            break;
+        }
+
+
+    return ECSqlStatus::Success;
+    }
+
+END_BENTLEY_SQLITE_EC_NAMESPACE