--- conflicted
+++ resolved
@@ -1,7334 +1,5647 @@
-/* A Bison parser, made by GNU Bison 3.8.2.  */
-
-/* Bison implementation for Yacc-like parsers in C
-
-   Copyright (C) 1984, 1989-1990, 2000-2015, 2018-2021 Free Software Foundation,
-   Inc.
-
-   This program is free software: you can redistribute it and/or modify
-   it under the terms of the GNU General Public License as published by
-   the Free Software Foundation, either version 3 of the License, or
-   (at your option) any later version.
-
-   This program is distributed in the hope that it will be useful,
-   but WITHOUT ANY WARRANTY; without even the implied warranty of
-   MERCHANTABILITY or FITNESS FOR A PARTICULAR PURPOSE.  See the
-   GNU General Public License for more details.
-
-   You should have received a copy of the GNU General Public License
-   along with this program.  If not, see <https://www.gnu.org/licenses/>.  */
-
-/* As a special exception, you may create a larger work that contains
-   part or all of the Bison parser skeleton and distribute that work
-   under terms of your choice, so long as that work isn't itself a
-   parser generator using the skeleton or a modified version thereof
-   as a parser skeleton.  Alternatively, if you modify or redistribute
-   the parser skeleton itself, you may (at your option) remove this
-   special exception, which will cause the skeleton and the resulting
-   Bison output files to be licensed under the GNU General Public
-   License without this special exception.
-
-   This special exception was added by the Free Software Foundation in
-   version 2.2 of Bison.  */
-
-/* C LALR(1) parser skeleton written by Richard Stallman, by
-   simplifying the original so-called "semantic" parser.  */
-
-/* DO NOT RELY ON FEATURES THAT ARE NOT DOCUMENTED in the manual,
-   especially those whose name start with YY_ or yy_.  They are
-   private implementation details that can be changed or removed.  */
-
-/* All symbols defined below should begin with yy or YY, to avoid
-   infringing on user name space.  This should be done even for local
-   variables, as they might otherwise be expanded by user macros.
-   There are some unavoidable exceptions within include files to
-   define necessary library symbols; they are noted "INFRINGES ON
-   USER NAME SPACE" below.  */
-
-/* Identify Bison output, and Bison version.  */
-#define YYBISON 30802
-
-/* Bison version string.  */
-#define YYBISON_VERSION "3.8.2"
-
-/* Skeleton name.  */
-#define YYSKELETON_NAME "yacc.c"
-
-/* Pure parsers.  */
-#define YYPURE 2
-
-/* Push parsers.  */
-#define YYPUSH 0
-
-/* Pull parsers.  */
-#define YYPULL 1
-
-/* "%code top" blocks.  */
-
-/**************************************************************
- *
- * Licensed to the Apache Software Foundation (ASF) under one
- * or more contributor license agreements.  See the NOTICE file
- * distributed with this work for additional information
- * regarding copyright ownership.  The ASF licenses this file
- * to you under the Apache License, Version 2.0 (the
- * "License"); you may not use this file except in compliance
- * with the License.  You may obtain a copy of the License at
- *
- *   http://www.apache.org/licenses/LICENSE-2.0
- *
- * Unless required by applicable law or agreed to in writing,
- * software distributed under the License is distributed on an
- * "AS IS" BASIS, WITHOUT WARRANTIES OR CONDITIONS OF ANY
- * KIND, either express or implied.  See the License for the
- * specific language governing permissions and limitations
- * under the License.
- *
- *************************************************************/
-
-//#pragma warning(disable:4603) Give Error on iOS
-#include "ECDbPch.h"
-#include "SqlTypes.h"
-#include <vector>
-#include <string.h>
-
-#ifndef _CONNECTIVITY_SQLNODE_HXX
-#include "SqlNode.h"
-#endif
-#ifndef _CONNECTIVITY_SQLPARSE_HXX
-#include "SqlParse.h"
-#endif
-#ifndef _CONNECTIVITY_SQLSCAN_HXX
-#include "SqlScan.h"
-#endif
-
-#if defined __GNUC__
-//    #pragma GCC system_header
-#elif defined __SUNPRO_CC
-#pragma disable_warn
-#elif defined _MSC_VER
-#pragma warning(push, 1)
-#pragma warning(disable:4273 4701 4706)
-#endif
-
-
-
-/* Substitute the variable and function names.  */
-#define yyparse         SQLyyparse
-#define yylex           SQLyylex
-#define yyerror         SQLyyerror
-#define yydebug         SQLyydebug
-#define yynerrs         SQLyynerrs
-
-/* First part of user prologue.  */
-
-static Utf8String aEmptyString;
-
-#define CREATE_NODE  context->GetScanner()->NewNode
-
-// yyi is the internal number of the rule being reduced.
-// Ueber die Mapping-Tabelle yyrmap wird daraus eine externe Regel-Nr.
-#define SQL_NEW_RULE             context->GetScanner()->NewNode(aEmptyString, SQL_NODE_RULE, yyr1[yyn])
-#define SQL_NEW_LISTRULE         context->GetScanner()->NewNode(aEmptyString, SQL_NODE_LISTRULE, yyr1[yyn])
-#define SQL_NEW_COMMALISTRULE    context->GetScanner()->NewNode(aEmptyString, SQL_NODE_COMMALISTRULE, yyr1[yyn])
-#define SQL_NEW_DOTLISTRULE      context->GetScanner()->NewNode(aEmptyString, SQL_NODE_DOTLISTRULE, yyr1[yyn])
-
-#if !(defined MACOSX && defined PPC)
-#define YYERROR_VERBOSE
-#endif
-
-#define SQLyyerror(context, s) \
-    {                                 \
-    context->error(s);                \
-    }
-
-using namespace connectivity;
-#define SQLyylex context->SQLlex
-
-
-# ifndef YY_CAST
-#  ifdef __cplusplus
-#   define YY_CAST(Type, Val) static_cast<Type> (Val)
-#   define YY_REINTERPRET_CAST(Type, Val) reinterpret_cast<Type> (Val)
-#  else
-#   define YY_CAST(Type, Val) ((Type) (Val))
-#   define YY_REINTERPRET_CAST(Type, Val) ((Type) (Val))
-#  endif
-# endif
-# ifndef YY_NULLPTR
-#  if defined __cplusplus
-#   if 201103L <= __cplusplus
-#    define YY_NULLPTR nullptr
-#   else
-#    define YY_NULLPTR 0
-#   endif
-#  else
-#   define YY_NULLPTR ((void*)0)
-#  endif
-# endif
-
-#include "SqlBison.h"
-/* Symbol kind.  */
-enum yysymbol_kind_t
-{
-  YYSYMBOL_YYEMPTY = -2,
-  YYSYMBOL_YYEOF = 0,                      /* "end of file"  */
-  YYSYMBOL_YYerror = 1,                    /* error  */
-  YYSYMBOL_YYUNDEF = 2,                    /* "invalid token"  */
-  YYSYMBOL_3_ = 3,                         /* '('  */
-  YYSYMBOL_4_ = 4,                         /* ')'  */
-  YYSYMBOL_5_ = 5,                         /* ','  */
-  YYSYMBOL_6_ = 6,                         /* ':'  */
-  YYSYMBOL_7_ = 7,                         /* ';'  */
-  YYSYMBOL_8_ = 8,                         /* '?'  */
-  YYSYMBOL_9_ = 9,                         /* '['  */
-  YYSYMBOL_10_ = 10,                       /* ']'  */
-  YYSYMBOL_11_ = 11,                       /* '{'  */
-  YYSYMBOL_12_ = 12,                       /* '}'  */
-  YYSYMBOL_13_ = 13,                       /* '.'  */
-  YYSYMBOL_14_K_ = 14,                     /* 'K'  */
-  YYSYMBOL_15_M_ = 15,                     /* 'M'  */
-  YYSYMBOL_16_G_ = 16,                     /* 'G'  */
-  YYSYMBOL_17_T_ = 17,                     /* 'T'  */
-  YYSYMBOL_18_P_ = 18,                     /* 'P'  */
-  YYSYMBOL_SQL_TOKEN_ACCESS_DATE = 19,     /* SQL_TOKEN_ACCESS_DATE  */
-  YYSYMBOL_SQL_TOKEN_REAL_NUM = 20,        /* SQL_TOKEN_REAL_NUM  */
-  YYSYMBOL_SQL_TOKEN_INTNUM = 21,          /* SQL_TOKEN_INTNUM  */
-  YYSYMBOL_SQL_TOKEN_APPROXNUM = 22,       /* SQL_TOKEN_APPROXNUM  */
-  YYSYMBOL_SQL_TOKEN_NOT = 23,             /* SQL_TOKEN_NOT  */
-  YYSYMBOL_SQL_TOKEN_NAME = 24,            /* SQL_TOKEN_NAME  */
-  YYSYMBOL_SQL_TOKEN_ARRAY_INDEX = 25,     /* SQL_TOKEN_ARRAY_INDEX  */
-  YYSYMBOL_SQL_TOKEN_UMINUS = 26,          /* SQL_TOKEN_UMINUS  */
-  YYSYMBOL_SQL_TOKEN_WITH = 27,            /* SQL_TOKEN_WITH  */
-  YYSYMBOL_SQL_TOKEN_RECURSIVE = 28,       /* SQL_TOKEN_RECURSIVE  */
-  YYSYMBOL_SQL_TOKEN_ALL = 29,             /* SQL_TOKEN_ALL  */
-  YYSYMBOL_SQL_TOKEN_ANY = 30,             /* SQL_TOKEN_ANY  */
-  YYSYMBOL_SQL_TOKEN_AS = 31,              /* SQL_TOKEN_AS  */
-  YYSYMBOL_SQL_TOKEN_ASC = 32,             /* SQL_TOKEN_ASC  */
-  YYSYMBOL_SQL_TOKEN_AVG = 33,             /* SQL_TOKEN_AVG  */
-  YYSYMBOL_SQL_TOKEN_BETWEEN = 34,         /* SQL_TOKEN_BETWEEN  */
-  YYSYMBOL_SQL_TOKEN_BY = 35,              /* SQL_TOKEN_BY  */
-  YYSYMBOL_SQL_TOKEN_NULLS = 36,           /* SQL_TOKEN_NULLS  */
-  YYSYMBOL_SQL_TOKEN_FIRST = 37,           /* SQL_TOKEN_FIRST  */
-  YYSYMBOL_SQL_TOKEN_LAST = 38,            /* SQL_TOKEN_LAST  */
-  YYSYMBOL_SQL_TOKEN_CAST = 39,            /* SQL_TOKEN_CAST  */
-  YYSYMBOL_SQL_TOKEN_COUNT = 40,           /* SQL_TOKEN_COUNT  */
-  YYSYMBOL_SQL_TOKEN_CROSS = 41,           /* SQL_TOKEN_CROSS  */
-  YYSYMBOL_SQL_TOKEN_DELETE = 42,          /* SQL_TOKEN_DELETE  */
-  YYSYMBOL_SQL_TOKEN_DESC = 43,            /* SQL_TOKEN_DESC  */
-  YYSYMBOL_SQL_TOKEN_DISTINCT = 44,        /* SQL_TOKEN_DISTINCT  */
-  YYSYMBOL_SQL_TOKEN_FORWARD = 45,         /* SQL_TOKEN_FORWARD  */
-  YYSYMBOL_SQL_TOKEN_BACKWARD = 46,        /* SQL_TOKEN_BACKWARD  */
-  YYSYMBOL_SQL_TOKEN_ESCAPE = 47,          /* SQL_TOKEN_ESCAPE  */
-  YYSYMBOL_SQL_TOKEN_EXCEPT = 48,          /* SQL_TOKEN_EXCEPT  */
-  YYSYMBOL_SQL_TOKEN_EXISTS = 49,          /* SQL_TOKEN_EXISTS  */
-  YYSYMBOL_SQL_TOKEN_FALSE = 50,           /* SQL_TOKEN_FALSE  */
-  YYSYMBOL_SQL_TOKEN_FROM = 51,            /* SQL_TOKEN_FROM  */
-  YYSYMBOL_SQL_TOKEN_FULL = 52,            /* SQL_TOKEN_FULL  */
-  YYSYMBOL_SQL_TOKEN_GROUP = 53,           /* SQL_TOKEN_GROUP  */
-  YYSYMBOL_SQL_TOKEN_HAVING = 54,          /* SQL_TOKEN_HAVING  */
-  YYSYMBOL_SQL_TOKEN_IN = 55,              /* SQL_TOKEN_IN  */
-  YYSYMBOL_SQL_TOKEN_INNER = 56,           /* SQL_TOKEN_INNER  */
-  YYSYMBOL_SQL_TOKEN_INSERT = 57,          /* SQL_TOKEN_INSERT  */
-  YYSYMBOL_SQL_TOKEN_INTO = 58,            /* SQL_TOKEN_INTO  */
-  YYSYMBOL_SQL_TOKEN_IS = 59,              /* SQL_TOKEN_IS  */
-  YYSYMBOL_SQL_TOKEN_INTERSECT = 60,       /* SQL_TOKEN_INTERSECT  */
-  YYSYMBOL_SQL_TOKEN_JOIN = 61,            /* SQL_TOKEN_JOIN  */
-  YYSYMBOL_SQL_TOKEN_LIKE = 62,            /* SQL_TOKEN_LIKE  */
-  YYSYMBOL_SQL_TOKEN_LEFT = 63,            /* SQL_TOKEN_LEFT  */
-  YYSYMBOL_SQL_TOKEN_RIGHT = 64,           /* SQL_TOKEN_RIGHT  */
-  YYSYMBOL_SQL_TOKEN_MAX = 65,             /* SQL_TOKEN_MAX  */
-  YYSYMBOL_SQL_TOKEN_MIN = 66,             /* SQL_TOKEN_MIN  */
-  YYSYMBOL_SQL_TOKEN_NATURAL = 67,         /* SQL_TOKEN_NATURAL  */
-  YYSYMBOL_SQL_TOKEN_NULL = 68,            /* SQL_TOKEN_NULL  */
-  YYSYMBOL_SQL_TOKEN_TOTAL = 69,           /* SQL_TOKEN_TOTAL  */
-  YYSYMBOL_SQL_TOKEN_ON = 70,              /* SQL_TOKEN_ON  */
-  YYSYMBOL_SQL_TOKEN_ORDER = 71,           /* SQL_TOKEN_ORDER  */
-  YYSYMBOL_SQL_TOKEN_OUTER = 72,           /* SQL_TOKEN_OUTER  */
-  YYSYMBOL_SQL_TOKEN_IIF = 73,             /* SQL_TOKEN_IIF  */
-  YYSYMBOL_SQL_TOKEN_SELECT = 74,          /* SQL_TOKEN_SELECT  */
-  YYSYMBOL_SQL_TOKEN_SET = 75,             /* SQL_TOKEN_SET  */
-  YYSYMBOL_SQL_TOKEN_SOME = 76,            /* SQL_TOKEN_SOME  */
-  YYSYMBOL_SQL_TOKEN_SUM = 77,             /* SQL_TOKEN_SUM  */
-  YYSYMBOL_SQL_TOKEN_TRUE = 78,            /* SQL_TOKEN_TRUE  */
-  YYSYMBOL_SQL_TOKEN_UNION = 79,           /* SQL_TOKEN_UNION  */
-  YYSYMBOL_SQL_TOKEN_UNIQUE = 80,          /* SQL_TOKEN_UNIQUE  */
-  YYSYMBOL_SQL_TOKEN_UNKNOWN = 81,         /* SQL_TOKEN_UNKNOWN  */
-  YYSYMBOL_SQL_TOKEN_UPDATE = 82,          /* SQL_TOKEN_UPDATE  */
-  YYSYMBOL_SQL_TOKEN_USING = 83,           /* SQL_TOKEN_USING  */
-  YYSYMBOL_SQL_TOKEN_VALUE = 84,           /* SQL_TOKEN_VALUE  */
-  YYSYMBOL_SQL_TOKEN_VALUES = 85,          /* SQL_TOKEN_VALUES  */
-  YYSYMBOL_SQL_TOKEN_WHERE = 86,           /* SQL_TOKEN_WHERE  */
-  YYSYMBOL_SQL_TOKEN_DOLLAR = 87,          /* SQL_TOKEN_DOLLAR  */
-  YYSYMBOL_SQL_BITWISE_NOT = 88,           /* SQL_BITWISE_NOT  */
-<<<<<<< HEAD
-  YYSYMBOL_SQL_TOKEN_NAVIGATION_VALUE = 89, /* SQL_TOKEN_NAVIGATION_VALUE  */
-  YYSYMBOL_SQL_TOKEN_CURRENT_DATE = 90,    /* SQL_TOKEN_CURRENT_DATE  */
-  YYSYMBOL_SQL_TOKEN_CURRENT_TIME = 91,    /* SQL_TOKEN_CURRENT_TIME  */
-  YYSYMBOL_SQL_TOKEN_CURRENT_TIMESTAMP = 92, /* SQL_TOKEN_CURRENT_TIMESTAMP  */
-  YYSYMBOL_SQL_TOKEN_EVERY = 93,           /* SQL_TOKEN_EVERY  */
-  YYSYMBOL_SQL_TOKEN_CASE = 94,            /* SQL_TOKEN_CASE  */
-  YYSYMBOL_SQL_TOKEN_THEN = 95,            /* SQL_TOKEN_THEN  */
-  YYSYMBOL_SQL_TOKEN_END = 96,             /* SQL_TOKEN_END  */
-  YYSYMBOL_SQL_TOKEN_WHEN = 97,            /* SQL_TOKEN_WHEN  */
-  YYSYMBOL_SQL_TOKEN_ELSE = 98,            /* SQL_TOKEN_ELSE  */
-  YYSYMBOL_SQL_TOKEN_LIMIT = 99,           /* SQL_TOKEN_LIMIT  */
-  YYSYMBOL_SQL_TOKEN_OFFSET = 100,         /* SQL_TOKEN_OFFSET  */
-  YYSYMBOL_SQL_TOKEN_ONLY = 101,           /* SQL_TOKEN_ONLY  */
-  YYSYMBOL_SQL_TOKEN_PRAGMA = 102,         /* SQL_TOKEN_PRAGMA  */
-  YYSYMBOL_SQL_TOKEN_FOR = 103,            /* SQL_TOKEN_FOR  */
-  YYSYMBOL_SQL_TOKEN_MATCH = 104,          /* SQL_TOKEN_MATCH  */
-  YYSYMBOL_SQL_TOKEN_ECSQLOPTIONS = 105,   /* SQL_TOKEN_ECSQLOPTIONS  */
-  YYSYMBOL_SQL_TOKEN_INTEGER = 106,        /* SQL_TOKEN_INTEGER  */
-  YYSYMBOL_SQL_TOKEN_INT = 107,            /* SQL_TOKEN_INT  */
-  YYSYMBOL_SQL_TOKEN_INT64 = 108,          /* SQL_TOKEN_INT64  */
-  YYSYMBOL_SQL_TOKEN_LONG = 109,           /* SQL_TOKEN_LONG  */
-  YYSYMBOL_SQL_TOKEN_BOOLEAN = 110,        /* SQL_TOKEN_BOOLEAN  */
-  YYSYMBOL_SQL_TOKEN_DOUBLE = 111,         /* SQL_TOKEN_DOUBLE  */
-  YYSYMBOL_SQL_TOKEN_REAL = 112,           /* SQL_TOKEN_REAL  */
-  YYSYMBOL_SQL_TOKEN_FLOAT = 113,          /* SQL_TOKEN_FLOAT  */
-  YYSYMBOL_SQL_TOKEN_STRING = 114,         /* SQL_TOKEN_STRING  */
-  YYSYMBOL_SQL_TOKEN_VARCHAR = 115,        /* SQL_TOKEN_VARCHAR  */
-  YYSYMBOL_SQL_TOKEN_BINARY = 116,         /* SQL_TOKEN_BINARY  */
-  YYSYMBOL_SQL_TOKEN_BLOB = 117,           /* SQL_TOKEN_BLOB  */
-  YYSYMBOL_SQL_TOKEN_DATE = 118,           /* SQL_TOKEN_DATE  */
-  YYSYMBOL_SQL_TOKEN_TIME = 119,           /* SQL_TOKEN_TIME  */
-  YYSYMBOL_SQL_TOKEN_TIMESTAMP = 120,      /* SQL_TOKEN_TIMESTAMP  */
-  YYSYMBOL_SQL_TOKEN_OVER = 121,           /* SQL_TOKEN_OVER  */
-  YYSYMBOL_SQL_TOKEN_ROW_NUMBER = 122,     /* SQL_TOKEN_ROW_NUMBER  */
-  YYSYMBOL_SQL_TOKEN_NTILE = 123,          /* SQL_TOKEN_NTILE  */
-  YYSYMBOL_SQL_TOKEN_LEAD = 124,           /* SQL_TOKEN_LEAD  */
-  YYSYMBOL_SQL_TOKEN_LAG = 125,            /* SQL_TOKEN_LAG  */
-  YYSYMBOL_SQL_TOKEN_FIRST_VALUE = 126,    /* SQL_TOKEN_FIRST_VALUE  */
-  YYSYMBOL_SQL_TOKEN_LAST_VALUE = 127,     /* SQL_TOKEN_LAST_VALUE  */
-  YYSYMBOL_SQL_TOKEN_NTH_VALUE = 128,      /* SQL_TOKEN_NTH_VALUE  */
-  YYSYMBOL_SQL_TOKEN_EXCLUDE = 129,        /* SQL_TOKEN_EXCLUDE  */
-  YYSYMBOL_SQL_TOKEN_OTHERS = 130,         /* SQL_TOKEN_OTHERS  */
-  YYSYMBOL_SQL_TOKEN_TIES = 131,           /* SQL_TOKEN_TIES  */
-  YYSYMBOL_SQL_TOKEN_FOLLOWING = 132,      /* SQL_TOKEN_FOLLOWING  */
-  YYSYMBOL_SQL_TOKEN_UNBOUNDED = 133,      /* SQL_TOKEN_UNBOUNDED  */
-  YYSYMBOL_SQL_TOKEN_PRECEDING = 134,      /* SQL_TOKEN_PRECEDING  */
-  YYSYMBOL_SQL_TOKEN_RANGE = 135,          /* SQL_TOKEN_RANGE  */
-  YYSYMBOL_SQL_TOKEN_ROWS = 136,           /* SQL_TOKEN_ROWS  */
-  YYSYMBOL_SQL_TOKEN_PARTITION = 137,      /* SQL_TOKEN_PARTITION  */
-  YYSYMBOL_SQL_TOKEN_WINDOW = 138,         /* SQL_TOKEN_WINDOW  */
-  YYSYMBOL_SQL_TOKEN_NO = 139,             /* SQL_TOKEN_NO  */
-  YYSYMBOL_SQL_TOKEN_CURRENT = 140,        /* SQL_TOKEN_CURRENT  */
-  YYSYMBOL_SQL_TOKEN_ROW = 141,            /* SQL_TOKEN_ROW  */
-  YYSYMBOL_SQL_TOKEN_RANK = 142,           /* SQL_TOKEN_RANK  */
-  YYSYMBOL_SQL_TOKEN_DENSE_RANK = 143,     /* SQL_TOKEN_DENSE_RANK  */
-  YYSYMBOL_SQL_TOKEN_PERCENT_RANK = 144,   /* SQL_TOKEN_PERCENT_RANK  */
-  YYSYMBOL_SQL_TOKEN_CUME_DIST = 145,      /* SQL_TOKEN_CUME_DIST  */
-  YYSYMBOL_SQL_TOKEN_COLLATE = 146,        /* SQL_TOKEN_COLLATE  */
-  YYSYMBOL_SQL_TOKEN_NOCASE = 147,         /* SQL_TOKEN_NOCASE  */
-  YYSYMBOL_SQL_TOKEN_RTRIM = 148,          /* SQL_TOKEN_RTRIM  */
-  YYSYMBOL_SQL_TOKEN_FILTER = 149,         /* SQL_TOKEN_FILTER  */
-  YYSYMBOL_SQL_TOKEN_GROUPS = 150,         /* SQL_TOKEN_GROUPS  */
-  YYSYMBOL_SQL_TOKEN_GROUP_CONCAT = 151,   /* SQL_TOKEN_GROUP_CONCAT  */
-  YYSYMBOL_SQL_TOKEN_OR = 152,             /* SQL_TOKEN_OR  */
-  YYSYMBOL_SQL_TOKEN_AND = 153,            /* SQL_TOKEN_AND  */
-  YYSYMBOL_SQL_ARROW = 154,                /* SQL_ARROW  */
-  YYSYMBOL_SQL_BITWISE_OR = 155,           /* SQL_BITWISE_OR  */
-  YYSYMBOL_SQL_BITWISE_AND = 156,          /* SQL_BITWISE_AND  */
-  YYSYMBOL_SQL_BITWISE_SHIFT_LEFT = 157,   /* SQL_BITWISE_SHIFT_LEFT  */
-  YYSYMBOL_SQL_BITWISE_SHIFT_RIGHT = 158,  /* SQL_BITWISE_SHIFT_RIGHT  */
-  YYSYMBOL_SQL_LESSEQ = 159,               /* SQL_LESSEQ  */
-  YYSYMBOL_SQL_GREATEQ = 160,              /* SQL_GREATEQ  */
-  YYSYMBOL_SQL_NOTEQUAL = 161,             /* SQL_NOTEQUAL  */
-  YYSYMBOL_SQL_LESS = 162,                 /* SQL_LESS  */
-  YYSYMBOL_SQL_GREAT = 163,                /* SQL_GREAT  */
-  YYSYMBOL_SQL_EQUAL = 164,                /* SQL_EQUAL  */
-  YYSYMBOL_165_ = 165,                     /* '+'  */
-  YYSYMBOL_166_ = 166,                     /* '-'  */
-  YYSYMBOL_SQL_CONCAT = 167,               /* SQL_CONCAT  */
-  YYSYMBOL_168_ = 168,                     /* '*'  */
-  YYSYMBOL_169_ = 169,                     /* '/'  */
-  YYSYMBOL_170_ = 170,                     /* '%'  */
-  YYSYMBOL_171_ = 171,                     /* '='  */
-  YYSYMBOL_SQL_TOKEN_INVALIDSYMBOL = 172,  /* SQL_TOKEN_INVALIDSYMBOL  */
-  YYSYMBOL_YYACCEPT = 173,                 /* $accept  */
-  YYSYMBOL_sql_single_statement = 174,     /* sql_single_statement  */
-  YYSYMBOL_sql = 175,                      /* sql  */
-  YYSYMBOL_pragma = 176,                   /* pragma  */
-  YYSYMBOL_opt_pragma_for = 177,           /* opt_pragma_for  */
-  YYSYMBOL_opt_pragma_set = 178,           /* opt_pragma_set  */
-  YYSYMBOL_opt_pragma_set_val = 179,       /* opt_pragma_set_val  */
-  YYSYMBOL_opt_pragma_func = 180,          /* opt_pragma_func  */
-  YYSYMBOL_pragma_value = 181,             /* pragma_value  */
-  YYSYMBOL_pragma_path = 182,              /* pragma_path  */
-  YYSYMBOL_opt_cte_recursive = 183,        /* opt_cte_recursive  */
-  YYSYMBOL_cte_column_list = 184,          /* cte_column_list  */
-  YYSYMBOL_cte_table_name = 185,           /* cte_table_name  */
-  YYSYMBOL_cte_block_list = 186,           /* cte_block_list  */
-  YYSYMBOL_cte = 187,                      /* cte  */
-  YYSYMBOL_column_commalist = 188,         /* column_commalist  */
-  YYSYMBOL_column_ref_commalist = 189,     /* column_ref_commalist  */
-  YYSYMBOL_opt_column_commalist = 190,     /* opt_column_commalist  */
-  YYSYMBOL_opt_column_ref_commalist = 191, /* opt_column_ref_commalist  */
-  YYSYMBOL_opt_order_by_clause = 192,      /* opt_order_by_clause  */
-  YYSYMBOL_ordering_spec_commalist = 193,  /* ordering_spec_commalist  */
-  YYSYMBOL_ordering_spec = 194,            /* ordering_spec  */
-  YYSYMBOL_opt_asc_desc = 195,             /* opt_asc_desc  */
-  YYSYMBOL_opt_null_order = 196,           /* opt_null_order  */
-  YYSYMBOL_first_last_desc = 197,          /* first_last_desc  */
-  YYSYMBOL_sql_not = 198,                  /* sql_not  */
-  YYSYMBOL_manipulative_statement = 199,   /* manipulative_statement  */
-  YYSYMBOL_select_statement = 200,         /* select_statement  */
-  YYSYMBOL_union_op = 201,                 /* union_op  */
-  YYSYMBOL_delete_statement_searched = 202, /* delete_statement_searched  */
-  YYSYMBOL_insert_statement = 203,         /* insert_statement  */
-=======
-  YYSYMBOL_SQL_TOKEN_CURRENT_DATE = 89,    /* SQL_TOKEN_CURRENT_DATE  */
-  YYSYMBOL_SQL_TOKEN_CURRENT_TIME = 90,    /* SQL_TOKEN_CURRENT_TIME  */
-  YYSYMBOL_SQL_TOKEN_CURRENT_TIMESTAMP = 91, /* SQL_TOKEN_CURRENT_TIMESTAMP  */
-  YYSYMBOL_SQL_TOKEN_EVERY = 92,           /* SQL_TOKEN_EVERY  */
-  YYSYMBOL_SQL_TOKEN_CASE = 93,            /* SQL_TOKEN_CASE  */
-  YYSYMBOL_SQL_TOKEN_THEN = 94,            /* SQL_TOKEN_THEN  */
-  YYSYMBOL_SQL_TOKEN_END = 95,             /* SQL_TOKEN_END  */
-  YYSYMBOL_SQL_TOKEN_WHEN = 96,            /* SQL_TOKEN_WHEN  */
-  YYSYMBOL_SQL_TOKEN_ELSE = 97,            /* SQL_TOKEN_ELSE  */
-  YYSYMBOL_SQL_TOKEN_LIMIT = 98,           /* SQL_TOKEN_LIMIT  */
-  YYSYMBOL_SQL_TOKEN_OFFSET = 99,          /* SQL_TOKEN_OFFSET  */
-  YYSYMBOL_SQL_TOKEN_ONLY = 100,           /* SQL_TOKEN_ONLY  */
-  YYSYMBOL_SQL_TOKEN_PRAGMA = 101,         /* SQL_TOKEN_PRAGMA  */
-  YYSYMBOL_SQL_TOKEN_FOR = 102,            /* SQL_TOKEN_FOR  */
-  YYSYMBOL_SQL_TOKEN_MATCH = 103,          /* SQL_TOKEN_MATCH  */
-  YYSYMBOL_SQL_TOKEN_ECSQLOPTIONS = 104,   /* SQL_TOKEN_ECSQLOPTIONS  */
-  YYSYMBOL_SQL_TOKEN_INTEGER = 105,        /* SQL_TOKEN_INTEGER  */
-  YYSYMBOL_SQL_TOKEN_INT = 106,            /* SQL_TOKEN_INT  */
-  YYSYMBOL_SQL_TOKEN_INT64 = 107,          /* SQL_TOKEN_INT64  */
-  YYSYMBOL_SQL_TOKEN_LONG = 108,           /* SQL_TOKEN_LONG  */
-  YYSYMBOL_SQL_TOKEN_BOOLEAN = 109,        /* SQL_TOKEN_BOOLEAN  */
-  YYSYMBOL_SQL_TOKEN_DOUBLE = 110,         /* SQL_TOKEN_DOUBLE  */
-  YYSYMBOL_SQL_TOKEN_REAL = 111,           /* SQL_TOKEN_REAL  */
-  YYSYMBOL_SQL_TOKEN_FLOAT = 112,          /* SQL_TOKEN_FLOAT  */
-  YYSYMBOL_SQL_TOKEN_STRING = 113,         /* SQL_TOKEN_STRING  */
-  YYSYMBOL_SQL_TOKEN_VARCHAR = 114,        /* SQL_TOKEN_VARCHAR  */
-  YYSYMBOL_SQL_TOKEN_BINARY = 115,         /* SQL_TOKEN_BINARY  */
-  YYSYMBOL_SQL_TOKEN_BLOB = 116,           /* SQL_TOKEN_BLOB  */
-  YYSYMBOL_SQL_TOKEN_DATE = 117,           /* SQL_TOKEN_DATE  */
-  YYSYMBOL_SQL_TOKEN_TIME = 118,           /* SQL_TOKEN_TIME  */
-  YYSYMBOL_SQL_TOKEN_TIMESTAMP = 119,      /* SQL_TOKEN_TIMESTAMP  */
-  YYSYMBOL_SQL_TOKEN_OVER = 120,           /* SQL_TOKEN_OVER  */
-  YYSYMBOL_SQL_TOKEN_ROW_NUMBER = 121,     /* SQL_TOKEN_ROW_NUMBER  */
-  YYSYMBOL_SQL_TOKEN_NTILE = 122,          /* SQL_TOKEN_NTILE  */
-  YYSYMBOL_SQL_TOKEN_LEAD = 123,           /* SQL_TOKEN_LEAD  */
-  YYSYMBOL_SQL_TOKEN_LAG = 124,            /* SQL_TOKEN_LAG  */
-  YYSYMBOL_SQL_TOKEN_FIRST_VALUE = 125,    /* SQL_TOKEN_FIRST_VALUE  */
-  YYSYMBOL_SQL_TOKEN_LAST_VALUE = 126,     /* SQL_TOKEN_LAST_VALUE  */
-  YYSYMBOL_SQL_TOKEN_NTH_VALUE = 127,      /* SQL_TOKEN_NTH_VALUE  */
-  YYSYMBOL_SQL_TOKEN_EXCLUDE = 128,        /* SQL_TOKEN_EXCLUDE  */
-  YYSYMBOL_SQL_TOKEN_OTHERS = 129,         /* SQL_TOKEN_OTHERS  */
-  YYSYMBOL_SQL_TOKEN_TIES = 130,           /* SQL_TOKEN_TIES  */
-  YYSYMBOL_SQL_TOKEN_FOLLOWING = 131,      /* SQL_TOKEN_FOLLOWING  */
-  YYSYMBOL_SQL_TOKEN_UNBOUNDED = 132,      /* SQL_TOKEN_UNBOUNDED  */
-  YYSYMBOL_SQL_TOKEN_PRECEDING = 133,      /* SQL_TOKEN_PRECEDING  */
-  YYSYMBOL_SQL_TOKEN_RANGE = 134,          /* SQL_TOKEN_RANGE  */
-  YYSYMBOL_SQL_TOKEN_ROWS = 135,           /* SQL_TOKEN_ROWS  */
-  YYSYMBOL_SQL_TOKEN_PARTITION = 136,      /* SQL_TOKEN_PARTITION  */
-  YYSYMBOL_SQL_TOKEN_WINDOW = 137,         /* SQL_TOKEN_WINDOW  */
-  YYSYMBOL_SQL_TOKEN_NO = 138,             /* SQL_TOKEN_NO  */
-  YYSYMBOL_SQL_TOKEN_CURRENT = 139,        /* SQL_TOKEN_CURRENT  */
-  YYSYMBOL_SQL_TOKEN_ROW = 140,            /* SQL_TOKEN_ROW  */
-  YYSYMBOL_SQL_TOKEN_RANK = 141,           /* SQL_TOKEN_RANK  */
-  YYSYMBOL_SQL_TOKEN_DENSE_RANK = 142,     /* SQL_TOKEN_DENSE_RANK  */
-  YYSYMBOL_SQL_TOKEN_PERCENT_RANK = 143,   /* SQL_TOKEN_PERCENT_RANK  */
-  YYSYMBOL_SQL_TOKEN_CUME_DIST = 144,      /* SQL_TOKEN_CUME_DIST  */
-  YYSYMBOL_SQL_TOKEN_COLLATE = 145,        /* SQL_TOKEN_COLLATE  */
-  YYSYMBOL_SQL_TOKEN_NOCASE = 146,         /* SQL_TOKEN_NOCASE  */
-  YYSYMBOL_SQL_TOKEN_RTRIM = 147,          /* SQL_TOKEN_RTRIM  */
-  YYSYMBOL_SQL_TOKEN_FILTER = 148,         /* SQL_TOKEN_FILTER  */
-  YYSYMBOL_SQL_TOKEN_GROUPS = 149,         /* SQL_TOKEN_GROUPS  */
-  YYSYMBOL_SQL_TOKEN_GROUP_CONCAT = 150,   /* SQL_TOKEN_GROUP_CONCAT  */
-  YYSYMBOL_SQL_TOKEN_OR = 151,             /* SQL_TOKEN_OR  */
-  YYSYMBOL_SQL_TOKEN_AND = 152,            /* SQL_TOKEN_AND  */
-  YYSYMBOL_SQL_ARROW = 153,                /* SQL_ARROW  */
-  YYSYMBOL_SQL_BITWISE_OR = 154,           /* SQL_BITWISE_OR  */
-  YYSYMBOL_SQL_BITWISE_AND = 155,          /* SQL_BITWISE_AND  */
-  YYSYMBOL_SQL_BITWISE_SHIFT_LEFT = 156,   /* SQL_BITWISE_SHIFT_LEFT  */
-  YYSYMBOL_SQL_BITWISE_SHIFT_RIGHT = 157,  /* SQL_BITWISE_SHIFT_RIGHT  */
-  YYSYMBOL_SQL_LESSEQ = 158,               /* SQL_LESSEQ  */
-  YYSYMBOL_SQL_GREATEQ = 159,              /* SQL_GREATEQ  */
-  YYSYMBOL_SQL_NOTEQUAL = 160,             /* SQL_NOTEQUAL  */
-  YYSYMBOL_SQL_LESS = 161,                 /* SQL_LESS  */
-  YYSYMBOL_SQL_GREAT = 162,                /* SQL_GREAT  */
-  YYSYMBOL_SQL_EQUAL = 163,                /* SQL_EQUAL  */
-  YYSYMBOL_164_ = 164,                     /* '+'  */
-  YYSYMBOL_165_ = 165,                     /* '-'  */
-  YYSYMBOL_SQL_CONCAT = 166,               /* SQL_CONCAT  */
-  YYSYMBOL_167_ = 167,                     /* '*'  */
-  YYSYMBOL_168_ = 168,                     /* '/'  */
-  YYSYMBOL_169_ = 169,                     /* '%'  */
-  YYSYMBOL_170_ = 170,                     /* '='  */
-  YYSYMBOL_SQL_TOKEN_INVALIDSYMBOL = 171,  /* SQL_TOKEN_INVALIDSYMBOL  */
-  YYSYMBOL_YYACCEPT = 172,                 /* $accept  */
-  YYSYMBOL_sql_single_statement = 173,     /* sql_single_statement  */
-  YYSYMBOL_sql = 174,                      /* sql  */
-  YYSYMBOL_pragma = 175,                   /* pragma  */
-  YYSYMBOL_opt_pragma_for = 176,           /* opt_pragma_for  */
-  YYSYMBOL_opt_pragma_set = 177,           /* opt_pragma_set  */
-  YYSYMBOL_opt_pragma_set_val = 178,       /* opt_pragma_set_val  */
-  YYSYMBOL_opt_pragma_func = 179,          /* opt_pragma_func  */
-  YYSYMBOL_pragma_value = 180,             /* pragma_value  */
-  YYSYMBOL_pragma_path = 181,              /* pragma_path  */
-  YYSYMBOL_opt_cte_recursive = 182,        /* opt_cte_recursive  */
-  YYSYMBOL_cte_column_list = 183,          /* cte_column_list  */
-  YYSYMBOL_cte_table_name = 184,           /* cte_table_name  */
-  YYSYMBOL_cte_block_list = 185,           /* cte_block_list  */
-  YYSYMBOL_cte = 186,                      /* cte  */
-  YYSYMBOL_column_commalist = 187,         /* column_commalist  */
-  YYSYMBOL_column_ref_commalist = 188,     /* column_ref_commalist  */
-  YYSYMBOL_opt_column_commalist = 189,     /* opt_column_commalist  */
-  YYSYMBOL_opt_column_ref_commalist = 190, /* opt_column_ref_commalist  */
-  YYSYMBOL_opt_order_by_clause = 191,      /* opt_order_by_clause  */
-  YYSYMBOL_ordering_spec_commalist = 192,  /* ordering_spec_commalist  */
-  YYSYMBOL_ordering_spec = 193,            /* ordering_spec  */
-  YYSYMBOL_opt_asc_desc = 194,             /* opt_asc_desc  */
-  YYSYMBOL_opt_null_order = 195,           /* opt_null_order  */
-  YYSYMBOL_first_last_desc = 196,          /* first_last_desc  */
-  YYSYMBOL_sql_not = 197,                  /* sql_not  */
-  YYSYMBOL_manipulative_statement = 198,   /* manipulative_statement  */
-  YYSYMBOL_select_statement = 199,         /* select_statement  */
-  YYSYMBOL_union_op = 200,                 /* union_op  */
-  YYSYMBOL_delete_statement_searched = 201, /* delete_statement_searched  */
-  YYSYMBOL_insert_statement = 202,         /* insert_statement  */
-  YYSYMBOL_values_commalist = 203,         /* values_commalist  */
->>>>>>> 9a375fe2
-  YYSYMBOL_values_or_query_spec = 204,     /* values_or_query_spec  */
-  YYSYMBOL_row_value_constructor_commalist = 205, /* row_value_constructor_commalist  */
-  YYSYMBOL_row_value_constructor = 206,    /* row_value_constructor  */
-  YYSYMBOL_row_value_constructor_elem = 207, /* row_value_constructor_elem  */
-  YYSYMBOL_opt_all_distinct = 208,         /* opt_all_distinct  */
-  YYSYMBOL_assignment_commalist = 209,     /* assignment_commalist  */
-  YYSYMBOL_assignment = 210,               /* assignment  */
-  YYSYMBOL_update_source = 211,            /* update_source  */
-  YYSYMBOL_update_statement_searched = 212, /* update_statement_searched  */
-  YYSYMBOL_opt_where_clause = 213,         /* opt_where_clause  */
-  YYSYMBOL_single_select_statement = 214,  /* single_select_statement  */
-  YYSYMBOL_selection = 215,                /* selection  */
-  YYSYMBOL_opt_limit_offset_clause = 216,  /* opt_limit_offset_clause  */
-  YYSYMBOL_opt_offset = 217,               /* opt_offset  */
-  YYSYMBOL_limit_offset_clause = 218,      /* limit_offset_clause  */
-  YYSYMBOL_table_exp = 219,                /* table_exp  */
-  YYSYMBOL_from_clause = 220,              /* from_clause  */
-  YYSYMBOL_table_ref_commalist = 221,      /* table_ref_commalist  */
-  YYSYMBOL_opt_as = 222,                   /* opt_as  */
-  YYSYMBOL_table_primary_as_range_column = 223, /* table_primary_as_range_column  */
-  YYSYMBOL_opt_disqualify_polymorphic_constraint = 224, /* opt_disqualify_polymorphic_constraint  */
-  YYSYMBOL_opt_only = 225,                 /* opt_only  */
-  YYSYMBOL_opt_disqualify_primary_join = 226, /* opt_disqualify_primary_join  */
-  YYSYMBOL_table_ref = 227,                /* table_ref  */
-  YYSYMBOL_where_clause = 228,             /* where_clause  */
-  YYSYMBOL_opt_group_by_clause = 229,      /* opt_group_by_clause  */
-  YYSYMBOL_opt_having_clause = 230,        /* opt_having_clause  */
-  YYSYMBOL_truth_value = 231,              /* truth_value  */
-  YYSYMBOL_boolean_primary = 232,          /* boolean_primary  */
-  YYSYMBOL_boolean_test = 233,             /* boolean_test  */
-  YYSYMBOL_boolean_factor = 234,           /* boolean_factor  */
-  YYSYMBOL_boolean_term = 235,             /* boolean_term  */
-  YYSYMBOL_search_condition = 236,         /* search_condition  */
-  YYSYMBOL_type_predicate = 237,           /* type_predicate  */
-  YYSYMBOL_type_list = 238,                /* type_list  */
-  YYSYMBOL_type_list_item = 239,           /* type_list_item  */
-  YYSYMBOL_predicate = 240,                /* predicate  */
-  YYSYMBOL_comparison_predicate_part_2 = 241, /* comparison_predicate_part_2  */
-  YYSYMBOL_comparison_predicate = 242,     /* comparison_predicate  */
-  YYSYMBOL_comparison = 243,               /* comparison  */
-  YYSYMBOL_between_predicate_part_2 = 244, /* between_predicate_part_2  */
-  YYSYMBOL_between_predicate = 245,        /* between_predicate  */
-  YYSYMBOL_character_like_predicate_part_2 = 246, /* character_like_predicate_part_2  */
-  YYSYMBOL_other_like_predicate_part_2 = 247, /* other_like_predicate_part_2  */
-  YYSYMBOL_like_predicate = 248,           /* like_predicate  */
-  YYSYMBOL_opt_escape = 249,               /* opt_escape  */
-  YYSYMBOL_null_predicate_part_2 = 250,    /* null_predicate_part_2  */
-  YYSYMBOL_test_for_null = 251,            /* test_for_null  */
-  YYSYMBOL_in_predicate_value = 252,       /* in_predicate_value  */
-  YYSYMBOL_in_predicate_part_2 = 253,      /* in_predicate_part_2  */
-  YYSYMBOL_in_predicate = 254,             /* in_predicate  */
-  YYSYMBOL_quantified_comparison_predicate_part_2 = 255, /* quantified_comparison_predicate_part_2  */
-  YYSYMBOL_all_or_any_predicate = 256,     /* all_or_any_predicate  */
-  YYSYMBOL_rtreematch_predicate = 257,     /* rtreematch_predicate  */
-  YYSYMBOL_rtreematch_predicate_part_2 = 258, /* rtreematch_predicate_part_2  */
-  YYSYMBOL_any_all_some = 259,             /* any_all_some  */
-  YYSYMBOL_existence_test = 260,           /* existence_test  */
-  YYSYMBOL_unique_test = 261,              /* unique_test  */
-  YYSYMBOL_subquery = 262,                 /* subquery  */
-  YYSYMBOL_scalar_exp_commalist = 263,     /* scalar_exp_commalist  */
-  YYSYMBOL_select_sublist = 264,           /* select_sublist  */
-  YYSYMBOL_literal = 265,                  /* literal  */
-  YYSYMBOL_as_clause = 266,                /* as_clause  */
-  YYSYMBOL_unsigned_value_spec = 267,      /* unsigned_value_spec  */
-  YYSYMBOL_general_value_spec = 268,       /* general_value_spec  */
-  YYSYMBOL_iif_spec = 269,                 /* iif_spec  */
-  YYSYMBOL_fct_spec = 270,                 /* fct_spec  */
-  YYSYMBOL_function_name = 271,            /* function_name  */
-<<<<<<< HEAD
-  YYSYMBOL_value_creation_fct = 272,       /* value_creation_fct  */
-  YYSYMBOL_aggregate_fct = 273,            /* aggregate_fct  */
-  YYSYMBOL_opt_function_arg = 274,         /* opt_function_arg  */
-  YYSYMBOL_set_fct_type = 275,             /* set_fct_type  */
-  YYSYMBOL_outer_join_type = 276,          /* outer_join_type  */
-  YYSYMBOL_join_condition = 277,           /* join_condition  */
-  YYSYMBOL_join_spec = 278,                /* join_spec  */
-  YYSYMBOL_join_type = 279,                /* join_type  */
-  YYSYMBOL_cross_union = 280,              /* cross_union  */
-  YYSYMBOL_qualified_join = 281,           /* qualified_join  */
-  YYSYMBOL_window_function = 282,          /* window_function  */
-  YYSYMBOL_window_function_type = 283,     /* window_function_type  */
-  YYSYMBOL_ntile_function = 284,           /* ntile_function  */
-  YYSYMBOL_opt_lead_or_lag_function = 285, /* opt_lead_or_lag_function  */
-  YYSYMBOL_lead_or_lag_function = 286,     /* lead_or_lag_function  */
-  YYSYMBOL_lead_or_lag = 287,              /* lead_or_lag  */
-  YYSYMBOL_lead_or_lag_extent = 288,       /* lead_or_lag_extent  */
-  YYSYMBOL_first_or_last_value_function = 289, /* first_or_last_value_function  */
-  YYSYMBOL_first_or_last_value = 290,      /* first_or_last_value  */
-  YYSYMBOL_nth_value_function = 291,       /* nth_value_function  */
-  YYSYMBOL_opt_filter_clause = 292,        /* opt_filter_clause  */
-  YYSYMBOL_window_name = 293,              /* window_name  */
-  YYSYMBOL_window_name_or_specification = 294, /* window_name_or_specification  */
-  YYSYMBOL_in_line_window_specification = 295, /* in_line_window_specification  */
-  YYSYMBOL_opt_window_clause = 296,        /* opt_window_clause  */
-  YYSYMBOL_window_definition_list = 297,   /* window_definition_list  */
-  YYSYMBOL_window_definition = 298,        /* window_definition  */
-  YYSYMBOL_new_window_name = 299,          /* new_window_name  */
-  YYSYMBOL_window_specification = 300,     /* window_specification  */
-  YYSYMBOL_opt_existing_window_name = 301, /* opt_existing_window_name  */
-  YYSYMBOL_existing_window_name = 302,     /* existing_window_name  */
-  YYSYMBOL_opt_window_partition_clause = 303, /* opt_window_partition_clause  */
-  YYSYMBOL_opt_window_frame_clause = 304,  /* opt_window_frame_clause  */
-  YYSYMBOL_window_partition_column_reference_list = 305, /* window_partition_column_reference_list  */
-  YYSYMBOL_window_partition_column_reference = 306, /* window_partition_column_reference  */
-  YYSYMBOL_opt_window_frame_exclusion = 307, /* opt_window_frame_exclusion  */
-  YYSYMBOL_window_frame_units = 308,       /* window_frame_units  */
-  YYSYMBOL_window_frame_extent = 309,      /* window_frame_extent  */
-  YYSYMBOL_window_frame_start = 310,       /* window_frame_start  */
-  YYSYMBOL_window_frame_preceding = 311,   /* window_frame_preceding  */
-  YYSYMBOL_window_frame_between = 312,     /* window_frame_between  */
-  YYSYMBOL_window_frame_bound = 313,       /* window_frame_bound  */
-  YYSYMBOL_window_frame_bound_1 = 314,     /* window_frame_bound_1  */
-  YYSYMBOL_window_frame_bound_2 = 315,     /* window_frame_bound_2  */
-  YYSYMBOL_window_frame_following = 316,   /* window_frame_following  */
-  YYSYMBOL_rank_function_type = 317,       /* rank_function_type  */
-  YYSYMBOL_opt_collate_clause = 318,       /* opt_collate_clause  */
-  YYSYMBOL_collating_function = 319,       /* collating_function  */
-  YYSYMBOL_ecrelationship_join = 320,      /* ecrelationship_join  */
-  YYSYMBOL_op_relationship_direction = 321, /* op_relationship_direction  */
-  YYSYMBOL_joined_table = 322,             /* joined_table  */
-  YYSYMBOL_named_columns_join = 323,       /* named_columns_join  */
-  YYSYMBOL_all = 324,                      /* all  */
-  YYSYMBOL_scalar_subquery = 325,          /* scalar_subquery  */
-  YYSYMBOL_cast_operand = 326,             /* cast_operand  */
-  YYSYMBOL_cast_target_primitive_type = 327, /* cast_target_primitive_type  */
-  YYSYMBOL_cast_target_scalar = 328,       /* cast_target_scalar  */
-  YYSYMBOL_cast_target_array = 329,        /* cast_target_array  */
-  YYSYMBOL_cast_target = 330,              /* cast_target  */
-  YYSYMBOL_cast_spec = 331,                /* cast_spec  */
-  YYSYMBOL_opt_optional_prop = 332,        /* opt_optional_prop  */
-  YYSYMBOL_opt_extract_value = 333,        /* opt_extract_value  */
-  YYSYMBOL_value_exp_primary = 334,        /* value_exp_primary  */
-  YYSYMBOL_num_primary = 335,              /* num_primary  */
-  YYSYMBOL_factor = 336,                   /* factor  */
-  YYSYMBOL_term = 337,                     /* term  */
-  YYSYMBOL_term_add_sub = 338,             /* term_add_sub  */
-  YYSYMBOL_num_value_exp = 339,            /* num_value_exp  */
-  YYSYMBOL_datetime_primary = 340,         /* datetime_primary  */
-  YYSYMBOL_datetime_value_fct = 341,       /* datetime_value_fct  */
-  YYSYMBOL_datetime_factor = 342,          /* datetime_factor  */
-  YYSYMBOL_datetime_term = 343,            /* datetime_term  */
-  YYSYMBOL_datetime_value_exp = 344,       /* datetime_value_exp  */
-  YYSYMBOL_value_exp_commalist = 345,      /* value_exp_commalist  */
-  YYSYMBOL_function_arg = 346,             /* function_arg  */
-  YYSYMBOL_function_args_commalist = 347,  /* function_args_commalist  */
-  YYSYMBOL_value_exp = 348,                /* value_exp  */
-  YYSYMBOL_string_value_exp = 349,         /* string_value_exp  */
-  YYSYMBOL_char_value_exp = 350,           /* char_value_exp  */
-  YYSYMBOL_concatenation = 351,            /* concatenation  */
-  YYSYMBOL_char_primary = 352,             /* char_primary  */
-  YYSYMBOL_char_factor = 353,              /* char_factor  */
-  YYSYMBOL_derived_column = 354,           /* derived_column  */
-  YYSYMBOL_table_node = 355,               /* table_node  */
-  YYSYMBOL_tablespace_qualified_class_name = 356, /* tablespace_qualified_class_name  */
-  YYSYMBOL_qualified_class_name = 357,     /* qualified_class_name  */
-  YYSYMBOL_class_name = 358,               /* class_name  */
-  YYSYMBOL_table_node_ref = 359,           /* table_node_ref  */
-  YYSYMBOL_table_node_with_opt_member_func_call = 360, /* table_node_with_opt_member_func_call  */
-  YYSYMBOL_table_node_path = 361,          /* table_node_path  */
-  YYSYMBOL_table_node_path_entry = 362,    /* table_node_path_entry  */
-  YYSYMBOL_opt_member_function_args = 363, /* opt_member_function_args  */
-  YYSYMBOL_opt_column_array_idx = 364,     /* opt_column_array_idx  */
-  YYSYMBOL_property_path = 365,            /* property_path  */
-  YYSYMBOL_property_path_entry = 366,      /* property_path_entry  */
-  YYSYMBOL_column_ref = 367,               /* column_ref  */
-  YYSYMBOL_column = 368,                   /* column  */
-  YYSYMBOL_case_expression = 369,          /* case_expression  */
-  YYSYMBOL_case_specification = 370,       /* case_specification  */
-  YYSYMBOL_simple_case = 371,              /* simple_case  */
-  YYSYMBOL_searched_case = 372,            /* searched_case  */
-  YYSYMBOL_simple_when_clause_list = 373,  /* simple_when_clause_list  */
-  YYSYMBOL_simple_when_clause = 374,       /* simple_when_clause  */
-  YYSYMBOL_when_operand_list = 375,        /* when_operand_list  */
-  YYSYMBOL_when_operand = 376,             /* when_operand  */
-  YYSYMBOL_searched_when_clause_list = 377, /* searched_when_clause_list  */
-  YYSYMBOL_searched_when_clause = 378,     /* searched_when_clause  */
-  YYSYMBOL_else_clause = 379,              /* else_clause  */
-  YYSYMBOL_result = 380,                   /* result  */
-  YYSYMBOL_result_expression = 381,        /* result_expression  */
-  YYSYMBOL_case_operand = 382,             /* case_operand  */
-  YYSYMBOL_parameter = 383,                /* parameter  */
-  YYSYMBOL_range_variable = 384,           /* range_variable  */
-  YYSYMBOL_opt_ecsqloptions_clause = 385,  /* opt_ecsqloptions_clause  */
-  YYSYMBOL_ecsqloptions_clause = 386,      /* ecsqloptions_clause  */
-  YYSYMBOL_ecsqloptions_list = 387,        /* ecsqloptions_list  */
-  YYSYMBOL_ecsqloption = 388,              /* ecsqloption  */
-  YYSYMBOL_ecsqloptionvalue = 389          /* ecsqloptionvalue  */
-=======
-  YYSYMBOL_aggregate_fct = 272,            /* aggregate_fct  */
-  YYSYMBOL_opt_function_arg = 273,         /* opt_function_arg  */
-  YYSYMBOL_set_fct_type = 274,             /* set_fct_type  */
-  YYSYMBOL_outer_join_type = 275,          /* outer_join_type  */
-  YYSYMBOL_join_condition = 276,           /* join_condition  */
-  YYSYMBOL_join_spec = 277,                /* join_spec  */
-  YYSYMBOL_join_type = 278,                /* join_type  */
-  YYSYMBOL_cross_union = 279,              /* cross_union  */
-  YYSYMBOL_qualified_join = 280,           /* qualified_join  */
-  YYSYMBOL_window_function = 281,          /* window_function  */
-  YYSYMBOL_window_function_type = 282,     /* window_function_type  */
-  YYSYMBOL_ntile_function = 283,           /* ntile_function  */
-  YYSYMBOL_opt_lead_or_lag_function = 284, /* opt_lead_or_lag_function  */
-  YYSYMBOL_lead_or_lag_function = 285,     /* lead_or_lag_function  */
-  YYSYMBOL_lead_or_lag = 286,              /* lead_or_lag  */
-  YYSYMBOL_lead_or_lag_extent = 287,       /* lead_or_lag_extent  */
-  YYSYMBOL_first_or_last_value_function = 288, /* first_or_last_value_function  */
-  YYSYMBOL_first_or_last_value = 289,      /* first_or_last_value  */
-  YYSYMBOL_nth_value_function = 290,       /* nth_value_function  */
-  YYSYMBOL_opt_filter_clause = 291,        /* opt_filter_clause  */
-  YYSYMBOL_window_name = 292,              /* window_name  */
-  YYSYMBOL_window_name_or_specification = 293, /* window_name_or_specification  */
-  YYSYMBOL_in_line_window_specification = 294, /* in_line_window_specification  */
-  YYSYMBOL_opt_window_clause = 295,        /* opt_window_clause  */
-  YYSYMBOL_window_definition_list = 296,   /* window_definition_list  */
-  YYSYMBOL_window_definition = 297,        /* window_definition  */
-  YYSYMBOL_new_window_name = 298,          /* new_window_name  */
-  YYSYMBOL_window_specification = 299,     /* window_specification  */
-  YYSYMBOL_opt_existing_window_name = 300, /* opt_existing_window_name  */
-  YYSYMBOL_existing_window_name = 301,     /* existing_window_name  */
-  YYSYMBOL_opt_window_partition_clause = 302, /* opt_window_partition_clause  */
-  YYSYMBOL_opt_window_frame_clause = 303,  /* opt_window_frame_clause  */
-  YYSYMBOL_window_partition_column_reference_list = 304, /* window_partition_column_reference_list  */
-  YYSYMBOL_window_partition_column_reference = 305, /* window_partition_column_reference  */
-  YYSYMBOL_opt_window_frame_exclusion = 306, /* opt_window_frame_exclusion  */
-  YYSYMBOL_window_frame_units = 307,       /* window_frame_units  */
-  YYSYMBOL_window_frame_extent = 308,      /* window_frame_extent  */
-  YYSYMBOL_window_frame_start = 309,       /* window_frame_start  */
-  YYSYMBOL_window_frame_preceding = 310,   /* window_frame_preceding  */
-  YYSYMBOL_window_frame_between = 311,     /* window_frame_between  */
-  YYSYMBOL_window_frame_bound = 312,       /* window_frame_bound  */
-  YYSYMBOL_window_frame_bound_1 = 313,     /* window_frame_bound_1  */
-  YYSYMBOL_window_frame_bound_2 = 314,     /* window_frame_bound_2  */
-  YYSYMBOL_window_frame_following = 315,   /* window_frame_following  */
-  YYSYMBOL_rank_function_type = 316,       /* rank_function_type  */
-  YYSYMBOL_opt_collate_clause = 317,       /* opt_collate_clause  */
-  YYSYMBOL_collating_function = 318,       /* collating_function  */
-  YYSYMBOL_ecrelationship_join = 319,      /* ecrelationship_join  */
-  YYSYMBOL_op_relationship_direction = 320, /* op_relationship_direction  */
-  YYSYMBOL_joined_table = 321,             /* joined_table  */
-  YYSYMBOL_named_columns_join = 322,       /* named_columns_join  */
-  YYSYMBOL_all = 323,                      /* all  */
-  YYSYMBOL_scalar_subquery = 324,          /* scalar_subquery  */
-  YYSYMBOL_cast_operand = 325,             /* cast_operand  */
-  YYSYMBOL_cast_target_primitive_type = 326, /* cast_target_primitive_type  */
-  YYSYMBOL_cast_target_scalar = 327,       /* cast_target_scalar  */
-  YYSYMBOL_cast_target_array = 328,        /* cast_target_array  */
-  YYSYMBOL_cast_target = 329,              /* cast_target  */
-  YYSYMBOL_cast_spec = 330,                /* cast_spec  */
-  YYSYMBOL_opt_optional_prop = 331,        /* opt_optional_prop  */
-  YYSYMBOL_opt_extract_value = 332,        /* opt_extract_value  */
-  YYSYMBOL_value_exp_primary = 333,        /* value_exp_primary  */
-  YYSYMBOL_num_primary = 334,              /* num_primary  */
-  YYSYMBOL_factor = 335,                   /* factor  */
-  YYSYMBOL_term = 336,                     /* term  */
-  YYSYMBOL_term_add_sub = 337,             /* term_add_sub  */
-  YYSYMBOL_num_value_exp = 338,            /* num_value_exp  */
-  YYSYMBOL_datetime_primary = 339,         /* datetime_primary  */
-  YYSYMBOL_datetime_value_fct = 340,       /* datetime_value_fct  */
-  YYSYMBOL_datetime_factor = 341,          /* datetime_factor  */
-  YYSYMBOL_datetime_term = 342,            /* datetime_term  */
-  YYSYMBOL_datetime_value_exp = 343,       /* datetime_value_exp  */
-  YYSYMBOL_value_exp_commalist = 344,      /* value_exp_commalist  */
-  YYSYMBOL_function_arg = 345,             /* function_arg  */
-  YYSYMBOL_function_args_commalist = 346,  /* function_args_commalist  */
-  YYSYMBOL_value_exp = 347,                /* value_exp  */
-  YYSYMBOL_string_value_exp = 348,         /* string_value_exp  */
-  YYSYMBOL_char_value_exp = 349,           /* char_value_exp  */
-  YYSYMBOL_concatenation = 350,            /* concatenation  */
-  YYSYMBOL_char_primary = 351,             /* char_primary  */
-  YYSYMBOL_char_factor = 352,              /* char_factor  */
-  YYSYMBOL_derived_column = 353,           /* derived_column  */
-  YYSYMBOL_table_node = 354,               /* table_node  */
-  YYSYMBOL_tablespace_qualified_class_name = 355, /* tablespace_qualified_class_name  */
-  YYSYMBOL_qualified_class_name = 356,     /* qualified_class_name  */
-  YYSYMBOL_class_name = 357,               /* class_name  */
-  YYSYMBOL_table_node_ref = 358,           /* table_node_ref  */
-  YYSYMBOL_table_node_with_opt_member_func_call = 359, /* table_node_with_opt_member_func_call  */
-  YYSYMBOL_table_node_path = 360,          /* table_node_path  */
-  YYSYMBOL_table_node_path_entry = 361,    /* table_node_path_entry  */
-  YYSYMBOL_opt_member_function_args = 362, /* opt_member_function_args  */
-  YYSYMBOL_opt_column_array_idx = 363,     /* opt_column_array_idx  */
-  YYSYMBOL_property_path = 364,            /* property_path  */
-  YYSYMBOL_property_path_entry = 365,      /* property_path_entry  */
-  YYSYMBOL_column_ref = 366,               /* column_ref  */
-  YYSYMBOL_column = 367,                   /* column  */
-  YYSYMBOL_case_expression = 368,          /* case_expression  */
-  YYSYMBOL_case_specification = 369,       /* case_specification  */
-  YYSYMBOL_simple_case = 370,              /* simple_case  */
-  YYSYMBOL_searched_case = 371,            /* searched_case  */
-  YYSYMBOL_simple_when_clause_list = 372,  /* simple_when_clause_list  */
-  YYSYMBOL_simple_when_clause = 373,       /* simple_when_clause  */
-  YYSYMBOL_when_operand_list = 374,        /* when_operand_list  */
-  YYSYMBOL_when_operand = 375,             /* when_operand  */
-  YYSYMBOL_searched_when_clause_list = 376, /* searched_when_clause_list  */
-  YYSYMBOL_searched_when_clause = 377,     /* searched_when_clause  */
-  YYSYMBOL_else_clause = 378,              /* else_clause  */
-  YYSYMBOL_result = 379,                   /* result  */
-  YYSYMBOL_result_expression = 380,        /* result_expression  */
-  YYSYMBOL_case_operand = 381,             /* case_operand  */
-  YYSYMBOL_parameter = 382,                /* parameter  */
-  YYSYMBOL_range_variable = 383,           /* range_variable  */
-  YYSYMBOL_opt_ecsqloptions_clause = 384,  /* opt_ecsqloptions_clause  */
-  YYSYMBOL_ecsqloptions_clause = 385,      /* ecsqloptions_clause  */
-  YYSYMBOL_ecsqloptions_list = 386,        /* ecsqloptions_list  */
-  YYSYMBOL_ecsqloption = 387,              /* ecsqloption  */
-  YYSYMBOL_ecsqloptionvalue = 388          /* ecsqloptionvalue  */
->>>>>>> 9a375fe2
-};
-typedef enum yysymbol_kind_t yysymbol_kind_t;
-
-
-
-
-#ifdef short
-# undef short
-#endif
-
-/* On compilers that do not define __PTRDIFF_MAX__ etc., make sure
-   <limits.h> and (if available) <stdint.h> are included
-   so that the code can choose integer types of a good width.  */
-
-#ifndef __PTRDIFF_MAX__
-# include <limits.h> /* INFRINGES ON USER NAME SPACE */
-# if defined __STDC_VERSION__ && 199901 <= __STDC_VERSION__
-#  include <stdint.h> /* INFRINGES ON USER NAME SPACE */
-#  define YY_STDINT_H
-# endif
-#endif
-
-/* Narrow types that promote to a signed type and that can represent a
-   signed or unsigned integer of at least N bits.  In tables they can
-   save space and decrease cache pressure.  Promoting to a signed type
-   helps avoid bugs in integer arithmetic.  */
-
-#ifdef __INT_LEAST8_MAX__
-typedef __INT_LEAST8_TYPE__ yytype_int8;
-#elif defined YY_STDINT_H
-typedef int_least8_t yytype_int8;
-#else
-typedef signed char yytype_int8;
-#endif
-
-#ifdef __INT_LEAST16_MAX__
-typedef __INT_LEAST16_TYPE__ yytype_int16;
-#elif defined YY_STDINT_H
-typedef int_least16_t yytype_int16;
-#else
-typedef short yytype_int16;
-#endif
-
-/* Work around bug in HP-UX 11.23, which defines these macros
-   incorrectly for preprocessor constants.  This workaround can likely
-   be removed in 2023, as HPE has promised support for HP-UX 11.23
-   (aka HP-UX 11i v2) only through the end of 2022; see Table 2 of
-   <https://h20195.www2.hpe.com/V2/getpdf.aspx/4AA4-7673ENW.pdf>.  */
-#ifdef __hpux
-# undef UINT_LEAST8_MAX
-# undef UINT_LEAST16_MAX
-# define UINT_LEAST8_MAX 255
-# define UINT_LEAST16_MAX 65535
-#endif
-
-#if defined __UINT_LEAST8_MAX__ && __UINT_LEAST8_MAX__ <= __INT_MAX__
-typedef __UINT_LEAST8_TYPE__ yytype_uint8;
-#elif (!defined __UINT_LEAST8_MAX__ && defined YY_STDINT_H \
-       && UINT_LEAST8_MAX <= INT_MAX)
-typedef uint_least8_t yytype_uint8;
-#elif !defined __UINT_LEAST8_MAX__ && UCHAR_MAX <= INT_MAX
-typedef unsigned char yytype_uint8;
-#else
-typedef short yytype_uint8;
-#endif
-
-#if defined __UINT_LEAST16_MAX__ && __UINT_LEAST16_MAX__ <= __INT_MAX__
-typedef __UINT_LEAST16_TYPE__ yytype_uint16;
-#elif (!defined __UINT_LEAST16_MAX__ && defined YY_STDINT_H \
-       && UINT_LEAST16_MAX <= INT_MAX)
-typedef uint_least16_t yytype_uint16;
-#elif !defined __UINT_LEAST16_MAX__ && USHRT_MAX <= INT_MAX
-typedef unsigned short yytype_uint16;
-#else
-typedef int yytype_uint16;
-#endif
-
-#ifndef YYPTRDIFF_T
-# if defined __PTRDIFF_TYPE__ && defined __PTRDIFF_MAX__
-#  define YYPTRDIFF_T __PTRDIFF_TYPE__
-#  define YYPTRDIFF_MAXIMUM __PTRDIFF_MAX__
-# elif defined PTRDIFF_MAX
-#  ifndef ptrdiff_t
-#   include <stddef.h> /* INFRINGES ON USER NAME SPACE */
-#  endif
-#  define YYPTRDIFF_T ptrdiff_t
-#  define YYPTRDIFF_MAXIMUM PTRDIFF_MAX
-# else
-#  define YYPTRDIFF_T long
-#  define YYPTRDIFF_MAXIMUM LONG_MAX
-# endif
-#endif
-
-#ifndef YYSIZE_T
-# ifdef __SIZE_TYPE__
-#  define YYSIZE_T __SIZE_TYPE__
-# elif defined size_t
-#  define YYSIZE_T size_t
-# elif defined __STDC_VERSION__ && 199901 <= __STDC_VERSION__
-#  include <stddef.h> /* INFRINGES ON USER NAME SPACE */
-#  define YYSIZE_T size_t
-# else
-#  define YYSIZE_T unsigned
-# endif
-#endif
-
-#define YYSIZE_MAXIMUM                                  \
-  YY_CAST (YYPTRDIFF_T,                                 \
-           (YYPTRDIFF_MAXIMUM < YY_CAST (YYSIZE_T, -1)  \
-            ? YYPTRDIFF_MAXIMUM                         \
-            : YY_CAST (YYSIZE_T, -1)))
-
-#define YYSIZEOF(X) YY_CAST (YYPTRDIFF_T, sizeof (X))
-
-
-/* Stored state numbers (used for stacks). */
-typedef yytype_int16 yy_state_t;
-
-/* State numbers in computations.  */
-typedef int yy_state_fast_t;
-
-#ifndef YY_
-# if defined YYENABLE_NLS && YYENABLE_NLS
-#  if ENABLE_NLS
-#   include <libintl.h> /* INFRINGES ON USER NAME SPACE */
-#   define YY_(Msgid) dgettext ("bison-runtime", Msgid)
-#  endif
-# endif
-# ifndef YY_
-#  define YY_(Msgid) Msgid
-# endif
-#endif
-
-
-#ifndef YY_ATTRIBUTE_PURE
-# if defined __GNUC__ && 2 < __GNUC__ + (96 <= __GNUC_MINOR__)
-#  define YY_ATTRIBUTE_PURE __attribute__ ((__pure__))
-# else
-#  define YY_ATTRIBUTE_PURE
-# endif
-#endif
-
-#ifndef YY_ATTRIBUTE_UNUSED
-# if defined __GNUC__ && 2 < __GNUC__ + (7 <= __GNUC_MINOR__)
-#  define YY_ATTRIBUTE_UNUSED __attribute__ ((__unused__))
-# else
-#  define YY_ATTRIBUTE_UNUSED
-# endif
-#endif
-
-/* Suppress unused-variable warnings by "using" E.  */
-#if ! defined lint || defined __GNUC__
-# define YY_USE(E) ((void) (E))
-#else
-# define YY_USE(E) /* empty */
-#endif
-
-/* Suppress an incorrect diagnostic about yylval being uninitialized.  */
-#if defined __GNUC__ && ! defined __ICC && 406 <= __GNUC__ * 100 + __GNUC_MINOR__
-# if __GNUC__ * 100 + __GNUC_MINOR__ < 407
-#  define YY_IGNORE_MAYBE_UNINITIALIZED_BEGIN                           \
-    _Pragma ("GCC diagnostic push")                                     \
-    _Pragma ("GCC diagnostic ignored \"-Wuninitialized\"")
-# else
-#  define YY_IGNORE_MAYBE_UNINITIALIZED_BEGIN                           \
-    _Pragma ("GCC diagnostic push")                                     \
-    _Pragma ("GCC diagnostic ignored \"-Wuninitialized\"")              \
-    _Pragma ("GCC diagnostic ignored \"-Wmaybe-uninitialized\"")
-# endif
-# define YY_IGNORE_MAYBE_UNINITIALIZED_END      \
-    _Pragma ("GCC diagnostic pop")
-#else
-# define YY_INITIAL_VALUE(Value) Value
-#endif
-#ifndef YY_IGNORE_MAYBE_UNINITIALIZED_BEGIN
-# define YY_IGNORE_MAYBE_UNINITIALIZED_BEGIN
-# define YY_IGNORE_MAYBE_UNINITIALIZED_END
-#endif
-#ifndef YY_INITIAL_VALUE
-# define YY_INITIAL_VALUE(Value) /* Nothing. */
-#endif
-
-#if defined __cplusplus && defined __GNUC__ && ! defined __ICC && 6 <= __GNUC__
-# define YY_IGNORE_USELESS_CAST_BEGIN                          \
-    _Pragma ("GCC diagnostic push")                            \
-    _Pragma ("GCC diagnostic ignored \"-Wuseless-cast\"")
-# define YY_IGNORE_USELESS_CAST_END            \
-    _Pragma ("GCC diagnostic pop")
-#endif
-#ifndef YY_IGNORE_USELESS_CAST_BEGIN
-# define YY_IGNORE_USELESS_CAST_BEGIN
-# define YY_IGNORE_USELESS_CAST_END
-#endif
-
-
-#define YY_ASSERT(E) ((void) (0 && (E)))
-
-#if !defined yyoverflow
-
-/* The parser invokes alloca or malloc; define the necessary symbols.  */
-
-# ifdef YYSTACK_USE_ALLOCA
-#  if YYSTACK_USE_ALLOCA
-#   ifdef __GNUC__
-#    define YYSTACK_ALLOC __builtin_alloca
-#   elif defined __BUILTIN_VA_ARG_INCR
-#    include <alloca.h> /* INFRINGES ON USER NAME SPACE */
-#   elif defined _AIX
-#    define YYSTACK_ALLOC __alloca
-#   elif defined _MSC_VER
-#    include <malloc.h> /* INFRINGES ON USER NAME SPACE */
-#    define alloca _alloca
-#   else
-#    define YYSTACK_ALLOC alloca
-#    if ! defined _ALLOCA_H && ! defined EXIT_SUCCESS
-#     include <stdlib.h> /* INFRINGES ON USER NAME SPACE */
-      /* Use EXIT_SUCCESS as a witness for stdlib.h.  */
-#     ifndef EXIT_SUCCESS
-#      define EXIT_SUCCESS 0
-#     endif
-#    endif
-#   endif
-#  endif
-# endif
-
-# ifdef YYSTACK_ALLOC
-   /* Pacify GCC's 'empty if-body' warning.  */
-#  define YYSTACK_FREE(Ptr) do { /* empty */; } while (0)
-#  ifndef YYSTACK_ALLOC_MAXIMUM
-    /* The OS might guarantee only one guard page at the bottom of the stack,
-       and a page size can be as small as 4096 bytes.  So we cannot safely
-       invoke alloca (N) if N exceeds 4096.  Use a slightly smaller number
-       to allow for a few compiler-allocated temporary stack slots.  */
-#   define YYSTACK_ALLOC_MAXIMUM 4032 /* reasonable circa 2006 */
-#  endif
-# else
-#  define YYSTACK_ALLOC YYMALLOC
-#  define YYSTACK_FREE YYFREE
-#  ifndef YYSTACK_ALLOC_MAXIMUM
-#   define YYSTACK_ALLOC_MAXIMUM YYSIZE_MAXIMUM
-#  endif
-#  if (defined __cplusplus && ! defined EXIT_SUCCESS \
-       && ! ((defined YYMALLOC || defined malloc) \
-             && (defined YYFREE || defined free)))
-#   include <stdlib.h> /* INFRINGES ON USER NAME SPACE */
-#   ifndef EXIT_SUCCESS
-#    define EXIT_SUCCESS 0
-#   endif
-#  endif
-#  ifndef YYMALLOC
-#   define YYMALLOC malloc
-#   if ! defined malloc && ! defined EXIT_SUCCESS
-void *malloc (YYSIZE_T); /* INFRINGES ON USER NAME SPACE */
-#   endif
-#  endif
-#  ifndef YYFREE
-#   define YYFREE free
-#   if ! defined free && ! defined EXIT_SUCCESS
-void free (void *); /* INFRINGES ON USER NAME SPACE */
-#   endif
-#  endif
-# endif
-#endif /* !defined yyoverflow */
-
-#if (! defined yyoverflow \
-     && (! defined __cplusplus \
-         || (defined YYSTYPE_IS_TRIVIAL && YYSTYPE_IS_TRIVIAL)))
-
-/* A type that is properly aligned for any stack member.  */
-union yyalloc
-{
-  yy_state_t yyss_alloc;
-  YYSTYPE yyvs_alloc;
-};
-
-/* The size of the maximum gap between one aligned stack and the next.  */
-# define YYSTACK_GAP_MAXIMUM (YYSIZEOF (union yyalloc) - 1)
-
-/* The size of an array large to enough to hold all stacks, each with
-   N elements.  */
-# define YYSTACK_BYTES(N) \
-     ((N) * (YYSIZEOF (yy_state_t) + YYSIZEOF (YYSTYPE)) \
-      + YYSTACK_GAP_MAXIMUM)
-
-# define YYCOPY_NEEDED 1
-
-/* Relocate STACK from its old location to the new one.  The
-   local variables YYSIZE and YYSTACKSIZE give the old and new number of
-   elements in the stack, and YYPTR gives the new location of the
-   stack.  Advance YYPTR to a properly aligned location for the next
-   stack.  */
-# define YYSTACK_RELOCATE(Stack_alloc, Stack)                           \
-    do                                                                  \
-      {                                                                 \
-        YYPTRDIFF_T yynewbytes;                                         \
-        YYCOPY (&yyptr->Stack_alloc, Stack, yysize);                    \
-        Stack = &yyptr->Stack_alloc;                                    \
-        yynewbytes = yystacksize * YYSIZEOF (*Stack) + YYSTACK_GAP_MAXIMUM; \
-        yyptr += yynewbytes / YYSIZEOF (*yyptr);                        \
-      }                                                                 \
-    while (0)
-
-#endif
-
-#if defined YYCOPY_NEEDED && YYCOPY_NEEDED
-/* Copy COUNT objects from SRC to DST.  The source and destination do
-   not overlap.  */
-# ifndef YYCOPY
-#  if defined __GNUC__ && 1 < __GNUC__
-#   define YYCOPY(Dst, Src, Count) \
-      __builtin_memcpy (Dst, Src, YY_CAST (YYSIZE_T, (Count)) * sizeof (*(Src)))
-#  else
-#   define YYCOPY(Dst, Src, Count)              \
-      do                                        \
-        {                                       \
-          YYPTRDIFF_T yyi;                      \
-          for (yyi = 0; yyi < (Count); yyi++)   \
-            (Dst)[yyi] = (Src)[yyi];            \
-        }                                       \
-      while (0)
-#  endif
-# endif
-#endif /* !YYCOPY_NEEDED */
-
-/* YYFINAL -- State number of the termination state.  */
-#define YYFINAL  37
-/* YYLAST -- Last index in YYTABLE.  */
-<<<<<<< HEAD
-#define YYLAST   3085
-=======
-#define YYLAST   3091
->>>>>>> 9a375fe2
-
-/* YYNTOKENS -- Number of terminals.  */
-#define YYNTOKENS  173
-/* YYNNTS -- Number of nonterminals.  */
-#define YYNNTS  217
-/* YYNRULES -- Number of rules.  */
-<<<<<<< HEAD
-#define YYNRULES  470
-/* YYNSTATES -- Number of states.  */
-#define YYNSTATES  739
-=======
-#define YYNRULES  471
-/* YYNSTATES -- Number of states.  */
-#define YYNSTATES  741
->>>>>>> 9a375fe2
-
-/* YYMAXUTOK -- Last valid token kind.  */
-#define YYMAXUTOK   405
-
-
-/* YYTRANSLATE(TOKEN-NUM) -- Symbol number corresponding to TOKEN-NUM
-   as returned by yylex, with out-of-bounds checking.  */
-#define YYTRANSLATE(YYX)                                \
-  (0 <= (YYX) && (YYX) <= YYMAXUTOK                     \
-   ? YY_CAST (yysymbol_kind_t, yytranslate[YYX])        \
-   : YYSYMBOL_YYUNDEF)
-
-/* YYTRANSLATE[TOKEN-NUM] -- Symbol number corresponding to TOKEN-NUM
-   as returned by yylex.  */
-static const yytype_uint8 yytranslate[] =
-{
-       0,     2,     2,     2,     2,     2,     2,     2,     2,     2,
-       2,     2,     2,     2,     2,     2,     2,     2,     2,     2,
-       2,     2,     2,     2,     2,     2,     2,     2,     2,     2,
-       2,     2,     2,     2,     2,     2,     2,   170,     2,     2,
-       3,     4,   168,   165,     5,   166,    13,   169,     2,     2,
-       2,     2,     2,     2,     2,     2,     2,     2,     6,     7,
-       2,   171,     2,     8,     2,     2,     2,     2,     2,     2,
-       2,    16,     2,     2,     2,    14,     2,    15,     2,     2,
-      18,     2,     2,     2,    17,     2,     2,     2,     2,     2,
-       2,     9,     2,    10,     2,     2,     2,     2,     2,     2,
-       2,     2,     2,     2,     2,     2,     2,     2,     2,     2,
-       2,     2,     2,     2,     2,     2,     2,     2,     2,     2,
-       2,     2,     2,    11,     2,    12,     2,     2,     2,     2,
-       2,     2,     2,     2,     2,     2,     2,     2,     2,     2,
-       2,     2,     2,     2,     2,     2,     2,     2,     2,     2,
-       2,     2,     2,     2,     2,     2,     2,     2,     2,     2,
-       2,     2,     2,     2,     2,     2,     2,     2,     2,     2,
-       2,     2,     2,     2,     2,     2,     2,     2,     2,     2,
-       2,     2,     2,     2,     2,     2,     2,     2,     2,     2,
-       2,     2,     2,     2,     2,     2,     2,     2,     2,     2,
-       2,     2,     2,     2,     2,     2,     2,     2,     2,     2,
-       2,     2,     2,     2,     2,     2,     2,     2,     2,     2,
-       2,     2,     2,     2,     2,     2,     2,     2,     2,     2,
-       2,     2,     2,     2,     2,     2,     2,     2,     2,     2,
-       2,     2,     2,     2,     2,     2,     2,     2,     2,     2,
-       2,     2,     2,     2,     2,     2,     1,     2,    19,    20,
-      21,    22,    23,    24,    25,    26,    27,    28,    29,    30,
-      31,    32,    33,    34,    35,    36,    37,    38,    39,    40,
-      41,    42,    43,    44,    45,    46,    47,    48,    49,    50,
-      51,    52,    53,    54,    55,    56,    57,    58,    59,    60,
-      61,    62,    63,    64,    65,    66,    67,    68,    69,    70,
-      71,    72,    73,    74,    75,    76,    77,    78,    79,    80,
-      81,    82,    83,    84,    85,    86,    87,    88,    89,    90,
-      91,    92,    93,    94,    95,    96,    97,    98,    99,   100,
-     101,   102,   103,   104,   105,   106,   107,   108,   109,   110,
-     111,   112,   113,   114,   115,   116,   117,   118,   119,   120,
-     121,   122,   123,   124,   125,   126,   127,   128,   129,   130,
-     131,   132,   133,   134,   135,   136,   137,   138,   139,   140,
-     141,   142,   143,   144,   145,   146,   147,   148,   149,   150,
-     151,   152,   153,   154,   155,   156,   157,   158,   159,   160,
-     161,   162,   163,   164,   167,   172
-};
-
-#if YYDEBUG
-/* YYRLINE[YYN] -- Source line where rule number YYN was defined.  */
-static const yytype_int16 yyrline[] =
-{
-<<<<<<< HEAD
-       0,   241,   241,   242,   243,   244,   248,   254,   266,   269,
-     277,   280,   281,   285,   293,   301,   302,   303,   304,   305,
-     306,   307,   311,   316,   321,   333,   336,   340,   345,   353,
-     367,   373,   381,   393,   398,   406,   411,   421,   422,   430,
-     431,   442,   443,   453,   458,   466,   475,   486,   487,   488,
-     492,   493,   502,   502,   506,   507,   513,   514,   515,   516,
-     517,   521,   526,   537,   538,   539,   544,   556,   565,   575,
-     580,   588,   591,   595,   596,   597,   601,   604,   610,   617,
-     620,   632,   633,   641,   649,   653,   658,   661,   662,   665,
-     666,   674,   683,   684,   699,   709,   712,   718,   719,   723,
-     726,   736,   737,   744,   745,   750,   758,   759,   766,   774,
-     782,   790,   794,   803,   804,   814,   815,   823,   824,   825,
-     826,   827,   830,   831,   832,   833,   834,   835,   836,   846,
-     847,   857,   858,   866,   867,   876,   877,   887,   896,   901,
-     909,   918,   919,   920,   921,   922,   923,   924,   925,   926,
-     932,   939,   946,   971,   972,   973,   974,   975,   976,   977,
-     985,   995,  1003,  1013,  1023,  1029,  1035,  1057,  1082,  1083,
-    1090,  1099,  1105,  1121,  1125,  1133,  1142,  1148,  1164,  1173,
-    1182,  1191,  1201,  1202,  1203,  1207,  1215,  1221,  1232,  1237,
-    1244,  1248,  1249,  1250,  1251,  1252,  1254,  1266,  1278,  1290,
-    1306,  1307,  1313,  1317,  1318,  1321,  1322,  1323,  1324,  1327,
-    1339,  1340,  1341,  1342,  1349,  1357,  1369,  1370,  1374,  1388,
-    1404,  1420,  1429,  1437,  1446,  1464,  1465,  1474,  1475,  1476,
-    1477,  1478,  1479,  1483,  1488,  1493,  1500,  1508,  1509,  1512,
-    1513,  1518,  1519,  1527,  1539,  1549,  1558,  1562,  1573,  1580,
-    1587,  1588,  1589,  1590,  1591,  1595,  1606,  1607,  1613,  1624,
-    1636,  1637,  1641,  1646,  1657,  1658,  1662,  1676,  1677,  1687,
-    1691,  1692,  1696,  1701,  1702,  1711,  1714,  1720,  1730,  1734,
-    1752,  1753,  1757,  1762,  1763,  1774,  1775,  1785,  1788,  1794,
-    1804,  1805,  1812,  1818,  1824,  1835,  1836,  1837,  1841,  1842,
-    1846,  1852,  1859,  1868,  1877,  1888,  1889,  1895,  1899,  1900,
-    1909,  1910,  1919,  1928,  1929,  1930,  1931,  1936,  1937,  1946,
-    1947,  1948,  1952,  1966,  1967,  1968,  1971,  1972,  1975,  1987,
-    1988,  1992,  1995,  1999,  2000,  2001,  2002,  2003,  2004,  2005,
-    2006,  2007,  2008,  2009,  2010,  2011,  2012,  2013,  2014,  2018,
-    2023,  2033,  2042,  2043,  2047,  2059,  2060,  2067,  2068,  2076,
-    2077,  2078,  2079,  2080,  2081,  2082,  2089,  2093,  2097,  2098,
-    2104,  2110,  2119,  2120,  2127,  2134,  2144,  2145,  2152,  2162,
-    2163,  2170,  2177,  2184,  2194,  2201,  2206,  2211,  2216,  2222,
-    2228,  2237,  2244,  2252,  2260,  2263,  2269,  2273,  2278,  2286,
-    2287,  2288,  2292,  2296,  2297,  2300,  2307,  2317,  2320,  2324,
-    2334,  2339,  2346,  2355,  2363,  2372,  2380,  2389,  2397,  2402,
-    2407,  2415,  2424,  2425,  2435,  2436,  2444,  2449,  2467,  2473,
-    2478,  2486,  2498,  2502,  2506,  2507,  2511,  2522,  2532,  2537,
-    2544,  2554,  2557,  2562,  2563,  2564,  2565,  2566,  2567,  2570,
-    2575,  2582,  2592,  2593,  2601,  2605,  2609,  2613,  2619,  2627,
-    2630,  2640,  2641,  2645,  2654,  2659,  2667,  2673,  2683,  2684,
-    2685
-=======
-       0,   238,   238,   239,   240,   241,   245,   251,   263,   266,
-     274,   277,   278,   282,   290,   298,   299,   300,   301,   302,
-     303,   304,   308,   313,   318,   330,   333,   337,   342,   350,
-     364,   370,   378,   390,   395,   403,   408,   418,   419,   427,
-     428,   439,   440,   450,   455,   463,   472,   483,   484,   485,
-     489,   490,   499,   499,   503,   504,   510,   511,   512,   513,
-     514,   518,   523,   534,   535,   536,   541,   553,   563,   570,
-     580,   590,   595,   603,   606,   610,   611,   612,   616,   619,
-     625,   632,   635,   647,   648,   656,   664,   668,   673,   676,
-     677,   680,   681,   689,   698,   699,   714,   724,   727,   733,
-     734,   738,   741,   751,   752,   759,   760,   765,   773,   774,
-     781,   789,   797,   805,   809,   818,   819,   829,   830,   838,
-     839,   840,   841,   842,   845,   846,   847,   848,   849,   850,
-     851,   861,   862,   872,   873,   881,   882,   891,   892,   902,
-     911,   916,   924,   933,   934,   935,   936,   937,   938,   939,
-     940,   941,   947,   954,   961,   986,   987,   988,   989,   990,
-     991,   992,  1000,  1010,  1018,  1028,  1038,  1044,  1050,  1072,
-    1097,  1098,  1105,  1114,  1120,  1136,  1140,  1148,  1157,  1163,
-    1179,  1188,  1197,  1206,  1216,  1217,  1218,  1222,  1230,  1236,
-    1244,  1255,  1260,  1267,  1271,  1272,  1273,  1274,  1275,  1277,
-    1289,  1301,  1313,  1329,  1330,  1336,  1340,  1341,  1344,  1345,
-    1346,  1347,  1350,  1362,  1363,  1364,  1371,  1379,  1391,  1392,
-    1397,  1413,  1429,  1438,  1446,  1455,  1473,  1474,  1483,  1484,
-    1485,  1486,  1487,  1488,  1492,  1497,  1502,  1509,  1517,  1518,
-    1521,  1522,  1527,  1528,  1536,  1548,  1558,  1567,  1571,  1582,
-    1589,  1596,  1597,  1598,  1599,  1600,  1604,  1615,  1616,  1622,
-    1633,  1645,  1646,  1650,  1655,  1666,  1667,  1671,  1685,  1686,
-    1696,  1700,  1701,  1705,  1710,  1711,  1720,  1723,  1729,  1739,
-    1743,  1761,  1762,  1766,  1771,  1772,  1783,  1784,  1794,  1797,
-    1803,  1813,  1814,  1821,  1827,  1833,  1844,  1845,  1846,  1850,
-    1851,  1855,  1861,  1868,  1877,  1886,  1897,  1898,  1904,  1908,
-    1909,  1918,  1919,  1928,  1937,  1938,  1939,  1940,  1945,  1946,
-    1955,  1956,  1957,  1961,  1975,  1976,  1977,  1980,  1981,  1984,
-    1996,  1997,  2001,  2004,  2008,  2009,  2010,  2011,  2012,  2013,
-    2014,  2015,  2016,  2017,  2018,  2019,  2020,  2021,  2022,  2023,
-    2027,  2032,  2042,  2051,  2052,  2056,  2068,  2069,  2076,  2077,
-    2085,  2086,  2087,  2088,  2089,  2090,  2091,  2098,  2102,  2106,
-    2107,  2113,  2119,  2128,  2129,  2136,  2143,  2153,  2154,  2161,
-    2171,  2172,  2179,  2186,  2193,  2203,  2210,  2215,  2220,  2225,
-    2231,  2237,  2246,  2253,  2261,  2269,  2272,  2278,  2282,  2287,
-    2295,  2296,  2297,  2301,  2305,  2306,  2309,  2316,  2326,  2329,
-    2333,  2343,  2348,  2355,  2364,  2372,  2381,  2389,  2398,  2406,
-    2411,  2416,  2424,  2433,  2434,  2444,  2445,  2453,  2458,  2476,
-    2482,  2487,  2495,  2507,  2511,  2515,  2516,  2520,  2531,  2541,
-    2546,  2553,  2563,  2566,  2571,  2572,  2573,  2574,  2575,  2576,
-    2579,  2584,  2591,  2601,  2602,  2610,  2614,  2618,  2622,  2628,
-    2636,  2639,  2649,  2650,  2654,  2663,  2668,  2676,  2682,  2692,
-    2693,  2694
->>>>>>> 9a375fe2
-};
-#endif
-
-/** Accessing symbol of state STATE.  */
-#define YY_ACCESSING_SYMBOL(State) YY_CAST (yysymbol_kind_t, yystos[State])
-
-#if YYDEBUG || 1
-/* The user-facing name of the symbol whose (internal) number is
-   YYSYMBOL.  No bounds checking.  */
-static const char *yysymbol_name (yysymbol_kind_t yysymbol) YY_ATTRIBUTE_UNUSED;
-
-/* YYTNAME[SYMBOL-NUM] -- String name of the symbol SYMBOL-NUM.
-   First, the terminals, then, starting at YYNTOKENS, nonterminals.  */
-static const char *const yytname[] =
-{
-  "\"end of file\"", "error", "\"invalid token\"", "'('", "')'", "','",
-  "':'", "';'", "'?'", "'['", "']'", "'{'", "'}'", "'.'", "'K'", "'M'",
-  "'G'", "'T'", "'P'", "SQL_TOKEN_ACCESS_DATE", "SQL_TOKEN_REAL_NUM",
-  "SQL_TOKEN_INTNUM", "SQL_TOKEN_APPROXNUM", "SQL_TOKEN_NOT",
-  "SQL_TOKEN_NAME", "SQL_TOKEN_ARRAY_INDEX", "SQL_TOKEN_UMINUS",
-  "SQL_TOKEN_WITH", "SQL_TOKEN_RECURSIVE", "SQL_TOKEN_ALL",
-  "SQL_TOKEN_ANY", "SQL_TOKEN_AS", "SQL_TOKEN_ASC", "SQL_TOKEN_AVG",
-  "SQL_TOKEN_BETWEEN", "SQL_TOKEN_BY", "SQL_TOKEN_NULLS",
-  "SQL_TOKEN_FIRST", "SQL_TOKEN_LAST", "SQL_TOKEN_CAST", "SQL_TOKEN_COUNT",
-  "SQL_TOKEN_CROSS", "SQL_TOKEN_DELETE", "SQL_TOKEN_DESC",
-  "SQL_TOKEN_DISTINCT", "SQL_TOKEN_FORWARD", "SQL_TOKEN_BACKWARD",
-  "SQL_TOKEN_ESCAPE", "SQL_TOKEN_EXCEPT", "SQL_TOKEN_EXISTS",
-  "SQL_TOKEN_FALSE", "SQL_TOKEN_FROM", "SQL_TOKEN_FULL", "SQL_TOKEN_GROUP",
-  "SQL_TOKEN_HAVING", "SQL_TOKEN_IN", "SQL_TOKEN_INNER",
-  "SQL_TOKEN_INSERT", "SQL_TOKEN_INTO", "SQL_TOKEN_IS",
-  "SQL_TOKEN_INTERSECT", "SQL_TOKEN_JOIN", "SQL_TOKEN_LIKE",
-  "SQL_TOKEN_LEFT", "SQL_TOKEN_RIGHT", "SQL_TOKEN_MAX", "SQL_TOKEN_MIN",
-  "SQL_TOKEN_NATURAL", "SQL_TOKEN_NULL", "SQL_TOKEN_TOTAL", "SQL_TOKEN_ON",
-  "SQL_TOKEN_ORDER", "SQL_TOKEN_OUTER", "SQL_TOKEN_IIF",
-  "SQL_TOKEN_SELECT", "SQL_TOKEN_SET", "SQL_TOKEN_SOME", "SQL_TOKEN_SUM",
-  "SQL_TOKEN_TRUE", "SQL_TOKEN_UNION", "SQL_TOKEN_UNIQUE",
-  "SQL_TOKEN_UNKNOWN", "SQL_TOKEN_UPDATE", "SQL_TOKEN_USING",
-  "SQL_TOKEN_VALUE", "SQL_TOKEN_VALUES", "SQL_TOKEN_WHERE",
-  "SQL_TOKEN_DOLLAR", "SQL_BITWISE_NOT", "SQL_TOKEN_NAVIGATION_VALUE",
-  "SQL_TOKEN_CURRENT_DATE", "SQL_TOKEN_CURRENT_TIME",
-  "SQL_TOKEN_CURRENT_TIMESTAMP", "SQL_TOKEN_EVERY", "SQL_TOKEN_CASE",
-  "SQL_TOKEN_THEN", "SQL_TOKEN_END", "SQL_TOKEN_WHEN", "SQL_TOKEN_ELSE",
-  "SQL_TOKEN_LIMIT", "SQL_TOKEN_OFFSET", "SQL_TOKEN_ONLY",
-  "SQL_TOKEN_PRAGMA", "SQL_TOKEN_FOR", "SQL_TOKEN_MATCH",
-  "SQL_TOKEN_ECSQLOPTIONS", "SQL_TOKEN_INTEGER", "SQL_TOKEN_INT",
-  "SQL_TOKEN_INT64", "SQL_TOKEN_LONG", "SQL_TOKEN_BOOLEAN",
-  "SQL_TOKEN_DOUBLE", "SQL_TOKEN_REAL", "SQL_TOKEN_FLOAT",
-  "SQL_TOKEN_STRING", "SQL_TOKEN_VARCHAR", "SQL_TOKEN_BINARY",
-  "SQL_TOKEN_BLOB", "SQL_TOKEN_DATE", "SQL_TOKEN_TIME",
-  "SQL_TOKEN_TIMESTAMP", "SQL_TOKEN_OVER", "SQL_TOKEN_ROW_NUMBER",
-  "SQL_TOKEN_NTILE", "SQL_TOKEN_LEAD", "SQL_TOKEN_LAG",
-  "SQL_TOKEN_FIRST_VALUE", "SQL_TOKEN_LAST_VALUE", "SQL_TOKEN_NTH_VALUE",
-  "SQL_TOKEN_EXCLUDE", "SQL_TOKEN_OTHERS", "SQL_TOKEN_TIES",
-  "SQL_TOKEN_FOLLOWING", "SQL_TOKEN_UNBOUNDED", "SQL_TOKEN_PRECEDING",
-  "SQL_TOKEN_RANGE", "SQL_TOKEN_ROWS", "SQL_TOKEN_PARTITION",
-  "SQL_TOKEN_WINDOW", "SQL_TOKEN_NO", "SQL_TOKEN_CURRENT", "SQL_TOKEN_ROW",
-  "SQL_TOKEN_RANK", "SQL_TOKEN_DENSE_RANK", "SQL_TOKEN_PERCENT_RANK",
-  "SQL_TOKEN_CUME_DIST", "SQL_TOKEN_COLLATE", "SQL_TOKEN_NOCASE",
-  "SQL_TOKEN_RTRIM", "SQL_TOKEN_FILTER", "SQL_TOKEN_GROUPS",
-  "SQL_TOKEN_GROUP_CONCAT", "SQL_TOKEN_OR", "SQL_TOKEN_AND", "SQL_ARROW",
-  "SQL_BITWISE_OR", "SQL_BITWISE_AND", "SQL_BITWISE_SHIFT_LEFT",
-  "SQL_BITWISE_SHIFT_RIGHT", "SQL_LESSEQ", "SQL_GREATEQ", "SQL_NOTEQUAL",
-  "SQL_LESS", "SQL_GREAT", "SQL_EQUAL", "'+'", "'-'", "SQL_CONCAT", "'*'",
-  "'/'", "'%'", "'='", "SQL_TOKEN_INVALIDSYMBOL", "$accept",
-  "sql_single_statement", "sql", "pragma", "opt_pragma_for",
-  "opt_pragma_set", "opt_pragma_set_val", "opt_pragma_func",
-  "pragma_value", "pragma_path", "opt_cte_recursive", "cte_column_list",
-  "cte_table_name", "cte_block_list", "cte", "column_commalist",
-  "column_ref_commalist", "opt_column_commalist",
-  "opt_column_ref_commalist", "opt_order_by_clause",
-  "ordering_spec_commalist", "ordering_spec", "opt_asc_desc",
-  "opt_null_order", "first_last_desc", "sql_not", "manipulative_statement",
-  "select_statement", "union_op", "delete_statement_searched",
-  "insert_statement", "values_commalist", "values_or_query_spec",
-  "row_value_constructor_commalist", "row_value_constructor",
-  "row_value_constructor_elem", "opt_all_distinct", "assignment_commalist",
-  "assignment", "update_source", "update_statement_searched",
-  "opt_where_clause", "single_select_statement", "selection",
-  "opt_limit_offset_clause", "opt_offset", "limit_offset_clause",
-  "table_exp", "from_clause", "table_ref_commalist", "opt_as",
-  "table_primary_as_range_column", "opt_disqualify_polymorphic_constraint",
-  "opt_only", "opt_disqualify_primary_join", "table_ref", "where_clause",
-  "opt_group_by_clause", "opt_having_clause", "truth_value",
-  "boolean_primary", "boolean_test", "boolean_factor", "boolean_term",
-  "search_condition", "type_predicate", "type_list", "type_list_item",
-  "predicate", "comparison_predicate_part_2", "comparison_predicate",
-  "comparison", "between_predicate_part_2", "between_predicate",
-  "character_like_predicate_part_2", "other_like_predicate_part_2",
-  "like_predicate", "opt_escape", "null_predicate_part_2", "test_for_null",
-  "in_predicate_value", "in_predicate_part_2", "in_predicate",
-  "quantified_comparison_predicate_part_2", "all_or_any_predicate",
-  "rtreematch_predicate", "rtreematch_predicate_part_2", "any_all_some",
-  "existence_test", "unique_test", "subquery", "scalar_exp_commalist",
-  "select_sublist", "literal", "as_clause", "unsigned_value_spec",
-  "general_value_spec", "iif_spec", "fct_spec", "function_name",
-  "value_creation_fct", "aggregate_fct", "opt_function_arg",
-  "set_fct_type", "outer_join_type", "join_condition", "join_spec",
-  "join_type", "cross_union", "qualified_join", "window_function",
-  "window_function_type", "ntile_function", "opt_lead_or_lag_function",
-  "lead_or_lag_function", "lead_or_lag", "lead_or_lag_extent",
-  "first_or_last_value_function", "first_or_last_value",
-  "nth_value_function", "opt_filter_clause", "window_name",
-  "window_name_or_specification", "in_line_window_specification",
-  "opt_window_clause", "window_definition_list", "window_definition",
-  "new_window_name", "window_specification", "opt_existing_window_name",
-  "existing_window_name", "opt_window_partition_clause",
-  "opt_window_frame_clause", "window_partition_column_reference_list",
-  "window_partition_column_reference", "opt_window_frame_exclusion",
-  "window_frame_units", "window_frame_extent", "window_frame_start",
-  "window_frame_preceding", "window_frame_between", "window_frame_bound",
-  "window_frame_bound_1", "window_frame_bound_2", "window_frame_following",
-  "rank_function_type", "opt_collate_clause", "collating_function",
-  "ecrelationship_join", "op_relationship_direction", "joined_table",
-  "named_columns_join", "all", "scalar_subquery", "cast_operand",
-  "cast_target_primitive_type", "cast_target_scalar", "cast_target_array",
-  "cast_target", "cast_spec", "opt_optional_prop", "opt_extract_value",
-  "value_exp_primary", "num_primary", "factor", "term", "term_add_sub",
-  "num_value_exp", "datetime_primary", "datetime_value_fct",
-  "datetime_factor", "datetime_term", "datetime_value_exp",
-  "value_exp_commalist", "function_arg", "function_args_commalist",
-  "value_exp", "string_value_exp", "char_value_exp", "concatenation",
-  "char_primary", "char_factor", "derived_column", "table_node",
-  "tablespace_qualified_class_name", "qualified_class_name", "class_name",
-  "table_node_ref", "table_node_with_opt_member_func_call",
-  "table_node_path", "table_node_path_entry", "opt_member_function_args",
-  "opt_column_array_idx", "property_path", "property_path_entry",
-  "column_ref", "column", "case_expression", "case_specification",
-  "simple_case", "searched_case", "simple_when_clause_list",
-  "simple_when_clause", "when_operand_list", "when_operand",
-  "searched_when_clause_list", "searched_when_clause", "else_clause",
-  "result", "result_expression", "case_operand", "parameter",
-  "range_variable", "opt_ecsqloptions_clause", "ecsqloptions_clause",
-  "ecsqloptions_list", "ecsqloption", "ecsqloptionvalue", YY_NULLPTR
-};
-
-static const char *
-yysymbol_name (yysymbol_kind_t yysymbol)
-{
-  return yytname[yysymbol];
-}
-#endif
-
-<<<<<<< HEAD
-#define YYPACT_NINF (-577)
-=======
-#define YYPACT_NINF (-581)
->>>>>>> 9a375fe2
-
-#define yypact_value_is_default(Yyn) \
-  ((Yyn) == YYPACT_NINF)
-
-<<<<<<< HEAD
-#define YYTABLE_NINF (-449)
-=======
-#define YYTABLE_NINF (-450)
->>>>>>> 9a375fe2
-
-#define yytable_value_is_error(Yyn) \
-  0
-
-/* YYPACT[STATE-NUM] -- Index in YYTABLE of the portion describing
-   STATE-NUM.  */
-static const yytype_int16 yypact[] =
-{
-<<<<<<< HEAD
-     658,   129,   119,   108,   112,    50,   171,   185,   229,   228,
-     232,  -577,  -577,  -577,  -577,  -577,  -577,  -577,   151,  -577,
-     231,    50,   245,  -577,  -577,  2403,   266,    62,    25,   306,
-     416,  -577,  -577,  -577,  -577,  2553,    20,  -577,  -577,  -577,
-    -577,  -577,  -577,   223,   254,  -577,    74,   312,   183,   321,
-    -577,  -577,  1653,   325,  -577,  -577,  -577,  -577,  -577,   115,
-    -577,  -577,   353,   355,  -577,   360,   364,  -577,  -577,   369,
-    -577,  -577,  -577,  -577,  2853,   371,  -577,  -577,  -577,  -577,
-    2103,  -577,  -577,  2553,  2553,  2553,   375,   382,  -577,  -577,
-    -577,  -577,   387,  -577,  -577,  -577,  -577,  -577,   394,  2853,
-    2853,   580,   363,  -577,   346,  -577,    58,  -577,  -577,  -577,
-    -577,   396,  -577,    -5,   420,  -577,   277,  -577,  -577,   426,
-    -577,   428,  -577,   446,  -577,  -577,  -577,  -577,  -577,   116,
-     -64,   189,  -577,  -577,  -577,  -577,  -577,    46,  -577,   285,
-    -577,  -577,  -577,  -577,    24,  -577,  -577,  -577,  -577,  -577,
-    -577,  -577,  -577,  -577,    23,  -577,   306,   230,   448,   230,
-     281,  -577,   392,  -577,  -577,  -577,  -577,   237,    26,   386,
-     406,  -577,   102,  -577,  -577,   298,   362,   362,   367,  -577,
-    -577,  -577,    23,   447,   231,  -577,   903,   370,  -577,   450,
-     454,    26,   399,   481,    15,  -577,  -577,  -577,  2553,    38,
-     112,   112,   903,  -577,  2553,   903,  -577,    95,  -577,   390,
-     298,  -577,  -577,  -577,   484,  2553,  2553,   112,  -577,  -577,
-      50,  -577,   403,  2553,  -577,  -577,  -577,  -577,  1353,   112,
-     493,   378,  2553,  2553,   496,  2703,  2703,  2703,  2703,  2703,
-    2703,  2703,  2703,  2703,  -577,   473,  2553,  -577,  -577,   405,
-      26,    26,  -577,   230,  -577,   477,   321,  2553,  -577,   499,
-    -577,   306,   306,    50,   459,   500,    56,  -577,   384,  -577,
-      50,  -577,  2553,  -577,  -577,  -577,  -577,  -577,  -577,  -577,
-     520,  -577,   502,   370,  -577,  -577,   324,  -577,   603,   753,
-     524,   505,   524,  -577,  -577,  -577,  -577,  -577,  -577,   233,
-      64,   472,  -577,  -577,   397,   401,  -577,  -577,  2553,  -577,
-    -577,  -577,  -577,  -577,  -577,  -577,  -577,  -577,  -577,  -577,
-    -577,   152,   348,   377,    41,  2879,   525,  -577,  -577,  -577,
-    -577,   292,  -577,  -577,   331,  -577,  -577,  -577,  -577,   529,
-     298,   547,  2553,  2553,  2553,    29,   550,   -14,  2553,  -577,
-     465,   903,   464,  -577,   390,  -577,   559,   298,  -577,  -577,
-     560,  2553,   561,   361,   511,  -577,  -577,  2553,  -577,   334,
-    2553,   403,    86,   562,  -577,   572,  -577,  -577,  -577,  -577,
-     116,   116,   -64,   -64,   -64,   -64,  -577,  -577,  -577,  -577,
-      85,  -577,  -577,  -577,   337,   578,  -577,  -577,   361,    50,
-      26,   370,  2553,   527,  -577,  -577,  -577,   293,  -577,   557,
-     565,    35,    16,  -577,  -577,  -577,   530,  -577,   589,  2553,
-      49,  2253,  -577,  -577,  -577,  -577,  -577,  -577,  -577,   505,
-     903,   903,  -577,   429,   525,  -577,   450,  -577,    26,  2944,
-    -577,   591,   356,   365,  2553,  2553,  2553,  -577,  -577,   186,
-      31,  -577,  2553,  -577,   594,   595,   597,    51,  -577,   508,
-    -577,  -577,  2553,   602,    50,   573,   558,   611,  -577,  2553,
-     612,   613,   596,  -577,  -577,  -577,  -577,  -577,  2553,   614,
-    -577,  -577,  -577,  -577,   473,  -577,   361,  -577,  -577,  -577,
-     298,   903,   234,  -577,  -577,  -577,   606,   610,   618,  -577,
-    -577,  -577,  1653,  -577,  -577,   278,    -7,  2553,  2934,  -577,
-    -577,  -577,  -577,   524,   168,  -577,   397,   551,  -577,  -577,
-     624,  -577,  -577,  -577,  -577,  -577,  -577,  -577,  -577,  -577,
-    -577,  -577,  -577,  -577,  -577,  -577,  -577,   616,  -577,   634,
-    -577,  -577,  -577,   639,   602,  -577,    52,  1203,  2553,  -577,
-     635,  2553,   641,   361,  2553,   903,   509,  -577,  -577,  -577,
-    -577,  -577,   512,  -577,   643,  -577,   376,  -577,   401,   473,
-     320,   230,  -577,  -577,    23,   388,   298,  2553,  -577,  -577,
-     497,  -577,  -577,  -577,  -577,    30,  -577,  -577,  -577,  -577,
-    -577,  -577,  -577,  -577,    58,  -577,   627,  -577,  -577,  2553,
-     650,   188,  -577,  2553,  -577,  -577,  -577,  -577,  -577,  -577,
-    -577,  -577,   651,   401,   596,   584,   622,   584,  2553,  -577,
-     473,   404,  -577,  -577,  -577,  -577,   657,  -577,  2553,   498,
-    2553,  -577,   245,   415,  -577,  -577,   659,  -577,  2553,  -577,
-    -577,   661,  -577,   633,   638,   571,    26,   -41,  -577,  -577,
-    -577,  -577,   298,  -577,  -577,  -577,    30,  -577,   596,   671,
-    1053,  2703,   370,  -577,   670,  -577,   532,  -577,  -577,  -577,
-     678,  1503,  -577,  -577,  -577,   679,  -577,   300,   219,    76,
-    -577,    26,   -28,  -577,  -577,  1803,   552,   546,   570,  -577,
-    -577,   -35,  1053,  -577,  -577,   653,   653,  2703,  -577,  -577,
-    -577,  -577,  -577,  -577,   567,   563,  -577,  -577,   549,  -577,
-     -42,  -577,  -577,    -9,  -577,  -577,  -577,   400,  -577,  -577,
-     189,  -577,  -577,  1953,  -577,  -577,  -577,  -577,   575,   566,
-    -577,  -577,  -577,   574,  -577,  -577,  -577,  -577,  -577
-=======
-     350,    62,    79,    55,   150,    20,   133,   147,   177,   194,
-     196,  -581,  -581,  -581,  -581,  -581,  -581,  -581,   157,  -581,
-     224,    20,   233,  -581,  -581,  2378,   239,    44,    21,   241,
-     477,  -581,  -581,  -581,  -581,  2527,    27,  -581,  -581,  -581,
-    -581,  -581,  -581,   189,   236,  -581,    63,   396,    83,   266,
-    -581,  -581,  1633,   254,  -581,  -581,  -581,  -581,  -581,   139,
-    -581,  -581,   283,   325,  -581,   335,   370,  -581,  -581,   372,
-    -581,  -581,  -581,  -581,  2825,  -581,  -581,  -581,  -581,  2080,
-    -581,  -581,  2527,  2527,  2527,   386,   395,  -581,  -581,  -581,
-    -581,   400,  -581,  -581,  -581,  -581,  -581,   405,  2825,  2825,
-     309,   302,  -581,   410,  -581,    50,  -581,  -581,  -581,  -581,
-     428,   -42,   430,  -581,   146,  -581,  -581,   433,  -581,   444,
-    -581,   446,  -581,  -581,  -581,  -581,  -581,   199,    95,   225,
-    -581,  -581,  -581,  -581,  -581,    32,  -581,   292,  -581,  -581,
-    -581,  -581,    39,  -581,  -581,  -581,  -581,  -581,  -581,  -581,
-    -581,  -581,   123,  -581,   241,    74,   455,    74,   162,  -581,
-     401,  -581,  -581,  -581,  -581,   256,    13,   392,   413,  -581,
-     216,  -581,  -581,   304,   277,   277,   364,  -581,  -581,  -581,
-     148,   453,   224,  -581,   888,   382,  -581,   466,   498,    13,
-     442,   527,   531,    16,  -581,  -581,  -581,  2527,    35,   150,
-     150,   888,  -581,   888,  -581,   187,  -581,   441,   304,  -581,
-    -581,  -581,   535,  2527,  2527,   150,  -581,  -581,    20,  -581,
-     456,  2527,  -581,  -581,  -581,  -581,  1335,   150,   550,   435,
-    2527,  2527,   552,  2676,  2676,  2676,  2676,  2676,  2676,  2676,
-    2676,  2676,  -581,   533,  2527,  -581,  -581,   445,    13,    13,
-    -581,    74,  -581,   536,   266,  2527,  -581,   537,  -581,   241,
-     241,    20,   501,   534,    61,  -581,   402,  -581,    20,  -581,
-    2527,  -581,  -581,  -581,  -581,  -581,  -581,  -581,   560,  -581,
-     542,   382,  -581,  -581,   300,  -581,   590,   739,   564,   545,
-     564,  -581,  -581,  -581,  -581,  -581,  -581,   260,    69,   510,
-    -581,  -581,   418,   420,  -581,  -581,  2527,  -581,  -581,  -581,
-    -581,  -581,  -581,  -581,  -581,  -581,  -581,  -581,  -581,  2851,
-    2873,  2898,   280,  2922,   549,  -581,  -581,  -581,  -581,   317,
-    -581,  -581,   313,  -581,  -581,  2527,   366,  -581,  -581,   543,
-     304,   571,  2527,  2527,  2527,    40,   -13,  2527,  -581,   481,
-     888,   484,  -581,   441,  -581,   573,   304,  -581,  -581,   577,
-    2527,   578,   482,   525,  -581,  -581,  2527,  -581,   380,  2527,
-     456,   101,   580,  -581,   582,  -581,  -581,  -581,  -581,   199,
-     199,    95,    95,    95,    95,  -581,  -581,  -581,  -581,   191,
-    -581,  -581,  -581,   414,   584,  -581,  -581,   482,    20,    13,
-     382,  2527,   409,  -581,  -581,  -581,   359,  -581,   557,   565,
-      38,    22,  -581,  -581,  -581,   522,  -581,   588,  2527,    48,
-    2229,  -581,  -581,  -581,  -581,  -581,  -581,  -581,   545,   888,
-     888,  -581,   429,   549,  -581,   466,  -581,    13,   425,  -581,
-     591,   398,  -581,   593,   440,   450,  2527,  2527,  -581,  -581,
-      53,    56,  -581,  2527,  -581,   595,   596,   597,    60,  -581,
-     500,  -581,  -581,  2527,   598,    20,   569,   554,   602,  -581,
-    2527,   613,   614,   600,  -581,  -581,  -581,  -581,  -581,  2527,
-     615,  -581,  -581,  -581,  -581,   533,  -581,   482,  -581,  -581,
-    -581,   304,   888,   183,  -581,  -581,  -581,   601,   603,   618,
-    -581,  -581,  -581,  1633,  -581,  -581,    86,     0,  2527,   267,
-    -581,  -581,  -581,  -581,   564,   243,  -581,   418,   328,  -581,
-    -581,   464,  2527,   609,  -581,  -581,  -581,  -581,  -581,  -581,
-    -581,  -581,  -581,  -581,  -581,  -581,  -581,  -581,  -581,  -581,
-     606,  -581,   622,  -581,  -581,  -581,   623,  -581,    66,  1186,
-    2527,  -581,   628,  2527,   629,   482,  2527,   888,   497,  -581,
-    -581,  -581,  -581,  -581,   499,  -581,   631,  -581,   476,  -581,
-     420,   533,   355,    74,  -581,  -581,   148,   480,   304,  2527,
-    -581,  -581,   486,  -581,  -581,  -581,  -581,    29,  -581,  -581,
-    -581,  -581,  -581,  -581,  -581,  -581,    50,  -581,   483,   617,
-    -581,  -581,  2527,   107,  -581,  2527,  -581,  -581,  -581,  -581,
-    -581,  -581,  -581,  -581,   637,   420,   600,   572,   610,   572,
-    2527,  -581,   533,   491,  -581,  -581,  -581,  -581,   640,  -581,
-    2527,   485,  2527,  -581,   233,   494,  -581,  -581,  -581,   642,
-    2527,  -581,  -581,   645,  -581,   616,   619,   555,    13,    89,
-    -581,  -581,  -581,  -581,   304,  -581,  -581,  -581,    29,  -581,
-     600,   649,  1037,  2676,   382,  -581,   652,  -581,   515,  -581,
-    -581,  -581,   657,  1484,  -581,  -581,  -581,   660,  -581,    52,
-     215,   207,  -581,    13,   -30,  -581,  -581,  1782,   538,   532,
-     546,  -581,  -581,   -57,  1037,  -581,  -581,   648,   648,  2676,
-    -581,  -581,  -581,  -581,  -581,  -581,   540,   547,  -581,  -581,
-     524,  -581,   -32,  -581,  -581,    96,  -581,  -581,  -581,   463,
-    -581,  -581,   225,  -581,  -581,  1931,  -581,  -581,  -581,  -581,
-     556,   548,  -581,  -581,  -581,   558,  -581,  -581,  -581,  -581,
-    -581
->>>>>>> 9a375fe2
-};
-
-/* YYDEFACT[STATE-NUM] -- Default reduction number in state STATE-NUM.
-   Performed when YYTABLE does not specify something else to do.  Zero
-   means the default is an error.  */
-static const yytype_int16 yydefact[] =
-{
-<<<<<<< HEAD
-       0,    25,     0,     0,    73,   101,     0,     0,     0,     2,
-       4,    60,     6,    59,    56,    57,    84,    58,    61,    26,
-       0,   101,     0,    74,    75,     0,   102,     0,   106,     0,
-     239,   246,   327,   326,   111,     0,    10,     1,     3,     5,
-      65,    63,    64,   329,     0,    31,     0,    81,     0,    39,
-     411,   410,     0,     0,   458,   195,   192,   193,   194,   424,
-     230,   227,     0,     0,   207,     0,     0,   206,   232,     0,
-     231,   228,   208,   430,     0,     0,   385,   387,   386,   229,
-       0,   191,   407,     0,     0,     0,     0,     0,   260,   261,
-     264,   265,     0,   313,   314,   315,   316,   217,     0,     0,
-       0,   429,    92,   331,    86,   188,   204,   359,   203,   211,
-     360,     0,   212,   210,     0,   364,   267,   251,   252,     0,
-     253,     0,   254,     0,   362,   366,   367,   368,   372,   376,
-     379,   399,   391,   384,   392,   393,   401,   200,   400,   402,
-     404,   408,   403,   190,   357,   426,   361,   363,   433,   434,
-     435,   205,   105,   104,     0,   107,     0,   459,   422,    99,
-     417,   418,     0,   235,   240,   233,   234,   239,     0,   241,
-       0,   429,     0,    69,    71,    72,     0,     0,     8,    11,
-      12,   330,     0,     0,     0,    32,    54,   461,    82,     0,
-       0,     0,     0,     0,     0,   457,   425,   428,     0,    73,
-      73,    73,    54,   371,     0,    54,   456,   452,   449,     0,
-       0,   388,   390,   389,     0,     0,     0,    73,   370,   369,
-     101,    83,    81,     0,   198,   199,   197,   196,     0,    73,
-       0,     0,     0,     0,     0,     0,     0,     0,     0,     0,
-       0,     0,     0,     0,   432,     0,     0,   409,   202,     0,
-       0,     0,   431,    99,    98,     0,    39,     0,   421,     0,
-     109,     0,     0,   101,     0,   424,    81,    76,     0,   242,
-     101,    68,     0,    15,    16,    17,    20,    21,    19,    18,
-       0,    13,     0,   461,    62,    28,     0,    30,    54,    54,
-       0,    54,     0,   157,   158,   154,   153,   156,   155,     0,
-      54,   129,   131,   133,   135,   112,   122,   141,     0,   142,
-     166,   167,   148,   172,   146,   177,   147,   143,   149,   144,
-     145,   123,   124,   126,   127,   125,     0,    66,   462,   415,
-     414,   415,   412,   413,     0,    36,    67,   187,   365,     0,
-     332,     0,     0,     0,     0,     0,     0,     0,     0,   450,
-       0,    54,   452,   438,     0,   249,     0,   455,   396,   454,
-       0,     0,    94,    95,   113,   189,   213,     0,   397,     0,
-       0,     0,     0,   256,   262,     0,   248,   373,   374,   375,
-     377,   378,   382,   383,   380,   381,   201,   406,   405,   427,
-     355,   108,   460,   110,     0,    37,   420,   419,   243,   101,
-       0,   461,     0,   239,    70,    14,    22,     9,     7,     0,
-       0,     0,    72,    55,   132,   185,   159,   186,     0,     0,
-       0,     0,   161,   164,   165,   171,   176,   179,   180,    54,
-      54,    54,   152,   466,   463,   465,     0,    40,     0,     0,
-     222,     0,     0,     0,     0,     0,     0,   453,   437,     0,
-      71,   444,     0,   445,   166,   172,   177,     0,   441,     0,
-     439,   255,     0,   225,   101,     0,   115,     0,   214,     0,
-       0,     0,   280,   269,   270,   247,   271,   272,     0,     0,
-     263,   356,   358,   423,     0,   100,   244,    77,    80,    78,
-      79,    54,     0,   237,   245,   238,     0,     0,     0,    27,
-     128,   170,     0,   175,   173,   168,   168,     0,     0,   183,
-     182,   184,   151,     0,     0,   134,   136,     0,   464,    35,
-     348,   339,   338,   340,   341,   335,   336,   342,   337,   343,
-     347,   333,   334,   344,   345,   346,   349,   352,   353,     0,
-     223,   219,   220,     0,   225,   451,   152,    54,     0,   436,
-       0,     0,     0,    96,     0,    54,   273,   215,   398,   221,
-     268,   282,   283,   281,   257,   259,     0,    34,   236,     0,
-     323,    99,    24,    23,     0,     0,   394,     0,   163,   162,
-       0,   216,   181,   210,   178,   101,   118,   120,   117,   119,
-     130,   121,   469,   470,   468,   467,     0,   351,   354,     0,
-       0,     0,   443,     0,   447,   448,   446,   442,   440,   266,
-     226,   224,   114,   116,     0,    41,     0,    41,     0,    38,
-       0,     0,   324,   325,   322,   416,     0,   174,     0,   169,
-       0,   102,     0,     0,   138,   350,     0,   218,     0,   150,
-     278,   274,   276,     0,     0,    87,     0,   285,   258,    33,
-     328,    29,   395,   160,   140,   137,   101,   209,     0,     0,
-      54,     0,   461,    88,   284,   288,   317,   296,   295,   297,
-       0,     0,   139,   275,   277,    42,    43,    47,    47,    89,
-      93,     0,     0,   289,   279,     0,     0,     0,   290,   298,
-     299,     0,    54,    48,    49,    50,    50,     0,    91,   287,
-     319,   320,   321,   318,     0,     0,   305,   308,     0,   307,
-       0,   300,   302,     0,   286,   301,    44,     0,    46,    45,
-      90,   309,   306,     0,   312,   303,   292,   293,     0,     0,
-      52,    53,    51,     0,   310,   304,   294,   291,   311
-=======
-       0,    25,     0,     0,    75,   103,     0,     0,     0,     2,
-       4,    60,     6,    59,    56,    57,    86,    58,    61,    26,
-       0,   103,     0,    76,    77,     0,   104,     0,   108,     0,
-     240,   247,   328,   327,   113,     0,    10,     1,     3,     5,
-      65,    63,    64,   330,     0,    31,     0,    83,     0,    39,
-     412,   411,     0,     0,   459,   198,   195,   196,   197,   425,
-     231,   228,     0,     0,   210,     0,     0,   209,   233,     0,
-     232,   229,   211,   431,     0,   386,   388,   387,   230,     0,
-     194,   408,     0,     0,     0,     0,     0,   261,   262,   265,
-     266,     0,   314,   315,   316,   317,   219,     0,     0,     0,
-     430,    94,   332,    88,   191,   207,   360,   206,   214,   361,
-       0,   213,     0,   365,   268,   252,   253,     0,   254,     0,
-     255,     0,   363,   367,   368,   369,   373,   377,   380,   400,
-     392,   385,   393,   394,   402,   203,   401,   403,   405,   409,
-     404,   193,   358,   427,   362,   364,   434,   435,   436,   208,
-     107,   106,     0,   109,     0,   460,   423,   101,   418,   419,
-       0,   236,   241,   234,   235,   240,     0,   242,     0,   430,
-       0,    71,    73,    74,     0,     0,     8,    11,    12,   331,
-       0,     0,     0,    32,    54,   462,    84,     0,     0,     0,
-       0,     0,     0,     0,   458,   426,   429,     0,    75,    75,
-      75,    54,   372,    54,   457,   453,   450,     0,     0,   389,
-     391,   390,     0,     0,     0,    75,   371,   370,   103,    85,
-      83,     0,   201,   202,   200,   199,     0,    75,     0,     0,
-       0,     0,     0,     0,     0,     0,     0,     0,     0,     0,
-       0,     0,   433,     0,     0,   410,   205,     0,     0,     0,
-     432,   101,   100,     0,    39,     0,   422,     0,   111,     0,
-       0,   103,     0,   425,    83,    78,     0,   243,   103,    70,
-       0,    15,    16,    17,    20,    21,    19,    18,     0,    13,
-       0,   462,    62,    28,     0,    30,    54,    54,     0,    54,
-       0,   159,   160,   156,   155,   158,   157,     0,    54,   131,
-     133,   135,   137,   114,   124,   143,     0,   144,   168,   169,
-     150,   174,   148,   179,   149,   145,   151,   146,   147,   125,
-     126,   128,   129,   127,     0,    66,   463,   416,   415,   416,
-     413,   414,     0,    36,    67,     0,     0,   190,   366,     0,
-     333,     0,     0,     0,     0,     0,     0,     0,   451,     0,
-      54,   453,   439,     0,   250,     0,   456,   397,   455,     0,
-       0,    96,    97,   115,   192,   215,     0,   398,     0,     0,
-       0,     0,   257,   263,     0,   249,   374,   375,   376,   378,
-     379,   383,   384,   381,   382,   204,   407,   406,   428,   356,
-     110,   461,   112,     0,    37,   421,   420,   244,   103,     0,
-     462,     0,   240,    72,    14,    22,     9,     7,     0,     0,
-       0,    74,    55,   134,   187,   161,   188,     0,     0,     0,
-       0,   163,   166,   167,   173,   178,   181,   182,    54,    54,
-      54,   154,   467,   464,   466,     0,    40,     0,     0,   189,
-       0,     0,   223,     0,     0,     0,     0,     0,   454,   438,
-       0,    73,   445,     0,   446,   168,   174,   179,     0,   442,
-       0,   440,   256,     0,   226,   103,     0,   117,     0,   216,
-       0,     0,     0,   281,   270,   271,   248,   272,   273,     0,
-       0,   264,   357,   359,   424,     0,   102,   245,    79,    82,
-      80,    81,    54,     0,   238,   246,   239,     0,     0,     0,
-      27,   130,   172,     0,   177,   175,   170,   170,     0,     0,
-     185,   184,   186,   153,     0,     0,   136,   138,     0,   465,
-      35,    70,     0,   349,   340,   339,   341,   342,   336,   337,
-     343,   338,   344,   348,   334,   335,   345,   346,   347,   350,
-     353,   354,     0,   224,   220,   221,     0,   452,   154,    54,
-       0,   437,     0,     0,     0,    98,     0,    54,   274,   217,
-     399,   222,   269,   283,   284,   282,   258,   260,     0,    34,
-     237,     0,   324,   101,    24,    23,     0,     0,   395,     0,
-     165,   164,     0,   218,   183,   213,   180,   103,   120,   122,
-     119,   121,   132,   123,   470,   471,   469,   468,     0,     0,
-     352,   355,     0,     0,   444,     0,   448,   449,   447,   443,
-     441,   267,   227,   225,   116,   118,     0,    41,     0,    41,
-       0,    38,     0,     0,   325,   326,   323,   417,     0,   176,
-       0,   171,     0,   104,     0,     0,   140,    68,   351,     0,
-       0,   152,   279,   275,   277,     0,     0,    89,     0,   286,
-     259,    33,   329,    29,   396,   162,   142,   139,   103,   212,
-       0,     0,    54,     0,   462,    90,   285,   289,   318,   297,
-     296,   298,     0,     0,   141,   276,   278,    42,    43,    47,
-      47,    91,    95,     0,     0,   290,   280,     0,     0,     0,
-     291,   299,   300,     0,    54,    48,    49,    50,    50,     0,
-      93,   288,   320,   321,   322,   319,     0,     0,   306,   309,
-       0,   308,     0,   301,   303,     0,   287,   302,    44,     0,
-      46,    45,    92,   310,   307,     0,   313,   304,   293,   294,
-       0,     0,    52,    53,    51,     0,   311,   305,   295,   292,
-     312
->>>>>>> 9a375fe2
-};
-
-/* YYPGOTO[NTERM-NUM].  */
-static const yytype_int16 yypgoto[] =
-{
-<<<<<<< HEAD
-    -577,  -577,  -577,  -577,  -577,  -577,  -577,  -577,   526,  -577,
-    -577,  -577,   528,  -577,  -577,   139,  -577,  -577,   453,    94,
-    -577,    21,    36,    22,  -577,  -267,  -577,     3,  -577,  -577,
-    -577,   541,  -577,   -34,   -78,   357,  -577,   316,  -577,  -577,
-    -149,  -577,  -577,  -577,  -577,  -577,  -577,  -577,  -577,   577,
-    -238,  -577,  -523,   691,   -10,   349,  -577,  -577,   207,  -577,
-     449,   305,   308,  -164,  -577,  -577,    80,  -555,  -577,  -577,
-    -282,   437,  -577,  -279,   441,  -577,   236,  -275,  -577,  -577,
-    -265,  -577,  -577,  -577,  -577,  -577,  -577,  -577,  -577,   -11,
-    -577,   521,   235,  -577,  -139,  -577,  -577,  -154,  -577,  -577,
-     241,   206,  -577,  -577,  -577,  -577,   586,  -577,  -577,  -577,
-    -577,  -577,  -577,  -577,  -577,  -577,  -577,  -577,  -577,  -577,
-    -329,  -577,  -577,  -577,  -577,    97,  -577,    98,  -577,  -577,
-    -577,  -577,  -577,    77,  -577,  -577,  -577,  -577,  -577,  -577,
-      47,  -577,  -577,  -577,  -577,  -577,  -577,  -577,  -577,  -577,
-    -577,  -577,  -134,  -577,  -577,  -577,  -577,  -577,  -577,  -577,
-    -577,   359,   145,    67,   203,   252,  -576,  -577,  -577,  -577,
-    -577,  -577,   225,  -203,  -192,   -25,   -79,  -577,  -577,  -577,
-     531,   581,   149,  -577,   592,   599,  -577,  -142,  -577,   194,
-    -577,  -577,   533,   539,  -160,  -130,  -577,  -577,  -577,  -577,
-    -577,   436,  -577,   244,   585,  -166,   443,  -332,  -577,  -577,
-    -577,  -577,  -274,  -577,  -577,   366,  -577
-=======
-    -581,  -581,  -581,  -581,  -581,  -581,  -581,  -581,   511,  -581,
-    -581,  -581,   508,  -581,  -581,   120,  -581,  -581,   438,    75,
-    -581,    -1,    15,     1,  -581,  -270,  -581,     3,  -581,  -581,
-    -581,  -581,   507,  -322,   -33,   -78,   321,  -581,   299,  -581,
-    -581,  -146,  -581,  -581,  -581,  -581,  -581,  -581,  -581,  -581,
-     551,  -239,  -581,  -493,   673,   -12,   332,  -581,  -581,   186,
-    -581,   423,   276,   288,  -166,  -581,  -581,    64,  -565,  -581,
-    -581,  -273,   421,  -581,  -262,   422,  -581,   214,  -259,  -581,
-    -581,  -257,  -581,  -581,  -581,  -581,  -581,  -581,  -581,  -581,
-     -20,  -581,   502,   206,  -581,  -141,  -581,  -581,  -163,  -581,
-     217,  -581,  -581,  -581,  -581,  -581,   562,  -581,  -581,  -581,
-    -581,  -581,  -581,  -581,  -581,  -581,  -581,  -581,  -581,  -581,
-    -316,  -581,  -581,  -581,  -581,    65,  -581,    67,  -581,  -581,
-    -581,  -581,  -581,    46,  -581,  -581,  -581,  -581,  -581,  -581,
-       5,  -581,  -581,  -581,  -581,  -581,  -581,  -581,  -581,  -581,
-    -581,  -581,  -134,  -581,  -581,  -581,  -581,  -581,  -581,  -581,
-    -581,   318,    28,   192,   289,   172,  -580,  -581,  -581,  -581,
-    -581,  -581,   179,  -199,  -204,   -25,   -77,  -581,  -581,  -581,
-     492,  -581,   104,  -581,   553,   559,  -581,  -137,  -581,   291,
-    -581,  -581,   495,   516,  -155,  -131,  -581,  -581,  -581,  -581,
-    -581,   390,  -581,   218,   561,  -172,   415,  -325,  -581,  -581,
-    -581,  -581,  -265,  -581,  -581,   323,  -581
->>>>>>> 9a375fe2
-};
-
-/* YYDEFGOTO[NTERM-NUM].  */
-static const yytype_int16 yydefgoto[] =
-{
-<<<<<<< HEAD
-       0,     8,     9,    10,   283,   178,   179,   180,   280,   407,
-      20,   286,    45,    46,    11,   566,   334,   485,   192,   645,
-     675,   676,   695,   718,   732,   299,    12,   193,    43,    14,
-      15,    16,   172,   300,   174,    25,   266,   267,   489,    17,
-     187,    18,   102,   662,   698,   663,   221,   222,   362,   259,
-     260,    27,    28,    29,    30,   188,   466,   556,   590,   301,
-     302,   303,   304,   347,   591,   633,   634,   306,   451,   307,
-     308,   453,   309,   310,   311,   312,   578,   313,   314,   503,
-     315,   316,   427,   317,   318,   428,   513,   319,   320,   103,
-     104,   105,   106,   247,   107,   108,   109,   110,   111,   112,
-     113,   552,   114,   169,   493,   494,   170,    31,    32,   115,
-     116,   117,   479,   118,   119,   373,   120,   121,   122,   231,
-     640,   475,   476,   615,   641,   642,   643,   477,   562,   563,
-     617,   670,   664,   665,   714,   671,   688,   689,   706,   690,
-     707,   708,   735,   709,   123,   683,   703,    33,   624,    34,
-     495,   182,   124,   339,   536,   537,   538,   539,   125,   482,
-     252,   126,   127,   128,   129,   130,   131,   132,   133,   134,
-     135,   136,   575,   368,   369,   357,   138,   139,   140,   141,
-     142,   143,    49,    50,    51,   333,   570,   159,   160,   161,
-     258,   197,   144,   145,   146,   567,   147,   148,   149,   150,
-     352,   353,   457,   458,   207,   208,   350,   358,   359,   209,
-     151,   256,   327,   328,   434,   435,   595
-=======
-       0,     8,     9,    10,   281,   176,   177,   178,   278,   406,
-      20,   284,    45,    46,    11,   568,   332,   486,   190,   647,
-     677,   678,   697,   720,   734,   297,    12,   192,    43,    14,
-      15,   336,    16,   170,   298,   172,    25,   264,   265,   490,
-      17,   185,    18,   101,   664,   700,   665,   219,   220,   361,
-     257,   258,    27,    28,    29,    30,   186,   467,   558,   592,
-     299,   300,   301,   302,   346,   593,   635,   636,   304,   452,
-     305,   306,   454,   307,   308,   309,   310,   580,   311,   312,
-     504,   313,   314,   426,   315,   316,   427,   514,   317,   318,
-     102,   103,   104,   105,   245,   106,   107,   108,   109,   110,
-     111,   554,   112,   167,   494,   495,   168,    31,    32,   113,
-     114,   115,   480,   116,   117,   372,   118,   119,   120,   229,
-     642,   476,   477,   617,   643,   644,   645,   478,   564,   565,
-     619,   672,   666,   667,   716,   673,   690,   691,   708,   692,
-     709,   710,   737,   711,   121,   685,   705,    33,   626,    34,
-     496,   180,   122,   339,   539,   540,   541,   542,   123,   483,
-     250,   124,   125,   126,   127,   128,   129,   130,   131,   132,
-     133,   134,   577,   367,   368,   356,   136,   137,   138,   139,
-     140,   141,    49,    50,    51,   331,   572,   157,   158,   159,
-     256,   196,   142,   143,   144,   569,   145,   146,   147,   148,
-     351,   352,   458,   459,   205,   206,   349,   357,   358,   207,
-     149,   254,   325,   326,   433,   434,   597
->>>>>>> 9a375fe2
-};
-
-/* YYTABLE[YYPACT[STATE-NUM]] -- What to do in state STATE-NUM.  If
-   positive, shift that token.  If negative, reduce the rule whose
-   number is the opposite.  If YYTABLE_NINF, syntax error.  */
-static const yytype_int16 yytable[] =
-{
-<<<<<<< HEAD
-     137,   173,   206,    13,   211,   212,   213,   248,   268,   408,
-     175,    47,   356,   360,   253,   391,   447,   157,   421,   338,
-     338,   423,   305,   176,   416,   425,   325,   194,   154,   374,
-     375,   335,   322,   420,   444,   426,  -443,   250,   345,   500,
-     577,   349,   325,   474,   726,   325,   -72,   321,   322,   185,
-     265,   322,   323,  -103,  -103,   175,   547,  -150,   210,   210,
-     210,   400,   632,   321,   -72,   394,   321,    23,   323,   452,
-     244,   323,   454,   364,  -103,   -72,   455,   245,   224,   184,
-     225,   446,    24,   507,   449,   679,   456,   413,   700,   472,
-     724,   152,   725,   481,   667,   668,   -72,     4,   250,   715,
-     -72,   238,   239,   -72,   418,   678,   271,   272,     6,   669,
-     473,   419,   543,    73,   545,   386,  -250,   401,  -216,   701,
-     702,   720,   727,   291,   411,   246,  -443,   488,   325,   325,
-     728,   729,   246,   632,   322,   322,   -72,   678,   431,   441,
-     196,    23,   186,   561,  -250,   -72,   548,  -150,     4,   321,
-     321,   442,   443,   508,   323,   323,    24,    19,   463,     6,
-    -400,   324,   514,   153,   467,   226,    22,   470,  -127,  -127,
-      21,   585,   227,   340,    35,  -359,   697,   324,   251,   137,
-     324,   431,   246,   246,   177,   284,  -359,   431,   349,   189,
-     155,   325,   205,   348,   171,   631,   190,   322,   137,    40,
-     -72,   -72,   -72,   -72,   -72,   -72,   341,  -359,   246,    36,
-     363,    41,   321,   246,  -359,    26,   608,   323,   586,   203,
-     507,   387,   507,   293,   294,   295,   296,   297,   298,    37,
-      42,   240,   241,   242,   243,    38,   587,   569,   404,    39,
-     268,   418,   544,   418,   218,   219,   588,   175,   419,   589,
-     638,   693,   181,   398,   -97,    44,  -359,   183,   158,   550,
-     403,   254,   694,   412,   324,   603,   558,   636,   604,    48,
-     325,   325,   605,   450,   432,   564,   322,   322,   519,   415,
-     601,   417,   606,   175,   235,   236,   237,   261,   418,   163,
-    -107,   321,   321,   164,   262,   419,   323,   323,   189,   496,
-     165,   166,   377,   378,   379,   436,   497,  -359,  -359,  -359,
-    -359,  -359,  -359,  -359,  -359,  -359,  -359,  -359,  -359,  -359,
-    -359,  -359,  -359,   -71,   191,   577,   324,   568,   409,   410,
-     158,   325,   693,   625,   -71,   437,   438,   322,   468,   469,
-     506,   483,   469,   694,   240,   241,   242,   243,   610,   195,
-     571,   223,   321,   162,   582,   -71,   198,   323,   199,   -71,
-     541,   469,   -71,   200,   163,   622,   623,   201,   164,   542,
-     469,  -360,   202,  -239,   204,   165,   166,   490,   214,   167,
-     619,   620,  -360,   273,   274,   215,   275,   512,   680,   486,
-     216,   613,   627,   628,   210,   325,   175,   217,   186,   228,
-    -362,   322,   162,  -360,   -71,   324,   324,   504,   650,   620,
-    -360,  -362,   276,   163,   220,   648,   321,   164,   546,   655,
-     656,   323,  -239,   229,   165,   166,   230,   175,   167,   232,
-     277,   233,  -362,  -367,  -367,  -367,  -367,   730,   731,  -362,
-     278,   380,   381,  -367,  -367,  -367,  -367,  -367,  -367,   234,
-     249,   257,  -360,   263,   553,   396,   397,   162,   269,   -71,
-     -71,   -71,   -71,   -71,   -71,   246,   324,   270,   163,   602,
-     282,   285,   164,   580,   329,   326,   279,   576,   331,   165,
-     166,  -362,   175,   167,     6,   337,   666,   351,   355,   186,
-     649,   168,   382,   383,   384,   385,   371,   244,   629,   372,
-     376,   392,   584,  -360,  -360,  -360,  -360,  -360,  -360,  -360,
-    -360,  -360,  -360,  -360,  -360,  -360,  -360,  -360,  -360,    82,
-     399,   666,   175,   395,   405,   196,   406,   154,   413,   576,
-     324,   429,  -362,  -362,  -362,  -362,  -362,  -362,  -362,  -362,
-    -362,  -362,  -362,  -362,  -362,  -362,  -362,  -362,   402,   433,
-     430,   440,   210,   431,   585,   445,   342,   343,   344,   506,
-     439,   448,   348,   461,   465,   462,   464,   478,   162,   639,
-      55,    56,    57,    58,   361,   592,   480,   626,   175,   163,
-     -85,   484,   677,   164,   -85,   367,   370,   -85,   498,   499,
-     165,   166,   502,   517,   167,   540,   653,   491,   501,  -447,
-    -448,   586,  -446,   652,   549,   175,   288,   551,   554,    53,
-     492,    54,   555,   210,   677,   557,   559,   560,   565,   587,
-     473,   574,    55,    56,    57,    58,   289,    59,   -85,   588,
-     572,   -85,   589,    60,   573,   175,    61,   596,   598,   609,
-     -85,   597,    62,    63,   599,   611,   691,   614,   618,   616,
-     630,   635,   290,    64,   637,   644,   628,   646,    81,   -85,
-     710,   651,   291,   657,   659,  -400,   658,   175,    65,    66,
-     661,    67,    68,   660,   472,   681,    69,     4,   682,    70,
-      71,    72,   684,   292,   692,     1,   711,   712,     6,   717,
-      73,    74,    75,    76,    77,    78,    79,    80,   710,   713,
-       2,   721,   723,   281,   722,   736,   738,   737,   621,   393,
-      81,   647,   287,   716,   696,     3,   487,    82,   719,   156,
-     471,    83,    84,    85,   593,    86,    87,    88,    89,    90,
-      91,    92,     4,   336,   255,   515,   672,   422,   414,   516,
-       5,   424,   579,     6,   365,    93,    94,    95,    96,   583,
-     600,    97,   594,   264,    98,   673,   288,   674,   699,    53,
-       7,    54,   293,   294,   295,   296,   297,   298,    99,   100,
-     734,   171,    55,    56,    57,    58,   413,    59,   505,   612,
-     388,   654,   332,    60,   390,   346,    61,   -55,   330,   389,
-     460,   607,    62,    63,   354,   459,     0,     0,     0,     0,
-     518,     0,   290,    64,     0,     0,     0,     0,     0,     0,
-       0,     0,   291,     0,     0,     0,     0,     0,    65,    66,
-       0,    67,    68,     0,     0,     0,    69,     0,     0,    70,
-      71,    72,     0,   292,     0,     0,     0,     0,     0,     0,
-      73,    74,    75,    76,    77,    78,    79,    80,     0,     0,
-       0,     0,     0,     0,     0,     0,     0,     0,     0,     0,
-      81,     0,     0,     0,     0,     0,     0,    82,     0,     0,
-       0,    83,    84,    85,     0,    86,    87,    88,    89,    90,
-      91,    92,     0,     0,     0,     0,     0,     0,     0,     0,
-       0,     0,     0,     0,     0,    93,    94,    95,    96,     0,
-       0,    97,     0,     0,    98,     0,   288,     0,     0,    53,
-       0,    54,   293,   294,   295,   296,   297,   298,    99,   100,
-       0,   171,    55,    56,    57,    58,   289,    59,     0,     0,
-       0,     0,     0,    60,     0,     0,    61,     0,     0,     0,
-       0,     0,    62,    63,     0,     0,     0,     0,     0,     0,
-       0,     0,   290,    64,     0,     0,     0,     0,     0,     0,
-       0,     0,   291,     0,     0,     0,     0,     0,    65,    66,
-       0,    67,    68,     0,     0,     0,    69,     0,     0,    70,
-      71,    72,     0,   292,     0,     0,     0,     0,     0,     0,
-      73,    74,    75,    76,    77,    78,    79,    80,     0,     0,
-=======
-     135,   204,   171,    13,   246,   209,   210,   211,   155,    47,
-     173,   266,   390,   438,   355,   359,   407,   251,   303,   415,
-     338,   320,   448,  -105,   152,   420,   338,   193,   419,   323,
-     174,   373,   374,   348,   333,   345,   422,   263,   320,   424,
-     320,   425,   501,   319,  -105,   446,   323,   579,   323,   183,
-     321,   393,   248,  -105,   173,   475,   242,   208,   208,   208,
-     319,  -444,   319,   243,    23,   549,   399,   321,   182,   321,
-     222,  -152,   223,   150,   363,   -73,   717,   453,  -251,    24,
-     450,   447,   508,   681,   695,   702,   -73,   508,   455,   187,
-      19,   456,   412,   457,   634,   696,   188,   680,   -99,   726,
-      73,   727,   202,   417,   473,   252,  -251,   -73,   417,   244,
-     418,   -73,   385,    22,   -73,   418,   703,   704,   400,   722,
-     410,   546,   547,   320,   320,   474,   216,   217,   289,   680,
-      21,   323,   323,   579,   244,   489,    35,     4,   430,   444,
-     445,   508,  -218,   443,   151,   319,   319,   184,     6,   728,
-    -444,   509,   321,   321,   550,   -73,   224,   563,   515,   322,
-    -152,   464,   417,   225,   195,   634,  -401,   468,   259,   640,
-     471,    36,   340,  -129,  -129,   260,   322,    37,   322,    23,
-     169,   348,   244,   282,    26,   153,   571,   320,   244,   430,
-     175,   430,   249,   633,    24,   323,   135,     4,   244,   482,
-     598,    38,   341,    39,   248,    40,   362,   156,   191,   319,
-     -73,   -73,   -73,   -73,   -73,   -73,   321,    41,   179,   386,
-     269,   270,     4,   669,   670,   610,   729,   291,   292,   293,
-     294,   295,   296,     6,   730,   731,    42,   403,   671,   181,
-    -368,  -368,  -368,  -368,   266,   173,   587,   695,    44,   397,
-    -368,  -368,  -368,  -368,  -368,  -368,   402,    48,   696,   236,
-     237,   411,   322,  -109,   552,   156,   320,   320,   414,   189,
-     416,   560,   451,   431,   323,   323,   605,   639,   194,   603,
-     566,   173,   520,   203,   347,   -74,   197,   606,   319,   319,
-     607,   583,   608,   588,   228,   321,   321,    60,   271,   272,
-      61,   273,   171,   -74,   408,   409,   699,    63,   161,   -87,
-     173,   589,   162,   -87,   -74,   417,   -87,   436,   437,   163,
-     164,   590,   418,   187,   591,   322,   570,   274,   198,   320,
-     435,   587,    65,    66,   627,   -74,    68,   323,   199,   -74,
-      69,   507,   -74,    70,    71,   275,   584,    55,    56,    57,
-      58,   319,   594,   218,   612,   276,   573,   -87,   321,    78,
-     -87,   238,   239,   240,   241,   497,   233,   234,   235,   -87,
-     439,   440,   498,   200,   -74,   201,   491,     1,   588,   238,
-     239,   240,   241,   -74,   469,   470,   487,   513,   -87,   212,
-     277,   615,     2,   208,   320,   173,   589,   505,   213,   682,
-     624,   625,   323,   214,   322,   322,   590,     3,   215,   591,
-     381,   382,   383,   384,    96,   221,   319,    97,   484,   470,
-     548,   650,   523,   321,     4,   376,   377,   378,   173,   521,
-     270,   226,     5,   227,    80,     6,   230,   160,   -74,   -74,
-     -74,   -74,   -74,   -74,   544,   470,   244,   231,   161,   232,
-     160,     7,   162,   555,   545,   470,   247,  -240,   255,   163,
-     164,   161,   261,   165,   267,   162,   280,   322,   -69,   -69,
-     244,   604,   163,   164,   268,   582,   165,   283,   578,   492,
-     621,   622,   184,   173,   629,   630,   324,   637,   270,   171,
-     327,   651,   493,   668,   586,   652,   622,   173,   657,   658,
-     732,   733,   631,   524,   525,   526,   527,   528,   529,   530,
-     531,   532,   533,   534,   535,   536,   537,   538,   160,   342,
-     343,   344,   329,   160,   173,   379,   380,     6,   668,   161,
-     335,   578,   322,   162,   161,   337,   360,   350,   162,   354,
-     163,   164,   184,  -240,   165,   163,   164,   366,   369,   165,
-     395,   396,   166,   370,   208,   371,   375,   242,    81,   195,
-     391,   394,   398,   507,   404,   401,   405,   152,   412,   428,
-     429,   430,   641,   432,   441,   442,   449,   462,   466,   628,
-     173,   347,   463,   465,   679,   479,   481,   485,   499,   500,
-     502,   503,   518,   286,   522,   551,    53,   543,    54,   655,
-    -448,  -449,  -447,   553,   556,   654,   559,   173,   557,    55,
-      56,    57,    58,   287,    59,   208,   679,   561,   562,   567,
-      60,   576,   599,    61,   474,   574,   601,   575,   602,    62,
-      63,   600,   611,   613,   616,   618,   620,   173,   632,   288,
-      64,   638,   630,   646,   653,   648,   659,   661,   693,   289,
-     660,  -401,   473,   663,   662,    65,    66,   683,    67,    68,
-     684,   686,   712,    69,     4,   694,    70,    71,    72,   173,
-     290,   713,   714,   723,   715,   191,   725,    73,    74,    75,
-      76,    77,    78,    79,   719,   738,   279,   724,   739,   740,
-     285,   623,   392,   718,   649,   698,    80,   334,   488,   721,
-     712,   154,   472,    81,   595,   516,   253,    82,    83,    84,
-     413,    85,    86,    87,    88,    89,    90,    91,   517,   421,
-     423,   581,   674,   364,   596,   675,   585,   262,   676,   701,
-     736,    92,    93,    94,    95,   614,   506,    96,   656,   387,
-      97,   330,   286,   461,   389,    53,   328,    54,   291,   292,
-     293,   294,   295,   296,    98,    99,   519,   169,    55,    56,
-      57,    58,   412,    59,   388,     0,   460,   609,   353,    60,
-       0,     0,    61,   -55,     0,     0,     0,     0,    62,    63,
-       0,     0,     0,     0,     0,     0,     0,     0,   288,    64,
-       0,     0,     0,     0,     0,     0,     0,     0,   289,     0,
-       0,     0,     0,     0,    65,    66,     0,    67,    68,     0,
-       0,     0,    69,     0,     0,    70,    71,    72,     0,   290,
-       0,     0,     0,     0,     0,     0,    73,    74,    75,    76,
-      77,    78,    79,     0,     0,     0,     0,     0,     0,     0,
-       0,     0,     0,     0,     0,    80,     0,     0,     0,     0,
-       0,     0,    81,     0,     0,     0,    82,    83,    84,     0,
-      85,    86,    87,    88,    89,    90,    91,     0,     0,     0,
-       0,     0,     0,     0,     0,     0,     0,     0,     0,     0,
-      92,    93,    94,    95,     0,     0,    96,     0,     0,    97,
-       0,   286,     0,     0,    53,     0,    54,   291,   292,   293,
-     294,   295,   296,    98,    99,     0,   169,    55,    56,    57,
-      58,   287,    59,     0,     0,     0,     0,     0,    60,     0,
-       0,    61,     0,     0,     0,     0,     0,    62,    63,     0,
-       0,     0,     0,     0,     0,     0,     0,   288,    64,     0,
-       0,     0,     0,     0,     0,     0,     0,   289,     0,     0,
-       0,     0,     0,    65,    66,     0,    67,    68,     0,     0,
-       0,    69,     0,     0,    70,    71,    72,     0,   290,     0,
-       0,     0,     0,     0,     0,    73,    74,    75,    76,    77,
-      78,    79,     0,     0,     0,     0,     0,     0,     0,     0,
-       0,     0,     0,     0,    80,     0,     0,     0,     0,     0,
-       0,    81,     0,     0,     0,    82,    83,    84,     0,    85,
-      86,    87,    88,    89,    90,    91,     0,     0,     0,     0,
-       0,     0,     0,     0,     0,     0,     0,     0,     0,    92,
-      93,    94,    95,     0,     0,    96,     0,     0,    97,     0,
-      52,     0,     0,    53,     0,    54,   291,   292,   293,   294,
-     295,   296,    98,    99,     0,   169,    55,    56,    57,    58,
-     412,    59,     0,     0,     0,     0,     0,    60,     0,     0,
-      61,     0,     0,     0,     0,     0,    62,    63,     0,     0,
-       0,     0,     0,     0,     0,     0,   288,    64,     0,     0,
-       0,     0,     0,     0,     0,     0,   289,     0,     0,     0,
-       0,     0,    65,    66,     0,    67,    68,     0,     0,     0,
-      69,     0,     0,    70,    71,    72,     0,   290,     0,     0,
-       0,     0,     0,     0,    73,    74,    75,    76,    77,    78,
-      79,     0,     0,     0,     0,     0,     0,     0,     0,     0,
-       0,     0,     0,    80,     0,     0,     0,     0,     0,     0,
-      81,     0,     0,     0,    82,    83,    84,     0,    85,    86,
-      87,    88,    89,    90,    91,     0,     0,     0,     0,     0,
-       0,     0,     0,     0,     0,     0,     0,     0,    92,    93,
-      94,    95,     0,     0,    96,     0,     0,    97,     0,    52,
-       0,     0,    53,     0,    54,   291,   292,   293,   294,   295,
-     296,    98,    99,     0,   169,    55,    56,    57,    58,   412,
-      59,     0,     0,     0,     0,     0,    60,     0,     0,    61,
-       0,     0,     0,     0,     0,    62,    63,     0,     0,     0,
-       0,     0,     0,     0,     0,     0,    64,     0,     0,     0,
-       0,     0,     0,     0,     0,   289,     0,     0,     0,     0,
-       0,    65,    66,     0,    67,    68,     0,     0,     0,    69,
-       0,     0,    70,    71,    72,     0,     0,     0,     0,     0,
-       0,     0,     0,    73,    74,    75,    76,    77,    78,    79,
-       0,     0,     0,     0,     0,     0,     0,     0,     0,     0,
-       0,     0,    80,     0,     0,     0,     0,     0,     0,    81,
-       0,     0,     0,    82,    83,    84,     0,    85,    86,    87,
-      88,    89,    90,    91,     0,     0,     0,     0,     0,     0,
-       0,     0,     0,     0,     0,     0,     0,    92,    93,    94,
-      95,     0,     0,    96,     0,     0,    97,     0,    52,   365,
-       0,    53,     0,    54,   291,   292,   293,   294,   295,   296,
-      98,    99,     0,   169,    55,    56,    57,    58,     0,    59,
-       0,     0,     0,     0,    23,    60,     0,     0,    61,     0,
-       0,     0,     0,     0,    62,    63,     0,     0,     0,    24,
-       0,     0,     0,     0,     0,    64,     0,     0,     0,     0,
->>>>>>> 9a375fe2
-       0,     0,     0,     0,     0,     0,     0,     0,     0,     0,
-      81,     0,     0,     0,     0,     0,     0,    82,     0,     0,
-       0,    83,    84,    85,     0,    86,    87,    88,    89,    90,
-      91,    92,     0,     0,     0,     0,     0,     0,     0,     0,
-       0,     0,     0,     0,     0,    93,    94,    95,    96,     0,
-       0,    97,     0,     0,    98,     0,    52,     0,     0,    53,
-       0,    54,   293,   294,   295,   296,   297,   298,    99,   100,
-       0,   171,    55,    56,    57,    58,   413,    59,     0,     0,
-       0,     0,     0,    60,     0,     0,    61,     0,     0,     0,
-       0,     0,    62,    63,     0,     0,     0,     0,     0,     0,
-       0,     0,   290,    64,     0,     0,     0,     0,     0,     0,
-       0,     0,   291,     0,     0,     0,     0,     0,    65,    66,
-       0,    67,    68,     0,     0,     0,    69,     0,     0,    70,
-      71,    72,     0,   292,     0,     0,     0,     0,     0,     0,
-      73,    74,    75,    76,    77,    78,    79,    80,     0,     0,
-       0,     0,     0,     0,     0,     0,     0,     0,     0,     0,
-<<<<<<< HEAD
-      81,     0,     0,     0,     0,     0,     0,    82,     0,     0,
-       0,    83,    84,    85,     0,    86,    87,    88,    89,    90,
-      91,    92,     0,     0,     0,     0,     0,     0,     0,     0,
-       0,     0,     0,     0,     0,    93,    94,    95,    96,     0,
-       0,    97,     0,     0,    98,     0,    52,     0,     0,    53,
-       0,    54,   293,   294,   295,   296,   297,   298,    99,   100,
-       0,   171,    55,    56,    57,    58,   413,    59,     0,     0,
-       0,     0,     0,    60,     0,     0,    61,     0,     0,     0,
-       0,     0,    62,    63,     0,     0,     0,     0,     0,     0,
-       0,     0,     0,    64,     0,     0,     0,     0,     0,     0,
-       0,     0,   291,     0,     0,     0,     0,     0,    65,    66,
-       0,    67,    68,     0,     0,     0,    69,     0,     0,    70,
-      71,    72,     0,     0,     0,     0,     0,     0,     0,     0,
-      73,    74,    75,    76,    77,    78,    79,    80,     0,     0,
-       0,     0,     0,     0,     0,     0,     0,     0,     0,     0,
-      81,     0,     0,     0,     0,     0,     0,    82,     0,     0,
-       0,    83,    84,    85,     0,    86,    87,    88,    89,    90,
-      91,    92,     0,     0,     0,     0,     0,     0,     0,     0,
-       0,     0,     0,     0,     0,    93,    94,    95,    96,     0,
-       0,    97,     0,     0,    98,     0,    52,   366,     0,    53,
-       0,    54,   293,   294,   295,   296,   297,   298,    99,   100,
-       0,   171,    55,    56,    57,    58,     0,    59,     0,     0,
-       0,     0,    23,    60,     0,     0,    61,     0,     0,     0,
-       0,     0,    62,    63,     0,     0,     0,    24,     0,     0,
-       0,     0,     0,    64,     0,     0,     0,     0,     0,     0,
-       0,     0,     0,     0,     0,     0,     0,     0,    65,    66,
-       0,    67,    68,     0,     0,     0,    69,     0,     0,    70,
-      71,    72,     0,     0,     0,     0,     0,     0,     0,     0,
-      73,    74,    75,    76,    77,    78,    79,    80,     0,     0,
-       0,     0,     0,     0,     0,     0,     0,     0,     0,     0,
-      81,     0,     0,     0,     0,     0,     0,    82,     0,     0,
-       0,    83,    84,    85,     0,    86,    87,    88,    89,    90,
-      91,    92,     0,     0,     0,     0,     0,     0,     0,     0,
-       0,     0,     0,     0,     0,    93,    94,    95,    96,     0,
-       0,    97,     0,     0,    98,     0,    52,     0,     0,    53,
-       0,    54,     0,     0,     0,     0,     0,     0,    99,   100,
-       0,   171,    55,    56,    57,    58,     0,    59,     0,     0,
-       0,     0,     0,    60,     0,     0,    61,   685,     0,     0,
-       0,     0,    62,    63,     0,     0,     0,     0,     0,     0,
-       0,     0,     0,    64,     0,     0,     0,     0,     0,     0,
-       0,     0,     0,     0,     0,     0,     0,     0,    65,    66,
-       0,    67,    68,     0,     0,     0,    69,     0,     0,    70,
-      71,    72,     0,     0,     0,     0,     0,     0,     0,     0,
-      73,    74,    75,    76,    77,    78,    79,    80,     0,     0,
-       0,     0,     0,     0,     0,     0,     0,     0,     0,     0,
-      81,     0,     0,     0,     0,     0,     0,    82,     0,     0,
-       0,    83,    84,    85,     0,    86,    87,    88,    89,    90,
-      91,    92,     0,     0,     0,     0,   686,     0,     0,     0,
-       0,     0,     0,   687,     0,    93,    94,    95,    96,     0,
-       0,    97,     0,     0,    98,     0,    52,     0,     0,    53,
-       0,    54,     0,     0,     0,     0,     0,     0,    99,   100,
-       0,   171,    55,    56,    57,    58,     0,    59,     0,     0,
-=======
-       0,    80,     0,     0,     0,     0,     0,     0,    81,     0,
-       0,     0,    82,    83,    84,     0,    85,    86,    87,    88,
-      89,    90,    91,     0,     0,     0,     0,     0,     0,     0,
-       0,     0,     0,     0,     0,     0,    92,    93,    94,    95,
-       0,     0,    96,     0,     0,    97,     0,    52,     0,     0,
-      53,     0,    54,     0,     0,     0,     0,     0,     0,    98,
-      99,     0,   169,    55,    56,    57,    58,     0,    59,     0,
-       0,     0,     0,     0,    60,     0,     0,    61,   687,     0,
-       0,     0,     0,    62,    63,     0,     0,     0,     0,     0,
-       0,     0,     0,     0,    64,     0,     0,     0,     0,     0,
-       0,     0,     0,     0,     0,     0,     0,     0,     0,    65,
-      66,     0,    67,    68,     0,     0,     0,    69,     0,     0,
-      70,    71,    72,     0,     0,     0,     0,     0,     0,     0,
-       0,    73,    74,    75,    76,    77,    78,    79,     0,     0,
-       0,     0,     0,     0,     0,     0,     0,     0,     0,     0,
-      80,     0,     0,     0,     0,     0,     0,    81,     0,     0,
-       0,    82,    83,    84,     0,    85,    86,    87,    88,    89,
-      90,    91,     0,     0,     0,     0,   688,     0,     0,     0,
-       0,     0,     0,   689,     0,    92,    93,    94,    95,     0,
-       0,    96,     0,     0,    97,     0,    52,     0,     0,    53,
-       0,    54,     0,     0,     0,     0,     0,     0,    98,    99,
-       0,   169,    55,    56,    57,    58,     0,    59,     0,     0,
->>>>>>> 9a375fe2
-       0,     0,     0,    60,     0,     0,    61,     0,     0,     0,
-       0,     0,    62,    63,     0,     0,     0,     0,     0,     0,
-       0,     0,     0,    64,     0,     0,     0,     0,     0,     0,
-       0,     0,     0,     0,     0,     0,     0,     0,    65,    66,
-       0,    67,    68,     0,     0,     0,    69,     4,     0,    70,
-<<<<<<< HEAD
-      71,    72,     0,     0,     0,     0,     0,     0,     6,     0,
-      73,    74,    75,    76,    77,    78,    79,    80,     0,     0,
-       0,     0,     0,     0,     0,     0,     0,     0,     0,     0,
-      81,     0,     0,     0,     0,     0,     0,    82,     0,     0,
-       0,    83,    84,    85,     0,    86,    87,    88,    89,    90,
-      91,    92,     0,     0,     0,     0,     0,     0,     0,     0,
-       0,     0,     0,     0,     0,    93,    94,    95,    96,     0,
-       0,    97,     0,     0,    98,     0,    52,     0,     0,    53,
-       0,    54,     0,     0,     0,     0,     0,     0,    99,   100,
-       0,   171,    55,    56,    57,    58,     0,    59,     0,     0,
-       0,     0,     0,    60,     0,     0,    61,     0,     0,     0,
-       0,     0,    62,    63,     0,     0,     0,     0,     0,     0,
-       0,     0,     0,    64,     0,     0,     0,     0,     0,     0,
-       0,     0,     0,     0,     0,     0,     0,     0,    65,    66,
-       0,    67,    68,     0,     0,     0,    69,     0,     0,    70,
-      71,    72,     0,     0,     0,     0,     0,     0,     0,     0,
-      73,    74,    75,    76,    77,    78,    79,    80,     0,     0,
-       0,     0,     0,     0,     0,     0,     0,     0,     0,     0,
-      81,     0,     0,     0,     0,     0,     0,    82,     0,     0,
-       0,    83,    84,    85,     0,    86,    87,    88,    89,    90,
-      91,    92,     0,     0,     0,     0,   704,     0,     0,     0,
-       0,     0,     0,   705,     0,    93,    94,    95,    96,     0,
-       0,    97,     0,     0,    98,     0,    52,     0,     0,    53,
-       0,    54,     0,     0,     0,     0,     0,     0,    99,   100,
-       0,   171,    55,    56,    57,    58,     0,    59,     0,     0,
-       0,     0,     0,    60,     0,     0,    61,     0,     0,     0,
-       0,     0,    62,    63,     0,     0,     0,     0,     0,     0,
-       0,     0,     0,    64,     0,     0,     0,     0,     0,     0,
-       0,     0,     0,     0,     0,     0,     0,     0,    65,    66,
-       0,    67,    68,     0,     0,     0,    69,     0,     0,    70,
-      71,    72,     0,     0,     0,     0,     0,     0,     0,     0,
-      73,    74,    75,    76,    77,    78,    79,    80,     0,     0,
-=======
-      71,    72,     0,     0,     0,     0,     0,     0,   191,     0,
-      73,    74,    75,    76,    77,    78,    79,     0,     0,     0,
-       0,     0,     0,     0,     0,     0,     0,     0,     0,    80,
-       0,     0,     0,     0,     0,     0,    81,     0,     0,     0,
-      82,    83,    84,     0,    85,    86,    87,    88,    89,    90,
-      91,     0,     0,     0,     0,     0,     0,     0,     0,     0,
-       0,     0,     0,     0,    92,    93,    94,    95,     0,     0,
-      96,     0,     0,    97,     0,    52,     0,     0,    53,     0,
-      54,     0,     0,     0,     0,     0,     0,    98,    99,     0,
-     169,    55,    56,    57,    58,     0,    59,     0,     0,     0,
-       0,     0,    60,     0,     0,    61,     0,     0,     0,     0,
-       0,    62,    63,     0,     0,     0,     0,     0,     0,     0,
-       0,     0,    64,     0,     0,     0,     0,     0,     0,     0,
-       0,     0,     0,     0,     0,     0,     0,    65,    66,     0,
-      67,    68,     0,     0,     0,    69,     0,     0,    70,    71,
-      72,     0,     0,     0,     0,     0,     0,     0,     0,    73,
-      74,    75,    76,    77,    78,    79,     0,     0,     0,     0,
-       0,     0,     0,     0,     0,     0,     0,     0,    80,     0,
-       0,     0,     0,     0,     0,    81,     0,     0,     0,    82,
-      83,    84,     0,    85,    86,    87,    88,    89,    90,    91,
-       0,     0,     0,     0,   706,     0,     0,     0,     0,     0,
-       0,   707,     0,    92,    93,    94,    95,     0,     0,    96,
-       0,     0,    97,     0,    52,     0,     0,    53,     0,    54,
-       0,     0,     0,     0,     0,     0,    98,    99,     0,   169,
-      55,    56,    57,    58,     0,    59,     0,     0,     0,     0,
-       0,    60,     0,     0,    61,     0,     0,     0,     0,     0,
-      62,    63,     0,     0,     0,     0,     0,     0,     0,     0,
-       0,    64,     0,     0,     0,     0,     0,     0,     0,     0,
-       0,     0,     0,     0,     0,     0,    65,    66,     0,    67,
-      68,     0,     0,     0,    69,     0,     0,    70,    71,    72,
-       0,     0,     0,     0,     0,     0,     0,     0,    73,    74,
-      75,    76,    77,    78,    79,     0,     0,     0,     0,     0,
-       0,     0,     0,     0,     0,     0,     0,    80,     0,     0,
-       0,     0,     0,     0,    81,     0,     0,     0,    82,    83,
-      84,     0,    85,    86,    87,    88,    89,    90,    91,     0,
-       0,     0,     0,   735,     0,     0,     0,     0,     0,     0,
-     707,     0,    92,    93,    94,    95,     0,     0,    96,     0,
-       0,    97,     0,    52,     0,     0,    53,     0,    54,     0,
-       0,     0,     0,     0,     0,    98,    99,     0,   169,    55,
-      56,    57,    58,     0,    59,     0,     0,     0,     0,     0,
-      60,     0,     0,    61,     0,     0,     0,     0,     0,    62,
-      63,     0,     0,     0,     0,     0,     0,     0,     0,     0,
-      64,     0,     0,     0,     0,     0,     0,     0,     0,     0,
-       0,     0,     0,     0,     0,    65,    66,     0,    67,    68,
-       0,     0,     0,    69,     0,     0,    70,    71,    72,     0,
-       0,     0,     0,     0,     0,     0,     0,    73,    74,    75,
-      76,    77,    78,    79,     0,     0,   203,     0,     0,     0,
-       0,     0,     0,     0,     0,     0,    80,     0,     0,     0,
-       0,     0,     0,    81,     0,     0,     0,    82,    83,    84,
-       0,    85,    86,    87,    88,    89,    90,    91,     0,     0,
-       0,     0,     0,     0,     0,     0,     0,     0,     0,     0,
-       0,    92,    93,    94,    95,     0,     0,    96,     0,     0,
-      97,     0,    52,     0,     0,    53,     0,    54,     0,     0,
-       0,     0,     0,     0,    98,    99,     0,   169,    55,    56,
-      57,    58,     0,    59,     0,     0,     0,     0,   510,   511,
-       0,     0,    61,     0,     0,     0,     0,     0,    62,    63,
-       0,     0,     0,     0,     0,     0,     0,     0,     0,    64,
-       0,     0,     0,     0,     0,     0,     0,     0,     0,     0,
-       0,     0,     0,     0,    65,    66,     0,    67,    68,     0,
-       0,     0,    69,     0,     0,   512,    71,    72,     0,     0,
-       0,     0,     0,     0,     0,     0,    73,    74,    75,    76,
-      77,    78,    79,     0,     0,     0,     0,     0,     0,     0,
-       0,     0,     0,     0,     0,    80,     0,     0,     0,     0,
-       0,     0,    81,     0,     0,     0,    82,    83,    84,     0,
-      85,    86,    87,    88,    89,    90,    91,     0,     0,     0,
->>>>>>> 9a375fe2
-       0,     0,     0,     0,     0,     0,     0,     0,     0,     0,
-      81,     0,     0,     0,     0,     0,     0,    82,     0,     0,
-       0,    83,    84,    85,     0,    86,    87,    88,    89,    90,
-      91,    92,     0,     0,     0,     0,   733,     0,     0,     0,
-       0,     0,     0,   705,     0,    93,    94,    95,    96,     0,
-       0,    97,     0,     0,    98,     0,    52,     0,     0,    53,
-       0,    54,     0,     0,     0,     0,     0,     0,    99,   100,
-       0,   171,    55,    56,    57,    58,     0,    59,     0,     0,
-       0,     0,     0,    60,     0,     0,    61,     0,     0,     0,
-       0,     0,    62,    63,     0,     0,     0,     0,     0,     0,
-       0,     0,     0,    64,     0,     0,     0,     0,     0,     0,
-       0,     0,     0,     0,     0,     0,     0,     0,    65,    66,
-       0,    67,    68,     0,     0,     0,    69,     0,     0,    70,
-      71,    72,     0,     0,     0,     0,     0,     0,     0,     0,
-      73,    74,    75,    76,    77,    78,    79,    80,     0,     0,
-     205,     0,     0,     0,     0,     0,     0,     0,     0,     0,
-      81,     0,     0,     0,     0,     0,     0,    82,     0,     0,
-       0,    83,    84,    85,     0,    86,    87,    88,    89,    90,
-      91,    92,     0,     0,     0,     0,     0,     0,     0,     0,
-       0,     0,     0,     0,     0,    93,    94,    95,    96,     0,
-       0,    97,     0,     0,    98,     0,    52,     0,     0,    53,
-       0,    54,     0,     0,     0,     0,     0,     0,    99,   100,
-       0,   171,    55,    56,    57,    58,     0,    59,     0,     0,
-       0,     0,   509,   510,     0,     0,    61,     0,     0,     0,
-       0,     0,    62,    63,     0,     0,     0,     0,     0,     0,
-       0,     0,     0,    64,     0,     0,     0,     0,     0,     0,
-       0,     0,     0,     0,     0,     0,     0,     0,    65,    66,
-       0,    67,    68,     0,     0,     0,    69,     0,     0,   511,
-      71,    72,     0,     0,     0,     0,     0,     0,     0,     0,
-      73,    74,    75,    76,    77,    78,    79,    80,     0,     0,
-       0,     0,     0,     0,     0,     0,     0,     0,     0,     0,
-      81,     0,     0,     0,     0,     0,     0,    82,     0,     0,
-       0,    83,    84,    85,     0,    86,    87,    88,    89,    90,
-      91,    92,     0,     0,     0,     0,     0,     0,     0,     0,
-       0,     0,     0,     0,     0,    93,    94,    95,    96,     0,
-       0,    97,     0,     0,    98,     0,    52,     0,     0,    53,
-       0,    54,     0,     0,     0,     0,     0,     0,    99,   100,
-       0,   171,    55,    56,    57,    58,     0,    59,     0,     0,
-       0,     0,     0,    60,     0,     0,    61,     0,     0,     0,
-       0,     0,    62,    63,     0,     0,     0,     0,     0,     0,
-       0,     0,     0,    64,     0,     0,     0,     0,     0,     0,
-       0,     0,     0,     0,     0,     0,     0,     0,    65,    66,
-       0,    67,    68,     0,     0,     0,    69,     0,     0,    70,
-      71,    72,     0,     0,     0,     0,     0,     0,     0,     0,
-      73,    74,    75,    76,    77,    78,    79,    80,     0,     0,
-       0,     0,     0,     0,     0,     0,     0,     0,     0,     0,
-      81,     0,     0,     0,     0,     0,     0,    82,     0,     0,
-       0,    83,    84,    85,     0,    86,    87,    88,    89,    90,
-      91,    92,     0,     0,     0,     0,     0,     0,     0,     0,
-       0,     0,     0,     0,     0,    93,    94,    95,    96,     0,
-       0,    97,     0,     0,    98,     0,    52,     0,     0,    53,
-       0,    54,     0,     0,     0,     0,     0,     0,    99,   100,
-       0,   101,    55,    56,    57,    58,     0,    59,     0,     0,
-       0,     0,     0,    60,     0,     0,    61,     0,     0,     0,
-       0,     0,    62,    63,     0,     0,     0,     0,     0,     0,
-       0,     0,     0,    64,     0,     0,     0,     0,     0,     0,
-       0,     0,     0,     0,     0,     0,     0,     0,    65,    66,
-       0,    67,    68,     0,     0,     0,    69,     0,     0,    70,
-      71,    72,     0,     0,     0,     0,     0,     0,     0,     0,
-      73,    74,    75,    76,    77,    78,    79,    80,     0,     0,
-       0,     0,     0,     0,     0,     0,     0,     0,     0,     0,
-      81,     0,     0,     0,     0,     0,     0,    82,     0,     0,
-       0,    83,    84,    85,     0,    86,    87,    88,    89,    90,
-      91,    92,     0,     0,     0,     0,     0,     0,     0,     0,
-       0,     0,     0,     0,     0,    93,    94,    95,    96,     0,
-       0,    97,     0,     0,    98,     0,    52,     0,     0,    53,
-       0,    54,     0,     0,     0,     0,     0,     0,    99,   100,
-       0,   171,    55,    56,    57,    58,     0,    59,     0,     0,
-       0,     0,     0,    60,     0,     0,    61,     0,     0,     0,
-       0,     0,    62,    63,     0,     0,     0,     0,     0,     0,
-       0,     0,     0,    64,     0,     0,     0,     0,     0,     0,
-       0,     0,     0,     0,     0,     0,     0,     0,    65,    66,
-       0,    67,    68,     0,     0,     0,    69,     0,     0,    70,
-      71,    72,     0,     0,     0,     0,     0,     0,     0,     0,
-      73,    74,    75,     0,     0,     0,    79,    80,     0,     0,
-       0,     0,     0,     0,     0,     0,     0,     0,     0,     0,
-<<<<<<< HEAD
-      81,     0,     0,     0,     0,     0,     0,     0,     0,     0,
-       0,     0,     0,     0,     0,    86,    87,    88,    89,    90,
-      91,    92,     0,     0,     0,     0,     0,     0,     0,     0,
-       0,     0,     0,     0,     0,    93,    94,    95,    96,     0,
-       0,    97,     0,     0,    98,     0,    52,     0,     0,    53,
-       0,    54,     0,     0,     0,     0,     0,     0,    99,   100,
-       0,   171,    55,    56,    57,    58,     0,    59,     0,     0,
-       0,     0,     0,    60,     0,     0,    61,     0,     0,     0,
-       0,     0,    62,    63,     0,     0,     0,     0,     0,     0,
-       0,     0,  -361,    64,     0,     0,     0,     0,     0,     0,
-       0,     0,     0,  -361,     0,     0,     0,     0,    65,    66,
-       0,    67,    68,     0,     0,     0,    69,     0,     0,    70,
-      71,    72,     0,     0,  -361,     0,     0,     0,     0,     0,
-      73,  -361,    75,     0,     0,     0,    79,    80,     0,     0,
-       0,     0,     0,     0,     0,     0,     0,     0,   581,     0,
-      81,     0,     0,     0,    60,     0,     0,    61,   520,     0,
-       0,     0,     0,     0,    63,    86,    87,    88,    89,    90,
-      91,    92,     0,  -361,     0,     0,     0,     0,     0,     0,
-       0,     0,     0,     0,     0,    93,    94,    95,    96,    65,
-      66,    97,     0,    68,    98,     0,     0,    69,     0,     0,
-      70,    71,     0,     0,     0,     0,     0,     0,     0,     0,
-       0,   171,     0,    75,     0,     0,     0,    79,     0,     0,
-       0,     0,     0,     0,  -361,  -361,  -361,  -361,  -361,  -361,
-    -361,  -361,  -361,  -361,  -361,  -361,  -361,  -361,  -361,  -361,
-     521,   522,   523,   524,   525,   526,   527,   528,   529,   530,
-     531,   532,   533,   534,   535,     0,     0,     0,     0,     0,
-       0,     0,     0,     0,     0,     0,     0,     0,     0,     0,
-       0,     0,    97,     0,     0,    98
-=======
-       0,     0,    80,     0,     0,     0,     0,     0,     0,     0,
-       0,     0,     0,     0,     0,     0,     0,    85,    86,    87,
-      88,    89,    90,    91,     0,     0,     0,     0,     0,     0,
-       0,     0,     0,     0,     0,     0,     0,    92,    93,    94,
-      95,     0,     0,    96,     0,     0,    97,     0,    52,     0,
-       0,    53,     0,    54,     0,     0,     0,     0,     0,     0,
-      98,    99,     0,   169,    55,    56,    57,    58,     0,    59,
-       0,     0,     0,     0,     0,    60,     0,     0,    61,     0,
-       0,     0,     0,     0,    62,    63,     0,     0,     0,     0,
-       0,     0,     0,     0,  -360,    64,     0,     0,     0,     0,
-       0,     0,     0,     0,     0,  -360,     0,     0,     0,     0,
-      65,    66,     0,    67,    68,     0,  -361,     0,    69,     0,
-       0,    70,    71,    72,     0,     0,  -360,  -361,     0,     0,
-       0,     0,    73,  -360,     0,     0,     0,    78,    79,     0,
-       0,  -363,     0,     0,     0,     0,     0,     0,  -361,     0,
-       0,    80,  -363,     0,     0,  -361,     0,     0,     0,     0,
-       0,     0,     0,     0,     0,  -362,    85,    86,    87,    88,
-      89,    90,    91,  -363,  -360,     0,  -362,     0,     0,     0,
-    -363,     0,     0,     0,     0,     0,    92,    93,    94,    95,
-       0,     0,    96,     0,     0,    97,  -361,  -362,     0,     0,
-       0,     0,     0,     0,  -362,     0,     0,     0,     0,     0,
-       0,     0,   169,     0,     0,     0,     0,     0,     0,     0,
-       0,  -363,     0,     0,     0,  -360,  -360,  -360,  -360,  -360,
-    -360,  -360,  -360,  -360,  -360,  -360,  -360,  -360,  -360,  -360,
-    -360,     0,     0,     0,     0,  -362,     0,  -361,  -361,  -361,
-    -361,  -361,  -361,  -361,  -361,  -361,  -361,  -361,  -361,  -361,
-    -361,  -361,  -361,     0,     0,     0,     0,     0,     0,     0,
-       0,     0,  -363,  -363,  -363,  -363,  -363,  -363,  -363,  -363,
-    -363,  -363,  -363,  -363,  -363,  -363,  -363,  -363,     0,     0,
-       0,     0,     0,     0,     0,     0,  -362,  -362,  -362,  -362,
-    -362,  -362,  -362,  -362,  -362,  -362,  -362,  -362,  -362,  -362,
-    -362,  -362
->>>>>>> 9a375fe2
-};
-
-static const yytype_int16 yycheck[] =
-{
-<<<<<<< HEAD
-      25,    35,    80,     0,    83,    84,    85,   137,   168,   283,
-      35,    21,   215,   216,   156,   253,   348,    28,   300,     4,
-       4,   300,   186,     3,   291,   300,   186,    52,     3,   232,
-     233,   191,   186,   300,     5,   300,     5,    13,   202,     4,
-      47,   207,   202,   372,    53,   205,     5,   186,   202,    46,
-      24,   205,   186,     3,    24,    80,     5,     5,    83,    84,
-      85,     5,   585,   202,    23,   257,   205,    29,   202,   351,
-      24,   205,   351,   222,    24,    34,   351,    31,    20,     5,
-      22,    95,    44,    34,   351,   661,   351,    23,   116,     3,
-     132,    29,   134,     8,   135,   136,    55,    74,    13,   134,
-      59,   165,   166,    62,    55,   660,     4,     5,    85,   150,
-      24,    62,   444,    87,   446,   245,   121,   266,     3,   147,
-     148,   697,   131,    59,   288,   167,    95,   401,   288,   289,
-     139,   140,   167,   656,   288,   289,    95,   692,   152,   342,
-      25,    29,    86,   472,   149,   104,    95,    95,    74,   288,
-     289,   343,   344,   104,   288,   289,    44,    28,   361,    85,
-     167,   186,   429,   101,   367,   107,    58,   370,   152,   153,
-      51,     3,   114,   198,     3,    23,   100,   202,   154,   204,
-     205,   152,   167,   167,   164,   182,    34,   152,   354,     6,
-     165,   351,    97,    98,   168,   165,    13,   351,   223,    48,
-     159,   160,   161,   162,   163,   164,   168,    55,   167,    24,
-     220,    60,   351,   167,    62,   165,   548,   351,    50,    74,
-      34,   246,    34,   159,   160,   161,   162,   163,   164,     0,
-      79,   155,   156,   157,   158,     7,    68,     3,   272,     7,
-     400,    55,   445,    55,    99,   100,    78,   272,    62,    81,
-      62,    32,    29,   263,    24,    24,   104,     3,    24,   462,
-     270,    31,    43,   288,   289,   547,   469,   599,   547,    24,
-     430,   431,   547,   351,   308,   478,   430,   431,   438,   290,
-     547,   292,   547,   308,   168,   169,   170,     6,    55,    52,
-      24,   430,   431,    56,    13,    62,   430,   431,     6,     6,
-      63,    64,   235,   236,   237,    13,    13,   155,   156,   157,
-     158,   159,   160,   161,   162,   163,   164,   165,   166,   167,
-     168,   169,   170,    23,     3,    47,   351,   491,     4,     5,
-      24,   491,    32,   571,    34,     4,     5,   491,     4,     5,
-     419,     4,     5,    43,   155,   156,   157,   158,   551,    24,
-     492,     5,   491,    41,   508,    55,     3,   491,     3,    59,
-       4,     5,    62,     3,    52,    45,    46,     3,    56,     4,
-       5,    23,     3,    61,     3,    63,    64,   402,     3,    67,
-       4,     5,    34,    21,    22,     3,    24,   421,   662,   399,
-       3,   555,     4,     5,   419,   555,   421,     3,    86,     3,
-      23,   555,    41,    55,   104,   430,   431,   418,     4,     5,
-      62,    34,    50,    52,    51,   618,   555,    56,   452,     4,
-       5,   555,    61,     3,    63,    64,   149,   452,    67,     3,
-      68,     3,    55,   155,   156,   157,   158,    37,    38,    62,
-      78,   238,   239,   165,   166,   167,   168,   169,   170,     3,
-     165,     3,   104,    61,   464,   261,   262,    41,    72,   159,
-     160,   161,   162,   163,   164,   167,   491,    61,    52,   547,
-     103,    24,    56,   507,    24,   105,   114,   502,    24,    63,
-      64,   104,   507,    67,    85,     4,   646,    97,     4,    86,
-     620,    75,   240,   241,   242,   243,     3,    24,   577,   121,
-       4,    24,   513,   155,   156,   157,   158,   159,   160,   161,
-     162,   163,   164,   165,   166,   167,   168,   169,   170,   114,
-      61,   681,   547,    24,     4,    25,    24,     3,    23,   554,
-     555,    59,   155,   156,   157,   158,   159,   160,   161,   162,
-     163,   164,   165,   166,   167,   168,   169,   170,   164,    24,
-     153,     4,   577,   152,     3,     5,   199,   200,   201,   638,
-      31,    96,    98,     4,    53,     5,     5,     5,    41,   603,
-      19,    20,    21,    22,   217,    24,     4,   574,   603,    52,
-       0,     3,   660,    56,     4,   228,   229,     7,    31,    24,
-      63,    64,     3,   164,    67,     4,   630,    70,    68,     5,
-       5,    50,     5,   628,    96,   630,     3,     5,    35,     6,
-      83,     8,    54,   638,   692,     4,     4,     4,     4,    68,
-      24,     3,    19,    20,    21,    22,    23,    24,    48,    78,
-      24,    51,    81,    30,    24,   660,    33,    13,     4,     4,
-      60,    25,    39,    40,     5,     4,   671,   138,     5,   137,
-     153,    24,    49,    50,     4,    71,     5,    35,   107,    79,
-     685,     4,    59,     4,    31,   167,     5,   692,    65,    66,
-      99,    68,    69,    35,     3,     5,    73,    74,   146,    76,
-      77,    78,     4,    80,     5,    27,   134,   141,    85,    36,
-      87,    88,    89,    90,    91,    92,    93,    94,   723,   129,
-      42,   134,   153,   177,   141,   130,   132,   141,   569,   256,
-     107,   617,   184,   692,   678,    57,   400,   114,   696,    28,
-     371,   118,   119,   120,   517,   122,   123,   124,   125,   126,
-     127,   128,    74,   192,   157,   430,   656,   300,   289,   431,
-      82,   300,   506,    85,   223,   142,   143,   144,   145,   508,
-     544,   148,   517,   167,   151,   658,     3,   659,   681,     6,
-     102,     8,   159,   160,   161,   162,   163,   164,   165,   166,
-     723,   168,    19,    20,    21,    22,    23,    24,   419,   554,
-     249,   632,   190,    30,   251,   204,    33,    34,   189,   250,
-     354,   547,    39,    40,   209,   352,    -1,    -1,    -1,    -1,
-     434,    -1,    49,    50,    -1,    -1,    -1,    -1,    -1,    -1,
-      -1,    -1,    59,    -1,    -1,    -1,    -1,    -1,    65,    66,
-      -1,    68,    69,    -1,    -1,    -1,    73,    -1,    -1,    76,
-      77,    78,    -1,    80,    -1,    -1,    -1,    -1,    -1,    -1,
-      87,    88,    89,    90,    91,    92,    93,    94,    -1,    -1,
-=======
-      25,    79,    35,     0,   135,    82,    83,    84,    28,    21,
-      35,   166,   251,   335,   213,   214,   281,   154,   184,   289,
-       4,   184,   347,     3,     3,   298,     4,    52,   298,   184,
-       3,   230,   231,   205,   189,   201,   298,    24,   201,   298,
-     203,   298,     4,   184,    24,     5,   201,    47,   203,    46,
-     184,   255,    13,    24,    79,   371,    24,    82,    83,    84,
-     201,     5,   203,    31,    29,     5,     5,   201,     5,   203,
-      20,     5,    22,    29,   220,    23,   133,   350,   120,    44,
-     350,    94,    34,   663,    32,   115,    34,    34,   350,     6,
-      28,   350,    23,   350,   587,    43,    13,   662,    24,   131,
-      87,   133,    74,    55,     3,    31,   148,    55,    55,   166,
-      62,    59,   243,    58,    62,    62,   146,   147,   264,   699,
-     286,   446,   447,   286,   287,    24,    98,    99,    59,   694,
-      51,   286,   287,    47,   166,   400,     3,    74,   151,   343,
-     344,    34,     3,   342,   100,   286,   287,    86,    85,    53,
-      94,   103,   286,   287,    94,   103,   106,   473,   428,   184,
-      94,   360,    55,   113,    25,   658,   166,   366,     6,    62,
-     369,    24,   197,   151,   152,    13,   201,     0,   203,    29,
-     167,   353,   166,   180,   164,   164,     3,   350,   166,   151,
-     163,   151,   153,   164,    44,   350,   221,    74,   166,     8,
-     522,     7,   167,     7,    13,    48,   218,    24,    85,   350,
-     158,   159,   160,   161,   162,   163,   350,    60,    29,   244,
-       4,     5,    74,   134,   135,   550,   130,   158,   159,   160,
-     161,   162,   163,    85,   138,   139,    79,   270,   149,     3,
-     154,   155,   156,   157,   399,   270,     3,    32,    24,   261,
-     164,   165,   166,   167,   168,   169,   268,    24,    43,   164,
-     165,   286,   287,    24,   463,    24,   429,   430,   288,     3,
-     290,   470,   350,   306,   429,   430,   549,   602,    24,   549,
-     479,   306,   437,    96,    97,     5,     3,   549,   429,   430,
-     549,    24,   549,    50,   148,   429,   430,    30,    21,    22,
-      33,    24,   335,    23,     4,     5,    99,    40,    52,     0,
-     335,    68,    56,     4,    34,    55,     7,     4,     5,    63,
-      64,    78,    62,     6,    81,   350,   492,    50,     3,   492,
-      13,     3,    65,    66,   573,    55,    69,   492,     3,    59,
-      73,   418,    62,    76,    77,    68,   509,    19,    20,    21,
-      22,   492,    24,    51,   553,    78,   493,    48,   492,    92,
-      51,   154,   155,   156,   157,     6,   167,   168,   169,    60,
-       4,     5,    13,     3,    94,     3,   401,    27,    50,   154,
-     155,   156,   157,   103,     4,     5,   398,   420,    79,     3,
-     113,   557,    42,   418,   557,   420,    68,   417,     3,   664,
-      45,    46,   557,     3,   429,   430,    78,    57,     3,    81,
-     238,   239,   240,   241,   147,     5,   557,   150,     4,     5,
-     453,   620,    24,   557,    74,   233,   234,   235,   453,     4,
-       5,     3,    82,     3,   106,    85,     3,    41,   158,   159,
-     160,   161,   162,   163,     4,     5,   166,     3,    52,     3,
-      41,   101,    56,   465,     4,     5,   164,    61,     3,    63,
-      64,    52,    61,    67,    72,    56,   102,   492,     4,     5,
-     166,   549,    63,    64,    61,   508,    67,    24,   503,    70,
-       4,     5,    86,   508,     4,     5,   104,     4,     5,   522,
-      24,   622,    83,   648,   514,     4,     5,   522,     4,     5,
-      37,    38,   579,   105,   106,   107,   108,   109,   110,   111,
-     112,   113,   114,   115,   116,   117,   118,   119,    41,   198,
-     199,   200,    24,    41,   549,   236,   237,    85,   683,    52,
-       3,   556,   557,    56,    52,     4,   215,    96,    56,     4,
-      63,    64,    86,    61,    67,    63,    64,   226,   227,    67,
-     259,   260,    75,     3,   579,   120,     4,    24,   113,    25,
-      24,    24,    61,   640,     4,   163,    24,     3,    23,    59,
-     152,   151,   605,    24,    31,     4,    95,     4,    53,   576,
-     605,    97,     5,     5,   662,     5,     4,     3,    31,    24,
-      68,     3,   163,     3,     3,    95,     6,     4,     8,   632,
-       5,     5,     5,     5,    35,   630,     4,   632,    54,    19,
-      20,    21,    22,    23,    24,   640,   694,     4,     4,     4,
-      30,     3,    13,    33,    24,    24,     4,    24,     5,    39,
-      40,    25,     4,     4,   137,   136,     5,   662,   152,    49,
-      50,    24,     5,    71,     4,    35,     4,    31,   673,    59,
-       5,   166,     3,    98,    35,    65,    66,     5,    68,    69,
-     145,     4,   687,    73,    74,     5,    76,    77,    78,   694,
-      80,   133,   140,   133,   128,    85,   152,    87,    88,    89,
-      90,    91,    92,    93,    36,   129,   175,   140,   140,   131,
-     182,   571,   254,   694,   619,   680,   106,   190,   399,   698,
-     725,    28,   370,   113,   518,   429,   155,   117,   118,   119,
-     287,   121,   122,   123,   124,   125,   126,   127,   430,   298,
-     298,   507,   658,   221,   518,   660,   509,   165,   661,   683,
-     725,   141,   142,   143,   144,   556,   418,   147,   634,   247,
-     150,   188,     3,   353,   249,     6,   187,     8,   158,   159,
-     160,   161,   162,   163,   164,   165,   433,   167,    19,    20,
-      21,    22,    23,    24,   248,    -1,   351,   549,   207,    30,
-      -1,    -1,    33,    34,    -1,    -1,    -1,    -1,    39,    40,
-      -1,    -1,    -1,    -1,    -1,    -1,    -1,    -1,    49,    50,
-      -1,    -1,    -1,    -1,    -1,    -1,    -1,    -1,    59,    -1,
-      -1,    -1,    -1,    -1,    65,    66,    -1,    68,    69,    -1,
-      -1,    -1,    73,    -1,    -1,    76,    77,    78,    -1,    80,
-      -1,    -1,    -1,    -1,    -1,    -1,    87,    88,    89,    90,
-      91,    92,    93,    -1,    -1,    -1,    -1,    -1,    -1,    -1,
-      -1,    -1,    -1,    -1,    -1,   106,    -1,    -1,    -1,    -1,
-      -1,    -1,   113,    -1,    -1,    -1,   117,   118,   119,    -1,
-     121,   122,   123,   124,   125,   126,   127,    -1,    -1,    -1,
-      -1,    -1,    -1,    -1,    -1,    -1,    -1,    -1,    -1,    -1,
-     141,   142,   143,   144,    -1,    -1,   147,    -1,    -1,   150,
-      -1,     3,    -1,    -1,     6,    -1,     8,   158,   159,   160,
-     161,   162,   163,   164,   165,    -1,   167,    19,    20,    21,
-      22,    23,    24,    -1,    -1,    -1,    -1,    -1,    30,    -1,
-      -1,    33,    -1,    -1,    -1,    -1,    -1,    39,    40,    -1,
-      -1,    -1,    -1,    -1,    -1,    -1,    -1,    49,    50,    -1,
-      -1,    -1,    -1,    -1,    -1,    -1,    -1,    59,    -1,    -1,
-      -1,    -1,    -1,    65,    66,    -1,    68,    69,    -1,    -1,
-      -1,    73,    -1,    -1,    76,    77,    78,    -1,    80,    -1,
-      -1,    -1,    -1,    -1,    -1,    87,    88,    89,    90,    91,
-      92,    93,    -1,    -1,    -1,    -1,    -1,    -1,    -1,    -1,
-      -1,    -1,    -1,    -1,   106,    -1,    -1,    -1,    -1,    -1,
-      -1,   113,    -1,    -1,    -1,   117,   118,   119,    -1,   121,
-     122,   123,   124,   125,   126,   127,    -1,    -1,    -1,    -1,
-      -1,    -1,    -1,    -1,    -1,    -1,    -1,    -1,    -1,   141,
-     142,   143,   144,    -1,    -1,   147,    -1,    -1,   150,    -1,
-       3,    -1,    -1,     6,    -1,     8,   158,   159,   160,   161,
-     162,   163,   164,   165,    -1,   167,    19,    20,    21,    22,
-      23,    24,    -1,    -1,    -1,    -1,    -1,    30,    -1,    -1,
-      33,    -1,    -1,    -1,    -1,    -1,    39,    40,    -1,    -1,
-      -1,    -1,    -1,    -1,    -1,    -1,    49,    50,    -1,    -1,
-      -1,    -1,    -1,    -1,    -1,    -1,    59,    -1,    -1,    -1,
-      -1,    -1,    65,    66,    -1,    68,    69,    -1,    -1,    -1,
-      73,    -1,    -1,    76,    77,    78,    -1,    80,    -1,    -1,
-      -1,    -1,    -1,    -1,    87,    88,    89,    90,    91,    92,
-      93,    -1,    -1,    -1,    -1,    -1,    -1,    -1,    -1,    -1,
-      -1,    -1,    -1,   106,    -1,    -1,    -1,    -1,    -1,    -1,
-     113,    -1,    -1,    -1,   117,   118,   119,    -1,   121,   122,
-     123,   124,   125,   126,   127,    -1,    -1,    -1,    -1,    -1,
-      -1,    -1,    -1,    -1,    -1,    -1,    -1,    -1,   141,   142,
-     143,   144,    -1,    -1,   147,    -1,    -1,   150,    -1,     3,
-      -1,    -1,     6,    -1,     8,   158,   159,   160,   161,   162,
-     163,   164,   165,    -1,   167,    19,    20,    21,    22,    23,
-      24,    -1,    -1,    -1,    -1,    -1,    30,    -1,    -1,    33,
-      -1,    -1,    -1,    -1,    -1,    39,    40,    -1,    -1,    -1,
-      -1,    -1,    -1,    -1,    -1,    -1,    50,    -1,    -1,    -1,
-      -1,    -1,    -1,    -1,    -1,    59,    -1,    -1,    -1,    -1,
-      -1,    65,    66,    -1,    68,    69,    -1,    -1,    -1,    73,
-      -1,    -1,    76,    77,    78,    -1,    -1,    -1,    -1,    -1,
-      -1,    -1,    -1,    87,    88,    89,    90,    91,    92,    93,
->>>>>>> 9a375fe2
-      -1,    -1,    -1,    -1,    -1,    -1,    -1,    -1,    -1,    -1,
-     107,    -1,    -1,    -1,    -1,    -1,    -1,   114,    -1,    -1,
-      -1,   118,   119,   120,    -1,   122,   123,   124,   125,   126,
-     127,   128,    -1,    -1,    -1,    -1,    -1,    -1,    -1,    -1,
-      -1,    -1,    -1,    -1,    -1,   142,   143,   144,   145,    -1,
-      -1,   148,    -1,    -1,   151,    -1,     3,    -1,    -1,     6,
-      -1,     8,   159,   160,   161,   162,   163,   164,   165,   166,
-      -1,   168,    19,    20,    21,    22,    23,    24,    -1,    -1,
-      -1,    -1,    -1,    30,    -1,    -1,    33,    -1,    -1,    -1,
-      -1,    -1,    39,    40,    -1,    -1,    -1,    -1,    -1,    -1,
-      -1,    -1,    49,    50,    -1,    -1,    -1,    -1,    -1,    -1,
-      -1,    -1,    59,    -1,    -1,    -1,    -1,    -1,    65,    66,
-      -1,    68,    69,    -1,    -1,    -1,    73,    -1,    -1,    76,
-      77,    78,    -1,    80,    -1,    -1,    -1,    -1,    -1,    -1,
-      87,    88,    89,    90,    91,    92,    93,    94,    -1,    -1,
-      -1,    -1,    -1,    -1,    -1,    -1,    -1,    -1,    -1,    -1,
-     107,    -1,    -1,    -1,    -1,    -1,    -1,   114,    -1,    -1,
-      -1,   118,   119,   120,    -1,   122,   123,   124,   125,   126,
-     127,   128,    -1,    -1,    -1,    -1,    -1,    -1,    -1,    -1,
-      -1,    -1,    -1,    -1,    -1,   142,   143,   144,   145,    -1,
-      -1,   148,    -1,    -1,   151,    -1,     3,    -1,    -1,     6,
-      -1,     8,   159,   160,   161,   162,   163,   164,   165,   166,
-      -1,   168,    19,    20,    21,    22,    23,    24,    -1,    -1,
-      -1,    -1,    -1,    30,    -1,    -1,    33,    -1,    -1,    -1,
-      -1,    -1,    39,    40,    -1,    -1,    -1,    -1,    -1,    -1,
-      -1,    -1,    49,    50,    -1,    -1,    -1,    -1,    -1,    -1,
-      -1,    -1,    59,    -1,    -1,    -1,    -1,    -1,    65,    66,
-      -1,    68,    69,    -1,    -1,    -1,    73,    -1,    -1,    76,
-      77,    78,    -1,    80,    -1,    -1,    -1,    -1,    -1,    -1,
-      87,    88,    89,    90,    91,    92,    93,    94,    -1,    -1,
-      -1,    -1,    -1,    -1,    -1,    -1,    -1,    -1,    -1,    -1,
-     107,    -1,    -1,    -1,    -1,    -1,    -1,   114,    -1,    -1,
-      -1,   118,   119,   120,    -1,   122,   123,   124,   125,   126,
-     127,   128,    -1,    -1,    -1,    -1,    -1,    -1,    -1,    -1,
-      -1,    -1,    -1,    -1,    -1,   142,   143,   144,   145,    -1,
-      -1,   148,    -1,    -1,   151,    -1,     3,    -1,    -1,     6,
-      -1,     8,   159,   160,   161,   162,   163,   164,   165,   166,
-      -1,   168,    19,    20,    21,    22,    23,    24,    -1,    -1,
-      -1,    -1,    -1,    30,    -1,    -1,    33,    -1,    -1,    -1,
-      -1,    -1,    39,    40,    -1,    -1,    -1,    -1,    -1,    -1,
-      -1,    -1,    -1,    50,    -1,    -1,    -1,    -1,    -1,    -1,
-      -1,    -1,    59,    -1,    -1,    -1,    -1,    -1,    65,    66,
-      -1,    68,    69,    -1,    -1,    -1,    73,    -1,    -1,    76,
-      77,    78,    -1,    -1,    -1,    -1,    -1,    -1,    -1,    -1,
-      87,    88,    89,    90,    91,    92,    93,    94,    -1,    -1,
-      -1,    -1,    -1,    -1,    -1,    -1,    -1,    -1,    -1,    -1,
-     107,    -1,    -1,    -1,    -1,    -1,    -1,   114,    -1,    -1,
-      -1,   118,   119,   120,    -1,   122,   123,   124,   125,   126,
-     127,   128,    -1,    -1,    -1,    -1,    -1,    -1,    -1,    -1,
-      -1,    -1,    -1,    -1,    -1,   142,   143,   144,   145,    -1,
-      -1,   148,    -1,    -1,   151,    -1,     3,     4,    -1,     6,
-      -1,     8,   159,   160,   161,   162,   163,   164,   165,   166,
-      -1,   168,    19,    20,    21,    22,    -1,    24,    -1,    -1,
-      -1,    -1,    29,    30,    -1,    -1,    33,    -1,    -1,    -1,
-      -1,    -1,    39,    40,    -1,    -1,    -1,    44,    -1,    -1,
-      -1,    -1,    -1,    50,    -1,    -1,    -1,    -1,    -1,    -1,
-      -1,    -1,    -1,    -1,    -1,    -1,    -1,    -1,    65,    66,
-      -1,    68,    69,    -1,    -1,    -1,    73,    -1,    -1,    76,
-      77,    78,    -1,    -1,    -1,    -1,    -1,    -1,    -1,    -1,
-      87,    88,    89,    90,    91,    92,    93,    94,    -1,    -1,
-      -1,    -1,    -1,    -1,    -1,    -1,    -1,    -1,    -1,    -1,
-     107,    -1,    -1,    -1,    -1,    -1,    -1,   114,    -1,    -1,
-      -1,   118,   119,   120,    -1,   122,   123,   124,   125,   126,
-     127,   128,    -1,    -1,    -1,    -1,    -1,    -1,    -1,    -1,
-      -1,    -1,    -1,    -1,    -1,   142,   143,   144,   145,    -1,
-      -1,   148,    -1,    -1,   151,    -1,     3,    -1,    -1,     6,
-      -1,     8,    -1,    -1,    -1,    -1,    -1,    -1,   165,   166,
-      -1,   168,    19,    20,    21,    22,    -1,    24,    -1,    -1,
-      -1,    -1,    -1,    30,    -1,    -1,    33,    34,    -1,    -1,
-      -1,    -1,    39,    40,    -1,    -1,    -1,    -1,    -1,    -1,
-      -1,    -1,    -1,    50,    -1,    -1,    -1,    -1,    -1,    -1,
-      -1,    -1,    -1,    -1,    -1,    -1,    -1,    -1,    65,    66,
-      -1,    68,    69,    -1,    -1,    -1,    73,    -1,    -1,    76,
-      77,    78,    -1,    -1,    -1,    -1,    -1,    -1,    -1,    -1,
-      87,    88,    89,    90,    91,    92,    93,    94,    -1,    -1,
-      -1,    -1,    -1,    -1,    -1,    -1,    -1,    -1,    -1,    -1,
-     107,    -1,    -1,    -1,    -1,    -1,    -1,   114,    -1,    -1,
-      -1,   118,   119,   120,    -1,   122,   123,   124,   125,   126,
-     127,   128,    -1,    -1,    -1,    -1,   133,    -1,    -1,    -1,
-      -1,    -1,    -1,   140,    -1,   142,   143,   144,   145,    -1,
-      -1,   148,    -1,    -1,   151,    -1,     3,    -1,    -1,     6,
-      -1,     8,    -1,    -1,    -1,    -1,    -1,    -1,   165,   166,
-      -1,   168,    19,    20,    21,    22,    -1,    24,    -1,    -1,
-      -1,    -1,    -1,    30,    -1,    -1,    33,    -1,    -1,    -1,
-      -1,    -1,    39,    40,    -1,    -1,    -1,    -1,    -1,    -1,
-      -1,    -1,    -1,    50,    -1,    -1,    -1,    -1,    -1,    -1,
-      -1,    -1,    -1,    -1,    -1,    -1,    -1,    -1,    65,    66,
-      -1,    68,    69,    -1,    -1,    -1,    73,    74,    -1,    76,
-      77,    78,    -1,    -1,    -1,    -1,    -1,    -1,    85,    -1,
-      87,    88,    89,    90,    91,    92,    93,    94,    -1,    -1,
-      -1,    -1,    -1,    -1,    -1,    -1,    -1,    -1,    -1,    -1,
-     107,    -1,    -1,    -1,    -1,    -1,    -1,   114,    -1,    -1,
-      -1,   118,   119,   120,    -1,   122,   123,   124,   125,   126,
-     127,   128,    -1,    -1,    -1,    -1,    -1,    -1,    -1,    -1,
-      -1,    -1,    -1,    -1,    -1,   142,   143,   144,   145,    -1,
-      -1,   148,    -1,    -1,   151,    -1,     3,    -1,    -1,     6,
-      -1,     8,    -1,    -1,    -1,    -1,    -1,    -1,   165,   166,
-      -1,   168,    19,    20,    21,    22,    -1,    24,    -1,    -1,
-      -1,    -1,    -1,    30,    -1,    -1,    33,    -1,    -1,    -1,
-      -1,    -1,    39,    40,    -1,    -1,    -1,    -1,    -1,    -1,
-      -1,    -1,    -1,    50,    -1,    -1,    -1,    -1,    -1,    -1,
-      -1,    -1,    -1,    -1,    -1,    -1,    -1,    -1,    65,    66,
-      -1,    68,    69,    -1,    -1,    -1,    73,    -1,    -1,    76,
-      77,    78,    -1,    -1,    -1,    -1,    -1,    -1,    -1,    -1,
-      87,    88,    89,    90,    91,    92,    93,    94,    -1,    -1,
-      -1,    -1,    -1,    -1,    -1,    -1,    -1,    -1,    -1,    -1,
-     107,    -1,    -1,    -1,    -1,    -1,    -1,   114,    -1,    -1,
-      -1,   118,   119,   120,    -1,   122,   123,   124,   125,   126,
-     127,   128,    -1,    -1,    -1,    -1,   133,    -1,    -1,    -1,
-      -1,    -1,    -1,   140,    -1,   142,   143,   144,   145,    -1,
-      -1,   148,    -1,    -1,   151,    -1,     3,    -1,    -1,     6,
-      -1,     8,    -1,    -1,    -1,    -1,    -1,    -1,   165,   166,
-      -1,   168,    19,    20,    21,    22,    -1,    24,    -1,    -1,
-      -1,    -1,    -1,    30,    -1,    -1,    33,    -1,    -1,    -1,
-      -1,    -1,    39,    40,    -1,    -1,    -1,    -1,    -1,    -1,
-      -1,    -1,    -1,    50,    -1,    -1,    -1,    -1,    -1,    -1,
-      -1,    -1,    -1,    -1,    -1,    -1,    -1,    -1,    65,    66,
-      -1,    68,    69,    -1,    -1,    -1,    73,    -1,    -1,    76,
-      77,    78,    -1,    -1,    -1,    -1,    -1,    -1,    -1,    -1,
-      87,    88,    89,    90,    91,    92,    93,    94,    -1,    -1,
-      -1,    -1,    -1,    -1,    -1,    -1,    -1,    -1,    -1,    -1,
-     107,    -1,    -1,    -1,    -1,    -1,    -1,   114,    -1,    -1,
-      -1,   118,   119,   120,    -1,   122,   123,   124,   125,   126,
-     127,   128,    -1,    -1,    -1,    -1,   133,    -1,    -1,    -1,
-      -1,    -1,    -1,   140,    -1,   142,   143,   144,   145,    -1,
-      -1,   148,    -1,    -1,   151,    -1,     3,    -1,    -1,     6,
-      -1,     8,    -1,    -1,    -1,    -1,    -1,    -1,   165,   166,
-      -1,   168,    19,    20,    21,    22,    -1,    24,    -1,    -1,
-      -1,    -1,    -1,    30,    -1,    -1,    33,    -1,    -1,    -1,
-      -1,    -1,    39,    40,    -1,    -1,    -1,    -1,    -1,    -1,
-      -1,    -1,    -1,    50,    -1,    -1,    -1,    -1,    -1,    -1,
-      -1,    -1,    -1,    -1,    -1,    -1,    -1,    -1,    65,    66,
-      -1,    68,    69,    -1,    -1,    -1,    73,    -1,    -1,    76,
-      77,    78,    -1,    -1,    -1,    -1,    -1,    -1,    -1,    -1,
-      87,    88,    89,    90,    91,    92,    93,    94,    -1,    -1,
-      97,    -1,    -1,    -1,    -1,    -1,    -1,    -1,    -1,    -1,
-     107,    -1,    -1,    -1,    -1,    -1,    -1,   114,    -1,    -1,
-      -1,   118,   119,   120,    -1,   122,   123,   124,   125,   126,
-     127,   128,    -1,    -1,    -1,    -1,    -1,    -1,    -1,    -1,
-      -1,    -1,    -1,    -1,    -1,   142,   143,   144,   145,    -1,
-      -1,   148,    -1,    -1,   151,    -1,     3,    -1,    -1,     6,
-      -1,     8,    -1,    -1,    -1,    -1,    -1,    -1,   165,   166,
-      -1,   168,    19,    20,    21,    22,    -1,    24,    -1,    -1,
-      -1,    -1,    29,    30,    -1,    -1,    33,    -1,    -1,    -1,
-      -1,    -1,    39,    40,    -1,    -1,    -1,    -1,    -1,    -1,
-      -1,    -1,    -1,    50,    -1,    -1,    -1,    -1,    -1,    -1,
-      -1,    -1,    -1,    -1,    -1,    -1,    -1,    -1,    65,    66,
-      -1,    68,    69,    -1,    -1,    -1,    73,    -1,    -1,    76,
-      77,    78,    -1,    -1,    -1,    -1,    -1,    -1,    -1,    -1,
-      87,    88,    89,    90,    91,    92,    93,    94,    -1,    -1,
-      -1,    -1,    -1,    -1,    -1,    -1,    -1,    -1,    -1,    -1,
-     107,    -1,    -1,    -1,    -1,    -1,    -1,   114,    -1,    -1,
-      -1,   118,   119,   120,    -1,   122,   123,   124,   125,   126,
-     127,   128,    -1,    -1,    -1,    -1,    -1,    -1,    -1,    -1,
-      -1,    -1,    -1,    -1,    -1,   142,   143,   144,   145,    -1,
-      -1,   148,    -1,    -1,   151,    -1,     3,    -1,    -1,     6,
-      -1,     8,    -1,    -1,    -1,    -1,    -1,    -1,   165,   166,
-      -1,   168,    19,    20,    21,    22,    -1,    24,    -1,    -1,
-      -1,    -1,    -1,    30,    -1,    -1,    33,    -1,    -1,    -1,
-      -1,    -1,    39,    40,    -1,    -1,    -1,    -1,    -1,    -1,
-      -1,    -1,    -1,    50,    -1,    -1,    -1,    -1,    -1,    -1,
-      -1,    -1,    -1,    -1,    -1,    -1,    -1,    -1,    65,    66,
-      -1,    68,    69,    -1,    -1,    -1,    73,    -1,    -1,    76,
-      77,    78,    -1,    -1,    -1,    -1,    -1,    -1,    -1,    -1,
-      87,    88,    89,    90,    91,    92,    93,    94,    -1,    -1,
-      -1,    -1,    -1,    -1,    -1,    -1,    -1,    -1,    -1,    -1,
-     107,    -1,    -1,    -1,    -1,    -1,    -1,   114,    -1,    -1,
-      -1,   118,   119,   120,    -1,   122,   123,   124,   125,   126,
-     127,   128,    -1,    -1,    -1,    -1,    -1,    -1,    -1,    -1,
-      -1,    -1,    -1,    -1,    -1,   142,   143,   144,   145,    -1,
-      -1,   148,    -1,    -1,   151,    -1,     3,    -1,    -1,     6,
-      -1,     8,    -1,    -1,    -1,    -1,    -1,    -1,   165,   166,
-      -1,   168,    19,    20,    21,    22,    -1,    24,    -1,    -1,
-      -1,    -1,    -1,    30,    -1,    -1,    33,    -1,    -1,    -1,
-      -1,    -1,    39,    40,    -1,    -1,    -1,    -1,    -1,    -1,
-      -1,    -1,    -1,    50,    -1,    -1,    -1,    -1,    -1,    -1,
-      -1,    -1,    -1,    -1,    -1,    -1,    -1,    -1,    65,    66,
-      -1,    68,    69,    -1,    -1,    -1,    73,    -1,    -1,    76,
-      77,    78,    -1,    -1,    -1,    -1,    -1,    -1,    -1,    -1,
-      87,    88,    89,    90,    91,    92,    93,    94,    -1,    -1,
-      -1,    -1,    -1,    -1,    -1,    -1,    -1,    -1,    -1,    -1,
-     107,    -1,    -1,    -1,    -1,    -1,    -1,   114,    -1,    -1,
-      -1,   118,   119,   120,    -1,   122,   123,   124,   125,   126,
-     127,   128,    -1,    -1,    -1,    -1,    -1,    -1,    -1,    -1,
-      -1,    -1,    -1,    -1,    -1,   142,   143,   144,   145,    -1,
-      -1,   148,    -1,    -1,   151,    -1,     3,    -1,    -1,     6,
-      -1,     8,    -1,    -1,    -1,    -1,    -1,    -1,   165,   166,
-      -1,   168,    19,    20,    21,    22,    -1,    24,    -1,    -1,
-      -1,    -1,    -1,    30,    -1,    -1,    33,    -1,    -1,    -1,
-      -1,    -1,    39,    40,    -1,    -1,    -1,    -1,    -1,    -1,
-      -1,    -1,    -1,    50,    -1,    -1,    -1,    -1,    -1,    -1,
-      -1,    -1,    -1,    -1,    -1,    -1,    -1,    -1,    65,    66,
-      -1,    68,    69,    -1,    -1,    -1,    73,    -1,    -1,    76,
-      77,    78,    -1,    -1,    -1,    -1,    -1,    -1,    -1,    -1,
-      87,    88,    89,    -1,    -1,    -1,    93,    94,    -1,    -1,
-      -1,    -1,    -1,    -1,    -1,    -1,    -1,    -1,    -1,    -1,
-<<<<<<< HEAD
-     107,    -1,    -1,    -1,    -1,    -1,    -1,    -1,    -1,    -1,
-      -1,    -1,    -1,    -1,    -1,   122,   123,   124,   125,   126,
-     127,   128,    -1,    -1,    -1,    -1,    -1,    -1,    -1,    -1,
-      -1,    -1,    -1,    -1,    -1,   142,   143,   144,   145,    -1,
-      -1,   148,    -1,    -1,   151,    -1,     3,    -1,    -1,     6,
-      -1,     8,    -1,    -1,    -1,    -1,    -1,    -1,   165,   166,
-      -1,   168,    19,    20,    21,    22,    -1,    24,    -1,    -1,
-      -1,    -1,    -1,    30,    -1,    -1,    33,    -1,    -1,    -1,
-      -1,    -1,    39,    40,    -1,    -1,    -1,    -1,    -1,    -1,
-      -1,    -1,    23,    50,    -1,    -1,    -1,    -1,    -1,    -1,
-      -1,    -1,    -1,    34,    -1,    -1,    -1,    -1,    65,    66,
-      -1,    68,    69,    -1,    -1,    -1,    73,    -1,    -1,    76,
-      77,    78,    -1,    -1,    55,    -1,    -1,    -1,    -1,    -1,
-      87,    62,    89,    -1,    -1,    -1,    93,    94,    -1,    -1,
-      -1,    -1,    -1,    -1,    -1,    -1,    -1,    -1,    24,    -1,
-     107,    -1,    -1,    -1,    30,    -1,    -1,    33,    24,    -1,
-      -1,    -1,    -1,    -1,    40,   122,   123,   124,   125,   126,
-     127,   128,    -1,   104,    -1,    -1,    -1,    -1,    -1,    -1,
-      -1,    -1,    -1,    -1,    -1,   142,   143,   144,   145,    65,
-      66,   148,    -1,    69,   151,    -1,    -1,    73,    -1,    -1,
-      76,    77,    -1,    -1,    -1,    -1,    -1,    -1,    -1,    -1,
-      -1,   168,    -1,    89,    -1,    -1,    -1,    93,    -1,    -1,
-      -1,    -1,    -1,    -1,   155,   156,   157,   158,   159,   160,
-     161,   162,   163,   164,   165,   166,   167,   168,   169,   170,
-     106,   107,   108,   109,   110,   111,   112,   113,   114,   115,
-     116,   117,   118,   119,   120,    -1,    -1,    -1,    -1,    -1,
-      -1,    -1,    -1,    -1,    -1,    -1,    -1,    -1,    -1,    -1,
-      -1,    -1,   148,    -1,    -1,   151
-=======
-      -1,    -1,   106,    -1,    -1,    -1,    -1,    -1,    -1,    -1,
-      -1,    -1,    -1,    -1,    -1,    -1,    -1,   121,   122,   123,
-     124,   125,   126,   127,    -1,    -1,    -1,    -1,    -1,    -1,
-      -1,    -1,    -1,    -1,    -1,    -1,    -1,   141,   142,   143,
-     144,    -1,    -1,   147,    -1,    -1,   150,    -1,     3,    -1,
-      -1,     6,    -1,     8,    -1,    -1,    -1,    -1,    -1,    -1,
-     164,   165,    -1,   167,    19,    20,    21,    22,    -1,    24,
-      -1,    -1,    -1,    -1,    -1,    30,    -1,    -1,    33,    -1,
-      -1,    -1,    -1,    -1,    39,    40,    -1,    -1,    -1,    -1,
-      -1,    -1,    -1,    -1,    23,    50,    -1,    -1,    -1,    -1,
-      -1,    -1,    -1,    -1,    -1,    34,    -1,    -1,    -1,    -1,
-      65,    66,    -1,    68,    69,    -1,    23,    -1,    73,    -1,
-      -1,    76,    77,    78,    -1,    -1,    55,    34,    -1,    -1,
-      -1,    -1,    87,    62,    -1,    -1,    -1,    92,    93,    -1,
-      -1,    23,    -1,    -1,    -1,    -1,    -1,    -1,    55,    -1,
-      -1,   106,    34,    -1,    -1,    62,    -1,    -1,    -1,    -1,
-      -1,    -1,    -1,    -1,    -1,    23,   121,   122,   123,   124,
-     125,   126,   127,    55,   103,    -1,    34,    -1,    -1,    -1,
-      62,    -1,    -1,    -1,    -1,    -1,   141,   142,   143,   144,
-      -1,    -1,   147,    -1,    -1,   150,   103,    55,    -1,    -1,
-      -1,    -1,    -1,    -1,    62,    -1,    -1,    -1,    -1,    -1,
-      -1,    -1,   167,    -1,    -1,    -1,    -1,    -1,    -1,    -1,
-      -1,   103,    -1,    -1,    -1,   154,   155,   156,   157,   158,
-     159,   160,   161,   162,   163,   164,   165,   166,   167,   168,
-     169,    -1,    -1,    -1,    -1,   103,    -1,   154,   155,   156,
-     157,   158,   159,   160,   161,   162,   163,   164,   165,   166,
-     167,   168,   169,    -1,    -1,    -1,    -1,    -1,    -1,    -1,
-      -1,    -1,   154,   155,   156,   157,   158,   159,   160,   161,
-     162,   163,   164,   165,   166,   167,   168,   169,    -1,    -1,
-      -1,    -1,    -1,    -1,    -1,    -1,   154,   155,   156,   157,
-     158,   159,   160,   161,   162,   163,   164,   165,   166,   167,
-     168,   169
->>>>>>> 9a375fe2
-};
-
-/* YYSTOS[STATE-NUM] -- The symbol kind of the accessing symbol of
-   state STATE-NUM.  */
-static const yytype_int16 yystos[] =
-{
-<<<<<<< HEAD
-       0,    27,    42,    57,    74,    82,    85,   102,   174,   175,
-     176,   187,   199,   200,   202,   203,   204,   212,   214,    28,
-     183,    51,    58,    29,    44,   208,   165,   224,   225,   226,
-     227,   280,   281,   320,   322,     3,    24,     0,     7,     7,
-      48,    60,    79,   201,    24,   185,   186,   227,    24,   355,
-     356,   357,     3,     6,     8,    19,    20,    21,    22,    24,
-      30,    33,    39,    40,    50,    65,    66,    68,    69,    73,
-      76,    77,    78,    87,    88,    89,    90,    91,    92,    93,
-      94,   107,   114,   118,   119,   120,   122,   123,   124,   125,
-     126,   127,   128,   142,   143,   144,   145,   148,   151,   165,
-     166,   168,   215,   262,   263,   264,   265,   267,   268,   269,
-     270,   271,   272,   273,   275,   282,   283,   284,   286,   287,
-     289,   290,   291,   317,   325,   331,   334,   335,   336,   337,
-     338,   339,   340,   341,   342,   343,   344,   348,   349,   350,
-     351,   352,   353,   354,   365,   366,   367,   369,   370,   371,
-     372,   383,    29,   101,     3,   165,   226,   262,    24,   360,
-     361,   362,    41,    52,    56,    63,    64,    67,    75,   276,
-     279,   168,   205,   206,   207,   348,     3,   164,   178,   179,
-     180,    29,   324,     3,     5,   200,    86,   213,   228,     6,
-      13,     3,   191,   200,   348,    24,    25,   364,     3,     3,
-       3,     3,     3,   335,     3,    97,   207,   377,   378,   382,
-     348,   349,   349,   349,     3,     3,     3,     3,   335,   335,
-      51,   219,   220,     5,    20,    22,   107,   114,     3,     3,
-     149,   292,     3,     3,     3,   168,   169,   170,   165,   166,
-     155,   156,   157,   158,    24,    31,   167,   266,   368,   165,
-      13,   154,   333,   360,    31,   222,   384,     3,   363,   222,
-     223,     6,    13,    61,   279,    24,   209,   210,   367,    72,
-      61,     4,     5,    21,    22,    24,    50,    68,    78,   114,
-     181,   181,   103,   177,   200,    24,   184,   185,     3,    23,
-      49,    59,    80,   159,   160,   161,   162,   163,   164,   198,
-     206,   232,   233,   234,   235,   236,   240,   242,   243,   245,
-     246,   247,   248,   250,   251,   253,   254,   256,   257,   260,
-     261,   267,   270,   325,   348,   367,   105,   385,   386,    24,
-     358,    24,   357,   358,   189,   367,   204,     4,     4,   326,
-     348,   168,   208,   208,   208,   236,   354,   236,    98,   378,
-     379,    97,   373,   374,   377,     4,   346,   348,   380,   381,
-     346,   208,   221,   227,   213,   264,     4,   208,   346,   347,
-     208,     3,   121,   288,   346,   346,     4,   336,   336,   336,
-     337,   337,   338,   338,   338,   338,   368,   348,   353,   366,
-     365,   223,    24,   191,   347,    24,   362,   362,   227,    61,
-       5,   213,   164,   227,   206,     4,    24,   182,   385,     4,
-       5,   236,   348,    23,   233,   262,   198,   262,    55,    62,
-     198,   243,   244,   246,   247,   250,   253,   255,   258,    59,
-     153,   152,   206,    24,   387,   388,    13,     4,     5,    31,
-       4,   346,   347,   347,     5,     5,    95,   380,    96,   198,
-     207,   241,   243,   244,   246,   250,   253,   375,   376,   379,
-     374,     4,     5,   346,     5,    53,   229,   346,     4,     5,
-     346,   228,     3,    24,   293,   294,   295,   300,     5,   285,
-       4,     8,   332,     4,     3,   190,   227,   210,   385,   211,
-     348,    70,    83,   277,   278,   323,     6,    13,    31,    24,
-       4,    68,     3,   252,   262,   334,   349,    34,   104,    29,
-      30,    76,   206,   259,   198,   234,   235,   164,   388,   367,
-      24,   106,   107,   108,   109,   110,   111,   112,   113,   114,
-     115,   116,   117,   118,   119,   120,   327,   328,   329,   330,
-       4,     4,     4,   380,   346,   380,   206,     5,    95,    96,
-     346,     5,   274,   227,    35,    54,   230,     4,   346,     4,
-       4,   293,   301,   302,   346,     4,   188,   368,   236,     3,
-     359,   360,    24,    24,     3,   345,   348,    47,   249,   249,
-     206,    24,   270,   273,   262,     3,    50,    68,    78,    81,
-     231,   237,    24,   231,   265,   389,    13,    25,     4,     5,
-     274,   198,   207,   243,   246,   250,   253,   376,   380,     4,
-     346,     4,   345,   236,   138,   296,   137,   303,     5,     4,
-       5,   188,    45,    46,   321,   223,   200,     4,     5,   349,
-     153,   165,   225,   238,   239,    24,   380,     4,    62,   206,
-     293,   297,   298,   299,    71,   192,    35,   192,   346,   368,
-       4,     4,   348,   206,   355,     4,     5,     4,     5,    31,
-      35,    99,   216,   218,   305,   306,   367,   135,   136,   150,
-     304,   308,   239,   298,   300,   193,   194,   207,   240,   339,
-     385,     5,   146,   318,     4,    34,   133,   140,   309,   310,
-     312,   348,     5,    32,    43,   195,   195,   100,   217,   306,
-     116,   147,   148,   319,   133,   140,   311,   313,   314,   316,
-     348,   134,   141,   129,   307,   134,   194,    36,   196,   196,
-     339,   134,   141,   153,   132,   134,    53,   131,   139,   140,
-      37,    38,   197,   133,   313,   315,   130,   141,   132
-=======
-       0,    27,    42,    57,    74,    82,    85,   101,   173,   174,
-     175,   186,   198,   199,   201,   202,   204,   212,   214,    28,
-     182,    51,    58,    29,    44,   208,   164,   224,   225,   226,
-     227,   279,   280,   319,   321,     3,    24,     0,     7,     7,
-      48,    60,    79,   200,    24,   184,   185,   227,    24,   354,
-     355,   356,     3,     6,     8,    19,    20,    21,    22,    24,
-      30,    33,    39,    40,    50,    65,    66,    68,    69,    73,
-      76,    77,    78,    87,    88,    89,    90,    91,    92,    93,
-     106,   113,   117,   118,   119,   121,   122,   123,   124,   125,
-     126,   127,   141,   142,   143,   144,   147,   150,   164,   165,
-     167,   215,   262,   263,   264,   265,   267,   268,   269,   270,
-     271,   272,   274,   281,   282,   283,   285,   286,   288,   289,
-     290,   316,   324,   330,   333,   334,   335,   336,   337,   338,
-     339,   340,   341,   342,   343,   347,   348,   349,   350,   351,
-     352,   353,   364,   365,   366,   368,   369,   370,   371,   382,
-      29,   100,     3,   164,   226,   262,    24,   359,   360,   361,
-      41,    52,    56,    63,    64,    67,    75,   275,   278,   167,
-     205,   206,   207,   347,     3,   163,   177,   178,   179,    29,
-     323,     3,     5,   199,    86,   213,   228,     6,    13,     3,
-     190,    85,   199,   347,    24,    25,   363,     3,     3,     3,
-       3,     3,   334,    96,   207,   376,   377,   381,   347,   348,
-     348,   348,     3,     3,     3,     3,   334,   334,    51,   219,
-     220,     5,    20,    22,   106,   113,     3,     3,   148,   291,
-       3,     3,     3,   167,   168,   169,   164,   165,   154,   155,
-     156,   157,    24,    31,   166,   266,   367,   164,    13,   153,
-     332,   359,    31,   222,   383,     3,   362,   222,   223,     6,
-      13,    61,   278,    24,   209,   210,   366,    72,    61,     4,
-       5,    21,    22,    24,    50,    68,    78,   113,   180,   180,
-     102,   176,   199,    24,   183,   184,     3,    23,    49,    59,
-      80,   158,   159,   160,   161,   162,   163,   197,   206,   232,
-     233,   234,   235,   236,   240,   242,   243,   245,   246,   247,
-     248,   250,   251,   253,   254,   256,   257,   260,   261,   267,
-     270,   324,   347,   366,   104,   384,   385,    24,   357,    24,
-     356,   357,   188,   366,   204,     3,   203,     4,     4,   325,
-     347,   167,   208,   208,   208,   236,   236,    97,   377,   378,
-      96,   372,   373,   376,     4,   345,   347,   379,   380,   345,
-     208,   221,   227,   213,   264,     4,   208,   345,   346,   208,
-       3,   120,   287,   345,   345,     4,   335,   335,   335,   336,
-     336,   337,   337,   337,   337,   367,   347,   352,   365,   364,
-     223,    24,   190,   346,    24,   361,   361,   227,    61,     5,
-     213,   163,   227,   206,     4,    24,   181,   384,     4,     5,
-     236,   347,    23,   233,   262,   197,   262,    55,    62,   197,
-     243,   244,   246,   247,   250,   253,   255,   258,    59,   152,
-     151,   206,    24,   386,   387,    13,     4,     5,   205,     4,
-       5,    31,     4,   345,   346,   346,     5,    94,   379,    95,
-     197,   207,   241,   243,   244,   246,   250,   253,   374,   375,
-     378,   373,     4,     5,   345,     5,    53,   229,   345,     4,
-       5,   345,   228,     3,    24,   292,   293,   294,   299,     5,
-     284,     4,     8,   331,     4,     3,   189,   227,   210,   384,
-     211,   347,    70,    83,   276,   277,   322,     6,    13,    31,
-      24,     4,    68,     3,   252,   262,   333,   348,    34,   103,
-      29,    30,    76,   206,   259,   197,   234,   235,   163,   387,
-     366,     4,     3,    24,   105,   106,   107,   108,   109,   110,
-     111,   112,   113,   114,   115,   116,   117,   118,   119,   326,
-     327,   328,   329,     4,     4,     4,   379,   379,   206,     5,
-      94,    95,   345,     5,   273,   227,    35,    54,   230,     4,
-     345,     4,     4,   292,   300,   301,   345,     4,   187,   367,
-     236,     3,   358,   359,    24,    24,     3,   344,   347,    47,
-     249,   249,   206,    24,   270,   272,   262,     3,    50,    68,
-      78,    81,   231,   237,    24,   231,   265,   388,   205,    13,
-      25,     4,     5,   197,   207,   243,   246,   250,   253,   375,
-     379,     4,   345,     4,   344,   236,   137,   295,   136,   302,
-       5,     4,     5,   187,    45,    46,   320,   223,   199,     4,
-       5,   348,   152,   164,   225,   238,   239,     4,    24,   379,
-      62,   206,   292,   296,   297,   298,    71,   191,    35,   191,
-     345,   367,     4,     4,   347,   206,   354,     4,     5,     4,
-       5,    31,    35,    98,   216,   218,   304,   305,   366,   134,
-     135,   149,   303,   307,   239,   297,   299,   192,   193,   207,
-     240,   338,   384,     5,   145,   317,     4,    34,   132,   139,
-     308,   309,   311,   347,     5,    32,    43,   194,   194,    99,
-     217,   305,   115,   146,   147,   318,   132,   139,   310,   312,
-     313,   315,   347,   133,   140,   128,   306,   133,   193,    36,
-     195,   195,   338,   133,   140,   152,   131,   133,    53,   130,
-     138,   139,    37,    38,   196,   132,   312,   314,   129,   140,
-     131
->>>>>>> 9a375fe2
-};
-
-/* YYR1[RULE-NUM] -- Symbol kind of the left-hand side of rule RULE-NUM.  */
-static const yytype_int16 yyr1[] =
-{
-<<<<<<< HEAD
-       0,   173,   174,   174,   174,   174,   175,   176,   177,   177,
-     178,   178,   178,   179,   180,   181,   181,   181,   181,   181,
-     181,   181,   182,   182,   182,   183,   183,   184,   184,   185,
-     186,   186,   187,   188,   188,   189,   189,   190,   190,   191,
-     191,   192,   192,   193,   193,   194,   194,   195,   195,   195,
-     196,   196,   197,   197,   198,   198,   199,   199,   199,   199,
-     199,   200,   200,   201,   201,   201,   202,   203,   204,   205,
-     205,   206,   207,   208,   208,   208,   209,   209,   210,   211,
-     212,   213,   213,   214,   214,   215,   215,   216,   216,   217,
-     217,   218,   219,   219,   220,   221,   221,   222,   222,   223,
-     223,   224,   224,   225,   225,   225,   226,   226,   227,   227,
-     227,   227,   228,   229,   229,   230,   230,   231,   231,   231,
-     231,   231,   232,   232,   232,   232,   232,   232,   232,   233,
-     233,   234,   234,   235,   235,   236,   236,   237,   238,   238,
-     239,   240,   240,   240,   240,   240,   240,   240,   240,   240,
-     241,   242,   242,   243,   243,   243,   243,   243,   243,   243,
-     244,   245,   246,   247,   248,   248,   248,   248,   249,   249,
-     250,   251,   251,   252,   252,   253,   254,   254,   255,   256,
-     257,   258,   259,   259,   259,   260,   261,   262,   263,   263,
-     264,   265,   265,   265,   265,   265,   265,   265,   265,   265,
-     266,   266,   266,   267,   267,   268,   268,   268,   268,   269,
-     270,   270,   270,   270,   270,   270,   271,   271,   272,   273,
-     273,   273,   273,   273,   273,   274,   274,   275,   275,   275,
-     275,   275,   275,   276,   276,   276,   277,   278,   278,   279,
-     279,   279,   279,   280,   281,   281,   281,   282,   283,   283,
-     283,   283,   283,   283,   283,   284,   285,   285,   285,   286,
-     287,   287,   288,   289,   290,   290,   291,   292,   292,   293,
-     294,   294,   295,   296,   296,   297,   297,   298,   299,   300,
-     301,   301,   302,   303,   303,   304,   304,   305,   305,   306,
-     307,   307,   307,   307,   307,   308,   308,   308,   309,   309,
-     310,   310,   310,   311,   312,   313,   313,   313,   314,   314,
-     315,   315,   316,   317,   317,   317,   317,   318,   318,   319,
-     319,   319,   320,   321,   321,   321,   322,   322,   323,   324,
-     324,   325,   326,   327,   327,   327,   327,   327,   327,   327,
-     327,   327,   327,   327,   327,   327,   327,   327,   327,   328,
-     328,   329,   330,   330,   331,   332,   332,   333,   333,   334,
-     334,   334,   334,   334,   334,   334,   334,   335,   336,   336,
-     336,   336,   337,   337,   337,   337,   338,   338,   338,   339,
-     339,   339,   339,   339,   340,   341,   341,   341,   341,   341,
-     341,   342,   343,   344,   345,   345,   346,   347,   347,   348,
-     348,   348,   349,   350,   350,   351,   351,   352,   353,   354,
-     355,   355,   356,   357,   357,   358,   359,   360,   361,   361,
-     361,   362,   363,   363,   364,   364,   365,   365,   366,   366,
-     366,   367,   368,   369,   370,   370,   371,   372,   373,   373,
-     374,   375,   375,   376,   376,   376,   376,   376,   376,   377,
-     377,   378,   379,   379,   380,   381,   382,   383,   383,   384,
-     384,   385,   385,   386,   387,   387,   388,   388,   389,   389,
-     389
-=======
-       0,   172,   173,   173,   173,   173,   174,   175,   176,   176,
-     177,   177,   177,   178,   179,   180,   180,   180,   180,   180,
-     180,   180,   181,   181,   181,   182,   182,   183,   183,   184,
-     185,   185,   186,   187,   187,   188,   188,   189,   189,   190,
-     190,   191,   191,   192,   192,   193,   193,   194,   194,   194,
-     195,   195,   196,   196,   197,   197,   198,   198,   198,   198,
-     198,   199,   199,   200,   200,   200,   201,   202,   203,   203,
-     204,   205,   205,   206,   207,   208,   208,   208,   209,   209,
-     210,   211,   212,   213,   213,   214,   214,   215,   215,   216,
-     216,   217,   217,   218,   219,   219,   220,   221,   221,   222,
-     222,   223,   223,   224,   224,   225,   225,   225,   226,   226,
-     227,   227,   227,   227,   228,   229,   229,   230,   230,   231,
-     231,   231,   231,   231,   232,   232,   232,   232,   232,   232,
-     232,   233,   233,   234,   234,   235,   235,   236,   236,   237,
-     238,   238,   239,   240,   240,   240,   240,   240,   240,   240,
-     240,   240,   241,   242,   242,   243,   243,   243,   243,   243,
-     243,   243,   244,   245,   246,   247,   248,   248,   248,   248,
-     249,   249,   250,   251,   251,   252,   252,   253,   254,   254,
-     255,   256,   257,   258,   259,   259,   259,   260,   261,   262,
-     262,   263,   263,   264,   265,   265,   265,   265,   265,   265,
-     265,   265,   265,   266,   266,   266,   267,   267,   268,   268,
-     268,   268,   269,   270,   270,   270,   270,   270,   271,   271,
-     272,   272,   272,   272,   272,   272,   273,   273,   274,   274,
-     274,   274,   274,   274,   275,   275,   275,   276,   277,   277,
-     278,   278,   278,   278,   279,   280,   280,   280,   281,   282,
-     282,   282,   282,   282,   282,   282,   283,   284,   284,   284,
-     285,   286,   286,   287,   288,   289,   289,   290,   291,   291,
-     292,   293,   293,   294,   295,   295,   296,   296,   297,   298,
-     299,   300,   300,   301,   302,   302,   303,   303,   304,   304,
-     305,   306,   306,   306,   306,   306,   307,   307,   307,   308,
-     308,   309,   309,   309,   310,   311,   312,   312,   312,   313,
-     313,   314,   314,   315,   316,   316,   316,   316,   317,   317,
-     318,   318,   318,   319,   320,   320,   320,   321,   321,   322,
-     323,   323,   324,   325,   326,   326,   326,   326,   326,   326,
-     326,   326,   326,   326,   326,   326,   326,   326,   326,   326,
-     327,   327,   328,   329,   329,   330,   331,   331,   332,   332,
-     333,   333,   333,   333,   333,   333,   333,   333,   334,   335,
-     335,   335,   335,   336,   336,   336,   336,   337,   337,   337,
-     338,   338,   338,   338,   338,   339,   340,   340,   340,   340,
-     340,   340,   341,   342,   343,   344,   344,   345,   346,   346,
-     347,   347,   347,   348,   349,   349,   350,   350,   351,   352,
-     353,   354,   354,   355,   356,   356,   357,   358,   359,   360,
-     360,   360,   361,   362,   362,   363,   363,   364,   364,   365,
-     365,   365,   366,   367,   368,   369,   369,   370,   371,   372,
-     372,   373,   374,   374,   375,   375,   375,   375,   375,   375,
-     376,   376,   377,   378,   378,   379,   380,   381,   382,   382,
-     383,   383,   384,   384,   385,   386,   386,   387,   387,   388,
-     388,   388
->>>>>>> 9a375fe2
-};
-
-/* YYR2[RULE-NUM] -- Number of symbols on the right-hand side of rule RULE-NUM.  */
-static const yytype_int8 yyr2[] =
-{
-       0,     2,     1,     2,     1,     2,     1,     5,     0,     2,
-       0,     1,     1,     2,     3,     1,     1,     1,     1,     1,
-       1,     1,     1,     3,     3,     0,     1,     3,     1,     8,
-       3,     1,     4,     3,     1,     3,     1,     0,     3,     0,
-       3,     0,     3,     1,     3,     3,     3,     0,     1,     1,
-       0,     2,     1,     1,     0,     1,     1,     1,     1,     1,
-<<<<<<< HEAD
-       1,     1,     4,     1,     1,     1,     5,     5,     4,     1,
-       3,     1,     1,     0,     1,     1,     1,     3,     3,     1,
-       6,     0,     1,     4,     1,     1,     1,     0,     1,     0,
-       2,     3,     0,     8,     2,     1,     3,     0,     1,     0,
-       3,     0,     1,     0,     2,     2,     0,     1,     4,     3,
-       4,     1,     2,     0,     3,     0,     2,     1,     1,     1,
-       1,     1,     1,     1,     1,     1,     1,     1,     3,     1,
-       4,     1,     2,     1,     3,     1,     3,     3,     1,     3,
-       2,     1,     1,     1,     1,     1,     1,     1,     1,     1,
-       2,     3,     2,     1,     1,     1,     1,     1,     1,     2,
-       5,     2,     4,     4,     2,     2,     1,     1,     0,     2,
-       3,     2,     1,     1,     3,     3,     2,     1,     3,     2,
-       2,     3,     1,     1,     1,     2,     2,     3,     1,     3,
-       1,     1,     1,     1,     1,     1,     2,     2,     2,     2,
-       0,     2,     1,     1,     1,     1,     1,     1,     1,     8,
-       1,     1,     1,     3,     4,     5,     1,     1,     7,     5,
-       5,     5,     4,     5,     6,     0,     2,     1,     1,     1,
-       1,     1,     1,     1,     1,     1,     2,     1,     1,     0,
-       1,     1,     2,     4,     5,     5,     1,     4,     3,     3,
-       1,     1,     1,     1,     1,     4,     0,     2,     4,     5,
-       1,     1,     1,     4,     1,     1,     6,     0,     4,     1,
-       1,     1,     1,     0,     2,     3,     1,     3,     1,     6,
-       0,     1,     1,     0,     3,     0,     3,     3,     1,     2,
-       0,     3,     2,     2,     3,     1,     1,     1,     1,     1,
-       2,     2,     2,     2,     4,     1,     2,     1,     1,     2,
-       1,     2,     2,     1,     1,     1,     1,     0,     2,     1,
-       1,     1,     7,     0,     1,     1,     1,     1,     4,     0,
-       1,     1,     1,     1,     1,     1,     1,     1,     1,     1,
-       1,     1,     1,     1,     1,     1,     1,     1,     1,     1,
-       3,     2,     1,     1,     6,     0,     1,     0,     3,     1,
-       1,     1,     1,     1,     1,     3,     1,     1,     1,     2,
-       2,     2,     1,     3,     3,     3,     1,     3,     3,     1,
-       3,     3,     3,     3,     1,     1,     1,     1,     2,     2,
-       2,     1,     1,     1,     1,     3,     1,     1,     3,     1,
-       1,     1,     1,     1,     1,     3,     3,     1,     1,     2,
-       1,     1,     3,     3,     3,     1,     2,     1,     1,     3,
-       3,     2,     0,     3,     0,     1,     1,     3,     2,     1,
-       1,     2,     1,     1,     1,     1,     5,     4,     1,     2,
-       4,     1,     3,     1,     1,     1,     1,     1,     1,     1,
-       2,     4,     0,     2,     1,     1,     1,     2,     1,     0,
-       2,     0,     1,     2,     2,     1,     1,     3,     1,     1,
-       1
-=======
-       1,     1,     4,     1,     1,     1,     5,     5,     5,     3,
-       4,     1,     3,     1,     1,     0,     1,     1,     1,     3,
-       3,     1,     6,     0,     1,     4,     1,     1,     1,     0,
-       1,     0,     2,     3,     0,     8,     2,     1,     3,     0,
-       1,     0,     3,     0,     1,     0,     2,     2,     0,     1,
-       4,     3,     4,     1,     2,     0,     3,     0,     2,     1,
-       1,     1,     1,     1,     1,     1,     1,     1,     1,     1,
-       3,     1,     4,     1,     2,     1,     3,     1,     3,     3,
-       1,     3,     2,     1,     1,     1,     1,     1,     1,     1,
-       1,     1,     2,     3,     2,     1,     1,     1,     1,     1,
-       1,     2,     5,     2,     4,     4,     2,     2,     1,     1,
-       0,     2,     3,     2,     1,     1,     3,     3,     2,     1,
-       3,     2,     2,     3,     1,     1,     1,     2,     2,     4,
-       3,     1,     3,     1,     1,     1,     1,     1,     1,     2,
-       2,     2,     2,     0,     2,     1,     1,     1,     1,     1,
-       1,     1,     8,     1,     1,     3,     4,     5,     1,     1,
-       5,     5,     5,     4,     5,     6,     0,     2,     1,     1,
-       1,     1,     1,     1,     1,     1,     1,     2,     1,     1,
-       0,     1,     1,     2,     4,     5,     5,     1,     4,     3,
-       3,     1,     1,     1,     1,     1,     4,     0,     2,     4,
-       5,     1,     1,     1,     4,     1,     1,     6,     0,     4,
-       1,     1,     1,     1,     0,     2,     3,     1,     3,     1,
-       6,     0,     1,     1,     0,     3,     0,     3,     3,     1,
-       2,     0,     3,     2,     2,     3,     1,     1,     1,     1,
-       1,     2,     2,     2,     2,     4,     1,     2,     1,     1,
-       2,     1,     2,     2,     1,     1,     1,     1,     0,     2,
-       1,     1,     1,     7,     0,     1,     1,     1,     1,     4,
-       0,     1,     1,     1,     1,     1,     1,     1,     1,     1,
-       1,     1,     1,     1,     1,     1,     1,     1,     1,     1,
-       1,     3,     2,     1,     1,     6,     0,     1,     0,     3,
-       1,     1,     1,     1,     1,     1,     3,     1,     1,     1,
-       2,     2,     2,     1,     3,     3,     3,     1,     3,     3,
-       1,     3,     3,     3,     3,     1,     1,     1,     1,     2,
-       2,     2,     1,     1,     1,     1,     3,     1,     1,     3,
-       1,     1,     1,     1,     1,     1,     3,     3,     1,     1,
-       2,     1,     1,     3,     3,     3,     1,     2,     1,     1,
-       3,     3,     2,     0,     3,     0,     1,     1,     3,     2,
-       1,     1,     2,     1,     1,     1,     1,     5,     4,     1,
-       2,     4,     1,     3,     1,     1,     1,     1,     1,     1,
-       1,     2,     4,     0,     2,     1,     1,     1,     2,     1,
-       0,     2,     0,     1,     2,     2,     1,     1,     3,     1,
-       1,     1
->>>>>>> 9a375fe2
-};
-
-
-enum { YYENOMEM = -2 };
-
-#define yyerrok         (yyerrstatus = 0)
-#define yyclearin       (yychar = YYEMPTY)
-
-#define YYACCEPT        goto yyacceptlab
-#define YYABORT         goto yyabortlab
-#define YYERROR         goto yyerrorlab
-#define YYNOMEM         goto yyexhaustedlab
-
-
-#define YYRECOVERING()  (!!yyerrstatus)
-
-#define YYBACKUP(Token, Value)                                    \
-  do                                                              \
-    if (yychar == YYEMPTY)                                        \
-      {                                                           \
-        yychar = (Token);                                         \
-        yylval = (Value);                                         \
-        YYPOPSTACK (yylen);                                       \
-        yystate = *yyssp;                                         \
-        goto yybackup;                                            \
-      }                                                           \
-    else                                                          \
-      {                                                           \
-        yyerror (context, YY_("syntax error: cannot back up")); \
-        YYERROR;                                                  \
-      }                                                           \
-  while (0)
-
-/* Backward compatibility with an undocumented macro.
-   Use YYerror or YYUNDEF. */
-#define YYERRCODE YYUNDEF
-
-
-/* Enable debugging if requested.  */
-#if YYDEBUG
-
-# ifndef YYFPRINTF
-#  include <stdio.h> /* INFRINGES ON USER NAME SPACE */
-#  define YYFPRINTF fprintf
-# endif
-
-# define YYDPRINTF(Args)                        \
-do {                                            \
-  if (yydebug)                                  \
-    YYFPRINTF Args;                             \
-} while (0)
-
-
-
-
-# define YY_SYMBOL_PRINT(Title, Kind, Value, Location)                    \
-do {                                                                      \
-  if (yydebug)                                                            \
-    {                                                                     \
-      YYFPRINTF (stderr, "%s ", Title);                                   \
-      yy_symbol_print (stderr,                                            \
-                  Kind, Value, context); \
-      YYFPRINTF (stderr, "\n");                                           \
-    }                                                                     \
-} while (0)
-
-
-/*-----------------------------------.
-| Print this symbol's value on YYO.  |
-`-----------------------------------*/
-
-static void
-yy_symbol_value_print (FILE *yyo,
-                       yysymbol_kind_t yykind, YYSTYPE const * const yyvaluep, connectivity::OSQLParser* context)
-{
-  FILE *yyoutput = yyo;
-  YY_USE (yyoutput);
-  YY_USE (context);
-  if (!yyvaluep)
-    return;
-  YY_IGNORE_MAYBE_UNINITIALIZED_BEGIN
-  YY_USE (yykind);
-  YY_IGNORE_MAYBE_UNINITIALIZED_END
-}
-
-
-/*---------------------------.
-| Print this symbol on YYO.  |
-`---------------------------*/
-
-static void
-yy_symbol_print (FILE *yyo,
-                 yysymbol_kind_t yykind, YYSTYPE const * const yyvaluep, connectivity::OSQLParser* context)
-{
-  YYFPRINTF (yyo, "%s %s (",
-             yykind < YYNTOKENS ? "token" : "nterm", yysymbol_name (yykind));
-
-  yy_symbol_value_print (yyo, yykind, yyvaluep, context);
-  YYFPRINTF (yyo, ")");
-}
-
-/*------------------------------------------------------------------.
-| yy_stack_print -- Print the state stack from its BOTTOM up to its |
-| TOP (included).                                                   |
-`------------------------------------------------------------------*/
-
-static void
-yy_stack_print (yy_state_t *yybottom, yy_state_t *yytop)
-{
-  YYFPRINTF (stderr, "Stack now");
-  for (; yybottom <= yytop; yybottom++)
-    {
-      int yybot = *yybottom;
-      YYFPRINTF (stderr, " %d", yybot);
-    }
-  YYFPRINTF (stderr, "\n");
-}
-
-# define YY_STACK_PRINT(Bottom, Top)                            \
-do {                                                            \
-  if (yydebug)                                                  \
-    yy_stack_print ((Bottom), (Top));                           \
-} while (0)
-
-
-/*------------------------------------------------.
-| Report that the YYRULE is going to be reduced.  |
-`------------------------------------------------*/
-
-static void
-yy_reduce_print (yy_state_t *yyssp, YYSTYPE *yyvsp,
-                 int yyrule, connectivity::OSQLParser* context)
-{
-  int yylno = yyrline[yyrule];
-  int yynrhs = yyr2[yyrule];
-  int yyi;
-  YYFPRINTF (stderr, "Reducing stack by rule %d (line %d):\n",
-             yyrule - 1, yylno);
-  /* The symbols being reduced.  */
-  for (yyi = 0; yyi < yynrhs; yyi++)
-    {
-      YYFPRINTF (stderr, "   $%d = ", yyi + 1);
-      yy_symbol_print (stderr,
-                       YY_ACCESSING_SYMBOL (+yyssp[yyi + 1 - yynrhs]),
-                       &yyvsp[(yyi + 1) - (yynrhs)], context);
-      YYFPRINTF (stderr, "\n");
-    }
-}
-
-# define YY_REDUCE_PRINT(Rule)          \
-do {                                    \
-  if (yydebug)                          \
-    yy_reduce_print (yyssp, yyvsp, Rule, context); \
-} while (0)
-
-/* Nonzero means print parse trace.  It is left uninitialized so that
-   multiple parsers can coexist.  */
-int yydebug;
-#else /* !YYDEBUG */
-# define YYDPRINTF(Args) ((void) 0)
-# define YY_SYMBOL_PRINT(Title, Kind, Value, Location)
-# define YY_STACK_PRINT(Bottom, Top)
-# define YY_REDUCE_PRINT(Rule)
-#endif /* !YYDEBUG */
-
-
-/* YYINITDEPTH -- initial size of the parser's stacks.  */
-#ifndef YYINITDEPTH
-# define YYINITDEPTH 200
-#endif
-
-/* YYMAXDEPTH -- maximum size the stacks can grow to (effective only
-   if the built-in stack extension method is used).
-
-   Do not make this value too large; the results are undefined if
-   YYSTACK_ALLOC_MAXIMUM < YYSTACK_BYTES (YYMAXDEPTH)
-   evaluated with infinite-precision integer arithmetic.  */
-
-#ifndef YYMAXDEPTH
-# define YYMAXDEPTH 10000
-#endif
-
-
-
-
-
-
-/*-----------------------------------------------.
-| Release the memory associated to this symbol.  |
-`-----------------------------------------------*/
-
-static void
-yydestruct (const char *yymsg,
-            yysymbol_kind_t yykind, YYSTYPE *yyvaluep, connectivity::OSQLParser* context)
-{
-  YY_USE (yyvaluep);
-  YY_USE (context);
-  if (!yymsg)
-    yymsg = "Deleting";
-  YY_SYMBOL_PRINT (yymsg, yykind, yyvaluep, yylocationp);
-
-  YY_IGNORE_MAYBE_UNINITIALIZED_BEGIN
-  YY_USE (yykind);
-  YY_IGNORE_MAYBE_UNINITIALIZED_END
-}
-
-
-
-
-
-
-/*----------.
-| yyparse.  |
-`----------*/
-
-int
-yyparse (connectivity::OSQLParser* context)
-{
-/* Lookahead token kind.  */
-int yychar;
-
-
-/* The semantic value of the lookahead symbol.  */
-/* Default value used for initialization, for pacifying older GCCs
-   or non-GCC compilers.  */
-YY_INITIAL_VALUE (static YYSTYPE yyval_default;)
-YYSTYPE yylval YY_INITIAL_VALUE (= yyval_default);
-
-    /* Number of syntax errors so far.  */
-    int yynerrs = 0;
-
-    yy_state_fast_t yystate = 0;
-    /* Number of tokens to shift before error messages enabled.  */
-    int yyerrstatus = 0;
-
-    /* Refer to the stacks through separate pointers, to allow yyoverflow
-       to reallocate them elsewhere.  */
-
-    /* Their size.  */
-    YYPTRDIFF_T yystacksize = YYINITDEPTH;
-
-    /* The state stack: array, bottom, top.  */
-    yy_state_t yyssa[YYINITDEPTH];
-    yy_state_t *yyss = yyssa;
-    yy_state_t *yyssp = yyss;
-
-    /* The semantic value stack: array, bottom, top.  */
-    YYSTYPE yyvsa[YYINITDEPTH];
-    YYSTYPE *yyvs = yyvsa;
-    YYSTYPE *yyvsp = yyvs;
-
-  int yyn;
-  /* The return value of yyparse.  */
-  int yyresult;
-  /* Lookahead symbol kind.  */
-  yysymbol_kind_t yytoken = YYSYMBOL_YYEMPTY;
-  /* The variables used to return semantic value and location from the
-     action routines.  */
-  YYSTYPE yyval;
-
-
-
-#define YYPOPSTACK(N)   (yyvsp -= (N), yyssp -= (N))
-
-  /* The number of symbols on the RHS of the reduced rule.
-     Keep to zero when no symbol should be popped.  */
-  int yylen = 0;
-
-  YYDPRINTF ((stderr, "Starting parse\n"));
-
-  yychar = YYEMPTY; /* Cause a token to be read.  */
-
-  goto yysetstate;
-
-
-/*------------------------------------------------------------.
-| yynewstate -- push a new state, which is found in yystate.  |
-`------------------------------------------------------------*/
-yynewstate:
-  /* In all cases, when you get here, the value and location stacks
-     have just been pushed.  So pushing a state here evens the stacks.  */
-  yyssp++;
-
-
-/*--------------------------------------------------------------------.
-| yysetstate -- set current state (the top of the stack) to yystate.  |
-`--------------------------------------------------------------------*/
-yysetstate:
-  YYDPRINTF ((stderr, "Entering state %d\n", yystate));
-  YY_ASSERT (0 <= yystate && yystate < YYNSTATES);
-  YY_IGNORE_USELESS_CAST_BEGIN
-  *yyssp = YY_CAST (yy_state_t, yystate);
-  YY_IGNORE_USELESS_CAST_END
-  YY_STACK_PRINT (yyss, yyssp);
-
-  if (yyss + yystacksize - 1 <= yyssp)
-#if !defined yyoverflow && !defined YYSTACK_RELOCATE
-    YYNOMEM;
-#else
-    {
-      /* Get the current used size of the three stacks, in elements.  */
-      YYPTRDIFF_T yysize = yyssp - yyss + 1;
-
-# if defined yyoverflow
-      {
-        /* Give user a chance to reallocate the stack.  Use copies of
-           these so that the &'s don't force the real ones into
-           memory.  */
-        yy_state_t *yyss1 = yyss;
-        YYSTYPE *yyvs1 = yyvs;
-
-        /* Each stack pointer address is followed by the size of the
-           data in use in that stack, in bytes.  This used to be a
-           conditional around just the two extra args, but that might
-           be undefined if yyoverflow is a macro.  */
-        yyoverflow (YY_("memory exhausted"),
-                    &yyss1, yysize * YYSIZEOF (*yyssp),
-                    &yyvs1, yysize * YYSIZEOF (*yyvsp),
-                    &yystacksize);
-        yyss = yyss1;
-        yyvs = yyvs1;
-      }
-# else /* defined YYSTACK_RELOCATE */
-      /* Extend the stack our own way.  */
-      if (YYMAXDEPTH <= yystacksize)
-        YYNOMEM;
-      yystacksize *= 2;
-      if (YYMAXDEPTH < yystacksize)
-        yystacksize = YYMAXDEPTH;
-
-      {
-        yy_state_t *yyss1 = yyss;
-        union yyalloc *yyptr =
-          YY_CAST (union yyalloc *,
-                   YYSTACK_ALLOC (YY_CAST (YYSIZE_T, YYSTACK_BYTES (yystacksize))));
-        if (! yyptr)
-          YYNOMEM;
-        YYSTACK_RELOCATE (yyss_alloc, yyss);
-        YYSTACK_RELOCATE (yyvs_alloc, yyvs);
-#  undef YYSTACK_RELOCATE
-        if (yyss1 != yyssa)
-          YYSTACK_FREE (yyss1);
-      }
-# endif
-
-      yyssp = yyss + yysize - 1;
-      yyvsp = yyvs + yysize - 1;
-
-      YY_IGNORE_USELESS_CAST_BEGIN
-      YYDPRINTF ((stderr, "Stack size increased to %ld\n",
-                  YY_CAST (long, yystacksize)));
-      YY_IGNORE_USELESS_CAST_END
-
-      if (yyss + yystacksize - 1 <= yyssp)
-        YYABORT;
-    }
-#endif /* !defined yyoverflow && !defined YYSTACK_RELOCATE */
-
-
-  if (yystate == YYFINAL)
-    YYACCEPT;
-
-  goto yybackup;
-
-
-/*-----------.
-| yybackup.  |
-`-----------*/
-yybackup:
-  /* Do appropriate processing given the current state.  Read a
-     lookahead token if we need one and don't already have one.  */
-
-  /* First try to decide what to do without reference to lookahead token.  */
-  yyn = yypact[yystate];
-  if (yypact_value_is_default (yyn))
-    goto yydefault;
-
-  /* Not known => get a lookahead token if don't already have one.  */
-
-  /* YYCHAR is either empty, or end-of-input, or a valid lookahead.  */
-  if (yychar == YYEMPTY)
-    {
-      YYDPRINTF ((stderr, "Reading a token\n"));
-      yychar = yylex (&yylval);
-    }
-
-  if (yychar <= YYEOF)
-    {
-      yychar = YYEOF;
-      yytoken = YYSYMBOL_YYEOF;
-      YYDPRINTF ((stderr, "Now at end of input.\n"));
-    }
-  else if (yychar == YYerror)
-    {
-      /* The scanner already issued an error message, process directly
-         to error recovery.  But do not keep the error token as
-         lookahead, it is too special and may lead us to an endless
-         loop in error recovery. */
-      yychar = YYUNDEF;
-      yytoken = YYSYMBOL_YYerror;
-      goto yyerrlab1;
-    }
-  else
-    {
-      yytoken = YYTRANSLATE (yychar);
-      YY_SYMBOL_PRINT ("Next token is", yytoken, &yylval, &yylloc);
-    }
-
-  /* If the proper action on seeing token YYTOKEN is to reduce or to
-     detect an error, take that action.  */
-  yyn += yytoken;
-  if (yyn < 0 || YYLAST < yyn || yycheck[yyn] != yytoken)
-    goto yydefault;
-  yyn = yytable[yyn];
-  if (yyn <= 0)
-    {
-      if (yytable_value_is_error (yyn))
-        goto yyerrlab;
-      yyn = -yyn;
-      goto yyreduce;
-    }
-
-  /* Count tokens shifted since error; after three, turn off error
-     status.  */
-  if (yyerrstatus)
-    yyerrstatus--;
-
-  /* Shift the lookahead token.  */
-  YY_SYMBOL_PRINT ("Shifting", yytoken, &yylval, &yylloc);
-  yystate = yyn;
-  YY_IGNORE_MAYBE_UNINITIALIZED_BEGIN
-  *++yyvsp = yylval;
-  YY_IGNORE_MAYBE_UNINITIALIZED_END
-
-  /* Discard the shifted token.  */
-  yychar = YYEMPTY;
-  goto yynewstate;
-
-
-/*-----------------------------------------------------------.
-| yydefault -- do the default action for the current state.  |
-`-----------------------------------------------------------*/
-yydefault:
-  yyn = yydefact[yystate];
-  if (yyn == 0)
-    goto yyerrlab;
-  goto yyreduce;
-
-
-/*-----------------------------.
-| yyreduce -- do a reduction.  |
-`-----------------------------*/
-yyreduce:
-  /* yyn is the number of a rule to reduce with.  */
-  yylen = yyr2[yyn];
-
-  /* If YYLEN is nonzero, implement the default value of the action:
-     '$$ = $1'.
-
-     Otherwise, the following line sets YYVAL to garbage.
-     This behavior is undocumented and Bison
-     users should not rely upon it.  Assigning to YYVAL
-     unconditionally makes the parser a bit smaller, and it avoids a
-     GCC warning that YYVAL may be used uninitialized.  */
-  yyval = yyvsp[1-yylen];
-
-
-  YY_REDUCE_PRINT (yyn);
-  switch (yyn)
-    {
-  case 2: /* sql_single_statement: sql  */
-                    { context->setParseTree( (yyvsp[0].pParseNode) ); }
-    break;
-
-  case 3: /* sql_single_statement: sql ';'  */
-                    { context->setParseTree( (yyvsp[-1].pParseNode) ); }
-    break;
-
-  case 4: /* sql_single_statement: pragma  */
-                    { context->setParseTree( (yyvsp[0].pParseNode) ); }
-    break;
-
-  case 5: /* sql_single_statement: pragma ';'  */
-                    { context->setParseTree( (yyvsp[-1].pParseNode) ); }
-    break;
-
-  case 7: /* pragma: SQL_TOKEN_PRAGMA SQL_TOKEN_NAME opt_pragma_set opt_pragma_for opt_ecsqloptions_clause  */
-    {
-        (yyval.pParseNode) = SQL_NEW_RULE;
-        (yyval.pParseNode)->append((yyvsp[-4].pParseNode));
-        (yyval.pParseNode)->append((yyvsp[-3].pParseNode));
-        (yyval.pParseNode)->append((yyvsp[-2].pParseNode));
-        (yyval.pParseNode)->append((yyvsp[-1].pParseNode));
-        (yyval.pParseNode)->append((yyvsp[0].pParseNode));
-    }
-    break;
-
-  case 8: /* opt_pragma_for: %empty  */
-    {
-        (yyval.pParseNode) = SQL_NEW_RULE;
-    }
-    break;
-
-  case 9: /* opt_pragma_for: SQL_TOKEN_FOR pragma_path  */
-    {
-        (yyval.pParseNode) = SQL_NEW_RULE;
-        (yyval.pParseNode)->append((yyvsp[0].pParseNode));
-    }
-    break;
-
-  case 10: /* opt_pragma_set: %empty  */
-    {
-        (yyval.pParseNode) = SQL_NEW_RULE;
-    }
-    break;
-
-  case 13: /* opt_pragma_set_val: SQL_EQUAL pragma_value  */
-    {
-        (yyval.pParseNode) = SQL_NEW_RULE;
-        (yyval.pParseNode)->append((yyvsp[0].pParseNode));
-    }
-    break;
-
-  case 14: /* opt_pragma_func: '(' pragma_value ')'  */
-    {
-        (yyval.pParseNode) = SQL_NEW_RULE;
-        (yyval.pParseNode)->append((yyvsp[-1].pParseNode));
-    }
-    break;
-
-  case 22: /* pragma_path: SQL_TOKEN_NAME  */
-            {
-            (yyval.pParseNode) = SQL_NEW_DOTLISTRULE;
-            (yyval.pParseNode)->append((yyvsp[0].pParseNode));
-            }
-    break;
-
-  case 23: /* pragma_path: pragma_path '.' SQL_TOKEN_NAME  */
-            {
-            (yyvsp[-2].pParseNode)->append((yyvsp[0].pParseNode));
-            (yyval.pParseNode) = (yyvsp[-2].pParseNode);
-            }
-    break;
-
-  case 24: /* pragma_path: pragma_path ':' SQL_TOKEN_NAME  */
-            {
-            (yyvsp[-2].pParseNode)->append((yyvsp[0].pParseNode));
-            (yyval.pParseNode) = (yyvsp[-2].pParseNode);
-            }
-    break;
-
-  case 25: /* opt_cte_recursive: %empty  */
-        {
-            (yyval.pParseNode) = SQL_NEW_RULE;
-        }
-    break;
-
-  case 27: /* cte_column_list: cte_column_list ',' SQL_TOKEN_NAME  */
-        {
-            (yyvsp[-2].pParseNode)->append((yyvsp[0].pParseNode));
-            (yyval.pParseNode) = (yyvsp[-2].pParseNode);
-        }
-    break;
-
-  case 28: /* cte_column_list: SQL_TOKEN_NAME  */
-        {
-            (yyval.pParseNode) = SQL_NEW_COMMALISTRULE;
-            (yyval.pParseNode)->append((yyvsp[0].pParseNode));
-        }
-    break;
-
-  case 29: /* cte_table_name: SQL_TOKEN_NAME '(' cte_column_list ')' SQL_TOKEN_AS '(' select_statement ')'  */
-        {
-            (yyval.pParseNode) = SQL_NEW_RULE;
-            (yyval.pParseNode)->append((yyvsp[-7].pParseNode));
-            (yyval.pParseNode)->append((yyvsp[-6].pParseNode) = CREATE_NODE("(", SQL_NODE_PUNCTUATION));
-            (yyval.pParseNode)->append((yyvsp[-5].pParseNode));
-            (yyval.pParseNode)->append((yyvsp[-4].pParseNode) = CREATE_NODE(")", SQL_NODE_PUNCTUATION));
-            (yyval.pParseNode)->append((yyvsp[-3].pParseNode));
-            (yyval.pParseNode)->append((yyvsp[-2].pParseNode) = CREATE_NODE("(", SQL_NODE_PUNCTUATION));
-            (yyval.pParseNode)->append((yyvsp[-1].pParseNode));
-            (yyval.pParseNode)->append((yyvsp[0].pParseNode) = CREATE_NODE(")", SQL_NODE_PUNCTUATION));
-        }
-    break;
-
-  case 30: /* cte_block_list: cte_block_list ',' cte_table_name  */
-        {
-            (yyvsp[-2].pParseNode)->append((yyvsp[0].pParseNode));
-            (yyval.pParseNode) = (yyvsp[-2].pParseNode);
-        }
-    break;
-
-  case 31: /* cte_block_list: cte_table_name  */
-        {
-            (yyval.pParseNode) = SQL_NEW_COMMALISTRULE;
-            (yyval.pParseNode)->append((yyvsp[0].pParseNode));
-        }
-    break;
-
-  case 32: /* cte: SQL_TOKEN_WITH opt_cte_recursive cte_block_list select_statement  */
-        {
-            (yyval.pParseNode) = SQL_NEW_RULE;
-            (yyval.pParseNode)->append((yyvsp[-3].pParseNode));
-            (yyval.pParseNode)->append((yyvsp[-2].pParseNode));
-            (yyval.pParseNode)->append((yyvsp[-1].pParseNode));
-            (yyval.pParseNode)->append((yyvsp[0].pParseNode));
-        }
-    break;
-
-  case 33: /* column_commalist: column_commalist ',' column  */
-        {
-            (yyvsp[-2].pParseNode)->append((yyvsp[0].pParseNode));
-            (yyval.pParseNode) = (yyvsp[-2].pParseNode);
-        }
-    break;
-
-  case 34: /* column_commalist: column  */
-        {
-            (yyval.pParseNode) = SQL_NEW_COMMALISTRULE;
-            (yyval.pParseNode)->append((yyvsp[0].pParseNode));
-        }
-    break;
-
-  case 35: /* column_ref_commalist: column_ref_commalist ',' column_ref  */
-        {
-            (yyvsp[-2].pParseNode)->append((yyvsp[0].pParseNode));
-            (yyval.pParseNode) = (yyvsp[-2].pParseNode);
-        }
-    break;
-
-  case 36: /* column_ref_commalist: column_ref  */
-        {
-            (yyval.pParseNode) = SQL_NEW_COMMALISTRULE;
-            (yyval.pParseNode)->append((yyvsp[0].pParseNode));
-        }
-    break;
-
-  case 37: /* opt_column_commalist: %empty  */
-                            {(yyval.pParseNode) = SQL_NEW_RULE;}
-    break;
-
-  case 38: /* opt_column_commalist: '(' column_commalist ')'  */
-            {(yyval.pParseNode) = SQL_NEW_RULE;
-            (yyval.pParseNode)->append((yyvsp[-2].pParseNode) = CREATE_NODE("(", SQL_NODE_PUNCTUATION));
-            (yyval.pParseNode)->append((yyvsp[-1].pParseNode));
-            (yyval.pParseNode)->append((yyvsp[0].pParseNode) = CREATE_NODE(")", SQL_NODE_PUNCTUATION));}
-    break;
-
-  case 39: /* opt_column_ref_commalist: %empty  */
-                            {(yyval.pParseNode) = SQL_NEW_RULE;}
-    break;
-
-  case 40: /* opt_column_ref_commalist: '(' column_ref_commalist ')'  */
-            {(yyval.pParseNode) = SQL_NEW_RULE;
-            (yyval.pParseNode)->append((yyvsp[-2].pParseNode) = CREATE_NODE("(", SQL_NODE_PUNCTUATION));
-            (yyval.pParseNode)->append((yyvsp[-1].pParseNode));
-            (yyval.pParseNode)->append((yyvsp[0].pParseNode) = CREATE_NODE(")", SQL_NODE_PUNCTUATION));}
-    break;
-
-  case 41: /* opt_order_by_clause: %empty  */
-        {(yyval.pParseNode) = SQL_NEW_RULE;}
-    break;
-
-  case 42: /* opt_order_by_clause: SQL_TOKEN_ORDER SQL_TOKEN_BY ordering_spec_commalist  */
-        {
-            (yyval.pParseNode) = SQL_NEW_RULE;
-            (yyval.pParseNode)->append((yyvsp[-2].pParseNode));
-            (yyval.pParseNode)->append((yyvsp[-1].pParseNode));
-            (yyval.pParseNode)->append((yyvsp[0].pParseNode));
-        }
-    break;
-
-  case 43: /* ordering_spec_commalist: ordering_spec  */
-        {
-            (yyval.pParseNode) = SQL_NEW_COMMALISTRULE;
-            (yyval.pParseNode)->append((yyvsp[0].pParseNode));
-        }
-    break;
-
-  case 44: /* ordering_spec_commalist: ordering_spec_commalist ',' ordering_spec  */
-        {
-            (yyvsp[-2].pParseNode)->append((yyvsp[0].pParseNode));
-            (yyval.pParseNode) = (yyvsp[-2].pParseNode);
-        }
-    break;
-
-  case 45: /* ordering_spec: predicate opt_asc_desc opt_null_order  */
-        {
-            (yyval.pParseNode) = SQL_NEW_RULE;
-            (yyval.pParseNode)->append((yyvsp[-2].pParseNode));
-            (yyval.pParseNode)->append((yyvsp[-1].pParseNode));
-            (yyval.pParseNode)->append((yyvsp[0].pParseNode));
-        }
-    break;
-
-  case 46: /* ordering_spec: row_value_constructor_elem opt_asc_desc opt_null_order  */
-        {
-            (yyval.pParseNode) = SQL_NEW_RULE;
-            (yyval.pParseNode)->append((yyvsp[-2].pParseNode));
-            (yyval.pParseNode)->append((yyvsp[-1].pParseNode));
-            (yyval.pParseNode)->append((yyvsp[0].pParseNode));
-
-        }
-    break;
-
-  case 47: /* opt_asc_desc: %empty  */
-        {(yyval.pParseNode) = SQL_NEW_RULE;}
-    break;
-
-  case 50: /* opt_null_order: %empty  */
-        {(yyval.pParseNode) = SQL_NEW_RULE;}
-    break;
-
-  case 51: /* opt_null_order: SQL_TOKEN_NULLS first_last_desc  */
-         {
-            (yyval.pParseNode) = SQL_NEW_RULE;
-            (yyval.pParseNode)->append((yyvsp[-1].pParseNode));
-            (yyval.pParseNode)->append((yyvsp[0].pParseNode));
-         }
-    break;
-
-  case 54: /* sql_not: %empty  */
-    {(yyval.pParseNode) = SQL_NEW_RULE;}
-    break;
-
-  case 61: /* select_statement: single_select_statement  */
-            {
-            (yyval.pParseNode) = SQL_NEW_RULE;
-            (yyval.pParseNode)->append((yyvsp[0].pParseNode));
-            }
-    break;
-
-  case 62: /* select_statement: single_select_statement union_op all select_statement  */
-        {
-            (yyval.pParseNode) = SQL_NEW_RULE;
-            (yyval.pParseNode)->append((yyvsp[-3].pParseNode));
-            (yyval.pParseNode)->append((yyvsp[-2].pParseNode));
-            (yyval.pParseNode)->append((yyvsp[-1].pParseNode));
-            (yyval.pParseNode)->append((yyvsp[0].pParseNode));
-        }
-    break;
-
-  case 66: /* delete_statement_searched: SQL_TOKEN_DELETE SQL_TOKEN_FROM table_ref opt_where_clause opt_ecsqloptions_clause  */
-            {(yyval.pParseNode) = SQL_NEW_RULE;
-            (yyval.pParseNode)->append((yyvsp[-4].pParseNode));
-            (yyval.pParseNode)->append((yyvsp[-3].pParseNode));
-            (yyval.pParseNode)->append((yyvsp[-2].pParseNode));
-            (yyval.pParseNode)->append((yyvsp[-1].pParseNode));
-            (yyval.pParseNode)->append((yyvsp[0].pParseNode));
-            }
-    break;
-
-  case 67: /* insert_statement: SQL_TOKEN_INSERT SQL_TOKEN_INTO table_node opt_column_ref_commalist values_or_query_spec  */
-            {(yyval.pParseNode) = SQL_NEW_RULE;
-            (yyval.pParseNode)->append((yyvsp[-4].pParseNode));
-            (yyval.pParseNode)->append((yyvsp[-3].pParseNode));
-            (yyval.pParseNode)->append((yyvsp[-2].pParseNode));
-            (yyval.pParseNode)->append((yyvsp[-1].pParseNode));
-            (yyval.pParseNode)->append((yyvsp[0].pParseNode));}
-    break;
-
-  case 68: /* values_commalist: values_commalist ',' '(' row_value_constructor_commalist ')'  */
-        {
-            (yyval.pParseNode)->append((yyvsp[-2].pParseNode) = CREATE_NODE("(", SQL_NODE_PUNCTUATION));
-            (yyval.pParseNode)->append((yyvsp[-1].pParseNode));
-            (yyval.pParseNode)->append((yyvsp[0].pParseNode) = CREATE_NODE(")", SQL_NODE_PUNCTUATION));
-            (yyval.pParseNode) = (yyvsp[-4].pParseNode);
-        }
-    break;
-
-  case 69: /* values_commalist: '(' row_value_constructor_commalist ')'  */
-        {
-            (yyval.pParseNode) = SQL_NEW_COMMALISTRULE;
-            (yyval.pParseNode)->append((yyvsp[-2].pParseNode) = CREATE_NODE("(", SQL_NODE_PUNCTUATION));
-            (yyval.pParseNode)->append((yyvsp[-1].pParseNode));
-            (yyval.pParseNode)->append((yyvsp[0].pParseNode) = CREATE_NODE(")", SQL_NODE_PUNCTUATION));
-        }
-    break;
-
-  case 70: /* values_or_query_spec: SQL_TOKEN_VALUES '(' row_value_constructor_commalist ')'  */
-        {(yyval.pParseNode) = SQL_NEW_RULE;
-            (yyval.pParseNode)->append((yyvsp[-3].pParseNode));
-            (yyval.pParseNode)->append((yyvsp[-2].pParseNode) = CREATE_NODE("(", SQL_NODE_PUNCTUATION));
-            (yyval.pParseNode)->append((yyvsp[-1].pParseNode));
-            (yyval.pParseNode)->append((yyvsp[0].pParseNode) = CREATE_NODE(")", SQL_NODE_PUNCTUATION));
-        }
-    break;
-
-  case 71: /* row_value_constructor_commalist: row_value_constructor  */
-        {
-            (yyval.pParseNode) = SQL_NEW_COMMALISTRULE;
-            (yyval.pParseNode)->append((yyvsp[0].pParseNode));
-        }
-    break;
-
-  case 72: /* row_value_constructor_commalist: row_value_constructor_commalist ',' row_value_constructor  */
-        {
-            (yyvsp[-2].pParseNode)->append((yyvsp[0].pParseNode));
-            (yyval.pParseNode) = (yyvsp[-2].pParseNode);
-        }
-    break;
-
-  case 75: /* opt_all_distinct: %empty  */
-            {(yyval.pParseNode) = SQL_NEW_RULE;}
-    break;
-
-  case 78: /* assignment_commalist: assignment  */
-            {(yyval.pParseNode) = SQL_NEW_COMMALISTRULE;
-            (yyval.pParseNode)->append((yyvsp[0].pParseNode));}
-    break;
-
-  case 79: /* assignment_commalist: assignment_commalist ',' assignment  */
-            {(yyvsp[-2].pParseNode)->append((yyvsp[0].pParseNode));
-            (yyval.pParseNode) = (yyvsp[-2].pParseNode);}
-    break;
-
-  case 80: /* assignment: column_ref SQL_EQUAL update_source  */
-            {(yyval.pParseNode) = SQL_NEW_RULE;
-            (yyval.pParseNode)->append((yyvsp[-2].pParseNode));
-            (yyval.pParseNode)->append((yyvsp[-1].pParseNode));
-            (yyval.pParseNode)->append((yyvsp[0].pParseNode));}
-    break;
-
-  case 82: /* update_statement_searched: SQL_TOKEN_UPDATE table_ref SQL_TOKEN_SET assignment_commalist opt_where_clause opt_ecsqloptions_clause  */
-            {(yyval.pParseNode) = SQL_NEW_RULE;
-            (yyval.pParseNode)->append((yyvsp[-5].pParseNode));
-            (yyval.pParseNode)->append((yyvsp[-4].pParseNode));
-            (yyval.pParseNode)->append((yyvsp[-3].pParseNode));
-            (yyval.pParseNode)->append((yyvsp[-2].pParseNode));
-            (yyval.pParseNode)->append((yyvsp[-1].pParseNode));
-            (yyval.pParseNode)->append((yyvsp[0].pParseNode));
-            }
-    break;
-
-  case 83: /* opt_where_clause: %empty  */
-                                {(yyval.pParseNode) = SQL_NEW_RULE;}
-    break;
-
-  case 85: /* single_select_statement: SQL_TOKEN_SELECT opt_all_distinct selection table_exp  */
-        {
-            (yyval.pParseNode) = SQL_NEW_RULE;
-            (yyval.pParseNode)->append((yyvsp[-3].pParseNode));
-            (yyval.pParseNode)->append((yyvsp[-2].pParseNode));
-            (yyval.pParseNode)->append((yyvsp[-1].pParseNode));
-            (yyval.pParseNode)->append((yyvsp[0].pParseNode));
-        }
-    break;
-
-  case 87: /* selection: '*'  */
-        {
-            (yyval.pParseNode) = SQL_NEW_RULE;
-            (yyval.pParseNode)->append((yyvsp[0].pParseNode) = CREATE_NODE("*", SQL_NODE_PUNCTUATION));
-        }
-    break;
-
-  case 89: /* opt_limit_offset_clause: %empty  */
-                    {(yyval.pParseNode) = SQL_NEW_RULE;}
-    break;
-
-  case 91: /* opt_offset: %empty  */
-                    {(yyval.pParseNode) = SQL_NEW_RULE;}
-    break;
-
-  case 92: /* opt_offset: SQL_TOKEN_OFFSET num_value_exp  */
-    {
-        (yyval.pParseNode) = SQL_NEW_RULE;
-        (yyval.pParseNode)->append((yyvsp[-1].pParseNode));
-        (yyval.pParseNode)->append((yyvsp[0].pParseNode));
-    }
-    break;
-
-  case 93: /* limit_offset_clause: SQL_TOKEN_LIMIT num_value_exp opt_offset  */
-    {
-        (yyval.pParseNode) = SQL_NEW_RULE;
-        (yyval.pParseNode)->append((yyvsp[-2].pParseNode));
-        (yyval.pParseNode)->append((yyvsp[-1].pParseNode));
-        (yyval.pParseNode)->append((yyvsp[0].pParseNode));
-    }
-    break;
-
-  case 94: /* table_exp: %empty  */
-        { (yyval.pParseNode) = SQL_NEW_RULE; }
-    break;
-
-  case 95: /* table_exp: from_clause opt_where_clause opt_group_by_clause opt_having_clause opt_window_clause opt_order_by_clause opt_limit_offset_clause opt_ecsqloptions_clause  */
-        {
-            (yyval.pParseNode) = SQL_NEW_RULE;
-            (yyval.pParseNode)->append((yyvsp[-7].pParseNode));
-            (yyval.pParseNode)->append((yyvsp[-6].pParseNode));
-            (yyval.pParseNode)->append((yyvsp[-5].pParseNode));
-            (yyval.pParseNode)->append((yyvsp[-4].pParseNode));
-            (yyval.pParseNode)->append((yyvsp[-3].pParseNode));
-            (yyval.pParseNode)->append((yyvsp[-2].pParseNode));
-            (yyval.pParseNode)->append((yyvsp[-1].pParseNode));
-            (yyval.pParseNode)->append((yyvsp[0].pParseNode));
-        }
-    break;
-
-  case 96: /* from_clause: SQL_TOKEN_FROM table_ref_commalist  */
-        {
-            (yyval.pParseNode) = SQL_NEW_RULE;
-            (yyval.pParseNode)->append((yyvsp[-1].pParseNode));
-            (yyval.pParseNode)->append((yyvsp[0].pParseNode));
-        }
-    break;
-
-  case 97: /* table_ref_commalist: table_ref  */
-            {(yyval.pParseNode) = SQL_NEW_COMMALISTRULE;
-            (yyval.pParseNode)->append((yyvsp[0].pParseNode));}
-    break;
-
-  case 98: /* table_ref_commalist: table_ref_commalist ',' table_ref  */
-            {(yyvsp[-2].pParseNode)->append((yyvsp[0].pParseNode));
-            (yyval.pParseNode) = (yyvsp[-2].pParseNode);}
-    break;
-
-  case 99: /* opt_as: %empty  */
-                    {(yyval.pParseNode) = SQL_NEW_RULE;}
-    break;
-
-  case 101: /* table_primary_as_range_column: %empty  */
-        {
-            (yyval.pParseNode) = SQL_NEW_RULE;
-        }
-    break;
-
-  case 102: /* table_primary_as_range_column: opt_as SQL_TOKEN_NAME opt_column_commalist  */
-        {
-            (yyval.pParseNode) = SQL_NEW_RULE;
-            (yyval.pParseNode)->append((yyvsp[-2].pParseNode));
-            (yyval.pParseNode)->append((yyvsp[-1].pParseNode));
-            (yyval.pParseNode)->append((yyvsp[0].pParseNode));
-        }
-    break;
-
-  case 103: /* opt_disqualify_polymorphic_constraint: %empty  */
-                    {(yyval.pParseNode) = SQL_NEW_RULE;}
-    break;
-
-  case 104: /* opt_disqualify_polymorphic_constraint: '+'  */
-             {
-                    (yyval.pParseNode) = SQL_NEW_RULE;
-                    (yyval.pParseNode)->append((yyvsp[0].pParseNode) = CREATE_NODE("+", SQL_NODE_PUNCTUATION));
-    }
-    break;
-
-  case 105: /* opt_only: %empty  */
-                    {(yyval.pParseNode) = SQL_NEW_RULE;}
-    break;
-
-  case 106: /* opt_only: opt_disqualify_polymorphic_constraint SQL_TOKEN_ONLY  */
-                                                             {
-                    (yyval.pParseNode) = SQL_NEW_RULE;
-                    (yyval.pParseNode)->append((yyvsp[-1].pParseNode));
-                    (yyval.pParseNode)->append((yyvsp[0].pParseNode) = CREATE_NODE("ONLY", SQL_NODE_NAME));
-        }
-    break;
-
-  case 107: /* opt_only: opt_disqualify_polymorphic_constraint SQL_TOKEN_ALL  */
-                                                            {
-                    (yyval.pParseNode) = SQL_NEW_RULE;
-                    (yyval.pParseNode)->append((yyvsp[-1].pParseNode));
-                    (yyval.pParseNode)->append((yyvsp[0].pParseNode) = CREATE_NODE("ALL", SQL_NODE_NAME));
-        }
-    break;
-
-  case 108: /* opt_disqualify_primary_join: %empty  */
-                    {(yyval.pParseNode) = SQL_NEW_RULE;}
-    break;
-
-  case 109: /* opt_disqualify_primary_join: '+'  */
-             {
-                    (yyval.pParseNode) = SQL_NEW_RULE;
-                    (yyval.pParseNode)->append((yyvsp[0].pParseNode) = CREATE_NODE("+", SQL_NODE_PUNCTUATION));
-    }
-    break;
-
-  case 110: /* table_ref: opt_only opt_disqualify_primary_join table_node_with_opt_member_func_call table_primary_as_range_column  */
-        {
-            (yyval.pParseNode) = SQL_NEW_RULE;
-            (yyval.pParseNode)->append((yyvsp[-3].pParseNode));
-            (yyval.pParseNode)->append((yyvsp[-2].pParseNode));
-            (yyval.pParseNode)->append((yyvsp[-1].pParseNode));
-            (yyval.pParseNode)->append((yyvsp[0].pParseNode));
-        }
-    break;
-
-  case 111: /* table_ref: opt_disqualify_primary_join table_node_with_opt_member_func_call table_primary_as_range_column  */
-        {
-            (yyval.pParseNode) = SQL_NEW_RULE;
-            (yyval.pParseNode)->append(CREATE_NODE("", SQL_NODE_RULE, OSQLParser::RuleID(OSQLParseNode::opt_only)));
-            (yyval.pParseNode)->append((yyvsp[-2].pParseNode));
-            (yyval.pParseNode)->append((yyvsp[-1].pParseNode));
-            (yyval.pParseNode)->append((yyvsp[0].pParseNode));
-        }
-    break;
-
-  case 112: /* table_ref: opt_only subquery range_variable opt_column_ref_commalist  */
-        {
-            (yyval.pParseNode) = SQL_NEW_RULE;
-            (yyval.pParseNode)->append((yyvsp[-3].pParseNode));
-            (yyval.pParseNode)->append((yyvsp[-2].pParseNode));
-            (yyval.pParseNode)->append((yyvsp[-1].pParseNode));
-            (yyval.pParseNode)->append((yyvsp[0].pParseNode));
-        }
-    break;
-
-  case 114: /* where_clause: SQL_TOKEN_WHERE search_condition  */
-        {
-            (yyval.pParseNode) = SQL_NEW_RULE;
-            (yyval.pParseNode)->append((yyvsp[-1].pParseNode));
-            (yyval.pParseNode)->append((yyvsp[0].pParseNode));
-        }
-    break;
-
-  case 115: /* opt_group_by_clause: %empty  */
-                         {(yyval.pParseNode) = SQL_NEW_RULE;}
-    break;
-
-  case 116: /* opt_group_by_clause: SQL_TOKEN_GROUP SQL_TOKEN_BY value_exp_commalist  */
-        {
-            (yyval.pParseNode) = SQL_NEW_RULE;
-            (yyval.pParseNode)->append((yyvsp[-2].pParseNode));
-            (yyval.pParseNode)->append((yyvsp[-1].pParseNode));
-            (yyval.pParseNode)->append((yyvsp[0].pParseNode));
-        }
-    break;
-
-  case 117: /* opt_having_clause: %empty  */
-                                    {(yyval.pParseNode) = SQL_NEW_RULE;}
-    break;
-
-  case 118: /* opt_having_clause: SQL_TOKEN_HAVING search_condition  */
-            {(yyval.pParseNode) = SQL_NEW_RULE;
-            (yyval.pParseNode)->append((yyvsp[-1].pParseNode));
-            (yyval.pParseNode)->append((yyvsp[0].pParseNode));}
-    break;
-
-  case 130: /* boolean_primary: '(' search_condition ')'  */
-        {
-            (yyval.pParseNode) = SQL_NEW_RULE;
-            (yyval.pParseNode)->append((yyvsp[-2].pParseNode) = CREATE_NODE("(", SQL_NODE_PUNCTUATION));
-            (yyval.pParseNode)->append((yyvsp[-1].pParseNode));
-            (yyval.pParseNode)->append((yyvsp[0].pParseNode) = CREATE_NODE(")", SQL_NODE_PUNCTUATION));
-        }
-    break;
-
-  case 132: /* boolean_test: boolean_primary SQL_TOKEN_IS sql_not truth_value  */
-        {
-            (yyval.pParseNode) = SQL_NEW_RULE;
-            (yyval.pParseNode)->append((yyvsp[-3].pParseNode));
-            (yyval.pParseNode)->append((yyvsp[-2].pParseNode));
-            (yyval.pParseNode)->append((yyvsp[-1].pParseNode));
-            (yyval.pParseNode)->append((yyvsp[0].pParseNode));
-        }
-    break;
-
-  case 134: /* boolean_factor: SQL_TOKEN_NOT boolean_test  */
-        { // boolean_factor: rule 1
-            (yyval.pParseNode) = SQL_NEW_RULE;
-            (yyval.pParseNode)->append((yyvsp[-1].pParseNode));
-            (yyval.pParseNode)->append((yyvsp[0].pParseNode));
-        }
-    break;
-
-  case 136: /* boolean_term: boolean_term SQL_TOKEN_AND boolean_factor  */
-        {
-            (yyval.pParseNode) = SQL_NEW_RULE; // boolean_term: rule 1
-            (yyval.pParseNode)->append((yyvsp[-2].pParseNode));
-            (yyval.pParseNode)->append((yyvsp[-1].pParseNode));
-            (yyval.pParseNode)->append((yyvsp[0].pParseNode));
-        }
-    break;
-
-  case 138: /* search_condition: search_condition SQL_TOKEN_OR boolean_term  */
-        {
-            (yyval.pParseNode) = SQL_NEW_RULE; // search_condition
-            (yyval.pParseNode)->append((yyvsp[-2].pParseNode));
-            (yyval.pParseNode)->append((yyvsp[-1].pParseNode));
-            (yyval.pParseNode)->append((yyvsp[0].pParseNode));
-        }
-    break;
-
-  case 139: /* type_predicate: '(' type_list ')'  */
-        {
-        (yyval.pParseNode) = SQL_NEW_RULE;
-        (yyval.pParseNode)->append((yyvsp[-2].pParseNode) = CREATE_NODE("(", SQL_NODE_PUNCTUATION));
-        (yyval.pParseNode)->append((yyvsp[-1].pParseNode));
-        (yyval.pParseNode)->append((yyvsp[0].pParseNode) = CREATE_NODE(")", SQL_NODE_PUNCTUATION));
-        }
-    break;
-
-  case 140: /* type_list: type_list_item  */
-        {
-        (yyval.pParseNode) = SQL_NEW_COMMALISTRULE;
-        (yyval.pParseNode)->append((yyvsp[0].pParseNode));
-        }
-    break;
-
-  case 141: /* type_list: type_list ',' type_list_item  */
-        {
-        (yyvsp[-2].pParseNode)->append((yyvsp[0].pParseNode));
-        (yyval.pParseNode) = (yyvsp[-2].pParseNode);
-        }
-    break;
-
-  case 142: /* type_list_item: opt_only table_node  */
-    {
-    (yyval.pParseNode) = SQL_NEW_RULE;
-    (yyval.pParseNode)->append((yyvsp[-1].pParseNode));
-    (yyval.pParseNode)->append((yyvsp[0].pParseNode));
-    }
-    break;
-
-  case 152: /* comparison_predicate_part_2: comparison row_value_constructor  */
-        {
-            (yyval.pParseNode) = SQL_NEW_RULE; // comparison_predicate: rule 1
-            (yyval.pParseNode)->append((yyvsp[-1].pParseNode));
-            (yyval.pParseNode)->append((yyvsp[0].pParseNode));
-        }
-    break;
-
-  case 153: /* comparison_predicate: row_value_constructor comparison row_value_constructor  */
-        {
-            (yyval.pParseNode) = SQL_NEW_RULE; // comparison_predicate: rule 1
-            (yyval.pParseNode)->append((yyvsp[-2].pParseNode));
-            (yyval.pParseNode)->append((yyvsp[-1].pParseNode));
-            (yyval.pParseNode)->append((yyvsp[0].pParseNode));
-        }
-    break;
-
-  case 154: /* comparison_predicate: comparison row_value_constructor  */
-        {
-            if(context->inPredicateCheck()) // comparison_predicate: rule 2
-            {
-                (yyval.pParseNode) = SQL_NEW_RULE;
-                sal_Int16 nErg = context->buildPredicateRule((yyval.pParseNode),(yyvsp[0].pParseNode),(yyvsp[-1].pParseNode));
-                if(nErg == 1)
-                {
-                    OSQLParseNode* pTemp = (yyval.pParseNode);
-                    (yyval.pParseNode) = pTemp->removeAt((sal_uInt32)0);
-                    delete pTemp;
-                }
-                else
-                {
-                    delete (yyval.pParseNode);
-                    YYABORT;
-                }
-            }
-            else
-            {
-                YYERROR;
-            }
-        }
-    break;
-
-  case 161: /* comparison: SQL_TOKEN_IS sql_not  */
-        {
-          (yyval.pParseNode) = SQL_NEW_RULE;
-          (yyval.pParseNode)->append((yyvsp[-1].pParseNode));
-          (yyval.pParseNode)->append((yyvsp[0].pParseNode));
-        }
-    break;
-
-  case 162: /* between_predicate_part_2: sql_not SQL_TOKEN_BETWEEN row_value_constructor SQL_TOKEN_AND row_value_constructor  */
-        {
-            (yyval.pParseNode) = SQL_NEW_RULE; // between_predicate: rule 1
-            (yyval.pParseNode)->append((yyvsp[-4].pParseNode));
-            (yyval.pParseNode)->append((yyvsp[-3].pParseNode));
-            (yyval.pParseNode)->append((yyvsp[-2].pParseNode));
-            (yyval.pParseNode)->append((yyvsp[-1].pParseNode));
-            (yyval.pParseNode)->append((yyvsp[0].pParseNode));
-        }
-    break;
-
-  case 163: /* between_predicate: row_value_constructor between_predicate_part_2  */
-        {
-            (yyval.pParseNode) = SQL_NEW_RULE; // between_predicate: rule 1
-            (yyval.pParseNode)->append((yyvsp[-1].pParseNode));
-            (yyval.pParseNode)->append((yyvsp[0].pParseNode));
-        }
-    break;
-
-  case 164: /* character_like_predicate_part_2: sql_not SQL_TOKEN_LIKE string_value_exp opt_escape  */
-        {
-            (yyval.pParseNode) = SQL_NEW_RULE; // like_predicate: rule 1
-            (yyval.pParseNode)->append((yyvsp[-3].pParseNode));
-            (yyval.pParseNode)->append((yyvsp[-2].pParseNode));
-            (yyval.pParseNode)->append((yyvsp[-1].pParseNode));
-            (yyval.pParseNode)->append((yyvsp[0].pParseNode));
-        }
-    break;
-
-  case 165: /* other_like_predicate_part_2: sql_not SQL_TOKEN_LIKE value_exp_primary opt_escape  */
-        {
-            (yyval.pParseNode) = SQL_NEW_RULE; // like_predicate: rule 1
-            (yyval.pParseNode)->append((yyvsp[-3].pParseNode));
-            (yyval.pParseNode)->append((yyvsp[-2].pParseNode));
-            (yyval.pParseNode)->append((yyvsp[-1].pParseNode));
-            (yyval.pParseNode)->append((yyvsp[0].pParseNode));
-        }
-    break;
-
-  case 166: /* like_predicate: row_value_constructor character_like_predicate_part_2  */
-        {
-            (yyval.pParseNode) = SQL_NEW_RULE; // like_predicate: rule 1
-            (yyval.pParseNode)->append((yyvsp[-1].pParseNode));
-            (yyval.pParseNode)->append((yyvsp[0].pParseNode));
-        }
-    break;
-
-  case 167: /* like_predicate: row_value_constructor other_like_predicate_part_2  */
-        {
-            (yyval.pParseNode) = SQL_NEW_RULE;  // like_predicate: rule 3
-            (yyval.pParseNode)->append((yyvsp[-1].pParseNode));
-            (yyval.pParseNode)->append((yyvsp[0].pParseNode));
-        }
-    break;
-
-  case 168: /* like_predicate: character_like_predicate_part_2  */
-        {
-            if (context->inPredicateCheck())  // like_predicate: rule 5
-            {
-                OSQLParseNode* pColumnRef = CREATE_NODE(aEmptyString, SQL_NODE_RULE,OSQLParser::RuleID(OSQLParseNode::column_ref));
-                pColumnRef->append(CREATE_NODE(context->getFieldName(),SQL_NODE_NAME));
-
-                (yyval.pParseNode) = SQL_NEW_RULE;
-                (yyval.pParseNode)->append(pColumnRef);
-                (yyval.pParseNode)->append((yyvsp[0].pParseNode));
-                OSQLParseNode* p2nd = (yyvsp[0].pParseNode)->removeAt(2);
-                OSQLParseNode* p3rd = (yyvsp[0].pParseNode)->removeAt(2);
-                if ( !context->buildLikeRule((yyvsp[0].pParseNode),p2nd,p3rd) )
-                {
-                    delete (yyval.pParseNode);
-                    YYABORT;
-                }
-                (yyvsp[0].pParseNode)->append(p3rd);
-            }
-            else
-                YYERROR;
-        }
-    break;
-
-  case 169: /* like_predicate: other_like_predicate_part_2  */
-        {
-            if (context->inPredicateCheck()) // like_predicate: rule 6
-            {
-                OSQLParseNode* pColumnRef = CREATE_NODE(aEmptyString, SQL_NODE_RULE,OSQLParser::RuleID(OSQLParseNode::column_ref));
-                pColumnRef->append(CREATE_NODE(context->getFieldName(),SQL_NODE_NAME));
-
-                (yyval.pParseNode) = SQL_NEW_RULE;
-                (yyval.pParseNode)->append(pColumnRef);
-                (yyval.pParseNode)->append((yyvsp[0].pParseNode));
-                OSQLParseNode* p2nd = (yyvsp[0].pParseNode)->removeAt(2);
-                OSQLParseNode* p3rd = (yyvsp[0].pParseNode)->removeAt(2);
-                if ( !context->buildLikeRule((yyvsp[0].pParseNode),p2nd,p3rd) )
-                {
-                    delete (yyval.pParseNode);
-                    YYABORT;
-                }
-                (yyvsp[0].pParseNode)->append(p3rd);
-            }
-            else
-                YYERROR;
-        }
-    break;
-
-  case 170: /* opt_escape: %empty  */
-                                    {(yyval.pParseNode) = SQL_NEW_RULE;}
-    break;
-
-  case 171: /* opt_escape: SQL_TOKEN_ESCAPE string_value_exp  */
-            {(yyval.pParseNode) = SQL_NEW_RULE;
-            (yyval.pParseNode)->append((yyvsp[-1].pParseNode));
-            (yyval.pParseNode)->append((yyvsp[0].pParseNode));}
-    break;
-
-  case 172: /* null_predicate_part_2: SQL_TOKEN_IS sql_not SQL_TOKEN_NULL  */
-    {
-        (yyval.pParseNode) = SQL_NEW_RULE; // test_for_null: rule 1
-        (yyval.pParseNode)->append((yyvsp[-2].pParseNode));
-        (yyval.pParseNode)->append((yyvsp[-1].pParseNode));
-        (yyval.pParseNode)->append((yyvsp[0].pParseNode));
-    }
-    break;
-
-  case 173: /* test_for_null: row_value_constructor null_predicate_part_2  */
-        {
-            (yyval.pParseNode) = SQL_NEW_RULE; // test_for_null: rule 1
-            (yyval.pParseNode)->append((yyvsp[-1].pParseNode));
-            (yyval.pParseNode)->append((yyvsp[0].pParseNode));
-        }
-    break;
-
-  case 174: /* test_for_null: null_predicate_part_2  */
-        {
-            if (context->inPredicateCheck())// test_for_null: rule 2
-            {
-                OSQLParseNode* pColumnRef = CREATE_NODE(aEmptyString, SQL_NODE_RULE,OSQLParser::RuleID(OSQLParseNode::column_ref));
-                pColumnRef->append(CREATE_NODE(context->getFieldName(),SQL_NODE_NAME));
-
-                (yyval.pParseNode) = SQL_NEW_RULE;
-                (yyval.pParseNode)->append(pColumnRef);
-                (yyval.pParseNode)->append((yyvsp[0].pParseNode));
-            }
-            else
-                YYERROR;
-        }
-    break;
-
-  case 175: /* in_predicate_value: subquery  */
-        {(yyval.pParseNode) = SQL_NEW_RULE;
-            (yyval.pParseNode)->append((yyvsp[0].pParseNode));
-        }
-    break;
-
-  case 176: /* in_predicate_value: '(' value_exp_commalist ')'  */
-        {(yyval.pParseNode) = SQL_NEW_RULE;
-            (yyval.pParseNode)->append((yyvsp[-2].pParseNode) = CREATE_NODE("(", SQL_NODE_PUNCTUATION));
-            (yyval.pParseNode)->append((yyvsp[-1].pParseNode));
-            (yyval.pParseNode)->append((yyvsp[0].pParseNode) = CREATE_NODE(")", SQL_NODE_PUNCTUATION));
-        }
-    break;
-
-  case 177: /* in_predicate_part_2: sql_not SQL_TOKEN_IN in_predicate_value  */
-    {
-        (yyval.pParseNode) = SQL_NEW_RULE;// in_predicate: rule 1
-        (yyval.pParseNode)->append((yyvsp[-2].pParseNode));
-        (yyval.pParseNode)->append((yyvsp[-1].pParseNode));
-        (yyval.pParseNode)->append((yyvsp[0].pParseNode));
-    }
-    break;
-
-  case 178: /* in_predicate: row_value_constructor in_predicate_part_2  */
-        {
-            (yyval.pParseNode) = SQL_NEW_RULE;// in_predicate: rule 1
-            (yyval.pParseNode)->append((yyvsp[-1].pParseNode));
-            (yyval.pParseNode)->append((yyvsp[0].pParseNode));
-        }
-    break;
-
-  case 179: /* in_predicate: in_predicate_part_2  */
-        {
-            if ( context->inPredicateCheck() )// in_predicate: rule 2
-            {
-                OSQLParseNode* pColumnRef = CREATE_NODE(aEmptyString, SQL_NODE_RULE,OSQLParser::RuleID(OSQLParseNode::column_ref));
-                pColumnRef->append(CREATE_NODE(context->getFieldName(),SQL_NODE_NAME));
-
-                (yyval.pParseNode) = SQL_NEW_RULE;
-                (yyval.pParseNode)->append(pColumnRef);
-                (yyval.pParseNode)->append((yyvsp[0].pParseNode));
-            }
-            else
-                YYERROR;
-        }
-    break;
-
-  case 180: /* quantified_comparison_predicate_part_2: comparison any_all_some subquery  */
-    {
-        (yyval.pParseNode) = SQL_NEW_RULE;
-        (yyval.pParseNode)->append((yyvsp[-2].pParseNode));
-        (yyval.pParseNode)->append((yyvsp[-1].pParseNode));
-        (yyval.pParseNode)->append((yyvsp[0].pParseNode));
-    }
-    break;
-
-  case 181: /* all_or_any_predicate: row_value_constructor quantified_comparison_predicate_part_2  */
-        {
-            (yyval.pParseNode) = SQL_NEW_RULE;
-            (yyval.pParseNode)->append((yyvsp[-1].pParseNode));
-            (yyval.pParseNode)->append((yyvsp[0].pParseNode));
-        }
-    break;
-
-  case 182: /* rtreematch_predicate: row_value_constructor rtreematch_predicate_part_2  */
-        {
-            (yyval.pParseNode) = SQL_NEW_RULE;
-            (yyval.pParseNode)->append((yyvsp[-1].pParseNode));
-            (yyval.pParseNode)->append((yyvsp[0].pParseNode));
-        }
-    break;
-
-  case 183: /* rtreematch_predicate_part_2: sql_not SQL_TOKEN_MATCH fct_spec  */
-        {
-            (yyval.pParseNode) = SQL_NEW_RULE;
-            (yyval.pParseNode)->append((yyvsp[-2].pParseNode));
-            (yyval.pParseNode)->append((yyvsp[-1].pParseNode));
-            (yyval.pParseNode)->append((yyvsp[0].pParseNode));
-        }
-    break;
-
-  case 187: /* existence_test: SQL_TOKEN_EXISTS subquery  */
-        {
-            (yyval.pParseNode) = SQL_NEW_RULE;
-            (yyval.pParseNode)->append((yyvsp[-1].pParseNode));
-            (yyval.pParseNode)->append((yyvsp[0].pParseNode));
-        }
-    break;
-
-  case 188: /* unique_test: SQL_TOKEN_UNIQUE subquery  */
-        {(yyval.pParseNode) = SQL_NEW_RULE;
-            (yyval.pParseNode)->append((yyvsp[-1].pParseNode));
-            (yyval.pParseNode)->append((yyvsp[0].pParseNode));}
-    break;
-
-  case 189: /* subquery: '(' SQL_TOKEN_VALUES values_commalist ')'  */
-        {
-            (yyval.pParseNode) = SQL_NEW_RULE;
-            (yyval.pParseNode)->append((yyvsp[-3].pParseNode) = CREATE_NODE("(", SQL_NODE_PUNCTUATION));
-            (yyval.pParseNode)->append((yyvsp[-2].pParseNode));
-            (yyval.pParseNode)->append((yyvsp[-1].pParseNode));
-            (yyval.pParseNode)->append((yyvsp[0].pParseNode) = CREATE_NODE(")", SQL_NODE_PUNCTUATION));
-        }
-    break;
-
-  case 190: /* subquery: '(' select_statement ')'  */
-        {
-            (yyval.pParseNode) = SQL_NEW_RULE;
-            (yyval.pParseNode)->append((yyvsp[-2].pParseNode) = CREATE_NODE("(", SQL_NODE_PUNCTUATION));
-            (yyval.pParseNode)->append((yyvsp[-1].pParseNode));
-            (yyval.pParseNode)->append((yyvsp[0].pParseNode) = CREATE_NODE(")", SQL_NODE_PUNCTUATION));
-        }
-    break;
-
-  case 191: /* scalar_exp_commalist: select_sublist  */
-        {
-            (yyval.pParseNode) = SQL_NEW_COMMALISTRULE;
-            (yyval.pParseNode)->append((yyvsp[0].pParseNode));
-        }
-    break;
-
-  case 192: /* scalar_exp_commalist: scalar_exp_commalist ',' select_sublist  */
-        {
-            (yyvsp[-2].pParseNode)->append((yyvsp[0].pParseNode));
-            (yyval.pParseNode) = (yyvsp[-2].pParseNode);
-        }
-    break;
-
-  case 199: /* literal: literal SQL_TOKEN_STRING  */
-        {
-            if (context->inPredicateCheck())
-            {
-                (yyval.pParseNode) = SQL_NEW_RULE;
-                (yyval.pParseNode)->append((yyvsp[-1].pParseNode));
-                (yyval.pParseNode)->append((yyvsp[0].pParseNode));
-                context->reduceLiteral((yyval.pParseNode), sal_True);
-            }
-            else
-                YYERROR;
-        }
-    break;
-
-  case 200: /* literal: literal SQL_TOKEN_INT  */
-        {
-            if (context->inPredicateCheck())
-            {
-                (yyval.pParseNode) = SQL_NEW_RULE;
-                (yyval.pParseNode)->append((yyvsp[-1].pParseNode));
-                (yyval.pParseNode)->append((yyvsp[0].pParseNode));
-                context->reduceLiteral((yyval.pParseNode), sal_True);
-            }
-            else
-                YYERROR;
-        }
-    break;
-
-  case 201: /* literal: literal SQL_TOKEN_REAL_NUM  */
-        {
-            if (context->inPredicateCheck())
-            {
-                (yyval.pParseNode) = SQL_NEW_RULE;
-                (yyval.pParseNode)->append((yyvsp[-1].pParseNode));
-                (yyval.pParseNode)->append((yyvsp[0].pParseNode));
-                context->reduceLiteral((yyval.pParseNode), sal_True);
-            }
-            else
-                YYERROR;
-        }
-    break;
-
-  case 202: /* literal: literal SQL_TOKEN_APPROXNUM  */
-        {
-            if (context->inPredicateCheck())
-            {
-                (yyval.pParseNode) = SQL_NEW_RULE;
-                (yyval.pParseNode)->append((yyvsp[-1].pParseNode));
-                (yyval.pParseNode)->append((yyvsp[0].pParseNode));
-                context->reduceLiteral((yyval.pParseNode), sal_True);
-            }
-            else
-                YYERROR;
-        }
-    break;
-
-  case 203: /* as_clause: %empty  */
-                    {(yyval.pParseNode) = SQL_NEW_RULE;}
-    break;
-
-  case 204: /* as_clause: SQL_TOKEN_AS column  */
-        {
-            (yyval.pParseNode) = SQL_NEW_RULE;
-            (yyval.pParseNode)->append((yyvsp[-1].pParseNode));
-            (yyval.pParseNode)->append((yyvsp[0].pParseNode));
-        }
-    break;
-
-  case 212: /* iif_spec: SQL_TOKEN_IIF '(' search_condition ',' result ',' result ')'  */
-        {
-        (yyval.pParseNode) = SQL_NEW_RULE;
-        (yyval.pParseNode)->append((yyvsp[-7].pParseNode));
-        (yyval.pParseNode)->append((yyvsp[-5].pParseNode));
-        (yyval.pParseNode)->append((yyvsp[-3].pParseNode));
-        (yyval.pParseNode)->append((yyvsp[-1].pParseNode));
-
-
-        }
-    break;
-
-<<<<<<< HEAD
-  case 213: /* fct_spec: function_name '(' ')'  */
-=======
-  case 215: /* fct_spec: function_name '(' ')'  */
->>>>>>> 9a375fe2
-        {
-            (yyval.pParseNode) = SQL_NEW_RULE;
-            (yyval.pParseNode)->append((yyvsp[-2].pParseNode));
-            (yyval.pParseNode)->append((yyvsp[-1].pParseNode) = CREATE_NODE("(", SQL_NODE_PUNCTUATION));
-            (yyval.pParseNode)->append((yyvsp[0].pParseNode) = CREATE_NODE(")", SQL_NODE_PUNCTUATION));
-        }
-    break;
-
-<<<<<<< HEAD
-  case 214: /* fct_spec: function_name '(' function_args_commalist ')'  */
-=======
-  case 216: /* fct_spec: function_name '(' function_args_commalist ')'  */
->>>>>>> 9a375fe2
-        {
-            (yyval.pParseNode) = SQL_NEW_RULE;
-            (yyval.pParseNode)->append((yyvsp[-3].pParseNode));
-            (yyval.pParseNode)->append((yyvsp[-2].pParseNode) = CREATE_NODE("(", SQL_NODE_PUNCTUATION));
-            (yyval.pParseNode)->append((yyvsp[-1].pParseNode));
-            (yyval.pParseNode)->append((yyvsp[0].pParseNode) = CREATE_NODE(")", SQL_NODE_PUNCTUATION));
-        }
-    break;
-
-<<<<<<< HEAD
-  case 215: /* fct_spec: function_name '(' opt_all_distinct function_arg ')'  */
-=======
-  case 217: /* fct_spec: function_name '(' opt_all_distinct function_arg ')'  */
->>>>>>> 9a375fe2
-        {
-            (yyval.pParseNode) = SQL_NEW_RULE;
-            (yyval.pParseNode)->append((yyvsp[-4].pParseNode));
-            (yyval.pParseNode)->append((yyvsp[-3].pParseNode) = CREATE_NODE("(", SQL_NODE_PUNCTUATION));
-            (yyval.pParseNode)->append((yyvsp[-2].pParseNode));
-            (yyval.pParseNode)->append((yyvsp[-1].pParseNode));
-            (yyval.pParseNode)->append((yyvsp[0].pParseNode) = CREATE_NODE(")", SQL_NODE_PUNCTUATION));
-        }
-    break;
-
-<<<<<<< HEAD
-  case 218: /* value_creation_fct: SQL_TOKEN_NAVIGATION_VALUE '(' derived_column ',' function_arg opt_function_arg ')'  */
-        {
-            (yyval.pParseNode) = SQL_NEW_RULE;
-            (yyval.pParseNode)->append((yyvsp[-6].pParseNode));
-            (yyval.pParseNode)->append((yyvsp[-5].pParseNode) = CREATE_NODE("(", SQL_NODE_PUNCTUATION));
-            (yyval.pParseNode)->append((yyvsp[-4].pParseNode));
-            (yyval.pParseNode)->append((yyvsp[-3].pParseNode) = CREATE_NODE(",", SQL_NODE_PUNCTUATION));
-            (yyval.pParseNode)->append((yyvsp[-2].pParseNode));
-            (yyval.pParseNode)->append((yyvsp[-1].pParseNode));
-            (yyval.pParseNode)->append((yyvsp[0].pParseNode) = CREATE_NODE(")", SQL_NODE_PUNCTUATION));
-        }
-    break;
-
-  case 219: /* aggregate_fct: SQL_TOKEN_MAX '(' opt_all_distinct function_args_commalist ')'  */
-=======
-  case 220: /* aggregate_fct: SQL_TOKEN_MAX '(' opt_all_distinct function_args_commalist ')'  */
->>>>>>> 9a375fe2
-        {
-            if((yyvsp[-1].pParseNode)->count() != 1)
-                {
-                SQLyyerror(context, "Use GREATEST(arg0, arg1 [, ...]) instead of MAX(arg0, arg1 [, ...])");
-                YYERROR;
-                }
-
-            (yyval.pParseNode) = SQL_NEW_RULE;
-            (yyval.pParseNode)->append((yyvsp[-4].pParseNode));
-            (yyval.pParseNode)->append((yyvsp[-3].pParseNode) = CREATE_NODE("(", SQL_NODE_PUNCTUATION));
-            (yyval.pParseNode)->append((yyvsp[-2].pParseNode));
-            (yyval.pParseNode)->append((yyvsp[-1].pParseNode) = (yyvsp[-1].pParseNode)->getChild(0));
-            (yyval.pParseNode)->append((yyvsp[0].pParseNode) = CREATE_NODE(")", SQL_NODE_PUNCTUATION));
-
-        }
-    break;
-
-<<<<<<< HEAD
-  case 220: /* aggregate_fct: SQL_TOKEN_MIN '(' opt_all_distinct function_args_commalist ')'  */
-=======
-  case 221: /* aggregate_fct: SQL_TOKEN_MIN '(' opt_all_distinct function_args_commalist ')'  */
->>>>>>> 9a375fe2
-        {
-            if((yyvsp[-1].pParseNode)->count() != 1)
-                {
-                SQLyyerror(context, "Use LEAST(arg0, arg1 [, ...]) instead of MIN(arg0, arg1 [, ...])");
-                YYERROR;
-                }
-
-            (yyval.pParseNode) = SQL_NEW_RULE;
-            (yyval.pParseNode)->append((yyvsp[-4].pParseNode));
-            (yyval.pParseNode)->append((yyvsp[-3].pParseNode) = CREATE_NODE("(", SQL_NODE_PUNCTUATION));
-            (yyval.pParseNode)->append((yyvsp[-2].pParseNode));
-            (yyval.pParseNode)->append((yyvsp[-1].pParseNode) = (yyvsp[-1].pParseNode)->getChild(0));
-            (yyval.pParseNode)->append((yyvsp[0].pParseNode) = CREATE_NODE(")", SQL_NODE_PUNCTUATION));
-
-        }
-    break;
-
-<<<<<<< HEAD
-  case 221: /* aggregate_fct: set_fct_type '(' opt_all_distinct function_arg ')'  */
-=======
-  case 222: /* aggregate_fct: set_fct_type '(' opt_all_distinct function_arg ')'  */
->>>>>>> 9a375fe2
-        {
-            (yyval.pParseNode) = SQL_NEW_RULE;
-            (yyval.pParseNode)->append((yyvsp[-4].pParseNode));
-            (yyval.pParseNode)->append((yyvsp[-3].pParseNode) = CREATE_NODE("(", SQL_NODE_PUNCTUATION));
-            (yyval.pParseNode)->append((yyvsp[-2].pParseNode));
-            (yyval.pParseNode)->append((yyvsp[-1].pParseNode));
-            (yyval.pParseNode)->append((yyvsp[0].pParseNode) = CREATE_NODE(")", SQL_NODE_PUNCTUATION));
-        }
-    break;
-
-<<<<<<< HEAD
-  case 222: /* aggregate_fct: SQL_TOKEN_COUNT '(' '*' ')'  */
-=======
-  case 223: /* aggregate_fct: SQL_TOKEN_COUNT '(' '*' ')'  */
->>>>>>> 9a375fe2
-        {
-            (yyval.pParseNode) = SQL_NEW_RULE;
-            (yyval.pParseNode)->append((yyvsp[-3].pParseNode));
-            (yyval.pParseNode)->append((yyvsp[-2].pParseNode) = CREATE_NODE("(", SQL_NODE_PUNCTUATION));
-            (yyval.pParseNode)->append((yyvsp[-1].pParseNode) = CREATE_NODE("*", SQL_NODE_PUNCTUATION));
-            (yyval.pParseNode)->append((yyvsp[0].pParseNode) = CREATE_NODE(")", SQL_NODE_PUNCTUATION));
-        }
-    break;
-
-<<<<<<< HEAD
-  case 223: /* aggregate_fct: SQL_TOKEN_COUNT '(' opt_all_distinct function_arg ')'  */
-=======
-  case 224: /* aggregate_fct: SQL_TOKEN_COUNT '(' opt_all_distinct function_arg ')'  */
->>>>>>> 9a375fe2
-        {
-            (yyval.pParseNode) = SQL_NEW_RULE;
-            (yyval.pParseNode)->append((yyvsp[-4].pParseNode));
-            (yyval.pParseNode)->append((yyvsp[-3].pParseNode) = CREATE_NODE("(", SQL_NODE_PUNCTUATION));
-            (yyval.pParseNode)->append((yyvsp[-2].pParseNode));
-            (yyval.pParseNode)->append((yyvsp[-1].pParseNode));
-            (yyval.pParseNode)->append((yyvsp[0].pParseNode) = CREATE_NODE(")", SQL_NODE_PUNCTUATION));
-        }
-    break;
-
-<<<<<<< HEAD
-  case 224: /* aggregate_fct: SQL_TOKEN_GROUP_CONCAT '(' opt_all_distinct function_arg opt_function_arg ')'  */
-=======
-  case 225: /* aggregate_fct: SQL_TOKEN_GROUP_CONCAT '(' opt_all_distinct function_arg opt_function_arg ')'  */
->>>>>>> 9a375fe2
-        {
-            if ((yyvsp[-3].pParseNode)->isToken() && (yyvsp[-1].pParseNode)->count()!=0)
-                {
-                SQLyyerror(context, "Aggregate function can use DISTINCT or ALL keywords only with one argument.");
-                YYERROR;
-                }
-            (yyval.pParseNode) = SQL_NEW_RULE;
-            (yyval.pParseNode)->append((yyvsp[-5].pParseNode));
-            (yyval.pParseNode)->append((yyvsp[-4].pParseNode) = CREATE_NODE("(", SQL_NODE_PUNCTUATION));
-            (yyval.pParseNode)->append((yyvsp[-3].pParseNode));
-            (yyval.pParseNode)->append((yyvsp[-2].pParseNode));
-            (yyval.pParseNode)->append((yyvsp[-1].pParseNode));
-            (yyval.pParseNode)->append((yyvsp[0].pParseNode) = CREATE_NODE(")", SQL_NODE_PUNCTUATION));
-        }
-    break;
-
-<<<<<<< HEAD
-  case 225: /* opt_function_arg: %empty  */
-        {(yyval.pParseNode) = SQL_NEW_RULE;}
-    break;
-
-  case 226: /* opt_function_arg: ',' function_arg  */
-=======
-  case 226: /* opt_function_arg: %empty  */
-        {(yyval.pParseNode) = SQL_NEW_RULE;}
-    break;
-
-  case 227: /* opt_function_arg: ',' function_arg  */
->>>>>>> 9a375fe2
-    {
-        (yyval.pParseNode) = SQL_NEW_RULE;
-        (yyval.pParseNode)->append((yyvsp[-1].pParseNode) = CREATE_NODE(",", SQL_NODE_PUNCTUATION));
-        (yyval.pParseNode)->append((yyvsp[0].pParseNode));
-    }
-    break;
-
-<<<<<<< HEAD
-  case 233: /* outer_join_type: SQL_TOKEN_LEFT  */
-=======
-  case 234: /* outer_join_type: SQL_TOKEN_LEFT  */
->>>>>>> 9a375fe2
-        {
-            (yyval.pParseNode) = SQL_NEW_RULE;
-            (yyval.pParseNode)->append((yyvsp[0].pParseNode));
-        }
-    break;
-
-<<<<<<< HEAD
-  case 234: /* outer_join_type: SQL_TOKEN_RIGHT  */
-=======
-  case 235: /* outer_join_type: SQL_TOKEN_RIGHT  */
->>>>>>> 9a375fe2
-        {
-            (yyval.pParseNode) = SQL_NEW_RULE;
-            (yyval.pParseNode)->append((yyvsp[0].pParseNode));
-        }
-    break;
-
-<<<<<<< HEAD
-  case 235: /* outer_join_type: SQL_TOKEN_FULL  */
-=======
-  case 236: /* outer_join_type: SQL_TOKEN_FULL  */
->>>>>>> 9a375fe2
-        {
-            (yyval.pParseNode) = SQL_NEW_RULE;
-            (yyval.pParseNode)->append((yyvsp[0].pParseNode));
-        }
-    break;
-
-<<<<<<< HEAD
-  case 236: /* join_condition: SQL_TOKEN_ON search_condition  */
-=======
-  case 237: /* join_condition: SQL_TOKEN_ON search_condition  */
->>>>>>> 9a375fe2
-        {
-            (yyval.pParseNode) = SQL_NEW_RULE;
-            (yyval.pParseNode)->append((yyvsp[-1].pParseNode));
-            (yyval.pParseNode)->append((yyvsp[0].pParseNode));
-        }
-    break;
-
-<<<<<<< HEAD
-  case 239: /* join_type: %empty  */
-                        {(yyval.pParseNode) = SQL_NEW_RULE;}
-    break;
-
-  case 240: /* join_type: SQL_TOKEN_INNER  */
-=======
-  case 240: /* join_type: %empty  */
-                        {(yyval.pParseNode) = SQL_NEW_RULE;}
-    break;
-
-  case 241: /* join_type: SQL_TOKEN_INNER  */
->>>>>>> 9a375fe2
-        {
-            (yyval.pParseNode) = SQL_NEW_RULE;
-            (yyval.pParseNode)->append((yyvsp[0].pParseNode));
-        }
-    break;
-
-<<<<<<< HEAD
-  case 242: /* join_type: outer_join_type SQL_TOKEN_OUTER  */
-=======
-  case 243: /* join_type: outer_join_type SQL_TOKEN_OUTER  */
->>>>>>> 9a375fe2
-        {
-            (yyval.pParseNode) = SQL_NEW_RULE;
-            (yyval.pParseNode)->append((yyvsp[-1].pParseNode));
-            (yyval.pParseNode)->append((yyvsp[0].pParseNode));
-        }
-    break;
-
-<<<<<<< HEAD
-  case 243: /* cross_union: table_ref SQL_TOKEN_CROSS SQL_TOKEN_JOIN table_ref  */
-=======
-  case 244: /* cross_union: table_ref SQL_TOKEN_CROSS SQL_TOKEN_JOIN table_ref  */
->>>>>>> 9a375fe2
-        {
-            (yyval.pParseNode) = SQL_NEW_RULE;
-            (yyval.pParseNode)->append((yyvsp[-3].pParseNode));
-            (yyval.pParseNode)->append((yyvsp[-2].pParseNode));
-            (yyval.pParseNode)->append((yyvsp[-1].pParseNode));
-            (yyval.pParseNode)->append((yyvsp[0].pParseNode));
-        }
-    break;
-
-<<<<<<< HEAD
-  case 244: /* qualified_join: table_ref SQL_TOKEN_NATURAL join_type SQL_TOKEN_JOIN table_ref  */
-=======
-  case 245: /* qualified_join: table_ref SQL_TOKEN_NATURAL join_type SQL_TOKEN_JOIN table_ref  */
->>>>>>> 9a375fe2
-        {
-            (yyval.pParseNode) = SQL_NEW_RULE;
-            (yyval.pParseNode)->append((yyvsp[-4].pParseNode));
-            (yyval.pParseNode)->append((yyvsp[-3].pParseNode));
-            (yyval.pParseNode)->append((yyvsp[-2].pParseNode));
-            (yyval.pParseNode)->append((yyvsp[-1].pParseNode));
-            (yyval.pParseNode)->append((yyvsp[0].pParseNode));
-        }
-    break;
-
-<<<<<<< HEAD
-  case 245: /* qualified_join: table_ref join_type SQL_TOKEN_JOIN table_ref join_spec  */
-=======
-  case 246: /* qualified_join: table_ref join_type SQL_TOKEN_JOIN table_ref join_spec  */
->>>>>>> 9a375fe2
-        {
-            (yyval.pParseNode) = SQL_NEW_RULE;
-            (yyval.pParseNode)->append((yyvsp[-4].pParseNode));
-            (yyval.pParseNode)->append((yyvsp[-3].pParseNode));
-            (yyval.pParseNode)->append((yyvsp[-2].pParseNode));
-            (yyval.pParseNode)->append((yyvsp[-1].pParseNode));
-            (yyval.pParseNode)->append((yyvsp[0].pParseNode));
-        }
-    break;
-
-<<<<<<< HEAD
-  case 247: /* window_function: window_function_type opt_filter_clause SQL_TOKEN_OVER window_name_or_specification  */
-=======
-  case 248: /* window_function: window_function_type opt_filter_clause SQL_TOKEN_OVER window_name_or_specification  */
->>>>>>> 9a375fe2
-        {
-			(yyval.pParseNode) = SQL_NEW_RULE;
-			(yyval.pParseNode)->append((yyvsp[-3].pParseNode));
-			(yyval.pParseNode)->append((yyvsp[-2].pParseNode));
-			(yyval.pParseNode)->append((yyvsp[-1].pParseNode));
-            (yyval.pParseNode)->append((yyvsp[0].pParseNode));
-	}
-    break;
-
-<<<<<<< HEAD
-  case 248: /* window_function_type: rank_function_type '(' ')'  */
-=======
-  case 249: /* window_function_type: rank_function_type '(' ')'  */
->>>>>>> 9a375fe2
-                {
-			(yyval.pParseNode) = SQL_NEW_RULE;
-			(yyval.pParseNode)->append((yyvsp[-2].pParseNode));
-			(yyval.pParseNode)->append((yyvsp[-1].pParseNode) = CREATE_NODE("(", SQL_NODE_PUNCTUATION));
-			(yyval.pParseNode)->append((yyvsp[0].pParseNode) = CREATE_NODE(")", SQL_NODE_PUNCTUATION));
-		}
-    break;
-
-<<<<<<< HEAD
-  case 249: /* window_function_type: SQL_TOKEN_ROW_NUMBER '(' ')'  */
-=======
-  case 250: /* window_function_type: SQL_TOKEN_ROW_NUMBER '(' ')'  */
->>>>>>> 9a375fe2
-                {
-			(yyval.pParseNode) = SQL_NEW_RULE;
-			(yyval.pParseNode)->append((yyvsp[-2].pParseNode));
-			(yyval.pParseNode)->append((yyvsp[-1].pParseNode) = CREATE_NODE("(", SQL_NODE_PUNCTUATION));
-			(yyval.pParseNode)->append((yyvsp[0].pParseNode) = CREATE_NODE(")", SQL_NODE_PUNCTUATION));
-		}
-    break;
-
-<<<<<<< HEAD
-  case 255: /* ntile_function: SQL_TOKEN_NTILE '(' function_arg ')'  */
-=======
-  case 256: /* ntile_function: SQL_TOKEN_NTILE '(' function_arg ')'  */
->>>>>>> 9a375fe2
-        {
-			(yyval.pParseNode) = SQL_NEW_RULE;
-			(yyval.pParseNode)->append((yyvsp[-3].pParseNode));
-			(yyval.pParseNode)->append((yyvsp[-2].pParseNode) = CREATE_NODE("(", SQL_NODE_PUNCTUATION));
-			(yyval.pParseNode)->append((yyvsp[-1].pParseNode));
-			(yyval.pParseNode)->append((yyvsp[0].pParseNode) = CREATE_NODE(")", SQL_NODE_PUNCTUATION));
-	}
-    break;
-
-<<<<<<< HEAD
-  case 256: /* opt_lead_or_lag_function: %empty  */
-                         {(yyval.pParseNode) = SQL_NEW_RULE;}
-    break;
-
-  case 257: /* opt_lead_or_lag_function: ',' function_arg  */
-=======
-  case 257: /* opt_lead_or_lag_function: %empty  */
-                         {(yyval.pParseNode) = SQL_NEW_RULE;}
-    break;
-
-  case 258: /* opt_lead_or_lag_function: ',' function_arg  */
->>>>>>> 9a375fe2
-                {
-			(yyval.pParseNode) = SQL_NEW_RULE;
-			(yyval.pParseNode)->append((yyvsp[-1].pParseNode) = CREATE_NODE(",", SQL_NODE_PUNCTUATION));
-			(yyval.pParseNode)->append((yyvsp[0].pParseNode));
-		}
-    break;
-
-<<<<<<< HEAD
-  case 258: /* opt_lead_or_lag_function: ',' function_arg ',' function_arg  */
-=======
-  case 259: /* opt_lead_or_lag_function: ',' function_arg ',' function_arg  */
->>>>>>> 9a375fe2
-                {
-			(yyval.pParseNode) = SQL_NEW_RULE;
-			(yyval.pParseNode)->append((yyvsp[-3].pParseNode) = CREATE_NODE(",", SQL_NODE_PUNCTUATION));
-			(yyval.pParseNode)->append((yyvsp[-2].pParseNode));
-			(yyval.pParseNode)->append((yyvsp[-1].pParseNode) = CREATE_NODE(",", SQL_NODE_PUNCTUATION));
-			(yyval.pParseNode)->append((yyvsp[0].pParseNode));
-		}
-    break;
-
-<<<<<<< HEAD
-  case 259: /* lead_or_lag_function: lead_or_lag '(' lead_or_lag_extent opt_lead_or_lag_function ')'  */
-=======
-  case 260: /* lead_or_lag_function: lead_or_lag '(' lead_or_lag_extent opt_lead_or_lag_function ')'  */
->>>>>>> 9a375fe2
-        {
-			(yyval.pParseNode) = SQL_NEW_RULE;
-			(yyval.pParseNode)->append((yyvsp[-4].pParseNode));
-			(yyval.pParseNode)->append((yyvsp[-3].pParseNode) = CREATE_NODE("(", SQL_NODE_PUNCTUATION));
-			(yyval.pParseNode)->append((yyvsp[-2].pParseNode));
-			(yyval.pParseNode)->append((yyvsp[-1].pParseNode));
-			(yyval.pParseNode)->append((yyvsp[0].pParseNode) = CREATE_NODE(")", SQL_NODE_PUNCTUATION));
-	}
-    break;
-
-<<<<<<< HEAD
-  case 263: /* first_or_last_value_function: first_or_last_value '(' function_arg ')'  */
-=======
-  case 264: /* first_or_last_value_function: first_or_last_value '(' function_arg ')'  */
->>>>>>> 9a375fe2
-        {
-			(yyval.pParseNode) = SQL_NEW_RULE;
-			(yyval.pParseNode)->append((yyvsp[-3].pParseNode));
-			(yyval.pParseNode)->append((yyvsp[-2].pParseNode) = CREATE_NODE("(", SQL_NODE_PUNCTUATION));
-			(yyval.pParseNode)->append((yyvsp[-1].pParseNode));
-			(yyval.pParseNode)->append((yyvsp[0].pParseNode) = CREATE_NODE(")", SQL_NODE_PUNCTUATION));
-	}
-    break;
-
-<<<<<<< HEAD
-  case 266: /* nth_value_function: SQL_TOKEN_NTH_VALUE '(' function_arg ',' function_arg ')'  */
-=======
-  case 267: /* nth_value_function: SQL_TOKEN_NTH_VALUE '(' function_arg ',' function_arg ')'  */
->>>>>>> 9a375fe2
-        {
-			(yyval.pParseNode) = SQL_NEW_RULE;
-			(yyval.pParseNode)->append((yyvsp[-5].pParseNode));
-			(yyval.pParseNode)->append((yyvsp[-4].pParseNode) = CREATE_NODE("(", SQL_NODE_PUNCTUATION));
-			(yyval.pParseNode)->append((yyvsp[-3].pParseNode));
-			(yyval.pParseNode)->append((yyvsp[-2].pParseNode) = CREATE_NODE(",", SQL_NODE_PUNCTUATION));
-			(yyval.pParseNode)->append((yyvsp[-1].pParseNode));
-			(yyval.pParseNode)->append((yyvsp[0].pParseNode) = CREATE_NODE(")", SQL_NODE_PUNCTUATION));
-	}
-    break;
-
-<<<<<<< HEAD
-  case 267: /* opt_filter_clause: %empty  */
-        {(yyval.pParseNode) = SQL_NEW_RULE;}
-    break;
-
-  case 268: /* opt_filter_clause: SQL_TOKEN_FILTER '(' where_clause ')'  */
-=======
-  case 268: /* opt_filter_clause: %empty  */
-        {(yyval.pParseNode) = SQL_NEW_RULE;}
-    break;
-
-  case 269: /* opt_filter_clause: SQL_TOKEN_FILTER '(' where_clause ')'  */
->>>>>>> 9a375fe2
-        {
-            (yyval.pParseNode) = SQL_NEW_RULE;
-            (yyval.pParseNode)->append((yyvsp[-3].pParseNode));
-            (yyval.pParseNode)->append((yyvsp[-2].pParseNode) = CREATE_NODE("(", SQL_NODE_PUNCTUATION));
-            (yyval.pParseNode)->append((yyvsp[-1].pParseNode));
-            (yyval.pParseNode)->append((yyvsp[0].pParseNode) = CREATE_NODE(")", SQL_NODE_PUNCTUATION));
-        }
-    break;
-
-<<<<<<< HEAD
-  case 273: /* opt_window_clause: %empty  */
-        {(yyval.pParseNode) = SQL_NEW_RULE;}
-    break;
-
-  case 274: /* opt_window_clause: SQL_TOKEN_WINDOW window_definition_list  */
-=======
-  case 274: /* opt_window_clause: %empty  */
-        {(yyval.pParseNode) = SQL_NEW_RULE;}
-    break;
-
-  case 275: /* opt_window_clause: SQL_TOKEN_WINDOW window_definition_list  */
->>>>>>> 9a375fe2
-        {
-            (yyval.pParseNode) = SQL_NEW_RULE;
-            (yyval.pParseNode)->append((yyvsp[-1].pParseNode));
-            (yyval.pParseNode)->append((yyvsp[0].pParseNode));
-        }
-    break;
-
-<<<<<<< HEAD
-  case 275: /* window_definition_list: window_definition_list ',' window_definition  */
-=======
-  case 276: /* window_definition_list: window_definition_list ',' window_definition  */
->>>>>>> 9a375fe2
-                        {(yyvsp[-2].pParseNode)->append((yyvsp[0].pParseNode));
-			(yyval.pParseNode) = (yyvsp[-2].pParseNode);}
-    break;
-
-<<<<<<< HEAD
-  case 276: /* window_definition_list: window_definition  */
-=======
-  case 277: /* window_definition_list: window_definition  */
->>>>>>> 9a375fe2
-                        {(yyval.pParseNode) = SQL_NEW_COMMALISTRULE;
-			(yyval.pParseNode)->append((yyvsp[0].pParseNode));}
-    break;
-
-<<<<<<< HEAD
-  case 277: /* window_definition: new_window_name SQL_TOKEN_AS window_specification  */
-=======
-  case 278: /* window_definition: new_window_name SQL_TOKEN_AS window_specification  */
->>>>>>> 9a375fe2
-        {
-		(yyval.pParseNode) = SQL_NEW_RULE;
-		(yyval.pParseNode)->append((yyvsp[-2].pParseNode));
-		(yyval.pParseNode)->append((yyvsp[-1].pParseNode));
-		(yyval.pParseNode)->append((yyvsp[0].pParseNode));
-	}
-    break;
-
-<<<<<<< HEAD
-  case 279: /* window_specification: '(' opt_existing_window_name opt_window_partition_clause opt_order_by_clause opt_window_frame_clause ')'  */
-=======
-  case 280: /* window_specification: '(' opt_existing_window_name opt_window_partition_clause opt_order_by_clause opt_window_frame_clause ')'  */
->>>>>>> 9a375fe2
-        {
-		(yyval.pParseNode) = SQL_NEW_RULE;
-		(yyval.pParseNode)->append((yyvsp[-5].pParseNode) = CREATE_NODE("(", SQL_NODE_PUNCTUATION));
-		(yyval.pParseNode)->append((yyvsp[-4].pParseNode));
-		(yyval.pParseNode)->append((yyvsp[-3].pParseNode));
-		(yyval.pParseNode)->append((yyvsp[-2].pParseNode));
-        (yyval.pParseNode)->append((yyvsp[-1].pParseNode));
-		(yyval.pParseNode)->append((yyvsp[0].pParseNode) = CREATE_NODE(")", SQL_NODE_PUNCTUATION));
-	}
-    break;
-
-<<<<<<< HEAD
-  case 280: /* opt_existing_window_name: %empty  */
-                                 {(yyval.pParseNode) = SQL_NEW_RULE;}
-    break;
-
-  case 283: /* opt_window_partition_clause: %empty  */
-        {(yyval.pParseNode) = SQL_NEW_RULE;}
-    break;
-
-  case 284: /* opt_window_partition_clause: SQL_TOKEN_PARTITION SQL_TOKEN_BY window_partition_column_reference_list  */
-=======
-  case 281: /* opt_existing_window_name: %empty  */
-                                 {(yyval.pParseNode) = SQL_NEW_RULE;}
-    break;
-
-  case 284: /* opt_window_partition_clause: %empty  */
-        {(yyval.pParseNode) = SQL_NEW_RULE;}
-    break;
-
-  case 285: /* opt_window_partition_clause: SQL_TOKEN_PARTITION SQL_TOKEN_BY window_partition_column_reference_list  */
->>>>>>> 9a375fe2
-            {
-            (yyval.pParseNode) = SQL_NEW_RULE;
-            (yyval.pParseNode)->append((yyvsp[-2].pParseNode));
-            (yyval.pParseNode)->append((yyvsp[-1].pParseNode));
-            (yyval.pParseNode)->append((yyvsp[0].pParseNode));
-	    }
-    break;
-
-<<<<<<< HEAD
-  case 285: /* opt_window_frame_clause: %empty  */
-        {(yyval.pParseNode) = SQL_NEW_RULE;}
-    break;
-
-  case 286: /* opt_window_frame_clause: window_frame_units window_frame_extent opt_window_frame_exclusion  */
-=======
-  case 286: /* opt_window_frame_clause: %empty  */
-        {(yyval.pParseNode) = SQL_NEW_RULE;}
-    break;
-
-  case 287: /* opt_window_frame_clause: window_frame_units window_frame_extent opt_window_frame_exclusion  */
->>>>>>> 9a375fe2
-        {
-            (yyval.pParseNode) = SQL_NEW_RULE;
-            (yyval.pParseNode)->append((yyvsp[-2].pParseNode));
-            (yyval.pParseNode)->append((yyvsp[-1].pParseNode));
-            (yyval.pParseNode)->append((yyvsp[0].pParseNode));
-        }
-    break;
-
-<<<<<<< HEAD
-  case 287: /* window_partition_column_reference_list: window_partition_column_reference_list ',' window_partition_column_reference  */
-=======
-  case 288: /* window_partition_column_reference_list: window_partition_column_reference_list ',' window_partition_column_reference  */
->>>>>>> 9a375fe2
-                        {(yyvsp[-2].pParseNode)->append((yyvsp[0].pParseNode));
-			(yyval.pParseNode) = (yyvsp[-2].pParseNode);}
-    break;
-
-<<<<<<< HEAD
-  case 288: /* window_partition_column_reference_list: window_partition_column_reference  */
-=======
-  case 289: /* window_partition_column_reference_list: window_partition_column_reference  */
->>>>>>> 9a375fe2
-                        {(yyval.pParseNode) = SQL_NEW_COMMALISTRULE;
-			(yyval.pParseNode)->append((yyvsp[0].pParseNode));}
-    break;
-
-<<<<<<< HEAD
-  case 289: /* window_partition_column_reference: column_ref opt_collate_clause  */
-=======
-  case 290: /* window_partition_column_reference: column_ref opt_collate_clause  */
->>>>>>> 9a375fe2
-        {
-		(yyval.pParseNode) = SQL_NEW_RULE;
-		(yyval.pParseNode)->append((yyvsp[-1].pParseNode));
-		(yyval.pParseNode)->append((yyvsp[0].pParseNode));
-	}
-    break;
-
-<<<<<<< HEAD
-  case 290: /* opt_window_frame_exclusion: %empty  */
-        {(yyval.pParseNode) = SQL_NEW_RULE;}
-    break;
-
-  case 291: /* opt_window_frame_exclusion: SQL_TOKEN_EXCLUDE SQL_TOKEN_CURRENT SQL_TOKEN_ROW  */
-=======
-  case 291: /* opt_window_frame_exclusion: %empty  */
-        {(yyval.pParseNode) = SQL_NEW_RULE;}
-    break;
-
-  case 292: /* opt_window_frame_exclusion: SQL_TOKEN_EXCLUDE SQL_TOKEN_CURRENT SQL_TOKEN_ROW  */
->>>>>>> 9a375fe2
-                {
-			(yyval.pParseNode) = SQL_NEW_RULE;
-			(yyval.pParseNode)->append((yyvsp[-2].pParseNode));
-			(yyval.pParseNode)->append((yyvsp[-1].pParseNode));
-			(yyval.pParseNode)->append((yyvsp[0].pParseNode));
-		}
-    break;
-
-<<<<<<< HEAD
-  case 292: /* opt_window_frame_exclusion: SQL_TOKEN_EXCLUDE SQL_TOKEN_GROUP  */
-=======
-  case 293: /* opt_window_frame_exclusion: SQL_TOKEN_EXCLUDE SQL_TOKEN_GROUP  */
->>>>>>> 9a375fe2
-                {
-			(yyval.pParseNode) = SQL_NEW_RULE;
-			(yyval.pParseNode)->append((yyvsp[-1].pParseNode));
-			(yyval.pParseNode)->append((yyvsp[0].pParseNode));
-		}
-    break;
-
-<<<<<<< HEAD
-  case 293: /* opt_window_frame_exclusion: SQL_TOKEN_EXCLUDE SQL_TOKEN_TIES  */
-=======
-  case 294: /* opt_window_frame_exclusion: SQL_TOKEN_EXCLUDE SQL_TOKEN_TIES  */
->>>>>>> 9a375fe2
-                {
-			(yyval.pParseNode) = SQL_NEW_RULE;
-			(yyval.pParseNode)->append((yyvsp[-1].pParseNode));
-			(yyval.pParseNode)->append((yyvsp[0].pParseNode));
-		}
-    break;
-
-<<<<<<< HEAD
-  case 294: /* opt_window_frame_exclusion: SQL_TOKEN_EXCLUDE SQL_TOKEN_NO SQL_TOKEN_OTHERS  */
-=======
-  case 295: /* opt_window_frame_exclusion: SQL_TOKEN_EXCLUDE SQL_TOKEN_NO SQL_TOKEN_OTHERS  */
->>>>>>> 9a375fe2
-                {
-			(yyval.pParseNode) = SQL_NEW_RULE;
-			(yyval.pParseNode)->append((yyvsp[-2].pParseNode));
-			(yyval.pParseNode)->append((yyvsp[-1].pParseNode));
-			(yyval.pParseNode)->append((yyvsp[0].pParseNode));
-		}
-    break;
-
-<<<<<<< HEAD
-  case 300: /* window_frame_start: SQL_TOKEN_UNBOUNDED SQL_TOKEN_PRECEDING  */
-=======
-  case 301: /* window_frame_start: SQL_TOKEN_UNBOUNDED SQL_TOKEN_PRECEDING  */
->>>>>>> 9a375fe2
-                {
-			(yyval.pParseNode) = SQL_NEW_RULE;
-			(yyval.pParseNode)->append((yyvsp[-1].pParseNode));
-			(yyval.pParseNode)->append((yyvsp[0].pParseNode));
-		}
-    break;
-
-<<<<<<< HEAD
-  case 301: /* window_frame_start: value_exp SQL_TOKEN_PRECEDING  */
-=======
-  case 302: /* window_frame_start: value_exp SQL_TOKEN_PRECEDING  */
->>>>>>> 9a375fe2
-            {
-            (yyval.pParseNode) = SQL_NEW_RULE;
-            (yyval.pParseNode)->append((yyvsp[-1].pParseNode));
-            (yyval.pParseNode)->append((yyvsp[0].pParseNode));
-	    }
-    break;
-
-<<<<<<< HEAD
-  case 302: /* window_frame_start: SQL_TOKEN_CURRENT SQL_TOKEN_ROW  */
-=======
-  case 303: /* window_frame_start: SQL_TOKEN_CURRENT SQL_TOKEN_ROW  */
->>>>>>> 9a375fe2
-                {
-			(yyval.pParseNode) = SQL_NEW_RULE;
-			(yyval.pParseNode)->append((yyvsp[-1].pParseNode));
-			(yyval.pParseNode)->append((yyvsp[0].pParseNode));
-		}
-    break;
-
-<<<<<<< HEAD
-  case 303: /* window_frame_preceding: value_exp SQL_TOKEN_PRECEDING  */
-=======
-  case 304: /* window_frame_preceding: value_exp SQL_TOKEN_PRECEDING  */
->>>>>>> 9a375fe2
-        {
-		(yyval.pParseNode) = SQL_NEW_RULE;
-		(yyval.pParseNode)->append((yyvsp[-1].pParseNode));
-		(yyval.pParseNode)->append((yyvsp[0].pParseNode));
-	}
-    break;
-
-<<<<<<< HEAD
-  case 304: /* window_frame_between: SQL_TOKEN_BETWEEN window_frame_bound_1 SQL_TOKEN_AND window_frame_bound_2  */
-=======
-  case 305: /* window_frame_between: SQL_TOKEN_BETWEEN window_frame_bound_1 SQL_TOKEN_AND window_frame_bound_2  */
->>>>>>> 9a375fe2
-        {
-		(yyval.pParseNode) = SQL_NEW_RULE;
-		(yyval.pParseNode)->append((yyvsp[-3].pParseNode));
-		(yyval.pParseNode)->append((yyvsp[-2].pParseNode));
-		(yyval.pParseNode)->append((yyvsp[-1].pParseNode));
-		(yyval.pParseNode)->append((yyvsp[0].pParseNode));
-	}
-    break;
-
-<<<<<<< HEAD
-  case 306: /* window_frame_bound: SQL_TOKEN_CURRENT SQL_TOKEN_ROW  */
-=======
-  case 307: /* window_frame_bound: SQL_TOKEN_CURRENT SQL_TOKEN_ROW  */
->>>>>>> 9a375fe2
-        {
-            (yyval.pParseNode) = SQL_NEW_RULE;
-            (yyval.pParseNode)->append((yyvsp[-1].pParseNode));
-            (yyval.pParseNode)->append((yyvsp[0].pParseNode));
-        }
-    break;
-
-<<<<<<< HEAD
-  case 309: /* window_frame_bound_1: SQL_TOKEN_UNBOUNDED SQL_TOKEN_PRECEDING  */
-=======
-  case 310: /* window_frame_bound_1: SQL_TOKEN_UNBOUNDED SQL_TOKEN_PRECEDING  */
->>>>>>> 9a375fe2
-        {
-            (yyval.pParseNode) = SQL_NEW_RULE;
-            (yyval.pParseNode)->append((yyvsp[-1].pParseNode));
-            (yyval.pParseNode)->append((yyvsp[0].pParseNode));
-        }
-    break;
-
-<<<<<<< HEAD
-  case 311: /* window_frame_bound_2: SQL_TOKEN_UNBOUNDED SQL_TOKEN_FOLLOWING  */
-=======
-  case 312: /* window_frame_bound_2: SQL_TOKEN_UNBOUNDED SQL_TOKEN_FOLLOWING  */
->>>>>>> 9a375fe2
-        {
-            (yyval.pParseNode) = SQL_NEW_RULE;
-            (yyval.pParseNode)->append((yyvsp[-1].pParseNode));
-            (yyval.pParseNode)->append((yyvsp[0].pParseNode));
-        }
-    break;
-
-<<<<<<< HEAD
-  case 312: /* window_frame_following: value_exp SQL_TOKEN_FOLLOWING  */
-=======
-  case 313: /* window_frame_following: value_exp SQL_TOKEN_FOLLOWING  */
->>>>>>> 9a375fe2
-        {
-		(yyval.pParseNode) = SQL_NEW_RULE;
-		(yyval.pParseNode)->append((yyvsp[-1].pParseNode));
-		(yyval.pParseNode)->append((yyvsp[0].pParseNode));
-	}
-    break;
-
-<<<<<<< HEAD
-  case 317: /* opt_collate_clause: %empty  */
-            {(yyval.pParseNode) = SQL_NEW_RULE;}
-    break;
-
-  case 318: /* opt_collate_clause: SQL_TOKEN_COLLATE collating_function  */
-=======
-  case 318: /* opt_collate_clause: %empty  */
-            {(yyval.pParseNode) = SQL_NEW_RULE;}
-    break;
-
-  case 319: /* opt_collate_clause: SQL_TOKEN_COLLATE collating_function  */
->>>>>>> 9a375fe2
-                {
-			(yyval.pParseNode) = SQL_NEW_RULE;
-			(yyval.pParseNode)->append((yyvsp[-1].pParseNode));
-			(yyval.pParseNode)->append((yyvsp[0].pParseNode));
-		}
-    break;
-
-<<<<<<< HEAD
-  case 322: /* ecrelationship_join: table_ref join_type SQL_TOKEN_JOIN table_ref SQL_TOKEN_USING table_node_ref op_relationship_direction  */
-=======
-  case 323: /* ecrelationship_join: table_ref join_type SQL_TOKEN_JOIN table_ref SQL_TOKEN_USING table_node_ref op_relationship_direction  */
->>>>>>> 9a375fe2
-        {
-            (yyval.pParseNode) = SQL_NEW_RULE;
-            (yyval.pParseNode)->append((yyvsp[-6].pParseNode));
-            (yyval.pParseNode)->append((yyvsp[-5].pParseNode));
-            (yyval.pParseNode)->append((yyvsp[-4].pParseNode));
-            (yyval.pParseNode)->append((yyvsp[-3].pParseNode));
-            (yyval.pParseNode)->append((yyvsp[-2].pParseNode));
-            (yyval.pParseNode)->append((yyvsp[-1].pParseNode));
-            (yyval.pParseNode)->append((yyvsp[0].pParseNode));
-        }
-    break;
-
-<<<<<<< HEAD
-  case 323: /* op_relationship_direction: %empty  */
-        {(yyval.pParseNode) = SQL_NEW_RULE;}
-    break;
-
-  case 328: /* named_columns_join: SQL_TOKEN_USING '(' column_commalist ')'  */
-=======
-  case 324: /* op_relationship_direction: %empty  */
-        {(yyval.pParseNode) = SQL_NEW_RULE;}
-    break;
-
-  case 329: /* named_columns_join: SQL_TOKEN_USING '(' column_commalist ')'  */
->>>>>>> 9a375fe2
-        {
-            (yyval.pParseNode) = SQL_NEW_RULE;
-            (yyval.pParseNode)->append((yyvsp[-3].pParseNode));
-            (yyval.pParseNode)->append((yyvsp[-2].pParseNode) = CREATE_NODE("(", SQL_NODE_PUNCTUATION));
-            (yyval.pParseNode)->append((yyvsp[-1].pParseNode));
-            (yyval.pParseNode)->append((yyvsp[0].pParseNode) = CREATE_NODE(")", SQL_NODE_PUNCTUATION));
-        }
-    break;
-
-<<<<<<< HEAD
-  case 329: /* all: %empty  */
-               {(yyval.pParseNode) = SQL_NEW_RULE;}
-    break;
-
-  case 349: /* cast_target_scalar: cast_target_primitive_type  */
-=======
-  case 330: /* all: %empty  */
-               {(yyval.pParseNode) = SQL_NEW_RULE;}
-    break;
-
-  case 350: /* cast_target_scalar: cast_target_primitive_type  */
->>>>>>> 9a375fe2
-        {
-            (yyval.pParseNode) = SQL_NEW_RULE;
-            (yyval.pParseNode)->append((yyvsp[0].pParseNode));
-        }
-    break;
-
-<<<<<<< HEAD
-  case 350: /* cast_target_scalar: SQL_TOKEN_NAME '.' SQL_TOKEN_NAME  */
-=======
-  case 351: /* cast_target_scalar: SQL_TOKEN_NAME '.' SQL_TOKEN_NAME  */
->>>>>>> 9a375fe2
-        {
-            (yyval.pParseNode) = SQL_NEW_RULE;
-            (yyval.pParseNode)->append((yyvsp[-2].pParseNode));
-            (yyval.pParseNode)->append((yyvsp[-1].pParseNode) = CREATE_NODE(".", SQL_NODE_PUNCTUATION));
-            (yyval.pParseNode)->append((yyvsp[0].pParseNode));
-        }
-    break;
-
-<<<<<<< HEAD
-  case 351: /* cast_target_array: cast_target_scalar SQL_TOKEN_ARRAY_INDEX  */
-=======
-  case 352: /* cast_target_array: cast_target_scalar SQL_TOKEN_ARRAY_INDEX  */
->>>>>>> 9a375fe2
-        {
-            (yyval.pParseNode) = SQL_NEW_RULE;
-            (yyval.pParseNode)->append((yyvsp[-1].pParseNode));
-            (yyval.pParseNode)->append((yyvsp[0].pParseNode));
-        }
-    break;
-
-<<<<<<< HEAD
-  case 354: /* cast_spec: SQL_TOKEN_CAST '(' cast_operand SQL_TOKEN_AS cast_target ')'  */
-=======
-  case 355: /* cast_spec: SQL_TOKEN_CAST '(' cast_operand SQL_TOKEN_AS cast_target ')'  */
->>>>>>> 9a375fe2
-      {
-            (yyval.pParseNode) = SQL_NEW_RULE;
-            (yyval.pParseNode)->append((yyvsp[-5].pParseNode));
-            (yyval.pParseNode)->append((yyvsp[-4].pParseNode) = CREATE_NODE("(", SQL_NODE_PUNCTUATION));
-            (yyval.pParseNode)->append((yyvsp[-3].pParseNode));
-            (yyval.pParseNode)->append((yyvsp[-2].pParseNode));
-            (yyval.pParseNode)->append((yyvsp[-1].pParseNode));
-            (yyval.pParseNode)->append((yyvsp[0].pParseNode) = CREATE_NODE(")", SQL_NODE_PUNCTUATION));
-        }
-    break;
-
-<<<<<<< HEAD
-  case 355: /* opt_optional_prop: %empty  */
-               {(yyval.pParseNode) = SQL_NEW_RULE;}
-    break;
-
-  case 356: /* opt_optional_prop: '?'  */
-=======
-  case 356: /* opt_optional_prop: %empty  */
-               {(yyval.pParseNode) = SQL_NEW_RULE;}
-    break;
-
-  case 357: /* opt_optional_prop: '?'  */
->>>>>>> 9a375fe2
-             {
-        (yyval.pParseNode) = SQL_NEW_RULE;
-        (yyval.pParseNode)->append((yyvsp[0].pParseNode) = CREATE_NODE("?", SQL_NODE_PUNCTUATION));
-    }
-    break;
-
-<<<<<<< HEAD
-  case 357: /* opt_extract_value: %empty  */
-      { (yyval.pParseNode) = SQL_NEW_RULE; }
-    break;
-
-  case 358: /* opt_extract_value: SQL_ARROW property_path opt_optional_prop  */
-=======
-  case 358: /* opt_extract_value: %empty  */
-      { (yyval.pParseNode) = SQL_NEW_RULE; }
-    break;
-
-  case 359: /* opt_extract_value: SQL_ARROW property_path opt_optional_prop  */
->>>>>>> 9a375fe2
-        {
-           (yyval.pParseNode) = SQL_NEW_RULE;
-           (yyval.pParseNode)->append((yyvsp[-1].pParseNode));
-           (yyval.pParseNode)->append((yyvsp[0].pParseNode));
-        }
-    break;
-
-<<<<<<< HEAD
-  case 365: /* value_exp_primary: '(' value_exp ')'  */
-=======
-  case 366: /* value_exp_primary: '(' value_exp ')'  */
->>>>>>> 9a375fe2
-        {
-            (yyval.pParseNode) = SQL_NEW_RULE;
-            (yyval.pParseNode)->append((yyvsp[-2].pParseNode) = CREATE_NODE("(", SQL_NODE_PUNCTUATION));
-            (yyval.pParseNode)->append((yyvsp[-1].pParseNode));
-            (yyval.pParseNode)->append((yyvsp[0].pParseNode) = CREATE_NODE(")", SQL_NODE_PUNCTUATION));
-        }
-    break;
-
-<<<<<<< HEAD
-  case 369: /* factor: '-' num_primary  */
-=======
-  case 370: /* factor: '-' num_primary  */
->>>>>>> 9a375fe2
-        {
-            (yyval.pParseNode) = SQL_NEW_RULE;
-            (yyval.pParseNode)->append((yyvsp[-1].pParseNode) = CREATE_NODE("-", SQL_NODE_PUNCTUATION));
-            (yyval.pParseNode)->append((yyvsp[0].pParseNode));
-        }
-    break;
-
-<<<<<<< HEAD
-  case 370: /* factor: '+' num_primary  */
-=======
-  case 371: /* factor: '+' num_primary  */
->>>>>>> 9a375fe2
-        {
-            (yyval.pParseNode) = SQL_NEW_RULE;
-            (yyval.pParseNode)->append((yyvsp[-1].pParseNode) = CREATE_NODE("+", SQL_NODE_PUNCTUATION));
-            (yyval.pParseNode)->append((yyvsp[0].pParseNode));
-        }
-    break;
-
-<<<<<<< HEAD
-  case 371: /* factor: SQL_BITWISE_NOT num_primary  */
-=======
-  case 372: /* factor: SQL_BITWISE_NOT num_primary  */
->>>>>>> 9a375fe2
-        {
-            (yyval.pParseNode) = SQL_NEW_RULE;
-            (yyval.pParseNode)->append((yyvsp[-1].pParseNode) = CREATE_NODE("~", SQL_NODE_PUNCTUATION));
-            (yyval.pParseNode)->append((yyvsp[0].pParseNode));
-        }
-    break;
-
-<<<<<<< HEAD
-  case 373: /* term: term '*' factor  */
-=======
-  case 374: /* term: term '*' factor  */
->>>>>>> 9a375fe2
-        {
-            (yyval.pParseNode) = SQL_NEW_RULE;
-            (yyval.pParseNode)->append((yyvsp[-2].pParseNode));
-            (yyval.pParseNode)->append((yyvsp[-1].pParseNode) = CREATE_NODE("*", SQL_NODE_PUNCTUATION));
-            (yyval.pParseNode)->append((yyvsp[0].pParseNode));
-        }
-    break;
-
-<<<<<<< HEAD
-  case 374: /* term: term '/' factor  */
-=======
-  case 375: /* term: term '/' factor  */
->>>>>>> 9a375fe2
-        {
-            (yyval.pParseNode) = SQL_NEW_RULE;
-            (yyval.pParseNode)->append((yyvsp[-2].pParseNode));
-            (yyval.pParseNode)->append((yyvsp[-1].pParseNode) = CREATE_NODE("/", SQL_NODE_PUNCTUATION));
-            (yyval.pParseNode)->append((yyvsp[0].pParseNode));
-        }
-    break;
-
-<<<<<<< HEAD
-  case 375: /* term: term '%' factor  */
-=======
-  case 376: /* term: term '%' factor  */
->>>>>>> 9a375fe2
-        {
-            (yyval.pParseNode) = SQL_NEW_RULE;
-            (yyval.pParseNode)->append((yyvsp[-2].pParseNode));
-            (yyval.pParseNode)->append((yyvsp[-1].pParseNode) = CREATE_NODE("%", SQL_NODE_PUNCTUATION));
-            (yyval.pParseNode)->append((yyvsp[0].pParseNode));
-        }
-    break;
-
-<<<<<<< HEAD
-  case 377: /* term_add_sub: term_add_sub '+' term  */
-=======
-  case 378: /* term_add_sub: term_add_sub '+' term  */
->>>>>>> 9a375fe2
-        {
-            (yyval.pParseNode) = SQL_NEW_RULE;
-            (yyval.pParseNode)->append((yyvsp[-2].pParseNode));
-            (yyval.pParseNode)->append((yyvsp[-1].pParseNode) = CREATE_NODE("+", SQL_NODE_PUNCTUATION));
-            (yyval.pParseNode)->append((yyvsp[0].pParseNode));
-        }
-    break;
-
-<<<<<<< HEAD
-  case 378: /* term_add_sub: term_add_sub '-' term  */
-=======
-  case 379: /* term_add_sub: term_add_sub '-' term  */
->>>>>>> 9a375fe2
-        {
-            (yyval.pParseNode) = SQL_NEW_RULE;
-            (yyval.pParseNode)->append((yyvsp[-2].pParseNode));
-            (yyval.pParseNode)->append((yyvsp[-1].pParseNode) = CREATE_NODE("-", SQL_NODE_PUNCTUATION));
-            (yyval.pParseNode)->append((yyvsp[0].pParseNode));
-        }
-    break;
-
-<<<<<<< HEAD
-  case 380: /* num_value_exp: num_value_exp SQL_BITWISE_SHIFT_LEFT term_add_sub  */
-=======
-  case 381: /* num_value_exp: num_value_exp SQL_BITWISE_SHIFT_LEFT term_add_sub  */
->>>>>>> 9a375fe2
-        {
-            (yyval.pParseNode) = SQL_NEW_RULE;
-            (yyval.pParseNode)->append((yyvsp[-2].pParseNode));
-            (yyval.pParseNode)->append((yyvsp[-1].pParseNode) = CREATE_NODE("<<", SQL_NODE_PUNCTUATION));
-            (yyval.pParseNode)->append((yyvsp[0].pParseNode));
-        }
-    break;
-
-<<<<<<< HEAD
-  case 381: /* num_value_exp: num_value_exp SQL_BITWISE_SHIFT_RIGHT term_add_sub  */
-=======
-  case 382: /* num_value_exp: num_value_exp SQL_BITWISE_SHIFT_RIGHT term_add_sub  */
->>>>>>> 9a375fe2
-        {
-            (yyval.pParseNode) = SQL_NEW_RULE;
-            (yyval.pParseNode)->append((yyvsp[-2].pParseNode));
-            (yyval.pParseNode)->append((yyvsp[-1].pParseNode) = CREATE_NODE(">>", SQL_NODE_PUNCTUATION));
-            (yyval.pParseNode)->append((yyvsp[0].pParseNode));
-        }
-    break;
-
-<<<<<<< HEAD
-  case 382: /* num_value_exp: num_value_exp SQL_BITWISE_OR term_add_sub  */
-=======
-  case 383: /* num_value_exp: num_value_exp SQL_BITWISE_OR term_add_sub  */
->>>>>>> 9a375fe2
-        {
-            (yyval.pParseNode) = SQL_NEW_RULE;
-            (yyval.pParseNode)->append((yyvsp[-2].pParseNode));
-            (yyval.pParseNode)->append((yyvsp[-1].pParseNode) = CREATE_NODE("|", SQL_NODE_PUNCTUATION));
-            (yyval.pParseNode)->append((yyvsp[0].pParseNode));
-        }
-    break;
-
-<<<<<<< HEAD
-  case 383: /* num_value_exp: num_value_exp SQL_BITWISE_AND term_add_sub  */
-=======
-  case 384: /* num_value_exp: num_value_exp SQL_BITWISE_AND term_add_sub  */
->>>>>>> 9a375fe2
-        {
-            (yyval.pParseNode) = SQL_NEW_RULE;
-            (yyval.pParseNode)->append((yyvsp[-2].pParseNode));
-            (yyval.pParseNode)->append((yyvsp[-1].pParseNode) = CREATE_NODE("&", SQL_NODE_PUNCTUATION));
-            (yyval.pParseNode)->append((yyvsp[0].pParseNode));
-        }
-    break;
-
-<<<<<<< HEAD
-  case 384: /* datetime_primary: datetime_value_fct  */
-=======
-  case 385: /* datetime_primary: datetime_value_fct  */
->>>>>>> 9a375fe2
-        {
-            (yyval.pParseNode) = SQL_NEW_RULE;
-            (yyval.pParseNode)->append((yyvsp[0].pParseNode));
-        }
-    break;
-
-<<<<<<< HEAD
-  case 385: /* datetime_value_fct: SQL_TOKEN_CURRENT_DATE  */
-=======
-  case 386: /* datetime_value_fct: SQL_TOKEN_CURRENT_DATE  */
->>>>>>> 9a375fe2
-        {
-            (yyval.pParseNode) = SQL_NEW_RULE;
-            (yyval.pParseNode)->append((yyvsp[0].pParseNode));
-        }
-    break;
-
-<<<<<<< HEAD
-  case 386: /* datetime_value_fct: SQL_TOKEN_CURRENT_TIMESTAMP  */
-=======
-  case 387: /* datetime_value_fct: SQL_TOKEN_CURRENT_TIMESTAMP  */
->>>>>>> 9a375fe2
-        {
-            (yyval.pParseNode) = SQL_NEW_RULE;
-            (yyval.pParseNode)->append((yyvsp[0].pParseNode));
-        }
-    break;
-
-<<<<<<< HEAD
-  case 387: /* datetime_value_fct: SQL_TOKEN_CURRENT_TIME  */
-=======
-  case 388: /* datetime_value_fct: SQL_TOKEN_CURRENT_TIME  */
->>>>>>> 9a375fe2
-        {
-            (yyval.pParseNode) = SQL_NEW_RULE;
-            (yyval.pParseNode)->append((yyvsp[0].pParseNode));
-        }
-    break;
-
-<<<<<<< HEAD
-  case 388: /* datetime_value_fct: SQL_TOKEN_DATE string_value_exp  */
-=======
-  case 389: /* datetime_value_fct: SQL_TOKEN_DATE string_value_exp  */
->>>>>>> 9a375fe2
-        {
-            (yyval.pParseNode) = SQL_NEW_RULE;
-            (yyval.pParseNode)->append((yyvsp[-1].pParseNode));
-            (yyval.pParseNode)->append((yyvsp[0].pParseNode));
-        }
-    break;
-
-<<<<<<< HEAD
-  case 389: /* datetime_value_fct: SQL_TOKEN_TIMESTAMP string_value_exp  */
-=======
-  case 390: /* datetime_value_fct: SQL_TOKEN_TIMESTAMP string_value_exp  */
->>>>>>> 9a375fe2
-        {
-            (yyval.pParseNode) = SQL_NEW_RULE;
-            (yyval.pParseNode)->append((yyvsp[-1].pParseNode));
-            (yyval.pParseNode)->append((yyvsp[0].pParseNode));
-        }
-    break;
-
-<<<<<<< HEAD
-  case 390: /* datetime_value_fct: SQL_TOKEN_TIME string_value_exp  */
-=======
-  case 391: /* datetime_value_fct: SQL_TOKEN_TIME string_value_exp  */
->>>>>>> 9a375fe2
-        {
-            (yyval.pParseNode) = SQL_NEW_RULE;
-            (yyval.pParseNode)->append((yyvsp[-1].pParseNode));
-            (yyval.pParseNode)->append((yyvsp[0].pParseNode));
-        }
-    break;
-
-<<<<<<< HEAD
-  case 391: /* datetime_factor: datetime_primary  */
-=======
-  case 392: /* datetime_factor: datetime_primary  */
->>>>>>> 9a375fe2
-        {
-            (yyval.pParseNode) = SQL_NEW_RULE;
-            (yyval.pParseNode)->append((yyvsp[0].pParseNode));
-        }
-    break;
-
-<<<<<<< HEAD
-  case 392: /* datetime_term: datetime_factor  */
-=======
-  case 393: /* datetime_term: datetime_factor  */
->>>>>>> 9a375fe2
-        {
-            (yyval.pParseNode) = SQL_NEW_RULE;
-            (yyval.pParseNode)->append((yyvsp[0].pParseNode));
-        }
-    break;
-
-<<<<<<< HEAD
-  case 393: /* datetime_value_exp: datetime_term  */
-=======
-  case 394: /* datetime_value_exp: datetime_term  */
->>>>>>> 9a375fe2
-        {
-            (yyval.pParseNode) = SQL_NEW_RULE;
-            (yyval.pParseNode)->append((yyvsp[0].pParseNode));
-        }
-    break;
-
-<<<<<<< HEAD
-  case 394: /* value_exp_commalist: value_exp  */
-=======
-  case 395: /* value_exp_commalist: value_exp  */
->>>>>>> 9a375fe2
-            {(yyval.pParseNode) = SQL_NEW_COMMALISTRULE;
-            (yyval.pParseNode)->append((yyvsp[0].pParseNode));}
-    break;
-
-<<<<<<< HEAD
-  case 395: /* value_exp_commalist: value_exp_commalist ',' value_exp  */
-=======
-  case 396: /* value_exp_commalist: value_exp_commalist ',' value_exp  */
->>>>>>> 9a375fe2
-            {(yyvsp[-2].pParseNode)->append((yyvsp[0].pParseNode));
-            (yyval.pParseNode) = (yyvsp[-2].pParseNode);}
-    break;
-
-<<<<<<< HEAD
-  case 397: /* function_args_commalist: function_arg  */
-=======
-  case 398: /* function_args_commalist: function_arg  */
->>>>>>> 9a375fe2
-            {
-            (yyval.pParseNode) = SQL_NEW_COMMALISTRULE;
-            (yyval.pParseNode)->append((yyvsp[0].pParseNode));
-            }
-    break;
-
-<<<<<<< HEAD
-  case 398: /* function_args_commalist: function_args_commalist ',' function_arg  */
-=======
-  case 399: /* function_args_commalist: function_args_commalist ',' function_arg  */
->>>>>>> 9a375fe2
-            {
-            (yyvsp[-2].pParseNode)->append((yyvsp[0].pParseNode));
-            (yyval.pParseNode) = (yyvsp[-2].pParseNode);
-            }
-    break;
-
-<<<<<<< HEAD
-  case 405: /* concatenation: char_value_exp '+' char_factor  */
-=======
-  case 406: /* concatenation: char_value_exp '+' char_factor  */
->>>>>>> 9a375fe2
-        {
-            (yyval.pParseNode) = SQL_NEW_RULE;
-            (yyval.pParseNode)->append((yyvsp[-2].pParseNode));
-            (yyval.pParseNode)->append((yyvsp[-1].pParseNode) = CREATE_NODE("+", SQL_NODE_PUNCTUATION));
-            (yyval.pParseNode)->append((yyvsp[0].pParseNode));
-        }
-    break;
-
-<<<<<<< HEAD
-  case 406: /* concatenation: value_exp SQL_CONCAT value_exp  */
-=======
-  case 407: /* concatenation: value_exp SQL_CONCAT value_exp  */
->>>>>>> 9a375fe2
-        {
-            (yyval.pParseNode) = SQL_NEW_RULE;
-            (yyval.pParseNode)->append((yyvsp[-2].pParseNode));
-            (yyval.pParseNode)->append((yyvsp[-1].pParseNode));
-            (yyval.pParseNode)->append((yyvsp[0].pParseNode));
-        }
-    break;
-
-<<<<<<< HEAD
-  case 409: /* derived_column: value_exp as_clause  */
-=======
-  case 410: /* derived_column: value_exp as_clause  */
->>>>>>> 9a375fe2
-        {
-            (yyval.pParseNode) = SQL_NEW_RULE;
-            (yyval.pParseNode)->append((yyvsp[-1].pParseNode));
-            (yyval.pParseNode)->append((yyvsp[0].pParseNode));
-        }
-    break;
-
-<<<<<<< HEAD
-  case 410: /* table_node: qualified_class_name  */
-=======
-  case 411: /* table_node: qualified_class_name  */
->>>>>>> 9a375fe2
-        {
-            (yyval.pParseNode) = SQL_NEW_RULE;
-            (yyval.pParseNode)->append((yyvsp[0].pParseNode));
-        }
-    break;
-
-<<<<<<< HEAD
-  case 411: /* table_node: tablespace_qualified_class_name  */
-=======
-  case 412: /* table_node: tablespace_qualified_class_name  */
->>>>>>> 9a375fe2
-        {
-            (yyval.pParseNode) = SQL_NEW_RULE;
-            (yyval.pParseNode)->append((yyvsp[0].pParseNode));
-        }
-    break;
-
-<<<<<<< HEAD
-  case 412: /* tablespace_qualified_class_name: SQL_TOKEN_NAME '.' qualified_class_name  */
-=======
-  case 413: /* tablespace_qualified_class_name: SQL_TOKEN_NAME '.' qualified_class_name  */
->>>>>>> 9a375fe2
-        {
-            (yyval.pParseNode) = SQL_NEW_RULE;
-            (yyval.pParseNode)->append((yyvsp[-2].pParseNode));
-            (yyval.pParseNode)->append((yyvsp[-1].pParseNode) = CREATE_NODE(".", SQL_NODE_PUNCTUATION));
-            (yyval.pParseNode)->append((yyvsp[0].pParseNode));
-        }
-    break;
-
-<<<<<<< HEAD
-  case 413: /* qualified_class_name: SQL_TOKEN_NAME '.' class_name  */
-=======
-  case 414: /* qualified_class_name: SQL_TOKEN_NAME '.' class_name  */
->>>>>>> 9a375fe2
-        {
-            (yyval.pParseNode) = SQL_NEW_RULE;
-            (yyval.pParseNode)->append((yyvsp[-2].pParseNode));
-            (yyval.pParseNode)->append((yyvsp[-1].pParseNode) = CREATE_NODE(".", SQL_NODE_PUNCTUATION));
-            (yyval.pParseNode)->append((yyvsp[0].pParseNode));
-        }
-    break;
-
-<<<<<<< HEAD
-  case 414: /* qualified_class_name: SQL_TOKEN_NAME ':' class_name  */
-=======
-  case 415: /* qualified_class_name: SQL_TOKEN_NAME ':' class_name  */
->>>>>>> 9a375fe2
-        {
-            (yyval.pParseNode) = SQL_NEW_RULE;
-            (yyval.pParseNode)->append((yyvsp[-2].pParseNode));
-            (yyval.pParseNode)->append((yyvsp[-1].pParseNode) = CREATE_NODE(":", SQL_NODE_PUNCTUATION));
-            (yyval.pParseNode)->append((yyvsp[0].pParseNode));
-        }
-    break;
-
-<<<<<<< HEAD
-  case 415: /* class_name: SQL_TOKEN_NAME  */
-=======
-  case 416: /* class_name: SQL_TOKEN_NAME  */
->>>>>>> 9a375fe2
-        {
-            (yyval.pParseNode) = SQL_NEW_RULE;
-            (yyval.pParseNode)->append((yyvsp[0].pParseNode));
-        }
-    break;
-
-<<<<<<< HEAD
-  case 416: /* table_node_ref: table_node_with_opt_member_func_call table_primary_as_range_column  */
-=======
-  case 417: /* table_node_ref: table_node_with_opt_member_func_call table_primary_as_range_column  */
->>>>>>> 9a375fe2
-            {
-            (yyval.pParseNode) = SQL_NEW_RULE;
-            (yyval.pParseNode)->append((yyvsp[-1].pParseNode));
-            (yyval.pParseNode)->append((yyvsp[0].pParseNode));
-            }
-    break;
-
-<<<<<<< HEAD
-  case 417: /* table_node_with_opt_member_func_call: table_node_path  */
-=======
-  case 418: /* table_node_with_opt_member_func_call: table_node_path  */
->>>>>>> 9a375fe2
-        {
-            (yyval.pParseNode) = SQL_NEW_RULE;
-            (yyval.pParseNode)->append((yyvsp[0].pParseNode));
-        }
-    break;
-
-<<<<<<< HEAD
-  case 418: /* table_node_path: table_node_path_entry  */
-=======
-  case 419: /* table_node_path: table_node_path_entry  */
->>>>>>> 9a375fe2
-            {
-            (yyval.pParseNode) = SQL_NEW_DOTLISTRULE;
-            (yyval.pParseNode)->append((yyvsp[0].pParseNode));
-            }
-    break;
-
-<<<<<<< HEAD
-  case 419: /* table_node_path: table_node_path '.' table_node_path_entry  */
-=======
-  case 420: /* table_node_path: table_node_path '.' table_node_path_entry  */
->>>>>>> 9a375fe2
-            {
-            (yyvsp[-2].pParseNode)->append((yyvsp[0].pParseNode));
-            (yyval.pParseNode) = (yyvsp[-2].pParseNode);
-            }
-    break;
-
-<<<<<<< HEAD
-  case 420: /* table_node_path: table_node_path ':' table_node_path_entry  */
-=======
-  case 421: /* table_node_path: table_node_path ':' table_node_path_entry  */
->>>>>>> 9a375fe2
-            {
-            (yyvsp[-2].pParseNode)->append((yyvsp[0].pParseNode));
-            (yyval.pParseNode) = (yyvsp[-2].pParseNode);
-            }
-    break;
-
-<<<<<<< HEAD
-  case 421: /* table_node_path_entry: SQL_TOKEN_NAME opt_member_function_args  */
-=======
-  case 422: /* table_node_path_entry: SQL_TOKEN_NAME opt_member_function_args  */
->>>>>>> 9a375fe2
-        {
-            (yyval.pParseNode) = SQL_NEW_RULE;
-            (yyval.pParseNode)->append((yyvsp[-1].pParseNode));
-            (yyval.pParseNode)->append((yyvsp[0].pParseNode));
-        }
-    break;
-
-<<<<<<< HEAD
-  case 422: /* opt_member_function_args: %empty  */
-                {(yyval.pParseNode) = SQL_NEW_RULE;}
-    break;
-
-  case 423: /* opt_member_function_args: '(' function_args_commalist ')'  */
-=======
-  case 423: /* opt_member_function_args: %empty  */
-                {(yyval.pParseNode) = SQL_NEW_RULE;}
-    break;
-
-  case 424: /* opt_member_function_args: '(' function_args_commalist ')'  */
->>>>>>> 9a375fe2
-        {
-			(yyval.pParseNode) = SQL_NEW_RULE;
-            (yyval.pParseNode)->append((yyvsp[-2].pParseNode) = CREATE_NODE("(", SQL_NODE_PUNCTUATION));
-            (yyval.pParseNode)->append((yyvsp[-1].pParseNode));
-            (yyval.pParseNode)->append((yyvsp[0].pParseNode) = CREATE_NODE(")", SQL_NODE_PUNCTUATION));
-		}
-    break;
-
-<<<<<<< HEAD
-  case 424: /* opt_column_array_idx: %empty  */
-                {(yyval.pParseNode) = SQL_NEW_RULE;}
-    break;
-
-  case 425: /* opt_column_array_idx: SQL_TOKEN_ARRAY_INDEX  */
-=======
-  case 425: /* opt_column_array_idx: %empty  */
-                {(yyval.pParseNode) = SQL_NEW_RULE;}
-    break;
-
-  case 426: /* opt_column_array_idx: SQL_TOKEN_ARRAY_INDEX  */
->>>>>>> 9a375fe2
-                {
-			(yyval.pParseNode) = SQL_NEW_RULE;
-			(yyval.pParseNode)->append((yyvsp[0].pParseNode));
-		}
-    break;
-
-<<<<<<< HEAD
-  case 426: /* property_path: property_path_entry  */
-=======
-  case 427: /* property_path: property_path_entry  */
->>>>>>> 9a375fe2
-        {
-            (yyval.pParseNode) = SQL_NEW_DOTLISTRULE;
-            (yyval.pParseNode)->append ((yyvsp[0].pParseNode));
-        }
-    break;
-
-<<<<<<< HEAD
-  case 427: /* property_path: property_path '.' property_path_entry  */
-=======
-  case 428: /* property_path: property_path '.' property_path_entry  */
->>>>>>> 9a375fe2
-        {
-			auto last = (yyvsp[-2].pParseNode)->getLast();
-			if (last)
-				{
-				if (last->getFirst()->getNodeType() == SQL_NODE_PUNCTUATION) //'*'
-					{
-					SQLyyerror(context, "'*' can only occur at the end of property path\n");
-					YYERROR;
-					}
-				}
-
-            (yyvsp[-2].pParseNode)->append((yyvsp[0].pParseNode));
-            (yyval.pParseNode) = (yyvsp[-2].pParseNode);
-        }
-    break;
-
-<<<<<<< HEAD
-  case 428: /* property_path_entry: SQL_TOKEN_NAME opt_column_array_idx  */
-=======
-  case 429: /* property_path_entry: SQL_TOKEN_NAME opt_column_array_idx  */
->>>>>>> 9a375fe2
-        {
-			(yyval.pParseNode) = SQL_NEW_RULE;
-			(yyval.pParseNode)->append((yyvsp[-1].pParseNode));
-			(yyval.pParseNode)->append((yyvsp[0].pParseNode));
-		}
-    break;
-
-<<<<<<< HEAD
-  case 429: /* property_path_entry: '*'  */
-=======
-  case 430: /* property_path_entry: '*'  */
->>>>>>> 9a375fe2
-        {
-            (yyval.pParseNode) = SQL_NEW_RULE;
-            (yyval.pParseNode)->append((yyvsp[0].pParseNode) = CREATE_NODE("*", SQL_NODE_PUNCTUATION));
-        }
-    break;
-
-<<<<<<< HEAD
-  case 430: /* property_path_entry: SQL_TOKEN_DOLLAR  */
-=======
-  case 431: /* property_path_entry: SQL_TOKEN_DOLLAR  */
->>>>>>> 9a375fe2
-        {
-            (yyval.pParseNode) = SQL_NEW_RULE;
-            (yyval.pParseNode)->append((yyvsp[0].pParseNode) = CREATE_NODE("$", SQL_NODE_PUNCTUATION));
-        }
-    break;
-
-<<<<<<< HEAD
-  case 431: /* column_ref: property_path opt_extract_value  */
-=======
-  case 432: /* column_ref: property_path opt_extract_value  */
->>>>>>> 9a375fe2
-                {
-			(yyval.pParseNode) = SQL_NEW_RULE;
-			(yyval.pParseNode)->append((yyvsp[-1].pParseNode));
-            (yyval.pParseNode)->append((yyvsp[0].pParseNode));
-		}
-    break;
-
-<<<<<<< HEAD
-  case 436: /* simple_case: SQL_TOKEN_CASE case_operand simple_when_clause_list else_clause SQL_TOKEN_END  */
-=======
-  case 437: /* simple_case: SQL_TOKEN_CASE case_operand simple_when_clause_list else_clause SQL_TOKEN_END  */
->>>>>>> 9a375fe2
-        {
-            (yyval.pParseNode) = SQL_NEW_RULE;
-            (yyval.pParseNode)->append((yyvsp[-4].pParseNode));
-            (yyval.pParseNode)->append((yyvsp[-3].pParseNode));
-            (yyval.pParseNode)->append((yyvsp[-2].pParseNode));
-            (yyval.pParseNode)->append((yyvsp[-1].pParseNode));
-            (yyval.pParseNode)->append((yyvsp[0].pParseNode));
-        }
-    break;
-
-<<<<<<< HEAD
-  case 437: /* searched_case: SQL_TOKEN_CASE searched_when_clause_list else_clause SQL_TOKEN_END  */
-=======
-  case 438: /* searched_case: SQL_TOKEN_CASE searched_when_clause_list else_clause SQL_TOKEN_END  */
->>>>>>> 9a375fe2
-        {
-            (yyval.pParseNode) = SQL_NEW_RULE;
-            (yyval.pParseNode)->append((yyvsp[-3].pParseNode));
-            (yyval.pParseNode)->append((yyvsp[-2].pParseNode));
-            (yyval.pParseNode)->append((yyvsp[-1].pParseNode));
-            (yyval.pParseNode)->append((yyvsp[0].pParseNode));
-        }
-    break;
-
-<<<<<<< HEAD
-  case 438: /* simple_when_clause_list: simple_when_clause  */
-=======
-  case 439: /* simple_when_clause_list: simple_when_clause  */
->>>>>>> 9a375fe2
-        {
-            (yyval.pParseNode) = SQL_NEW_LISTRULE;
-            (yyval.pParseNode)->append((yyvsp[0].pParseNode));
-        }
-    break;
-
-<<<<<<< HEAD
-  case 439: /* simple_when_clause_list: searched_when_clause_list simple_when_clause  */
-=======
-  case 440: /* simple_when_clause_list: searched_when_clause_list simple_when_clause  */
->>>>>>> 9a375fe2
-        {
-            (yyvsp[-1].pParseNode)->append((yyvsp[0].pParseNode));
-            (yyval.pParseNode) = (yyvsp[-1].pParseNode);
-        }
-    break;
-
-<<<<<<< HEAD
-  case 440: /* simple_when_clause: SQL_TOKEN_WHEN when_operand_list SQL_TOKEN_THEN result  */
-=======
-  case 441: /* simple_when_clause: SQL_TOKEN_WHEN when_operand_list SQL_TOKEN_THEN result  */
->>>>>>> 9a375fe2
-    {
-            (yyval.pParseNode) = SQL_NEW_RULE;
-            (yyval.pParseNode)->append((yyvsp[-3].pParseNode));
-            (yyval.pParseNode)->append((yyvsp[-2].pParseNode));
-            (yyval.pParseNode)->append((yyvsp[-1].pParseNode));
-            (yyval.pParseNode)->append((yyvsp[0].pParseNode));
-        }
-    break;
-
-<<<<<<< HEAD
-  case 441: /* when_operand_list: when_operand  */
-=======
-  case 442: /* when_operand_list: when_operand  */
->>>>>>> 9a375fe2
-        {(yyval.pParseNode) = SQL_NEW_COMMALISTRULE;
-        (yyval.pParseNode)->append((yyvsp[0].pParseNode));}
-    break;
-
-<<<<<<< HEAD
-  case 442: /* when_operand_list: when_operand_list ',' when_operand  */
-=======
-  case 443: /* when_operand_list: when_operand_list ',' when_operand  */
->>>>>>> 9a375fe2
-        {(yyvsp[-2].pParseNode)->append((yyvsp[0].pParseNode));
-        (yyval.pParseNode) = (yyvsp[-2].pParseNode);}
-    break;
-
-<<<<<<< HEAD
-  case 449: /* searched_when_clause_list: searched_when_clause  */
-=======
-  case 450: /* searched_when_clause_list: searched_when_clause  */
->>>>>>> 9a375fe2
-        {
-            (yyval.pParseNode) = SQL_NEW_LISTRULE;
-            (yyval.pParseNode)->append((yyvsp[0].pParseNode));
-        }
-    break;
-
-<<<<<<< HEAD
-  case 450: /* searched_when_clause_list: searched_when_clause_list searched_when_clause  */
-=======
-  case 451: /* searched_when_clause_list: searched_when_clause_list searched_when_clause  */
->>>>>>> 9a375fe2
-        {
-            (yyvsp[-1].pParseNode)->append((yyvsp[0].pParseNode));
-            (yyval.pParseNode) = (yyvsp[-1].pParseNode);
-        }
-    break;
-
-<<<<<<< HEAD
-  case 451: /* searched_when_clause: SQL_TOKEN_WHEN search_condition SQL_TOKEN_THEN result  */
-=======
-  case 452: /* searched_when_clause: SQL_TOKEN_WHEN search_condition SQL_TOKEN_THEN result  */
->>>>>>> 9a375fe2
-    {
-            (yyval.pParseNode) = SQL_NEW_RULE;
-            (yyval.pParseNode)->append((yyvsp[-3].pParseNode));
-            (yyval.pParseNode)->append((yyvsp[-2].pParseNode));
-            (yyval.pParseNode)->append((yyvsp[-1].pParseNode));
-            (yyval.pParseNode)->append((yyvsp[0].pParseNode));
-        }
-    break;
-
-<<<<<<< HEAD
-  case 452: /* else_clause: %empty  */
-        {(yyval.pParseNode) = SQL_NEW_RULE;}
-    break;
-
-  case 453: /* else_clause: SQL_TOKEN_ELSE result  */
-=======
-  case 453: /* else_clause: %empty  */
-        {(yyval.pParseNode) = SQL_NEW_RULE;}
-    break;
-
-  case 454: /* else_clause: SQL_TOKEN_ELSE result  */
->>>>>>> 9a375fe2
-        {
-            (yyval.pParseNode) = SQL_NEW_RULE;
-            (yyval.pParseNode)->append((yyvsp[-1].pParseNode));
-            (yyval.pParseNode)->append((yyvsp[0].pParseNode));
-        }
-    break;
-
-<<<<<<< HEAD
-  case 457: /* parameter: ':' SQL_TOKEN_NAME  */
-=======
-  case 458: /* parameter: ':' SQL_TOKEN_NAME  */
->>>>>>> 9a375fe2
-        {
-            (yyval.pParseNode) = SQL_NEW_RULE;
-            (yyval.pParseNode)->append((yyvsp[-1].pParseNode) = CREATE_NODE(":", SQL_NODE_PUNCTUATION));
-            (yyval.pParseNode)->append((yyvsp[0].pParseNode));
-        }
-    break;
-
-<<<<<<< HEAD
-  case 458: /* parameter: '?'  */
-=======
-  case 459: /* parameter: '?'  */
->>>>>>> 9a375fe2
-        {
-            (yyval.pParseNode) = SQL_NEW_RULE; // test
-            (yyval.pParseNode)->append((yyvsp[0].pParseNode) = CREATE_NODE("?", SQL_NODE_PUNCTUATION));
-        }
-    break;
-
-<<<<<<< HEAD
-  case 459: /* range_variable: %empty  */
-=======
-  case 460: /* range_variable: %empty  */
->>>>>>> 9a375fe2
-        {
-            (yyval.pParseNode) = SQL_NEW_RULE;
-        }
-    break;
-
-<<<<<<< HEAD
-  case 460: /* range_variable: opt_as SQL_TOKEN_NAME  */
-=======
-  case 461: /* range_variable: opt_as SQL_TOKEN_NAME  */
->>>>>>> 9a375fe2
-        {
-            (yyval.pParseNode) = SQL_NEW_RULE;
-            (yyval.pParseNode)->append((yyvsp[-1].pParseNode));
-            (yyval.pParseNode)->append((yyvsp[0].pParseNode));
-        }
-    break;
-
-<<<<<<< HEAD
-  case 461: /* opt_ecsqloptions_clause: %empty  */
-                            {(yyval.pParseNode) = SQL_NEW_RULE;}
-    break;
-
-  case 463: /* ecsqloptions_clause: SQL_TOKEN_ECSQLOPTIONS ecsqloptions_list  */
-=======
-  case 462: /* opt_ecsqloptions_clause: %empty  */
-                            {(yyval.pParseNode) = SQL_NEW_RULE;}
-    break;
-
-  case 464: /* ecsqloptions_clause: SQL_TOKEN_ECSQLOPTIONS ecsqloptions_list  */
->>>>>>> 9a375fe2
-        {
-        (yyval.pParseNode) = SQL_NEW_RULE;
-        (yyval.pParseNode)->append((yyvsp[-1].pParseNode));
-        (yyval.pParseNode)->append((yyvsp[0].pParseNode));
-        }
-    break;
-
-<<<<<<< HEAD
-  case 464: /* ecsqloptions_list: ecsqloptions_list ecsqloption  */
-=======
-  case 465: /* ecsqloptions_list: ecsqloptions_list ecsqloption  */
->>>>>>> 9a375fe2
-        {
-            (yyvsp[-1].pParseNode)->append((yyvsp[0].pParseNode));
-            (yyval.pParseNode) = (yyvsp[-1].pParseNode);
-        }
-    break;
-
-<<<<<<< HEAD
-  case 465: /* ecsqloptions_list: ecsqloption  */
-=======
-  case 466: /* ecsqloptions_list: ecsqloption  */
->>>>>>> 9a375fe2
-        {
-            (yyval.pParseNode) = SQL_NEW_LISTRULE;
-            (yyval.pParseNode)->append((yyvsp[0].pParseNode));
-        }
-    break;
-
-<<<<<<< HEAD
-  case 466: /* ecsqloption: SQL_TOKEN_NAME  */
-=======
-  case 467: /* ecsqloption: SQL_TOKEN_NAME  */
->>>>>>> 9a375fe2
-            {
-            (yyval.pParseNode) = SQL_NEW_RULE;
-            (yyval.pParseNode)->append((yyvsp[0].pParseNode));
-            }
-    break;
-
-<<<<<<< HEAD
-  case 467: /* ecsqloption: SQL_TOKEN_NAME SQL_EQUAL ecsqloptionvalue  */
-=======
-  case 468: /* ecsqloption: SQL_TOKEN_NAME SQL_EQUAL ecsqloptionvalue  */
->>>>>>> 9a375fe2
-            {
-            (yyval.pParseNode) = SQL_NEW_RULE;
-            (yyval.pParseNode)->append((yyvsp[-2].pParseNode));
-            (yyval.pParseNode)->append((yyvsp[-1].pParseNode));
-            (yyval.pParseNode)->append((yyvsp[0].pParseNode));
-            }
-    break;
-
-
-
-      default: break;
-    }
-  /* User semantic actions sometimes alter yychar, and that requires
-     that yytoken be updated with the new translation.  We take the
-     approach of translating immediately before every use of yytoken.
-     One alternative is translating here after every semantic action,
-     but that translation would be missed if the semantic action invokes
-     YYABORT, YYACCEPT, or YYERROR immediately after altering yychar or
-     if it invokes YYBACKUP.  In the case of YYABORT or YYACCEPT, an
-     incorrect destructor might then be invoked immediately.  In the
-     case of YYERROR or YYBACKUP, subsequent parser actions might lead
-     to an incorrect destructor call or verbose syntax error message
-     before the lookahead is translated.  */
-  YY_SYMBOL_PRINT ("-> $$ =", YY_CAST (yysymbol_kind_t, yyr1[yyn]), &yyval, &yyloc);
-
-  YYPOPSTACK (yylen);
-  yylen = 0;
-
-  *++yyvsp = yyval;
-
-  /* Now 'shift' the result of the reduction.  Determine what state
-     that goes to, based on the state we popped back to and the rule
-     number reduced by.  */
-  {
-    const int yylhs = yyr1[yyn] - YYNTOKENS;
-    const int yyi = yypgoto[yylhs] + *yyssp;
-    yystate = (0 <= yyi && yyi <= YYLAST && yycheck[yyi] == *yyssp
-               ? yytable[yyi]
-               : yydefgoto[yylhs]);
-  }
-
-  goto yynewstate;
-
-
-/*--------------------------------------.
-| yyerrlab -- here on detecting error.  |
-`--------------------------------------*/
-yyerrlab:
-  /* Make sure we have latest lookahead translation.  See comments at
-     user semantic actions for why this is necessary.  */
-  yytoken = yychar == YYEMPTY ? YYSYMBOL_YYEMPTY : YYTRANSLATE (yychar);
-  /* If not already recovering from an error, report this error.  */
-  if (!yyerrstatus)
-    {
-      ++yynerrs;
-      yyerror (context, YY_("syntax error"));
-    }
-
-  if (yyerrstatus == 3)
-    {
-      /* If just tried and failed to reuse lookahead token after an
-         error, discard it.  */
-
-      if (yychar <= YYEOF)
-        {
-          /* Return failure if at end of input.  */
-          if (yychar == YYEOF)
-            YYABORT;
-        }
-      else
-        {
-          yydestruct ("Error: discarding",
-                      yytoken, &yylval, context);
-          yychar = YYEMPTY;
-        }
-    }
-
-  /* Else will try to reuse lookahead token after shifting the error
-     token.  */
-  goto yyerrlab1;
-
-
-/*---------------------------------------------------.
-| yyerrorlab -- error raised explicitly by YYERROR.  |
-`---------------------------------------------------*/
-yyerrorlab:
-  /* Pacify compilers when the user code never invokes YYERROR and the
-     label yyerrorlab therefore never appears in user code.  */
-  if (0)
-    YYERROR;
-  ++yynerrs;
-
-  /* Do not reclaim the symbols of the rule whose action triggered
-     this YYERROR.  */
-  YYPOPSTACK (yylen);
-  yylen = 0;
-  YY_STACK_PRINT (yyss, yyssp);
-  yystate = *yyssp;
-  goto yyerrlab1;
-
-
-/*-------------------------------------------------------------.
-| yyerrlab1 -- common code for both syntax error and YYERROR.  |
-`-------------------------------------------------------------*/
-yyerrlab1:
-  yyerrstatus = 3;      /* Each real token shifted decrements this.  */
-
-  /* Pop stack until we find a state that shifts the error token.  */
-  for (;;)
-    {
-      yyn = yypact[yystate];
-      if (!yypact_value_is_default (yyn))
-        {
-          yyn += YYSYMBOL_YYerror;
-          if (0 <= yyn && yyn <= YYLAST && yycheck[yyn] == YYSYMBOL_YYerror)
-            {
-              yyn = yytable[yyn];
-              if (0 < yyn)
-                break;
-            }
-        }
-
-      /* Pop the current state because it cannot handle the error token.  */
-      if (yyssp == yyss)
-        YYABORT;
-
-
-      yydestruct ("Error: popping",
-                  YY_ACCESSING_SYMBOL (yystate), yyvsp, context);
-      YYPOPSTACK (1);
-      yystate = *yyssp;
-      YY_STACK_PRINT (yyss, yyssp);
-    }
-
-  YY_IGNORE_MAYBE_UNINITIALIZED_BEGIN
-  *++yyvsp = yylval;
-  YY_IGNORE_MAYBE_UNINITIALIZED_END
-
-
-  /* Shift the error token.  */
-  YY_SYMBOL_PRINT ("Shifting", YY_ACCESSING_SYMBOL (yyn), yyvsp, yylsp);
-
-  yystate = yyn;
-  goto yynewstate;
-
-
-/*-------------------------------------.
-| yyacceptlab -- YYACCEPT comes here.  |
-`-------------------------------------*/
-yyacceptlab:
-  yyresult = 0;
-  goto yyreturnlab;
-
-
-/*-----------------------------------.
-| yyabortlab -- YYABORT comes here.  |
-`-----------------------------------*/
-yyabortlab:
-  yyresult = 1;
-  goto yyreturnlab;
-
-
-/*-----------------------------------------------------------.
-| yyexhaustedlab -- YYNOMEM (memory exhaustion) comes here.  |
-`-----------------------------------------------------------*/
-yyexhaustedlab:
-  yyerror (context, YY_("memory exhausted"));
-  yyresult = 2;
-  goto yyreturnlab;
-
-
-/*----------------------------------------------------------.
-| yyreturnlab -- parsing is finished, clean up and return.  |
-`----------------------------------------------------------*/
-yyreturnlab:
-  if (yychar != YYEMPTY)
-    {
-      /* Make sure we have latest lookahead translation.  See comments at
-         user semantic actions for why this is necessary.  */
-      yytoken = YYTRANSLATE (yychar);
-      yydestruct ("Cleanup: discarding lookahead",
-                  yytoken, &yylval, context);
-    }
-  /* Do not reclaim the symbols of the rule whose action triggered
-     this YYABORT or YYACCEPT.  */
-  YYPOPSTACK (yylen);
-  YY_STACK_PRINT (yyss, yyssp);
-  while (yyssp != yyss)
-    {
-      yydestruct ("Cleanup: popping",
-                  YY_ACCESSING_SYMBOL (+*yyssp), yyvsp, context);
-      YYPOPSTACK (1);
-    }
-#ifndef yyoverflow
-  if (yyss != yyssa)
-    YYSTACK_FREE (yyss);
-#endif
-
-  return yyresult;
-}
-
-
-
-
-using namespace ::com::sun::star::sdbc;
-using namespace ::com::sun::star::beans;
-using namespace ::com::sun::star::uno;
-using namespace ::com::sun::star::i18n;
-using namespace ::com::sun::star::lang;
-using namespace ::com::sun::star::util;
-using namespace ::dbtools;
-
-//============================================================
-//= a helper for static ascii pseudo-unicode strings
-//============================================================
-// string constants
-struct _ConstAsciiString_
-{
-    sal_Int32 length;
-    sal_Char  const* str;
-    //operator Utf8String () const { return Utf8String (str); }
-    operator const sal_Char * () const { return str; }
-    operator Utf8String() const { return str; }
-};
-
-#define IMPLEMENT_CONSTASCII_STRING( name, string ) \
-    _ConstAsciiString_ const name = { sizeof(string)-1, string }
-
-IMPLEMENT_CONSTASCII_STRING(ERROR_STR_GENERAL, "Syntax error in SQL expression");
-IMPLEMENT_CONSTASCII_STRING(ERROR_STR_VALUE_NO_LIKE, "The value #1 can not be used with LIKE.");
-IMPLEMENT_CONSTASCII_STRING(ERROR_STR_FIELD_NO_LIKE, "LIKE can not be used with this field.");
-IMPLEMENT_CONSTASCII_STRING(ERROR_STR_INVALID_COMPARE, "The entered criterion can not be compared with this field.");
-IMPLEMENT_CONSTASCII_STRING(ERROR_STR_INVALID_DATE_COMPARE, "The field can not be compared with a date.");
-IMPLEMENT_CONSTASCII_STRING(ERROR_STR_INVALID_REAL_COMPARE,    "The field can not be compared with a floating point number.");
-IMPLEMENT_CONSTASCII_STRING(ERROR_STR_INVALID_INT_COMPARE,    "The field can not be compared with a number.");
-IMPLEMENT_CONSTASCII_STRING(ERROR_STR_INVALID_TABLE,    "The database does not contain a table named \"#\".");
-IMPLEMENT_CONSTASCII_STRING(ERROR_STR_INVALID_TABLE_OR_QUERY,   "The database does contain neither a table nor a query named \"#\".");
-IMPLEMENT_CONSTASCII_STRING(ERROR_STR_INVALID_COLUMN,    "The column \"#1\" is unknown in the table \"#2\".");
-IMPLEMENT_CONSTASCII_STRING(ERROR_STR_INVALID_TABLE_EXIST,    "The database already contains a table or view with name \"#\".");
-IMPLEMENT_CONSTASCII_STRING(ERROR_STR_INVALID_QUERY_EXIST,    "The database already contains a query with name \"#\".");
-
-IMPLEMENT_CONSTASCII_STRING(KEY_STR_LIKE, "LIKE");
-IMPLEMENT_CONSTASCII_STRING(KEY_STR_NOT, "NOT");
-IMPLEMENT_CONSTASCII_STRING(KEY_STR_NULL, "NULL");
-IMPLEMENT_CONSTASCII_STRING(KEY_STR_TRUE, "True");
-IMPLEMENT_CONSTASCII_STRING(KEY_STR_FALSE, "False");
-IMPLEMENT_CONSTASCII_STRING(KEY_STR_IS, "IS");
-IMPLEMENT_CONSTASCII_STRING(KEY_STR_BETWEEN, "BETWEEN");
-IMPLEMENT_CONSTASCII_STRING(KEY_STR_OR, "OR");
-IMPLEMENT_CONSTASCII_STRING(KEY_STR_AND, "AND");
-IMPLEMENT_CONSTASCII_STRING(KEY_STR_AVG, "AVG");
-IMPLEMENT_CONSTASCII_STRING(KEY_STR_COUNT, "COUNT");
-IMPLEMENT_CONSTASCII_STRING(KEY_STR_MAX, "MAX");
-IMPLEMENT_CONSTASCII_STRING(KEY_STR_MIN, "MIN");
-IMPLEMENT_CONSTASCII_STRING(KEY_STR_SUM, "SUM");
-IMPLEMENT_CONSTASCII_STRING(KEY_STR_EVERY, "EVERY");
-IMPLEMENT_CONSTASCII_STRING(KEY_STR_ANY, "ANY");
-IMPLEMENT_CONSTASCII_STRING(KEY_STR_SOME, "SOME");
-IMPLEMENT_CONSTASCII_STRING(KEY_STR_STDDEV_POP, "STDDEV_POP");
-IMPLEMENT_CONSTASCII_STRING(KEY_STR_STDDEV_SAMP, "STDDEV_SAMP");
-IMPLEMENT_CONSTASCII_STRING(KEY_STR_VAR_SAMP, "VAR_SAMP");
-IMPLEMENT_CONSTASCII_STRING(KEY_STR_VAR_POP, "VAR_POP");
-IMPLEMENT_CONSTASCII_STRING(KEY_STR_COLLECT, "COLLECT");
-IMPLEMENT_CONSTASCII_STRING(KEY_STR_FUSION, "FUSION");
-IMPLEMENT_CONSTASCII_STRING(KEY_STR_INTERSECTION, "INTERSECTION");
-
-IMPLEMENT_CONSTASCII_STRING(FIELD_STR_NULLDATE, "NullDate");
-
-IMPLEMENT_CONSTASCII_STRING(STR_SQL_TOKEN, "SQL_TOKEN_");
-
-//==========================================================================
-//= OParseContext
-//==========================================================================
-//-----------------------------------------------------------------------------
-OParseContext::OParseContext()
-{
-}
-
-//-----------------------------------------------------------------------------
-OParseContext::~OParseContext()
-{
-}
-
-//-----------------------------------------------------------------------------
-Utf8String OParseContext::getErrorMessage(ErrorCode _eCode) const
-{
-    Utf8String aMsg;
-    switch (_eCode)
-    {
-        case ERROR_GENERAL:                    aMsg = ERROR_STR_GENERAL; break;
-        case ERROR_VALUE_NO_LIKE:            aMsg = ERROR_STR_VALUE_NO_LIKE; break;
-        case ERROR_FIELD_NO_LIKE:            aMsg = ERROR_STR_FIELD_NO_LIKE; break;
-        case ERROR_INVALID_COMPARE:            aMsg = ERROR_STR_INVALID_COMPARE; break;
-        case ERROR_INVALID_INT_COMPARE:        aMsg = ERROR_STR_INVALID_INT_COMPARE; break;
-        case ERROR_INVALID_DATE_COMPARE:    aMsg = ERROR_STR_INVALID_DATE_COMPARE; break;
-        case ERROR_INVALID_REAL_COMPARE:    aMsg = ERROR_STR_INVALID_REAL_COMPARE; break;
-        case ERROR_INVALID_TABLE:            aMsg = ERROR_STR_INVALID_TABLE; break;
-        case ERROR_INVALID_TABLE_OR_QUERY:  aMsg = ERROR_STR_INVALID_TABLE_OR_QUERY; break;
-        case ERROR_INVALID_COLUMN:            aMsg = ERROR_STR_INVALID_COLUMN; break;
-        case ERROR_INVALID_TABLE_EXIST:        aMsg = ERROR_STR_INVALID_TABLE_EXIST; break;
-        case ERROR_INVALID_QUERY_EXIST:        aMsg = ERROR_STR_INVALID_QUERY_EXIST; break;
-        default:
-            OSL_ENSURE( false, "OParseContext::getErrorMessage: unknown error code!" );
-            break;
-    }
-    return aMsg;
-}
-
-//-----------------------------------------------------------------------------
-Utf8String OParseContext::getIntlKeywordAscii(InternationalKeyCode _eKey) const
-{
-    Utf8String aKeyword;
-    switch (_eKey)
-    {
-        case KEY_LIKE:        aKeyword = KEY_STR_LIKE; break;
-        case KEY_NOT:        aKeyword = KEY_STR_NOT; break;
-        case KEY_NULL:        aKeyword = KEY_STR_NULL; break;
-        case KEY_TRUE:        aKeyword = KEY_STR_TRUE; break;
-        case KEY_FALSE:        aKeyword = KEY_STR_FALSE; break;
-        case KEY_IS:        aKeyword = KEY_STR_IS; break;
-        case KEY_BETWEEN:    aKeyword = KEY_STR_BETWEEN; break;
-        case KEY_OR:        aKeyword = KEY_STR_OR; break;
-        case KEY_AND:        aKeyword = KEY_STR_AND; break;
-        case KEY_AVG:        aKeyword = KEY_STR_AVG; break;
-        case KEY_COUNT:        aKeyword = KEY_STR_COUNT; break;
-        case KEY_MAX:        aKeyword = KEY_STR_MAX; break;
-        case KEY_MIN:        aKeyword = KEY_STR_MIN; break;
-        case KEY_SUM:        aKeyword = KEY_STR_SUM; break;
-        case KEY_EVERY:     aKeyword = KEY_STR_EVERY; break;
-        case KEY_ANY:       aKeyword = KEY_STR_ANY; break;
-        case KEY_SOME:      aKeyword = KEY_STR_SOME; break;
-        case KEY_COLLECT:   aKeyword = KEY_STR_COLLECT; break;
-        case KEY_FUSION:    aKeyword = KEY_STR_FUSION; break;
-        case KEY_INTERSECTION:aKeyword = KEY_STR_INTERSECTION; break;
-        case KEY_NONE:      break;
-        default:
-            OSL_ENSURE( false, "OParseContext::getIntlKeywordAscii: unknown key!" );
-            break;
-    }
-    return aKeyword;
-}
-
-//-----------------------------------------------------------------------------
-IParseContext::InternationalKeyCode OParseContext::getIntlKeyCode(const Utf8String& rToken) const
-{
-    static IParseContext::InternationalKeyCode Intl_TokenID[] =
-    {
-        KEY_LIKE, KEY_NOT, KEY_NULL, KEY_TRUE,
-        KEY_FALSE, KEY_IS, KEY_BETWEEN, KEY_OR,
-        KEY_AND, KEY_AVG, KEY_COUNT, KEY_MAX,
-        KEY_MIN, KEY_SUM, KEY_EVERY,KEY_ANY,KEY_SOME,
-        KEY_COLLECT,KEY_FUSION,KEY_INTERSECTION
-    };
-
-    sal_uInt32 nCount = sizeof Intl_TokenID / sizeof Intl_TokenID[0];
-    for (sal_uInt32 i = 0; i < nCount; i++)
-    {
-        Utf8String aKey = getIntlKeywordAscii(Intl_TokenID[i]);
-        if (rToken.EqualsI(aKey))
-            return Intl_TokenID[i];
-    }
-
-    return KEY_NONE;
-}
-
-//------------------------------------------------------------------------------
-static Locale& impl_getLocaleInstance( )
-{
-    static Locale s_aLocale(
-        Utf8String("en"),
-        Utf8String("US"),
-        Utf8String( )
-    );
-    return s_aLocale;
-}
-
-//------------------------------------------------------------------------------
-void OParseContext::setDefaultLocale( const ::com::sun::star::lang::Locale& _rLocale )
-{
-    impl_getLocaleInstance() = _rLocale;
-}
-
-//------------------------------------------------------------------------------
-Locale OParseContext::getPreferredLocale( ) const
-{
-    return getDefaultLocale();
-}
-
-//------------------------------------------------------------------------------
-const Locale& OParseContext::getDefaultLocale()
-{
-    return impl_getLocaleInstance();
-}
-
-//==========================================================================
-//= misc
-//==========================================================================
-// Der (leider globale) yylval fuer die Uebergabe von
-// Werten vom Scanner an den Parser. Die globale Variable
-// wird nur kurzzeitig verwendet, der Parser liest die Variable
-// sofort nach dem Scanner-Aufruf in eine gleichnamige eigene
-// Member-Variable.
-
-const double fMilliSecondsPerDay = 86400000.0;
-
-//------------------------------------------------------------------------------
-
-
-//------------------------------------------------------------------
-Utf8String ConvertLikeToken(const OSQLParseNode* pTokenNode, const OSQLParseNode* pEscapeNode, sal_Bool bInternational)
-{
-    Utf8String aMatchStr;
-    if (pTokenNode->isToken())
-    {
-        sal_Char cEscape = 0;
-        if (pEscapeNode->count())
-            cEscape = Utf8StringHelper::toChar (pEscapeNode->getChild(1)->getTokenValue());
-
-        // Platzhalter austauschen
-        aMatchStr = pTokenNode->getTokenValue();
-        const size_t nLen = aMatchStr.size();
-        Utf8String sSearch,sReplace;
-        if ( bInternational )
-        {
-            sSearch.append("%_");
-            sReplace.append("*?");
-        }
-        else
-        {
-            sSearch.append("*?");
-            sReplace.append("%_");
-        }
-
-        bool wasEscape = false;
-        for (size_t i = 0; i < nLen; i++)
-        {
-                const sal_Char c = aMatchStr[i];
-                // SQL standard requires the escape to be followed
-                // by a meta-character ('%', '_' or itself), else error
-                // We are more lenient here and let it escape anything.
-                // Especially since some databases (e.g. Microsoft SQL Server)
-                // have more meta-characters than the standard, such as e.g. '[' and ']'
-            if (wasEscape)
-            {
-                wasEscape=false;
-                continue;
-            }
-            if (c == cEscape)
-            {
-                wasEscape=true;
-                continue;
-            }
-            int match = -1;
-            if (c == sSearch[0])
-                match=0;
-            else if (c == sSearch[1])
-                match=1;
-
-            if (match != -1)
-            {
-                aMatchStr[i] = sReplace[(size_t)match];
-            }
-        }
-    }
-    return aMatchStr;
-}
-
-
-//==========================================================================
-//= OSQLParser
-//==========================================================================
-
-sal_uInt32                OSQLParser::s_nRuleIDs[OSQLParseNode::rule_count + 1];
-OSQLParser::RuleIDMap   OSQLParser::s_aReverseRuleIDLookup;
-OParseContext            OSQLParser::s_aDefaultContext;
-
-// -------------------------------------------------------------------------
-void OSQLParser::setParseTree(OSQLParseNode * pNewParseTree)
-    {
-    m_pParseTree = pNewParseTree->detach();
-    }
-//-----------------------------------------------------------------------------
-
-/** Delete all comments in a query.
-
-    See also getComment()/concatComment() implementation for
-    OQueryController::translateStatement().
- */
-static Utf8String delComment(Utf8String const& rQuery)
-{
-    // First a quick search if there is any "--" or "//" or "/*", if not then the whole
-    // copying loop is pointless.
-      if (rQuery.find("--") == Utf8String::npos < 0 && rQuery.find( "//") == Utf8String::npos  &&
-          rQuery.find( "/*") == Utf8String::npos)
-        return rQuery;
-
-    const sal_Char* pCopy = rQuery.c_str();
-    size_t nQueryLen = rQuery.size();
-    bool bIsText1  = false;     // "text"
-    bool bIsText2  = false;     // 'text'
-    bool bComment2 = false;     // /* comment */
-    bool bComment  = false;     // -- or // comment
-    Utf8String aBuf;
-    aBuf.reserve(nQueryLen);
-    for (sal_Int32 i=0; i < nQueryLen; ++i)
-    {
-        if (bComment2)
-        {
-            if ((i+1) < nQueryLen)
-            {
-                if (pCopy[i]=='*' && pCopy[i+1]=='/')
-                {
-                    bComment2 = false;
-                    ++i;
-                }
-            }
-            else
-            {
-                // comment can't close anymore, actually an error, but..
-            }
-            continue;
-        }
-        if (pCopy[i] == '\n')
-            bComment = false;
-        else if (!bComment)
-        {
-            if (pCopy[i] == '\"' && !bIsText2)
-                bIsText1 = !bIsText1;
-            else if (pCopy[i] == '\'' && !bIsText1)
-                bIsText2 = !bIsText2;
-            if (!bIsText1 && !bIsText2 && (i+1) < nQueryLen)
-            {
-                if ((pCopy[i]=='-' && pCopy[i+1]=='-') || (pCopy[i]=='/' && pCopy[i+1]=='/'))
-                    bComment = true;
-                else if ((pCopy[i]=='/' && pCopy[i+1]=='*'))
-                    bComment2 = true;
-            }
-        }
-        if (!bComment && !bComment2)
-            aBuf.append(&pCopy[i], 1);
-    }
-    return aBuf;
-}
-//-----------------------------------------------------------------------------
-OSQLParseNode* OSQLParser::parseTree (Utf8String& rErrorMessage, Utf8String const& rStatement, sal_Bool bInternational) {
-    Utf8String sTemp = delComment(rStatement);
-    m_scanner = std::unique_ptr<OSQLScanner>(new OSQLScanner(sTemp.c_str(), m_pContext, sal_True));
-    m_pParseTree = nullptr;
-    m_sErrorMessage.clear();
-    if (SQLyyparse(this) != 0)
-        {
-        // only set the error message, if it's not already set
-        if (!m_sErrorMessage.size())
-            m_sErrorMessage = m_scanner->getErrorMessage();
-
-        rErrorMessage = m_sErrorMessage;
-        return nullptr;
-        }
-
-    return m_pParseTree;
-    }
-//-----------------------------------------------------------------------------
-Utf8String OSQLParser::TokenIDToStr(sal_uInt32 nTokenID, const IParseContext* pContext)
-{
-    Utf8String aStr;
-    if (pContext)
-    {
-        IParseContext::InternationalKeyCode eKeyCode = IParseContext::KEY_NONE;
-        switch( nTokenID )
-        {
-            case SQL_TOKEN_LIKE: eKeyCode = IParseContext::KEY_LIKE; break;
-            case SQL_TOKEN_NOT: eKeyCode = IParseContext::KEY_NOT; break;
-            case SQL_TOKEN_NULL: eKeyCode = IParseContext::KEY_NULL; break;
-            case SQL_TOKEN_TRUE: eKeyCode = IParseContext::KEY_TRUE; break;
-            case SQL_TOKEN_FALSE: eKeyCode = IParseContext::KEY_FALSE; break;
-            case SQL_TOKEN_IS: eKeyCode = IParseContext::KEY_IS; break;
-            case SQL_TOKEN_BETWEEN: eKeyCode = IParseContext::KEY_BETWEEN; break;
-            case SQL_TOKEN_OR: eKeyCode = IParseContext::KEY_OR; break;
-            case SQL_TOKEN_AND: eKeyCode = IParseContext::KEY_AND; break;
-            case SQL_TOKEN_AVG: eKeyCode = IParseContext::KEY_AVG; break;
-            case SQL_TOKEN_COUNT: eKeyCode = IParseContext::KEY_COUNT; break;
-            case SQL_TOKEN_MAX: eKeyCode = IParseContext::KEY_MAX; break;
-            case SQL_TOKEN_MIN: eKeyCode = IParseContext::KEY_MIN; break;
-            case SQL_TOKEN_SUM: eKeyCode = IParseContext::KEY_SUM; break;
-        }
-        if ( eKeyCode != IParseContext::KEY_NONE )
-            aStr = pContext->getIntlKeywordAscii(eKeyCode);
-    }
-
-    if (!aStr.size())
-    {
-        aStr = yytname[YYTRANSLATE(nTokenID)];
-        if (aStr.substr(0, 10) == "SQL_TOKEN_")
-        //if(!aStr.compareTo("SQL_TOKEN_",10))
-            aStr = aStr.substr(10); //AK: Copy reset of the string into aStr
-    }
-    return aStr;
-}
-
-
-//-----------------------------------------------------------------------------
-Utf8CP OSQLParser::RuleIDToStr(sal_uInt32 nRuleID)
-{
-    OSL_ENSURE(nRuleID < (sizeof yytname/sizeof yytname[0]), "OSQLParser::RuleIDToStr: Invalid nRuleId!");
-    return yytname[nRuleID];
-}
-
-//-----------------------------------------------------------------------------
-sal_uInt32 OSQLParser::StrToRuleID(const Utf8String & rValue)
-{
-    // In yysvar nach dem angegebenen Namen suchen, den Index zurueckliefern
-    // (oder 0, wenn nicht gefunden)
-    static sal_uInt32 nLen = sizeof(yytname)/sizeof(yytname[0]);
-    for (sal_uInt32 i = YYTRANSLATE(SQL_TOKEN_INVALIDSYMBOL); i < (nLen-1); i++)
-    {
-        if (yytname && rValue == yytname[i])
-            return i;
-    }
-
-    // Nicht gefunden
-    return 0;
-}
-
-//-----------------------------------------------------------------------------
-OSQLParseNode::Rule OSQLParser::RuleIDToRule( sal_uInt32 _nRule )
-{
-    OSQLParser::RuleIDMap::const_iterator i (s_aReverseRuleIDLookup.find(_nRule));
-    if (i == s_aReverseRuleIDLookup.end())
-    {
-    /*
-        SAL_WARN("connectivity.parse",
-         "connectivity::OSQLParser::RuleIDToRule cannot reverse-lookup rule. "
-         "Reverse mapping incomplete? "
-         "_nRule='" << _nRule << "' "
-         "yytname[_nRule]='" << yytname[_nRule] << "'");
-    */
-        return OSQLParseNode::UNKNOWN_RULE;
-    }
-    else
-        return i->second;
-}
-
-//-----------------------------------------------------------------------------
-sal_uInt32 OSQLParser::RuleID(OSQLParseNode::Rule eRule)
-{
-    return s_nRuleIDs[(sal_uInt16)eRule];
-}
-
-//-----------------------------------------------------------------------------
-void OSQLParser::reduceLiteral(OSQLParseNode*& pLiteral, sal_Bool bAppendBlank)
-{
-    OSL_ENSURE(pLiteral->isRule(), "This is no ::com::sun::star::chaos::Rule");
-    OSL_ENSURE(pLiteral->count() == 2, "OSQLParser::ReduceLiteral() Invalid count");
-    OSQLParseNode* pTemp = pLiteral;
-    Utf8String aValue(pLiteral->getChild(0)->getTokenValue());
-    if (bAppendBlank)
-    {
-        aValue.append(" ");
-    }
-
-    aValue.append(pLiteral->getChild(1)->getTokenValue());
-
-    pLiteral = m_scanner->NewNode(aValue,SQL_NODE_STRING);
-    delete pTemp;
-}
-
-// -------------------------------------------------------------------------
-void OSQLParser::error( const sal_Char* fmt)
-{
-    if(!m_sErrorMessage.size())
-    {
-        Utf8String sStr(fmt);
-        Utf8String sSQL_TOKEN("SQL_TOKEN_");
-
-        size_t nPos1 = sStr.find(sSQL_TOKEN);
-        if(nPos1 != Utf8String::npos)
-        {
-            Utf8String sFirst  = sStr.substr(0,nPos1);
-            size_t nPos2 = sStr.find(sSQL_TOKEN,nPos1+1);
-            if(nPos2 != Utf8String::npos)
-            {
-                Utf8String sSecond = sStr.substr(nPos1+sSQL_TOKEN.size(),nPos2-nPos1-sSQL_TOKEN.size());
-                sFirst  += sSecond;
-                sFirst  += sStr.substr(nPos2+sSQL_TOKEN.size());
-            }
-            else
-                sFirst += sStr.substr(nPos1+sSQL_TOKEN.size());
-
-            m_sErrorMessage = sFirst;
-        }
-        else
-            m_sErrorMessage = sStr;
-
-        Utf8String aError = m_scanner->getErrorMessage();
-        if(aError.size())
-        {
-            m_sErrorMessage += ", ";
-            m_sErrorMessage += aError;
-        }
-    }
-}
-// -------------------------------------------------------------------------
-int OSQLParser::SQLlex(YYSTYPE* val)
-{
-    return m_scanner->SQLlex(val);
-}
-
-#if defined __SUNPRO_CC
-#pragma enable_warn
-#elif defined _MSC_VER
-#pragma warning(pop)
-#endif
+/* A Bison parser, made by GNU Bison 3.8.2.  */
+
+/* Bison implementation for Yacc-like parsers in C
+
+   Copyright (C) 1984, 1989-1990, 2000-2015, 2018-2021 Free Software Foundation,
+   Inc.
+
+   This program is free software: you can redistribute it and/or modify
+   it under the terms of the GNU General Public License as published by
+   the Free Software Foundation, either version 3 of the License, or
+   (at your option) any later version.
+
+   This program is distributed in the hope that it will be useful,
+   but WITHOUT ANY WARRANTY; without even the implied warranty of
+   MERCHANTABILITY or FITNESS FOR A PARTICULAR PURPOSE.  See the
+   GNU General Public License for more details.
+
+   You should have received a copy of the GNU General Public License
+   along with this program.  If not, see <https://www.gnu.org/licenses/>.  */
+
+/* As a special exception, you may create a larger work that contains
+   part or all of the Bison parser skeleton and distribute that work
+   under terms of your choice, so long as that work isn't itself a
+   parser generator using the skeleton or a modified version thereof
+   as a parser skeleton.  Alternatively, if you modify or redistribute
+   the parser skeleton itself, you may (at your option) remove this
+   special exception, which will cause the skeleton and the resulting
+   Bison output files to be licensed under the GNU General Public
+   License without this special exception.
+
+   This special exception was added by the Free Software Foundation in
+   version 2.2 of Bison.  */
+
+/* C LALR(1) parser skeleton written by Richard Stallman, by
+   simplifying the original so-called "semantic" parser.  */
+
+/* DO NOT RELY ON FEATURES THAT ARE NOT DOCUMENTED in the manual,
+   especially those whose name start with YY_ or yy_.  They are
+   private implementation details that can be changed or removed.  */
+
+/* All symbols defined below should begin with yy or YY, to avoid
+   infringing on user name space.  This should be done even for local
+   variables, as they might otherwise be expanded by user macros.
+   There are some unavoidable exceptions within include files to
+   define necessary library symbols; they are noted "INFRINGES ON
+   USER NAME SPACE" below.  */
+
+/* Identify Bison output, and Bison version.  */
+#define YYBISON 30802
+
+/* Bison version string.  */
+#define YYBISON_VERSION "3.8.2"
+
+/* Skeleton name.  */
+#define YYSKELETON_NAME "yacc.c"
+
+/* Pure parsers.  */
+#define YYPURE 2
+
+/* Push parsers.  */
+#define YYPUSH 0
+
+/* Pull parsers.  */
+#define YYPULL 1
+
+/* "%code top" blocks.  */
+
+/**************************************************************
+ *
+ * Licensed to the Apache Software Foundation (ASF) under one
+ * or more contributor license agreements.  See the NOTICE file
+ * distributed with this work for additional information
+ * regarding copyright ownership.  The ASF licenses this file
+ * to you under the Apache License, Version 2.0 (the
+ * "License"); you may not use this file except in compliance
+ * with the License.  You may obtain a copy of the License at
+ *
+ *   http://www.apache.org/licenses/LICENSE-2.0
+ *
+ * Unless required by applicable law or agreed to in writing,
+ * software distributed under the License is distributed on an
+ * "AS IS" BASIS, WITHOUT WARRANTIES OR CONDITIONS OF ANY
+ * KIND, either express or implied.  See the License for the
+ * specific language governing permissions and limitations
+ * under the License.
+ *
+ *************************************************************/
+
+//#pragma warning(disable:4603) Give Error on iOS
+#include "ECDbPch.h"
+#include "SqlTypes.h"
+#include <vector>
+#include <string.h>
+
+#ifndef _CONNECTIVITY_SQLNODE_HXX
+#include "SqlNode.h"
+#endif
+#ifndef _CONNECTIVITY_SQLPARSE_HXX
+#include "SqlParse.h"
+#endif
+#ifndef _CONNECTIVITY_SQLSCAN_HXX
+#include "SqlScan.h"
+#endif
+
+#if defined __GNUC__
+//    #pragma GCC system_header
+#elif defined __SUNPRO_CC
+#pragma disable_warn
+#elif defined _MSC_VER
+#pragma warning(push, 1)
+#pragma warning(disable:4273 4701 4706)
+#endif
+
+
+
+/* Substitute the variable and function names.  */
+#define yyparse         SQLyyparse
+#define yylex           SQLyylex
+#define yyerror         SQLyyerror
+#define yydebug         SQLyydebug
+#define yynerrs         SQLyynerrs
+
+/* First part of user prologue.  */
+
+static Utf8String aEmptyString;
+
+#define CREATE_NODE  context->GetScanner()->NewNode
+
+// yyi is the internal number of the rule being reduced.
+// Ueber die Mapping-Tabelle yyrmap wird daraus eine externe Regel-Nr.
+#define SQL_NEW_RULE             context->GetScanner()->NewNode(aEmptyString, SQL_NODE_RULE, yyr1[yyn])
+#define SQL_NEW_LISTRULE         context->GetScanner()->NewNode(aEmptyString, SQL_NODE_LISTRULE, yyr1[yyn])
+#define SQL_NEW_COMMALISTRULE    context->GetScanner()->NewNode(aEmptyString, SQL_NODE_COMMALISTRULE, yyr1[yyn])
+#define SQL_NEW_DOTLISTRULE      context->GetScanner()->NewNode(aEmptyString, SQL_NODE_DOTLISTRULE, yyr1[yyn])
+
+#if !(defined MACOSX && defined PPC)
+#define YYERROR_VERBOSE
+#endif
+
+#define SQLyyerror(context, s) \
+    {                                 \
+    context->error(s);                \
+    }
+
+using namespace connectivity;
+#define SQLyylex context->SQLlex
+
+
+# ifndef YY_CAST
+#  ifdef __cplusplus
+#   define YY_CAST(Type, Val) static_cast<Type> (Val)
+#   define YY_REINTERPRET_CAST(Type, Val) reinterpret_cast<Type> (Val)
+#  else
+#   define YY_CAST(Type, Val) ((Type) (Val))
+#   define YY_REINTERPRET_CAST(Type, Val) ((Type) (Val))
+#  endif
+# endif
+# ifndef YY_NULLPTR
+#  if defined __cplusplus
+#   if 201103L <= __cplusplus
+#    define YY_NULLPTR nullptr
+#   else
+#    define YY_NULLPTR 0
+#   endif
+#  else
+#   define YY_NULLPTR ((void*)0)
+#  endif
+# endif
+
+#include "SqlBison.h"
+/* Symbol kind.  */
+enum yysymbol_kind_t
+{
+  YYSYMBOL_YYEMPTY = -2,
+  YYSYMBOL_YYEOF = 0,                      /* "end of file"  */
+  YYSYMBOL_YYerror = 1,                    /* error  */
+  YYSYMBOL_YYUNDEF = 2,                    /* "invalid token"  */
+  YYSYMBOL_3_ = 3,                         /* '('  */
+  YYSYMBOL_4_ = 4,                         /* ')'  */
+  YYSYMBOL_5_ = 5,                         /* ','  */
+  YYSYMBOL_6_ = 6,                         /* ':'  */
+  YYSYMBOL_7_ = 7,                         /* ';'  */
+  YYSYMBOL_8_ = 8,                         /* '?'  */
+  YYSYMBOL_9_ = 9,                         /* '['  */
+  YYSYMBOL_10_ = 10,                       /* ']'  */
+  YYSYMBOL_11_ = 11,                       /* '{'  */
+  YYSYMBOL_12_ = 12,                       /* '}'  */
+  YYSYMBOL_13_ = 13,                       /* '.'  */
+  YYSYMBOL_14_K_ = 14,                     /* 'K'  */
+  YYSYMBOL_15_M_ = 15,                     /* 'M'  */
+  YYSYMBOL_16_G_ = 16,                     /* 'G'  */
+  YYSYMBOL_17_T_ = 17,                     /* 'T'  */
+  YYSYMBOL_18_P_ = 18,                     /* 'P'  */
+  YYSYMBOL_SQL_TOKEN_ACCESS_DATE = 19,     /* SQL_TOKEN_ACCESS_DATE  */
+  YYSYMBOL_SQL_TOKEN_REAL_NUM = 20,        /* SQL_TOKEN_REAL_NUM  */
+  YYSYMBOL_SQL_TOKEN_INTNUM = 21,          /* SQL_TOKEN_INTNUM  */
+  YYSYMBOL_SQL_TOKEN_APPROXNUM = 22,       /* SQL_TOKEN_APPROXNUM  */
+  YYSYMBOL_SQL_TOKEN_NOT = 23,             /* SQL_TOKEN_NOT  */
+  YYSYMBOL_SQL_TOKEN_NAME = 24,            /* SQL_TOKEN_NAME  */
+  YYSYMBOL_SQL_TOKEN_ARRAY_INDEX = 25,     /* SQL_TOKEN_ARRAY_INDEX  */
+  YYSYMBOL_SQL_TOKEN_UMINUS = 26,          /* SQL_TOKEN_UMINUS  */
+  YYSYMBOL_SQL_TOKEN_WITH = 27,            /* SQL_TOKEN_WITH  */
+  YYSYMBOL_SQL_TOKEN_RECURSIVE = 28,       /* SQL_TOKEN_RECURSIVE  */
+  YYSYMBOL_SQL_TOKEN_ALL = 29,             /* SQL_TOKEN_ALL  */
+  YYSYMBOL_SQL_TOKEN_ANY = 30,             /* SQL_TOKEN_ANY  */
+  YYSYMBOL_SQL_TOKEN_AS = 31,              /* SQL_TOKEN_AS  */
+  YYSYMBOL_SQL_TOKEN_ASC = 32,             /* SQL_TOKEN_ASC  */
+  YYSYMBOL_SQL_TOKEN_AVG = 33,             /* SQL_TOKEN_AVG  */
+  YYSYMBOL_SQL_TOKEN_BETWEEN = 34,         /* SQL_TOKEN_BETWEEN  */
+  YYSYMBOL_SQL_TOKEN_BY = 35,              /* SQL_TOKEN_BY  */
+  YYSYMBOL_SQL_TOKEN_NULLS = 36,           /* SQL_TOKEN_NULLS  */
+  YYSYMBOL_SQL_TOKEN_FIRST = 37,           /* SQL_TOKEN_FIRST  */
+  YYSYMBOL_SQL_TOKEN_LAST = 38,            /* SQL_TOKEN_LAST  */
+  YYSYMBOL_SQL_TOKEN_CAST = 39,            /* SQL_TOKEN_CAST  */
+  YYSYMBOL_SQL_TOKEN_COUNT = 40,           /* SQL_TOKEN_COUNT  */
+  YYSYMBOL_SQL_TOKEN_CROSS = 41,           /* SQL_TOKEN_CROSS  */
+  YYSYMBOL_SQL_TOKEN_DELETE = 42,          /* SQL_TOKEN_DELETE  */
+  YYSYMBOL_SQL_TOKEN_DESC = 43,            /* SQL_TOKEN_DESC  */
+  YYSYMBOL_SQL_TOKEN_DISTINCT = 44,        /* SQL_TOKEN_DISTINCT  */
+  YYSYMBOL_SQL_TOKEN_FORWARD = 45,         /* SQL_TOKEN_FORWARD  */
+  YYSYMBOL_SQL_TOKEN_BACKWARD = 46,        /* SQL_TOKEN_BACKWARD  */
+  YYSYMBOL_SQL_TOKEN_ESCAPE = 47,          /* SQL_TOKEN_ESCAPE  */
+  YYSYMBOL_SQL_TOKEN_EXCEPT = 48,          /* SQL_TOKEN_EXCEPT  */
+  YYSYMBOL_SQL_TOKEN_EXISTS = 49,          /* SQL_TOKEN_EXISTS  */
+  YYSYMBOL_SQL_TOKEN_FALSE = 50,           /* SQL_TOKEN_FALSE  */
+  YYSYMBOL_SQL_TOKEN_FROM = 51,            /* SQL_TOKEN_FROM  */
+  YYSYMBOL_SQL_TOKEN_FULL = 52,            /* SQL_TOKEN_FULL  */
+  YYSYMBOL_SQL_TOKEN_GROUP = 53,           /* SQL_TOKEN_GROUP  */
+  YYSYMBOL_SQL_TOKEN_HAVING = 54,          /* SQL_TOKEN_HAVING  */
+  YYSYMBOL_SQL_TOKEN_IN = 55,              /* SQL_TOKEN_IN  */
+  YYSYMBOL_SQL_TOKEN_INNER = 56,           /* SQL_TOKEN_INNER  */
+  YYSYMBOL_SQL_TOKEN_INSERT = 57,          /* SQL_TOKEN_INSERT  */
+  YYSYMBOL_SQL_TOKEN_INTO = 58,            /* SQL_TOKEN_INTO  */
+  YYSYMBOL_SQL_TOKEN_IS = 59,              /* SQL_TOKEN_IS  */
+  YYSYMBOL_SQL_TOKEN_INTERSECT = 60,       /* SQL_TOKEN_INTERSECT  */
+  YYSYMBOL_SQL_TOKEN_JOIN = 61,            /* SQL_TOKEN_JOIN  */
+  YYSYMBOL_SQL_TOKEN_LIKE = 62,            /* SQL_TOKEN_LIKE  */
+  YYSYMBOL_SQL_TOKEN_LEFT = 63,            /* SQL_TOKEN_LEFT  */
+  YYSYMBOL_SQL_TOKEN_RIGHT = 64,           /* SQL_TOKEN_RIGHT  */
+  YYSYMBOL_SQL_TOKEN_MAX = 65,             /* SQL_TOKEN_MAX  */
+  YYSYMBOL_SQL_TOKEN_MIN = 66,             /* SQL_TOKEN_MIN  */
+  YYSYMBOL_SQL_TOKEN_NATURAL = 67,         /* SQL_TOKEN_NATURAL  */
+  YYSYMBOL_SQL_TOKEN_NULL = 68,            /* SQL_TOKEN_NULL  */
+  YYSYMBOL_SQL_TOKEN_TOTAL = 69,           /* SQL_TOKEN_TOTAL  */
+  YYSYMBOL_SQL_TOKEN_ON = 70,              /* SQL_TOKEN_ON  */
+  YYSYMBOL_SQL_TOKEN_ORDER = 71,           /* SQL_TOKEN_ORDER  */
+  YYSYMBOL_SQL_TOKEN_OUTER = 72,           /* SQL_TOKEN_OUTER  */
+  YYSYMBOL_SQL_TOKEN_IIF = 73,             /* SQL_TOKEN_IIF  */
+  YYSYMBOL_SQL_TOKEN_SELECT = 74,          /* SQL_TOKEN_SELECT  */
+  YYSYMBOL_SQL_TOKEN_SET = 75,             /* SQL_TOKEN_SET  */
+  YYSYMBOL_SQL_TOKEN_SOME = 76,            /* SQL_TOKEN_SOME  */
+  YYSYMBOL_SQL_TOKEN_SUM = 77,             /* SQL_TOKEN_SUM  */
+  YYSYMBOL_SQL_TOKEN_TRUE = 78,            /* SQL_TOKEN_TRUE  */
+  YYSYMBOL_SQL_TOKEN_UNION = 79,           /* SQL_TOKEN_UNION  */
+  YYSYMBOL_SQL_TOKEN_UNIQUE = 80,          /* SQL_TOKEN_UNIQUE  */
+  YYSYMBOL_SQL_TOKEN_UNKNOWN = 81,         /* SQL_TOKEN_UNKNOWN  */
+  YYSYMBOL_SQL_TOKEN_UPDATE = 82,          /* SQL_TOKEN_UPDATE  */
+  YYSYMBOL_SQL_TOKEN_USING = 83,           /* SQL_TOKEN_USING  */
+  YYSYMBOL_SQL_TOKEN_VALUE = 84,           /* SQL_TOKEN_VALUE  */
+  YYSYMBOL_SQL_TOKEN_VALUES = 85,          /* SQL_TOKEN_VALUES  */
+  YYSYMBOL_SQL_TOKEN_WHERE = 86,           /* SQL_TOKEN_WHERE  */
+  YYSYMBOL_SQL_TOKEN_DOLLAR = 87,          /* SQL_TOKEN_DOLLAR  */
+  YYSYMBOL_SQL_BITWISE_NOT = 88,           /* SQL_BITWISE_NOT  */
+  YYSYMBOL_SQL_TOKEN_NAVIGATION_VALUE = 89, /* SQL_TOKEN_NAVIGATION_VALUE  */
+  YYSYMBOL_SQL_TOKEN_CURRENT_DATE = 90,    /* SQL_TOKEN_CURRENT_DATE  */
+  YYSYMBOL_SQL_TOKEN_CURRENT_TIME = 91,    /* SQL_TOKEN_CURRENT_TIME  */
+  YYSYMBOL_SQL_TOKEN_CURRENT_TIMESTAMP = 92, /* SQL_TOKEN_CURRENT_TIMESTAMP  */
+  YYSYMBOL_SQL_TOKEN_EVERY = 93,           /* SQL_TOKEN_EVERY  */
+  YYSYMBOL_SQL_TOKEN_CASE = 94,            /* SQL_TOKEN_CASE  */
+  YYSYMBOL_SQL_TOKEN_THEN = 95,            /* SQL_TOKEN_THEN  */
+  YYSYMBOL_SQL_TOKEN_END = 96,             /* SQL_TOKEN_END  */
+  YYSYMBOL_SQL_TOKEN_WHEN = 97,            /* SQL_TOKEN_WHEN  */
+  YYSYMBOL_SQL_TOKEN_ELSE = 98,            /* SQL_TOKEN_ELSE  */
+  YYSYMBOL_SQL_TOKEN_LIMIT = 99,           /* SQL_TOKEN_LIMIT  */
+  YYSYMBOL_SQL_TOKEN_OFFSET = 100,         /* SQL_TOKEN_OFFSET  */
+  YYSYMBOL_SQL_TOKEN_ONLY = 101,           /* SQL_TOKEN_ONLY  */
+  YYSYMBOL_SQL_TOKEN_PRAGMA = 102,         /* SQL_TOKEN_PRAGMA  */
+  YYSYMBOL_SQL_TOKEN_FOR = 103,            /* SQL_TOKEN_FOR  */
+  YYSYMBOL_SQL_TOKEN_MATCH = 104,          /* SQL_TOKEN_MATCH  */
+  YYSYMBOL_SQL_TOKEN_ECSQLOPTIONS = 105,   /* SQL_TOKEN_ECSQLOPTIONS  */
+  YYSYMBOL_SQL_TOKEN_INTEGER = 106,        /* SQL_TOKEN_INTEGER  */
+  YYSYMBOL_SQL_TOKEN_INT = 107,            /* SQL_TOKEN_INT  */
+  YYSYMBOL_SQL_TOKEN_INT64 = 108,          /* SQL_TOKEN_INT64  */
+  YYSYMBOL_SQL_TOKEN_LONG = 109,           /* SQL_TOKEN_LONG  */
+  YYSYMBOL_SQL_TOKEN_BOOLEAN = 110,        /* SQL_TOKEN_BOOLEAN  */
+  YYSYMBOL_SQL_TOKEN_DOUBLE = 111,         /* SQL_TOKEN_DOUBLE  */
+  YYSYMBOL_SQL_TOKEN_REAL = 112,           /* SQL_TOKEN_REAL  */
+  YYSYMBOL_SQL_TOKEN_FLOAT = 113,          /* SQL_TOKEN_FLOAT  */
+  YYSYMBOL_SQL_TOKEN_STRING = 114,         /* SQL_TOKEN_STRING  */
+  YYSYMBOL_SQL_TOKEN_VARCHAR = 115,        /* SQL_TOKEN_VARCHAR  */
+  YYSYMBOL_SQL_TOKEN_BINARY = 116,         /* SQL_TOKEN_BINARY  */
+  YYSYMBOL_SQL_TOKEN_BLOB = 117,           /* SQL_TOKEN_BLOB  */
+  YYSYMBOL_SQL_TOKEN_DATE = 118,           /* SQL_TOKEN_DATE  */
+  YYSYMBOL_SQL_TOKEN_TIME = 119,           /* SQL_TOKEN_TIME  */
+  YYSYMBOL_SQL_TOKEN_TIMESTAMP = 120,      /* SQL_TOKEN_TIMESTAMP  */
+  YYSYMBOL_SQL_TOKEN_OVER = 121,           /* SQL_TOKEN_OVER  */
+  YYSYMBOL_SQL_TOKEN_ROW_NUMBER = 122,     /* SQL_TOKEN_ROW_NUMBER  */
+  YYSYMBOL_SQL_TOKEN_NTILE = 123,          /* SQL_TOKEN_NTILE  */
+  YYSYMBOL_SQL_TOKEN_LEAD = 124,           /* SQL_TOKEN_LEAD  */
+  YYSYMBOL_SQL_TOKEN_LAG = 125,            /* SQL_TOKEN_LAG  */
+  YYSYMBOL_SQL_TOKEN_FIRST_VALUE = 126,    /* SQL_TOKEN_FIRST_VALUE  */
+  YYSYMBOL_SQL_TOKEN_LAST_VALUE = 127,     /* SQL_TOKEN_LAST_VALUE  */
+  YYSYMBOL_SQL_TOKEN_NTH_VALUE = 128,      /* SQL_TOKEN_NTH_VALUE  */
+  YYSYMBOL_SQL_TOKEN_EXCLUDE = 129,        /* SQL_TOKEN_EXCLUDE  */
+  YYSYMBOL_SQL_TOKEN_OTHERS = 130,         /* SQL_TOKEN_OTHERS  */
+  YYSYMBOL_SQL_TOKEN_TIES = 131,           /* SQL_TOKEN_TIES  */
+  YYSYMBOL_SQL_TOKEN_FOLLOWING = 132,      /* SQL_TOKEN_FOLLOWING  */
+  YYSYMBOL_SQL_TOKEN_UNBOUNDED = 133,      /* SQL_TOKEN_UNBOUNDED  */
+  YYSYMBOL_SQL_TOKEN_PRECEDING = 134,      /* SQL_TOKEN_PRECEDING  */
+  YYSYMBOL_SQL_TOKEN_RANGE = 135,          /* SQL_TOKEN_RANGE  */
+  YYSYMBOL_SQL_TOKEN_ROWS = 136,           /* SQL_TOKEN_ROWS  */
+  YYSYMBOL_SQL_TOKEN_PARTITION = 137,      /* SQL_TOKEN_PARTITION  */
+  YYSYMBOL_SQL_TOKEN_WINDOW = 138,         /* SQL_TOKEN_WINDOW  */
+  YYSYMBOL_SQL_TOKEN_NO = 139,             /* SQL_TOKEN_NO  */
+  YYSYMBOL_SQL_TOKEN_CURRENT = 140,        /* SQL_TOKEN_CURRENT  */
+  YYSYMBOL_SQL_TOKEN_ROW = 141,            /* SQL_TOKEN_ROW  */
+  YYSYMBOL_SQL_TOKEN_RANK = 142,           /* SQL_TOKEN_RANK  */
+  YYSYMBOL_SQL_TOKEN_DENSE_RANK = 143,     /* SQL_TOKEN_DENSE_RANK  */
+  YYSYMBOL_SQL_TOKEN_PERCENT_RANK = 144,   /* SQL_TOKEN_PERCENT_RANK  */
+  YYSYMBOL_SQL_TOKEN_CUME_DIST = 145,      /* SQL_TOKEN_CUME_DIST  */
+  YYSYMBOL_SQL_TOKEN_COLLATE = 146,        /* SQL_TOKEN_COLLATE  */
+  YYSYMBOL_SQL_TOKEN_NOCASE = 147,         /* SQL_TOKEN_NOCASE  */
+  YYSYMBOL_SQL_TOKEN_RTRIM = 148,          /* SQL_TOKEN_RTRIM  */
+  YYSYMBOL_SQL_TOKEN_FILTER = 149,         /* SQL_TOKEN_FILTER  */
+  YYSYMBOL_SQL_TOKEN_GROUPS = 150,         /* SQL_TOKEN_GROUPS  */
+  YYSYMBOL_SQL_TOKEN_GROUP_CONCAT = 151,   /* SQL_TOKEN_GROUP_CONCAT  */
+  YYSYMBOL_SQL_TOKEN_OR = 152,             /* SQL_TOKEN_OR  */
+  YYSYMBOL_SQL_TOKEN_AND = 153,            /* SQL_TOKEN_AND  */
+  YYSYMBOL_SQL_ARROW = 154,                /* SQL_ARROW  */
+  YYSYMBOL_SQL_BITWISE_OR = 155,           /* SQL_BITWISE_OR  */
+  YYSYMBOL_SQL_BITWISE_AND = 156,          /* SQL_BITWISE_AND  */
+  YYSYMBOL_SQL_BITWISE_SHIFT_LEFT = 157,   /* SQL_BITWISE_SHIFT_LEFT  */
+  YYSYMBOL_SQL_BITWISE_SHIFT_RIGHT = 158,  /* SQL_BITWISE_SHIFT_RIGHT  */
+  YYSYMBOL_SQL_LESSEQ = 159,               /* SQL_LESSEQ  */
+  YYSYMBOL_SQL_GREATEQ = 160,              /* SQL_GREATEQ  */
+  YYSYMBOL_SQL_NOTEQUAL = 161,             /* SQL_NOTEQUAL  */
+  YYSYMBOL_SQL_LESS = 162,                 /* SQL_LESS  */
+  YYSYMBOL_SQL_GREAT = 163,                /* SQL_GREAT  */
+  YYSYMBOL_SQL_EQUAL = 164,                /* SQL_EQUAL  */
+  YYSYMBOL_165_ = 165,                     /* '+'  */
+  YYSYMBOL_166_ = 166,                     /* '-'  */
+  YYSYMBOL_SQL_CONCAT = 167,               /* SQL_CONCAT  */
+  YYSYMBOL_168_ = 168,                     /* '*'  */
+  YYSYMBOL_169_ = 169,                     /* '/'  */
+  YYSYMBOL_170_ = 170,                     /* '%'  */
+  YYSYMBOL_171_ = 171,                     /* '='  */
+  YYSYMBOL_SQL_TOKEN_INVALIDSYMBOL = 172,  /* SQL_TOKEN_INVALIDSYMBOL  */
+  YYSYMBOL_YYACCEPT = 173,                 /* $accept  */
+  YYSYMBOL_sql_single_statement = 174,     /* sql_single_statement  */
+  YYSYMBOL_sql = 175,                      /* sql  */
+  YYSYMBOL_pragma = 176,                   /* pragma  */
+  YYSYMBOL_opt_pragma_for = 177,           /* opt_pragma_for  */
+  YYSYMBOL_opt_pragma_set = 178,           /* opt_pragma_set  */
+  YYSYMBOL_opt_pragma_set_val = 179,       /* opt_pragma_set_val  */
+  YYSYMBOL_opt_pragma_func = 180,          /* opt_pragma_func  */
+  YYSYMBOL_pragma_value = 181,             /* pragma_value  */
+  YYSYMBOL_pragma_path = 182,              /* pragma_path  */
+  YYSYMBOL_opt_cte_recursive = 183,        /* opt_cte_recursive  */
+  YYSYMBOL_cte_column_list = 184,          /* cte_column_list  */
+  YYSYMBOL_cte_table_name = 185,           /* cte_table_name  */
+  YYSYMBOL_cte_block_list = 186,           /* cte_block_list  */
+  YYSYMBOL_cte = 187,                      /* cte  */
+  YYSYMBOL_column_commalist = 188,         /* column_commalist  */
+  YYSYMBOL_column_ref_commalist = 189,     /* column_ref_commalist  */
+  YYSYMBOL_opt_column_commalist = 190,     /* opt_column_commalist  */
+  YYSYMBOL_opt_column_ref_commalist = 191, /* opt_column_ref_commalist  */
+  YYSYMBOL_opt_order_by_clause = 192,      /* opt_order_by_clause  */
+  YYSYMBOL_ordering_spec_commalist = 193,  /* ordering_spec_commalist  */
+  YYSYMBOL_ordering_spec = 194,            /* ordering_spec  */
+  YYSYMBOL_opt_asc_desc = 195,             /* opt_asc_desc  */
+  YYSYMBOL_opt_null_order = 196,           /* opt_null_order  */
+  YYSYMBOL_first_last_desc = 197,          /* first_last_desc  */
+  YYSYMBOL_sql_not = 198,                  /* sql_not  */
+  YYSYMBOL_manipulative_statement = 199,   /* manipulative_statement  */
+  YYSYMBOL_select_statement = 200,         /* select_statement  */
+  YYSYMBOL_union_op = 201,                 /* union_op  */
+  YYSYMBOL_delete_statement_searched = 202, /* delete_statement_searched  */
+  YYSYMBOL_insert_statement = 203,         /* insert_statement  */
+  YYSYMBOL_values_commalist = 204,         /* values_commalist  */
+  YYSYMBOL_values_or_query_spec = 205,     /* values_or_query_spec  */
+  YYSYMBOL_row_value_constructor_commalist = 206, /* row_value_constructor_commalist  */
+  YYSYMBOL_row_value_constructor = 207,    /* row_value_constructor  */
+  YYSYMBOL_row_value_constructor_elem = 208, /* row_value_constructor_elem  */
+  YYSYMBOL_opt_all_distinct = 209,         /* opt_all_distinct  */
+  YYSYMBOL_assignment_commalist = 210,     /* assignment_commalist  */
+  YYSYMBOL_assignment = 211,               /* assignment  */
+  YYSYMBOL_update_source = 212,            /* update_source  */
+  YYSYMBOL_update_statement_searched = 213, /* update_statement_searched  */
+  YYSYMBOL_opt_where_clause = 214,         /* opt_where_clause  */
+  YYSYMBOL_single_select_statement = 215,  /* single_select_statement  */
+  YYSYMBOL_selection = 216,                /* selection  */
+  YYSYMBOL_opt_limit_offset_clause = 217,  /* opt_limit_offset_clause  */
+  YYSYMBOL_opt_offset = 218,               /* opt_offset  */
+  YYSYMBOL_limit_offset_clause = 219,      /* limit_offset_clause  */
+  YYSYMBOL_table_exp = 220,                /* table_exp  */
+  YYSYMBOL_from_clause = 221,              /* from_clause  */
+  YYSYMBOL_table_ref_commalist = 222,      /* table_ref_commalist  */
+  YYSYMBOL_opt_as = 223,                   /* opt_as  */
+  YYSYMBOL_table_primary_as_range_column = 224, /* table_primary_as_range_column  */
+  YYSYMBOL_opt_disqualify_polymorphic_constraint = 225, /* opt_disqualify_polymorphic_constraint  */
+  YYSYMBOL_opt_only = 226,                 /* opt_only  */
+  YYSYMBOL_opt_disqualify_primary_join = 227, /* opt_disqualify_primary_join  */
+  YYSYMBOL_table_ref = 228,                /* table_ref  */
+  YYSYMBOL_where_clause = 229,             /* where_clause  */
+  YYSYMBOL_opt_group_by_clause = 230,      /* opt_group_by_clause  */
+  YYSYMBOL_opt_having_clause = 231,        /* opt_having_clause  */
+  YYSYMBOL_truth_value = 232,              /* truth_value  */
+  YYSYMBOL_boolean_primary = 233,          /* boolean_primary  */
+  YYSYMBOL_boolean_test = 234,             /* boolean_test  */
+  YYSYMBOL_boolean_factor = 235,           /* boolean_factor  */
+  YYSYMBOL_boolean_term = 236,             /* boolean_term  */
+  YYSYMBOL_search_condition = 237,         /* search_condition  */
+  YYSYMBOL_type_predicate = 238,           /* type_predicate  */
+  YYSYMBOL_type_list = 239,                /* type_list  */
+  YYSYMBOL_type_list_item = 240,           /* type_list_item  */
+  YYSYMBOL_predicate = 241,                /* predicate  */
+  YYSYMBOL_comparison_predicate_part_2 = 242, /* comparison_predicate_part_2  */
+  YYSYMBOL_comparison_predicate = 243,     /* comparison_predicate  */
+  YYSYMBOL_comparison = 244,               /* comparison  */
+  YYSYMBOL_between_predicate_part_2 = 245, /* between_predicate_part_2  */
+  YYSYMBOL_between_predicate = 246,        /* between_predicate  */
+  YYSYMBOL_character_like_predicate_part_2 = 247, /* character_like_predicate_part_2  */
+  YYSYMBOL_other_like_predicate_part_2 = 248, /* other_like_predicate_part_2  */
+  YYSYMBOL_like_predicate = 249,           /* like_predicate  */
+  YYSYMBOL_opt_escape = 250,               /* opt_escape  */
+  YYSYMBOL_null_predicate_part_2 = 251,    /* null_predicate_part_2  */
+  YYSYMBOL_test_for_null = 252,            /* test_for_null  */
+  YYSYMBOL_in_predicate_value = 253,       /* in_predicate_value  */
+  YYSYMBOL_in_predicate_part_2 = 254,      /* in_predicate_part_2  */
+  YYSYMBOL_in_predicate = 255,             /* in_predicate  */
+  YYSYMBOL_quantified_comparison_predicate_part_2 = 256, /* quantified_comparison_predicate_part_2  */
+  YYSYMBOL_all_or_any_predicate = 257,     /* all_or_any_predicate  */
+  YYSYMBOL_rtreematch_predicate = 258,     /* rtreematch_predicate  */
+  YYSYMBOL_rtreematch_predicate_part_2 = 259, /* rtreematch_predicate_part_2  */
+  YYSYMBOL_any_all_some = 260,             /* any_all_some  */
+  YYSYMBOL_existence_test = 261,           /* existence_test  */
+  YYSYMBOL_unique_test = 262,              /* unique_test  */
+  YYSYMBOL_subquery = 263,                 /* subquery  */
+  YYSYMBOL_scalar_exp_commalist = 264,     /* scalar_exp_commalist  */
+  YYSYMBOL_select_sublist = 265,           /* select_sublist  */
+  YYSYMBOL_literal = 266,                  /* literal  */
+  YYSYMBOL_as_clause = 267,                /* as_clause  */
+  YYSYMBOL_unsigned_value_spec = 268,      /* unsigned_value_spec  */
+  YYSYMBOL_general_value_spec = 269,       /* general_value_spec  */
+  YYSYMBOL_iif_spec = 270,                 /* iif_spec  */
+  YYSYMBOL_fct_spec = 271,                 /* fct_spec  */
+  YYSYMBOL_function_name = 272,            /* function_name  */
+  YYSYMBOL_value_creation_fct = 273,       /* value_creation_fct  */
+  YYSYMBOL_aggregate_fct = 274,            /* aggregate_fct  */
+  YYSYMBOL_opt_function_arg = 275,         /* opt_function_arg  */
+  YYSYMBOL_set_fct_type = 276,             /* set_fct_type  */
+  YYSYMBOL_outer_join_type = 277,          /* outer_join_type  */
+  YYSYMBOL_join_condition = 278,           /* join_condition  */
+  YYSYMBOL_join_spec = 279,                /* join_spec  */
+  YYSYMBOL_join_type = 280,                /* join_type  */
+  YYSYMBOL_cross_union = 281,              /* cross_union  */
+  YYSYMBOL_qualified_join = 282,           /* qualified_join  */
+  YYSYMBOL_window_function = 283,          /* window_function  */
+  YYSYMBOL_window_function_type = 284,     /* window_function_type  */
+  YYSYMBOL_ntile_function = 285,           /* ntile_function  */
+  YYSYMBOL_opt_lead_or_lag_function = 286, /* opt_lead_or_lag_function  */
+  YYSYMBOL_lead_or_lag_function = 287,     /* lead_or_lag_function  */
+  YYSYMBOL_lead_or_lag = 288,              /* lead_or_lag  */
+  YYSYMBOL_lead_or_lag_extent = 289,       /* lead_or_lag_extent  */
+  YYSYMBOL_first_or_last_value_function = 290, /* first_or_last_value_function  */
+  YYSYMBOL_first_or_last_value = 291,      /* first_or_last_value  */
+  YYSYMBOL_nth_value_function = 292,       /* nth_value_function  */
+  YYSYMBOL_opt_filter_clause = 293,        /* opt_filter_clause  */
+  YYSYMBOL_window_name = 294,              /* window_name  */
+  YYSYMBOL_window_name_or_specification = 295, /* window_name_or_specification  */
+  YYSYMBOL_in_line_window_specification = 296, /* in_line_window_specification  */
+  YYSYMBOL_opt_window_clause = 297,        /* opt_window_clause  */
+  YYSYMBOL_window_definition_list = 298,   /* window_definition_list  */
+  YYSYMBOL_window_definition = 299,        /* window_definition  */
+  YYSYMBOL_new_window_name = 300,          /* new_window_name  */
+  YYSYMBOL_window_specification = 301,     /* window_specification  */
+  YYSYMBOL_opt_existing_window_name = 302, /* opt_existing_window_name  */
+  YYSYMBOL_existing_window_name = 303,     /* existing_window_name  */
+  YYSYMBOL_opt_window_partition_clause = 304, /* opt_window_partition_clause  */
+  YYSYMBOL_opt_window_frame_clause = 305,  /* opt_window_frame_clause  */
+  YYSYMBOL_window_partition_column_reference_list = 306, /* window_partition_column_reference_list  */
+  YYSYMBOL_window_partition_column_reference = 307, /* window_partition_column_reference  */
+  YYSYMBOL_opt_window_frame_exclusion = 308, /* opt_window_frame_exclusion  */
+  YYSYMBOL_window_frame_units = 309,       /* window_frame_units  */
+  YYSYMBOL_window_frame_extent = 310,      /* window_frame_extent  */
+  YYSYMBOL_window_frame_start = 311,       /* window_frame_start  */
+  YYSYMBOL_window_frame_preceding = 312,   /* window_frame_preceding  */
+  YYSYMBOL_window_frame_between = 313,     /* window_frame_between  */
+  YYSYMBOL_window_frame_bound = 314,       /* window_frame_bound  */
+  YYSYMBOL_window_frame_bound_1 = 315,     /* window_frame_bound_1  */
+  YYSYMBOL_window_frame_bound_2 = 316,     /* window_frame_bound_2  */
+  YYSYMBOL_window_frame_following = 317,   /* window_frame_following  */
+  YYSYMBOL_rank_function_type = 318,       /* rank_function_type  */
+  YYSYMBOL_opt_collate_clause = 319,       /* opt_collate_clause  */
+  YYSYMBOL_collating_function = 320,       /* collating_function  */
+  YYSYMBOL_ecrelationship_join = 321,      /* ecrelationship_join  */
+  YYSYMBOL_op_relationship_direction = 322, /* op_relationship_direction  */
+  YYSYMBOL_joined_table = 323,             /* joined_table  */
+  YYSYMBOL_named_columns_join = 324,       /* named_columns_join  */
+  YYSYMBOL_all = 325,                      /* all  */
+  YYSYMBOL_scalar_subquery = 326,          /* scalar_subquery  */
+  YYSYMBOL_cast_operand = 327,             /* cast_operand  */
+  YYSYMBOL_cast_target_primitive_type = 328, /* cast_target_primitive_type  */
+  YYSYMBOL_cast_target_scalar = 329,       /* cast_target_scalar  */
+  YYSYMBOL_cast_target_array = 330,        /* cast_target_array  */
+  YYSYMBOL_cast_target = 331,              /* cast_target  */
+  YYSYMBOL_cast_spec = 332,                /* cast_spec  */
+  YYSYMBOL_opt_optional_prop = 333,        /* opt_optional_prop  */
+  YYSYMBOL_opt_extract_value = 334,        /* opt_extract_value  */
+  YYSYMBOL_value_exp_primary = 335,        /* value_exp_primary  */
+  YYSYMBOL_num_primary = 336,              /* num_primary  */
+  YYSYMBOL_factor = 337,                   /* factor  */
+  YYSYMBOL_term = 338,                     /* term  */
+  YYSYMBOL_term_add_sub = 339,             /* term_add_sub  */
+  YYSYMBOL_num_value_exp = 340,            /* num_value_exp  */
+  YYSYMBOL_datetime_primary = 341,         /* datetime_primary  */
+  YYSYMBOL_datetime_value_fct = 342,       /* datetime_value_fct  */
+  YYSYMBOL_datetime_factor = 343,          /* datetime_factor  */
+  YYSYMBOL_datetime_term = 344,            /* datetime_term  */
+  YYSYMBOL_datetime_value_exp = 345,       /* datetime_value_exp  */
+  YYSYMBOL_value_exp_commalist = 346,      /* value_exp_commalist  */
+  YYSYMBOL_function_arg = 347,             /* function_arg  */
+  YYSYMBOL_function_args_commalist = 348,  /* function_args_commalist  */
+  YYSYMBOL_value_exp = 349,                /* value_exp  */
+  YYSYMBOL_string_value_exp = 350,         /* string_value_exp  */
+  YYSYMBOL_char_value_exp = 351,           /* char_value_exp  */
+  YYSYMBOL_concatenation = 352,            /* concatenation  */
+  YYSYMBOL_char_primary = 353,             /* char_primary  */
+  YYSYMBOL_char_factor = 354,              /* char_factor  */
+  YYSYMBOL_derived_column = 355,           /* derived_column  */
+  YYSYMBOL_table_node = 356,               /* table_node  */
+  YYSYMBOL_tablespace_qualified_class_name = 357, /* tablespace_qualified_class_name  */
+  YYSYMBOL_qualified_class_name = 358,     /* qualified_class_name  */
+  YYSYMBOL_class_name = 359,               /* class_name  */
+  YYSYMBOL_table_node_ref = 360,           /* table_node_ref  */
+  YYSYMBOL_table_node_with_opt_member_func_call = 361, /* table_node_with_opt_member_func_call  */
+  YYSYMBOL_table_node_path = 362,          /* table_node_path  */
+  YYSYMBOL_table_node_path_entry = 363,    /* table_node_path_entry  */
+  YYSYMBOL_opt_member_function_args = 364, /* opt_member_function_args  */
+  YYSYMBOL_opt_column_array_idx = 365,     /* opt_column_array_idx  */
+  YYSYMBOL_property_path = 366,            /* property_path  */
+  YYSYMBOL_property_path_entry = 367,      /* property_path_entry  */
+  YYSYMBOL_column_ref = 368,               /* column_ref  */
+  YYSYMBOL_column = 369,                   /* column  */
+  YYSYMBOL_case_expression = 370,          /* case_expression  */
+  YYSYMBOL_case_specification = 371,       /* case_specification  */
+  YYSYMBOL_simple_case = 372,              /* simple_case  */
+  YYSYMBOL_searched_case = 373,            /* searched_case  */
+  YYSYMBOL_simple_when_clause_list = 374,  /* simple_when_clause_list  */
+  YYSYMBOL_simple_when_clause = 375,       /* simple_when_clause  */
+  YYSYMBOL_when_operand_list = 376,        /* when_operand_list  */
+  YYSYMBOL_when_operand = 377,             /* when_operand  */
+  YYSYMBOL_searched_when_clause_list = 378, /* searched_when_clause_list  */
+  YYSYMBOL_searched_when_clause = 379,     /* searched_when_clause  */
+  YYSYMBOL_else_clause = 380,              /* else_clause  */
+  YYSYMBOL_result = 381,                   /* result  */
+  YYSYMBOL_result_expression = 382,        /* result_expression  */
+  YYSYMBOL_case_operand = 383,             /* case_operand  */
+  YYSYMBOL_parameter = 384,                /* parameter  */
+  YYSYMBOL_range_variable = 385,           /* range_variable  */
+  YYSYMBOL_opt_ecsqloptions_clause = 386,  /* opt_ecsqloptions_clause  */
+  YYSYMBOL_ecsqloptions_clause = 387,      /* ecsqloptions_clause  */
+  YYSYMBOL_ecsqloptions_list = 388,        /* ecsqloptions_list  */
+  YYSYMBOL_ecsqloption = 389,              /* ecsqloption  */
+  YYSYMBOL_ecsqloptionvalue = 390          /* ecsqloptionvalue  */
+};
+typedef enum yysymbol_kind_t yysymbol_kind_t;
+
+
+
+
+#ifdef short
+# undef short
+#endif
+
+/* On compilers that do not define __PTRDIFF_MAX__ etc., make sure
+   <limits.h> and (if available) <stdint.h> are included
+   so that the code can choose integer types of a good width.  */
+
+#ifndef __PTRDIFF_MAX__
+# include <limits.h> /* INFRINGES ON USER NAME SPACE */
+# if defined __STDC_VERSION__ && 199901 <= __STDC_VERSION__
+#  include <stdint.h> /* INFRINGES ON USER NAME SPACE */
+#  define YY_STDINT_H
+# endif
+#endif
+
+/* Narrow types that promote to a signed type and that can represent a
+   signed or unsigned integer of at least N bits.  In tables they can
+   save space and decrease cache pressure.  Promoting to a signed type
+   helps avoid bugs in integer arithmetic.  */
+
+#ifdef __INT_LEAST8_MAX__
+typedef __INT_LEAST8_TYPE__ yytype_int8;
+#elif defined YY_STDINT_H
+typedef int_least8_t yytype_int8;
+#else
+typedef signed char yytype_int8;
+#endif
+
+#ifdef __INT_LEAST16_MAX__
+typedef __INT_LEAST16_TYPE__ yytype_int16;
+#elif defined YY_STDINT_H
+typedef int_least16_t yytype_int16;
+#else
+typedef short yytype_int16;
+#endif
+
+/* Work around bug in HP-UX 11.23, which defines these macros
+   incorrectly for preprocessor constants.  This workaround can likely
+   be removed in 2023, as HPE has promised support for HP-UX 11.23
+   (aka HP-UX 11i v2) only through the end of 2022; see Table 2 of
+   <https://h20195.www2.hpe.com/V2/getpdf.aspx/4AA4-7673ENW.pdf>.  */
+#ifdef __hpux
+# undef UINT_LEAST8_MAX
+# undef UINT_LEAST16_MAX
+# define UINT_LEAST8_MAX 255
+# define UINT_LEAST16_MAX 65535
+#endif
+
+#if defined __UINT_LEAST8_MAX__ && __UINT_LEAST8_MAX__ <= __INT_MAX__
+typedef __UINT_LEAST8_TYPE__ yytype_uint8;
+#elif (!defined __UINT_LEAST8_MAX__ && defined YY_STDINT_H \
+       && UINT_LEAST8_MAX <= INT_MAX)
+typedef uint_least8_t yytype_uint8;
+#elif !defined __UINT_LEAST8_MAX__ && UCHAR_MAX <= INT_MAX
+typedef unsigned char yytype_uint8;
+#else
+typedef short yytype_uint8;
+#endif
+
+#if defined __UINT_LEAST16_MAX__ && __UINT_LEAST16_MAX__ <= __INT_MAX__
+typedef __UINT_LEAST16_TYPE__ yytype_uint16;
+#elif (!defined __UINT_LEAST16_MAX__ && defined YY_STDINT_H \
+       && UINT_LEAST16_MAX <= INT_MAX)
+typedef uint_least16_t yytype_uint16;
+#elif !defined __UINT_LEAST16_MAX__ && USHRT_MAX <= INT_MAX
+typedef unsigned short yytype_uint16;
+#else
+typedef int yytype_uint16;
+#endif
+
+#ifndef YYPTRDIFF_T
+# if defined __PTRDIFF_TYPE__ && defined __PTRDIFF_MAX__
+#  define YYPTRDIFF_T __PTRDIFF_TYPE__
+#  define YYPTRDIFF_MAXIMUM __PTRDIFF_MAX__
+# elif defined PTRDIFF_MAX
+#  ifndef ptrdiff_t
+#   include <stddef.h> /* INFRINGES ON USER NAME SPACE */
+#  endif
+#  define YYPTRDIFF_T ptrdiff_t
+#  define YYPTRDIFF_MAXIMUM PTRDIFF_MAX
+# else
+#  define YYPTRDIFF_T long
+#  define YYPTRDIFF_MAXIMUM LONG_MAX
+# endif
+#endif
+
+#ifndef YYSIZE_T
+# ifdef __SIZE_TYPE__
+#  define YYSIZE_T __SIZE_TYPE__
+# elif defined size_t
+#  define YYSIZE_T size_t
+# elif defined __STDC_VERSION__ && 199901 <= __STDC_VERSION__
+#  include <stddef.h> /* INFRINGES ON USER NAME SPACE */
+#  define YYSIZE_T size_t
+# else
+#  define YYSIZE_T unsigned
+# endif
+#endif
+
+#define YYSIZE_MAXIMUM                                  \
+  YY_CAST (YYPTRDIFF_T,                                 \
+           (YYPTRDIFF_MAXIMUM < YY_CAST (YYSIZE_T, -1)  \
+            ? YYPTRDIFF_MAXIMUM                         \
+            : YY_CAST (YYSIZE_T, -1)))
+
+#define YYSIZEOF(X) YY_CAST (YYPTRDIFF_T, sizeof (X))
+
+
+/* Stored state numbers (used for stacks). */
+typedef yytype_int16 yy_state_t;
+
+/* State numbers in computations.  */
+typedef int yy_state_fast_t;
+
+#ifndef YY_
+# if defined YYENABLE_NLS && YYENABLE_NLS
+#  if ENABLE_NLS
+#   include <libintl.h> /* INFRINGES ON USER NAME SPACE */
+#   define YY_(Msgid) dgettext ("bison-runtime", Msgid)
+#  endif
+# endif
+# ifndef YY_
+#  define YY_(Msgid) Msgid
+# endif
+#endif
+
+
+#ifndef YY_ATTRIBUTE_PURE
+# if defined __GNUC__ && 2 < __GNUC__ + (96 <= __GNUC_MINOR__)
+#  define YY_ATTRIBUTE_PURE __attribute__ ((__pure__))
+# else
+#  define YY_ATTRIBUTE_PURE
+# endif
+#endif
+
+#ifndef YY_ATTRIBUTE_UNUSED
+# if defined __GNUC__ && 2 < __GNUC__ + (7 <= __GNUC_MINOR__)
+#  define YY_ATTRIBUTE_UNUSED __attribute__ ((__unused__))
+# else
+#  define YY_ATTRIBUTE_UNUSED
+# endif
+#endif
+
+/* Suppress unused-variable warnings by "using" E.  */
+#if ! defined lint || defined __GNUC__
+# define YY_USE(E) ((void) (E))
+#else
+# define YY_USE(E) /* empty */
+#endif
+
+/* Suppress an incorrect diagnostic about yylval being uninitialized.  */
+#if defined __GNUC__ && ! defined __ICC && 406 <= __GNUC__ * 100 + __GNUC_MINOR__
+# if __GNUC__ * 100 + __GNUC_MINOR__ < 407
+#  define YY_IGNORE_MAYBE_UNINITIALIZED_BEGIN                           \
+    _Pragma ("GCC diagnostic push")                                     \
+    _Pragma ("GCC diagnostic ignored \"-Wuninitialized\"")
+# else
+#  define YY_IGNORE_MAYBE_UNINITIALIZED_BEGIN                           \
+    _Pragma ("GCC diagnostic push")                                     \
+    _Pragma ("GCC diagnostic ignored \"-Wuninitialized\"")              \
+    _Pragma ("GCC diagnostic ignored \"-Wmaybe-uninitialized\"")
+# endif
+# define YY_IGNORE_MAYBE_UNINITIALIZED_END      \
+    _Pragma ("GCC diagnostic pop")
+#else
+# define YY_INITIAL_VALUE(Value) Value
+#endif
+#ifndef YY_IGNORE_MAYBE_UNINITIALIZED_BEGIN
+# define YY_IGNORE_MAYBE_UNINITIALIZED_BEGIN
+# define YY_IGNORE_MAYBE_UNINITIALIZED_END
+#endif
+#ifndef YY_INITIAL_VALUE
+# define YY_INITIAL_VALUE(Value) /* Nothing. */
+#endif
+
+#if defined __cplusplus && defined __GNUC__ && ! defined __ICC && 6 <= __GNUC__
+# define YY_IGNORE_USELESS_CAST_BEGIN                          \
+    _Pragma ("GCC diagnostic push")                            \
+    _Pragma ("GCC diagnostic ignored \"-Wuseless-cast\"")
+# define YY_IGNORE_USELESS_CAST_END            \
+    _Pragma ("GCC diagnostic pop")
+#endif
+#ifndef YY_IGNORE_USELESS_CAST_BEGIN
+# define YY_IGNORE_USELESS_CAST_BEGIN
+# define YY_IGNORE_USELESS_CAST_END
+#endif
+
+
+#define YY_ASSERT(E) ((void) (0 && (E)))
+
+#if !defined yyoverflow
+
+/* The parser invokes alloca or malloc; define the necessary symbols.  */
+
+# ifdef YYSTACK_USE_ALLOCA
+#  if YYSTACK_USE_ALLOCA
+#   ifdef __GNUC__
+#    define YYSTACK_ALLOC __builtin_alloca
+#   elif defined __BUILTIN_VA_ARG_INCR
+#    include <alloca.h> /* INFRINGES ON USER NAME SPACE */
+#   elif defined _AIX
+#    define YYSTACK_ALLOC __alloca
+#   elif defined _MSC_VER
+#    include <malloc.h> /* INFRINGES ON USER NAME SPACE */
+#    define alloca _alloca
+#   else
+#    define YYSTACK_ALLOC alloca
+#    if ! defined _ALLOCA_H && ! defined EXIT_SUCCESS
+#     include <stdlib.h> /* INFRINGES ON USER NAME SPACE */
+      /* Use EXIT_SUCCESS as a witness for stdlib.h.  */
+#     ifndef EXIT_SUCCESS
+#      define EXIT_SUCCESS 0
+#     endif
+#    endif
+#   endif
+#  endif
+# endif
+
+# ifdef YYSTACK_ALLOC
+   /* Pacify GCC's 'empty if-body' warning.  */
+#  define YYSTACK_FREE(Ptr) do { /* empty */; } while (0)
+#  ifndef YYSTACK_ALLOC_MAXIMUM
+    /* The OS might guarantee only one guard page at the bottom of the stack,
+       and a page size can be as small as 4096 bytes.  So we cannot safely
+       invoke alloca (N) if N exceeds 4096.  Use a slightly smaller number
+       to allow for a few compiler-allocated temporary stack slots.  */
+#   define YYSTACK_ALLOC_MAXIMUM 4032 /* reasonable circa 2006 */
+#  endif
+# else
+#  define YYSTACK_ALLOC YYMALLOC
+#  define YYSTACK_FREE YYFREE
+#  ifndef YYSTACK_ALLOC_MAXIMUM
+#   define YYSTACK_ALLOC_MAXIMUM YYSIZE_MAXIMUM
+#  endif
+#  if (defined __cplusplus && ! defined EXIT_SUCCESS \
+       && ! ((defined YYMALLOC || defined malloc) \
+             && (defined YYFREE || defined free)))
+#   include <stdlib.h> /* INFRINGES ON USER NAME SPACE */
+#   ifndef EXIT_SUCCESS
+#    define EXIT_SUCCESS 0
+#   endif
+#  endif
+#  ifndef YYMALLOC
+#   define YYMALLOC malloc
+#   if ! defined malloc && ! defined EXIT_SUCCESS
+void *malloc (YYSIZE_T); /* INFRINGES ON USER NAME SPACE */
+#   endif
+#  endif
+#  ifndef YYFREE
+#   define YYFREE free
+#   if ! defined free && ! defined EXIT_SUCCESS
+void free (void *); /* INFRINGES ON USER NAME SPACE */
+#   endif
+#  endif
+# endif
+#endif /* !defined yyoverflow */
+
+#if (! defined yyoverflow \
+     && (! defined __cplusplus \
+         || (defined YYSTYPE_IS_TRIVIAL && YYSTYPE_IS_TRIVIAL)))
+
+/* A type that is properly aligned for any stack member.  */
+union yyalloc
+{
+  yy_state_t yyss_alloc;
+  YYSTYPE yyvs_alloc;
+};
+
+/* The size of the maximum gap between one aligned stack and the next.  */
+# define YYSTACK_GAP_MAXIMUM (YYSIZEOF (union yyalloc) - 1)
+
+/* The size of an array large to enough to hold all stacks, each with
+   N elements.  */
+# define YYSTACK_BYTES(N) \
+     ((N) * (YYSIZEOF (yy_state_t) + YYSIZEOF (YYSTYPE)) \
+      + YYSTACK_GAP_MAXIMUM)
+
+# define YYCOPY_NEEDED 1
+
+/* Relocate STACK from its old location to the new one.  The
+   local variables YYSIZE and YYSTACKSIZE give the old and new number of
+   elements in the stack, and YYPTR gives the new location of the
+   stack.  Advance YYPTR to a properly aligned location for the next
+   stack.  */
+# define YYSTACK_RELOCATE(Stack_alloc, Stack)                           \
+    do                                                                  \
+      {                                                                 \
+        YYPTRDIFF_T yynewbytes;                                         \
+        YYCOPY (&yyptr->Stack_alloc, Stack, yysize);                    \
+        Stack = &yyptr->Stack_alloc;                                    \
+        yynewbytes = yystacksize * YYSIZEOF (*Stack) + YYSTACK_GAP_MAXIMUM; \
+        yyptr += yynewbytes / YYSIZEOF (*yyptr);                        \
+      }                                                                 \
+    while (0)
+
+#endif
+
+#if defined YYCOPY_NEEDED && YYCOPY_NEEDED
+/* Copy COUNT objects from SRC to DST.  The source and destination do
+   not overlap.  */
+# ifndef YYCOPY
+#  if defined __GNUC__ && 1 < __GNUC__
+#   define YYCOPY(Dst, Src, Count) \
+      __builtin_memcpy (Dst, Src, YY_CAST (YYSIZE_T, (Count)) * sizeof (*(Src)))
+#  else
+#   define YYCOPY(Dst, Src, Count)              \
+      do                                        \
+        {                                       \
+          YYPTRDIFF_T yyi;                      \
+          for (yyi = 0; yyi < (Count); yyi++)   \
+            (Dst)[yyi] = (Src)[yyi];            \
+        }                                       \
+      while (0)
+#  endif
+# endif
+#endif /* !YYCOPY_NEEDED */
+
+/* YYFINAL -- State number of the termination state.  */
+#define YYFINAL  37
+/* YYLAST -- Last index in YYTABLE.  */
+#define YYLAST   3220
+
+/* YYNTOKENS -- Number of terminals.  */
+#define YYNTOKENS  173
+/* YYNNTS -- Number of nonterminals.  */
+#define YYNNTS  218
+/* YYNRULES -- Number of rules.  */
+#define YYNRULES  473
+/* YYNSTATES -- Number of states.  */
+#define YYNSTATES  749
+
+/* YYMAXUTOK -- Last valid token kind.  */
+#define YYMAXUTOK   405
+
+
+/* YYTRANSLATE(TOKEN-NUM) -- Symbol number corresponding to TOKEN-NUM
+   as returned by yylex, with out-of-bounds checking.  */
+#define YYTRANSLATE(YYX)                                \
+  (0 <= (YYX) && (YYX) <= YYMAXUTOK                     \
+   ? YY_CAST (yysymbol_kind_t, yytranslate[YYX])        \
+   : YYSYMBOL_YYUNDEF)
+
+/* YYTRANSLATE[TOKEN-NUM] -- Symbol number corresponding to TOKEN-NUM
+   as returned by yylex.  */
+static const yytype_uint8 yytranslate[] =
+{
+       0,     2,     2,     2,     2,     2,     2,     2,     2,     2,
+       2,     2,     2,     2,     2,     2,     2,     2,     2,     2,
+       2,     2,     2,     2,     2,     2,     2,     2,     2,     2,
+       2,     2,     2,     2,     2,     2,     2,   170,     2,     2,
+       3,     4,   168,   165,     5,   166,    13,   169,     2,     2,
+       2,     2,     2,     2,     2,     2,     2,     2,     6,     7,
+       2,   171,     2,     8,     2,     2,     2,     2,     2,     2,
+       2,    16,     2,     2,     2,    14,     2,    15,     2,     2,
+      18,     2,     2,     2,    17,     2,     2,     2,     2,     2,
+       2,     9,     2,    10,     2,     2,     2,     2,     2,     2,
+       2,     2,     2,     2,     2,     2,     2,     2,     2,     2,
+       2,     2,     2,     2,     2,     2,     2,     2,     2,     2,
+       2,     2,     2,    11,     2,    12,     2,     2,     2,     2,
+       2,     2,     2,     2,     2,     2,     2,     2,     2,     2,
+       2,     2,     2,     2,     2,     2,     2,     2,     2,     2,
+       2,     2,     2,     2,     2,     2,     2,     2,     2,     2,
+       2,     2,     2,     2,     2,     2,     2,     2,     2,     2,
+       2,     2,     2,     2,     2,     2,     2,     2,     2,     2,
+       2,     2,     2,     2,     2,     2,     2,     2,     2,     2,
+       2,     2,     2,     2,     2,     2,     2,     2,     2,     2,
+       2,     2,     2,     2,     2,     2,     2,     2,     2,     2,
+       2,     2,     2,     2,     2,     2,     2,     2,     2,     2,
+       2,     2,     2,     2,     2,     2,     2,     2,     2,     2,
+       2,     2,     2,     2,     2,     2,     2,     2,     2,     2,
+       2,     2,     2,     2,     2,     2,     2,     2,     2,     2,
+       2,     2,     2,     2,     2,     2,     1,     2,    19,    20,
+      21,    22,    23,    24,    25,    26,    27,    28,    29,    30,
+      31,    32,    33,    34,    35,    36,    37,    38,    39,    40,
+      41,    42,    43,    44,    45,    46,    47,    48,    49,    50,
+      51,    52,    53,    54,    55,    56,    57,    58,    59,    60,
+      61,    62,    63,    64,    65,    66,    67,    68,    69,    70,
+      71,    72,    73,    74,    75,    76,    77,    78,    79,    80,
+      81,    82,    83,    84,    85,    86,    87,    88,    89,    90,
+      91,    92,    93,    94,    95,    96,    97,    98,    99,   100,
+     101,   102,   103,   104,   105,   106,   107,   108,   109,   110,
+     111,   112,   113,   114,   115,   116,   117,   118,   119,   120,
+     121,   122,   123,   124,   125,   126,   127,   128,   129,   130,
+     131,   132,   133,   134,   135,   136,   137,   138,   139,   140,
+     141,   142,   143,   144,   145,   146,   147,   148,   149,   150,
+     151,   152,   153,   154,   155,   156,   157,   158,   159,   160,
+     161,   162,   163,   164,   167,   172
+};
+
+#if YYDEBUG
+/* YYRLINE[YYN] -- Source line where rule number YYN was defined.  */
+static const yytype_int16 yyrline[] =
+{
+       0,   241,   241,   242,   243,   244,   248,   254,   266,   269,
+     277,   280,   281,   285,   293,   301,   302,   303,   304,   305,
+     306,   307,   311,   316,   321,   333,   336,   340,   345,   353,
+     367,   373,   381,   393,   398,   406,   411,   421,   422,   430,
+     431,   442,   443,   453,   458,   466,   475,   486,   487,   488,
+     492,   493,   502,   502,   506,   507,   513,   514,   515,   516,
+     517,   521,   526,   537,   538,   539,   544,   556,   566,   573,
+     583,   593,   598,   606,   609,   613,   614,   615,   619,   622,
+     628,   635,   638,   650,   651,   659,   667,   671,   676,   679,
+     680,   683,   684,   692,   701,   702,   717,   727,   730,   736,
+     737,   741,   744,   754,   755,   762,   763,   768,   776,   777,
+     784,   792,   800,   808,   812,   821,   822,   832,   833,   841,
+     842,   843,   844,   845,   848,   849,   850,   851,   852,   853,
+     854,   864,   865,   875,   876,   884,   885,   894,   895,   905,
+     914,   919,   927,   936,   937,   938,   939,   940,   941,   942,
+     943,   944,   950,   957,   964,   989,   990,   991,   992,   993,
+     994,   995,  1003,  1013,  1021,  1031,  1041,  1047,  1053,  1075,
+    1100,  1101,  1108,  1117,  1123,  1139,  1143,  1151,  1160,  1166,
+    1182,  1191,  1200,  1209,  1219,  1220,  1221,  1225,  1233,  1239,
+    1247,  1258,  1263,  1270,  1274,  1275,  1276,  1277,  1278,  1280,
+    1292,  1304,  1316,  1332,  1333,  1339,  1343,  1344,  1347,  1348,
+    1349,  1350,  1353,  1365,  1366,  1367,  1368,  1375,  1383,  1395,
+    1396,  1400,  1414,  1430,  1446,  1455,  1463,  1472,  1490,  1491,
+    1500,  1501,  1502,  1503,  1504,  1505,  1509,  1514,  1519,  1526,
+    1534,  1535,  1538,  1539,  1544,  1545,  1553,  1565,  1575,  1584,
+    1588,  1599,  1606,  1613,  1614,  1615,  1616,  1617,  1621,  1632,
+    1633,  1639,  1650,  1662,  1663,  1667,  1672,  1683,  1684,  1688,
+    1702,  1703,  1713,  1717,  1718,  1722,  1727,  1728,  1737,  1740,
+    1746,  1756,  1760,  1778,  1779,  1783,  1788,  1789,  1800,  1801,
+    1811,  1814,  1820,  1830,  1831,  1838,  1844,  1850,  1861,  1862,
+    1863,  1867,  1868,  1872,  1878,  1885,  1894,  1903,  1914,  1915,
+    1921,  1925,  1926,  1935,  1936,  1945,  1954,  1955,  1956,  1957,
+    1962,  1963,  1972,  1973,  1974,  1978,  1992,  1993,  1994,  1997,
+    1998,  2001,  2013,  2014,  2018,  2021,  2025,  2026,  2027,  2028,
+    2029,  2030,  2031,  2032,  2033,  2034,  2035,  2036,  2037,  2038,
+    2039,  2040,  2044,  2049,  2059,  2068,  2069,  2073,  2085,  2086,
+    2093,  2094,  2102,  2103,  2104,  2105,  2106,  2107,  2108,  2115,
+    2119,  2123,  2124,  2130,  2136,  2145,  2146,  2153,  2160,  2170,
+    2171,  2178,  2188,  2189,  2196,  2203,  2210,  2220,  2227,  2232,
+    2237,  2242,  2248,  2254,  2263,  2270,  2278,  2286,  2289,  2295,
+    2299,  2304,  2312,  2313,  2314,  2318,  2322,  2323,  2326,  2333,
+    2343,  2346,  2350,  2360,  2365,  2372,  2381,  2389,  2398,  2406,
+    2415,  2423,  2428,  2433,  2441,  2450,  2451,  2461,  2462,  2470,
+    2475,  2493,  2499,  2504,  2512,  2524,  2528,  2532,  2533,  2537,
+    2548,  2558,  2563,  2570,  2580,  2583,  2588,  2589,  2590,  2591,
+    2592,  2593,  2596,  2601,  2608,  2618,  2619,  2627,  2631,  2635,
+    2639,  2645,  2653,  2656,  2666,  2667,  2671,  2680,  2685,  2693,
+    2699,  2709,  2710,  2711
+};
+#endif
+
+/** Accessing symbol of state STATE.  */
+#define YY_ACCESSING_SYMBOL(State) YY_CAST (yysymbol_kind_t, yystos[State])
+
+#if YYDEBUG || 1
+/* The user-facing name of the symbol whose (internal) number is
+   YYSYMBOL.  No bounds checking.  */
+static const char *yysymbol_name (yysymbol_kind_t yysymbol) YY_ATTRIBUTE_UNUSED;
+
+/* YYTNAME[SYMBOL-NUM] -- String name of the symbol SYMBOL-NUM.
+   First, the terminals, then, starting at YYNTOKENS, nonterminals.  */
+static const char *const yytname[] =
+{
+  "\"end of file\"", "error", "\"invalid token\"", "'('", "')'", "','",
+  "':'", "';'", "'?'", "'['", "']'", "'{'", "'}'", "'.'", "'K'", "'M'",
+  "'G'", "'T'", "'P'", "SQL_TOKEN_ACCESS_DATE", "SQL_TOKEN_REAL_NUM",
+  "SQL_TOKEN_INTNUM", "SQL_TOKEN_APPROXNUM", "SQL_TOKEN_NOT",
+  "SQL_TOKEN_NAME", "SQL_TOKEN_ARRAY_INDEX", "SQL_TOKEN_UMINUS",
+  "SQL_TOKEN_WITH", "SQL_TOKEN_RECURSIVE", "SQL_TOKEN_ALL",
+  "SQL_TOKEN_ANY", "SQL_TOKEN_AS", "SQL_TOKEN_ASC", "SQL_TOKEN_AVG",
+  "SQL_TOKEN_BETWEEN", "SQL_TOKEN_BY", "SQL_TOKEN_NULLS",
+  "SQL_TOKEN_FIRST", "SQL_TOKEN_LAST", "SQL_TOKEN_CAST", "SQL_TOKEN_COUNT",
+  "SQL_TOKEN_CROSS", "SQL_TOKEN_DELETE", "SQL_TOKEN_DESC",
+  "SQL_TOKEN_DISTINCT", "SQL_TOKEN_FORWARD", "SQL_TOKEN_BACKWARD",
+  "SQL_TOKEN_ESCAPE", "SQL_TOKEN_EXCEPT", "SQL_TOKEN_EXISTS",
+  "SQL_TOKEN_FALSE", "SQL_TOKEN_FROM", "SQL_TOKEN_FULL", "SQL_TOKEN_GROUP",
+  "SQL_TOKEN_HAVING", "SQL_TOKEN_IN", "SQL_TOKEN_INNER",
+  "SQL_TOKEN_INSERT", "SQL_TOKEN_INTO", "SQL_TOKEN_IS",
+  "SQL_TOKEN_INTERSECT", "SQL_TOKEN_JOIN", "SQL_TOKEN_LIKE",
+  "SQL_TOKEN_LEFT", "SQL_TOKEN_RIGHT", "SQL_TOKEN_MAX", "SQL_TOKEN_MIN",
+  "SQL_TOKEN_NATURAL", "SQL_TOKEN_NULL", "SQL_TOKEN_TOTAL", "SQL_TOKEN_ON",
+  "SQL_TOKEN_ORDER", "SQL_TOKEN_OUTER", "SQL_TOKEN_IIF",
+  "SQL_TOKEN_SELECT", "SQL_TOKEN_SET", "SQL_TOKEN_SOME", "SQL_TOKEN_SUM",
+  "SQL_TOKEN_TRUE", "SQL_TOKEN_UNION", "SQL_TOKEN_UNIQUE",
+  "SQL_TOKEN_UNKNOWN", "SQL_TOKEN_UPDATE", "SQL_TOKEN_USING",
+  "SQL_TOKEN_VALUE", "SQL_TOKEN_VALUES", "SQL_TOKEN_WHERE",
+  "SQL_TOKEN_DOLLAR", "SQL_BITWISE_NOT", "SQL_TOKEN_NAVIGATION_VALUE",
+  "SQL_TOKEN_CURRENT_DATE", "SQL_TOKEN_CURRENT_TIME",
+  "SQL_TOKEN_CURRENT_TIMESTAMP", "SQL_TOKEN_EVERY", "SQL_TOKEN_CASE",
+  "SQL_TOKEN_THEN", "SQL_TOKEN_END", "SQL_TOKEN_WHEN", "SQL_TOKEN_ELSE",
+  "SQL_TOKEN_LIMIT", "SQL_TOKEN_OFFSET", "SQL_TOKEN_ONLY",
+  "SQL_TOKEN_PRAGMA", "SQL_TOKEN_FOR", "SQL_TOKEN_MATCH",
+  "SQL_TOKEN_ECSQLOPTIONS", "SQL_TOKEN_INTEGER", "SQL_TOKEN_INT",
+  "SQL_TOKEN_INT64", "SQL_TOKEN_LONG", "SQL_TOKEN_BOOLEAN",
+  "SQL_TOKEN_DOUBLE", "SQL_TOKEN_REAL", "SQL_TOKEN_FLOAT",
+  "SQL_TOKEN_STRING", "SQL_TOKEN_VARCHAR", "SQL_TOKEN_BINARY",
+  "SQL_TOKEN_BLOB", "SQL_TOKEN_DATE", "SQL_TOKEN_TIME",
+  "SQL_TOKEN_TIMESTAMP", "SQL_TOKEN_OVER", "SQL_TOKEN_ROW_NUMBER",
+  "SQL_TOKEN_NTILE", "SQL_TOKEN_LEAD", "SQL_TOKEN_LAG",
+  "SQL_TOKEN_FIRST_VALUE", "SQL_TOKEN_LAST_VALUE", "SQL_TOKEN_NTH_VALUE",
+  "SQL_TOKEN_EXCLUDE", "SQL_TOKEN_OTHERS", "SQL_TOKEN_TIES",
+  "SQL_TOKEN_FOLLOWING", "SQL_TOKEN_UNBOUNDED", "SQL_TOKEN_PRECEDING",
+  "SQL_TOKEN_RANGE", "SQL_TOKEN_ROWS", "SQL_TOKEN_PARTITION",
+  "SQL_TOKEN_WINDOW", "SQL_TOKEN_NO", "SQL_TOKEN_CURRENT", "SQL_TOKEN_ROW",
+  "SQL_TOKEN_RANK", "SQL_TOKEN_DENSE_RANK", "SQL_TOKEN_PERCENT_RANK",
+  "SQL_TOKEN_CUME_DIST", "SQL_TOKEN_COLLATE", "SQL_TOKEN_NOCASE",
+  "SQL_TOKEN_RTRIM", "SQL_TOKEN_FILTER", "SQL_TOKEN_GROUPS",
+  "SQL_TOKEN_GROUP_CONCAT", "SQL_TOKEN_OR", "SQL_TOKEN_AND", "SQL_ARROW",
+  "SQL_BITWISE_OR", "SQL_BITWISE_AND", "SQL_BITWISE_SHIFT_LEFT",
+  "SQL_BITWISE_SHIFT_RIGHT", "SQL_LESSEQ", "SQL_GREATEQ", "SQL_NOTEQUAL",
+  "SQL_LESS", "SQL_GREAT", "SQL_EQUAL", "'+'", "'-'", "SQL_CONCAT", "'*'",
+  "'/'", "'%'", "'='", "SQL_TOKEN_INVALIDSYMBOL", "$accept",
+  "sql_single_statement", "sql", "pragma", "opt_pragma_for",
+  "opt_pragma_set", "opt_pragma_set_val", "opt_pragma_func",
+  "pragma_value", "pragma_path", "opt_cte_recursive", "cte_column_list",
+  "cte_table_name", "cte_block_list", "cte", "column_commalist",
+  "column_ref_commalist", "opt_column_commalist",
+  "opt_column_ref_commalist", "opt_order_by_clause",
+  "ordering_spec_commalist", "ordering_spec", "opt_asc_desc",
+  "opt_null_order", "first_last_desc", "sql_not", "manipulative_statement",
+  "select_statement", "union_op", "delete_statement_searched",
+  "insert_statement", "values_commalist", "values_or_query_spec",
+  "row_value_constructor_commalist", "row_value_constructor",
+  "row_value_constructor_elem", "opt_all_distinct", "assignment_commalist",
+  "assignment", "update_source", "update_statement_searched",
+  "opt_where_clause", "single_select_statement", "selection",
+  "opt_limit_offset_clause", "opt_offset", "limit_offset_clause",
+  "table_exp", "from_clause", "table_ref_commalist", "opt_as",
+  "table_primary_as_range_column", "opt_disqualify_polymorphic_constraint",
+  "opt_only", "opt_disqualify_primary_join", "table_ref", "where_clause",
+  "opt_group_by_clause", "opt_having_clause", "truth_value",
+  "boolean_primary", "boolean_test", "boolean_factor", "boolean_term",
+  "search_condition", "type_predicate", "type_list", "type_list_item",
+  "predicate", "comparison_predicate_part_2", "comparison_predicate",
+  "comparison", "between_predicate_part_2", "between_predicate",
+  "character_like_predicate_part_2", "other_like_predicate_part_2",
+  "like_predicate", "opt_escape", "null_predicate_part_2", "test_for_null",
+  "in_predicate_value", "in_predicate_part_2", "in_predicate",
+  "quantified_comparison_predicate_part_2", "all_or_any_predicate",
+  "rtreematch_predicate", "rtreematch_predicate_part_2", "any_all_some",
+  "existence_test", "unique_test", "subquery", "scalar_exp_commalist",
+  "select_sublist", "literal", "as_clause", "unsigned_value_spec",
+  "general_value_spec", "iif_spec", "fct_spec", "function_name",
+  "value_creation_fct", "aggregate_fct", "opt_function_arg",
+  "set_fct_type", "outer_join_type", "join_condition", "join_spec",
+  "join_type", "cross_union", "qualified_join", "window_function",
+  "window_function_type", "ntile_function", "opt_lead_or_lag_function",
+  "lead_or_lag_function", "lead_or_lag", "lead_or_lag_extent",
+  "first_or_last_value_function", "first_or_last_value",
+  "nth_value_function", "opt_filter_clause", "window_name",
+  "window_name_or_specification", "in_line_window_specification",
+  "opt_window_clause", "window_definition_list", "window_definition",
+  "new_window_name", "window_specification", "opt_existing_window_name",
+  "existing_window_name", "opt_window_partition_clause",
+  "opt_window_frame_clause", "window_partition_column_reference_list",
+  "window_partition_column_reference", "opt_window_frame_exclusion",
+  "window_frame_units", "window_frame_extent", "window_frame_start",
+  "window_frame_preceding", "window_frame_between", "window_frame_bound",
+  "window_frame_bound_1", "window_frame_bound_2", "window_frame_following",
+  "rank_function_type", "opt_collate_clause", "collating_function",
+  "ecrelationship_join", "op_relationship_direction", "joined_table",
+  "named_columns_join", "all", "scalar_subquery", "cast_operand",
+  "cast_target_primitive_type", "cast_target_scalar", "cast_target_array",
+  "cast_target", "cast_spec", "opt_optional_prop", "opt_extract_value",
+  "value_exp_primary", "num_primary", "factor", "term", "term_add_sub",
+  "num_value_exp", "datetime_primary", "datetime_value_fct",
+  "datetime_factor", "datetime_term", "datetime_value_exp",
+  "value_exp_commalist", "function_arg", "function_args_commalist",
+  "value_exp", "string_value_exp", "char_value_exp", "concatenation",
+  "char_primary", "char_factor", "derived_column", "table_node",
+  "tablespace_qualified_class_name", "qualified_class_name", "class_name",
+  "table_node_ref", "table_node_with_opt_member_func_call",
+  "table_node_path", "table_node_path_entry", "opt_member_function_args",
+  "opt_column_array_idx", "property_path", "property_path_entry",
+  "column_ref", "column", "case_expression", "case_specification",
+  "simple_case", "searched_case", "simple_when_clause_list",
+  "simple_when_clause", "when_operand_list", "when_operand",
+  "searched_when_clause_list", "searched_when_clause", "else_clause",
+  "result", "result_expression", "case_operand", "parameter",
+  "range_variable", "opt_ecsqloptions_clause", "ecsqloptions_clause",
+  "ecsqloptions_list", "ecsqloption", "ecsqloptionvalue", YY_NULLPTR
+};
+
+static const char *
+yysymbol_name (yysymbol_kind_t yysymbol)
+{
+  return yytname[yysymbol];
+}
+#endif
+
+#define YYPACT_NINF (-598)
+
+#define yypact_value_is_default(Yyn) \
+  ((Yyn) == YYPACT_NINF)
+
+#define YYTABLE_NINF (-452)
+
+#define yytable_value_is_error(Yyn) \
+  0
+
+/* YYPACT[STATE-NUM] -- Index in YYTABLE of the portion describing
+   STATE-NUM.  */
+static const yytype_int16 yypact[] =
+{
+     313,    60,    43,    48,   174,    47,   142,   148,   186,   213,
+     235,  -598,  -598,  -598,  -598,  -598,  -598,  -598,    61,  -598,
+     222,    47,   234,  -598,  -598,  2398,   236,    54,    14,   244,
+     364,  -598,  -598,  -598,  -598,  2548,    26,  -598,  -598,  -598,
+    -598,  -598,  -598,   260,   275,  -598,    62,   305,    98,   295,
+    -598,  -598,  1648,   276,  -598,  -598,  -598,  -598,  -598,   135,
+    -598,  -598,   309,   314,  -598,   325,   333,  -598,  -598,   339,
+    -598,  -598,  -598,  -598,  2848,   355,  -598,  -598,  -598,  -598,
+    2098,  -598,  -598,  2548,  2548,  2548,   370,   373,  -598,  -598,
+    -598,  -598,   378,  -598,  -598,  -598,  -598,  -598,   381,  2848,
+    2848,   237,   316,  -598,   383,  -598,    50,  -598,  -598,  -598,
+    -598,   391,  -598,   -37,   401,  -598,   263,  -598,  -598,   411,
+    -598,   418,  -598,   420,  -598,  -598,  -598,  -598,  -598,   279,
+      -7,   318,  -598,  -598,  -598,  -598,  -598,    30,  -598,   261,
+    -598,  -598,  -598,  -598,    44,  -598,  -598,  -598,  -598,  -598,
+    -598,  -598,  -598,  -598,   128,  -598,   244,   118,   429,   118,
+     249,  -598,   390,  -598,  -598,  -598,  -598,   251,    -2,   362,
+     404,  -598,   327,  -598,  -598,   311,    75,    75,   341,  -598,
+    -598,  -598,   164,   438,   222,  -598,   898,   337,  -598,   458,
+     463,    -2,   406,   492,   494,    16,  -598,  -598,  -598,  2548,
+      33,   174,   174,   898,  -598,  2548,   898,  -598,   247,  -598,
+     412,   311,  -598,  -598,  -598,   522,  2548,  2548,   174,  -598,
+    -598,    47,  -598,   441,  2548,  -598,  -598,  -598,  -598,  1348,
+     174,   525,   408,  2548,  2548,   528,  2698,  2698,  2698,  2698,
+    2698,  2698,  2698,  2698,  2698,  -598,   509,  2548,  -598,  -598,
+     421,    -2,    -2,  -598,   118,  -598,   510,   295,  2548,  -598,
+     512,  -598,   244,   244,    47,   478,   515,    58,  -598,   377,
+    -598,    47,  -598,  2548,  -598,  -598,  -598,  -598,  -598,  -598,
+    -598,   538,  -598,   535,   337,  -598,  -598,   345,  -598,   598,
+     748,   558,   539,   558,  -598,  -598,  -598,  -598,  -598,  -598,
+     228,    72,   504,  -598,  -598,   414,   419,  -598,  -598,  2548,
+    -598,  -598,  -598,  -598,  -598,  -598,  -598,  -598,  -598,  -598,
+    -598,  -598,   388,  2874,  2896,   351,  2922,   540,  -598,  -598,
+    -598,  -598,   320,  -598,  -598,   349,  -598,  -598,  2548,   359,
+    -598,  -598,   534,   311,   562,  2548,  2548,  2548,    25,   563,
+     -19,  2548,  -598,   474,   898,   475,  -598,   412,  -598,   568,
+     311,  -598,  -598,   569,  2548,   570,   400,   523,  -598,  -598,
+    2548,  -598,   374,  2548,   441,    89,   572,  -598,   575,  -598,
+    -598,  -598,  -598,   279,   279,    -7,    -7,    -7,    -7,  -598,
+    -598,  -598,  -598,    94,  -598,  -598,  -598,   413,   577,  -598,
+    -598,   400,    47,    -2,   337,  2548,   319,  -598,  -598,  -598,
+     335,  -598,   550,   559,    19,    17,  -598,  -598,  -598,   514,
+    -598,   581,  2548,   159,  2248,  -598,  -598,  -598,  -598,  -598,
+    -598,  -598,   539,   898,   898,  -598,   422,   540,  -598,   458,
+    -598,    -2,   425,  -598,   585,  3004,  -598,   586,   449,   464,
+    2548,  2548,  2548,  -598,  -598,    86,    51,  -598,  2548,  -598,
+     584,   588,   589,    59,  -598,   495,  -598,  -598,  2548,   590,
+      47,   561,   543,   594,  -598,  2548,   595,   596,   578,  -598,
+    -598,  -598,  -598,  -598,  2548,   599,  -598,  -598,  -598,  -598,
+     509,  -598,   400,  -598,  -598,  -598,   311,   898,   193,  -598,
+    -598,  -598,   583,   587,   605,  -598,  -598,  -598,  1648,  -598,
+    -598,   153,    -5,  2548,  3069,  -598,  -598,  -598,  -598,   558,
+     284,  -598,   414,   416,  -598,  -598,   466,  2548,   597,  -598,
+    -598,  -598,  -598,  -598,  -598,  -598,  -598,  -598,  -598,  -598,
+    -598,  -598,  -598,  -598,  -598,   591,  -598,   609,  -598,  -598,
+    -598,   604,   590,  -598,    70,  1198,  2548,  -598,   611,  2548,
+     621,   400,  2548,   898,   488,  -598,  -598,  -598,  -598,  -598,
+     490,  -598,   624,  -598,   476,  -598,   419,   509,   180,   118,
+    -598,  -598,   164,   481,   311,  2548,  -598,  -598,   477,  -598,
+    -598,  -598,  -598,     8,  -598,  -598,  -598,  -598,  -598,  -598,
+    -598,  -598,    50,  -598,   485,   608,  -598,  -598,  2548,   629,
+     185,  -598,  2548,  -598,  -598,  -598,  -598,  -598,  -598,  -598,
+    -598,   630,   419,   578,   565,   606,   565,  2548,  -598,   509,
+     496,  -598,  -598,  -598,  -598,   635,  -598,  2548,   467,  2548,
+    -598,   234,   499,  -598,  -598,  -598,   636,  -598,  2548,  -598,
+    -598,   637,  -598,   612,   614,   545,    -2,   189,  -598,  -598,
+    -598,  -598,   311,  -598,  -598,  -598,     8,  -598,   578,   643,
+    1048,  2698,   337,  -598,   645,  -598,   505,  -598,  -598,  -598,
+     648,  1498,  -598,  -598,  -598,   649,  -598,    46,   227,    95,
+    -598,    -2,   -13,  -598,  -598,  1798,   519,   517,   526,  -598,
+    -598,   -52,  1048,  -598,  -598,   623,   623,  2698,  -598,  -598,
+    -598,  -598,  -598,  -598,   527,   521,  -598,  -598,   507,  -598,
+     -53,  -598,  -598,    84,  -598,  -598,  -598,   470,  -598,  -598,
+     318,  -598,  -598,  1948,  -598,  -598,  -598,  -598,   549,   524,
+    -598,  -598,  -598,   536,  -598,  -598,  -598,  -598,  -598
+};
+
+/* YYDEFACT[STATE-NUM] -- Default reduction number in state STATE-NUM.
+   Performed when YYTABLE does not specify something else to do.  Zero
+   means the default is an error.  */
+static const yytype_int16 yydefact[] =
+{
+       0,    25,     0,     0,    75,   103,     0,     0,     0,     2,
+       4,    60,     6,    59,    56,    57,    86,    58,    61,    26,
+       0,   103,     0,    76,    77,     0,   104,     0,   108,     0,
+     242,   249,   330,   329,   113,     0,    10,     1,     3,     5,
+      65,    63,    64,   332,     0,    31,     0,    83,     0,    39,
+     414,   413,     0,     0,   461,   198,   195,   196,   197,   427,
+     233,   230,     0,     0,   210,     0,     0,   209,   235,     0,
+     234,   231,   211,   433,     0,     0,   388,   390,   389,   232,
+       0,   194,   410,     0,     0,     0,     0,     0,   263,   264,
+     267,   268,     0,   316,   317,   318,   319,   220,     0,     0,
+       0,   432,    94,   334,    88,   191,   207,   362,   206,   214,
+     363,     0,   215,   213,     0,   367,   270,   254,   255,     0,
+     256,     0,   257,     0,   365,   369,   370,   371,   375,   379,
+     382,   402,   394,   387,   395,   396,   404,   203,   403,   405,
+     407,   411,   406,   193,   360,   429,   364,   366,   436,   437,
+     438,   208,   107,   106,     0,   109,     0,   462,   425,   101,
+     420,   421,     0,   238,   243,   236,   237,   242,     0,   244,
+       0,   432,     0,    71,    73,    74,     0,     0,     8,    11,
+      12,   333,     0,     0,     0,    32,    54,   464,    84,     0,
+       0,     0,     0,     0,     0,     0,   460,   428,   431,     0,
+      75,    75,    75,    54,   374,     0,    54,   459,   455,   452,
+       0,     0,   391,   393,   392,     0,     0,     0,    75,   373,
+     372,   103,    85,    83,     0,   201,   202,   200,   199,     0,
+      75,     0,     0,     0,     0,     0,     0,     0,     0,     0,
+       0,     0,     0,     0,     0,   435,     0,     0,   412,   205,
+       0,     0,     0,   434,   101,   100,     0,    39,     0,   424,
+       0,   111,     0,     0,   103,     0,   427,    83,    78,     0,
+     245,   103,    70,     0,    15,    16,    17,    20,    21,    19,
+      18,     0,    13,     0,   464,    62,    28,     0,    30,    54,
+      54,     0,    54,     0,   159,   160,   156,   155,   158,   157,
+       0,    54,   131,   133,   135,   137,   114,   124,   143,     0,
+     144,   168,   169,   150,   174,   148,   179,   149,   145,   151,
+     146,   147,   125,   126,   128,   129,   127,     0,    66,   465,
+     418,   417,   418,   415,   416,     0,    36,    67,     0,     0,
+     190,   368,     0,   335,     0,     0,     0,     0,     0,     0,
+       0,     0,   453,     0,    54,   455,   441,     0,   252,     0,
+     458,   399,   457,     0,     0,    96,    97,   115,   192,   216,
+       0,   400,     0,     0,     0,     0,   259,   265,     0,   251,
+     376,   377,   378,   380,   381,   385,   386,   383,   384,   204,
+     409,   408,   430,   358,   110,   463,   112,     0,    37,   423,
+     422,   246,   103,     0,   464,     0,   242,    72,    14,    22,
+       9,     7,     0,     0,     0,    74,    55,   134,   187,   161,
+     188,     0,     0,     0,     0,   163,   166,   167,   173,   178,
+     181,   182,    54,    54,    54,   154,   469,   466,   468,     0,
+      40,     0,     0,   189,     0,     0,   225,     0,     0,     0,
+       0,     0,     0,   456,   440,     0,    73,   447,     0,   448,
+     168,   174,   179,     0,   444,     0,   442,   258,     0,   228,
+     103,     0,   117,     0,   217,     0,     0,     0,   283,   272,
+     273,   250,   274,   275,     0,     0,   266,   359,   361,   426,
+       0,   102,   247,    79,    82,    80,    81,    54,     0,   240,
+     248,   241,     0,     0,     0,    27,   130,   172,     0,   177,
+     175,   170,   170,     0,     0,   185,   184,   186,   153,     0,
+       0,   136,   138,     0,   467,    35,    70,     0,   351,   342,
+     341,   343,   344,   338,   339,   345,   340,   346,   350,   336,
+     337,   347,   348,   349,   352,   355,   356,     0,   226,   222,
+     223,     0,   228,   454,   154,    54,     0,   439,     0,     0,
+       0,    98,     0,    54,   276,   218,   401,   224,   271,   285,
+     286,   284,   260,   262,     0,    34,   239,     0,   326,   101,
+      24,    23,     0,     0,   397,     0,   165,   164,     0,   219,
+     183,   213,   180,   103,   120,   122,   119,   121,   132,   123,
+     472,   473,   471,   470,     0,     0,   354,   357,     0,     0,
+       0,   446,     0,   450,   451,   449,   445,   443,   269,   229,
+     227,   116,   118,     0,    41,     0,    41,     0,    38,     0,
+       0,   327,   328,   325,   419,     0,   176,     0,   171,     0,
+     104,     0,     0,   140,    68,   353,     0,   221,     0,   152,
+     281,   277,   279,     0,     0,    89,     0,   288,   261,    33,
+     331,    29,   398,   162,   142,   139,   103,   212,     0,     0,
+      54,     0,   464,    90,   287,   291,   320,   299,   298,   300,
+       0,     0,   141,   278,   280,    42,    43,    47,    47,    91,
+      95,     0,     0,   292,   282,     0,     0,     0,   293,   301,
+     302,     0,    54,    48,    49,    50,    50,     0,    93,   290,
+     322,   323,   324,   321,     0,     0,   308,   311,     0,   310,
+       0,   303,   305,     0,   289,   304,    44,     0,    46,    45,
+      92,   312,   309,     0,   315,   306,   295,   296,     0,     0,
+      52,    53,    51,     0,   313,   307,   297,   294,   314
+};
+
+/* YYPGOTO[NTERM-NUM].  */
+static const yytype_int16 yypgoto[] =
+{
+    -598,  -598,  -598,  -598,  -598,  -598,  -598,  -598,   503,  -598,
+    -598,  -598,   489,  -598,  -598,    92,  -598,  -598,   424,    56,
+    -598,   -18,     5,   -12,  -598,  -264,  -598,     3,  -598,  -598,
+    -598,  -598,   506,  -323,   -34,   -78,    27,  -598,   292,  -598,
+    -598,  -150,  -598,  -598,  -598,  -598,  -598,  -598,  -598,  -598,
+     542,  -241,  -598,  -527,   668,   -10,   323,  -598,  -598,   177,
+    -598,   417,   268,   269,  -170,  -598,  -598,    36,  -584,  -598,
+    -598,  -263,   403,  -598,  -261,   405,  -598,   197,  -256,  -598,
+    -598,  -254,  -598,  -598,  -598,  -598,  -598,  -598,  -598,  -598,
+     -14,  -598,   486,   188,  -598,  -162,  -598,  -598,  -167,  -598,
+    -598,   199,   162,  -598,  -598,  -598,  -598,   548,  -598,  -598,
+    -598,  -598,  -598,  -598,  -598,  -598,  -598,  -598,  -598,  -598,
+    -598,  -322,  -598,  -598,  -598,  -598,    63,  -598,    64,  -598,
+    -598,  -598,  -598,  -598,    28,  -598,  -598,  -598,  -598,  -598,
+    -598,    -6,  -598,  -598,  -598,  -598,  -598,  -598,  -598,  -598,
+    -598,  -598,  -598,  -138,  -598,  -598,  -598,  -598,  -598,  -598,
+    -598,  -598,   306,   206,   221,   277,   278,  -597,  -598,  -598,
+    -598,  -598,  -598,   167,  -182,  -171,   -25,   -79,  -598,  -598,
+    -598,   480,   529,    91,  -598,   546,   555,  -598,  -147,  -598,
+     262,  -598,  -598,   483,   487,  -160,  -130,  -598,  -598,  -598,
+    -598,  -598,   380,  -598,   184,   537,  -190,   393,  -326,  -598,
+    -598,  -598,  -598,  -272,  -598,  -598,   308,  -598
+};
+
+/* YYDEFGOTO[NTERM-NUM].  */
+static const yytype_int16 yydefgoto[] =
+{
+       0,     8,     9,    10,   284,   178,   179,   180,   281,   410,
+      20,   287,    45,    46,    11,   574,   335,   491,   192,   655,
+     685,   686,   705,   728,   742,   300,    12,   194,    43,    14,
+      15,   339,    16,   172,   301,   174,    25,   267,   268,   495,
+      17,   187,    18,   102,   672,   708,   673,   222,   223,   365,
+     260,   261,    27,    28,    29,    30,   188,   472,   564,   598,
+     302,   303,   304,   305,   350,   599,   642,   643,   307,   457,
+     308,   309,   459,   310,   311,   312,   313,   586,   314,   315,
+     509,   316,   317,   430,   318,   319,   431,   519,   320,   321,
+     103,   104,   105,   106,   248,   107,   108,   109,   110,   111,
+     112,   113,   560,   114,   169,   499,   500,   170,    31,    32,
+     115,   116,   117,   485,   118,   119,   376,   120,   121,   122,
+     232,   650,   481,   482,   624,   651,   652,   653,   483,   570,
+     571,   626,   680,   674,   675,   724,   681,   698,   699,   716,
+     700,   717,   718,   745,   719,   123,   693,   713,    33,   633,
+      34,   501,   182,   124,   342,   544,   545,   546,   547,   125,
+     488,   253,   126,   127,   128,   129,   130,   131,   132,   133,
+     134,   135,   136,   583,   371,   372,   360,   138,   139,   140,
+     141,   142,   143,    49,    50,    51,   334,   578,   159,   160,
+     161,   259,   198,   144,   145,   146,   575,   147,   148,   149,
+     150,   355,   356,   463,   464,   208,   209,   353,   361,   362,
+     210,   151,   257,   328,   329,   437,   438,   603
+};
+
+/* YYTABLE[YYPACT[STATE-NUM]] -- What to do in state STATE-NUM.  If
+   positive, shift that token.  If negative, reduce the rule whose
+   number is the opposite.  If YYTABLE_NINF, syntax error.  */
+static const yytype_int16 yytable[] =
+{
+     137,   173,   207,    13,   212,   213,   214,   249,   269,   254,
+     175,    47,   411,   394,   157,   442,   306,   154,   352,   323,
+     341,   341,   266,   506,   322,   453,   326,   195,   419,   176,
+     450,   336,  -105,   348,   359,   363,   323,   423,   424,   323,
+     426,   322,   585,   326,   322,   428,   326,   429,   324,   185,
+    -105,   377,   378,   480,   245,   175,  -446,   251,   211,   211,
+     211,   246,    23,   403,   555,   324,   641,   184,   324,   -73,
+     225,  -105,   226,   367,   689,  -152,   452,    24,   703,   734,
+     -73,   735,   725,   152,  -253,    73,   688,   397,    19,   704,
+     455,   458,   478,   460,    21,   416,   274,   275,   461,   276,
+     462,   -73,   487,   710,   189,   -73,    22,   251,   -73,    40,
+     730,   190,  -253,   479,   247,   247,   389,   404,   688,   414,
+     513,    41,   323,   323,   551,   277,   553,   322,   322,   326,
+     326,   292,   494,   434,   711,   712,     4,   736,  -219,   641,
+      42,   421,   -99,   278,   186,    35,  -446,     6,   422,   255,
+     -73,   324,   324,   279,   556,   153,   569,   227,   239,   240,
+     197,   325,  -403,   447,   228,  -152,   171,   352,   520,  -129,
+    -129,   434,    36,   640,   343,   448,   449,   434,   325,   155,
+     137,   325,   469,   247,   247,   285,    37,   323,   473,   280,
+     177,   476,   322,   513,   326,   707,   577,   247,   252,   137,
+     585,   344,     4,    23,   604,   -73,   -73,   -73,   -73,   -73,
+     -73,   366,    26,   193,   421,   737,   324,   158,    24,   513,
+      38,   422,   390,   738,   739,   631,   632,   345,   346,   347,
+     617,   294,   295,   296,   297,   298,   299,   -87,     4,   407,
+     421,   -87,    39,   269,   -87,   364,    44,   648,   175,     6,
+     241,   242,   243,   244,   401,   262,   370,   373,    48,   703,
+    -109,   406,   263,   514,   415,   325,   323,   323,   158,   552,
+     704,   322,   322,   326,   326,   435,   456,   418,   183,   420,
+     204,   525,   646,   421,   175,   -87,   558,   593,   -87,   181,
+     422,   610,   612,   566,   613,   324,   324,   -87,   191,   614,
+     196,   615,   572,   163,   173,   219,   220,   164,  -370,  -370,
+    -370,  -370,   199,   175,   165,   166,   -87,   200,  -370,  -370,
+    -370,  -370,  -370,  -370,   677,   678,   189,   576,   201,   325,
+     323,   272,   273,   439,   594,   322,   202,   326,   634,   679,
+       1,   502,   203,   512,   206,   351,   162,   590,   503,   412,
+     413,   579,   595,   440,   441,     2,   -74,   163,   205,   324,
+     162,   164,   596,   443,   444,   597,  -242,   221,   165,   166,
+       3,   163,   167,   215,   -74,   164,   216,   619,   474,   475,
+     496,   217,   165,   166,   218,   -74,   167,     4,   224,   497,
+     518,   186,   492,   622,   229,     5,   323,   211,     6,   175,
+     690,   322,   498,   326,   230,   162,   -74,   510,   325,   325,
+     -74,  -362,   231,   -74,   233,     7,   163,   489,   475,   593,
+     164,   234,  -362,   235,   554,   324,   250,   165,   166,   526,
+     273,   167,   258,   175,   270,    55,    56,    57,    58,   168,
+     600,   162,   327,  -362,   283,   658,   -74,   236,   237,   238,
+    -362,   264,   163,   549,   475,   -74,   164,   380,   381,   382,
+     561,  -242,   286,   165,   166,   271,   594,   167,   550,   475,
+     -69,   -69,   325,   241,   242,   243,   244,   611,   247,   588,
+     628,   629,   330,   584,   595,   636,   637,   332,   175,   644,
+     273,     6,  -362,   173,   596,   338,   676,   597,   340,   659,
+     660,   629,   175,   665,   666,   592,   638,   740,   741,   354,
+     -74,   -74,   -74,   -74,   -74,   -74,   383,   384,   247,   385,
+     386,   387,   388,    81,   399,   400,   358,   186,   374,   375,
+     175,   676,   379,   245,   395,    82,   398,   584,   325,   402,
+     197,   405,   408,  -362,  -362,  -362,  -362,  -362,  -362,  -362,
+    -362,  -362,  -362,  -362,  -362,  -362,  -362,  -362,  -362,   409,
+     211,   154,   416,   432,   436,   445,   446,   433,   451,   512,
+     454,   434,   467,   351,   468,   470,   471,   484,   649,   486,
+     490,   504,   507,   505,   508,   635,   523,   175,   527,  -450,
+     548,   557,   687,  -451,  -449,   559,   562,   563,   565,   567,
+     568,   289,   479,   573,    53,   663,    54,   580,   582,   608,
+     605,   581,   662,   607,   175,   618,   606,    55,    56,    57,
+      58,   290,    59,   211,   687,   620,   623,   625,    60,   627,
+     639,    61,   645,   647,  -403,   637,   654,    62,    63,   661,
+     667,   656,   668,   669,   671,   175,   478,   291,    64,   670,
+     691,   692,   694,   721,   702,   723,   701,   292,   722,   727,
+     733,   731,   732,    65,    66,   747,    67,    68,   748,   630,
+     720,    69,     4,   288,    70,    71,    72,   175,   293,   746,
+     282,   396,   657,   193,   726,    73,    74,    75,    76,    77,
+      78,    79,    80,   706,   729,   493,   156,   477,   337,   256,
+     601,   521,   682,   522,   425,    81,   427,   417,   720,   587,
+     368,   602,    82,   591,   609,   265,    83,    84,    85,   709,
+      86,    87,    88,    89,    90,    91,    92,   744,   511,   621,
+     391,   683,   664,   684,   349,   393,   333,   466,   392,   616,
+      93,    94,    95,    96,   331,   524,    97,   357,   465,    98,
+       0,   289,     0,     0,    53,     0,    54,   294,   295,   296,
+     297,   298,   299,    99,   100,     0,   171,    55,    56,    57,
+      58,   416,    59,     0,     0,     0,     0,     0,    60,     0,
+       0,    61,   -55,     0,     0,     0,     0,    62,    63,     0,
+       0,     0,     0,     0,     0,     0,     0,   291,    64,     0,
+       0,     0,     0,     0,     0,     0,     0,   292,     0,     0,
+       0,     0,     0,    65,    66,     0,    67,    68,     0,     0,
+       0,    69,     0,     0,    70,    71,    72,     0,   293,     0,
+       0,     0,     0,     0,     0,    73,    74,    75,    76,    77,
+      78,    79,    80,     0,     0,     0,     0,     0,     0,     0,
+       0,     0,     0,     0,     0,    81,     0,     0,     0,     0,
+       0,     0,    82,     0,     0,     0,    83,    84,    85,     0,
+      86,    87,    88,    89,    90,    91,    92,     0,     0,     0,
+       0,     0,     0,     0,     0,     0,     0,     0,     0,     0,
+      93,    94,    95,    96,     0,     0,    97,     0,     0,    98,
+       0,   289,     0,     0,    53,     0,    54,   294,   295,   296,
+     297,   298,   299,    99,   100,     0,   171,    55,    56,    57,
+      58,   290,    59,     0,     0,     0,     0,     0,    60,     0,
+       0,    61,     0,     0,     0,     0,     0,    62,    63,     0,
+       0,     0,     0,     0,     0,     0,     0,   291,    64,     0,
+       0,     0,     0,     0,     0,     0,     0,   292,     0,     0,
+       0,     0,     0,    65,    66,     0,    67,    68,     0,     0,
+       0,    69,     0,     0,    70,    71,    72,     0,   293,     0,
+       0,     0,     0,     0,     0,    73,    74,    75,    76,    77,
+      78,    79,    80,     0,     0,     0,     0,     0,     0,     0,
+       0,     0,     0,     0,     0,    81,     0,     0,     0,     0,
+       0,     0,    82,     0,     0,     0,    83,    84,    85,     0,
+      86,    87,    88,    89,    90,    91,    92,     0,     0,     0,
+       0,     0,     0,     0,     0,     0,     0,     0,     0,     0,
+      93,    94,    95,    96,     0,     0,    97,     0,     0,    98,
+       0,    52,     0,     0,    53,     0,    54,   294,   295,   296,
+     297,   298,   299,    99,   100,     0,   171,    55,    56,    57,
+      58,   416,    59,     0,     0,     0,     0,     0,    60,     0,
+       0,    61,     0,     0,     0,     0,     0,    62,    63,     0,
+       0,     0,     0,     0,     0,     0,     0,   291,    64,     0,
+       0,     0,     0,     0,     0,     0,     0,   292,     0,     0,
+       0,     0,     0,    65,    66,     0,    67,    68,     0,     0,
+       0,    69,     0,     0,    70,    71,    72,     0,   293,     0,
+       0,     0,     0,     0,     0,    73,    74,    75,    76,    77,
+      78,    79,    80,     0,     0,     0,     0,     0,     0,     0,
+       0,     0,     0,     0,     0,    81,     0,     0,     0,     0,
+       0,     0,    82,     0,     0,     0,    83,    84,    85,     0,
+      86,    87,    88,    89,    90,    91,    92,     0,     0,     0,
+       0,     0,     0,     0,     0,     0,     0,     0,     0,     0,
+      93,    94,    95,    96,     0,     0,    97,     0,     0,    98,
+       0,    52,     0,     0,    53,     0,    54,   294,   295,   296,
+     297,   298,   299,    99,   100,     0,   171,    55,    56,    57,
+      58,   416,    59,     0,     0,     0,     0,     0,    60,     0,
+       0,    61,     0,     0,     0,     0,     0,    62,    63,     0,
+       0,     0,     0,     0,     0,     0,     0,     0,    64,     0,
+       0,     0,     0,     0,     0,     0,     0,   292,     0,     0,
+       0,     0,     0,    65,    66,     0,    67,    68,     0,     0,
+       0,    69,     0,     0,    70,    71,    72,     0,     0,     0,
+       0,     0,     0,     0,     0,    73,    74,    75,    76,    77,
+      78,    79,    80,     0,     0,     0,     0,     0,     0,     0,
+       0,     0,     0,     0,     0,    81,     0,     0,     0,     0,
+       0,     0,    82,     0,     0,     0,    83,    84,    85,     0,
+      86,    87,    88,    89,    90,    91,    92,     0,     0,     0,
+       0,     0,     0,     0,     0,     0,     0,     0,     0,     0,
+      93,    94,    95,    96,     0,     0,    97,     0,     0,    98,
+       0,    52,   369,     0,    53,     0,    54,   294,   295,   296,
+     297,   298,   299,    99,   100,     0,   171,    55,    56,    57,
+      58,     0,    59,     0,     0,     0,     0,    23,    60,     0,
+       0,    61,     0,     0,     0,     0,     0,    62,    63,     0,
+       0,     0,    24,     0,     0,     0,     0,     0,    64,     0,
+       0,     0,     0,     0,     0,     0,     0,     0,     0,     0,
+       0,     0,     0,    65,    66,     0,    67,    68,     0,     0,
+       0,    69,     0,     0,    70,    71,    72,     0,     0,     0,
+       0,     0,     0,     0,     0,    73,    74,    75,    76,    77,
+      78,    79,    80,     0,     0,     0,     0,     0,     0,     0,
+       0,     0,     0,     0,     0,    81,     0,     0,     0,     0,
+       0,     0,    82,     0,     0,     0,    83,    84,    85,     0,
+      86,    87,    88,    89,    90,    91,    92,     0,     0,     0,
+       0,     0,     0,     0,     0,     0,     0,     0,     0,     0,
+      93,    94,    95,    96,     0,     0,    97,     0,     0,    98,
+       0,    52,     0,     0,    53,     0,    54,     0,     0,     0,
+       0,     0,     0,    99,   100,     0,   171,    55,    56,    57,
+      58,     0,    59,     0,     0,     0,     0,     0,    60,     0,
+       0,    61,   695,     0,     0,     0,     0,    62,    63,     0,
+       0,     0,     0,     0,     0,     0,     0,     0,    64,     0,
+       0,     0,     0,     0,     0,     0,     0,     0,     0,     0,
+       0,     0,     0,    65,    66,     0,    67,    68,     0,     0,
+       0,    69,     0,     0,    70,    71,    72,     0,     0,     0,
+       0,     0,     0,     0,     0,    73,    74,    75,    76,    77,
+      78,    79,    80,     0,     0,     0,     0,     0,     0,     0,
+       0,     0,     0,     0,     0,    81,     0,     0,     0,     0,
+       0,     0,    82,     0,     0,     0,    83,    84,    85,     0,
+      86,    87,    88,    89,    90,    91,    92,     0,     0,     0,
+       0,   696,     0,     0,     0,     0,     0,     0,   697,     0,
+      93,    94,    95,    96,     0,     0,    97,     0,     0,    98,
+       0,    52,     0,     0,    53,     0,    54,     0,     0,     0,
+       0,     0,     0,    99,   100,     0,   171,    55,    56,    57,
+      58,     0,    59,     0,     0,     0,     0,     0,    60,     0,
+       0,    61,     0,     0,     0,     0,     0,    62,    63,     0,
+       0,     0,     0,     0,     0,     0,     0,     0,    64,     0,
+       0,     0,     0,     0,     0,     0,     0,     0,     0,     0,
+       0,     0,     0,    65,    66,     0,    67,    68,     0,     0,
+       0,    69,     4,     0,    70,    71,    72,     0,     0,     0,
+       0,     0,     0,   193,     0,    73,    74,    75,    76,    77,
+      78,    79,    80,     0,     0,     0,     0,     0,     0,     0,
+       0,     0,     0,     0,     0,    81,     0,     0,     0,     0,
+       0,     0,    82,     0,     0,     0,    83,    84,    85,     0,
+      86,    87,    88,    89,    90,    91,    92,     0,     0,     0,
+       0,     0,     0,     0,     0,     0,     0,     0,     0,     0,
+      93,    94,    95,    96,     0,     0,    97,     0,     0,    98,
+       0,    52,     0,     0,    53,     0,    54,     0,     0,     0,
+       0,     0,     0,    99,   100,     0,   171,    55,    56,    57,
+      58,     0,    59,     0,     0,     0,     0,     0,    60,     0,
+       0,    61,     0,     0,     0,     0,     0,    62,    63,     0,
+       0,     0,     0,     0,     0,     0,     0,     0,    64,     0,
+       0,     0,     0,     0,     0,     0,     0,     0,     0,     0,
+       0,     0,     0,    65,    66,     0,    67,    68,     0,     0,
+       0,    69,     0,     0,    70,    71,    72,     0,     0,     0,
+       0,     0,     0,     0,     0,    73,    74,    75,    76,    77,
+      78,    79,    80,     0,     0,     0,     0,     0,     0,     0,
+       0,     0,     0,     0,     0,    81,     0,     0,     0,     0,
+       0,     0,    82,     0,     0,     0,    83,    84,    85,     0,
+      86,    87,    88,    89,    90,    91,    92,     0,     0,     0,
+       0,   714,     0,     0,     0,     0,     0,     0,   715,     0,
+      93,    94,    95,    96,     0,     0,    97,     0,     0,    98,
+       0,    52,     0,     0,    53,     0,    54,     0,     0,     0,
+       0,     0,     0,    99,   100,     0,   171,    55,    56,    57,
+      58,     0,    59,     0,     0,     0,     0,     0,    60,     0,
+       0,    61,     0,     0,     0,     0,     0,    62,    63,     0,
+       0,     0,     0,     0,     0,     0,     0,     0,    64,     0,
+       0,     0,     0,     0,     0,     0,     0,     0,     0,     0,
+       0,     0,     0,    65,    66,     0,    67,    68,     0,     0,
+       0,    69,     0,     0,    70,    71,    72,     0,     0,     0,
+       0,     0,     0,     0,     0,    73,    74,    75,    76,    77,
+      78,    79,    80,     0,     0,     0,     0,     0,     0,     0,
+       0,     0,     0,     0,     0,    81,     0,     0,     0,     0,
+       0,     0,    82,     0,     0,     0,    83,    84,    85,     0,
+      86,    87,    88,    89,    90,    91,    92,     0,     0,     0,
+       0,   743,     0,     0,     0,     0,     0,     0,   715,     0,
+      93,    94,    95,    96,     0,     0,    97,     0,     0,    98,
+       0,    52,     0,     0,    53,     0,    54,     0,     0,     0,
+       0,     0,     0,    99,   100,     0,   171,    55,    56,    57,
+      58,     0,    59,     0,     0,     0,     0,     0,    60,     0,
+       0,    61,     0,     0,     0,     0,     0,    62,    63,     0,
+       0,     0,     0,     0,     0,     0,     0,     0,    64,     0,
+       0,     0,     0,     0,     0,     0,     0,     0,     0,     0,
+       0,     0,     0,    65,    66,     0,    67,    68,     0,     0,
+       0,    69,     0,     0,    70,    71,    72,     0,     0,     0,
+       0,     0,     0,     0,     0,    73,    74,    75,    76,    77,
+      78,    79,    80,     0,     0,   206,     0,     0,     0,     0,
+       0,     0,     0,     0,     0,    81,     0,     0,     0,     0,
+       0,     0,    82,     0,     0,     0,    83,    84,    85,     0,
+      86,    87,    88,    89,    90,    91,    92,     0,     0,     0,
+       0,     0,     0,     0,     0,     0,     0,     0,     0,     0,
+      93,    94,    95,    96,     0,     0,    97,     0,     0,    98,
+       0,    52,     0,     0,    53,     0,    54,     0,     0,     0,
+       0,     0,     0,    99,   100,     0,   171,    55,    56,    57,
+      58,     0,    59,     0,     0,     0,     0,   515,   516,     0,
+       0,    61,     0,     0,     0,     0,     0,    62,    63,     0,
+       0,     0,     0,     0,     0,     0,     0,     0,    64,     0,
+       0,     0,     0,     0,     0,     0,     0,     0,     0,     0,
+       0,     0,     0,    65,    66,     0,    67,    68,     0,     0,
+       0,    69,     0,     0,   517,    71,    72,     0,     0,     0,
+       0,     0,     0,     0,     0,    73,    74,    75,    76,    77,
+      78,    79,    80,     0,     0,     0,     0,     0,     0,     0,
+       0,     0,     0,     0,     0,    81,     0,     0,     0,     0,
+       0,     0,    82,     0,     0,     0,    83,    84,    85,     0,
+      86,    87,    88,    89,    90,    91,    92,     0,     0,     0,
+       0,     0,     0,     0,     0,     0,     0,     0,     0,     0,
+      93,    94,    95,    96,     0,     0,    97,     0,     0,    98,
+       0,    52,     0,     0,    53,     0,    54,     0,     0,     0,
+       0,     0,     0,    99,   100,     0,   171,    55,    56,    57,
+      58,     0,    59,     0,     0,     0,     0,     0,    60,     0,
+       0,    61,     0,     0,     0,     0,     0,    62,    63,     0,
+       0,     0,     0,     0,     0,     0,     0,     0,    64,     0,
+       0,     0,     0,     0,     0,     0,     0,     0,     0,     0,
+       0,     0,     0,    65,    66,     0,    67,    68,     0,     0,
+       0,    69,     0,     0,    70,    71,    72,     0,     0,     0,
+       0,     0,     0,     0,     0,    73,    74,    75,    76,    77,
+      78,    79,    80,     0,     0,     0,     0,     0,     0,     0,
+       0,     0,     0,     0,     0,    81,     0,     0,     0,     0,
+       0,     0,    82,     0,     0,     0,    83,    84,    85,     0,
+      86,    87,    88,    89,    90,    91,    92,     0,     0,     0,
+       0,     0,     0,     0,     0,     0,     0,     0,     0,     0,
+      93,    94,    95,    96,     0,     0,    97,     0,     0,    98,
+       0,    52,     0,     0,    53,     0,    54,     0,     0,     0,
+       0,     0,     0,    99,   100,     0,   101,    55,    56,    57,
+      58,     0,    59,     0,     0,     0,     0,     0,    60,     0,
+       0,    61,     0,     0,     0,     0,     0,    62,    63,     0,
+       0,     0,     0,     0,     0,     0,     0,     0,    64,     0,
+       0,     0,     0,     0,     0,     0,     0,     0,     0,     0,
+       0,     0,     0,    65,    66,     0,    67,    68,     0,     0,
+       0,    69,     0,     0,    70,    71,    72,     0,     0,     0,
+       0,     0,     0,     0,     0,    73,    74,    75,    76,    77,
+      78,    79,    80,     0,     0,     0,     0,     0,     0,     0,
+       0,     0,     0,     0,     0,    81,     0,     0,     0,     0,
+       0,     0,    82,     0,     0,     0,    83,    84,    85,     0,
+      86,    87,    88,    89,    90,    91,    92,     0,     0,     0,
+       0,     0,     0,     0,     0,     0,     0,     0,     0,     0,
+      93,    94,    95,    96,     0,     0,    97,     0,     0,    98,
+       0,    52,     0,     0,    53,     0,    54,     0,     0,     0,
+       0,     0,     0,    99,   100,     0,   171,    55,    56,    57,
+      58,     0,    59,     0,     0,     0,     0,     0,    60,     0,
+       0,    61,     0,     0,     0,     0,     0,    62,    63,     0,
+       0,     0,     0,     0,     0,     0,     0,     0,    64,     0,
+       0,     0,     0,     0,     0,     0,     0,     0,     0,     0,
+       0,     0,     0,    65,    66,     0,    67,    68,     0,     0,
+       0,    69,     0,     0,    70,    71,    72,     0,     0,     0,
+       0,     0,     0,     0,     0,    73,    74,    75,     0,     0,
+       0,    79,    80,     0,     0,     0,     0,     0,     0,     0,
+       0,     0,     0,     0,     0,    81,     0,     0,     0,     0,
+       0,     0,     0,     0,     0,     0,     0,     0,     0,     0,
+      86,    87,    88,    89,    90,    91,    92,     0,     0,     0,
+       0,     0,     0,     0,     0,     0,     0,     0,     0,     0,
+      93,    94,    95,    96,     0,     0,    97,     0,     0,    98,
+       0,    52,     0,     0,    53,     0,    54,     0,     0,     0,
+       0,     0,     0,    99,   100,     0,   171,    55,    56,    57,
+      58,     0,    59,     0,     0,     0,     0,     0,    60,     0,
+       0,    61,     0,     0,     0,     0,     0,    62,    63,     0,
+       0,     0,     0,     0,     0,     0,     0,  -363,    64,     0,
+       0,     0,     0,     0,     0,     0,     0,     0,  -363,     0,
+       0,     0,     0,    65,    66,     0,    67,    68,     0,  -365,
+       0,    69,     0,     0,    70,    71,    72,     0,     0,  -363,
+    -365,     0,     0,     0,     0,    73,  -363,    75,     0,     0,
+       0,    79,    80,     0,     0,  -364,     0,     0,     0,     0,
+       0,  -365,     0,     0,     0,    81,  -364,     0,  -365,     0,
+       0,     0,     0,     0,     0,     0,     0,     0,     0,     0,
+      86,    87,    88,    89,    90,    91,    92,  -364,  -363,     0,
+       0,     0,     0,     0,  -364,     0,     0,     0,     0,     0,
+      93,    94,    95,    96,     0,     0,    97,     0,     0,    98,
+    -365,     0,     0,     0,     0,     0,     0,     0,     0,     0,
+       0,     0,     0,     0,     0,     0,   171,     0,     0,     0,
+       0,     0,     0,     0,     0,     0,  -364,     0,   528,  -363,
+    -363,  -363,  -363,  -363,  -363,  -363,  -363,  -363,  -363,  -363,
+    -363,  -363,  -363,  -363,  -363,     0,     0,     0,     0,     0,
+       0,  -365,  -365,  -365,  -365,  -365,  -365,  -365,  -365,  -365,
+    -365,  -365,  -365,  -365,  -365,  -365,  -365,     0,     0,     0,
+       0,     0,     0,     0,     0,     0,     0,  -364,  -364,  -364,
+    -364,  -364,  -364,  -364,  -364,  -364,  -364,  -364,  -364,  -364,
+    -364,  -364,  -364,   589,     0,     0,     0,     0,     0,    60,
+       0,     0,    61,     0,     0,     0,     0,     0,     0,    63,
+     529,   530,   531,   532,   533,   534,   535,   536,   537,   538,
+     539,   540,   541,   542,   543,     0,     0,     0,     0,     0,
+       0,     0,     0,     0,    65,    66,     0,     0,    68,     0,
+       0,     0,    69,     0,     0,    70,    71,     0,     0,     0,
+       0,     0,     0,     0,     0,     0,     0,     0,    75,     0,
+       0,     0,    79,     0,     0,     0,     0,     0,     0,     0,
+       0,     0,     0,     0,     0,     0,     0,     0,     0,     0,
+       0,     0,     0,     0,     0,     0,     0,     0,     0,     0,
+       0,     0,     0,     0,     0,     0,     0,     0,     0,     0,
+       0,     0,     0,     0,     0,     0,     0,     0,     0,     0,
+       0,     0,     0,     0,     0,     0,     0,    97,     0,     0,
+      98
+};
+
+static const yytype_int16 yycheck[] =
+{
+      25,    35,    80,     0,    83,    84,    85,   137,   168,   156,
+      35,    21,   284,   254,    28,   338,   186,     3,   208,   186,
+       4,     4,    24,     4,   186,   351,   186,    52,   292,     3,
+       5,   191,    24,   203,   216,   217,   203,   301,   301,   206,
+     301,   203,    47,   203,   206,   301,   206,   301,   186,    46,
+       3,   233,   234,   375,    24,    80,     5,    13,    83,    84,
+      85,    31,    29,     5,     5,   203,   593,     5,   206,    23,
+      20,    24,    22,   223,   671,     5,    95,    44,    32,   132,
+      34,   134,   134,    29,   121,    87,   670,   258,    28,    43,
+     354,   354,     3,   354,    51,    23,    21,    22,   354,    24,
+     354,    55,     8,   116,     6,    59,    58,    13,    62,    48,
+     707,    13,   149,    24,   167,   167,   246,   267,   702,   289,
+      34,    60,   289,   290,   450,    50,   452,   289,   290,   289,
+     290,    59,   404,   152,   147,   148,    74,    53,     3,   666,
+      79,    55,    24,    68,    86,     3,    95,    85,    62,    31,
+     104,   289,   290,    78,    95,   101,   478,   107,   165,   166,
+      25,   186,   167,   345,   114,    95,   168,   357,   432,   152,
+     153,   152,    24,   165,   199,   346,   347,   152,   203,   165,
+     205,   206,   364,   167,   167,   182,     0,   354,   370,   114,
+     164,   373,   354,    34,   354,   100,     3,   167,   154,   224,
+      47,   168,    74,    29,   527,   159,   160,   161,   162,   163,
+     164,   221,   165,    85,    55,   131,   354,    24,    44,    34,
+       7,    62,   247,   139,   140,    45,    46,   200,   201,   202,
+     556,   159,   160,   161,   162,   163,   164,     0,    74,   273,
+      55,     4,     7,   403,     7,   218,    24,    62,   273,    85,
+     155,   156,   157,   158,   264,     6,   229,   230,    24,    32,
+      24,   271,    13,   104,   289,   290,   433,   434,    24,   451,
+      43,   433,   434,   433,   434,   309,   354,   291,     3,   293,
+      74,   441,   608,    55,   309,    48,   468,     3,    51,    29,
+      62,   555,   555,   475,   555,   433,   434,    60,     3,   555,
+      24,   555,   484,    52,   338,    99,   100,    56,   155,   156,
+     157,   158,     3,   338,    63,    64,    79,     3,   165,   166,
+     167,   168,   169,   170,   135,   136,     6,   497,     3,   354,
+     497,     4,     5,    13,    50,   497,     3,   497,   579,   150,
+      27,     6,     3,   422,    97,    98,    41,   514,    13,     4,
+       5,   498,    68,     4,     5,    42,     5,    52,     3,   497,
+      41,    56,    78,     4,     5,    81,    61,    51,    63,    64,
+      57,    52,    67,     3,    23,    56,     3,   559,     4,     5,
+     405,     3,    63,    64,     3,    34,    67,    74,     5,    70,
+     424,    86,   402,   563,     3,    82,   563,   422,    85,   424,
+     672,   563,    83,   563,     3,    41,    55,   421,   433,   434,
+      59,    23,   149,    62,     3,   102,    52,     4,     5,     3,
+      56,     3,    34,     3,   458,   563,   165,    63,    64,     4,
+       5,    67,     3,   458,    72,    19,    20,    21,    22,    75,
+      24,    41,   105,    55,   103,   627,    95,   168,   169,   170,
+      62,    61,    52,     4,     5,   104,    56,   236,   237,   238,
+     470,    61,    24,    63,    64,    61,    50,    67,     4,     5,
+       4,     5,   497,   155,   156,   157,   158,   555,   167,   513,
+       4,     5,    24,   508,    68,     4,     5,    24,   513,     4,
+       5,    85,   104,   527,    78,     3,   656,    81,     4,   629,
+       4,     5,   527,     4,     5,   519,   585,    37,    38,    97,
+     159,   160,   161,   162,   163,   164,   239,   240,   167,   241,
+     242,   243,   244,   107,   262,   263,     4,    86,     3,   121,
+     555,   691,     4,    24,    24,   114,    24,   562,   563,    61,
+      25,   164,     4,   155,   156,   157,   158,   159,   160,   161,
+     162,   163,   164,   165,   166,   167,   168,   169,   170,    24,
+     585,     3,    23,    59,    24,    31,     4,   153,     5,   648,
+      96,   152,     4,    98,     5,     5,    53,     5,   612,     4,
+       3,    31,    68,    24,     3,   582,   164,   612,     3,     5,
+       4,    96,   670,     5,     5,     5,    35,    54,     4,     4,
+       4,     3,    24,     4,     6,   639,     8,    24,     3,     5,
+      13,    24,   637,     4,   639,     4,    25,    19,    20,    21,
+      22,    23,    24,   648,   702,     4,   138,   137,    30,     5,
+     153,    33,    24,     4,   167,     5,    71,    39,    40,     4,
+       4,    35,     5,    31,    99,   670,     3,    49,    50,    35,
+       5,   146,     4,   134,     5,   129,   681,    59,   141,    36,
+     153,   134,   141,    65,    66,   141,    68,    69,   132,   577,
+     695,    73,    74,   184,    76,    77,    78,   702,    80,   130,
+     177,   257,   626,    85,   702,    87,    88,    89,    90,    91,
+      92,    93,    94,   688,   706,   403,    28,   374,   192,   157,
+     523,   433,   666,   434,   301,   107,   301,   290,   733,   512,
+     224,   523,   114,   514,   552,   167,   118,   119,   120,   691,
+     122,   123,   124,   125,   126,   127,   128,   733,   422,   562,
+     250,   668,   641,   669,   205,   252,   190,   357,   251,   555,
+     142,   143,   144,   145,   189,   437,   148,   210,   355,   151,
+      -1,     3,    -1,    -1,     6,    -1,     8,   159,   160,   161,
+     162,   163,   164,   165,   166,    -1,   168,    19,    20,    21,
+      22,    23,    24,    -1,    -1,    -1,    -1,    -1,    30,    -1,
+      -1,    33,    34,    -1,    -1,    -1,    -1,    39,    40,    -1,
+      -1,    -1,    -1,    -1,    -1,    -1,    -1,    49,    50,    -1,
+      -1,    -1,    -1,    -1,    -1,    -1,    -1,    59,    -1,    -1,
+      -1,    -1,    -1,    65,    66,    -1,    68,    69,    -1,    -1,
+      -1,    73,    -1,    -1,    76,    77,    78,    -1,    80,    -1,
+      -1,    -1,    -1,    -1,    -1,    87,    88,    89,    90,    91,
+      92,    93,    94,    -1,    -1,    -1,    -1,    -1,    -1,    -1,
+      -1,    -1,    -1,    -1,    -1,   107,    -1,    -1,    -1,    -1,
+      -1,    -1,   114,    -1,    -1,    -1,   118,   119,   120,    -1,
+     122,   123,   124,   125,   126,   127,   128,    -1,    -1,    -1,
+      -1,    -1,    -1,    -1,    -1,    -1,    -1,    -1,    -1,    -1,
+     142,   143,   144,   145,    -1,    -1,   148,    -1,    -1,   151,
+      -1,     3,    -1,    -1,     6,    -1,     8,   159,   160,   161,
+     162,   163,   164,   165,   166,    -1,   168,    19,    20,    21,
+      22,    23,    24,    -1,    -1,    -1,    -1,    -1,    30,    -1,
+      -1,    33,    -1,    -1,    -1,    -1,    -1,    39,    40,    -1,
+      -1,    -1,    -1,    -1,    -1,    -1,    -1,    49,    50,    -1,
+      -1,    -1,    -1,    -1,    -1,    -1,    -1,    59,    -1,    -1,
+      -1,    -1,    -1,    65,    66,    -1,    68,    69,    -1,    -1,
+      -1,    73,    -1,    -1,    76,    77,    78,    -1,    80,    -1,
+      -1,    -1,    -1,    -1,    -1,    87,    88,    89,    90,    91,
+      92,    93,    94,    -1,    -1,    -1,    -1,    -1,    -1,    -1,
+      -1,    -1,    -1,    -1,    -1,   107,    -1,    -1,    -1,    -1,
+      -1,    -1,   114,    -1,    -1,    -1,   118,   119,   120,    -1,
+     122,   123,   124,   125,   126,   127,   128,    -1,    -1,    -1,
+      -1,    -1,    -1,    -1,    -1,    -1,    -1,    -1,    -1,    -1,
+     142,   143,   144,   145,    -1,    -1,   148,    -1,    -1,   151,
+      -1,     3,    -1,    -1,     6,    -1,     8,   159,   160,   161,
+     162,   163,   164,   165,   166,    -1,   168,    19,    20,    21,
+      22,    23,    24,    -1,    -1,    -1,    -1,    -1,    30,    -1,
+      -1,    33,    -1,    -1,    -1,    -1,    -1,    39,    40,    -1,
+      -1,    -1,    -1,    -1,    -1,    -1,    -1,    49,    50,    -1,
+      -1,    -1,    -1,    -1,    -1,    -1,    -1,    59,    -1,    -1,
+      -1,    -1,    -1,    65,    66,    -1,    68,    69,    -1,    -1,
+      -1,    73,    -1,    -1,    76,    77,    78,    -1,    80,    -1,
+      -1,    -1,    -1,    -1,    -1,    87,    88,    89,    90,    91,
+      92,    93,    94,    -1,    -1,    -1,    -1,    -1,    -1,    -1,
+      -1,    -1,    -1,    -1,    -1,   107,    -1,    -1,    -1,    -1,
+      -1,    -1,   114,    -1,    -1,    -1,   118,   119,   120,    -1,
+     122,   123,   124,   125,   126,   127,   128,    -1,    -1,    -1,
+      -1,    -1,    -1,    -1,    -1,    -1,    -1,    -1,    -1,    -1,
+     142,   143,   144,   145,    -1,    -1,   148,    -1,    -1,   151,
+      -1,     3,    -1,    -1,     6,    -1,     8,   159,   160,   161,
+     162,   163,   164,   165,   166,    -1,   168,    19,    20,    21,
+      22,    23,    24,    -1,    -1,    -1,    -1,    -1,    30,    -1,
+      -1,    33,    -1,    -1,    -1,    -1,    -1,    39,    40,    -1,
+      -1,    -1,    -1,    -1,    -1,    -1,    -1,    -1,    50,    -1,
+      -1,    -1,    -1,    -1,    -1,    -1,    -1,    59,    -1,    -1,
+      -1,    -1,    -1,    65,    66,    -1,    68,    69,    -1,    -1,
+      -1,    73,    -1,    -1,    76,    77,    78,    -1,    -1,    -1,
+      -1,    -1,    -1,    -1,    -1,    87,    88,    89,    90,    91,
+      92,    93,    94,    -1,    -1,    -1,    -1,    -1,    -1,    -1,
+      -1,    -1,    -1,    -1,    -1,   107,    -1,    -1,    -1,    -1,
+      -1,    -1,   114,    -1,    -1,    -1,   118,   119,   120,    -1,
+     122,   123,   124,   125,   126,   127,   128,    -1,    -1,    -1,
+      -1,    -1,    -1,    -1,    -1,    -1,    -1,    -1,    -1,    -1,
+     142,   143,   144,   145,    -1,    -1,   148,    -1,    -1,   151,
+      -1,     3,     4,    -1,     6,    -1,     8,   159,   160,   161,
+     162,   163,   164,   165,   166,    -1,   168,    19,    20,    21,
+      22,    -1,    24,    -1,    -1,    -1,    -1,    29,    30,    -1,
+      -1,    33,    -1,    -1,    -1,    -1,    -1,    39,    40,    -1,
+      -1,    -1,    44,    -1,    -1,    -1,    -1,    -1,    50,    -1,
+      -1,    -1,    -1,    -1,    -1,    -1,    -1,    -1,    -1,    -1,
+      -1,    -1,    -1,    65,    66,    -1,    68,    69,    -1,    -1,
+      -1,    73,    -1,    -1,    76,    77,    78,    -1,    -1,    -1,
+      -1,    -1,    -1,    -1,    -1,    87,    88,    89,    90,    91,
+      92,    93,    94,    -1,    -1,    -1,    -1,    -1,    -1,    -1,
+      -1,    -1,    -1,    -1,    -1,   107,    -1,    -1,    -1,    -1,
+      -1,    -1,   114,    -1,    -1,    -1,   118,   119,   120,    -1,
+     122,   123,   124,   125,   126,   127,   128,    -1,    -1,    -1,
+      -1,    -1,    -1,    -1,    -1,    -1,    -1,    -1,    -1,    -1,
+     142,   143,   144,   145,    -1,    -1,   148,    -1,    -1,   151,
+      -1,     3,    -1,    -1,     6,    -1,     8,    -1,    -1,    -1,
+      -1,    -1,    -1,   165,   166,    -1,   168,    19,    20,    21,
+      22,    -1,    24,    -1,    -1,    -1,    -1,    -1,    30,    -1,
+      -1,    33,    34,    -1,    -1,    -1,    -1,    39,    40,    -1,
+      -1,    -1,    -1,    -1,    -1,    -1,    -1,    -1,    50,    -1,
+      -1,    -1,    -1,    -1,    -1,    -1,    -1,    -1,    -1,    -1,
+      -1,    -1,    -1,    65,    66,    -1,    68,    69,    -1,    -1,
+      -1,    73,    -1,    -1,    76,    77,    78,    -1,    -1,    -1,
+      -1,    -1,    -1,    -1,    -1,    87,    88,    89,    90,    91,
+      92,    93,    94,    -1,    -1,    -1,    -1,    -1,    -1,    -1,
+      -1,    -1,    -1,    -1,    -1,   107,    -1,    -1,    -1,    -1,
+      -1,    -1,   114,    -1,    -1,    -1,   118,   119,   120,    -1,
+     122,   123,   124,   125,   126,   127,   128,    -1,    -1,    -1,
+      -1,   133,    -1,    -1,    -1,    -1,    -1,    -1,   140,    -1,
+     142,   143,   144,   145,    -1,    -1,   148,    -1,    -1,   151,
+      -1,     3,    -1,    -1,     6,    -1,     8,    -1,    -1,    -1,
+      -1,    -1,    -1,   165,   166,    -1,   168,    19,    20,    21,
+      22,    -1,    24,    -1,    -1,    -1,    -1,    -1,    30,    -1,
+      -1,    33,    -1,    -1,    -1,    -1,    -1,    39,    40,    -1,
+      -1,    -1,    -1,    -1,    -1,    -1,    -1,    -1,    50,    -1,
+      -1,    -1,    -1,    -1,    -1,    -1,    -1,    -1,    -1,    -1,
+      -1,    -1,    -1,    65,    66,    -1,    68,    69,    -1,    -1,
+      -1,    73,    74,    -1,    76,    77,    78,    -1,    -1,    -1,
+      -1,    -1,    -1,    85,    -1,    87,    88,    89,    90,    91,
+      92,    93,    94,    -1,    -1,    -1,    -1,    -1,    -1,    -1,
+      -1,    -1,    -1,    -1,    -1,   107,    -1,    -1,    -1,    -1,
+      -1,    -1,   114,    -1,    -1,    -1,   118,   119,   120,    -1,
+     122,   123,   124,   125,   126,   127,   128,    -1,    -1,    -1,
+      -1,    -1,    -1,    -1,    -1,    -1,    -1,    -1,    -1,    -1,
+     142,   143,   144,   145,    -1,    -1,   148,    -1,    -1,   151,
+      -1,     3,    -1,    -1,     6,    -1,     8,    -1,    -1,    -1,
+      -1,    -1,    -1,   165,   166,    -1,   168,    19,    20,    21,
+      22,    -1,    24,    -1,    -1,    -1,    -1,    -1,    30,    -1,
+      -1,    33,    -1,    -1,    -1,    -1,    -1,    39,    40,    -1,
+      -1,    -1,    -1,    -1,    -1,    -1,    -1,    -1,    50,    -1,
+      -1,    -1,    -1,    -1,    -1,    -1,    -1,    -1,    -1,    -1,
+      -1,    -1,    -1,    65,    66,    -1,    68,    69,    -1,    -1,
+      -1,    73,    -1,    -1,    76,    77,    78,    -1,    -1,    -1,
+      -1,    -1,    -1,    -1,    -1,    87,    88,    89,    90,    91,
+      92,    93,    94,    -1,    -1,    -1,    -1,    -1,    -1,    -1,
+      -1,    -1,    -1,    -1,    -1,   107,    -1,    -1,    -1,    -1,
+      -1,    -1,   114,    -1,    -1,    -1,   118,   119,   120,    -1,
+     122,   123,   124,   125,   126,   127,   128,    -1,    -1,    -1,
+      -1,   133,    -1,    -1,    -1,    -1,    -1,    -1,   140,    -1,
+     142,   143,   144,   145,    -1,    -1,   148,    -1,    -1,   151,
+      -1,     3,    -1,    -1,     6,    -1,     8,    -1,    -1,    -1,
+      -1,    -1,    -1,   165,   166,    -1,   168,    19,    20,    21,
+      22,    -1,    24,    -1,    -1,    -1,    -1,    -1,    30,    -1,
+      -1,    33,    -1,    -1,    -1,    -1,    -1,    39,    40,    -1,
+      -1,    -1,    -1,    -1,    -1,    -1,    -1,    -1,    50,    -1,
+      -1,    -1,    -1,    -1,    -1,    -1,    -1,    -1,    -1,    -1,
+      -1,    -1,    -1,    65,    66,    -1,    68,    69,    -1,    -1,
+      -1,    73,    -1,    -1,    76,    77,    78,    -1,    -1,    -1,
+      -1,    -1,    -1,    -1,    -1,    87,    88,    89,    90,    91,
+      92,    93,    94,    -1,    -1,    -1,    -1,    -1,    -1,    -1,
+      -1,    -1,    -1,    -1,    -1,   107,    -1,    -1,    -1,    -1,
+      -1,    -1,   114,    -1,    -1,    -1,   118,   119,   120,    -1,
+     122,   123,   124,   125,   126,   127,   128,    -1,    -1,    -1,
+      -1,   133,    -1,    -1,    -1,    -1,    -1,    -1,   140,    -1,
+     142,   143,   144,   145,    -1,    -1,   148,    -1,    -1,   151,
+      -1,     3,    -1,    -1,     6,    -1,     8,    -1,    -1,    -1,
+      -1,    -1,    -1,   165,   166,    -1,   168,    19,    20,    21,
+      22,    -1,    24,    -1,    -1,    -1,    -1,    -1,    30,    -1,
+      -1,    33,    -1,    -1,    -1,    -1,    -1,    39,    40,    -1,
+      -1,    -1,    -1,    -1,    -1,    -1,    -1,    -1,    50,    -1,
+      -1,    -1,    -1,    -1,    -1,    -1,    -1,    -1,    -1,    -1,
+      -1,    -1,    -1,    65,    66,    -1,    68,    69,    -1,    -1,
+      -1,    73,    -1,    -1,    76,    77,    78,    -1,    -1,    -1,
+      -1,    -1,    -1,    -1,    -1,    87,    88,    89,    90,    91,
+      92,    93,    94,    -1,    -1,    97,    -1,    -1,    -1,    -1,
+      -1,    -1,    -1,    -1,    -1,   107,    -1,    -1,    -1,    -1,
+      -1,    -1,   114,    -1,    -1,    -1,   118,   119,   120,    -1,
+     122,   123,   124,   125,   126,   127,   128,    -1,    -1,    -1,
+      -1,    -1,    -1,    -1,    -1,    -1,    -1,    -1,    -1,    -1,
+     142,   143,   144,   145,    -1,    -1,   148,    -1,    -1,   151,
+      -1,     3,    -1,    -1,     6,    -1,     8,    -1,    -1,    -1,
+      -1,    -1,    -1,   165,   166,    -1,   168,    19,    20,    21,
+      22,    -1,    24,    -1,    -1,    -1,    -1,    29,    30,    -1,
+      -1,    33,    -1,    -1,    -1,    -1,    -1,    39,    40,    -1,
+      -1,    -1,    -1,    -1,    -1,    -1,    -1,    -1,    50,    -1,
+      -1,    -1,    -1,    -1,    -1,    -1,    -1,    -1,    -1,    -1,
+      -1,    -1,    -1,    65,    66,    -1,    68,    69,    -1,    -1,
+      -1,    73,    -1,    -1,    76,    77,    78,    -1,    -1,    -1,
+      -1,    -1,    -1,    -1,    -1,    87,    88,    89,    90,    91,
+      92,    93,    94,    -1,    -1,    -1,    -1,    -1,    -1,    -1,
+      -1,    -1,    -1,    -1,    -1,   107,    -1,    -1,    -1,    -1,
+      -1,    -1,   114,    -1,    -1,    -1,   118,   119,   120,    -1,
+     122,   123,   124,   125,   126,   127,   128,    -1,    -1,    -1,
+      -1,    -1,    -1,    -1,    -1,    -1,    -1,    -1,    -1,    -1,
+     142,   143,   144,   145,    -1,    -1,   148,    -1,    -1,   151,
+      -1,     3,    -1,    -1,     6,    -1,     8,    -1,    -1,    -1,
+      -1,    -1,    -1,   165,   166,    -1,   168,    19,    20,    21,
+      22,    -1,    24,    -1,    -1,    -1,    -1,    -1,    30,    -1,
+      -1,    33,    -1,    -1,    -1,    -1,    -1,    39,    40,    -1,
+      -1,    -1,    -1,    -1,    -1,    -1,    -1,    -1,    50,    -1,
+      -1,    -1,    -1,    -1,    -1,    -1,    -1,    -1,    -1,    -1,
+      -1,    -1,    -1,    65,    66,    -1,    68,    69,    -1,    -1,
+      -1,    73,    -1,    -1,    76,    77,    78,    -1,    -1,    -1,
+      -1,    -1,    -1,    -1,    -1,    87,    88,    89,    90,    91,
+      92,    93,    94,    -1,    -1,    -1,    -1,    -1,    -1,    -1,
+      -1,    -1,    -1,    -1,    -1,   107,    -1,    -1,    -1,    -1,
+      -1,    -1,   114,    -1,    -1,    -1,   118,   119,   120,    -1,
+     122,   123,   124,   125,   126,   127,   128,    -1,    -1,    -1,
+      -1,    -1,    -1,    -1,    -1,    -1,    -1,    -1,    -1,    -1,
+     142,   143,   144,   145,    -1,    -1,   148,    -1,    -1,   151,
+      -1,     3,    -1,    -1,     6,    -1,     8,    -1,    -1,    -1,
+      -1,    -1,    -1,   165,   166,    -1,   168,    19,    20,    21,
+      22,    -1,    24,    -1,    -1,    -1,    -1,    -1,    30,    -1,
+      -1,    33,    -1,    -1,    -1,    -1,    -1,    39,    40,    -1,
+      -1,    -1,    -1,    -1,    -1,    -1,    -1,    -1,    50,    -1,
+      -1,    -1,    -1,    -1,    -1,    -1,    -1,    -1,    -1,    -1,
+      -1,    -1,    -1,    65,    66,    -1,    68,    69,    -1,    -1,
+      -1,    73,    -1,    -1,    76,    77,    78,    -1,    -1,    -1,
+      -1,    -1,    -1,    -1,    -1,    87,    88,    89,    90,    91,
+      92,    93,    94,    -1,    -1,    -1,    -1,    -1,    -1,    -1,
+      -1,    -1,    -1,    -1,    -1,   107,    -1,    -1,    -1,    -1,
+      -1,    -1,   114,    -1,    -1,    -1,   118,   119,   120,    -1,
+     122,   123,   124,   125,   126,   127,   128,    -1,    -1,    -1,
+      -1,    -1,    -1,    -1,    -1,    -1,    -1,    -1,    -1,    -1,
+     142,   143,   144,   145,    -1,    -1,   148,    -1,    -1,   151,
+      -1,     3,    -1,    -1,     6,    -1,     8,    -1,    -1,    -1,
+      -1,    -1,    -1,   165,   166,    -1,   168,    19,    20,    21,
+      22,    -1,    24,    -1,    -1,    -1,    -1,    -1,    30,    -1,
+      -1,    33,    -1,    -1,    -1,    -1,    -1,    39,    40,    -1,
+      -1,    -1,    -1,    -1,    -1,    -1,    -1,    -1,    50,    -1,
+      -1,    -1,    -1,    -1,    -1,    -1,    -1,    -1,    -1,    -1,
+      -1,    -1,    -1,    65,    66,    -1,    68,    69,    -1,    -1,
+      -1,    73,    -1,    -1,    76,    77,    78,    -1,    -1,    -1,
+      -1,    -1,    -1,    -1,    -1,    87,    88,    89,    -1,    -1,
+      -1,    93,    94,    -1,    -1,    -1,    -1,    -1,    -1,    -1,
+      -1,    -1,    -1,    -1,    -1,   107,    -1,    -1,    -1,    -1,
+      -1,    -1,    -1,    -1,    -1,    -1,    -1,    -1,    -1,    -1,
+     122,   123,   124,   125,   126,   127,   128,    -1,    -1,    -1,
+      -1,    -1,    -1,    -1,    -1,    -1,    -1,    -1,    -1,    -1,
+     142,   143,   144,   145,    -1,    -1,   148,    -1,    -1,   151,
+      -1,     3,    -1,    -1,     6,    -1,     8,    -1,    -1,    -1,
+      -1,    -1,    -1,   165,   166,    -1,   168,    19,    20,    21,
+      22,    -1,    24,    -1,    -1,    -1,    -1,    -1,    30,    -1,
+      -1,    33,    -1,    -1,    -1,    -1,    -1,    39,    40,    -1,
+      -1,    -1,    -1,    -1,    -1,    -1,    -1,    23,    50,    -1,
+      -1,    -1,    -1,    -1,    -1,    -1,    -1,    -1,    34,    -1,
+      -1,    -1,    -1,    65,    66,    -1,    68,    69,    -1,    23,
+      -1,    73,    -1,    -1,    76,    77,    78,    -1,    -1,    55,
+      34,    -1,    -1,    -1,    -1,    87,    62,    89,    -1,    -1,
+      -1,    93,    94,    -1,    -1,    23,    -1,    -1,    -1,    -1,
+      -1,    55,    -1,    -1,    -1,   107,    34,    -1,    62,    -1,
+      -1,    -1,    -1,    -1,    -1,    -1,    -1,    -1,    -1,    -1,
+     122,   123,   124,   125,   126,   127,   128,    55,   104,    -1,
+      -1,    -1,    -1,    -1,    62,    -1,    -1,    -1,    -1,    -1,
+     142,   143,   144,   145,    -1,    -1,   148,    -1,    -1,   151,
+     104,    -1,    -1,    -1,    -1,    -1,    -1,    -1,    -1,    -1,
+      -1,    -1,    -1,    -1,    -1,    -1,   168,    -1,    -1,    -1,
+      -1,    -1,    -1,    -1,    -1,    -1,   104,    -1,    24,   155,
+     156,   157,   158,   159,   160,   161,   162,   163,   164,   165,
+     166,   167,   168,   169,   170,    -1,    -1,    -1,    -1,    -1,
+      -1,   155,   156,   157,   158,   159,   160,   161,   162,   163,
+     164,   165,   166,   167,   168,   169,   170,    -1,    -1,    -1,
+      -1,    -1,    -1,    -1,    -1,    -1,    -1,   155,   156,   157,
+     158,   159,   160,   161,   162,   163,   164,   165,   166,   167,
+     168,   169,   170,    24,    -1,    -1,    -1,    -1,    -1,    30,
+      -1,    -1,    33,    -1,    -1,    -1,    -1,    -1,    -1,    40,
+     106,   107,   108,   109,   110,   111,   112,   113,   114,   115,
+     116,   117,   118,   119,   120,    -1,    -1,    -1,    -1,    -1,
+      -1,    -1,    -1,    -1,    65,    66,    -1,    -1,    69,    -1,
+      -1,    -1,    73,    -1,    -1,    76,    77,    -1,    -1,    -1,
+      -1,    -1,    -1,    -1,    -1,    -1,    -1,    -1,    89,    -1,
+      -1,    -1,    93,    -1,    -1,    -1,    -1,    -1,    -1,    -1,
+      -1,    -1,    -1,    -1,    -1,    -1,    -1,    -1,    -1,    -1,
+      -1,    -1,    -1,    -1,    -1,    -1,    -1,    -1,    -1,    -1,
+      -1,    -1,    -1,    -1,    -1,    -1,    -1,    -1,    -1,    -1,
+      -1,    -1,    -1,    -1,    -1,    -1,    -1,    -1,    -1,    -1,
+      -1,    -1,    -1,    -1,    -1,    -1,    -1,   148,    -1,    -1,
+     151
+};
+
+/* YYSTOS[STATE-NUM] -- The symbol kind of the accessing symbol of
+   state STATE-NUM.  */
+static const yytype_int16 yystos[] =
+{
+       0,    27,    42,    57,    74,    82,    85,   102,   174,   175,
+     176,   187,   199,   200,   202,   203,   205,   213,   215,    28,
+     183,    51,    58,    29,    44,   209,   165,   225,   226,   227,
+     228,   281,   282,   321,   323,     3,    24,     0,     7,     7,
+      48,    60,    79,   201,    24,   185,   186,   228,    24,   356,
+     357,   358,     3,     6,     8,    19,    20,    21,    22,    24,
+      30,    33,    39,    40,    50,    65,    66,    68,    69,    73,
+      76,    77,    78,    87,    88,    89,    90,    91,    92,    93,
+      94,   107,   114,   118,   119,   120,   122,   123,   124,   125,
+     126,   127,   128,   142,   143,   144,   145,   148,   151,   165,
+     166,   168,   216,   263,   264,   265,   266,   268,   269,   270,
+     271,   272,   273,   274,   276,   283,   284,   285,   287,   288,
+     290,   291,   292,   318,   326,   332,   335,   336,   337,   338,
+     339,   340,   341,   342,   343,   344,   345,   349,   350,   351,
+     352,   353,   354,   355,   366,   367,   368,   370,   371,   372,
+     373,   384,    29,   101,     3,   165,   227,   263,    24,   361,
+     362,   363,    41,    52,    56,    63,    64,    67,    75,   277,
+     280,   168,   206,   207,   208,   349,     3,   164,   178,   179,
+     180,    29,   325,     3,     5,   200,    86,   214,   229,     6,
+      13,     3,   191,    85,   200,   349,    24,    25,   365,     3,
+       3,     3,     3,     3,   336,     3,    97,   208,   378,   379,
+     383,   349,   350,   350,   350,     3,     3,     3,     3,   336,
+     336,    51,   220,   221,     5,    20,    22,   107,   114,     3,
+       3,   149,   293,     3,     3,     3,   168,   169,   170,   165,
+     166,   155,   156,   157,   158,    24,    31,   167,   267,   369,
+     165,    13,   154,   334,   361,    31,   223,   385,     3,   364,
+     223,   224,     6,    13,    61,   280,    24,   210,   211,   368,
+      72,    61,     4,     5,    21,    22,    24,    50,    68,    78,
+     114,   181,   181,   103,   177,   200,    24,   184,   185,     3,
+      23,    49,    59,    80,   159,   160,   161,   162,   163,   164,
+     198,   207,   233,   234,   235,   236,   237,   241,   243,   244,
+     246,   247,   248,   249,   251,   252,   254,   255,   257,   258,
+     261,   262,   268,   271,   326,   349,   368,   105,   386,   387,
+      24,   359,    24,   358,   359,   189,   368,   205,     3,   204,
+       4,     4,   327,   349,   168,   209,   209,   209,   237,   355,
+     237,    98,   379,   380,    97,   374,   375,   378,     4,   347,
+     349,   381,   382,   347,   209,   222,   228,   214,   265,     4,
+     209,   347,   348,   209,     3,   121,   289,   347,   347,     4,
+     337,   337,   337,   338,   338,   339,   339,   339,   339,   369,
+     349,   354,   367,   366,   224,    24,   191,   348,    24,   363,
+     363,   228,    61,     5,   214,   164,   228,   207,     4,    24,
+     182,   386,     4,     5,   237,   349,    23,   234,   263,   198,
+     263,    55,    62,   198,   244,   245,   247,   248,   251,   254,
+     256,   259,    59,   153,   152,   207,    24,   388,   389,    13,
+       4,     5,   206,     4,     5,    31,     4,   347,   348,   348,
+       5,     5,    95,   381,    96,   198,   208,   242,   244,   245,
+     247,   251,   254,   376,   377,   380,   375,     4,     5,   347,
+       5,    53,   230,   347,     4,     5,   347,   229,     3,    24,
+     294,   295,   296,   301,     5,   286,     4,     8,   333,     4,
+       3,   190,   228,   211,   386,   212,   349,    70,    83,   278,
+     279,   324,     6,    13,    31,    24,     4,    68,     3,   253,
+     263,   335,   350,    34,   104,    29,    30,    76,   207,   260,
+     198,   235,   236,   164,   389,   368,     4,     3,    24,   106,
+     107,   108,   109,   110,   111,   112,   113,   114,   115,   116,
+     117,   118,   119,   120,   328,   329,   330,   331,     4,     4,
+       4,   381,   347,   381,   207,     5,    95,    96,   347,     5,
+     275,   228,    35,    54,   231,     4,   347,     4,     4,   294,
+     302,   303,   347,     4,   188,   369,   237,     3,   360,   361,
+      24,    24,     3,   346,   349,    47,   250,   250,   207,    24,
+     271,   274,   263,     3,    50,    68,    78,    81,   232,   238,
+      24,   232,   266,   390,   206,    13,    25,     4,     5,   275,
+     198,   208,   244,   247,   251,   254,   377,   381,     4,   347,
+       4,   346,   237,   138,   297,   137,   304,     5,     4,     5,
+     188,    45,    46,   322,   224,   200,     4,     5,   350,   153,
+     165,   226,   239,   240,     4,    24,   381,     4,    62,   207,
+     294,   298,   299,   300,    71,   192,    35,   192,   347,   369,
+       4,     4,   349,   207,   356,     4,     5,     4,     5,    31,
+      35,    99,   217,   219,   306,   307,   368,   135,   136,   150,
+     305,   309,   240,   299,   301,   193,   194,   208,   241,   340,
+     386,     5,   146,   319,     4,    34,   133,   140,   310,   311,
+     313,   349,     5,    32,    43,   195,   195,   100,   218,   307,
+     116,   147,   148,   320,   133,   140,   312,   314,   315,   317,
+     349,   134,   141,   129,   308,   134,   194,    36,   196,   196,
+     340,   134,   141,   153,   132,   134,    53,   131,   139,   140,
+      37,    38,   197,   133,   314,   316,   130,   141,   132
+};
+
+/* YYR1[RULE-NUM] -- Symbol kind of the left-hand side of rule RULE-NUM.  */
+static const yytype_int16 yyr1[] =
+{
+       0,   173,   174,   174,   174,   174,   175,   176,   177,   177,
+     178,   178,   178,   179,   180,   181,   181,   181,   181,   181,
+     181,   181,   182,   182,   182,   183,   183,   184,   184,   185,
+     186,   186,   187,   188,   188,   189,   189,   190,   190,   191,
+     191,   192,   192,   193,   193,   194,   194,   195,   195,   195,
+     196,   196,   197,   197,   198,   198,   199,   199,   199,   199,
+     199,   200,   200,   201,   201,   201,   202,   203,   204,   204,
+     205,   206,   206,   207,   208,   209,   209,   209,   210,   210,
+     211,   212,   213,   214,   214,   215,   215,   216,   216,   217,
+     217,   218,   218,   219,   220,   220,   221,   222,   222,   223,
+     223,   224,   224,   225,   225,   226,   226,   226,   227,   227,
+     228,   228,   228,   228,   229,   230,   230,   231,   231,   232,
+     232,   232,   232,   232,   233,   233,   233,   233,   233,   233,
+     233,   234,   234,   235,   235,   236,   236,   237,   237,   238,
+     239,   239,   240,   241,   241,   241,   241,   241,   241,   241,
+     241,   241,   242,   243,   243,   244,   244,   244,   244,   244,
+     244,   244,   245,   246,   247,   248,   249,   249,   249,   249,
+     250,   250,   251,   252,   252,   253,   253,   254,   255,   255,
+     256,   257,   258,   259,   260,   260,   260,   261,   262,   263,
+     263,   264,   264,   265,   266,   266,   266,   266,   266,   266,
+     266,   266,   266,   267,   267,   267,   268,   268,   269,   269,
+     269,   269,   270,   271,   271,   271,   271,   271,   271,   272,
+     272,   273,   274,   274,   274,   274,   274,   274,   275,   275,
+     276,   276,   276,   276,   276,   276,   277,   277,   277,   278,
+     279,   279,   280,   280,   280,   280,   281,   282,   282,   282,
+     283,   284,   284,   284,   284,   284,   284,   284,   285,   286,
+     286,   286,   287,   288,   288,   289,   290,   291,   291,   292,
+     293,   293,   294,   295,   295,   296,   297,   297,   298,   298,
+     299,   300,   301,   302,   302,   303,   304,   304,   305,   305,
+     306,   306,   307,   308,   308,   308,   308,   308,   309,   309,
+     309,   310,   310,   311,   311,   311,   312,   313,   314,   314,
+     314,   315,   315,   316,   316,   317,   318,   318,   318,   318,
+     319,   319,   320,   320,   320,   321,   322,   322,   322,   323,
+     323,   324,   325,   325,   326,   327,   328,   328,   328,   328,
+     328,   328,   328,   328,   328,   328,   328,   328,   328,   328,
+     328,   328,   329,   329,   330,   331,   331,   332,   333,   333,
+     334,   334,   335,   335,   335,   335,   335,   335,   335,   335,
+     336,   337,   337,   337,   337,   338,   338,   338,   338,   339,
+     339,   339,   340,   340,   340,   340,   340,   341,   342,   342,
+     342,   342,   342,   342,   343,   344,   345,   346,   346,   347,
+     348,   348,   349,   349,   349,   350,   351,   351,   352,   352,
+     353,   354,   355,   356,   356,   357,   358,   358,   359,   360,
+     361,   362,   362,   362,   363,   364,   364,   365,   365,   366,
+     366,   367,   367,   367,   368,   369,   370,   371,   371,   372,
+     373,   374,   374,   375,   376,   376,   377,   377,   377,   377,
+     377,   377,   378,   378,   379,   380,   380,   381,   382,   383,
+     384,   384,   385,   385,   386,   386,   387,   388,   388,   389,
+     389,   390,   390,   390
+};
+
+/* YYR2[RULE-NUM] -- Number of symbols on the right-hand side of rule RULE-NUM.  */
+static const yytype_int8 yyr2[] =
+{
+       0,     2,     1,     2,     1,     2,     1,     5,     0,     2,
+       0,     1,     1,     2,     3,     1,     1,     1,     1,     1,
+       1,     1,     1,     3,     3,     0,     1,     3,     1,     8,
+       3,     1,     4,     3,     1,     3,     1,     0,     3,     0,
+       3,     0,     3,     1,     3,     3,     3,     0,     1,     1,
+       0,     2,     1,     1,     0,     1,     1,     1,     1,     1,
+       1,     1,     4,     1,     1,     1,     5,     5,     5,     3,
+       4,     1,     3,     1,     1,     0,     1,     1,     1,     3,
+       3,     1,     6,     0,     1,     4,     1,     1,     1,     0,
+       1,     0,     2,     3,     0,     8,     2,     1,     3,     0,
+       1,     0,     3,     0,     1,     0,     2,     2,     0,     1,
+       4,     3,     4,     1,     2,     0,     3,     0,     2,     1,
+       1,     1,     1,     1,     1,     1,     1,     1,     1,     1,
+       3,     1,     4,     1,     2,     1,     3,     1,     3,     3,
+       1,     3,     2,     1,     1,     1,     1,     1,     1,     1,
+       1,     1,     2,     3,     2,     1,     1,     1,     1,     1,
+       1,     2,     5,     2,     4,     4,     2,     2,     1,     1,
+       0,     2,     3,     2,     1,     1,     3,     3,     2,     1,
+       3,     2,     2,     3,     1,     1,     1,     2,     2,     4,
+       3,     1,     3,     1,     1,     1,     1,     1,     1,     2,
+       2,     2,     2,     0,     2,     1,     1,     1,     1,     1,
+       1,     1,     8,     1,     1,     1,     3,     4,     5,     1,
+       1,     7,     5,     5,     5,     4,     5,     6,     0,     2,
+       1,     1,     1,     1,     1,     1,     1,     1,     1,     2,
+       1,     1,     0,     1,     1,     2,     4,     5,     5,     1,
+       4,     3,     3,     1,     1,     1,     1,     1,     4,     0,
+       2,     4,     5,     1,     1,     1,     4,     1,     1,     6,
+       0,     4,     1,     1,     1,     1,     0,     2,     3,     1,
+       3,     1,     6,     0,     1,     1,     0,     3,     0,     3,
+       3,     1,     2,     0,     3,     2,     2,     3,     1,     1,
+       1,     1,     1,     2,     2,     2,     2,     4,     1,     2,
+       1,     1,     2,     1,     2,     2,     1,     1,     1,     1,
+       0,     2,     1,     1,     1,     7,     0,     1,     1,     1,
+       1,     4,     0,     1,     1,     1,     1,     1,     1,     1,
+       1,     1,     1,     1,     1,     1,     1,     1,     1,     1,
+       1,     1,     1,     3,     2,     1,     1,     6,     0,     1,
+       0,     3,     1,     1,     1,     1,     1,     1,     3,     1,
+       1,     1,     2,     2,     2,     1,     3,     3,     3,     1,
+       3,     3,     1,     3,     3,     3,     3,     1,     1,     1,
+       1,     2,     2,     2,     1,     1,     1,     1,     3,     1,
+       1,     3,     1,     1,     1,     1,     1,     1,     3,     3,
+       1,     1,     2,     1,     1,     3,     3,     3,     1,     2,
+       1,     1,     3,     3,     2,     0,     3,     0,     1,     1,
+       3,     2,     1,     1,     2,     1,     1,     1,     1,     5,
+       4,     1,     2,     4,     1,     3,     1,     1,     1,     1,
+       1,     1,     1,     2,     4,     0,     2,     1,     1,     1,
+       2,     1,     0,     2,     0,     1,     2,     2,     1,     1,
+       3,     1,     1,     1
+};
+
+
+enum { YYENOMEM = -2 };
+
+#define yyerrok         (yyerrstatus = 0)
+#define yyclearin       (yychar = YYEMPTY)
+
+#define YYACCEPT        goto yyacceptlab
+#define YYABORT         goto yyabortlab
+#define YYERROR         goto yyerrorlab
+#define YYNOMEM         goto yyexhaustedlab
+
+
+#define YYRECOVERING()  (!!yyerrstatus)
+
+#define YYBACKUP(Token, Value)                                    \
+  do                                                              \
+    if (yychar == YYEMPTY)                                        \
+      {                                                           \
+        yychar = (Token);                                         \
+        yylval = (Value);                                         \
+        YYPOPSTACK (yylen);                                       \
+        yystate = *yyssp;                                         \
+        goto yybackup;                                            \
+      }                                                           \
+    else                                                          \
+      {                                                           \
+        yyerror (context, YY_("syntax error: cannot back up")); \
+        YYERROR;                                                  \
+      }                                                           \
+  while (0)
+
+/* Backward compatibility with an undocumented macro.
+   Use YYerror or YYUNDEF. */
+#define YYERRCODE YYUNDEF
+
+
+/* Enable debugging if requested.  */
+#if YYDEBUG
+
+# ifndef YYFPRINTF
+#  include <stdio.h> /* INFRINGES ON USER NAME SPACE */
+#  define YYFPRINTF fprintf
+# endif
+
+# define YYDPRINTF(Args)                        \
+do {                                            \
+  if (yydebug)                                  \
+    YYFPRINTF Args;                             \
+} while (0)
+
+
+
+
+# define YY_SYMBOL_PRINT(Title, Kind, Value, Location)                    \
+do {                                                                      \
+  if (yydebug)                                                            \
+    {                                                                     \
+      YYFPRINTF (stderr, "%s ", Title);                                   \
+      yy_symbol_print (stderr,                                            \
+                  Kind, Value, context); \
+      YYFPRINTF (stderr, "\n");                                           \
+    }                                                                     \
+} while (0)
+
+
+/*-----------------------------------.
+| Print this symbol's value on YYO.  |
+`-----------------------------------*/
+
+static void
+yy_symbol_value_print (FILE *yyo,
+                       yysymbol_kind_t yykind, YYSTYPE const * const yyvaluep, connectivity::OSQLParser* context)
+{
+  FILE *yyoutput = yyo;
+  YY_USE (yyoutput);
+  YY_USE (context);
+  if (!yyvaluep)
+    return;
+  YY_IGNORE_MAYBE_UNINITIALIZED_BEGIN
+  YY_USE (yykind);
+  YY_IGNORE_MAYBE_UNINITIALIZED_END
+}
+
+
+/*---------------------------.
+| Print this symbol on YYO.  |
+`---------------------------*/
+
+static void
+yy_symbol_print (FILE *yyo,
+                 yysymbol_kind_t yykind, YYSTYPE const * const yyvaluep, connectivity::OSQLParser* context)
+{
+  YYFPRINTF (yyo, "%s %s (",
+             yykind < YYNTOKENS ? "token" : "nterm", yysymbol_name (yykind));
+
+  yy_symbol_value_print (yyo, yykind, yyvaluep, context);
+  YYFPRINTF (yyo, ")");
+}
+
+/*------------------------------------------------------------------.
+| yy_stack_print -- Print the state stack from its BOTTOM up to its |
+| TOP (included).                                                   |
+`------------------------------------------------------------------*/
+
+static void
+yy_stack_print (yy_state_t *yybottom, yy_state_t *yytop)
+{
+  YYFPRINTF (stderr, "Stack now");
+  for (; yybottom <= yytop; yybottom++)
+    {
+      int yybot = *yybottom;
+      YYFPRINTF (stderr, " %d", yybot);
+    }
+  YYFPRINTF (stderr, "\n");
+}
+
+# define YY_STACK_PRINT(Bottom, Top)                            \
+do {                                                            \
+  if (yydebug)                                                  \
+    yy_stack_print ((Bottom), (Top));                           \
+} while (0)
+
+
+/*------------------------------------------------.
+| Report that the YYRULE is going to be reduced.  |
+`------------------------------------------------*/
+
+static void
+yy_reduce_print (yy_state_t *yyssp, YYSTYPE *yyvsp,
+                 int yyrule, connectivity::OSQLParser* context)
+{
+  int yylno = yyrline[yyrule];
+  int yynrhs = yyr2[yyrule];
+  int yyi;
+  YYFPRINTF (stderr, "Reducing stack by rule %d (line %d):\n",
+             yyrule - 1, yylno);
+  /* The symbols being reduced.  */
+  for (yyi = 0; yyi < yynrhs; yyi++)
+    {
+      YYFPRINTF (stderr, "   $%d = ", yyi + 1);
+      yy_symbol_print (stderr,
+                       YY_ACCESSING_SYMBOL (+yyssp[yyi + 1 - yynrhs]),
+                       &yyvsp[(yyi + 1) - (yynrhs)], context);
+      YYFPRINTF (stderr, "\n");
+    }
+}
+
+# define YY_REDUCE_PRINT(Rule)          \
+do {                                    \
+  if (yydebug)                          \
+    yy_reduce_print (yyssp, yyvsp, Rule, context); \
+} while (0)
+
+/* Nonzero means print parse trace.  It is left uninitialized so that
+   multiple parsers can coexist.  */
+int yydebug;
+#else /* !YYDEBUG */
+# define YYDPRINTF(Args) ((void) 0)
+# define YY_SYMBOL_PRINT(Title, Kind, Value, Location)
+# define YY_STACK_PRINT(Bottom, Top)
+# define YY_REDUCE_PRINT(Rule)
+#endif /* !YYDEBUG */
+
+
+/* YYINITDEPTH -- initial size of the parser's stacks.  */
+#ifndef YYINITDEPTH
+# define YYINITDEPTH 200
+#endif
+
+/* YYMAXDEPTH -- maximum size the stacks can grow to (effective only
+   if the built-in stack extension method is used).
+
+   Do not make this value too large; the results are undefined if
+   YYSTACK_ALLOC_MAXIMUM < YYSTACK_BYTES (YYMAXDEPTH)
+   evaluated with infinite-precision integer arithmetic.  */
+
+#ifndef YYMAXDEPTH
+# define YYMAXDEPTH 10000
+#endif
+
+
+
+
+
+
+/*-----------------------------------------------.
+| Release the memory associated to this symbol.  |
+`-----------------------------------------------*/
+
+static void
+yydestruct (const char *yymsg,
+            yysymbol_kind_t yykind, YYSTYPE *yyvaluep, connectivity::OSQLParser* context)
+{
+  YY_USE (yyvaluep);
+  YY_USE (context);
+  if (!yymsg)
+    yymsg = "Deleting";
+  YY_SYMBOL_PRINT (yymsg, yykind, yyvaluep, yylocationp);
+
+  YY_IGNORE_MAYBE_UNINITIALIZED_BEGIN
+  YY_USE (yykind);
+  YY_IGNORE_MAYBE_UNINITIALIZED_END
+}
+
+
+
+
+
+
+/*----------.
+| yyparse.  |
+`----------*/
+
+int
+yyparse (connectivity::OSQLParser* context)
+{
+/* Lookahead token kind.  */
+int yychar;
+
+
+/* The semantic value of the lookahead symbol.  */
+/* Default value used for initialization, for pacifying older GCCs
+   or non-GCC compilers.  */
+YY_INITIAL_VALUE (static YYSTYPE yyval_default;)
+YYSTYPE yylval YY_INITIAL_VALUE (= yyval_default);
+
+    /* Number of syntax errors so far.  */
+    int yynerrs = 0;
+
+    yy_state_fast_t yystate = 0;
+    /* Number of tokens to shift before error messages enabled.  */
+    int yyerrstatus = 0;
+
+    /* Refer to the stacks through separate pointers, to allow yyoverflow
+       to reallocate them elsewhere.  */
+
+    /* Their size.  */
+    YYPTRDIFF_T yystacksize = YYINITDEPTH;
+
+    /* The state stack: array, bottom, top.  */
+    yy_state_t yyssa[YYINITDEPTH];
+    yy_state_t *yyss = yyssa;
+    yy_state_t *yyssp = yyss;
+
+    /* The semantic value stack: array, bottom, top.  */
+    YYSTYPE yyvsa[YYINITDEPTH];
+    YYSTYPE *yyvs = yyvsa;
+    YYSTYPE *yyvsp = yyvs;
+
+  int yyn;
+  /* The return value of yyparse.  */
+  int yyresult;
+  /* Lookahead symbol kind.  */
+  yysymbol_kind_t yytoken = YYSYMBOL_YYEMPTY;
+  /* The variables used to return semantic value and location from the
+     action routines.  */
+  YYSTYPE yyval;
+
+
+
+#define YYPOPSTACK(N)   (yyvsp -= (N), yyssp -= (N))
+
+  /* The number of symbols on the RHS of the reduced rule.
+     Keep to zero when no symbol should be popped.  */
+  int yylen = 0;
+
+  YYDPRINTF ((stderr, "Starting parse\n"));
+
+  yychar = YYEMPTY; /* Cause a token to be read.  */
+
+  goto yysetstate;
+
+
+/*------------------------------------------------------------.
+| yynewstate -- push a new state, which is found in yystate.  |
+`------------------------------------------------------------*/
+yynewstate:
+  /* In all cases, when you get here, the value and location stacks
+     have just been pushed.  So pushing a state here evens the stacks.  */
+  yyssp++;
+
+
+/*--------------------------------------------------------------------.
+| yysetstate -- set current state (the top of the stack) to yystate.  |
+`--------------------------------------------------------------------*/
+yysetstate:
+  YYDPRINTF ((stderr, "Entering state %d\n", yystate));
+  YY_ASSERT (0 <= yystate && yystate < YYNSTATES);
+  YY_IGNORE_USELESS_CAST_BEGIN
+  *yyssp = YY_CAST (yy_state_t, yystate);
+  YY_IGNORE_USELESS_CAST_END
+  YY_STACK_PRINT (yyss, yyssp);
+
+  if (yyss + yystacksize - 1 <= yyssp)
+#if !defined yyoverflow && !defined YYSTACK_RELOCATE
+    YYNOMEM;
+#else
+    {
+      /* Get the current used size of the three stacks, in elements.  */
+      YYPTRDIFF_T yysize = yyssp - yyss + 1;
+
+# if defined yyoverflow
+      {
+        /* Give user a chance to reallocate the stack.  Use copies of
+           these so that the &'s don't force the real ones into
+           memory.  */
+        yy_state_t *yyss1 = yyss;
+        YYSTYPE *yyvs1 = yyvs;
+
+        /* Each stack pointer address is followed by the size of the
+           data in use in that stack, in bytes.  This used to be a
+           conditional around just the two extra args, but that might
+           be undefined if yyoverflow is a macro.  */
+        yyoverflow (YY_("memory exhausted"),
+                    &yyss1, yysize * YYSIZEOF (*yyssp),
+                    &yyvs1, yysize * YYSIZEOF (*yyvsp),
+                    &yystacksize);
+        yyss = yyss1;
+        yyvs = yyvs1;
+      }
+# else /* defined YYSTACK_RELOCATE */
+      /* Extend the stack our own way.  */
+      if (YYMAXDEPTH <= yystacksize)
+        YYNOMEM;
+      yystacksize *= 2;
+      if (YYMAXDEPTH < yystacksize)
+        yystacksize = YYMAXDEPTH;
+
+      {
+        yy_state_t *yyss1 = yyss;
+        union yyalloc *yyptr =
+          YY_CAST (union yyalloc *,
+                   YYSTACK_ALLOC (YY_CAST (YYSIZE_T, YYSTACK_BYTES (yystacksize))));
+        if (! yyptr)
+          YYNOMEM;
+        YYSTACK_RELOCATE (yyss_alloc, yyss);
+        YYSTACK_RELOCATE (yyvs_alloc, yyvs);
+#  undef YYSTACK_RELOCATE
+        if (yyss1 != yyssa)
+          YYSTACK_FREE (yyss1);
+      }
+# endif
+
+      yyssp = yyss + yysize - 1;
+      yyvsp = yyvs + yysize - 1;
+
+      YY_IGNORE_USELESS_CAST_BEGIN
+      YYDPRINTF ((stderr, "Stack size increased to %ld\n",
+                  YY_CAST (long, yystacksize)));
+      YY_IGNORE_USELESS_CAST_END
+
+      if (yyss + yystacksize - 1 <= yyssp)
+        YYABORT;
+    }
+#endif /* !defined yyoverflow && !defined YYSTACK_RELOCATE */
+
+
+  if (yystate == YYFINAL)
+    YYACCEPT;
+
+  goto yybackup;
+
+
+/*-----------.
+| yybackup.  |
+`-----------*/
+yybackup:
+  /* Do appropriate processing given the current state.  Read a
+     lookahead token if we need one and don't already have one.  */
+
+  /* First try to decide what to do without reference to lookahead token.  */
+  yyn = yypact[yystate];
+  if (yypact_value_is_default (yyn))
+    goto yydefault;
+
+  /* Not known => get a lookahead token if don't already have one.  */
+
+  /* YYCHAR is either empty, or end-of-input, or a valid lookahead.  */
+  if (yychar == YYEMPTY)
+    {
+      YYDPRINTF ((stderr, "Reading a token\n"));
+      yychar = yylex (&yylval);
+    }
+
+  if (yychar <= YYEOF)
+    {
+      yychar = YYEOF;
+      yytoken = YYSYMBOL_YYEOF;
+      YYDPRINTF ((stderr, "Now at end of input.\n"));
+    }
+  else if (yychar == YYerror)
+    {
+      /* The scanner already issued an error message, process directly
+         to error recovery.  But do not keep the error token as
+         lookahead, it is too special and may lead us to an endless
+         loop in error recovery. */
+      yychar = YYUNDEF;
+      yytoken = YYSYMBOL_YYerror;
+      goto yyerrlab1;
+    }
+  else
+    {
+      yytoken = YYTRANSLATE (yychar);
+      YY_SYMBOL_PRINT ("Next token is", yytoken, &yylval, &yylloc);
+    }
+
+  /* If the proper action on seeing token YYTOKEN is to reduce or to
+     detect an error, take that action.  */
+  yyn += yytoken;
+  if (yyn < 0 || YYLAST < yyn || yycheck[yyn] != yytoken)
+    goto yydefault;
+  yyn = yytable[yyn];
+  if (yyn <= 0)
+    {
+      if (yytable_value_is_error (yyn))
+        goto yyerrlab;
+      yyn = -yyn;
+      goto yyreduce;
+    }
+
+  /* Count tokens shifted since error; after three, turn off error
+     status.  */
+  if (yyerrstatus)
+    yyerrstatus--;
+
+  /* Shift the lookahead token.  */
+  YY_SYMBOL_PRINT ("Shifting", yytoken, &yylval, &yylloc);
+  yystate = yyn;
+  YY_IGNORE_MAYBE_UNINITIALIZED_BEGIN
+  *++yyvsp = yylval;
+  YY_IGNORE_MAYBE_UNINITIALIZED_END
+
+  /* Discard the shifted token.  */
+  yychar = YYEMPTY;
+  goto yynewstate;
+
+
+/*-----------------------------------------------------------.
+| yydefault -- do the default action for the current state.  |
+`-----------------------------------------------------------*/
+yydefault:
+  yyn = yydefact[yystate];
+  if (yyn == 0)
+    goto yyerrlab;
+  goto yyreduce;
+
+
+/*-----------------------------.
+| yyreduce -- do a reduction.  |
+`-----------------------------*/
+yyreduce:
+  /* yyn is the number of a rule to reduce with.  */
+  yylen = yyr2[yyn];
+
+  /* If YYLEN is nonzero, implement the default value of the action:
+     '$$ = $1'.
+
+     Otherwise, the following line sets YYVAL to garbage.
+     This behavior is undocumented and Bison
+     users should not rely upon it.  Assigning to YYVAL
+     unconditionally makes the parser a bit smaller, and it avoids a
+     GCC warning that YYVAL may be used uninitialized.  */
+  yyval = yyvsp[1-yylen];
+
+
+  YY_REDUCE_PRINT (yyn);
+  switch (yyn)
+    {
+  case 2: /* sql_single_statement: sql  */
+                    { context->setParseTree( (yyvsp[0].pParseNode) ); }
+    break;
+
+  case 3: /* sql_single_statement: sql ';'  */
+                    { context->setParseTree( (yyvsp[-1].pParseNode) ); }
+    break;
+
+  case 4: /* sql_single_statement: pragma  */
+                    { context->setParseTree( (yyvsp[0].pParseNode) ); }
+    break;
+
+  case 5: /* sql_single_statement: pragma ';'  */
+                    { context->setParseTree( (yyvsp[-1].pParseNode) ); }
+    break;
+
+  case 7: /* pragma: SQL_TOKEN_PRAGMA SQL_TOKEN_NAME opt_pragma_set opt_pragma_for opt_ecsqloptions_clause  */
+    {
+        (yyval.pParseNode) = SQL_NEW_RULE;
+        (yyval.pParseNode)->append((yyvsp[-4].pParseNode));
+        (yyval.pParseNode)->append((yyvsp[-3].pParseNode));
+        (yyval.pParseNode)->append((yyvsp[-2].pParseNode));
+        (yyval.pParseNode)->append((yyvsp[-1].pParseNode));
+        (yyval.pParseNode)->append((yyvsp[0].pParseNode));
+    }
+    break;
+
+  case 8: /* opt_pragma_for: %empty  */
+    {
+        (yyval.pParseNode) = SQL_NEW_RULE;
+    }
+    break;
+
+  case 9: /* opt_pragma_for: SQL_TOKEN_FOR pragma_path  */
+    {
+        (yyval.pParseNode) = SQL_NEW_RULE;
+        (yyval.pParseNode)->append((yyvsp[0].pParseNode));
+    }
+    break;
+
+  case 10: /* opt_pragma_set: %empty  */
+    {
+        (yyval.pParseNode) = SQL_NEW_RULE;
+    }
+    break;
+
+  case 13: /* opt_pragma_set_val: SQL_EQUAL pragma_value  */
+    {
+        (yyval.pParseNode) = SQL_NEW_RULE;
+        (yyval.pParseNode)->append((yyvsp[0].pParseNode));
+    }
+    break;
+
+  case 14: /* opt_pragma_func: '(' pragma_value ')'  */
+    {
+        (yyval.pParseNode) = SQL_NEW_RULE;
+        (yyval.pParseNode)->append((yyvsp[-1].pParseNode));
+    }
+    break;
+
+  case 22: /* pragma_path: SQL_TOKEN_NAME  */
+            {
+            (yyval.pParseNode) = SQL_NEW_DOTLISTRULE;
+            (yyval.pParseNode)->append((yyvsp[0].pParseNode));
+            }
+    break;
+
+  case 23: /* pragma_path: pragma_path '.' SQL_TOKEN_NAME  */
+            {
+            (yyvsp[-2].pParseNode)->append((yyvsp[0].pParseNode));
+            (yyval.pParseNode) = (yyvsp[-2].pParseNode);
+            }
+    break;
+
+  case 24: /* pragma_path: pragma_path ':' SQL_TOKEN_NAME  */
+            {
+            (yyvsp[-2].pParseNode)->append((yyvsp[0].pParseNode));
+            (yyval.pParseNode) = (yyvsp[-2].pParseNode);
+            }
+    break;
+
+  case 25: /* opt_cte_recursive: %empty  */
+        {
+            (yyval.pParseNode) = SQL_NEW_RULE;
+        }
+    break;
+
+  case 27: /* cte_column_list: cte_column_list ',' SQL_TOKEN_NAME  */
+        {
+            (yyvsp[-2].pParseNode)->append((yyvsp[0].pParseNode));
+            (yyval.pParseNode) = (yyvsp[-2].pParseNode);
+        }
+    break;
+
+  case 28: /* cte_column_list: SQL_TOKEN_NAME  */
+        {
+            (yyval.pParseNode) = SQL_NEW_COMMALISTRULE;
+            (yyval.pParseNode)->append((yyvsp[0].pParseNode));
+        }
+    break;
+
+  case 29: /* cte_table_name: SQL_TOKEN_NAME '(' cte_column_list ')' SQL_TOKEN_AS '(' select_statement ')'  */
+        {
+            (yyval.pParseNode) = SQL_NEW_RULE;
+            (yyval.pParseNode)->append((yyvsp[-7].pParseNode));
+            (yyval.pParseNode)->append((yyvsp[-6].pParseNode) = CREATE_NODE("(", SQL_NODE_PUNCTUATION));
+            (yyval.pParseNode)->append((yyvsp[-5].pParseNode));
+            (yyval.pParseNode)->append((yyvsp[-4].pParseNode) = CREATE_NODE(")", SQL_NODE_PUNCTUATION));
+            (yyval.pParseNode)->append((yyvsp[-3].pParseNode));
+            (yyval.pParseNode)->append((yyvsp[-2].pParseNode) = CREATE_NODE("(", SQL_NODE_PUNCTUATION));
+            (yyval.pParseNode)->append((yyvsp[-1].pParseNode));
+            (yyval.pParseNode)->append((yyvsp[0].pParseNode) = CREATE_NODE(")", SQL_NODE_PUNCTUATION));
+        }
+    break;
+
+  case 30: /* cte_block_list: cte_block_list ',' cte_table_name  */
+        {
+            (yyvsp[-2].pParseNode)->append((yyvsp[0].pParseNode));
+            (yyval.pParseNode) = (yyvsp[-2].pParseNode);
+        }
+    break;
+
+  case 31: /* cte_block_list: cte_table_name  */
+        {
+            (yyval.pParseNode) = SQL_NEW_COMMALISTRULE;
+            (yyval.pParseNode)->append((yyvsp[0].pParseNode));
+        }
+    break;
+
+  case 32: /* cte: SQL_TOKEN_WITH opt_cte_recursive cte_block_list select_statement  */
+        {
+            (yyval.pParseNode) = SQL_NEW_RULE;
+            (yyval.pParseNode)->append((yyvsp[-3].pParseNode));
+            (yyval.pParseNode)->append((yyvsp[-2].pParseNode));
+            (yyval.pParseNode)->append((yyvsp[-1].pParseNode));
+            (yyval.pParseNode)->append((yyvsp[0].pParseNode));
+        }
+    break;
+
+  case 33: /* column_commalist: column_commalist ',' column  */
+        {
+            (yyvsp[-2].pParseNode)->append((yyvsp[0].pParseNode));
+            (yyval.pParseNode) = (yyvsp[-2].pParseNode);
+        }
+    break;
+
+  case 34: /* column_commalist: column  */
+        {
+            (yyval.pParseNode) = SQL_NEW_COMMALISTRULE;
+            (yyval.pParseNode)->append((yyvsp[0].pParseNode));
+        }
+    break;
+
+  case 35: /* column_ref_commalist: column_ref_commalist ',' column_ref  */
+        {
+            (yyvsp[-2].pParseNode)->append((yyvsp[0].pParseNode));
+            (yyval.pParseNode) = (yyvsp[-2].pParseNode);
+        }
+    break;
+
+  case 36: /* column_ref_commalist: column_ref  */
+        {
+            (yyval.pParseNode) = SQL_NEW_COMMALISTRULE;
+            (yyval.pParseNode)->append((yyvsp[0].pParseNode));
+        }
+    break;
+
+  case 37: /* opt_column_commalist: %empty  */
+                            {(yyval.pParseNode) = SQL_NEW_RULE;}
+    break;
+
+  case 38: /* opt_column_commalist: '(' column_commalist ')'  */
+            {(yyval.pParseNode) = SQL_NEW_RULE;
+            (yyval.pParseNode)->append((yyvsp[-2].pParseNode) = CREATE_NODE("(", SQL_NODE_PUNCTUATION));
+            (yyval.pParseNode)->append((yyvsp[-1].pParseNode));
+            (yyval.pParseNode)->append((yyvsp[0].pParseNode) = CREATE_NODE(")", SQL_NODE_PUNCTUATION));}
+    break;
+
+  case 39: /* opt_column_ref_commalist: %empty  */
+                            {(yyval.pParseNode) = SQL_NEW_RULE;}
+    break;
+
+  case 40: /* opt_column_ref_commalist: '(' column_ref_commalist ')'  */
+            {(yyval.pParseNode) = SQL_NEW_RULE;
+            (yyval.pParseNode)->append((yyvsp[-2].pParseNode) = CREATE_NODE("(", SQL_NODE_PUNCTUATION));
+            (yyval.pParseNode)->append((yyvsp[-1].pParseNode));
+            (yyval.pParseNode)->append((yyvsp[0].pParseNode) = CREATE_NODE(")", SQL_NODE_PUNCTUATION));}
+    break;
+
+  case 41: /* opt_order_by_clause: %empty  */
+        {(yyval.pParseNode) = SQL_NEW_RULE;}
+    break;
+
+  case 42: /* opt_order_by_clause: SQL_TOKEN_ORDER SQL_TOKEN_BY ordering_spec_commalist  */
+        {
+            (yyval.pParseNode) = SQL_NEW_RULE;
+            (yyval.pParseNode)->append((yyvsp[-2].pParseNode));
+            (yyval.pParseNode)->append((yyvsp[-1].pParseNode));
+            (yyval.pParseNode)->append((yyvsp[0].pParseNode));
+        }
+    break;
+
+  case 43: /* ordering_spec_commalist: ordering_spec  */
+        {
+            (yyval.pParseNode) = SQL_NEW_COMMALISTRULE;
+            (yyval.pParseNode)->append((yyvsp[0].pParseNode));
+        }
+    break;
+
+  case 44: /* ordering_spec_commalist: ordering_spec_commalist ',' ordering_spec  */
+        {
+            (yyvsp[-2].pParseNode)->append((yyvsp[0].pParseNode));
+            (yyval.pParseNode) = (yyvsp[-2].pParseNode);
+        }
+    break;
+
+  case 45: /* ordering_spec: predicate opt_asc_desc opt_null_order  */
+        {
+            (yyval.pParseNode) = SQL_NEW_RULE;
+            (yyval.pParseNode)->append((yyvsp[-2].pParseNode));
+            (yyval.pParseNode)->append((yyvsp[-1].pParseNode));
+            (yyval.pParseNode)->append((yyvsp[0].pParseNode));
+        }
+    break;
+
+  case 46: /* ordering_spec: row_value_constructor_elem opt_asc_desc opt_null_order  */
+        {
+            (yyval.pParseNode) = SQL_NEW_RULE;
+            (yyval.pParseNode)->append((yyvsp[-2].pParseNode));
+            (yyval.pParseNode)->append((yyvsp[-1].pParseNode));
+            (yyval.pParseNode)->append((yyvsp[0].pParseNode));
+
+        }
+    break;
+
+  case 47: /* opt_asc_desc: %empty  */
+        {(yyval.pParseNode) = SQL_NEW_RULE;}
+    break;
+
+  case 50: /* opt_null_order: %empty  */
+        {(yyval.pParseNode) = SQL_NEW_RULE;}
+    break;
+
+  case 51: /* opt_null_order: SQL_TOKEN_NULLS first_last_desc  */
+         {
+            (yyval.pParseNode) = SQL_NEW_RULE;
+            (yyval.pParseNode)->append((yyvsp[-1].pParseNode));
+            (yyval.pParseNode)->append((yyvsp[0].pParseNode));
+         }
+    break;
+
+  case 54: /* sql_not: %empty  */
+    {(yyval.pParseNode) = SQL_NEW_RULE;}
+    break;
+
+  case 61: /* select_statement: single_select_statement  */
+            {
+            (yyval.pParseNode) = SQL_NEW_RULE;
+            (yyval.pParseNode)->append((yyvsp[0].pParseNode));
+            }
+    break;
+
+  case 62: /* select_statement: single_select_statement union_op all select_statement  */
+        {
+            (yyval.pParseNode) = SQL_NEW_RULE;
+            (yyval.pParseNode)->append((yyvsp[-3].pParseNode));
+            (yyval.pParseNode)->append((yyvsp[-2].pParseNode));
+            (yyval.pParseNode)->append((yyvsp[-1].pParseNode));
+            (yyval.pParseNode)->append((yyvsp[0].pParseNode));
+        }
+    break;
+
+  case 66: /* delete_statement_searched: SQL_TOKEN_DELETE SQL_TOKEN_FROM table_ref opt_where_clause opt_ecsqloptions_clause  */
+            {(yyval.pParseNode) = SQL_NEW_RULE;
+            (yyval.pParseNode)->append((yyvsp[-4].pParseNode));
+            (yyval.pParseNode)->append((yyvsp[-3].pParseNode));
+            (yyval.pParseNode)->append((yyvsp[-2].pParseNode));
+            (yyval.pParseNode)->append((yyvsp[-1].pParseNode));
+            (yyval.pParseNode)->append((yyvsp[0].pParseNode));
+            }
+    break;
+
+  case 67: /* insert_statement: SQL_TOKEN_INSERT SQL_TOKEN_INTO table_node opt_column_ref_commalist values_or_query_spec  */
+            {(yyval.pParseNode) = SQL_NEW_RULE;
+            (yyval.pParseNode)->append((yyvsp[-4].pParseNode));
+            (yyval.pParseNode)->append((yyvsp[-3].pParseNode));
+            (yyval.pParseNode)->append((yyvsp[-2].pParseNode));
+            (yyval.pParseNode)->append((yyvsp[-1].pParseNode));
+            (yyval.pParseNode)->append((yyvsp[0].pParseNode));}
+    break;
+
+  case 68: /* values_commalist: values_commalist ',' '(' row_value_constructor_commalist ')'  */
+        {
+            (yyval.pParseNode)->append((yyvsp[-2].pParseNode) = CREATE_NODE("(", SQL_NODE_PUNCTUATION));
+            (yyval.pParseNode)->append((yyvsp[-1].pParseNode));
+            (yyval.pParseNode)->append((yyvsp[0].pParseNode) = CREATE_NODE(")", SQL_NODE_PUNCTUATION));
+            (yyval.pParseNode) = (yyvsp[-4].pParseNode);
+        }
+    break;
+
+  case 69: /* values_commalist: '(' row_value_constructor_commalist ')'  */
+        {
+            (yyval.pParseNode) = SQL_NEW_COMMALISTRULE;
+            (yyval.pParseNode)->append((yyvsp[-2].pParseNode) = CREATE_NODE("(", SQL_NODE_PUNCTUATION));
+            (yyval.pParseNode)->append((yyvsp[-1].pParseNode));
+            (yyval.pParseNode)->append((yyvsp[0].pParseNode) = CREATE_NODE(")", SQL_NODE_PUNCTUATION));
+        }
+    break;
+
+  case 70: /* values_or_query_spec: SQL_TOKEN_VALUES '(' row_value_constructor_commalist ')'  */
+        {(yyval.pParseNode) = SQL_NEW_RULE;
+            (yyval.pParseNode)->append((yyvsp[-3].pParseNode));
+            (yyval.pParseNode)->append((yyvsp[-2].pParseNode) = CREATE_NODE("(", SQL_NODE_PUNCTUATION));
+            (yyval.pParseNode)->append((yyvsp[-1].pParseNode));
+            (yyval.pParseNode)->append((yyvsp[0].pParseNode) = CREATE_NODE(")", SQL_NODE_PUNCTUATION));
+        }
+    break;
+
+  case 71: /* row_value_constructor_commalist: row_value_constructor  */
+        {
+            (yyval.pParseNode) = SQL_NEW_COMMALISTRULE;
+            (yyval.pParseNode)->append((yyvsp[0].pParseNode));
+        }
+    break;
+
+  case 72: /* row_value_constructor_commalist: row_value_constructor_commalist ',' row_value_constructor  */
+        {
+            (yyvsp[-2].pParseNode)->append((yyvsp[0].pParseNode));
+            (yyval.pParseNode) = (yyvsp[-2].pParseNode);
+        }
+    break;
+
+  case 75: /* opt_all_distinct: %empty  */
+            {(yyval.pParseNode) = SQL_NEW_RULE;}
+    break;
+
+  case 78: /* assignment_commalist: assignment  */
+            {(yyval.pParseNode) = SQL_NEW_COMMALISTRULE;
+            (yyval.pParseNode)->append((yyvsp[0].pParseNode));}
+    break;
+
+  case 79: /* assignment_commalist: assignment_commalist ',' assignment  */
+            {(yyvsp[-2].pParseNode)->append((yyvsp[0].pParseNode));
+            (yyval.pParseNode) = (yyvsp[-2].pParseNode);}
+    break;
+
+  case 80: /* assignment: column_ref SQL_EQUAL update_source  */
+            {(yyval.pParseNode) = SQL_NEW_RULE;
+            (yyval.pParseNode)->append((yyvsp[-2].pParseNode));
+            (yyval.pParseNode)->append((yyvsp[-1].pParseNode));
+            (yyval.pParseNode)->append((yyvsp[0].pParseNode));}
+    break;
+
+  case 82: /* update_statement_searched: SQL_TOKEN_UPDATE table_ref SQL_TOKEN_SET assignment_commalist opt_where_clause opt_ecsqloptions_clause  */
+            {(yyval.pParseNode) = SQL_NEW_RULE;
+            (yyval.pParseNode)->append((yyvsp[-5].pParseNode));
+            (yyval.pParseNode)->append((yyvsp[-4].pParseNode));
+            (yyval.pParseNode)->append((yyvsp[-3].pParseNode));
+            (yyval.pParseNode)->append((yyvsp[-2].pParseNode));
+            (yyval.pParseNode)->append((yyvsp[-1].pParseNode));
+            (yyval.pParseNode)->append((yyvsp[0].pParseNode));
+            }
+    break;
+
+  case 83: /* opt_where_clause: %empty  */
+                                {(yyval.pParseNode) = SQL_NEW_RULE;}
+    break;
+
+  case 85: /* single_select_statement: SQL_TOKEN_SELECT opt_all_distinct selection table_exp  */
+        {
+            (yyval.pParseNode) = SQL_NEW_RULE;
+            (yyval.pParseNode)->append((yyvsp[-3].pParseNode));
+            (yyval.pParseNode)->append((yyvsp[-2].pParseNode));
+            (yyval.pParseNode)->append((yyvsp[-1].pParseNode));
+            (yyval.pParseNode)->append((yyvsp[0].pParseNode));
+        }
+    break;
+
+  case 87: /* selection: '*'  */
+        {
+            (yyval.pParseNode) = SQL_NEW_RULE;
+            (yyval.pParseNode)->append((yyvsp[0].pParseNode) = CREATE_NODE("*", SQL_NODE_PUNCTUATION));
+        }
+    break;
+
+  case 89: /* opt_limit_offset_clause: %empty  */
+                    {(yyval.pParseNode) = SQL_NEW_RULE;}
+    break;
+
+  case 91: /* opt_offset: %empty  */
+                    {(yyval.pParseNode) = SQL_NEW_RULE;}
+    break;
+
+  case 92: /* opt_offset: SQL_TOKEN_OFFSET num_value_exp  */
+    {
+        (yyval.pParseNode) = SQL_NEW_RULE;
+        (yyval.pParseNode)->append((yyvsp[-1].pParseNode));
+        (yyval.pParseNode)->append((yyvsp[0].pParseNode));
+    }
+    break;
+
+  case 93: /* limit_offset_clause: SQL_TOKEN_LIMIT num_value_exp opt_offset  */
+    {
+        (yyval.pParseNode) = SQL_NEW_RULE;
+        (yyval.pParseNode)->append((yyvsp[-2].pParseNode));
+        (yyval.pParseNode)->append((yyvsp[-1].pParseNode));
+        (yyval.pParseNode)->append((yyvsp[0].pParseNode));
+    }
+    break;
+
+  case 94: /* table_exp: %empty  */
+        { (yyval.pParseNode) = SQL_NEW_RULE; }
+    break;
+
+  case 95: /* table_exp: from_clause opt_where_clause opt_group_by_clause opt_having_clause opt_window_clause opt_order_by_clause opt_limit_offset_clause opt_ecsqloptions_clause  */
+        {
+            (yyval.pParseNode) = SQL_NEW_RULE;
+            (yyval.pParseNode)->append((yyvsp[-7].pParseNode));
+            (yyval.pParseNode)->append((yyvsp[-6].pParseNode));
+            (yyval.pParseNode)->append((yyvsp[-5].pParseNode));
+            (yyval.pParseNode)->append((yyvsp[-4].pParseNode));
+            (yyval.pParseNode)->append((yyvsp[-3].pParseNode));
+            (yyval.pParseNode)->append((yyvsp[-2].pParseNode));
+            (yyval.pParseNode)->append((yyvsp[-1].pParseNode));
+            (yyval.pParseNode)->append((yyvsp[0].pParseNode));
+        }
+    break;
+
+  case 96: /* from_clause: SQL_TOKEN_FROM table_ref_commalist  */
+        {
+            (yyval.pParseNode) = SQL_NEW_RULE;
+            (yyval.pParseNode)->append((yyvsp[-1].pParseNode));
+            (yyval.pParseNode)->append((yyvsp[0].pParseNode));
+        }
+    break;
+
+  case 97: /* table_ref_commalist: table_ref  */
+            {(yyval.pParseNode) = SQL_NEW_COMMALISTRULE;
+            (yyval.pParseNode)->append((yyvsp[0].pParseNode));}
+    break;
+
+  case 98: /* table_ref_commalist: table_ref_commalist ',' table_ref  */
+            {(yyvsp[-2].pParseNode)->append((yyvsp[0].pParseNode));
+            (yyval.pParseNode) = (yyvsp[-2].pParseNode);}
+    break;
+
+  case 99: /* opt_as: %empty  */
+                    {(yyval.pParseNode) = SQL_NEW_RULE;}
+    break;
+
+  case 101: /* table_primary_as_range_column: %empty  */
+        {
+            (yyval.pParseNode) = SQL_NEW_RULE;
+        }
+    break;
+
+  case 102: /* table_primary_as_range_column: opt_as SQL_TOKEN_NAME opt_column_commalist  */
+        {
+            (yyval.pParseNode) = SQL_NEW_RULE;
+            (yyval.pParseNode)->append((yyvsp[-2].pParseNode));
+            (yyval.pParseNode)->append((yyvsp[-1].pParseNode));
+            (yyval.pParseNode)->append((yyvsp[0].pParseNode));
+        }
+    break;
+
+  case 103: /* opt_disqualify_polymorphic_constraint: %empty  */
+                    {(yyval.pParseNode) = SQL_NEW_RULE;}
+    break;
+
+  case 104: /* opt_disqualify_polymorphic_constraint: '+'  */
+             {
+                    (yyval.pParseNode) = SQL_NEW_RULE;
+                    (yyval.pParseNode)->append((yyvsp[0].pParseNode) = CREATE_NODE("+", SQL_NODE_PUNCTUATION));
+    }
+    break;
+
+  case 105: /* opt_only: %empty  */
+                    {(yyval.pParseNode) = SQL_NEW_RULE;}
+    break;
+
+  case 106: /* opt_only: opt_disqualify_polymorphic_constraint SQL_TOKEN_ONLY  */
+                                                             {
+                    (yyval.pParseNode) = SQL_NEW_RULE;
+                    (yyval.pParseNode)->append((yyvsp[-1].pParseNode));
+                    (yyval.pParseNode)->append((yyvsp[0].pParseNode) = CREATE_NODE("ONLY", SQL_NODE_NAME));
+        }
+    break;
+
+  case 107: /* opt_only: opt_disqualify_polymorphic_constraint SQL_TOKEN_ALL  */
+                                                            {
+                    (yyval.pParseNode) = SQL_NEW_RULE;
+                    (yyval.pParseNode)->append((yyvsp[-1].pParseNode));
+                    (yyval.pParseNode)->append((yyvsp[0].pParseNode) = CREATE_NODE("ALL", SQL_NODE_NAME));
+        }
+    break;
+
+  case 108: /* opt_disqualify_primary_join: %empty  */
+                    {(yyval.pParseNode) = SQL_NEW_RULE;}
+    break;
+
+  case 109: /* opt_disqualify_primary_join: '+'  */
+             {
+                    (yyval.pParseNode) = SQL_NEW_RULE;
+                    (yyval.pParseNode)->append((yyvsp[0].pParseNode) = CREATE_NODE("+", SQL_NODE_PUNCTUATION));
+    }
+    break;
+
+  case 110: /* table_ref: opt_only opt_disqualify_primary_join table_node_with_opt_member_func_call table_primary_as_range_column  */
+        {
+            (yyval.pParseNode) = SQL_NEW_RULE;
+            (yyval.pParseNode)->append((yyvsp[-3].pParseNode));
+            (yyval.pParseNode)->append((yyvsp[-2].pParseNode));
+            (yyval.pParseNode)->append((yyvsp[-1].pParseNode));
+            (yyval.pParseNode)->append((yyvsp[0].pParseNode));
+        }
+    break;
+
+  case 111: /* table_ref: opt_disqualify_primary_join table_node_with_opt_member_func_call table_primary_as_range_column  */
+        {
+            (yyval.pParseNode) = SQL_NEW_RULE;
+            (yyval.pParseNode)->append(CREATE_NODE("", SQL_NODE_RULE, OSQLParser::RuleID(OSQLParseNode::opt_only)));
+            (yyval.pParseNode)->append((yyvsp[-2].pParseNode));
+            (yyval.pParseNode)->append((yyvsp[-1].pParseNode));
+            (yyval.pParseNode)->append((yyvsp[0].pParseNode));
+        }
+    break;
+
+  case 112: /* table_ref: opt_only subquery range_variable opt_column_ref_commalist  */
+        {
+            (yyval.pParseNode) = SQL_NEW_RULE;
+            (yyval.pParseNode)->append((yyvsp[-3].pParseNode));
+            (yyval.pParseNode)->append((yyvsp[-2].pParseNode));
+            (yyval.pParseNode)->append((yyvsp[-1].pParseNode));
+            (yyval.pParseNode)->append((yyvsp[0].pParseNode));
+        }
+    break;
+
+  case 114: /* where_clause: SQL_TOKEN_WHERE search_condition  */
+        {
+            (yyval.pParseNode) = SQL_NEW_RULE;
+            (yyval.pParseNode)->append((yyvsp[-1].pParseNode));
+            (yyval.pParseNode)->append((yyvsp[0].pParseNode));
+        }
+    break;
+
+  case 115: /* opt_group_by_clause: %empty  */
+                         {(yyval.pParseNode) = SQL_NEW_RULE;}
+    break;
+
+  case 116: /* opt_group_by_clause: SQL_TOKEN_GROUP SQL_TOKEN_BY value_exp_commalist  */
+        {
+            (yyval.pParseNode) = SQL_NEW_RULE;
+            (yyval.pParseNode)->append((yyvsp[-2].pParseNode));
+            (yyval.pParseNode)->append((yyvsp[-1].pParseNode));
+            (yyval.pParseNode)->append((yyvsp[0].pParseNode));
+        }
+    break;
+
+  case 117: /* opt_having_clause: %empty  */
+                                    {(yyval.pParseNode) = SQL_NEW_RULE;}
+    break;
+
+  case 118: /* opt_having_clause: SQL_TOKEN_HAVING search_condition  */
+            {(yyval.pParseNode) = SQL_NEW_RULE;
+            (yyval.pParseNode)->append((yyvsp[-1].pParseNode));
+            (yyval.pParseNode)->append((yyvsp[0].pParseNode));}
+    break;
+
+  case 130: /* boolean_primary: '(' search_condition ')'  */
+        {
+            (yyval.pParseNode) = SQL_NEW_RULE;
+            (yyval.pParseNode)->append((yyvsp[-2].pParseNode) = CREATE_NODE("(", SQL_NODE_PUNCTUATION));
+            (yyval.pParseNode)->append((yyvsp[-1].pParseNode));
+            (yyval.pParseNode)->append((yyvsp[0].pParseNode) = CREATE_NODE(")", SQL_NODE_PUNCTUATION));
+        }
+    break;
+
+  case 132: /* boolean_test: boolean_primary SQL_TOKEN_IS sql_not truth_value  */
+        {
+            (yyval.pParseNode) = SQL_NEW_RULE;
+            (yyval.pParseNode)->append((yyvsp[-3].pParseNode));
+            (yyval.pParseNode)->append((yyvsp[-2].pParseNode));
+            (yyval.pParseNode)->append((yyvsp[-1].pParseNode));
+            (yyval.pParseNode)->append((yyvsp[0].pParseNode));
+        }
+    break;
+
+  case 134: /* boolean_factor: SQL_TOKEN_NOT boolean_test  */
+        { // boolean_factor: rule 1
+            (yyval.pParseNode) = SQL_NEW_RULE;
+            (yyval.pParseNode)->append((yyvsp[-1].pParseNode));
+            (yyval.pParseNode)->append((yyvsp[0].pParseNode));
+        }
+    break;
+
+  case 136: /* boolean_term: boolean_term SQL_TOKEN_AND boolean_factor  */
+        {
+            (yyval.pParseNode) = SQL_NEW_RULE; // boolean_term: rule 1
+            (yyval.pParseNode)->append((yyvsp[-2].pParseNode));
+            (yyval.pParseNode)->append((yyvsp[-1].pParseNode));
+            (yyval.pParseNode)->append((yyvsp[0].pParseNode));
+        }
+    break;
+
+  case 138: /* search_condition: search_condition SQL_TOKEN_OR boolean_term  */
+        {
+            (yyval.pParseNode) = SQL_NEW_RULE; // search_condition
+            (yyval.pParseNode)->append((yyvsp[-2].pParseNode));
+            (yyval.pParseNode)->append((yyvsp[-1].pParseNode));
+            (yyval.pParseNode)->append((yyvsp[0].pParseNode));
+        }
+    break;
+
+  case 139: /* type_predicate: '(' type_list ')'  */
+        {
+        (yyval.pParseNode) = SQL_NEW_RULE;
+        (yyval.pParseNode)->append((yyvsp[-2].pParseNode) = CREATE_NODE("(", SQL_NODE_PUNCTUATION));
+        (yyval.pParseNode)->append((yyvsp[-1].pParseNode));
+        (yyval.pParseNode)->append((yyvsp[0].pParseNode) = CREATE_NODE(")", SQL_NODE_PUNCTUATION));
+        }
+    break;
+
+  case 140: /* type_list: type_list_item  */
+        {
+        (yyval.pParseNode) = SQL_NEW_COMMALISTRULE;
+        (yyval.pParseNode)->append((yyvsp[0].pParseNode));
+        }
+    break;
+
+  case 141: /* type_list: type_list ',' type_list_item  */
+        {
+        (yyvsp[-2].pParseNode)->append((yyvsp[0].pParseNode));
+        (yyval.pParseNode) = (yyvsp[-2].pParseNode);
+        }
+    break;
+
+  case 142: /* type_list_item: opt_only table_node  */
+    {
+    (yyval.pParseNode) = SQL_NEW_RULE;
+    (yyval.pParseNode)->append((yyvsp[-1].pParseNode));
+    (yyval.pParseNode)->append((yyvsp[0].pParseNode));
+    }
+    break;
+
+  case 152: /* comparison_predicate_part_2: comparison row_value_constructor  */
+        {
+            (yyval.pParseNode) = SQL_NEW_RULE; // comparison_predicate: rule 1
+            (yyval.pParseNode)->append((yyvsp[-1].pParseNode));
+            (yyval.pParseNode)->append((yyvsp[0].pParseNode));
+        }
+    break;
+
+  case 153: /* comparison_predicate: row_value_constructor comparison row_value_constructor  */
+        {
+            (yyval.pParseNode) = SQL_NEW_RULE; // comparison_predicate: rule 1
+            (yyval.pParseNode)->append((yyvsp[-2].pParseNode));
+            (yyval.pParseNode)->append((yyvsp[-1].pParseNode));
+            (yyval.pParseNode)->append((yyvsp[0].pParseNode));
+        }
+    break;
+
+  case 154: /* comparison_predicate: comparison row_value_constructor  */
+        {
+            if(context->inPredicateCheck()) // comparison_predicate: rule 2
+            {
+                (yyval.pParseNode) = SQL_NEW_RULE;
+                sal_Int16 nErg = context->buildPredicateRule((yyval.pParseNode),(yyvsp[0].pParseNode),(yyvsp[-1].pParseNode));
+                if(nErg == 1)
+                {
+                    OSQLParseNode* pTemp = (yyval.pParseNode);
+                    (yyval.pParseNode) = pTemp->removeAt((sal_uInt32)0);
+                    delete pTemp;
+                }
+                else
+                {
+                    delete (yyval.pParseNode);
+                    YYABORT;
+                }
+            }
+            else
+            {
+                YYERROR;
+            }
+        }
+    break;
+
+  case 161: /* comparison: SQL_TOKEN_IS sql_not  */
+        {
+          (yyval.pParseNode) = SQL_NEW_RULE;
+          (yyval.pParseNode)->append((yyvsp[-1].pParseNode));
+          (yyval.pParseNode)->append((yyvsp[0].pParseNode));
+        }
+    break;
+
+  case 162: /* between_predicate_part_2: sql_not SQL_TOKEN_BETWEEN row_value_constructor SQL_TOKEN_AND row_value_constructor  */
+        {
+            (yyval.pParseNode) = SQL_NEW_RULE; // between_predicate: rule 1
+            (yyval.pParseNode)->append((yyvsp[-4].pParseNode));
+            (yyval.pParseNode)->append((yyvsp[-3].pParseNode));
+            (yyval.pParseNode)->append((yyvsp[-2].pParseNode));
+            (yyval.pParseNode)->append((yyvsp[-1].pParseNode));
+            (yyval.pParseNode)->append((yyvsp[0].pParseNode));
+        }
+    break;
+
+  case 163: /* between_predicate: row_value_constructor between_predicate_part_2  */
+        {
+            (yyval.pParseNode) = SQL_NEW_RULE; // between_predicate: rule 1
+            (yyval.pParseNode)->append((yyvsp[-1].pParseNode));
+            (yyval.pParseNode)->append((yyvsp[0].pParseNode));
+        }
+    break;
+
+  case 164: /* character_like_predicate_part_2: sql_not SQL_TOKEN_LIKE string_value_exp opt_escape  */
+        {
+            (yyval.pParseNode) = SQL_NEW_RULE; // like_predicate: rule 1
+            (yyval.pParseNode)->append((yyvsp[-3].pParseNode));
+            (yyval.pParseNode)->append((yyvsp[-2].pParseNode));
+            (yyval.pParseNode)->append((yyvsp[-1].pParseNode));
+            (yyval.pParseNode)->append((yyvsp[0].pParseNode));
+        }
+    break;
+
+  case 165: /* other_like_predicate_part_2: sql_not SQL_TOKEN_LIKE value_exp_primary opt_escape  */
+        {
+            (yyval.pParseNode) = SQL_NEW_RULE; // like_predicate: rule 1
+            (yyval.pParseNode)->append((yyvsp[-3].pParseNode));
+            (yyval.pParseNode)->append((yyvsp[-2].pParseNode));
+            (yyval.pParseNode)->append((yyvsp[-1].pParseNode));
+            (yyval.pParseNode)->append((yyvsp[0].pParseNode));
+        }
+    break;
+
+  case 166: /* like_predicate: row_value_constructor character_like_predicate_part_2  */
+        {
+            (yyval.pParseNode) = SQL_NEW_RULE; // like_predicate: rule 1
+            (yyval.pParseNode)->append((yyvsp[-1].pParseNode));
+            (yyval.pParseNode)->append((yyvsp[0].pParseNode));
+        }
+    break;
+
+  case 167: /* like_predicate: row_value_constructor other_like_predicate_part_2  */
+        {
+            (yyval.pParseNode) = SQL_NEW_RULE;  // like_predicate: rule 3
+            (yyval.pParseNode)->append((yyvsp[-1].pParseNode));
+            (yyval.pParseNode)->append((yyvsp[0].pParseNode));
+        }
+    break;
+
+  case 168: /* like_predicate: character_like_predicate_part_2  */
+        {
+            if (context->inPredicateCheck())  // like_predicate: rule 5
+            {
+                OSQLParseNode* pColumnRef = CREATE_NODE(aEmptyString, SQL_NODE_RULE,OSQLParser::RuleID(OSQLParseNode::column_ref));
+                pColumnRef->append(CREATE_NODE(context->getFieldName(),SQL_NODE_NAME));
+
+                (yyval.pParseNode) = SQL_NEW_RULE;
+                (yyval.pParseNode)->append(pColumnRef);
+                (yyval.pParseNode)->append((yyvsp[0].pParseNode));
+                OSQLParseNode* p2nd = (yyvsp[0].pParseNode)->removeAt(2);
+                OSQLParseNode* p3rd = (yyvsp[0].pParseNode)->removeAt(2);
+                if ( !context->buildLikeRule((yyvsp[0].pParseNode),p2nd,p3rd) )
+                {
+                    delete (yyval.pParseNode);
+                    YYABORT;
+                }
+                (yyvsp[0].pParseNode)->append(p3rd);
+            }
+            else
+                YYERROR;
+        }
+    break;
+
+  case 169: /* like_predicate: other_like_predicate_part_2  */
+        {
+            if (context->inPredicateCheck()) // like_predicate: rule 6
+            {
+                OSQLParseNode* pColumnRef = CREATE_NODE(aEmptyString, SQL_NODE_RULE,OSQLParser::RuleID(OSQLParseNode::column_ref));
+                pColumnRef->append(CREATE_NODE(context->getFieldName(),SQL_NODE_NAME));
+
+                (yyval.pParseNode) = SQL_NEW_RULE;
+                (yyval.pParseNode)->append(pColumnRef);
+                (yyval.pParseNode)->append((yyvsp[0].pParseNode));
+                OSQLParseNode* p2nd = (yyvsp[0].pParseNode)->removeAt(2);
+                OSQLParseNode* p3rd = (yyvsp[0].pParseNode)->removeAt(2);
+                if ( !context->buildLikeRule((yyvsp[0].pParseNode),p2nd,p3rd) )
+                {
+                    delete (yyval.pParseNode);
+                    YYABORT;
+                }
+                (yyvsp[0].pParseNode)->append(p3rd);
+            }
+            else
+                YYERROR;
+        }
+    break;
+
+  case 170: /* opt_escape: %empty  */
+                                    {(yyval.pParseNode) = SQL_NEW_RULE;}
+    break;
+
+  case 171: /* opt_escape: SQL_TOKEN_ESCAPE string_value_exp  */
+            {(yyval.pParseNode) = SQL_NEW_RULE;
+            (yyval.pParseNode)->append((yyvsp[-1].pParseNode));
+            (yyval.pParseNode)->append((yyvsp[0].pParseNode));}
+    break;
+
+  case 172: /* null_predicate_part_2: SQL_TOKEN_IS sql_not SQL_TOKEN_NULL  */
+    {
+        (yyval.pParseNode) = SQL_NEW_RULE; // test_for_null: rule 1
+        (yyval.pParseNode)->append((yyvsp[-2].pParseNode));
+        (yyval.pParseNode)->append((yyvsp[-1].pParseNode));
+        (yyval.pParseNode)->append((yyvsp[0].pParseNode));
+    }
+    break;
+
+  case 173: /* test_for_null: row_value_constructor null_predicate_part_2  */
+        {
+            (yyval.pParseNode) = SQL_NEW_RULE; // test_for_null: rule 1
+            (yyval.pParseNode)->append((yyvsp[-1].pParseNode));
+            (yyval.pParseNode)->append((yyvsp[0].pParseNode));
+        }
+    break;
+
+  case 174: /* test_for_null: null_predicate_part_2  */
+        {
+            if (context->inPredicateCheck())// test_for_null: rule 2
+            {
+                OSQLParseNode* pColumnRef = CREATE_NODE(aEmptyString, SQL_NODE_RULE,OSQLParser::RuleID(OSQLParseNode::column_ref));
+                pColumnRef->append(CREATE_NODE(context->getFieldName(),SQL_NODE_NAME));
+
+                (yyval.pParseNode) = SQL_NEW_RULE;
+                (yyval.pParseNode)->append(pColumnRef);
+                (yyval.pParseNode)->append((yyvsp[0].pParseNode));
+            }
+            else
+                YYERROR;
+        }
+    break;
+
+  case 175: /* in_predicate_value: subquery  */
+        {(yyval.pParseNode) = SQL_NEW_RULE;
+            (yyval.pParseNode)->append((yyvsp[0].pParseNode));
+        }
+    break;
+
+  case 176: /* in_predicate_value: '(' value_exp_commalist ')'  */
+        {(yyval.pParseNode) = SQL_NEW_RULE;
+            (yyval.pParseNode)->append((yyvsp[-2].pParseNode) = CREATE_NODE("(", SQL_NODE_PUNCTUATION));
+            (yyval.pParseNode)->append((yyvsp[-1].pParseNode));
+            (yyval.pParseNode)->append((yyvsp[0].pParseNode) = CREATE_NODE(")", SQL_NODE_PUNCTUATION));
+        }
+    break;
+
+  case 177: /* in_predicate_part_2: sql_not SQL_TOKEN_IN in_predicate_value  */
+    {
+        (yyval.pParseNode) = SQL_NEW_RULE;// in_predicate: rule 1
+        (yyval.pParseNode)->append((yyvsp[-2].pParseNode));
+        (yyval.pParseNode)->append((yyvsp[-1].pParseNode));
+        (yyval.pParseNode)->append((yyvsp[0].pParseNode));
+    }
+    break;
+
+  case 178: /* in_predicate: row_value_constructor in_predicate_part_2  */
+        {
+            (yyval.pParseNode) = SQL_NEW_RULE;// in_predicate: rule 1
+            (yyval.pParseNode)->append((yyvsp[-1].pParseNode));
+            (yyval.pParseNode)->append((yyvsp[0].pParseNode));
+        }
+    break;
+
+  case 179: /* in_predicate: in_predicate_part_2  */
+        {
+            if ( context->inPredicateCheck() )// in_predicate: rule 2
+            {
+                OSQLParseNode* pColumnRef = CREATE_NODE(aEmptyString, SQL_NODE_RULE,OSQLParser::RuleID(OSQLParseNode::column_ref));
+                pColumnRef->append(CREATE_NODE(context->getFieldName(),SQL_NODE_NAME));
+
+                (yyval.pParseNode) = SQL_NEW_RULE;
+                (yyval.pParseNode)->append(pColumnRef);
+                (yyval.pParseNode)->append((yyvsp[0].pParseNode));
+            }
+            else
+                YYERROR;
+        }
+    break;
+
+  case 180: /* quantified_comparison_predicate_part_2: comparison any_all_some subquery  */
+    {
+        (yyval.pParseNode) = SQL_NEW_RULE;
+        (yyval.pParseNode)->append((yyvsp[-2].pParseNode));
+        (yyval.pParseNode)->append((yyvsp[-1].pParseNode));
+        (yyval.pParseNode)->append((yyvsp[0].pParseNode));
+    }
+    break;
+
+  case 181: /* all_or_any_predicate: row_value_constructor quantified_comparison_predicate_part_2  */
+        {
+            (yyval.pParseNode) = SQL_NEW_RULE;
+            (yyval.pParseNode)->append((yyvsp[-1].pParseNode));
+            (yyval.pParseNode)->append((yyvsp[0].pParseNode));
+        }
+    break;
+
+  case 182: /* rtreematch_predicate: row_value_constructor rtreematch_predicate_part_2  */
+        {
+            (yyval.pParseNode) = SQL_NEW_RULE;
+            (yyval.pParseNode)->append((yyvsp[-1].pParseNode));
+            (yyval.pParseNode)->append((yyvsp[0].pParseNode));
+        }
+    break;
+
+  case 183: /* rtreematch_predicate_part_2: sql_not SQL_TOKEN_MATCH fct_spec  */
+        {
+            (yyval.pParseNode) = SQL_NEW_RULE;
+            (yyval.pParseNode)->append((yyvsp[-2].pParseNode));
+            (yyval.pParseNode)->append((yyvsp[-1].pParseNode));
+            (yyval.pParseNode)->append((yyvsp[0].pParseNode));
+        }
+    break;
+
+  case 187: /* existence_test: SQL_TOKEN_EXISTS subquery  */
+        {
+            (yyval.pParseNode) = SQL_NEW_RULE;
+            (yyval.pParseNode)->append((yyvsp[-1].pParseNode));
+            (yyval.pParseNode)->append((yyvsp[0].pParseNode));
+        }
+    break;
+
+  case 188: /* unique_test: SQL_TOKEN_UNIQUE subquery  */
+        {(yyval.pParseNode) = SQL_NEW_RULE;
+            (yyval.pParseNode)->append((yyvsp[-1].pParseNode));
+            (yyval.pParseNode)->append((yyvsp[0].pParseNode));}
+    break;
+
+  case 189: /* subquery: '(' SQL_TOKEN_VALUES values_commalist ')'  */
+        {
+            (yyval.pParseNode) = SQL_NEW_RULE;
+            (yyval.pParseNode)->append((yyvsp[-3].pParseNode) = CREATE_NODE("(", SQL_NODE_PUNCTUATION));
+            (yyval.pParseNode)->append((yyvsp[-2].pParseNode));
+            (yyval.pParseNode)->append((yyvsp[-1].pParseNode));
+            (yyval.pParseNode)->append((yyvsp[0].pParseNode) = CREATE_NODE(")", SQL_NODE_PUNCTUATION));
+        }
+    break;
+
+  case 190: /* subquery: '(' select_statement ')'  */
+        {
+            (yyval.pParseNode) = SQL_NEW_RULE;
+            (yyval.pParseNode)->append((yyvsp[-2].pParseNode) = CREATE_NODE("(", SQL_NODE_PUNCTUATION));
+            (yyval.pParseNode)->append((yyvsp[-1].pParseNode));
+            (yyval.pParseNode)->append((yyvsp[0].pParseNode) = CREATE_NODE(")", SQL_NODE_PUNCTUATION));
+        }
+    break;
+
+  case 191: /* scalar_exp_commalist: select_sublist  */
+        {
+            (yyval.pParseNode) = SQL_NEW_COMMALISTRULE;
+            (yyval.pParseNode)->append((yyvsp[0].pParseNode));
+        }
+    break;
+
+  case 192: /* scalar_exp_commalist: scalar_exp_commalist ',' select_sublist  */
+        {
+            (yyvsp[-2].pParseNode)->append((yyvsp[0].pParseNode));
+            (yyval.pParseNode) = (yyvsp[-2].pParseNode);
+        }
+    break;
+
+  case 199: /* literal: literal SQL_TOKEN_STRING  */
+        {
+            if (context->inPredicateCheck())
+            {
+                (yyval.pParseNode) = SQL_NEW_RULE;
+                (yyval.pParseNode)->append((yyvsp[-1].pParseNode));
+                (yyval.pParseNode)->append((yyvsp[0].pParseNode));
+                context->reduceLiteral((yyval.pParseNode), sal_True);
+            }
+            else
+                YYERROR;
+        }
+    break;
+
+  case 200: /* literal: literal SQL_TOKEN_INT  */
+        {
+            if (context->inPredicateCheck())
+            {
+                (yyval.pParseNode) = SQL_NEW_RULE;
+                (yyval.pParseNode)->append((yyvsp[-1].pParseNode));
+                (yyval.pParseNode)->append((yyvsp[0].pParseNode));
+                context->reduceLiteral((yyval.pParseNode), sal_True);
+            }
+            else
+                YYERROR;
+        }
+    break;
+
+  case 201: /* literal: literal SQL_TOKEN_REAL_NUM  */
+        {
+            if (context->inPredicateCheck())
+            {
+                (yyval.pParseNode) = SQL_NEW_RULE;
+                (yyval.pParseNode)->append((yyvsp[-1].pParseNode));
+                (yyval.pParseNode)->append((yyvsp[0].pParseNode));
+                context->reduceLiteral((yyval.pParseNode), sal_True);
+            }
+            else
+                YYERROR;
+        }
+    break;
+
+  case 202: /* literal: literal SQL_TOKEN_APPROXNUM  */
+        {
+            if (context->inPredicateCheck())
+            {
+                (yyval.pParseNode) = SQL_NEW_RULE;
+                (yyval.pParseNode)->append((yyvsp[-1].pParseNode));
+                (yyval.pParseNode)->append((yyvsp[0].pParseNode));
+                context->reduceLiteral((yyval.pParseNode), sal_True);
+            }
+            else
+                YYERROR;
+        }
+    break;
+
+  case 203: /* as_clause: %empty  */
+                    {(yyval.pParseNode) = SQL_NEW_RULE;}
+    break;
+
+  case 204: /* as_clause: SQL_TOKEN_AS column  */
+        {
+            (yyval.pParseNode) = SQL_NEW_RULE;
+            (yyval.pParseNode)->append((yyvsp[-1].pParseNode));
+            (yyval.pParseNode)->append((yyvsp[0].pParseNode));
+        }
+    break;
+
+  case 212: /* iif_spec: SQL_TOKEN_IIF '(' search_condition ',' result ',' result ')'  */
+        {
+        (yyval.pParseNode) = SQL_NEW_RULE;
+        (yyval.pParseNode)->append((yyvsp[-7].pParseNode));
+        (yyval.pParseNode)->append((yyvsp[-5].pParseNode));
+        (yyval.pParseNode)->append((yyvsp[-3].pParseNode));
+        (yyval.pParseNode)->append((yyvsp[-1].pParseNode));
+
+
+        }
+    break;
+
+  case 216: /* fct_spec: function_name '(' ')'  */
+        {
+            (yyval.pParseNode) = SQL_NEW_RULE;
+            (yyval.pParseNode)->append((yyvsp[-2].pParseNode));
+            (yyval.pParseNode)->append((yyvsp[-1].pParseNode) = CREATE_NODE("(", SQL_NODE_PUNCTUATION));
+            (yyval.pParseNode)->append((yyvsp[0].pParseNode) = CREATE_NODE(")", SQL_NODE_PUNCTUATION));
+        }
+    break;
+
+  case 217: /* fct_spec: function_name '(' function_args_commalist ')'  */
+        {
+            (yyval.pParseNode) = SQL_NEW_RULE;
+            (yyval.pParseNode)->append((yyvsp[-3].pParseNode));
+            (yyval.pParseNode)->append((yyvsp[-2].pParseNode) = CREATE_NODE("(", SQL_NODE_PUNCTUATION));
+            (yyval.pParseNode)->append((yyvsp[-1].pParseNode));
+            (yyval.pParseNode)->append((yyvsp[0].pParseNode) = CREATE_NODE(")", SQL_NODE_PUNCTUATION));
+        }
+    break;
+
+  case 218: /* fct_spec: function_name '(' opt_all_distinct function_arg ')'  */
+        {
+            (yyval.pParseNode) = SQL_NEW_RULE;
+            (yyval.pParseNode)->append((yyvsp[-4].pParseNode));
+            (yyval.pParseNode)->append((yyvsp[-3].pParseNode) = CREATE_NODE("(", SQL_NODE_PUNCTUATION));
+            (yyval.pParseNode)->append((yyvsp[-2].pParseNode));
+            (yyval.pParseNode)->append((yyvsp[-1].pParseNode));
+            (yyval.pParseNode)->append((yyvsp[0].pParseNode) = CREATE_NODE(")", SQL_NODE_PUNCTUATION));
+        }
+    break;
+
+  case 221: /* value_creation_fct: SQL_TOKEN_NAVIGATION_VALUE '(' derived_column ',' function_arg opt_function_arg ')'  */
+        {
+            (yyval.pParseNode) = SQL_NEW_RULE;
+            (yyval.pParseNode)->append((yyvsp[-6].pParseNode));
+            (yyval.pParseNode)->append((yyvsp[-5].pParseNode) = CREATE_NODE("(", SQL_NODE_PUNCTUATION));
+            (yyval.pParseNode)->append((yyvsp[-4].pParseNode));
+            (yyval.pParseNode)->append((yyvsp[-3].pParseNode) = CREATE_NODE(",", SQL_NODE_PUNCTUATION));
+            (yyval.pParseNode)->append((yyvsp[-2].pParseNode));
+            (yyval.pParseNode)->append((yyvsp[-1].pParseNode));
+            (yyval.pParseNode)->append((yyvsp[0].pParseNode) = CREATE_NODE(")", SQL_NODE_PUNCTUATION));
+        }
+    break;
+
+  case 222: /* aggregate_fct: SQL_TOKEN_MAX '(' opt_all_distinct function_args_commalist ')'  */
+        {
+            if((yyvsp[-1].pParseNode)->count() != 1)
+                {
+                SQLyyerror(context, "Use GREATEST(arg0, arg1 [, ...]) instead of MAX(arg0, arg1 [, ...])");
+                YYERROR;
+                }
+
+            (yyval.pParseNode) = SQL_NEW_RULE;
+            (yyval.pParseNode)->append((yyvsp[-4].pParseNode));
+            (yyval.pParseNode)->append((yyvsp[-3].pParseNode) = CREATE_NODE("(", SQL_NODE_PUNCTUATION));
+            (yyval.pParseNode)->append((yyvsp[-2].pParseNode));
+            (yyval.pParseNode)->append((yyvsp[-1].pParseNode) = (yyvsp[-1].pParseNode)->getChild(0));
+            (yyval.pParseNode)->append((yyvsp[0].pParseNode) = CREATE_NODE(")", SQL_NODE_PUNCTUATION));
+
+        }
+    break;
+
+  case 223: /* aggregate_fct: SQL_TOKEN_MIN '(' opt_all_distinct function_args_commalist ')'  */
+        {
+            if((yyvsp[-1].pParseNode)->count() != 1)
+                {
+                SQLyyerror(context, "Use LEAST(arg0, arg1 [, ...]) instead of MIN(arg0, arg1 [, ...])");
+                YYERROR;
+                }
+
+            (yyval.pParseNode) = SQL_NEW_RULE;
+            (yyval.pParseNode)->append((yyvsp[-4].pParseNode));
+            (yyval.pParseNode)->append((yyvsp[-3].pParseNode) = CREATE_NODE("(", SQL_NODE_PUNCTUATION));
+            (yyval.pParseNode)->append((yyvsp[-2].pParseNode));
+            (yyval.pParseNode)->append((yyvsp[-1].pParseNode) = (yyvsp[-1].pParseNode)->getChild(0));
+            (yyval.pParseNode)->append((yyvsp[0].pParseNode) = CREATE_NODE(")", SQL_NODE_PUNCTUATION));
+
+        }
+    break;
+
+  case 224: /* aggregate_fct: set_fct_type '(' opt_all_distinct function_arg ')'  */
+        {
+            (yyval.pParseNode) = SQL_NEW_RULE;
+            (yyval.pParseNode)->append((yyvsp[-4].pParseNode));
+            (yyval.pParseNode)->append((yyvsp[-3].pParseNode) = CREATE_NODE("(", SQL_NODE_PUNCTUATION));
+            (yyval.pParseNode)->append((yyvsp[-2].pParseNode));
+            (yyval.pParseNode)->append((yyvsp[-1].pParseNode));
+            (yyval.pParseNode)->append((yyvsp[0].pParseNode) = CREATE_NODE(")", SQL_NODE_PUNCTUATION));
+        }
+    break;
+
+  case 225: /* aggregate_fct: SQL_TOKEN_COUNT '(' '*' ')'  */
+        {
+            (yyval.pParseNode) = SQL_NEW_RULE;
+            (yyval.pParseNode)->append((yyvsp[-3].pParseNode));
+            (yyval.pParseNode)->append((yyvsp[-2].pParseNode) = CREATE_NODE("(", SQL_NODE_PUNCTUATION));
+            (yyval.pParseNode)->append((yyvsp[-1].pParseNode) = CREATE_NODE("*", SQL_NODE_PUNCTUATION));
+            (yyval.pParseNode)->append((yyvsp[0].pParseNode) = CREATE_NODE(")", SQL_NODE_PUNCTUATION));
+        }
+    break;
+
+  case 226: /* aggregate_fct: SQL_TOKEN_COUNT '(' opt_all_distinct function_arg ')'  */
+        {
+            (yyval.pParseNode) = SQL_NEW_RULE;
+            (yyval.pParseNode)->append((yyvsp[-4].pParseNode));
+            (yyval.pParseNode)->append((yyvsp[-3].pParseNode) = CREATE_NODE("(", SQL_NODE_PUNCTUATION));
+            (yyval.pParseNode)->append((yyvsp[-2].pParseNode));
+            (yyval.pParseNode)->append((yyvsp[-1].pParseNode));
+            (yyval.pParseNode)->append((yyvsp[0].pParseNode) = CREATE_NODE(")", SQL_NODE_PUNCTUATION));
+        }
+    break;
+
+  case 227: /* aggregate_fct: SQL_TOKEN_GROUP_CONCAT '(' opt_all_distinct function_arg opt_function_arg ')'  */
+        {
+            if ((yyvsp[-3].pParseNode)->isToken() && (yyvsp[-1].pParseNode)->count()!=0)
+                {
+                SQLyyerror(context, "Aggregate function can use DISTINCT or ALL keywords only with one argument.");
+                YYERROR;
+                }
+            (yyval.pParseNode) = SQL_NEW_RULE;
+            (yyval.pParseNode)->append((yyvsp[-5].pParseNode));
+            (yyval.pParseNode)->append((yyvsp[-4].pParseNode) = CREATE_NODE("(", SQL_NODE_PUNCTUATION));
+            (yyval.pParseNode)->append((yyvsp[-3].pParseNode));
+            (yyval.pParseNode)->append((yyvsp[-2].pParseNode));
+            (yyval.pParseNode)->append((yyvsp[-1].pParseNode));
+            (yyval.pParseNode)->append((yyvsp[0].pParseNode) = CREATE_NODE(")", SQL_NODE_PUNCTUATION));
+        }
+    break;
+
+  case 228: /* opt_function_arg: %empty  */
+        {(yyval.pParseNode) = SQL_NEW_RULE;}
+    break;
+
+  case 229: /* opt_function_arg: ',' function_arg  */
+    {
+        (yyval.pParseNode) = SQL_NEW_RULE;
+        (yyval.pParseNode)->append((yyvsp[-1].pParseNode) = CREATE_NODE(",", SQL_NODE_PUNCTUATION));
+        (yyval.pParseNode)->append((yyvsp[0].pParseNode));
+    }
+    break;
+
+  case 236: /* outer_join_type: SQL_TOKEN_LEFT  */
+        {
+            (yyval.pParseNode) = SQL_NEW_RULE;
+            (yyval.pParseNode)->append((yyvsp[0].pParseNode));
+        }
+    break;
+
+  case 237: /* outer_join_type: SQL_TOKEN_RIGHT  */
+        {
+            (yyval.pParseNode) = SQL_NEW_RULE;
+            (yyval.pParseNode)->append((yyvsp[0].pParseNode));
+        }
+    break;
+
+  case 238: /* outer_join_type: SQL_TOKEN_FULL  */
+        {
+            (yyval.pParseNode) = SQL_NEW_RULE;
+            (yyval.pParseNode)->append((yyvsp[0].pParseNode));
+        }
+    break;
+
+  case 239: /* join_condition: SQL_TOKEN_ON search_condition  */
+        {
+            (yyval.pParseNode) = SQL_NEW_RULE;
+            (yyval.pParseNode)->append((yyvsp[-1].pParseNode));
+            (yyval.pParseNode)->append((yyvsp[0].pParseNode));
+        }
+    break;
+
+  case 242: /* join_type: %empty  */
+                        {(yyval.pParseNode) = SQL_NEW_RULE;}
+    break;
+
+  case 243: /* join_type: SQL_TOKEN_INNER  */
+        {
+            (yyval.pParseNode) = SQL_NEW_RULE;
+            (yyval.pParseNode)->append((yyvsp[0].pParseNode));
+        }
+    break;
+
+  case 245: /* join_type: outer_join_type SQL_TOKEN_OUTER  */
+        {
+            (yyval.pParseNode) = SQL_NEW_RULE;
+            (yyval.pParseNode)->append((yyvsp[-1].pParseNode));
+            (yyval.pParseNode)->append((yyvsp[0].pParseNode));
+        }
+    break;
+
+  case 246: /* cross_union: table_ref SQL_TOKEN_CROSS SQL_TOKEN_JOIN table_ref  */
+        {
+            (yyval.pParseNode) = SQL_NEW_RULE;
+            (yyval.pParseNode)->append((yyvsp[-3].pParseNode));
+            (yyval.pParseNode)->append((yyvsp[-2].pParseNode));
+            (yyval.pParseNode)->append((yyvsp[-1].pParseNode));
+            (yyval.pParseNode)->append((yyvsp[0].pParseNode));
+        }
+    break;
+
+  case 247: /* qualified_join: table_ref SQL_TOKEN_NATURAL join_type SQL_TOKEN_JOIN table_ref  */
+        {
+            (yyval.pParseNode) = SQL_NEW_RULE;
+            (yyval.pParseNode)->append((yyvsp[-4].pParseNode));
+            (yyval.pParseNode)->append((yyvsp[-3].pParseNode));
+            (yyval.pParseNode)->append((yyvsp[-2].pParseNode));
+            (yyval.pParseNode)->append((yyvsp[-1].pParseNode));
+            (yyval.pParseNode)->append((yyvsp[0].pParseNode));
+        }
+    break;
+
+  case 248: /* qualified_join: table_ref join_type SQL_TOKEN_JOIN table_ref join_spec  */
+        {
+            (yyval.pParseNode) = SQL_NEW_RULE;
+            (yyval.pParseNode)->append((yyvsp[-4].pParseNode));
+            (yyval.pParseNode)->append((yyvsp[-3].pParseNode));
+            (yyval.pParseNode)->append((yyvsp[-2].pParseNode));
+            (yyval.pParseNode)->append((yyvsp[-1].pParseNode));
+            (yyval.pParseNode)->append((yyvsp[0].pParseNode));
+        }
+    break;
+
+  case 250: /* window_function: window_function_type opt_filter_clause SQL_TOKEN_OVER window_name_or_specification  */
+        {
+			(yyval.pParseNode) = SQL_NEW_RULE;
+			(yyval.pParseNode)->append((yyvsp[-3].pParseNode));
+			(yyval.pParseNode)->append((yyvsp[-2].pParseNode));
+			(yyval.pParseNode)->append((yyvsp[-1].pParseNode));
+            (yyval.pParseNode)->append((yyvsp[0].pParseNode));
+	}
+    break;
+
+  case 251: /* window_function_type: rank_function_type '(' ')'  */
+                {
+			(yyval.pParseNode) = SQL_NEW_RULE;
+			(yyval.pParseNode)->append((yyvsp[-2].pParseNode));
+			(yyval.pParseNode)->append((yyvsp[-1].pParseNode) = CREATE_NODE("(", SQL_NODE_PUNCTUATION));
+			(yyval.pParseNode)->append((yyvsp[0].pParseNode) = CREATE_NODE(")", SQL_NODE_PUNCTUATION));
+		}
+    break;
+
+  case 252: /* window_function_type: SQL_TOKEN_ROW_NUMBER '(' ')'  */
+                {
+			(yyval.pParseNode) = SQL_NEW_RULE;
+			(yyval.pParseNode)->append((yyvsp[-2].pParseNode));
+			(yyval.pParseNode)->append((yyvsp[-1].pParseNode) = CREATE_NODE("(", SQL_NODE_PUNCTUATION));
+			(yyval.pParseNode)->append((yyvsp[0].pParseNode) = CREATE_NODE(")", SQL_NODE_PUNCTUATION));
+		}
+    break;
+
+  case 258: /* ntile_function: SQL_TOKEN_NTILE '(' function_arg ')'  */
+        {
+			(yyval.pParseNode) = SQL_NEW_RULE;
+			(yyval.pParseNode)->append((yyvsp[-3].pParseNode));
+			(yyval.pParseNode)->append((yyvsp[-2].pParseNode) = CREATE_NODE("(", SQL_NODE_PUNCTUATION));
+			(yyval.pParseNode)->append((yyvsp[-1].pParseNode));
+			(yyval.pParseNode)->append((yyvsp[0].pParseNode) = CREATE_NODE(")", SQL_NODE_PUNCTUATION));
+	}
+    break;
+
+  case 259: /* opt_lead_or_lag_function: %empty  */
+                         {(yyval.pParseNode) = SQL_NEW_RULE;}
+    break;
+
+  case 260: /* opt_lead_or_lag_function: ',' function_arg  */
+                {
+			(yyval.pParseNode) = SQL_NEW_RULE;
+			(yyval.pParseNode)->append((yyvsp[-1].pParseNode) = CREATE_NODE(",", SQL_NODE_PUNCTUATION));
+			(yyval.pParseNode)->append((yyvsp[0].pParseNode));
+		}
+    break;
+
+  case 261: /* opt_lead_or_lag_function: ',' function_arg ',' function_arg  */
+                {
+			(yyval.pParseNode) = SQL_NEW_RULE;
+			(yyval.pParseNode)->append((yyvsp[-3].pParseNode) = CREATE_NODE(",", SQL_NODE_PUNCTUATION));
+			(yyval.pParseNode)->append((yyvsp[-2].pParseNode));
+			(yyval.pParseNode)->append((yyvsp[-1].pParseNode) = CREATE_NODE(",", SQL_NODE_PUNCTUATION));
+			(yyval.pParseNode)->append((yyvsp[0].pParseNode));
+		}
+    break;
+
+  case 262: /* lead_or_lag_function: lead_or_lag '(' lead_or_lag_extent opt_lead_or_lag_function ')'  */
+        {
+			(yyval.pParseNode) = SQL_NEW_RULE;
+			(yyval.pParseNode)->append((yyvsp[-4].pParseNode));
+			(yyval.pParseNode)->append((yyvsp[-3].pParseNode) = CREATE_NODE("(", SQL_NODE_PUNCTUATION));
+			(yyval.pParseNode)->append((yyvsp[-2].pParseNode));
+			(yyval.pParseNode)->append((yyvsp[-1].pParseNode));
+			(yyval.pParseNode)->append((yyvsp[0].pParseNode) = CREATE_NODE(")", SQL_NODE_PUNCTUATION));
+	}
+    break;
+
+  case 266: /* first_or_last_value_function: first_or_last_value '(' function_arg ')'  */
+        {
+			(yyval.pParseNode) = SQL_NEW_RULE;
+			(yyval.pParseNode)->append((yyvsp[-3].pParseNode));
+			(yyval.pParseNode)->append((yyvsp[-2].pParseNode) = CREATE_NODE("(", SQL_NODE_PUNCTUATION));
+			(yyval.pParseNode)->append((yyvsp[-1].pParseNode));
+			(yyval.pParseNode)->append((yyvsp[0].pParseNode) = CREATE_NODE(")", SQL_NODE_PUNCTUATION));
+	}
+    break;
+
+  case 269: /* nth_value_function: SQL_TOKEN_NTH_VALUE '(' function_arg ',' function_arg ')'  */
+        {
+			(yyval.pParseNode) = SQL_NEW_RULE;
+			(yyval.pParseNode)->append((yyvsp[-5].pParseNode));
+			(yyval.pParseNode)->append((yyvsp[-4].pParseNode) = CREATE_NODE("(", SQL_NODE_PUNCTUATION));
+			(yyval.pParseNode)->append((yyvsp[-3].pParseNode));
+			(yyval.pParseNode)->append((yyvsp[-2].pParseNode) = CREATE_NODE(",", SQL_NODE_PUNCTUATION));
+			(yyval.pParseNode)->append((yyvsp[-1].pParseNode));
+			(yyval.pParseNode)->append((yyvsp[0].pParseNode) = CREATE_NODE(")", SQL_NODE_PUNCTUATION));
+	}
+    break;
+
+  case 270: /* opt_filter_clause: %empty  */
+        {(yyval.pParseNode) = SQL_NEW_RULE;}
+    break;
+
+  case 271: /* opt_filter_clause: SQL_TOKEN_FILTER '(' where_clause ')'  */
+        {
+            (yyval.pParseNode) = SQL_NEW_RULE;
+            (yyval.pParseNode)->append((yyvsp[-3].pParseNode));
+            (yyval.pParseNode)->append((yyvsp[-2].pParseNode) = CREATE_NODE("(", SQL_NODE_PUNCTUATION));
+            (yyval.pParseNode)->append((yyvsp[-1].pParseNode));
+            (yyval.pParseNode)->append((yyvsp[0].pParseNode) = CREATE_NODE(")", SQL_NODE_PUNCTUATION));
+        }
+    break;
+
+  case 276: /* opt_window_clause: %empty  */
+        {(yyval.pParseNode) = SQL_NEW_RULE;}
+    break;
+
+  case 277: /* opt_window_clause: SQL_TOKEN_WINDOW window_definition_list  */
+        {
+            (yyval.pParseNode) = SQL_NEW_RULE;
+            (yyval.pParseNode)->append((yyvsp[-1].pParseNode));
+            (yyval.pParseNode)->append((yyvsp[0].pParseNode));
+        }
+    break;
+
+  case 278: /* window_definition_list: window_definition_list ',' window_definition  */
+                        {(yyvsp[-2].pParseNode)->append((yyvsp[0].pParseNode));
+			(yyval.pParseNode) = (yyvsp[-2].pParseNode);}
+    break;
+
+  case 279: /* window_definition_list: window_definition  */
+                        {(yyval.pParseNode) = SQL_NEW_COMMALISTRULE;
+			(yyval.pParseNode)->append((yyvsp[0].pParseNode));}
+    break;
+
+  case 280: /* window_definition: new_window_name SQL_TOKEN_AS window_specification  */
+        {
+		(yyval.pParseNode) = SQL_NEW_RULE;
+		(yyval.pParseNode)->append((yyvsp[-2].pParseNode));
+		(yyval.pParseNode)->append((yyvsp[-1].pParseNode));
+		(yyval.pParseNode)->append((yyvsp[0].pParseNode));
+	}
+    break;
+
+  case 282: /* window_specification: '(' opt_existing_window_name opt_window_partition_clause opt_order_by_clause opt_window_frame_clause ')'  */
+        {
+		(yyval.pParseNode) = SQL_NEW_RULE;
+		(yyval.pParseNode)->append((yyvsp[-5].pParseNode) = CREATE_NODE("(", SQL_NODE_PUNCTUATION));
+		(yyval.pParseNode)->append((yyvsp[-4].pParseNode));
+		(yyval.pParseNode)->append((yyvsp[-3].pParseNode));
+		(yyval.pParseNode)->append((yyvsp[-2].pParseNode));
+        (yyval.pParseNode)->append((yyvsp[-1].pParseNode));
+		(yyval.pParseNode)->append((yyvsp[0].pParseNode) = CREATE_NODE(")", SQL_NODE_PUNCTUATION));
+	}
+    break;
+
+  case 283: /* opt_existing_window_name: %empty  */
+                                 {(yyval.pParseNode) = SQL_NEW_RULE;}
+    break;
+
+  case 286: /* opt_window_partition_clause: %empty  */
+        {(yyval.pParseNode) = SQL_NEW_RULE;}
+    break;
+
+  case 287: /* opt_window_partition_clause: SQL_TOKEN_PARTITION SQL_TOKEN_BY window_partition_column_reference_list  */
+            {
+            (yyval.pParseNode) = SQL_NEW_RULE;
+            (yyval.pParseNode)->append((yyvsp[-2].pParseNode));
+            (yyval.pParseNode)->append((yyvsp[-1].pParseNode));
+            (yyval.pParseNode)->append((yyvsp[0].pParseNode));
+	    }
+    break;
+
+  case 288: /* opt_window_frame_clause: %empty  */
+        {(yyval.pParseNode) = SQL_NEW_RULE;}
+    break;
+
+  case 289: /* opt_window_frame_clause: window_frame_units window_frame_extent opt_window_frame_exclusion  */
+        {
+            (yyval.pParseNode) = SQL_NEW_RULE;
+            (yyval.pParseNode)->append((yyvsp[-2].pParseNode));
+            (yyval.pParseNode)->append((yyvsp[-1].pParseNode));
+            (yyval.pParseNode)->append((yyvsp[0].pParseNode));
+        }
+    break;
+
+  case 290: /* window_partition_column_reference_list: window_partition_column_reference_list ',' window_partition_column_reference  */
+                        {(yyvsp[-2].pParseNode)->append((yyvsp[0].pParseNode));
+			(yyval.pParseNode) = (yyvsp[-2].pParseNode);}
+    break;
+
+  case 291: /* window_partition_column_reference_list: window_partition_column_reference  */
+                        {(yyval.pParseNode) = SQL_NEW_COMMALISTRULE;
+			(yyval.pParseNode)->append((yyvsp[0].pParseNode));}
+    break;
+
+  case 292: /* window_partition_column_reference: column_ref opt_collate_clause  */
+        {
+		(yyval.pParseNode) = SQL_NEW_RULE;
+		(yyval.pParseNode)->append((yyvsp[-1].pParseNode));
+		(yyval.pParseNode)->append((yyvsp[0].pParseNode));
+	}
+    break;
+
+  case 293: /* opt_window_frame_exclusion: %empty  */
+        {(yyval.pParseNode) = SQL_NEW_RULE;}
+    break;
+
+  case 294: /* opt_window_frame_exclusion: SQL_TOKEN_EXCLUDE SQL_TOKEN_CURRENT SQL_TOKEN_ROW  */
+                {
+			(yyval.pParseNode) = SQL_NEW_RULE;
+			(yyval.pParseNode)->append((yyvsp[-2].pParseNode));
+			(yyval.pParseNode)->append((yyvsp[-1].pParseNode));
+			(yyval.pParseNode)->append((yyvsp[0].pParseNode));
+		}
+    break;
+
+  case 295: /* opt_window_frame_exclusion: SQL_TOKEN_EXCLUDE SQL_TOKEN_GROUP  */
+                {
+			(yyval.pParseNode) = SQL_NEW_RULE;
+			(yyval.pParseNode)->append((yyvsp[-1].pParseNode));
+			(yyval.pParseNode)->append((yyvsp[0].pParseNode));
+		}
+    break;
+
+  case 296: /* opt_window_frame_exclusion: SQL_TOKEN_EXCLUDE SQL_TOKEN_TIES  */
+                {
+			(yyval.pParseNode) = SQL_NEW_RULE;
+			(yyval.pParseNode)->append((yyvsp[-1].pParseNode));
+			(yyval.pParseNode)->append((yyvsp[0].pParseNode));
+		}
+    break;
+
+  case 297: /* opt_window_frame_exclusion: SQL_TOKEN_EXCLUDE SQL_TOKEN_NO SQL_TOKEN_OTHERS  */
+                {
+			(yyval.pParseNode) = SQL_NEW_RULE;
+			(yyval.pParseNode)->append((yyvsp[-2].pParseNode));
+			(yyval.pParseNode)->append((yyvsp[-1].pParseNode));
+			(yyval.pParseNode)->append((yyvsp[0].pParseNode));
+		}
+    break;
+
+  case 303: /* window_frame_start: SQL_TOKEN_UNBOUNDED SQL_TOKEN_PRECEDING  */
+                {
+			(yyval.pParseNode) = SQL_NEW_RULE;
+			(yyval.pParseNode)->append((yyvsp[-1].pParseNode));
+			(yyval.pParseNode)->append((yyvsp[0].pParseNode));
+		}
+    break;
+
+  case 304: /* window_frame_start: value_exp SQL_TOKEN_PRECEDING  */
+            {
+            (yyval.pParseNode) = SQL_NEW_RULE;
+            (yyval.pParseNode)->append((yyvsp[-1].pParseNode));
+            (yyval.pParseNode)->append((yyvsp[0].pParseNode));
+	    }
+    break;
+
+  case 305: /* window_frame_start: SQL_TOKEN_CURRENT SQL_TOKEN_ROW  */
+                {
+			(yyval.pParseNode) = SQL_NEW_RULE;
+			(yyval.pParseNode)->append((yyvsp[-1].pParseNode));
+			(yyval.pParseNode)->append((yyvsp[0].pParseNode));
+		}
+    break;
+
+  case 306: /* window_frame_preceding: value_exp SQL_TOKEN_PRECEDING  */
+        {
+		(yyval.pParseNode) = SQL_NEW_RULE;
+		(yyval.pParseNode)->append((yyvsp[-1].pParseNode));
+		(yyval.pParseNode)->append((yyvsp[0].pParseNode));
+	}
+    break;
+
+  case 307: /* window_frame_between: SQL_TOKEN_BETWEEN window_frame_bound_1 SQL_TOKEN_AND window_frame_bound_2  */
+        {
+		(yyval.pParseNode) = SQL_NEW_RULE;
+		(yyval.pParseNode)->append((yyvsp[-3].pParseNode));
+		(yyval.pParseNode)->append((yyvsp[-2].pParseNode));
+		(yyval.pParseNode)->append((yyvsp[-1].pParseNode));
+		(yyval.pParseNode)->append((yyvsp[0].pParseNode));
+	}
+    break;
+
+  case 309: /* window_frame_bound: SQL_TOKEN_CURRENT SQL_TOKEN_ROW  */
+        {
+            (yyval.pParseNode) = SQL_NEW_RULE;
+            (yyval.pParseNode)->append((yyvsp[-1].pParseNode));
+            (yyval.pParseNode)->append((yyvsp[0].pParseNode));
+        }
+    break;
+
+  case 312: /* window_frame_bound_1: SQL_TOKEN_UNBOUNDED SQL_TOKEN_PRECEDING  */
+        {
+            (yyval.pParseNode) = SQL_NEW_RULE;
+            (yyval.pParseNode)->append((yyvsp[-1].pParseNode));
+            (yyval.pParseNode)->append((yyvsp[0].pParseNode));
+        }
+    break;
+
+  case 314: /* window_frame_bound_2: SQL_TOKEN_UNBOUNDED SQL_TOKEN_FOLLOWING  */
+        {
+            (yyval.pParseNode) = SQL_NEW_RULE;
+            (yyval.pParseNode)->append((yyvsp[-1].pParseNode));
+            (yyval.pParseNode)->append((yyvsp[0].pParseNode));
+        }
+    break;
+
+  case 315: /* window_frame_following: value_exp SQL_TOKEN_FOLLOWING  */
+        {
+		(yyval.pParseNode) = SQL_NEW_RULE;
+		(yyval.pParseNode)->append((yyvsp[-1].pParseNode));
+		(yyval.pParseNode)->append((yyvsp[0].pParseNode));
+	}
+    break;
+
+  case 320: /* opt_collate_clause: %empty  */
+            {(yyval.pParseNode) = SQL_NEW_RULE;}
+    break;
+
+  case 321: /* opt_collate_clause: SQL_TOKEN_COLLATE collating_function  */
+                {
+			(yyval.pParseNode) = SQL_NEW_RULE;
+			(yyval.pParseNode)->append((yyvsp[-1].pParseNode));
+			(yyval.pParseNode)->append((yyvsp[0].pParseNode));
+		}
+    break;
+
+  case 325: /* ecrelationship_join: table_ref join_type SQL_TOKEN_JOIN table_ref SQL_TOKEN_USING table_node_ref op_relationship_direction  */
+        {
+            (yyval.pParseNode) = SQL_NEW_RULE;
+            (yyval.pParseNode)->append((yyvsp[-6].pParseNode));
+            (yyval.pParseNode)->append((yyvsp[-5].pParseNode));
+            (yyval.pParseNode)->append((yyvsp[-4].pParseNode));
+            (yyval.pParseNode)->append((yyvsp[-3].pParseNode));
+            (yyval.pParseNode)->append((yyvsp[-2].pParseNode));
+            (yyval.pParseNode)->append((yyvsp[-1].pParseNode));
+            (yyval.pParseNode)->append((yyvsp[0].pParseNode));
+        }
+    break;
+
+  case 326: /* op_relationship_direction: %empty  */
+        {(yyval.pParseNode) = SQL_NEW_RULE;}
+    break;
+
+  case 331: /* named_columns_join: SQL_TOKEN_USING '(' column_commalist ')'  */
+        {
+            (yyval.pParseNode) = SQL_NEW_RULE;
+            (yyval.pParseNode)->append((yyvsp[-3].pParseNode));
+            (yyval.pParseNode)->append((yyvsp[-2].pParseNode) = CREATE_NODE("(", SQL_NODE_PUNCTUATION));
+            (yyval.pParseNode)->append((yyvsp[-1].pParseNode));
+            (yyval.pParseNode)->append((yyvsp[0].pParseNode) = CREATE_NODE(")", SQL_NODE_PUNCTUATION));
+        }
+    break;
+
+  case 332: /* all: %empty  */
+               {(yyval.pParseNode) = SQL_NEW_RULE;}
+    break;
+
+  case 352: /* cast_target_scalar: cast_target_primitive_type  */
+        {
+            (yyval.pParseNode) = SQL_NEW_RULE;
+            (yyval.pParseNode)->append((yyvsp[0].pParseNode));
+        }
+    break;
+
+  case 353: /* cast_target_scalar: SQL_TOKEN_NAME '.' SQL_TOKEN_NAME  */
+        {
+            (yyval.pParseNode) = SQL_NEW_RULE;
+            (yyval.pParseNode)->append((yyvsp[-2].pParseNode));
+            (yyval.pParseNode)->append((yyvsp[-1].pParseNode) = CREATE_NODE(".", SQL_NODE_PUNCTUATION));
+            (yyval.pParseNode)->append((yyvsp[0].pParseNode));
+        }
+    break;
+
+  case 354: /* cast_target_array: cast_target_scalar SQL_TOKEN_ARRAY_INDEX  */
+        {
+            (yyval.pParseNode) = SQL_NEW_RULE;
+            (yyval.pParseNode)->append((yyvsp[-1].pParseNode));
+            (yyval.pParseNode)->append((yyvsp[0].pParseNode));
+        }
+    break;
+
+  case 357: /* cast_spec: SQL_TOKEN_CAST '(' cast_operand SQL_TOKEN_AS cast_target ')'  */
+      {
+            (yyval.pParseNode) = SQL_NEW_RULE;
+            (yyval.pParseNode)->append((yyvsp[-5].pParseNode));
+            (yyval.pParseNode)->append((yyvsp[-4].pParseNode) = CREATE_NODE("(", SQL_NODE_PUNCTUATION));
+            (yyval.pParseNode)->append((yyvsp[-3].pParseNode));
+            (yyval.pParseNode)->append((yyvsp[-2].pParseNode));
+            (yyval.pParseNode)->append((yyvsp[-1].pParseNode));
+            (yyval.pParseNode)->append((yyvsp[0].pParseNode) = CREATE_NODE(")", SQL_NODE_PUNCTUATION));
+        }
+    break;
+
+  case 358: /* opt_optional_prop: %empty  */
+               {(yyval.pParseNode) = SQL_NEW_RULE;}
+    break;
+
+  case 359: /* opt_optional_prop: '?'  */
+             {
+        (yyval.pParseNode) = SQL_NEW_RULE;
+        (yyval.pParseNode)->append((yyvsp[0].pParseNode) = CREATE_NODE("?", SQL_NODE_PUNCTUATION));
+    }
+    break;
+
+  case 360: /* opt_extract_value: %empty  */
+      { (yyval.pParseNode) = SQL_NEW_RULE; }
+    break;
+
+  case 361: /* opt_extract_value: SQL_ARROW property_path opt_optional_prop  */
+        {
+           (yyval.pParseNode) = SQL_NEW_RULE;
+           (yyval.pParseNode)->append((yyvsp[-1].pParseNode));
+           (yyval.pParseNode)->append((yyvsp[0].pParseNode));
+        }
+    break;
+
+  case 368: /* value_exp_primary: '(' value_exp ')'  */
+        {
+            (yyval.pParseNode) = SQL_NEW_RULE;
+            (yyval.pParseNode)->append((yyvsp[-2].pParseNode) = CREATE_NODE("(", SQL_NODE_PUNCTUATION));
+            (yyval.pParseNode)->append((yyvsp[-1].pParseNode));
+            (yyval.pParseNode)->append((yyvsp[0].pParseNode) = CREATE_NODE(")", SQL_NODE_PUNCTUATION));
+        }
+    break;
+
+  case 372: /* factor: '-' num_primary  */
+        {
+            (yyval.pParseNode) = SQL_NEW_RULE;
+            (yyval.pParseNode)->append((yyvsp[-1].pParseNode) = CREATE_NODE("-", SQL_NODE_PUNCTUATION));
+            (yyval.pParseNode)->append((yyvsp[0].pParseNode));
+        }
+    break;
+
+  case 373: /* factor: '+' num_primary  */
+        {
+            (yyval.pParseNode) = SQL_NEW_RULE;
+            (yyval.pParseNode)->append((yyvsp[-1].pParseNode) = CREATE_NODE("+", SQL_NODE_PUNCTUATION));
+            (yyval.pParseNode)->append((yyvsp[0].pParseNode));
+        }
+    break;
+
+  case 374: /* factor: SQL_BITWISE_NOT num_primary  */
+        {
+            (yyval.pParseNode) = SQL_NEW_RULE;
+            (yyval.pParseNode)->append((yyvsp[-1].pParseNode) = CREATE_NODE("~", SQL_NODE_PUNCTUATION));
+            (yyval.pParseNode)->append((yyvsp[0].pParseNode));
+        }
+    break;
+
+  case 376: /* term: term '*' factor  */
+        {
+            (yyval.pParseNode) = SQL_NEW_RULE;
+            (yyval.pParseNode)->append((yyvsp[-2].pParseNode));
+            (yyval.pParseNode)->append((yyvsp[-1].pParseNode) = CREATE_NODE("*", SQL_NODE_PUNCTUATION));
+            (yyval.pParseNode)->append((yyvsp[0].pParseNode));
+        }
+    break;
+
+  case 377: /* term: term '/' factor  */
+        {
+            (yyval.pParseNode) = SQL_NEW_RULE;
+            (yyval.pParseNode)->append((yyvsp[-2].pParseNode));
+            (yyval.pParseNode)->append((yyvsp[-1].pParseNode) = CREATE_NODE("/", SQL_NODE_PUNCTUATION));
+            (yyval.pParseNode)->append((yyvsp[0].pParseNode));
+        }
+    break;
+
+  case 378: /* term: term '%' factor  */
+        {
+            (yyval.pParseNode) = SQL_NEW_RULE;
+            (yyval.pParseNode)->append((yyvsp[-2].pParseNode));
+            (yyval.pParseNode)->append((yyvsp[-1].pParseNode) = CREATE_NODE("%", SQL_NODE_PUNCTUATION));
+            (yyval.pParseNode)->append((yyvsp[0].pParseNode));
+        }
+    break;
+
+  case 380: /* term_add_sub: term_add_sub '+' term  */
+        {
+            (yyval.pParseNode) = SQL_NEW_RULE;
+            (yyval.pParseNode)->append((yyvsp[-2].pParseNode));
+            (yyval.pParseNode)->append((yyvsp[-1].pParseNode) = CREATE_NODE("+", SQL_NODE_PUNCTUATION));
+            (yyval.pParseNode)->append((yyvsp[0].pParseNode));
+        }
+    break;
+
+  case 381: /* term_add_sub: term_add_sub '-' term  */
+        {
+            (yyval.pParseNode) = SQL_NEW_RULE;
+            (yyval.pParseNode)->append((yyvsp[-2].pParseNode));
+            (yyval.pParseNode)->append((yyvsp[-1].pParseNode) = CREATE_NODE("-", SQL_NODE_PUNCTUATION));
+            (yyval.pParseNode)->append((yyvsp[0].pParseNode));
+        }
+    break;
+
+  case 383: /* num_value_exp: num_value_exp SQL_BITWISE_SHIFT_LEFT term_add_sub  */
+        {
+            (yyval.pParseNode) = SQL_NEW_RULE;
+            (yyval.pParseNode)->append((yyvsp[-2].pParseNode));
+            (yyval.pParseNode)->append((yyvsp[-1].pParseNode) = CREATE_NODE("<<", SQL_NODE_PUNCTUATION));
+            (yyval.pParseNode)->append((yyvsp[0].pParseNode));
+        }
+    break;
+
+  case 384: /* num_value_exp: num_value_exp SQL_BITWISE_SHIFT_RIGHT term_add_sub  */
+        {
+            (yyval.pParseNode) = SQL_NEW_RULE;
+            (yyval.pParseNode)->append((yyvsp[-2].pParseNode));
+            (yyval.pParseNode)->append((yyvsp[-1].pParseNode) = CREATE_NODE(">>", SQL_NODE_PUNCTUATION));
+            (yyval.pParseNode)->append((yyvsp[0].pParseNode));
+        }
+    break;
+
+  case 385: /* num_value_exp: num_value_exp SQL_BITWISE_OR term_add_sub  */
+        {
+            (yyval.pParseNode) = SQL_NEW_RULE;
+            (yyval.pParseNode)->append((yyvsp[-2].pParseNode));
+            (yyval.pParseNode)->append((yyvsp[-1].pParseNode) = CREATE_NODE("|", SQL_NODE_PUNCTUATION));
+            (yyval.pParseNode)->append((yyvsp[0].pParseNode));
+        }
+    break;
+
+  case 386: /* num_value_exp: num_value_exp SQL_BITWISE_AND term_add_sub  */
+        {
+            (yyval.pParseNode) = SQL_NEW_RULE;
+            (yyval.pParseNode)->append((yyvsp[-2].pParseNode));
+            (yyval.pParseNode)->append((yyvsp[-1].pParseNode) = CREATE_NODE("&", SQL_NODE_PUNCTUATION));
+            (yyval.pParseNode)->append((yyvsp[0].pParseNode));
+        }
+    break;
+
+  case 387: /* datetime_primary: datetime_value_fct  */
+        {
+            (yyval.pParseNode) = SQL_NEW_RULE;
+            (yyval.pParseNode)->append((yyvsp[0].pParseNode));
+        }
+    break;
+
+  case 388: /* datetime_value_fct: SQL_TOKEN_CURRENT_DATE  */
+        {
+            (yyval.pParseNode) = SQL_NEW_RULE;
+            (yyval.pParseNode)->append((yyvsp[0].pParseNode));
+        }
+    break;
+
+  case 389: /* datetime_value_fct: SQL_TOKEN_CURRENT_TIMESTAMP  */
+        {
+            (yyval.pParseNode) = SQL_NEW_RULE;
+            (yyval.pParseNode)->append((yyvsp[0].pParseNode));
+        }
+    break;
+
+  case 390: /* datetime_value_fct: SQL_TOKEN_CURRENT_TIME  */
+        {
+            (yyval.pParseNode) = SQL_NEW_RULE;
+            (yyval.pParseNode)->append((yyvsp[0].pParseNode));
+        }
+    break;
+
+  case 391: /* datetime_value_fct: SQL_TOKEN_DATE string_value_exp  */
+        {
+            (yyval.pParseNode) = SQL_NEW_RULE;
+            (yyval.pParseNode)->append((yyvsp[-1].pParseNode));
+            (yyval.pParseNode)->append((yyvsp[0].pParseNode));
+        }
+    break;
+
+  case 392: /* datetime_value_fct: SQL_TOKEN_TIMESTAMP string_value_exp  */
+        {
+            (yyval.pParseNode) = SQL_NEW_RULE;
+            (yyval.pParseNode)->append((yyvsp[-1].pParseNode));
+            (yyval.pParseNode)->append((yyvsp[0].pParseNode));
+        }
+    break;
+
+  case 393: /* datetime_value_fct: SQL_TOKEN_TIME string_value_exp  */
+        {
+            (yyval.pParseNode) = SQL_NEW_RULE;
+            (yyval.pParseNode)->append((yyvsp[-1].pParseNode));
+            (yyval.pParseNode)->append((yyvsp[0].pParseNode));
+        }
+    break;
+
+  case 394: /* datetime_factor: datetime_primary  */
+        {
+            (yyval.pParseNode) = SQL_NEW_RULE;
+            (yyval.pParseNode)->append((yyvsp[0].pParseNode));
+        }
+    break;
+
+  case 395: /* datetime_term: datetime_factor  */
+        {
+            (yyval.pParseNode) = SQL_NEW_RULE;
+            (yyval.pParseNode)->append((yyvsp[0].pParseNode));
+        }
+    break;
+
+  case 396: /* datetime_value_exp: datetime_term  */
+        {
+            (yyval.pParseNode) = SQL_NEW_RULE;
+            (yyval.pParseNode)->append((yyvsp[0].pParseNode));
+        }
+    break;
+
+  case 397: /* value_exp_commalist: value_exp  */
+            {(yyval.pParseNode) = SQL_NEW_COMMALISTRULE;
+            (yyval.pParseNode)->append((yyvsp[0].pParseNode));}
+    break;
+
+  case 398: /* value_exp_commalist: value_exp_commalist ',' value_exp  */
+            {(yyvsp[-2].pParseNode)->append((yyvsp[0].pParseNode));
+            (yyval.pParseNode) = (yyvsp[-2].pParseNode);}
+    break;
+
+  case 400: /* function_args_commalist: function_arg  */
+            {
+            (yyval.pParseNode) = SQL_NEW_COMMALISTRULE;
+            (yyval.pParseNode)->append((yyvsp[0].pParseNode));
+            }
+    break;
+
+  case 401: /* function_args_commalist: function_args_commalist ',' function_arg  */
+            {
+            (yyvsp[-2].pParseNode)->append((yyvsp[0].pParseNode));
+            (yyval.pParseNode) = (yyvsp[-2].pParseNode);
+            }
+    break;
+
+  case 408: /* concatenation: char_value_exp '+' char_factor  */
+        {
+            (yyval.pParseNode) = SQL_NEW_RULE;
+            (yyval.pParseNode)->append((yyvsp[-2].pParseNode));
+            (yyval.pParseNode)->append((yyvsp[-1].pParseNode) = CREATE_NODE("+", SQL_NODE_PUNCTUATION));
+            (yyval.pParseNode)->append((yyvsp[0].pParseNode));
+        }
+    break;
+
+  case 409: /* concatenation: value_exp SQL_CONCAT value_exp  */
+        {
+            (yyval.pParseNode) = SQL_NEW_RULE;
+            (yyval.pParseNode)->append((yyvsp[-2].pParseNode));
+            (yyval.pParseNode)->append((yyvsp[-1].pParseNode));
+            (yyval.pParseNode)->append((yyvsp[0].pParseNode));
+        }
+    break;
+
+  case 412: /* derived_column: value_exp as_clause  */
+        {
+            (yyval.pParseNode) = SQL_NEW_RULE;
+            (yyval.pParseNode)->append((yyvsp[-1].pParseNode));
+            (yyval.pParseNode)->append((yyvsp[0].pParseNode));
+        }
+    break;
+
+  case 413: /* table_node: qualified_class_name  */
+        {
+            (yyval.pParseNode) = SQL_NEW_RULE;
+            (yyval.pParseNode)->append((yyvsp[0].pParseNode));
+        }
+    break;
+
+  case 414: /* table_node: tablespace_qualified_class_name  */
+        {
+            (yyval.pParseNode) = SQL_NEW_RULE;
+            (yyval.pParseNode)->append((yyvsp[0].pParseNode));
+        }
+    break;
+
+  case 415: /* tablespace_qualified_class_name: SQL_TOKEN_NAME '.' qualified_class_name  */
+        {
+            (yyval.pParseNode) = SQL_NEW_RULE;
+            (yyval.pParseNode)->append((yyvsp[-2].pParseNode));
+            (yyval.pParseNode)->append((yyvsp[-1].pParseNode) = CREATE_NODE(".", SQL_NODE_PUNCTUATION));
+            (yyval.pParseNode)->append((yyvsp[0].pParseNode));
+        }
+    break;
+
+  case 416: /* qualified_class_name: SQL_TOKEN_NAME '.' class_name  */
+        {
+            (yyval.pParseNode) = SQL_NEW_RULE;
+            (yyval.pParseNode)->append((yyvsp[-2].pParseNode));
+            (yyval.pParseNode)->append((yyvsp[-1].pParseNode) = CREATE_NODE(".", SQL_NODE_PUNCTUATION));
+            (yyval.pParseNode)->append((yyvsp[0].pParseNode));
+        }
+    break;
+
+  case 417: /* qualified_class_name: SQL_TOKEN_NAME ':' class_name  */
+        {
+            (yyval.pParseNode) = SQL_NEW_RULE;
+            (yyval.pParseNode)->append((yyvsp[-2].pParseNode));
+            (yyval.pParseNode)->append((yyvsp[-1].pParseNode) = CREATE_NODE(":", SQL_NODE_PUNCTUATION));
+            (yyval.pParseNode)->append((yyvsp[0].pParseNode));
+        }
+    break;
+
+  case 418: /* class_name: SQL_TOKEN_NAME  */
+        {
+            (yyval.pParseNode) = SQL_NEW_RULE;
+            (yyval.pParseNode)->append((yyvsp[0].pParseNode));
+        }
+    break;
+
+  case 419: /* table_node_ref: table_node_with_opt_member_func_call table_primary_as_range_column  */
+            {
+            (yyval.pParseNode) = SQL_NEW_RULE;
+            (yyval.pParseNode)->append((yyvsp[-1].pParseNode));
+            (yyval.pParseNode)->append((yyvsp[0].pParseNode));
+            }
+    break;
+
+  case 420: /* table_node_with_opt_member_func_call: table_node_path  */
+        {
+            (yyval.pParseNode) = SQL_NEW_RULE;
+            (yyval.pParseNode)->append((yyvsp[0].pParseNode));
+        }
+    break;
+
+  case 421: /* table_node_path: table_node_path_entry  */
+            {
+            (yyval.pParseNode) = SQL_NEW_DOTLISTRULE;
+            (yyval.pParseNode)->append((yyvsp[0].pParseNode));
+            }
+    break;
+
+  case 422: /* table_node_path: table_node_path '.' table_node_path_entry  */
+            {
+            (yyvsp[-2].pParseNode)->append((yyvsp[0].pParseNode));
+            (yyval.pParseNode) = (yyvsp[-2].pParseNode);
+            }
+    break;
+
+  case 423: /* table_node_path: table_node_path ':' table_node_path_entry  */
+            {
+            (yyvsp[-2].pParseNode)->append((yyvsp[0].pParseNode));
+            (yyval.pParseNode) = (yyvsp[-2].pParseNode);
+            }
+    break;
+
+  case 424: /* table_node_path_entry: SQL_TOKEN_NAME opt_member_function_args  */
+        {
+            (yyval.pParseNode) = SQL_NEW_RULE;
+            (yyval.pParseNode)->append((yyvsp[-1].pParseNode));
+            (yyval.pParseNode)->append((yyvsp[0].pParseNode));
+        }
+    break;
+
+  case 425: /* opt_member_function_args: %empty  */
+                {(yyval.pParseNode) = SQL_NEW_RULE;}
+    break;
+
+  case 426: /* opt_member_function_args: '(' function_args_commalist ')'  */
+        {
+			(yyval.pParseNode) = SQL_NEW_RULE;
+            (yyval.pParseNode)->append((yyvsp[-2].pParseNode) = CREATE_NODE("(", SQL_NODE_PUNCTUATION));
+            (yyval.pParseNode)->append((yyvsp[-1].pParseNode));
+            (yyval.pParseNode)->append((yyvsp[0].pParseNode) = CREATE_NODE(")", SQL_NODE_PUNCTUATION));
+		}
+    break;
+
+  case 427: /* opt_column_array_idx: %empty  */
+                {(yyval.pParseNode) = SQL_NEW_RULE;}
+    break;
+
+  case 428: /* opt_column_array_idx: SQL_TOKEN_ARRAY_INDEX  */
+                {
+			(yyval.pParseNode) = SQL_NEW_RULE;
+			(yyval.pParseNode)->append((yyvsp[0].pParseNode));
+		}
+    break;
+
+  case 429: /* property_path: property_path_entry  */
+        {
+            (yyval.pParseNode) = SQL_NEW_DOTLISTRULE;
+            (yyval.pParseNode)->append ((yyvsp[0].pParseNode));
+        }
+    break;
+
+  case 430: /* property_path: property_path '.' property_path_entry  */
+        {
+			auto last = (yyvsp[-2].pParseNode)->getLast();
+			if (last)
+				{
+				if (last->getFirst()->getNodeType() == SQL_NODE_PUNCTUATION) //'*'
+					{
+					SQLyyerror(context, "'*' can only occur at the end of property path\n");
+					YYERROR;
+					}
+				}
+
+            (yyvsp[-2].pParseNode)->append((yyvsp[0].pParseNode));
+            (yyval.pParseNode) = (yyvsp[-2].pParseNode);
+        }
+    break;
+
+  case 431: /* property_path_entry: SQL_TOKEN_NAME opt_column_array_idx  */
+        {
+			(yyval.pParseNode) = SQL_NEW_RULE;
+			(yyval.pParseNode)->append((yyvsp[-1].pParseNode));
+			(yyval.pParseNode)->append((yyvsp[0].pParseNode));
+		}
+    break;
+
+  case 432: /* property_path_entry: '*'  */
+        {
+            (yyval.pParseNode) = SQL_NEW_RULE;
+            (yyval.pParseNode)->append((yyvsp[0].pParseNode) = CREATE_NODE("*", SQL_NODE_PUNCTUATION));
+        }
+    break;
+
+  case 433: /* property_path_entry: SQL_TOKEN_DOLLAR  */
+        {
+            (yyval.pParseNode) = SQL_NEW_RULE;
+            (yyval.pParseNode)->append((yyvsp[0].pParseNode) = CREATE_NODE("$", SQL_NODE_PUNCTUATION));
+        }
+    break;
+
+  case 434: /* column_ref: property_path opt_extract_value  */
+                {
+			(yyval.pParseNode) = SQL_NEW_RULE;
+			(yyval.pParseNode)->append((yyvsp[-1].pParseNode));
+            (yyval.pParseNode)->append((yyvsp[0].pParseNode));
+		}
+    break;
+
+  case 439: /* simple_case: SQL_TOKEN_CASE case_operand simple_when_clause_list else_clause SQL_TOKEN_END  */
+        {
+            (yyval.pParseNode) = SQL_NEW_RULE;
+            (yyval.pParseNode)->append((yyvsp[-4].pParseNode));
+            (yyval.pParseNode)->append((yyvsp[-3].pParseNode));
+            (yyval.pParseNode)->append((yyvsp[-2].pParseNode));
+            (yyval.pParseNode)->append((yyvsp[-1].pParseNode));
+            (yyval.pParseNode)->append((yyvsp[0].pParseNode));
+        }
+    break;
+
+  case 440: /* searched_case: SQL_TOKEN_CASE searched_when_clause_list else_clause SQL_TOKEN_END  */
+        {
+            (yyval.pParseNode) = SQL_NEW_RULE;
+            (yyval.pParseNode)->append((yyvsp[-3].pParseNode));
+            (yyval.pParseNode)->append((yyvsp[-2].pParseNode));
+            (yyval.pParseNode)->append((yyvsp[-1].pParseNode));
+            (yyval.pParseNode)->append((yyvsp[0].pParseNode));
+        }
+    break;
+
+  case 441: /* simple_when_clause_list: simple_when_clause  */
+        {
+            (yyval.pParseNode) = SQL_NEW_LISTRULE;
+            (yyval.pParseNode)->append((yyvsp[0].pParseNode));
+        }
+    break;
+
+  case 442: /* simple_when_clause_list: searched_when_clause_list simple_when_clause  */
+        {
+            (yyvsp[-1].pParseNode)->append((yyvsp[0].pParseNode));
+            (yyval.pParseNode) = (yyvsp[-1].pParseNode);
+        }
+    break;
+
+  case 443: /* simple_when_clause: SQL_TOKEN_WHEN when_operand_list SQL_TOKEN_THEN result  */
+    {
+            (yyval.pParseNode) = SQL_NEW_RULE;
+            (yyval.pParseNode)->append((yyvsp[-3].pParseNode));
+            (yyval.pParseNode)->append((yyvsp[-2].pParseNode));
+            (yyval.pParseNode)->append((yyvsp[-1].pParseNode));
+            (yyval.pParseNode)->append((yyvsp[0].pParseNode));
+        }
+    break;
+
+  case 444: /* when_operand_list: when_operand  */
+        {(yyval.pParseNode) = SQL_NEW_COMMALISTRULE;
+        (yyval.pParseNode)->append((yyvsp[0].pParseNode));}
+    break;
+
+  case 445: /* when_operand_list: when_operand_list ',' when_operand  */
+        {(yyvsp[-2].pParseNode)->append((yyvsp[0].pParseNode));
+        (yyval.pParseNode) = (yyvsp[-2].pParseNode);}
+    break;
+
+  case 452: /* searched_when_clause_list: searched_when_clause  */
+        {
+            (yyval.pParseNode) = SQL_NEW_LISTRULE;
+            (yyval.pParseNode)->append((yyvsp[0].pParseNode));
+        }
+    break;
+
+  case 453: /* searched_when_clause_list: searched_when_clause_list searched_when_clause  */
+        {
+            (yyvsp[-1].pParseNode)->append((yyvsp[0].pParseNode));
+            (yyval.pParseNode) = (yyvsp[-1].pParseNode);
+        }
+    break;
+
+  case 454: /* searched_when_clause: SQL_TOKEN_WHEN search_condition SQL_TOKEN_THEN result  */
+    {
+            (yyval.pParseNode) = SQL_NEW_RULE;
+            (yyval.pParseNode)->append((yyvsp[-3].pParseNode));
+            (yyval.pParseNode)->append((yyvsp[-2].pParseNode));
+            (yyval.pParseNode)->append((yyvsp[-1].pParseNode));
+            (yyval.pParseNode)->append((yyvsp[0].pParseNode));
+        }
+    break;
+
+  case 455: /* else_clause: %empty  */
+        {(yyval.pParseNode) = SQL_NEW_RULE;}
+    break;
+
+  case 456: /* else_clause: SQL_TOKEN_ELSE result  */
+        {
+            (yyval.pParseNode) = SQL_NEW_RULE;
+            (yyval.pParseNode)->append((yyvsp[-1].pParseNode));
+            (yyval.pParseNode)->append((yyvsp[0].pParseNode));
+        }
+    break;
+
+  case 460: /* parameter: ':' SQL_TOKEN_NAME  */
+        {
+            (yyval.pParseNode) = SQL_NEW_RULE;
+            (yyval.pParseNode)->append((yyvsp[-1].pParseNode) = CREATE_NODE(":", SQL_NODE_PUNCTUATION));
+            (yyval.pParseNode)->append((yyvsp[0].pParseNode));
+        }
+    break;
+
+  case 461: /* parameter: '?'  */
+        {
+            (yyval.pParseNode) = SQL_NEW_RULE; // test
+            (yyval.pParseNode)->append((yyvsp[0].pParseNode) = CREATE_NODE("?", SQL_NODE_PUNCTUATION));
+        }
+    break;
+
+  case 462: /* range_variable: %empty  */
+        {
+            (yyval.pParseNode) = SQL_NEW_RULE;
+        }
+    break;
+
+  case 463: /* range_variable: opt_as SQL_TOKEN_NAME  */
+        {
+            (yyval.pParseNode) = SQL_NEW_RULE;
+            (yyval.pParseNode)->append((yyvsp[-1].pParseNode));
+            (yyval.pParseNode)->append((yyvsp[0].pParseNode));
+        }
+    break;
+
+  case 464: /* opt_ecsqloptions_clause: %empty  */
+                            {(yyval.pParseNode) = SQL_NEW_RULE;}
+    break;
+
+  case 466: /* ecsqloptions_clause: SQL_TOKEN_ECSQLOPTIONS ecsqloptions_list  */
+        {
+        (yyval.pParseNode) = SQL_NEW_RULE;
+        (yyval.pParseNode)->append((yyvsp[-1].pParseNode));
+        (yyval.pParseNode)->append((yyvsp[0].pParseNode));
+        }
+    break;
+
+  case 467: /* ecsqloptions_list: ecsqloptions_list ecsqloption  */
+        {
+            (yyvsp[-1].pParseNode)->append((yyvsp[0].pParseNode));
+            (yyval.pParseNode) = (yyvsp[-1].pParseNode);
+        }
+    break;
+
+  case 468: /* ecsqloptions_list: ecsqloption  */
+        {
+            (yyval.pParseNode) = SQL_NEW_LISTRULE;
+            (yyval.pParseNode)->append((yyvsp[0].pParseNode));
+        }
+    break;
+
+  case 469: /* ecsqloption: SQL_TOKEN_NAME  */
+            {
+            (yyval.pParseNode) = SQL_NEW_RULE;
+            (yyval.pParseNode)->append((yyvsp[0].pParseNode));
+            }
+    break;
+
+  case 470: /* ecsqloption: SQL_TOKEN_NAME SQL_EQUAL ecsqloptionvalue  */
+            {
+            (yyval.pParseNode) = SQL_NEW_RULE;
+            (yyval.pParseNode)->append((yyvsp[-2].pParseNode));
+            (yyval.pParseNode)->append((yyvsp[-1].pParseNode));
+            (yyval.pParseNode)->append((yyvsp[0].pParseNode));
+            }
+    break;
+
+
+
+      default: break;
+    }
+  /* User semantic actions sometimes alter yychar, and that requires
+     that yytoken be updated with the new translation.  We take the
+     approach of translating immediately before every use of yytoken.
+     One alternative is translating here after every semantic action,
+     but that translation would be missed if the semantic action invokes
+     YYABORT, YYACCEPT, or YYERROR immediately after altering yychar or
+     if it invokes YYBACKUP.  In the case of YYABORT or YYACCEPT, an
+     incorrect destructor might then be invoked immediately.  In the
+     case of YYERROR or YYBACKUP, subsequent parser actions might lead
+     to an incorrect destructor call or verbose syntax error message
+     before the lookahead is translated.  */
+  YY_SYMBOL_PRINT ("-> $$ =", YY_CAST (yysymbol_kind_t, yyr1[yyn]), &yyval, &yyloc);
+
+  YYPOPSTACK (yylen);
+  yylen = 0;
+
+  *++yyvsp = yyval;
+
+  /* Now 'shift' the result of the reduction.  Determine what state
+     that goes to, based on the state we popped back to and the rule
+     number reduced by.  */
+  {
+    const int yylhs = yyr1[yyn] - YYNTOKENS;
+    const int yyi = yypgoto[yylhs] + *yyssp;
+    yystate = (0 <= yyi && yyi <= YYLAST && yycheck[yyi] == *yyssp
+               ? yytable[yyi]
+               : yydefgoto[yylhs]);
+  }
+
+  goto yynewstate;
+
+
+/*--------------------------------------.
+| yyerrlab -- here on detecting error.  |
+`--------------------------------------*/
+yyerrlab:
+  /* Make sure we have latest lookahead translation.  See comments at
+     user semantic actions for why this is necessary.  */
+  yytoken = yychar == YYEMPTY ? YYSYMBOL_YYEMPTY : YYTRANSLATE (yychar);
+  /* If not already recovering from an error, report this error.  */
+  if (!yyerrstatus)
+    {
+      ++yynerrs;
+      yyerror (context, YY_("syntax error"));
+    }
+
+  if (yyerrstatus == 3)
+    {
+      /* If just tried and failed to reuse lookahead token after an
+         error, discard it.  */
+
+      if (yychar <= YYEOF)
+        {
+          /* Return failure if at end of input.  */
+          if (yychar == YYEOF)
+            YYABORT;
+        }
+      else
+        {
+          yydestruct ("Error: discarding",
+                      yytoken, &yylval, context);
+          yychar = YYEMPTY;
+        }
+    }
+
+  /* Else will try to reuse lookahead token after shifting the error
+     token.  */
+  goto yyerrlab1;
+
+
+/*---------------------------------------------------.
+| yyerrorlab -- error raised explicitly by YYERROR.  |
+`---------------------------------------------------*/
+yyerrorlab:
+  /* Pacify compilers when the user code never invokes YYERROR and the
+     label yyerrorlab therefore never appears in user code.  */
+  if (0)
+    YYERROR;
+  ++yynerrs;
+
+  /* Do not reclaim the symbols of the rule whose action triggered
+     this YYERROR.  */
+  YYPOPSTACK (yylen);
+  yylen = 0;
+  YY_STACK_PRINT (yyss, yyssp);
+  yystate = *yyssp;
+  goto yyerrlab1;
+
+
+/*-------------------------------------------------------------.
+| yyerrlab1 -- common code for both syntax error and YYERROR.  |
+`-------------------------------------------------------------*/
+yyerrlab1:
+  yyerrstatus = 3;      /* Each real token shifted decrements this.  */
+
+  /* Pop stack until we find a state that shifts the error token.  */
+  for (;;)
+    {
+      yyn = yypact[yystate];
+      if (!yypact_value_is_default (yyn))
+        {
+          yyn += YYSYMBOL_YYerror;
+          if (0 <= yyn && yyn <= YYLAST && yycheck[yyn] == YYSYMBOL_YYerror)
+            {
+              yyn = yytable[yyn];
+              if (0 < yyn)
+                break;
+            }
+        }
+
+      /* Pop the current state because it cannot handle the error token.  */
+      if (yyssp == yyss)
+        YYABORT;
+
+
+      yydestruct ("Error: popping",
+                  YY_ACCESSING_SYMBOL (yystate), yyvsp, context);
+      YYPOPSTACK (1);
+      yystate = *yyssp;
+      YY_STACK_PRINT (yyss, yyssp);
+    }
+
+  YY_IGNORE_MAYBE_UNINITIALIZED_BEGIN
+  *++yyvsp = yylval;
+  YY_IGNORE_MAYBE_UNINITIALIZED_END
+
+
+  /* Shift the error token.  */
+  YY_SYMBOL_PRINT ("Shifting", YY_ACCESSING_SYMBOL (yyn), yyvsp, yylsp);
+
+  yystate = yyn;
+  goto yynewstate;
+
+
+/*-------------------------------------.
+| yyacceptlab -- YYACCEPT comes here.  |
+`-------------------------------------*/
+yyacceptlab:
+  yyresult = 0;
+  goto yyreturnlab;
+
+
+/*-----------------------------------.
+| yyabortlab -- YYABORT comes here.  |
+`-----------------------------------*/
+yyabortlab:
+  yyresult = 1;
+  goto yyreturnlab;
+
+
+/*-----------------------------------------------------------.
+| yyexhaustedlab -- YYNOMEM (memory exhaustion) comes here.  |
+`-----------------------------------------------------------*/
+yyexhaustedlab:
+  yyerror (context, YY_("memory exhausted"));
+  yyresult = 2;
+  goto yyreturnlab;
+
+
+/*----------------------------------------------------------.
+| yyreturnlab -- parsing is finished, clean up and return.  |
+`----------------------------------------------------------*/
+yyreturnlab:
+  if (yychar != YYEMPTY)
+    {
+      /* Make sure we have latest lookahead translation.  See comments at
+         user semantic actions for why this is necessary.  */
+      yytoken = YYTRANSLATE (yychar);
+      yydestruct ("Cleanup: discarding lookahead",
+                  yytoken, &yylval, context);
+    }
+  /* Do not reclaim the symbols of the rule whose action triggered
+     this YYABORT or YYACCEPT.  */
+  YYPOPSTACK (yylen);
+  YY_STACK_PRINT (yyss, yyssp);
+  while (yyssp != yyss)
+    {
+      yydestruct ("Cleanup: popping",
+                  YY_ACCESSING_SYMBOL (+*yyssp), yyvsp, context);
+      YYPOPSTACK (1);
+    }
+#ifndef yyoverflow
+  if (yyss != yyssa)
+    YYSTACK_FREE (yyss);
+#endif
+
+  return yyresult;
+}
+
+
+
+
+using namespace ::com::sun::star::sdbc;
+using namespace ::com::sun::star::beans;
+using namespace ::com::sun::star::uno;
+using namespace ::com::sun::star::i18n;
+using namespace ::com::sun::star::lang;
+using namespace ::com::sun::star::util;
+using namespace ::dbtools;
+
+//============================================================
+//= a helper for static ascii pseudo-unicode strings
+//============================================================
+// string constants
+struct _ConstAsciiString_
+{
+    sal_Int32 length;
+    sal_Char  const* str;
+    //operator Utf8String () const { return Utf8String (str); }
+    operator const sal_Char * () const { return str; }
+    operator Utf8String() const { return str; }
+};
+
+#define IMPLEMENT_CONSTASCII_STRING( name, string ) \
+    _ConstAsciiString_ const name = { sizeof(string)-1, string }
+
+IMPLEMENT_CONSTASCII_STRING(ERROR_STR_GENERAL, "Syntax error in SQL expression");
+IMPLEMENT_CONSTASCII_STRING(ERROR_STR_VALUE_NO_LIKE, "The value #1 can not be used with LIKE.");
+IMPLEMENT_CONSTASCII_STRING(ERROR_STR_FIELD_NO_LIKE, "LIKE can not be used with this field.");
+IMPLEMENT_CONSTASCII_STRING(ERROR_STR_INVALID_COMPARE, "The entered criterion can not be compared with this field.");
+IMPLEMENT_CONSTASCII_STRING(ERROR_STR_INVALID_DATE_COMPARE, "The field can not be compared with a date.");
+IMPLEMENT_CONSTASCII_STRING(ERROR_STR_INVALID_REAL_COMPARE,    "The field can not be compared with a floating point number.");
+IMPLEMENT_CONSTASCII_STRING(ERROR_STR_INVALID_INT_COMPARE,    "The field can not be compared with a number.");
+IMPLEMENT_CONSTASCII_STRING(ERROR_STR_INVALID_TABLE,    "The database does not contain a table named \"#\".");
+IMPLEMENT_CONSTASCII_STRING(ERROR_STR_INVALID_TABLE_OR_QUERY,   "The database does contain neither a table nor a query named \"#\".");
+IMPLEMENT_CONSTASCII_STRING(ERROR_STR_INVALID_COLUMN,    "The column \"#1\" is unknown in the table \"#2\".");
+IMPLEMENT_CONSTASCII_STRING(ERROR_STR_INVALID_TABLE_EXIST,    "The database already contains a table or view with name \"#\".");
+IMPLEMENT_CONSTASCII_STRING(ERROR_STR_INVALID_QUERY_EXIST,    "The database already contains a query with name \"#\".");
+
+IMPLEMENT_CONSTASCII_STRING(KEY_STR_LIKE, "LIKE");
+IMPLEMENT_CONSTASCII_STRING(KEY_STR_NOT, "NOT");
+IMPLEMENT_CONSTASCII_STRING(KEY_STR_NULL, "NULL");
+IMPLEMENT_CONSTASCII_STRING(KEY_STR_TRUE, "True");
+IMPLEMENT_CONSTASCII_STRING(KEY_STR_FALSE, "False");
+IMPLEMENT_CONSTASCII_STRING(KEY_STR_IS, "IS");
+IMPLEMENT_CONSTASCII_STRING(KEY_STR_BETWEEN, "BETWEEN");
+IMPLEMENT_CONSTASCII_STRING(KEY_STR_OR, "OR");
+IMPLEMENT_CONSTASCII_STRING(KEY_STR_AND, "AND");
+IMPLEMENT_CONSTASCII_STRING(KEY_STR_AVG, "AVG");
+IMPLEMENT_CONSTASCII_STRING(KEY_STR_COUNT, "COUNT");
+IMPLEMENT_CONSTASCII_STRING(KEY_STR_MAX, "MAX");
+IMPLEMENT_CONSTASCII_STRING(KEY_STR_MIN, "MIN");
+IMPLEMENT_CONSTASCII_STRING(KEY_STR_SUM, "SUM");
+IMPLEMENT_CONSTASCII_STRING(KEY_STR_EVERY, "EVERY");
+IMPLEMENT_CONSTASCII_STRING(KEY_STR_ANY, "ANY");
+IMPLEMENT_CONSTASCII_STRING(KEY_STR_SOME, "SOME");
+IMPLEMENT_CONSTASCII_STRING(KEY_STR_STDDEV_POP, "STDDEV_POP");
+IMPLEMENT_CONSTASCII_STRING(KEY_STR_STDDEV_SAMP, "STDDEV_SAMP");
+IMPLEMENT_CONSTASCII_STRING(KEY_STR_VAR_SAMP, "VAR_SAMP");
+IMPLEMENT_CONSTASCII_STRING(KEY_STR_VAR_POP, "VAR_POP");
+IMPLEMENT_CONSTASCII_STRING(KEY_STR_COLLECT, "COLLECT");
+IMPLEMENT_CONSTASCII_STRING(KEY_STR_FUSION, "FUSION");
+IMPLEMENT_CONSTASCII_STRING(KEY_STR_INTERSECTION, "INTERSECTION");
+
+IMPLEMENT_CONSTASCII_STRING(FIELD_STR_NULLDATE, "NullDate");
+
+IMPLEMENT_CONSTASCII_STRING(STR_SQL_TOKEN, "SQL_TOKEN_");
+
+//==========================================================================
+//= OParseContext
+//==========================================================================
+//-----------------------------------------------------------------------------
+OParseContext::OParseContext()
+{
+}
+
+//-----------------------------------------------------------------------------
+OParseContext::~OParseContext()
+{
+}
+
+//-----------------------------------------------------------------------------
+Utf8String OParseContext::getErrorMessage(ErrorCode _eCode) const
+{
+    Utf8String aMsg;
+    switch (_eCode)
+    {
+        case ERROR_GENERAL:                    aMsg = ERROR_STR_GENERAL; break;
+        case ERROR_VALUE_NO_LIKE:            aMsg = ERROR_STR_VALUE_NO_LIKE; break;
+        case ERROR_FIELD_NO_LIKE:            aMsg = ERROR_STR_FIELD_NO_LIKE; break;
+        case ERROR_INVALID_COMPARE:            aMsg = ERROR_STR_INVALID_COMPARE; break;
+        case ERROR_INVALID_INT_COMPARE:        aMsg = ERROR_STR_INVALID_INT_COMPARE; break;
+        case ERROR_INVALID_DATE_COMPARE:    aMsg = ERROR_STR_INVALID_DATE_COMPARE; break;
+        case ERROR_INVALID_REAL_COMPARE:    aMsg = ERROR_STR_INVALID_REAL_COMPARE; break;
+        case ERROR_INVALID_TABLE:            aMsg = ERROR_STR_INVALID_TABLE; break;
+        case ERROR_INVALID_TABLE_OR_QUERY:  aMsg = ERROR_STR_INVALID_TABLE_OR_QUERY; break;
+        case ERROR_INVALID_COLUMN:            aMsg = ERROR_STR_INVALID_COLUMN; break;
+        case ERROR_INVALID_TABLE_EXIST:        aMsg = ERROR_STR_INVALID_TABLE_EXIST; break;
+        case ERROR_INVALID_QUERY_EXIST:        aMsg = ERROR_STR_INVALID_QUERY_EXIST; break;
+        default:
+            OSL_ENSURE( false, "OParseContext::getErrorMessage: unknown error code!" );
+            break;
+    }
+    return aMsg;
+}
+
+//-----------------------------------------------------------------------------
+Utf8String OParseContext::getIntlKeywordAscii(InternationalKeyCode _eKey) const
+{
+    Utf8String aKeyword;
+    switch (_eKey)
+    {
+        case KEY_LIKE:        aKeyword = KEY_STR_LIKE; break;
+        case KEY_NOT:        aKeyword = KEY_STR_NOT; break;
+        case KEY_NULL:        aKeyword = KEY_STR_NULL; break;
+        case KEY_TRUE:        aKeyword = KEY_STR_TRUE; break;
+        case KEY_FALSE:        aKeyword = KEY_STR_FALSE; break;
+        case KEY_IS:        aKeyword = KEY_STR_IS; break;
+        case KEY_BETWEEN:    aKeyword = KEY_STR_BETWEEN; break;
+        case KEY_OR:        aKeyword = KEY_STR_OR; break;
+        case KEY_AND:        aKeyword = KEY_STR_AND; break;
+        case KEY_AVG:        aKeyword = KEY_STR_AVG; break;
+        case KEY_COUNT:        aKeyword = KEY_STR_COUNT; break;
+        case KEY_MAX:        aKeyword = KEY_STR_MAX; break;
+        case KEY_MIN:        aKeyword = KEY_STR_MIN; break;
+        case KEY_SUM:        aKeyword = KEY_STR_SUM; break;
+        case KEY_EVERY:     aKeyword = KEY_STR_EVERY; break;
+        case KEY_ANY:       aKeyword = KEY_STR_ANY; break;
+        case KEY_SOME:      aKeyword = KEY_STR_SOME; break;
+        case KEY_COLLECT:   aKeyword = KEY_STR_COLLECT; break;
+        case KEY_FUSION:    aKeyword = KEY_STR_FUSION; break;
+        case KEY_INTERSECTION:aKeyword = KEY_STR_INTERSECTION; break;
+        case KEY_NONE:      break;
+        default:
+            OSL_ENSURE( false, "OParseContext::getIntlKeywordAscii: unknown key!" );
+            break;
+    }
+    return aKeyword;
+}
+
+//-----------------------------------------------------------------------------
+IParseContext::InternationalKeyCode OParseContext::getIntlKeyCode(const Utf8String& rToken) const
+{
+    static IParseContext::InternationalKeyCode Intl_TokenID[] =
+    {
+        KEY_LIKE, KEY_NOT, KEY_NULL, KEY_TRUE,
+        KEY_FALSE, KEY_IS, KEY_BETWEEN, KEY_OR,
+        KEY_AND, KEY_AVG, KEY_COUNT, KEY_MAX,
+        KEY_MIN, KEY_SUM, KEY_EVERY,KEY_ANY,KEY_SOME,
+        KEY_COLLECT,KEY_FUSION,KEY_INTERSECTION
+    };
+
+    sal_uInt32 nCount = sizeof Intl_TokenID / sizeof Intl_TokenID[0];
+    for (sal_uInt32 i = 0; i < nCount; i++)
+    {
+        Utf8String aKey = getIntlKeywordAscii(Intl_TokenID[i]);
+        if (rToken.EqualsI(aKey))
+            return Intl_TokenID[i];
+    }
+
+    return KEY_NONE;
+}
+
+//------------------------------------------------------------------------------
+static Locale& impl_getLocaleInstance( )
+{
+    static Locale s_aLocale(
+        Utf8String("en"),
+        Utf8String("US"),
+        Utf8String( )
+    );
+    return s_aLocale;
+}
+
+//------------------------------------------------------------------------------
+void OParseContext::setDefaultLocale( const ::com::sun::star::lang::Locale& _rLocale )
+{
+    impl_getLocaleInstance() = _rLocale;
+}
+
+//------------------------------------------------------------------------------
+Locale OParseContext::getPreferredLocale( ) const
+{
+    return getDefaultLocale();
+}
+
+//------------------------------------------------------------------------------
+const Locale& OParseContext::getDefaultLocale()
+{
+    return impl_getLocaleInstance();
+}
+
+//==========================================================================
+//= misc
+//==========================================================================
+// Der (leider globale) yylval fuer die Uebergabe von
+// Werten vom Scanner an den Parser. Die globale Variable
+// wird nur kurzzeitig verwendet, der Parser liest die Variable
+// sofort nach dem Scanner-Aufruf in eine gleichnamige eigene
+// Member-Variable.
+
+const double fMilliSecondsPerDay = 86400000.0;
+
+//------------------------------------------------------------------------------
+
+
+//------------------------------------------------------------------
+Utf8String ConvertLikeToken(const OSQLParseNode* pTokenNode, const OSQLParseNode* pEscapeNode, sal_Bool bInternational)
+{
+    Utf8String aMatchStr;
+    if (pTokenNode->isToken())
+    {
+        sal_Char cEscape = 0;
+        if (pEscapeNode->count())
+            cEscape = Utf8StringHelper::toChar (pEscapeNode->getChild(1)->getTokenValue());
+
+        // Platzhalter austauschen
+        aMatchStr = pTokenNode->getTokenValue();
+        const size_t nLen = aMatchStr.size();
+        Utf8String sSearch,sReplace;
+        if ( bInternational )
+        {
+            sSearch.append("%_");
+            sReplace.append("*?");
+        }
+        else
+        {
+            sSearch.append("*?");
+            sReplace.append("%_");
+        }
+
+        bool wasEscape = false;
+        for (size_t i = 0; i < nLen; i++)
+        {
+                const sal_Char c = aMatchStr[i];
+                // SQL standard requires the escape to be followed
+                // by a meta-character ('%', '_' or itself), else error
+                // We are more lenient here and let it escape anything.
+                // Especially since some databases (e.g. Microsoft SQL Server)
+                // have more meta-characters than the standard, such as e.g. '[' and ']'
+            if (wasEscape)
+            {
+                wasEscape=false;
+                continue;
+            }
+            if (c == cEscape)
+            {
+                wasEscape=true;
+                continue;
+            }
+            int match = -1;
+            if (c == sSearch[0])
+                match=0;
+            else if (c == sSearch[1])
+                match=1;
+
+            if (match != -1)
+            {
+                aMatchStr[i] = sReplace[(size_t)match];
+            }
+        }
+    }
+    return aMatchStr;
+}
+
+
+//==========================================================================
+//= OSQLParser
+//==========================================================================
+
+sal_uInt32                OSQLParser::s_nRuleIDs[OSQLParseNode::rule_count + 1];
+OSQLParser::RuleIDMap   OSQLParser::s_aReverseRuleIDLookup;
+OParseContext            OSQLParser::s_aDefaultContext;
+
+// -------------------------------------------------------------------------
+void OSQLParser::setParseTree(OSQLParseNode * pNewParseTree)
+    {
+    m_pParseTree = pNewParseTree->detach();
+    }
+//-----------------------------------------------------------------------------
+
+/** Delete all comments in a query.
+
+    See also getComment()/concatComment() implementation for
+    OQueryController::translateStatement().
+ */
+static Utf8String delComment(Utf8String const& rQuery)
+{
+    // First a quick search if there is any "--" or "//" or "/*", if not then the whole
+    // copying loop is pointless.
+      if (rQuery.find("--") == Utf8String::npos < 0 && rQuery.find( "//") == Utf8String::npos  &&
+          rQuery.find( "/*") == Utf8String::npos)
+        return rQuery;
+
+    const sal_Char* pCopy = rQuery.c_str();
+    size_t nQueryLen = rQuery.size();
+    bool bIsText1  = false;     // "text"
+    bool bIsText2  = false;     // 'text'
+    bool bComment2 = false;     // /* comment */
+    bool bComment  = false;     // -- or // comment
+    Utf8String aBuf;
+    aBuf.reserve(nQueryLen);
+    for (sal_Int32 i=0; i < nQueryLen; ++i)
+    {
+        if (bComment2)
+        {
+            if ((i+1) < nQueryLen)
+            {
+                if (pCopy[i]=='*' && pCopy[i+1]=='/')
+                {
+                    bComment2 = false;
+                    ++i;
+                }
+            }
+            else
+            {
+                // comment can't close anymore, actually an error, but..
+            }
+            continue;
+        }
+        if (pCopy[i] == '\n')
+            bComment = false;
+        else if (!bComment)
+        {
+            if (pCopy[i] == '\"' && !bIsText2)
+                bIsText1 = !bIsText1;
+            else if (pCopy[i] == '\'' && !bIsText1)
+                bIsText2 = !bIsText2;
+            if (!bIsText1 && !bIsText2 && (i+1) < nQueryLen)
+            {
+                if ((pCopy[i]=='-' && pCopy[i+1]=='-') || (pCopy[i]=='/' && pCopy[i+1]=='/'))
+                    bComment = true;
+                else if ((pCopy[i]=='/' && pCopy[i+1]=='*'))
+                    bComment2 = true;
+            }
+        }
+        if (!bComment && !bComment2)
+            aBuf.append(&pCopy[i], 1);
+    }
+    return aBuf;
+}
+//-----------------------------------------------------------------------------
+OSQLParseNode* OSQLParser::parseTree (Utf8String& rErrorMessage, Utf8String const& rStatement, sal_Bool bInternational) {
+    Utf8String sTemp = delComment(rStatement);
+    m_scanner = std::unique_ptr<OSQLScanner>(new OSQLScanner(sTemp.c_str(), m_pContext, sal_True));
+    m_pParseTree = nullptr;
+    m_sErrorMessage.clear();
+    if (SQLyyparse(this) != 0)
+        {
+        // only set the error message, if it's not already set
+        if (!m_sErrorMessage.size())
+            m_sErrorMessage = m_scanner->getErrorMessage();
+
+        rErrorMessage = m_sErrorMessage;
+        return nullptr;
+        }
+
+    return m_pParseTree;
+    }
+//-----------------------------------------------------------------------------
+Utf8String OSQLParser::TokenIDToStr(sal_uInt32 nTokenID, const IParseContext* pContext)
+{
+    Utf8String aStr;
+    if (pContext)
+    {
+        IParseContext::InternationalKeyCode eKeyCode = IParseContext::KEY_NONE;
+        switch( nTokenID )
+        {
+            case SQL_TOKEN_LIKE: eKeyCode = IParseContext::KEY_LIKE; break;
+            case SQL_TOKEN_NOT: eKeyCode = IParseContext::KEY_NOT; break;
+            case SQL_TOKEN_NULL: eKeyCode = IParseContext::KEY_NULL; break;
+            case SQL_TOKEN_TRUE: eKeyCode = IParseContext::KEY_TRUE; break;
+            case SQL_TOKEN_FALSE: eKeyCode = IParseContext::KEY_FALSE; break;
+            case SQL_TOKEN_IS: eKeyCode = IParseContext::KEY_IS; break;
+            case SQL_TOKEN_BETWEEN: eKeyCode = IParseContext::KEY_BETWEEN; break;
+            case SQL_TOKEN_OR: eKeyCode = IParseContext::KEY_OR; break;
+            case SQL_TOKEN_AND: eKeyCode = IParseContext::KEY_AND; break;
+            case SQL_TOKEN_AVG: eKeyCode = IParseContext::KEY_AVG; break;
+            case SQL_TOKEN_COUNT: eKeyCode = IParseContext::KEY_COUNT; break;
+            case SQL_TOKEN_MAX: eKeyCode = IParseContext::KEY_MAX; break;
+            case SQL_TOKEN_MIN: eKeyCode = IParseContext::KEY_MIN; break;
+            case SQL_TOKEN_SUM: eKeyCode = IParseContext::KEY_SUM; break;
+        }
+        if ( eKeyCode != IParseContext::KEY_NONE )
+            aStr = pContext->getIntlKeywordAscii(eKeyCode);
+    }
+
+    if (!aStr.size())
+    {
+        aStr = yytname[YYTRANSLATE(nTokenID)];
+        if (aStr.substr(0, 10) == "SQL_TOKEN_")
+        //if(!aStr.compareTo("SQL_TOKEN_",10))
+            aStr = aStr.substr(10); //AK: Copy reset of the string into aStr
+    }
+    return aStr;
+}
+
+
+//-----------------------------------------------------------------------------
+Utf8CP OSQLParser::RuleIDToStr(sal_uInt32 nRuleID)
+{
+    OSL_ENSURE(nRuleID < (sizeof yytname/sizeof yytname[0]), "OSQLParser::RuleIDToStr: Invalid nRuleId!");
+    return yytname[nRuleID];
+}
+
+//-----------------------------------------------------------------------------
+sal_uInt32 OSQLParser::StrToRuleID(const Utf8String & rValue)
+{
+    // In yysvar nach dem angegebenen Namen suchen, den Index zurueckliefern
+    // (oder 0, wenn nicht gefunden)
+    static sal_uInt32 nLen = sizeof(yytname)/sizeof(yytname[0]);
+    for (sal_uInt32 i = YYTRANSLATE(SQL_TOKEN_INVALIDSYMBOL); i < (nLen-1); i++)
+    {
+        if (yytname && rValue == yytname[i])
+            return i;
+    }
+
+    // Nicht gefunden
+    return 0;
+}
+
+//-----------------------------------------------------------------------------
+OSQLParseNode::Rule OSQLParser::RuleIDToRule( sal_uInt32 _nRule )
+{
+    OSQLParser::RuleIDMap::const_iterator i (s_aReverseRuleIDLookup.find(_nRule));
+    if (i == s_aReverseRuleIDLookup.end())
+    {
+    /*
+        SAL_WARN("connectivity.parse",
+         "connectivity::OSQLParser::RuleIDToRule cannot reverse-lookup rule. "
+         "Reverse mapping incomplete? "
+         "_nRule='" << _nRule << "' "
+         "yytname[_nRule]='" << yytname[_nRule] << "'");
+    */
+        return OSQLParseNode::UNKNOWN_RULE;
+    }
+    else
+        return i->second;
+}
+
+//-----------------------------------------------------------------------------
+sal_uInt32 OSQLParser::RuleID(OSQLParseNode::Rule eRule)
+{
+    return s_nRuleIDs[(sal_uInt16)eRule];
+}
+
+//-----------------------------------------------------------------------------
+void OSQLParser::reduceLiteral(OSQLParseNode*& pLiteral, sal_Bool bAppendBlank)
+{
+    OSL_ENSURE(pLiteral->isRule(), "This is no ::com::sun::star::chaos::Rule");
+    OSL_ENSURE(pLiteral->count() == 2, "OSQLParser::ReduceLiteral() Invalid count");
+    OSQLParseNode* pTemp = pLiteral;
+    Utf8String aValue(pLiteral->getChild(0)->getTokenValue());
+    if (bAppendBlank)
+    {
+        aValue.append(" ");
+    }
+
+    aValue.append(pLiteral->getChild(1)->getTokenValue());
+
+    pLiteral = m_scanner->NewNode(aValue,SQL_NODE_STRING);
+    delete pTemp;
+}
+
+// -------------------------------------------------------------------------
+void OSQLParser::error( const sal_Char* fmt)
+{
+    if(!m_sErrorMessage.size())
+    {
+        Utf8String sStr(fmt);
+        Utf8String sSQL_TOKEN("SQL_TOKEN_");
+
+        size_t nPos1 = sStr.find(sSQL_TOKEN);
+        if(nPos1 != Utf8String::npos)
+        {
+            Utf8String sFirst  = sStr.substr(0,nPos1);
+            size_t nPos2 = sStr.find(sSQL_TOKEN,nPos1+1);
+            if(nPos2 != Utf8String::npos)
+            {
+                Utf8String sSecond = sStr.substr(nPos1+sSQL_TOKEN.size(),nPos2-nPos1-sSQL_TOKEN.size());
+                sFirst  += sSecond;
+                sFirst  += sStr.substr(nPos2+sSQL_TOKEN.size());
+            }
+            else
+                sFirst += sStr.substr(nPos1+sSQL_TOKEN.size());
+
+            m_sErrorMessage = sFirst;
+        }
+        else
+            m_sErrorMessage = sStr;
+
+        Utf8String aError = m_scanner->getErrorMessage();
+        if(aError.size())
+        {
+            m_sErrorMessage += ", ";
+            m_sErrorMessage += aError;
+        }
+    }
+}
+// -------------------------------------------------------------------------
+int OSQLParser::SQLlex(YYSTYPE* val)
+{
+    return m_scanner->SQLlex(val);
+}
+
+#if defined __SUNPRO_CC
+#pragma enable_warn
+#elif defined _MSC_VER
+#pragma warning(pop)
+#endif