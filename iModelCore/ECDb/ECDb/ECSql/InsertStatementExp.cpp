--- conflicted
+++ resolved
@@ -1,191 +1,180 @@
-/*--------------------------------------------------------------------------------------+
-|
-|     $Source: ECDb/ECSql/InsertStatementExp.cpp $
-|
-|  $Copyright: (c) 2017 Bentley Systems, Incorporated. All rights reserved. $
-|
-+--------------------------------------------------------------------------------------*/
-#include "ECDbPch.h"
-
-BEGIN_BENTLEY_SQLITE_EC_NAMESPACE
-
-//****************** InsertStatementExp *************************
-//-----------------------------------------------------------------------------------------
-// @bsimethod                                    Krischan.Eberle                   11/2013
-//+---------------+---------------+---------------+---------------+---------------+--------
-InsertStatementExp::InsertStatementExp(std::unique_ptr<ClassNameExp>& classNameExp, std::unique_ptr<PropertyNameListExp>& propertyNameListExp, std::vector<std::unique_ptr<ValueExp>>& valueExpList)
-    : Exp(Type::Insert), m_isOriginalPropertyNameListUnset(propertyNameListExp == nullptr || propertyNameListExp->GetChildrenCount() == 0)
-    {
-    m_classNameExpIndex = AddChild(std::move(classNameExp));
-
-    if (propertyNameListExp == nullptr)
-        propertyNameListExp = std::make_unique<PropertyNameListExp>();
-
-    m_propertyNameListExpIndex = AddChild(std::move(propertyNameListExp));
-    m_valuesExpIndex = AddChild(std::make_unique<ValueExpListExp>(valueExpList));
-    }
-
-//-----------------------------------------------------------------------------------------
-// @bsimethod                                    Krischan.Eberle                   11/2013
-//+---------------+---------------+---------------+---------------+---------------+--------
-Exp::FinalizeParseStatus InsertStatementExp::_FinalizeParsing(ECSqlParseContext& ctx, FinalizeParseMode mode)
-    {
-    switch (mode)
-        {
-            case FinalizeParseMode::BeforeFinalizingChildren:
-            {
-            ClassNameExp const* classNameExp = GetClassNameExp();
-
-            std::vector<RangeClassInfo> classList;
-            classList.push_back(RangeClassInfo(*classNameExp, RangeClassInfo::Scope::Local));
-            m_finalizeParsingArgCache = std::move(classList);
-            ctx.PushArg(std::make_unique<ECSqlParseContext::RangeClassArg>(m_finalizeParsingArgCache));
-
-            PropertyNameListExp* propNameListExp = GetPropertyNameListExpP();
-            if (IsOriginalPropertyNameListUnset())
-                {
-<<<<<<< HEAD
-                auto addDelegate = [&propNameListExp] (std::unique_ptr<PropertyNameExp>& propNameExp)
-=======
-                ClassNameExp const* classNameExp = GetClassNameExp();
-
-                RangeClassInfo::List classList;
-                classList.push_back(RangeClassInfo(*classNameExp, RangeClassInfo::Scope::Local));
-                m_rangeClassRefExpCache = move(classList);
-                ctx.PushArg(std::unique_ptr<ECSqlParseContext::RangeClassArg>(new ECSqlParseContext::RangeClassArg(m_rangeClassRefExpCache)));
-                auto propNameListExp = GetPropertyNameListExpP();
-                if (IsOriginalPropertyNameListUnset())
->>>>>>> cc3aaa60
-                    {
-                    //ECInstanceId is treated separately
-                    const PropertyMap::Type propMapKind = propNameExp->GetPropertyMap().GetType();
-                    if (propMapKind != PropertyMap::Type::ECInstanceId && propMapKind != PropertyMap::Type::ECClassId)
-                        propNameListExp->AddPropertyNameExp(propNameExp);
-                    };
-
-                if (SUCCESS != classNameExp->CreatePropertyNameExpList(ctx, addDelegate))
-                    return FinalizeParseStatus::Error;
-
-                }
-
-            return FinalizeParseStatus::NotCompleted;
-            }
-
-            case Exp::FinalizeParseMode::AfterFinalizingChildren:
-                {
-                ctx.PopArg();
-                m_rangeClassRefExpCache.clear();
-
-                return Validate(ctx);
-                }
-
-            default:
-                BeAssert(false);
-                return FinalizeParseStatus::Error;
-        }
-    }
-
-//-----------------------------------------------------------------------------------------
-// @bsimethod                                    Krischan.Eberle                   06/2015
-//+---------------+---------------+---------------+---------------+---------------+--------
-bool InsertStatementExp::_TryDetermineParameterExpType(ECSqlParseContext& ctx, ParameterExp& parameterExp) const
-    {
-    const size_t valueExpCount = GetValuesExp()->GetChildrenCount();
-    ValueExpListExp const* valuesExp = GetValuesExp();
-    PropertyNameListExp const* propNameListExp = GetPropertyNameListExp();
-    for (size_t i = 0; i < valueExpCount; i++)
-        {
-        ValueExp const* valueExp = valuesExp->GetValueExp(i);
-        if (&parameterExp == valueExp)
-            {
-            BeAssert(valueExp->IsParameterExp());
-            PropertyNameExp const* propNameExp = propNameListExp->GetPropertyNameExp(i);
-            BeAssert(propNameExp != nullptr);
-            parameterExp.SetTargetExpInfo(*propNameExp);
-            return true;
-            }
-        }
-
-    return false;
-    }
-
-//-----------------------------------------------------------------------------------------
-// @bsimethod                                    Krischan.Eberle                   11/2013
-//+---------------+---------------+---------------+---------------+---------------+--------
-Exp::FinalizeParseStatus InsertStatementExp::Validate(ECSqlParseContext& ctx) const
-    {
-    PropertyNameListExp const* propertyNameListExp = GetPropertyNameListExp();
-    const size_t expectedValueCount = propertyNameListExp->GetChildrenCount();
-
-    ValueExpListExp const* valuesExp = GetValuesExp();
-    if (valuesExp->GetChildrenCount() != expectedValueCount)
-        {
-        ctx.Issues().Report("Mismatching number of items in VALUES clause. For %d properties there are %d values.", expectedValueCount, valuesExp->GetChildrenCount());
-        return FinalizeParseStatus::Error;
-        }
-
-    for (size_t i = 0; i < expectedValueCount; i++)
-        {
-        ValueExp const* valueExp = valuesExp->GetValueExp(i);
-        switch (valueExp->GetType())
-            {
-                case Exp::Type::PropertyName:
-                    ctx.Issues().Report("Expression '%s' is not allowed in the VALUES clause of the INSERT statement.", valueExp->ToECSql().c_str());
-                    return FinalizeParseStatus::Error;
-
-                case Exp::Type::Parameter:
-                    continue; //parameters are handled in the last step
-                default:
-                    break;
-            }
-
-        PropertyNameExp const* propertyNameExp = propertyNameListExp->GetPropertyNameExp(i);
-
-        Utf8String errorMessage;
-        if (!propertyNameExp->GetTypeInfo().CanCompare(valueExp->GetTypeInfo(), &errorMessage))
-            {
-            ctx.Issues().Report("Type mismatch in INSERT statement: %s", errorMessage.c_str());
-            return FinalizeParseStatus::Error;
-            }
-
-        }
-
-    return FinalizeParseStatus::Completed;
-    }
-
-//-----------------------------------------------------------------------------------------
-// @bsimethod                                    Krischan.Eberle                   11/2013
-//+---------------+---------------+---------------+---------------+---------------+--------
-ClassNameExp const* InsertStatementExp::GetClassNameExp() const { return GetChild<ClassNameExp>(m_classNameExpIndex); }
-
-//-----------------------------------------------------------------------------------------
-// @bsimethod                                    Krischan.Eberle                   11/2013
-//+---------------+---------------+---------------+---------------+---------------+--------
-PropertyNameListExp const* InsertStatementExp::GetPropertyNameListExp() const { return GetChild<PropertyNameListExp>(m_propertyNameListExpIndex); }
-
-//-----------------------------------------------------------------------------------------
-// @bsimethod                                    Krischan.Eberle                   11/2013
-//+---------------+---------------+---------------+---------------+---------------+--------
-PropertyNameListExp* InsertStatementExp::GetPropertyNameListExpP() const { return GetChildP<PropertyNameListExp>(m_propertyNameListExpIndex); }
-
-//-----------------------------------------------------------------------------------------
-// @bsimethod                                    Krischan.Eberle                   11/2013
-//+---------------+---------------+---------------+---------------+---------------+--------
-ValueExpListExp const* InsertStatementExp::GetValuesExp() const { return GetChild<ValueExpListExp>(m_valuesExpIndex); }
-
-//-----------------------------------------------------------------------------------------
-// @bsimethod                                    Krischan.Eberle                   11/2013
-//+---------------+---------------+---------------+---------------+---------------+--------
-void InsertStatementExp::_ToECSql(ECSqlRenderContext& ctx) const
-    {
-    ctx.AppendToECSql("INSERT INTO ").AppendToECSql(*GetClassNameExp());
-
-    if (!IsOriginalPropertyNameListUnset())
-        ctx.AppendToECSql(" ").AppendToECSql(*GetPropertyNameListExp());
-
-    ctx.AppendToECSql(" VALUES (").AppendToECSql(*GetValuesExp()).AppendToECSql(")");
-    }
-
-
-END_BENTLEY_SQLITE_EC_NAMESPACE
-
+/*--------------------------------------------------------------------------------------+
+|
+|     $Source: ECDb/ECSql/InsertStatementExp.cpp $
+|
+|  $Copyright: (c) 2017 Bentley Systems, Incorporated. All rights reserved. $
+|
++--------------------------------------------------------------------------------------*/
+#include "ECDbPch.h"
+
+BEGIN_BENTLEY_SQLITE_EC_NAMESPACE
+
+//****************** InsertStatementExp *************************
+//-----------------------------------------------------------------------------------------
+// @bsimethod                                    Krischan.Eberle                   11/2013
+//+---------------+---------------+---------------+---------------+---------------+--------
+InsertStatementExp::InsertStatementExp(std::unique_ptr<ClassNameExp>& classNameExp, std::unique_ptr<PropertyNameListExp>& propertyNameListExp, std::vector<std::unique_ptr<ValueExp>>& valueExpList)
+    : Exp(Type::Insert), m_isOriginalPropertyNameListUnset(propertyNameListExp == nullptr || propertyNameListExp->GetChildrenCount() == 0)
+    {
+    m_classNameExpIndex = AddChild(std::move(classNameExp));
+
+    if (propertyNameListExp == nullptr)
+        propertyNameListExp = std::make_unique<PropertyNameListExp>();
+
+    m_propertyNameListExpIndex = AddChild(std::move(propertyNameListExp));
+    m_valuesExpIndex = AddChild(std::make_unique<ValueExpListExp>(valueExpList));
+    }
+
+//-----------------------------------------------------------------------------------------
+// @bsimethod                                    Krischan.Eberle                   11/2013
+//+---------------+---------------+---------------+---------------+---------------+--------
+Exp::FinalizeParseStatus InsertStatementExp::_FinalizeParsing(ECSqlParseContext& ctx, FinalizeParseMode mode)
+    {
+    switch (mode)
+        {
+            case FinalizeParseMode::BeforeFinalizingChildren:
+            {
+            ClassNameExp const* classNameExp = GetClassNameExp();
+
+            std::vector<RangeClassInfo> classList;
+            classList.push_back(RangeClassInfo(*classNameExp, RangeClassInfo::Scope::Local));
+            m_rangeClassRefExpCache = std::move(classList);
+            ctx.PushArg(std::make_unique<ECSqlParseContext::RangeClassArg>(m_rangeClassRefExpCache));
+
+            PropertyNameListExp* propNameListExp = GetPropertyNameListExpP();
+            if (IsOriginalPropertyNameListUnset())
+                {
+                auto addDelegate = [&propNameListExp] (std::unique_ptr<PropertyNameExp>& propNameExp)
+                    {
+                    //ECInstanceId is treated separately
+                    const PropertyMap::Type propMapKind = propNameExp->GetPropertyMap().GetType();
+                    if (propMapKind != PropertyMap::Type::ECInstanceId && propMapKind != PropertyMap::Type::ECClassId)
+                        propNameListExp->AddPropertyNameExp(propNameExp);
+                    };
+
+                if (SUCCESS != classNameExp->CreatePropertyNameExpList(ctx, addDelegate))
+                    return FinalizeParseStatus::Error;
+
+                }
+
+            return FinalizeParseStatus::NotCompleted;
+            }
+
+            case Exp::FinalizeParseMode::AfterFinalizingChildren:
+                {
+                ctx.PopArg();
+                m_rangeClassRefExpCache.clear();
+
+                return Validate(ctx);
+                }
+
+            default:
+                BeAssert(false);
+                return FinalizeParseStatus::Error;
+        }
+    }
+
+//-----------------------------------------------------------------------------------------
+// @bsimethod                                    Krischan.Eberle                   06/2015
+//+---------------+---------------+---------------+---------------+---------------+--------
+bool InsertStatementExp::_TryDetermineParameterExpType(ECSqlParseContext& ctx, ParameterExp& parameterExp) const
+    {
+    const size_t valueExpCount = GetValuesExp()->GetChildrenCount();
+    ValueExpListExp const* valuesExp = GetValuesExp();
+    PropertyNameListExp const* propNameListExp = GetPropertyNameListExp();
+    for (size_t i = 0; i < valueExpCount; i++)
+        {
+        ValueExp const* valueExp = valuesExp->GetValueExp(i);
+        if (&parameterExp == valueExp)
+            {
+            BeAssert(valueExp->IsParameterExp());
+            PropertyNameExp const* propNameExp = propNameListExp->GetPropertyNameExp(i);
+            BeAssert(propNameExp != nullptr);
+            parameterExp.SetTargetExpInfo(*propNameExp);
+            return true;
+            }
+        }
+
+    return false;
+    }
+
+//-----------------------------------------------------------------------------------------
+// @bsimethod                                    Krischan.Eberle                   11/2013
+//+---------------+---------------+---------------+---------------+---------------+--------
+Exp::FinalizeParseStatus InsertStatementExp::Validate(ECSqlParseContext& ctx) const
+    {
+    PropertyNameListExp const* propertyNameListExp = GetPropertyNameListExp();
+    const size_t expectedValueCount = propertyNameListExp->GetChildrenCount();
+
+    ValueExpListExp const* valuesExp = GetValuesExp();
+    if (valuesExp->GetChildrenCount() != expectedValueCount)
+        {
+        ctx.Issues().Report("Mismatching number of items in VALUES clause. For %d properties there are %d values.", expectedValueCount, valuesExp->GetChildrenCount());
+        return FinalizeParseStatus::Error;
+        }
+
+    for (size_t i = 0; i < expectedValueCount; i++)
+        {
+        ValueExp const* valueExp = valuesExp->GetValueExp(i);
+        switch (valueExp->GetType())
+            {
+                case Exp::Type::PropertyName:
+                    ctx.Issues().Report("Expression '%s' is not allowed in the VALUES clause of the INSERT statement.", valueExp->ToECSql().c_str());
+                    return FinalizeParseStatus::Error;
+
+                case Exp::Type::Parameter:
+                    continue; //parameters are handled in the last step
+                default:
+                    break;
+            }
+
+        PropertyNameExp const* propertyNameExp = propertyNameListExp->GetPropertyNameExp(i);
+
+        Utf8String errorMessage;
+        if (!propertyNameExp->GetTypeInfo().CanCompare(valueExp->GetTypeInfo(), &errorMessage))
+            {
+            ctx.Issues().Report("Type mismatch in INSERT statement: %s", errorMessage.c_str());
+            return FinalizeParseStatus::Error;
+            }
+
+        }
+
+    return FinalizeParseStatus::Completed;
+    }
+
+//-----------------------------------------------------------------------------------------
+// @bsimethod                                    Krischan.Eberle                   11/2013
+//+---------------+---------------+---------------+---------------+---------------+--------
+ClassNameExp const* InsertStatementExp::GetClassNameExp() const { return GetChild<ClassNameExp>(m_classNameExpIndex); }
+
+//-----------------------------------------------------------------------------------------
+// @bsimethod                                    Krischan.Eberle                   11/2013
+//+---------------+---------------+---------------+---------------+---------------+--------
+PropertyNameListExp const* InsertStatementExp::GetPropertyNameListExp() const { return GetChild<PropertyNameListExp>(m_propertyNameListExpIndex); }
+
+//-----------------------------------------------------------------------------------------
+// @bsimethod                                    Krischan.Eberle                   11/2013
+//+---------------+---------------+---------------+---------------+---------------+--------
+PropertyNameListExp* InsertStatementExp::GetPropertyNameListExpP() const { return GetChildP<PropertyNameListExp>(m_propertyNameListExpIndex); }
+
+//-----------------------------------------------------------------------------------------
+// @bsimethod                                    Krischan.Eberle                   11/2013
+//+---------------+---------------+---------------+---------------+---------------+--------
+ValueExpListExp const* InsertStatementExp::GetValuesExp() const { return GetChild<ValueExpListExp>(m_valuesExpIndex); }
+
+//-----------------------------------------------------------------------------------------
+// @bsimethod                                    Krischan.Eberle                   11/2013
+//+---------------+---------------+---------------+---------------+---------------+--------
+void InsertStatementExp::_ToECSql(ECSqlRenderContext& ctx) const
+    {
+    ctx.AppendToECSql("INSERT INTO ").AppendToECSql(*GetClassNameExp());
+
+    if (!IsOriginalPropertyNameListUnset())
+        ctx.AppendToECSql(" ").AppendToECSql(*GetPropertyNameListExp());
+
+    ctx.AppendToECSql(" VALUES (").AppendToECSql(*GetValuesExp()).AppendToECSql(")");
+    }
+
+
+END_BENTLEY_SQLITE_EC_NAMESPACE
+