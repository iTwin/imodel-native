/*--------------------------------------------------------------------------------------+
|
|     $Source: ECDb/ECSql/DynamicSelectClauseECClass.cpp $
|
|  $Copyright: (c) 2015 Bentley Systems, Incorporated. All rights reserved. $
|
+--------------------------------------------------------------------------------------*/
#include "ECDbPch.h"
#include "DynamicSelectClauseECClass.h"

using namespace std;
USING_NAMESPACE_BENTLEY_EC

BEGIN_BENTLEY_SQLITE_EC_NAMESPACE

//---------------------------------------------------------------------------------------
// @bsimethod                                                Krischan.Eberle 10/13
//---------------------------------------------------------------------------------------
//static
Utf8CP const DynamicSelectClauseECClass::SCHEMANAME = "ECSqlStatement";
Utf8CP const DynamicSelectClauseECClass::CLASSNAME = "ECSqlSelectClause";

//-----------------------------------------------------------------------------------------
// @bsimethod                                    Krischan.Eberle                    10/2013
//+---------------+---------------+---------------+---------------+---------------+------
DynamicSelectClauseECClass::DynamicSelectClauseECClass ()
: m_schema (nullptr), m_class (nullptr)
    {
    }

//-----------------------------------------------------------------------------------------
// @bsimethod                                    Krischan.Eberle                    10/2013
//+---------------+---------------+---------------+---------------+---------------+------
DynamicSelectClauseECClass::DynamicSelectClauseECClass (DynamicSelectClauseECClass const& rhs)
    : m_schema (rhs.m_schema), m_class (rhs.m_class)
    {
    }

//-----------------------------------------------------------------------------------------
// @bsimethod                                    Krischan.Eberle                    10/2013
//+---------------+---------------+---------------+---------------+---------------+------
DynamicSelectClauseECClass& DynamicSelectClauseECClass::operator= (DynamicSelectClauseECClass const& rhs)
    {
    if (this != &rhs)
        {
        m_schema = rhs.m_schema;
        m_class = rhs.m_class;
        }

    return *this;
    }

//-----------------------------------------------------------------------------------------
// @bsimethod                                    Krischan.Eberle                    10/2013
//+---------------+---------------+---------------+---------------+---------------+------
DynamicSelectClauseECClass::DynamicSelectClauseECClass (DynamicSelectClauseECClass&& rhs)
    : m_schema (move (rhs.m_schema)), m_class (move (rhs.m_class))
    {
    }

//-----------------------------------------------------------------------------------------
// @bsimethod                                    Krischan.Eberle                    10/2013
//+---------------+---------------+---------------+---------------+---------------+------
DynamicSelectClauseECClass& DynamicSelectClauseECClass::operator= (DynamicSelectClauseECClass&& rhs)
    {
    if (this != &rhs)
        {
        m_schema = move (rhs.m_schema);
        m_class = move (rhs.m_class);
        }

    return *this;
    }

//-----------------------------------------------------------------------------------------
// @bsimethod                                    Krischan.Eberle                    10/2013
//+---------------+---------------+---------------+---------------+---------------+------
bool DynamicSelectClauseECClass::IsGeneratedProperty (ECPropertyCR selectClauseProperty) const
    {
    //pointer comparison as other ECSqlStatements could float around which would have class with same name
    //if class was not generated, select clause doesn't contain any generated items -> return false in that case.
    return m_class != nullptr && selectClauseProperty.GetClass () == GetClassR ();
    }

//-----------------------------------------------------------------------------------------
// @bsimethod                                    Krischan.Eberle                    10/2013
//+---------------+---------------+---------------+---------------+---------------+------
ECSqlStatus DynamicSelectClauseECClass::Initialize ()
    {
    if (m_schema != nullptr)
        return ECSqlStatus::Success;

    if (ECOBJECTS_STATUS_Success != ECSchema::CreateSchema (m_schema, SCHEMANAME, 1, 0))
        return ECSqlStatus::ProgrammerError;

    if (ECOBJECTS_STATUS_Success == m_schema->CreateClass(m_class, CLASSNAME))
        return ECSqlStatus::Success;
    else
        return ECSqlStatus::ProgrammerError;
    }

//-----------------------------------------------------------------------------------------
// @bsimethod                                    Affan.Khan                       10/2013
//+---------------+---------------+---------------+---------------+---------------+------
BentleyStatus DynamicSelectClauseECClass::ParseBackReferenceToPropertyPath(PropertyPath& propertyPath, ECPropertyCR generatedProperty, ECDbCR ecdb)
    {
    auto defMetaDataInst = generatedProperty.GetCustomAttribute ("DefinitionMetaData");
    if (defMetaDataInst == nullptr)
        return ERROR;
    
    ECValue v;
<<<<<<< HEAD
    if (defMetaDataInst->GetValue(v, "DefinitionBackReference") != ECOBJECTS_STATUS_Success)
        return ECSqlStatus::ProgrammerError;
=======
    if (defMetaDataInst->GetValue(v, L"DefinitionBackReference") != ECOBJECTS_STATUS_Success)
        return ERROR;
>>>>>>> 395078a8

    return PropertyPath::TryParseQualifiedPath(propertyPath, v.GetUtf8CP(), ecdb);
    }

//-----------------------------------------------------------------------------------------
// @bsimethod                                    Affan.Khan                      10/2013
//+---------------+---------------+---------------+---------------+---------------+------
ECSqlStatus DynamicSelectClauseECClass::SetBackReferenceToPropertyPath (ECPropertyR generatedProperty, DerivedPropertyExp const& selectClauseItemExp, ECDbCR ecdb)
    {
    if (selectClauseItemExp.GetExpression ()->GetType() != Exp::Type::PropertyName)
        {
        return ECSqlStatus::Success;
        }

    auto propertyNameExp = static_cast<PropertyNameExp const*>(selectClauseItemExp.GetExpression());
    if (propertyNameExp->IsPropertyRef ())
        {
        auto endPointPropertyName = propertyNameExp->GetPropertyRef ()->GetEndPointPropertyNameIfAny ();
        if (endPointPropertyName == nullptr)
            return ECSqlStatus::Success;

        propertyNameExp = endPointPropertyName;
        }


    auto ctx = ECSchemaReadContext::CreateContext();
    ctx->AddSchemaLocater(ecdb.GetSchemaLocater ());
    auto bscaKey = SchemaKey("Bentley_Standard_CustomAttributes", 1, 0);
    auto bsca = ctx->LocateSchema(bscaKey, SCHEMAMATCHTYPE_Latest);
    if (bsca.IsNull())
        {
        LOG.error("Failed to find Bentley_Standard_CustomAttributes schema");
        return ECSqlStatus::ProgrammerError;
        }

    auto defMetaData = bsca->GetClassCP("DefinitionMetaData");
    if(defMetaData == nullptr)
        {
        LOG.error("Failed to find class DefinitionMetaData in Bentley_Standard_CustomAttributes schema");
        return ECSqlStatus::ProgrammerError;
        }

    auto defMetaDataInst = defMetaData->GetDefaultStandaloneEnabler()->CreateInstance();
    BeAssert(defMetaDataInst != nullptr);
    
    Utf8String qualifiedPropertyPath;
    if (SUCCESS != propertyNameExp->GetPropertyPath().TryGetQualifiedPath(qualifiedPropertyPath))
        return ECSqlStatus::ProgrammerError;


    if (defMetaDataInst->SetValue("DefinitionBackReference",  ECValue(qualifiedPropertyPath.c_str(), false)) != ECOBJECTS_STATUS_Success)
        return ECSqlStatus::ProgrammerError;

    ECSqlStatus status = AddReferenceToStructSchema (*bsca);
    if (status != ECSqlStatus::Success)
        return status;

    if (generatedProperty.SetCustomAttribute(*defMetaDataInst) != ECOBJECTS_STATUS_Success)
        return ECSqlStatus::ProgrammerError;

    return ECSqlStatus::Success;
    }

//-----------------------------------------------------------------------------------------
// @bsimethod                                    Krischan.Eberle                    10/2013
//+---------------+---------------+---------------+---------------+---------------+------
ECSqlStatus DynamicSelectClauseECClass::AddProperty (ECN::ECPropertyCP& generatedProperty, DerivedPropertyExp const& selectClauseItemExp, ECDbCR ecdb)
    {
    auto stat = Initialize ();
    if (stat != ECSqlStatus::Success)
        return stat;

    auto propName = selectClauseItemExp.GetName ();

    auto const& typeInfo = selectClauseItemExp.GetExpression ()->GetTypeInfo ();
    const auto typeKind = typeInfo.GetKind ();

    switch (typeKind)
        {
        case ECSqlTypeInfo::Kind::Primitive:
        case ECSqlTypeInfo::Kind::Null:
            {
            PrimitiveECPropertyP primProp = nullptr;
            auto ecstat = GetClassR ().CreatePrimitiveProperty (primProp, propName.c_str (), typeInfo.GetPrimitiveType ());
            if (ecstat != ECOBJECTS_STATUS_Success)
                return ECSqlStatus::ProgrammerError;

            generatedProperty = primProp;
            break;
            }

        case ECSqlTypeInfo::Kind::Struct:
            {
            auto const& structType = typeInfo.GetStructType ();
            auto stat = AddReferenceToStructSchema (structType.GetSchema ());
            if (stat != ECSqlStatus::Success)
                return stat;

            StructECPropertyP structProp = nullptr;
            auto ecstat = GetClassR ().CreateStructProperty (structProp, propName.c_str (), structType);
            if (ecstat != ECOBJECTS_STATUS_Success)
                return ECSqlStatus::ProgrammerError;

            generatedProperty = structProp;
            break;
            }

        case ECSqlTypeInfo::Kind::PrimitiveArray:
            {
            ArrayECPropertyP arrayProp = nullptr;
            auto ecstat = GetClassR ().CreateArrayProperty (arrayProp, propName.c_str (), typeInfo.GetPrimitiveType ());
            if (ecstat != ECOBJECTS_STATUS_Success)
                return ECSqlStatus::ProgrammerError;

            generatedProperty = arrayProp;
            break;
            }
        case ECSqlTypeInfo::Kind::StructArray:
            {
            auto const& structType = typeInfo.GetStructType ();
            auto stat = AddReferenceToStructSchema (structType.GetSchema ());
            if (stat != ECSqlStatus::Success)
                return stat;

            ArrayECPropertyP arrayProp = nullptr;
            auto ecstat = GetClassR ().CreateArrayProperty (arrayProp, propName.c_str (), &structType);
            if (ecstat != ECOBJECTS_STATUS_Success)
                return ECSqlStatus::ProgrammerError;

            generatedProperty = arrayProp;
            break;
            }
        default:
            BeAssert ("Adding dynamic select clause property failed because of unexpected and unhandled property type.");
            return ECSqlStatus::ProgrammerError;
        }

    return SetBackReferenceToPropertyPath (*const_cast<ECPropertyP>(generatedProperty), selectClauseItemExp, ecdb);
    }

//-----------------------------------------------------------------------------------------
// @bsimethod                                    Krischan.Eberle                    10/2013
//+---------------+---------------+---------------+---------------+---------------+------
ECSqlStatus DynamicSelectClauseECClass::AddReferenceToStructSchema (ECSchemaCR structSchema) const
    {
    if (ECSchema::IsSchemaReferenced (GetSchemaR (), structSchema))
        return ECSqlStatus::Success;

    auto stat = GetSchemaR ().AddReferencedSchema (const_cast<ECSchemaR> (structSchema));
    return stat == ECOBJECTS_STATUS_Success ? ECSqlStatus::Success : ECSqlStatus::ProgrammerError;
    }

//-----------------------------------------------------------------------------------------
// @bsimethod                                    Krischan.Eberle                    10/2013
//+---------------+---------------+---------------+---------------+---------------+------
ECClassR DynamicSelectClauseECClass::GetClassR() const
    {
    return *m_class;
    }

//-----------------------------------------------------------------------------------------
// @bsimethod                                    Krischan.Eberle                    10/2013
//+---------------+---------------+---------------+---------------+---------------+------
ECSchemaR DynamicSelectClauseECClass::GetSchemaR() const
    {
    return *m_schema;
    }


END_BENTLEY_SQLITE_EC_NAMESPACE
<|MERGE_RESOLUTION|>--- conflicted
+++ resolved
@@ -1,288 +1,283 @@
-/*--------------------------------------------------------------------------------------+
-|
-|     $Source: ECDb/ECSql/DynamicSelectClauseECClass.cpp $
-|
-|  $Copyright: (c) 2015 Bentley Systems, Incorporated. All rights reserved. $
-|
-+--------------------------------------------------------------------------------------*/
-#include "ECDbPch.h"
-#include "DynamicSelectClauseECClass.h"
-
-using namespace std;
-USING_NAMESPACE_BENTLEY_EC
-
-BEGIN_BENTLEY_SQLITE_EC_NAMESPACE
-
-//---------------------------------------------------------------------------------------
-// @bsimethod                                                Krischan.Eberle 10/13
-//---------------------------------------------------------------------------------------
-//static
-Utf8CP const DynamicSelectClauseECClass::SCHEMANAME = "ECSqlStatement";
-Utf8CP const DynamicSelectClauseECClass::CLASSNAME = "ECSqlSelectClause";
-
-//-----------------------------------------------------------------------------------------
-// @bsimethod                                    Krischan.Eberle                    10/2013
-//+---------------+---------------+---------------+---------------+---------------+------
-DynamicSelectClauseECClass::DynamicSelectClauseECClass ()
-: m_schema (nullptr), m_class (nullptr)
-    {
-    }
-
-//-----------------------------------------------------------------------------------------
-// @bsimethod                                    Krischan.Eberle                    10/2013
-//+---------------+---------------+---------------+---------------+---------------+------
-DynamicSelectClauseECClass::DynamicSelectClauseECClass (DynamicSelectClauseECClass const& rhs)
-    : m_schema (rhs.m_schema), m_class (rhs.m_class)
-    {
-    }
-
-//-----------------------------------------------------------------------------------------
-// @bsimethod                                    Krischan.Eberle                    10/2013
-//+---------------+---------------+---------------+---------------+---------------+------
-DynamicSelectClauseECClass& DynamicSelectClauseECClass::operator= (DynamicSelectClauseECClass const& rhs)
-    {
-    if (this != &rhs)
-        {
-        m_schema = rhs.m_schema;
-        m_class = rhs.m_class;
-        }
-
-    return *this;
-    }
-
-//-----------------------------------------------------------------------------------------
-// @bsimethod                                    Krischan.Eberle                    10/2013
-//+---------------+---------------+---------------+---------------+---------------+------
-DynamicSelectClauseECClass::DynamicSelectClauseECClass (DynamicSelectClauseECClass&& rhs)
-    : m_schema (move (rhs.m_schema)), m_class (move (rhs.m_class))
-    {
-    }
-
-//-----------------------------------------------------------------------------------------
-// @bsimethod                                    Krischan.Eberle                    10/2013
-//+---------------+---------------+---------------+---------------+---------------+------
-DynamicSelectClauseECClass& DynamicSelectClauseECClass::operator= (DynamicSelectClauseECClass&& rhs)
-    {
-    if (this != &rhs)
-        {
-        m_schema = move (rhs.m_schema);
-        m_class = move (rhs.m_class);
-        }
-
-    return *this;
-    }
-
-//-----------------------------------------------------------------------------------------
-// @bsimethod                                    Krischan.Eberle                    10/2013
-//+---------------+---------------+---------------+---------------+---------------+------
-bool DynamicSelectClauseECClass::IsGeneratedProperty (ECPropertyCR selectClauseProperty) const
-    {
-    //pointer comparison as other ECSqlStatements could float around which would have class with same name
-    //if class was not generated, select clause doesn't contain any generated items -> return false in that case.
-    return m_class != nullptr && selectClauseProperty.GetClass () == GetClassR ();
-    }
-
-//-----------------------------------------------------------------------------------------
-// @bsimethod                                    Krischan.Eberle                    10/2013
-//+---------------+---------------+---------------+---------------+---------------+------
-ECSqlStatus DynamicSelectClauseECClass::Initialize ()
-    {
-    if (m_schema != nullptr)
-        return ECSqlStatus::Success;
-
-    if (ECOBJECTS_STATUS_Success != ECSchema::CreateSchema (m_schema, SCHEMANAME, 1, 0))
-        return ECSqlStatus::ProgrammerError;
-
-    if (ECOBJECTS_STATUS_Success == m_schema->CreateClass(m_class, CLASSNAME))
-        return ECSqlStatus::Success;
-    else
-        return ECSqlStatus::ProgrammerError;
-    }
-
-//-----------------------------------------------------------------------------------------
-// @bsimethod                                    Affan.Khan                       10/2013
-//+---------------+---------------+---------------+---------------+---------------+------
-BentleyStatus DynamicSelectClauseECClass::ParseBackReferenceToPropertyPath(PropertyPath& propertyPath, ECPropertyCR generatedProperty, ECDbCR ecdb)
-    {
-    auto defMetaDataInst = generatedProperty.GetCustomAttribute ("DefinitionMetaData");
-    if (defMetaDataInst == nullptr)
-        return ERROR;
-    
-    ECValue v;
-<<<<<<< HEAD
-    if (defMetaDataInst->GetValue(v, "DefinitionBackReference") != ECOBJECTS_STATUS_Success)
-        return ECSqlStatus::ProgrammerError;
-=======
-    if (defMetaDataInst->GetValue(v, L"DefinitionBackReference") != ECOBJECTS_STATUS_Success)
-        return ERROR;
->>>>>>> 395078a8
-
-    return PropertyPath::TryParseQualifiedPath(propertyPath, v.GetUtf8CP(), ecdb);
-    }
-
-//-----------------------------------------------------------------------------------------
-// @bsimethod                                    Affan.Khan                      10/2013
-//+---------------+---------------+---------------+---------------+---------------+------
-ECSqlStatus DynamicSelectClauseECClass::SetBackReferenceToPropertyPath (ECPropertyR generatedProperty, DerivedPropertyExp const& selectClauseItemExp, ECDbCR ecdb)
-    {
-    if (selectClauseItemExp.GetExpression ()->GetType() != Exp::Type::PropertyName)
-        {
-        return ECSqlStatus::Success;
-        }
-
-    auto propertyNameExp = static_cast<PropertyNameExp const*>(selectClauseItemExp.GetExpression());
-    if (propertyNameExp->IsPropertyRef ())
-        {
-        auto endPointPropertyName = propertyNameExp->GetPropertyRef ()->GetEndPointPropertyNameIfAny ();
-        if (endPointPropertyName == nullptr)
-            return ECSqlStatus::Success;
-
-        propertyNameExp = endPointPropertyName;
-        }
-
-
-    auto ctx = ECSchemaReadContext::CreateContext();
-    ctx->AddSchemaLocater(ecdb.GetSchemaLocater ());
-    auto bscaKey = SchemaKey("Bentley_Standard_CustomAttributes", 1, 0);
-    auto bsca = ctx->LocateSchema(bscaKey, SCHEMAMATCHTYPE_Latest);
-    if (bsca.IsNull())
-        {
-        LOG.error("Failed to find Bentley_Standard_CustomAttributes schema");
-        return ECSqlStatus::ProgrammerError;
-        }
-
-    auto defMetaData = bsca->GetClassCP("DefinitionMetaData");
-    if(defMetaData == nullptr)
-        {
-        LOG.error("Failed to find class DefinitionMetaData in Bentley_Standard_CustomAttributes schema");
-        return ECSqlStatus::ProgrammerError;
-        }
-
-    auto defMetaDataInst = defMetaData->GetDefaultStandaloneEnabler()->CreateInstance();
-    BeAssert(defMetaDataInst != nullptr);
-    
-    Utf8String qualifiedPropertyPath;
-    if (SUCCESS != propertyNameExp->GetPropertyPath().TryGetQualifiedPath(qualifiedPropertyPath))
-        return ECSqlStatus::ProgrammerError;
-
-
-    if (defMetaDataInst->SetValue("DefinitionBackReference",  ECValue(qualifiedPropertyPath.c_str(), false)) != ECOBJECTS_STATUS_Success)
-        return ECSqlStatus::ProgrammerError;
-
-    ECSqlStatus status = AddReferenceToStructSchema (*bsca);
-    if (status != ECSqlStatus::Success)
-        return status;
-
-    if (generatedProperty.SetCustomAttribute(*defMetaDataInst) != ECOBJECTS_STATUS_Success)
-        return ECSqlStatus::ProgrammerError;
-
-    return ECSqlStatus::Success;
-    }
-
-//-----------------------------------------------------------------------------------------
-// @bsimethod                                    Krischan.Eberle                    10/2013
-//+---------------+---------------+---------------+---------------+---------------+------
-ECSqlStatus DynamicSelectClauseECClass::AddProperty (ECN::ECPropertyCP& generatedProperty, DerivedPropertyExp const& selectClauseItemExp, ECDbCR ecdb)
-    {
-    auto stat = Initialize ();
-    if (stat != ECSqlStatus::Success)
-        return stat;
-
-    auto propName = selectClauseItemExp.GetName ();
-
-    auto const& typeInfo = selectClauseItemExp.GetExpression ()->GetTypeInfo ();
-    const auto typeKind = typeInfo.GetKind ();
-
-    switch (typeKind)
-        {
-        case ECSqlTypeInfo::Kind::Primitive:
-        case ECSqlTypeInfo::Kind::Null:
-            {
-            PrimitiveECPropertyP primProp = nullptr;
-            auto ecstat = GetClassR ().CreatePrimitiveProperty (primProp, propName.c_str (), typeInfo.GetPrimitiveType ());
-            if (ecstat != ECOBJECTS_STATUS_Success)
-                return ECSqlStatus::ProgrammerError;
-
-            generatedProperty = primProp;
-            break;
-            }
-
-        case ECSqlTypeInfo::Kind::Struct:
-            {
-            auto const& structType = typeInfo.GetStructType ();
-            auto stat = AddReferenceToStructSchema (structType.GetSchema ());
-            if (stat != ECSqlStatus::Success)
-                return stat;
-
-            StructECPropertyP structProp = nullptr;
-            auto ecstat = GetClassR ().CreateStructProperty (structProp, propName.c_str (), structType);
-            if (ecstat != ECOBJECTS_STATUS_Success)
-                return ECSqlStatus::ProgrammerError;
-
-            generatedProperty = structProp;
-            break;
-            }
-
-        case ECSqlTypeInfo::Kind::PrimitiveArray:
-            {
-            ArrayECPropertyP arrayProp = nullptr;
-            auto ecstat = GetClassR ().CreateArrayProperty (arrayProp, propName.c_str (), typeInfo.GetPrimitiveType ());
-            if (ecstat != ECOBJECTS_STATUS_Success)
-                return ECSqlStatus::ProgrammerError;
-
-            generatedProperty = arrayProp;
-            break;
-            }
-        case ECSqlTypeInfo::Kind::StructArray:
-            {
-            auto const& structType = typeInfo.GetStructType ();
-            auto stat = AddReferenceToStructSchema (structType.GetSchema ());
-            if (stat != ECSqlStatus::Success)
-                return stat;
-
-            ArrayECPropertyP arrayProp = nullptr;
-            auto ecstat = GetClassR ().CreateArrayProperty (arrayProp, propName.c_str (), &structType);
-            if (ecstat != ECOBJECTS_STATUS_Success)
-                return ECSqlStatus::ProgrammerError;
-
-            generatedProperty = arrayProp;
-            break;
-            }
-        default:
-            BeAssert ("Adding dynamic select clause property failed because of unexpected and unhandled property type.");
-            return ECSqlStatus::ProgrammerError;
-        }
-
-    return SetBackReferenceToPropertyPath (*const_cast<ECPropertyP>(generatedProperty), selectClauseItemExp, ecdb);
-    }
-
-//-----------------------------------------------------------------------------------------
-// @bsimethod                                    Krischan.Eberle                    10/2013
-//+---------------+---------------+---------------+---------------+---------------+------
-ECSqlStatus DynamicSelectClauseECClass::AddReferenceToStructSchema (ECSchemaCR structSchema) const
-    {
-    if (ECSchema::IsSchemaReferenced (GetSchemaR (), structSchema))
-        return ECSqlStatus::Success;
-
-    auto stat = GetSchemaR ().AddReferencedSchema (const_cast<ECSchemaR> (structSchema));
-    return stat == ECOBJECTS_STATUS_Success ? ECSqlStatus::Success : ECSqlStatus::ProgrammerError;
-    }
-
-//-----------------------------------------------------------------------------------------
-// @bsimethod                                    Krischan.Eberle                    10/2013
-//+---------------+---------------+---------------+---------------+---------------+------
-ECClassR DynamicSelectClauseECClass::GetClassR() const
-    {
-    return *m_class;
-    }
-
-//-----------------------------------------------------------------------------------------
-// @bsimethod                                    Krischan.Eberle                    10/2013
-//+---------------+---------------+---------------+---------------+---------------+------
-ECSchemaR DynamicSelectClauseECClass::GetSchemaR() const
-    {
-    return *m_schema;
-    }
-
-
-END_BENTLEY_SQLITE_EC_NAMESPACE
+/*--------------------------------------------------------------------------------------+
+|
+|     $Source: ECDb/ECSql/DynamicSelectClauseECClass.cpp $
+|
+|  $Copyright: (c) 2015 Bentley Systems, Incorporated. All rights reserved. $
+|
++--------------------------------------------------------------------------------------*/
+#include "ECDbPch.h"
+#include "DynamicSelectClauseECClass.h"
+
+using namespace std;
+USING_NAMESPACE_BENTLEY_EC
+
+BEGIN_BENTLEY_SQLITE_EC_NAMESPACE
+
+//---------------------------------------------------------------------------------------
+// @bsimethod                                                Krischan.Eberle 10/13
+//---------------------------------------------------------------------------------------
+//static
+Utf8CP const DynamicSelectClauseECClass::SCHEMANAME = "ECSqlStatement";
+Utf8CP const DynamicSelectClauseECClass::CLASSNAME = "ECSqlSelectClause";
+
+//-----------------------------------------------------------------------------------------
+// @bsimethod                                    Krischan.Eberle                    10/2013
+//+---------------+---------------+---------------+---------------+---------------+------
+DynamicSelectClauseECClass::DynamicSelectClauseECClass ()
+: m_schema (nullptr), m_class (nullptr)
+    {
+    }
+
+//-----------------------------------------------------------------------------------------
+// @bsimethod                                    Krischan.Eberle                    10/2013
+//+---------------+---------------+---------------+---------------+---------------+------
+DynamicSelectClauseECClass::DynamicSelectClauseECClass (DynamicSelectClauseECClass const& rhs)
+    : m_schema (rhs.m_schema), m_class (rhs.m_class)
+    {
+    }
+
+//-----------------------------------------------------------------------------------------
+// @bsimethod                                    Krischan.Eberle                    10/2013
+//+---------------+---------------+---------------+---------------+---------------+------
+DynamicSelectClauseECClass& DynamicSelectClauseECClass::operator= (DynamicSelectClauseECClass const& rhs)
+    {
+    if (this != &rhs)
+        {
+        m_schema = rhs.m_schema;
+        m_class = rhs.m_class;
+        }
+
+    return *this;
+    }
+
+//-----------------------------------------------------------------------------------------
+// @bsimethod                                    Krischan.Eberle                    10/2013
+//+---------------+---------------+---------------+---------------+---------------+------
+DynamicSelectClauseECClass::DynamicSelectClauseECClass (DynamicSelectClauseECClass&& rhs)
+    : m_schema (move (rhs.m_schema)), m_class (move (rhs.m_class))
+    {
+    }
+
+//-----------------------------------------------------------------------------------------
+// @bsimethod                                    Krischan.Eberle                    10/2013
+//+---------------+---------------+---------------+---------------+---------------+------
+DynamicSelectClauseECClass& DynamicSelectClauseECClass::operator= (DynamicSelectClauseECClass&& rhs)
+    {
+    if (this != &rhs)
+        {
+        m_schema = move (rhs.m_schema);
+        m_class = move (rhs.m_class);
+        }
+
+    return *this;
+    }
+
+//-----------------------------------------------------------------------------------------
+// @bsimethod                                    Krischan.Eberle                    10/2013
+//+---------------+---------------+---------------+---------------+---------------+------
+bool DynamicSelectClauseECClass::IsGeneratedProperty (ECPropertyCR selectClauseProperty) const
+    {
+    //pointer comparison as other ECSqlStatements could float around which would have class with same name
+    //if class was not generated, select clause doesn't contain any generated items -> return false in that case.
+    return m_class != nullptr && selectClauseProperty.GetClass () == GetClassR ();
+    }
+
+//-----------------------------------------------------------------------------------------
+// @bsimethod                                    Krischan.Eberle                    10/2013
+//+---------------+---------------+---------------+---------------+---------------+------
+ECSqlStatus DynamicSelectClauseECClass::Initialize ()
+    {
+    if (m_schema != nullptr)
+        return ECSqlStatus::Success;
+
+    if (ECOBJECTS_STATUS_Success != ECSchema::CreateSchema (m_schema, SCHEMANAME, 1, 0))
+        return ECSqlStatus::ProgrammerError;
+
+    if (ECOBJECTS_STATUS_Success == m_schema->CreateClass(m_class, CLASSNAME))
+        return ECSqlStatus::Success;
+    else
+        return ECSqlStatus::ProgrammerError;
+    }
+
+//-----------------------------------------------------------------------------------------
+// @bsimethod                                    Affan.Khan                       10/2013
+//+---------------+---------------+---------------+---------------+---------------+------
+BentleyStatus DynamicSelectClauseECClass::ParseBackReferenceToPropertyPath(PropertyPath& propertyPath, ECPropertyCR generatedProperty, ECDbCR ecdb)
+    {
+    auto defMetaDataInst = generatedProperty.GetCustomAttribute ("DefinitionMetaData");
+    if (defMetaDataInst == nullptr)
+        return ERROR;
+    
+    ECValue v;
+    if (defMetaDataInst->GetValue(v, "DefinitionBackReference") != ECOBJECTS_STATUS_Success)
+        return ERROR;
+
+    return PropertyPath::TryParseQualifiedPath(propertyPath, v.GetUtf8CP(), ecdb);
+    }
+
+//-----------------------------------------------------------------------------------------
+// @bsimethod                                    Affan.Khan                      10/2013
+//+---------------+---------------+---------------+---------------+---------------+------
+ECSqlStatus DynamicSelectClauseECClass::SetBackReferenceToPropertyPath (ECPropertyR generatedProperty, DerivedPropertyExp const& selectClauseItemExp, ECDbCR ecdb)
+    {
+    if (selectClauseItemExp.GetExpression ()->GetType() != Exp::Type::PropertyName)
+        {
+        return ECSqlStatus::Success;
+        }
+
+    auto propertyNameExp = static_cast<PropertyNameExp const*>(selectClauseItemExp.GetExpression());
+    if (propertyNameExp->IsPropertyRef ())
+        {
+        auto endPointPropertyName = propertyNameExp->GetPropertyRef ()->GetEndPointPropertyNameIfAny ();
+        if (endPointPropertyName == nullptr)
+            return ECSqlStatus::Success;
+
+        propertyNameExp = endPointPropertyName;
+        }
+
+
+    auto ctx = ECSchemaReadContext::CreateContext();
+    ctx->AddSchemaLocater(ecdb.GetSchemaLocater ());
+    auto bscaKey = SchemaKey("Bentley_Standard_CustomAttributes", 1, 0);
+    auto bsca = ctx->LocateSchema(bscaKey, SCHEMAMATCHTYPE_Latest);
+    if (bsca.IsNull())
+        {
+        LOG.error("Failed to find Bentley_Standard_CustomAttributes schema");
+        return ECSqlStatus::ProgrammerError;
+        }
+
+    auto defMetaData = bsca->GetClassCP("DefinitionMetaData");
+    if(defMetaData == nullptr)
+        {
+        LOG.error("Failed to find class DefinitionMetaData in Bentley_Standard_CustomAttributes schema");
+        return ECSqlStatus::ProgrammerError;
+        }
+
+    auto defMetaDataInst = defMetaData->GetDefaultStandaloneEnabler()->CreateInstance();
+    BeAssert(defMetaDataInst != nullptr);
+    
+    Utf8String qualifiedPropertyPath;
+    if (SUCCESS != propertyNameExp->GetPropertyPath().TryGetQualifiedPath(qualifiedPropertyPath))
+        return ECSqlStatus::ProgrammerError;
+
+
+    if (defMetaDataInst->SetValue("DefinitionBackReference",  ECValue(qualifiedPropertyPath.c_str(), false)) != ECOBJECTS_STATUS_Success)
+        return ECSqlStatus::ProgrammerError;
+
+    ECSqlStatus status = AddReferenceToStructSchema (*bsca);
+    if (status != ECSqlStatus::Success)
+        return status;
+
+    if (generatedProperty.SetCustomAttribute(*defMetaDataInst) != ECOBJECTS_STATUS_Success)
+        return ECSqlStatus::ProgrammerError;
+
+    return ECSqlStatus::Success;
+    }
+
+//-----------------------------------------------------------------------------------------
+// @bsimethod                                    Krischan.Eberle                    10/2013
+//+---------------+---------------+---------------+---------------+---------------+------
+ECSqlStatus DynamicSelectClauseECClass::AddProperty (ECN::ECPropertyCP& generatedProperty, DerivedPropertyExp const& selectClauseItemExp, ECDbCR ecdb)
+    {
+    auto stat = Initialize ();
+    if (stat != ECSqlStatus::Success)
+        return stat;
+
+    auto propName = selectClauseItemExp.GetName ();
+
+    auto const& typeInfo = selectClauseItemExp.GetExpression ()->GetTypeInfo ();
+    const auto typeKind = typeInfo.GetKind ();
+
+    switch (typeKind)
+        {
+        case ECSqlTypeInfo::Kind::Primitive:
+        case ECSqlTypeInfo::Kind::Null:
+            {
+            PrimitiveECPropertyP primProp = nullptr;
+            auto ecstat = GetClassR ().CreatePrimitiveProperty (primProp, propName.c_str (), typeInfo.GetPrimitiveType ());
+            if (ecstat != ECOBJECTS_STATUS_Success)
+                return ECSqlStatus::ProgrammerError;
+
+            generatedProperty = primProp;
+            break;
+            }
+
+        case ECSqlTypeInfo::Kind::Struct:
+            {
+            auto const& structType = typeInfo.GetStructType ();
+            auto stat = AddReferenceToStructSchema (structType.GetSchema ());
+            if (stat != ECSqlStatus::Success)
+                return stat;
+
+            StructECPropertyP structProp = nullptr;
+            auto ecstat = GetClassR ().CreateStructProperty (structProp, propName.c_str (), structType);
+            if (ecstat != ECOBJECTS_STATUS_Success)
+                return ECSqlStatus::ProgrammerError;
+
+            generatedProperty = structProp;
+            break;
+            }
+
+        case ECSqlTypeInfo::Kind::PrimitiveArray:
+            {
+            ArrayECPropertyP arrayProp = nullptr;
+            auto ecstat = GetClassR ().CreateArrayProperty (arrayProp, propName.c_str (), typeInfo.GetPrimitiveType ());
+            if (ecstat != ECOBJECTS_STATUS_Success)
+                return ECSqlStatus::ProgrammerError;
+
+            generatedProperty = arrayProp;
+            break;
+            }
+        case ECSqlTypeInfo::Kind::StructArray:
+            {
+            auto const& structType = typeInfo.GetStructType ();
+            auto stat = AddReferenceToStructSchema (structType.GetSchema ());
+            if (stat != ECSqlStatus::Success)
+                return stat;
+
+            ArrayECPropertyP arrayProp = nullptr;
+            auto ecstat = GetClassR ().CreateArrayProperty (arrayProp, propName.c_str (), &structType);
+            if (ecstat != ECOBJECTS_STATUS_Success)
+                return ECSqlStatus::ProgrammerError;
+
+            generatedProperty = arrayProp;
+            break;
+            }
+        default:
+            BeAssert ("Adding dynamic select clause property failed because of unexpected and unhandled property type.");
+            return ECSqlStatus::ProgrammerError;
+        }
+
+    return SetBackReferenceToPropertyPath (*const_cast<ECPropertyP>(generatedProperty), selectClauseItemExp, ecdb);
+    }
+
+//-----------------------------------------------------------------------------------------
+// @bsimethod                                    Krischan.Eberle                    10/2013
+//+---------------+---------------+---------------+---------------+---------------+------
+ECSqlStatus DynamicSelectClauseECClass::AddReferenceToStructSchema (ECSchemaCR structSchema) const
+    {
+    if (ECSchema::IsSchemaReferenced (GetSchemaR (), structSchema))
+        return ECSqlStatus::Success;
+
+    auto stat = GetSchemaR ().AddReferencedSchema (const_cast<ECSchemaR> (structSchema));
+    return stat == ECOBJECTS_STATUS_Success ? ECSqlStatus::Success : ECSqlStatus::ProgrammerError;
+    }
+
+//-----------------------------------------------------------------------------------------
+// @bsimethod                                    Krischan.Eberle                    10/2013
+//+---------------+---------------+---------------+---------------+---------------+------
+ECClassR DynamicSelectClauseECClass::GetClassR() const
+    {
+    return *m_class;
+    }
+
+//-----------------------------------------------------------------------------------------
+// @bsimethod                                    Krischan.Eberle                    10/2013
+//+---------------+---------------+---------------+---------------+---------------+------
+ECSchemaR DynamicSelectClauseECClass::GetSchemaR() const
+    {
+    return *m_schema;
+    }
+
+
+END_BENTLEY_SQLITE_EC_NAMESPACE