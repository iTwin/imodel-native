--- conflicted
+++ resolved
@@ -1,547 +1,543 @@
-/*--------------------------------------------------------------------------------------+
-|
-|     $Source: ECDb/ECSql/ECSqlStepTask.cpp $
-|
-|  $Copyright: (c) 2015 Bentley Systems, Incorporated. All rights reserved. $
-|
-+--------------------------------------------------------------------------------------*/
-#include "ECDbPch.h"
-#include <ECDb/ECInstanceFinder.h>
-#include "EmbeddedECSqlStatement.h"
-using namespace std;
-
-BEGIN_BENTLEY_SQLITE_EC_NAMESPACE
-
-//*************************************ECSqlStepTask::Collection********************************
-//---------------------------------------------------------------------------------------
-// @bsimethod                                                 Affan.Khan         07/2014
-//---------------------------------------------------------------------------------------
-EmbeddedECSqlStatement* ECSqlStepTask::Collection::GetSelector(bool create) 
-    { 
-    if (create && m_selector == nullptr)
-        m_selector = unique_ptr<EmbeddedECSqlStatement> (new EmbeddedECSqlStatement());
-
-    return m_selector.get(); 
-    }
-
-//---------------------------------------------------------------------------------------
-// @bsimethod                                                 Affan.Khan         02/2014
-//---------------------------------------------------------------------------------------
-DbResult ECSqlStepTask::Collection::ExecuteBeforeStepTaskList()
-    {
-    //even if no tasks exist, but if event handlers are registered
-    //we need to execute the selector so that event can return the correct instances affected.
-    if (IsEmpty() ||  m_selector == nullptr)
-        return BE_SQLITE_OK;
-
-    auto stmt = m_selector->GetPreparedStatementP<ECSqlSelectPreparedStatement> ();
-    BeAssert(stmt != nullptr && "m_selector statement is null");
-    while (BE_SQLITE_ROW == m_selector->Step())
-        {
-        ECInstanceId iId = stmt->GetValue(0).GetId<ECInstanceId>();
-        DbResult stat = Execute(ExecutionCategory::ExecuteBeforeParentStep, iId);
-        if (BE_SQLITE_OK != stat)
-            return stat;
-        }
-
-    return BE_SQLITE_OK;
-    }
-
-//---------------------------------------------------------------------------------------
-// @bsimethod                                                 Affan.Khan         02/2014
-//---------------------------------------------------------------------------------------
-DbResult ECSqlStepTask::Collection::ExecuteAfterStepTaskList(ECInstanceId const& instanceId)
-    {
-    if (!IsEmpty())
-        {
-        DbResult stat = Execute(ExecutionCategory::ExecuteAfterParentStep, instanceId);
-        if (BE_SQLITE_OK != stat)
-            return stat;
-        }
-
-    return BE_SQLITE_OK;
-    }
-
-//---------------------------------------------------------------------------------------
-// @bsimethod                                                 Affan.Khan         02/2014
-//---------------------------------------------------------------------------------------
-void ECSqlStepTask::Collection::ResetSelector()
-    {
-    if (m_selector != nullptr)
-        {
-        m_selector->Reset();
-        }
-    }
-
-//---------------------------------------------------------------------------------------
-// @bsimethod                                                 Affan.Khan         02/2014
-//---------------------------------------------------------------------------------------
-ECSqlStepTask const* ECSqlStepTask::Collection::Find(Utf8CP name) const
-    {
-    auto stepTask = m_stepTasks.find(name);
-    if (stepTask != m_stepTasks.end())
-        return stepTask->second.get();
-
-    return nullptr;
-    }
-
-//---------------------------------------------------------------------------------------
-// @bsimethod                                                 Affan.Khan         02/2014
-//---------------------------------------------------------------------------------------
-bool ECSqlStepTask::Collection::Add(std::unique_ptr<ECSqlStepTask> stepTask)
-    {
-    auto name = stepTask->GetName().c_str();
-    if (Find(name) != nullptr)
-        {
-        BeAssert(false && "Already have a property with same name");
-        return false;
-        }
-
-    m_stepTasks[name] = std::move(stepTask);
-    return true;
-    }
-
-//---------------------------------------------------------------------------------------
-// @bsimethod                                                 Affan.Khan         02/2014
-//---------------------------------------------------------------------------------------
-DbResult ECSqlStepTask::Collection::Execute(ExecutionCategory category, ECInstanceId const& instanceId)
-    {
-    for (auto& pair : m_stepTasks)
-        {
-        auto stepTask = pair.second.get();
-        if (stepTask->GetExecutionCategory() == category)
-            {
-            DbResult status = stepTask->Execute(instanceId);
-            if (BE_SQLITE_OK != status)
-                {
-                BeAssert(false && "Step failed");
-                return status;
-                }
-            }
-        }
-
-    return BE_SQLITE_OK;
-    }
-
-//*************************************UpdateStructArrayECSqlStepTask********************************
-//***************************************************************************************************
-
-//---------------------------------------------------------------------------------------
-// @bsimethod                                                 Affan.Khan         02/2014
-//---------------------------------------------------------------------------------------
-UpdateStructArrayStepTask::UpdateStructArrayStepTask(unique_ptr<InsertStructArrayStepTask>& insertStepTask, unique_ptr<DeleteStructArrayStepTask>& deleteStepTask)
-    :ParametericStepTask(ExecutionCategory::ExecuteBeforeParentStep, insertStepTask->GetPropertyMap(), insertStepTask->GetClassMap()), m_insertStepTask(std::move(insertStepTask)), m_deleteStepTask(std::move(deleteStepTask))
-    {}
-
-//---------------------------------------------------------------------------------------
-// @bsimethod                                                 Affan.Khan         02/2014
-//---------------------------------------------------------------------------------------
-DbResult UpdateStructArrayStepTask::_Execute(ECInstanceId const& instanceId)
-    {
-    auto deleteStatus = m_deleteStepTask->Execute(instanceId);
-    if (BE_SQLITE_OK != deleteStatus)
-        return deleteStatus;
-
-    return m_insertStepTask->Execute(instanceId);
-    }
-
-
-//---------------------------------------------------------------------------------------
-// @bsimethod                                                 Affan.Khan         02/2014
-//---------------------------------------------------------------------------------------
-ECSqlStepTaskCreateStatus UpdateStructArrayStepTask::Create(unique_ptr<UpdateStructArrayStepTask>& updateStepTask, ECSqlPrepareContext& preparedContext, ECDbR ecdb, IClassMap const& classMap, Utf8CP property)
-    {
-    unique_ptr<InsertStructArrayStepTask> insertStepTask;
-    unique_ptr<DeleteStructArrayStepTask> deleteStepTask;
-
-    auto status = InsertStructArrayStepTask::Create(insertStepTask, preparedContext, ecdb, classMap, property);
-    if (status != ECSqlStepTaskCreateStatus::Success)
-        return status;
-
-    status = DeleteStructArrayStepTask::Create(deleteStepTask, preparedContext, ecdb, classMap, property);
-    if (status != ECSqlStepTaskCreateStatus::Success)
-        return status;
-
-    updateStepTask = unique_ptr<UpdateStructArrayStepTask> (new UpdateStructArrayStepTask(insertStepTask, deleteStepTask));
-    return ECSqlStepTaskCreateStatus::Success;
-    }
-
-//*************************************InsertStructArrayStepTask********************************
-//***************************************************************************************************
-
-//---------------------------------------------------------------------------------------
-// @bsimethod                                                 Affan.Khan         02/2014
-//---------------------------------------------------------------------------------------
-InsertStructArrayStepTask::InsertStructArrayStepTask(PropertyMapStructArrayCR propertyMap, IClassMap const& classMap)
-: ParametericStepTask(ExecutionCategory::ExecuteAfterParentStep, propertyMap, classMap), m_insertStmt(new EmbeddedECSqlStatement()), m_parameterValue(nullptr), m_propertyPathId(0)
-    {}
-
-
-//---------------------------------------------------------------------------------------
-// @bsimethod                                                 Affan.Khan         02/2014
-//---------------------------------------------------------------------------------------
-DbResult InsertStructArrayStepTask::_Execute(ECInstanceId const& instanceId)
-    {
-    ECSqlInsertPreparedStatement* preparedStmt = m_insertStmt->GetPreparedStatementP <ECSqlInsertPreparedStatement >();
-    ECSqlParameterValue* structArrayParameterValue = GetParameter();
-    if (structArrayParameterValue == nullptr)
-        {
-        BeAssert(false && "Struct array parameter value is nullptr.");
-        return BE_SQLITE_ERROR;
-        }
-    
-    if (structArrayParameterValue->IsNull())
-        return BE_SQLITE_OK;
-    
-<<<<<<< HEAD
-    ECClassCP structType = GetPropertyMapR ().GetProperty().GetAsStructArrayProperty()->GetStructElementType();
-=======
-    ECClassCP structType = GetPropertyMap().GetProperty().GetAsArrayProperty()->GetStructElementType();
->>>>>>> 3d1dd0cd
-    ECDb const& ecdb = preparedStmt->GetECDb();
-    IClassMap const* structClassMap = ecdb.GetECDbImplR().GetECDbMap().GetClassMap(*structType);
-    PropertyMapCollection const& structMemberPropMaps = structClassMap->GetPropertyMaps();
-    int nArrayElementIndex = 0;
-   
-    for (IECSqlValue const* arrayElement : structArrayParameterValue->GetArray())
-        {       
-        ECInstanceId generatedECInstanceId;
-        DbResult stat = ecdb.GetECDbImplR().GetECInstanceIdSequence().GetNextValue<ECInstanceId>(generatedECInstanceId);
-        if (BE_SQLITE_OK != stat)
-            return stat;
-       
-        m_insertStmt->Reset();
-        m_insertStmt->ClearBindings();
-        m_insertStmt->GetBinder(PARAMETER_ECINSTANCEID).BindId(generatedECInstanceId);
-        m_insertStmt->GetBinder(PARAMETER_OWNERECINSTANCEID).BindId(instanceId);
-        m_insertStmt->GetBinder(PARAMETER_ECPROPERTYPATHID).BindInt64(m_propertyPathId);
-        m_insertStmt->GetBinder(PARAMETER_ECARRAYINDEX).BindInt64(nArrayElementIndex++);   
-       
-        StructECSqlParameterValue const* structArrayElementValue = static_cast<StructECSqlParameterValue const*> (&arrayElement->GetStruct());
-
-        int parameterIndex = PARAMETER_STRUCTARRAY - 1;
-        for (PropertyMap const* propertyMap : structMemberPropMaps)
-            {
-            if (propertyMap->IsSystemPropertyMap() || propertyMap->IsUnmapped())
-                continue;
-
-            parameterIndex++;
-
-            auto& v = structArrayElementValue->GetValue(propertyMap->GetProperty().GetId());
-            if (v.IsNull())
-                continue;
-
-            ECSqlParameterValue const* value = static_cast<ECSqlParameterValue const*>(&v);
-            IECSqlBinder& binder = m_insertStmt->GetBinder(parameterIndex);
-            if (value->BindTo(binder) != ECSqlStatus::Success)
-                {
-                BeAssert(false && "Failed to bind struct array element");
-                return BE_SQLITE_ERROR;
-                }
-            }
-            
-        preparedStmt->SetECInstanceKeyInfo(ECSqlInsertPreparedStatement::ECInstanceKeyInfo(structClassMap->GetClass().GetId(),
-                                                                                            generatedECInstanceId));
-        DbResult stepStatus = m_insertStmt->Step();
-        if (BE_SQLITE_DONE != stepStatus)
-            {
-            BeAssert(false && "Failed to insert struct array element");
-            return stepStatus;
-            }
-        }
-
-    return BE_SQLITE_OK;
-    }
-
-//---------------------------------------------------------------------------------------
-// @bsimethod                                                 Affan.Khan         02/2014
-//---------------------------------------------------------------------------------------
-ECSqlStepTaskCreateStatus InsertStructArrayStepTask::Create(unique_ptr<InsertStructArrayStepTask>& insertStepTask, ECSqlPrepareContext& preparedContext, ECDbR ecdb, IClassMap const& classMap, Utf8CP property)
-    {
-    PropertyMapCP propertyMap = classMap.GetPropertyMap(property);
-    if (propertyMap == nullptr)
-        return ECSqlStepTaskCreateStatus::PropertyNotFound;
-
-    PropertyMapStructArrayCP structArrayPropertyMap = propertyMap->GetAsPropertyMapStructArray();
-    if (structArrayPropertyMap == nullptr)
-        return ECSqlStepTaskCreateStatus::PropertyNotStructArrayType;
-
-    auto& arrayElementType = structArrayPropertyMap->GetElementType();
-    auto arrayElementTypeMap = ecdb.GetECDbImplR().GetECDbMap().GetClassMap(arrayElementType);
-    if (!arrayElementTypeMap)
-        {
-        return ECSqlStepTaskCreateStatus::ArrayElementTypeMapNotFound;
-        }
-
-    if (arrayElementTypeMap->GetMapStrategy().IsNotMapped())
-        {
-        return ECSqlStepTaskCreateStatus::ArrayElementTypeIsUnmapped;
-        }
-
-    ECSqlInsertBuilder builder;
-    builder.InsertInto(arrayElementType);
-
-    //ECSQL_Todo: Change following to constants defines
-    builder.AddValue(ECDbSystemSchemaHelper::ECINSTANCEID_PROPNAME, "?");
-    builder.AddValue(ECDbSystemSchemaHelper::PARENTECINSTANCEID_PROPNAME, "?");
-    builder.AddValue(ECDbSystemSchemaHelper::ECPROPERTYPATHID_PROPNAME, "?");
-    builder.AddValue(ECDbSystemSchemaHelper::ECARRAYINDEX_PROPNAME, "?");
-
-    for (auto& propertyMap : arrayElementTypeMap->GetPropertyMaps())
-        {
-        if (propertyMap->IsSystemPropertyMap() || propertyMap->IsUnmapped())
-            continue;
-
-        Utf8String propName("[");
-        propName.append(propertyMap->GetProperty().GetName()).append("]");
-
-        builder.AddValue(propName.c_str(), "?");
-        }
-
-
-    auto aInsertStepTask = unique_ptr<InsertStructArrayStepTask> (new InsertStructArrayStepTask(*structArrayPropertyMap, classMap));
-    aInsertStepTask->GetStatement().Initialize(preparedContext, propertyMap->GetProperty().GetAsArrayProperty(), nullptr);
-    auto ecsqlStatus = aInsertStepTask->GetStatement().Prepare(ecdb, builder.ToString().c_str());
-    if (ecsqlStatus != ECSqlStatus::Success)
-        return ECSqlStepTaskCreateStatus::ECSqlError;
-
-    aInsertStepTask->m_propertyPathId = structArrayPropertyMap->GetPropertyPathId();
-
-    insertStepTask = std::move(aInsertStepTask);
-    return ECSqlStepTaskCreateStatus::Success;
-    }
-
-//*************************************DeleteStructArrayStepTask********************************
-//***************************************************************************************************
-
-
-//---------------------------------------------------------------------------------------
-// @bsimethod                                                 Affan.Khan         02/2014
-//---------------------------------------------------------------------------------------
-DeleteStructArrayStepTask::DeleteStructArrayStepTask(PropertyMapStructArrayCR propertyMap, IClassMap const& classMap)
-: ECSqlPropertyStepTask(ExecutionCategory::ExecuteBeforeParentStep, propertyMap, classMap), m_deleteStmt(new EmbeddedECSqlStatement())
-    {}
-
-
-//---------------------------------------------------------------------------------------
-// @bsimethod                                                 Affan.Khan         02/2014
-//---------------------------------------------------------------------------------------
-DbResult DeleteStructArrayStepTask::_Execute(ECInstanceId const& instanceId)
-    {
-    m_deleteStmt->Reset();
-    m_deleteStmt->ClearBindings();
-    m_deleteStmt->GetBinder(PARAMETER_OWNERECINSTANCEID).BindId(instanceId);
-
-    const DbResult status = m_deleteStmt->Step();
-    return status == BE_SQLITE_DONE ? BE_SQLITE_OK : status;
-    }
-
-
-//---------------------------------------------------------------------------------------
-// @bsimethod                                                 Affan.Khan         02/2014
-//---------------------------------------------------------------------------------------
-ECSqlStepTaskCreateStatus DeleteStructArrayStepTask::Create(unique_ptr<DeleteStructArrayStepTask>& deleteStepTask, ECSqlPrepareContext& preparedContext, ECDbR ecdb, IClassMap const& classMap, Utf8CP property)
-    {
-    PropertyMapCP propertyMap = classMap.GetPropertyMap(property);
-    if (propertyMap == nullptr)
-        return ECSqlStepTaskCreateStatus::PropertyNotFound;
-
-    PropertyMapStructArrayCP structArrayPropertyMap = propertyMap->GetAsPropertyMapStructArray();
-    if (structArrayPropertyMap == nullptr)
-        return ECSqlStepTaskCreateStatus::PropertyNotStructArrayType;
-
-    auto& arrayElementType = structArrayPropertyMap->GetElementType();
-    auto arrayElementTypeMap = ecdb.GetECDbImplR().GetECDbMap().GetClassMap(arrayElementType);
-    if (arrayElementTypeMap == nullptr)
-        return ECSqlStepTaskCreateStatus::ArrayElementTypeMapNotFound;
-
-    if (arrayElementTypeMap->GetMapStrategy().IsNotMapped())
-        return ECSqlStepTaskCreateStatus::ArrayElementTypeIsUnmapped;
-
-    Utf8String ecsql; 
-    ecsql.Sprintf("DELETE FROM ONLY [%s].[%s] WHERE " ECDB_COL_ParentECInstanceId " = ? AND " 
-                  ECDB_COL_ECPropertyPathId " = %llu AND " ECDB_COL_ECArrayIndex " IS NOT NULL", 
-                  arrayElementType.GetSchema().GetName().c_str(), arrayElementType.GetName().c_str(), propertyMap->GetPropertyPathId());
-
-    unique_ptr<DeleteStructArrayStepTask>  aDeleteStepTask = unique_ptr<DeleteStructArrayStepTask> (new DeleteStructArrayStepTask(*structArrayPropertyMap, classMap));
-    aDeleteStepTask->GetStatement().Initialize(preparedContext, propertyMap->GetProperty().GetAsArrayProperty(), nullptr);
-    auto ecsqlStatus = aDeleteStepTask->GetStatement().Prepare(ecdb, ecsql.c_str());
-    if (ecsqlStatus != ECSqlStatus::Success)
-        return ECSqlStepTaskCreateStatus::ECSqlError;
-
-    deleteStepTask = std::move(aDeleteStepTask);
-    return ECSqlStepTaskCreateStatus::Success;
-    }
-
-//*************************************ECSqlStepTaskFactory*******************************************
-//***************************************************************************************************
-
-//---------------------------------------------------------------------------------------
-// @bsimethod                                                 Affan.Khan         02/2014
-//---------------------------------------------------------------------------------------
-ECSqlStepTaskCreateStatus ECSqlStepTaskFactory::CreatePropertyStepTask(std::unique_ptr<ECSqlStepTask>& stepTask, StepTaskType taskType, ECSqlPrepareContext& preparedContext, ECDbR ecdb, IClassMap const& classMap, Utf8CP property)
-    {
-    switch (taskType)
-        {
-        case StepTaskType::Insert:
-            {
-            auto task = std::unique_ptr<InsertStructArrayStepTask> ();
-            auto status = InsertStructArrayStepTask::Create(task, preparedContext, ecdb, classMap, property);
-            stepTask = std::move(task);
-            return status;
-            }
-        case StepTaskType::Update:
-            {
-            auto task = std::unique_ptr<UpdateStructArrayStepTask> ();
-            auto status = UpdateStructArrayStepTask::Create(task, preparedContext, ecdb, classMap, property);
-            stepTask = std::move(task);
-            return status;
-            }
-        case StepTaskType::Delete:
-            {
-            auto task = std::unique_ptr<DeleteStructArrayStepTask> ();
-            auto status = DeleteStructArrayStepTask::Create(task, preparedContext, ecdb, classMap, property);
-            stepTask = std::move(task);
-            return status;
-            }
-        }
-    BeAssert(false && "Case is not supported");
-    return ECSqlStepTaskCreateStatus::NothingToDo;
-    }
-
-
-//---------------------------------------------------------------------------------------
-// @bsimethod                                                 Affan.Khan         02/2014
-//---------------------------------------------------------------------------------------
-ECSqlStepTaskCreateStatus ECSqlStepTaskFactory::CreateClassStepTask(ECSqlStepTask::Collection& taskList, StepTaskType taskType, ECSqlPrepareContext& preparedContext, ECDbR ecdb, IClassMap const& classMap, bool isPolymorphicStatement)
-    {
-    switch (taskType)
-        {
-        case StepTaskType::Insert:
-            {
-            return CreateInsertStepTask(taskList, preparedContext, ecdb, classMap);
-            }
-        case StepTaskType::Update:
-            {
-            return CreateUpdateStepTask(taskList, preparedContext, ecdb, classMap, isPolymorphicStatement);
-            }
-        case StepTaskType::Delete:
-            {
-            return CreateDeleteStepTask(taskList, preparedContext, ecdb, classMap, isPolymorphicStatement);
-            }
-        }
-
-    BeAssert(false && "Case is not supported");
-    return ECSqlStepTaskCreateStatus::NothingToDo;
-    }
-
-//---------------------------------------------------------------------------------------
-// @bsimethod                                                 Affan.Khan         02/2014
-//---------------------------------------------------------------------------------------
-void ECSqlStepTaskFactory::GetSubclasses(ECSqlParseContext::ClassListById& classes, ECClassCR ecClass, ECDbSchemaManagerCR schemaManager)
-    {
-    for (auto derivedClass : schemaManager.GetDerivedECClasses(const_cast<ECClassR>(ecClass)))
-        {
-        if (classes.find(derivedClass->GetId()) == classes.end())
-            {
-            classes[derivedClass->GetId()] = derivedClass;
-            GetSubclasses(classes, *derivedClass, schemaManager);
-            }
-        }
-    }
-
-//---------------------------------------------------------------------------------------
-// @bsimethod                                                 Affan.Khan         02/2014
-//---------------------------------------------------------------------------------------
-void ECSqlStepTaskFactory::GetConstraintClasses(ECSqlParseContext::ClassListById& classes, ECRelationshipConstraintCR constraintEnd, ECDbSchemaManagerCR schemaManager, bool* containAnyClass)
-    {
-    if (containAnyClass)
-        *containAnyClass = false;
-    for (auto ecClass : constraintEnd.GetClasses())
-        {
-        if (containAnyClass && !(*containAnyClass) && ecClass->GetName() == "AnyClass" && ecClass->GetSchema().GetName() == "Bentley_Standard_Classes")
-            *containAnyClass = true;
-
-        if (classes.find(ecClass->GetId()) == classes.end())
-            {
-            classes[ecClass->GetId()] = ecClass;
-            if (constraintEnd.GetIsPolymorphic())
-                GetSubclasses(classes, *ecClass, schemaManager);
-            }
-        }
-    }
-
-//---------------------------------------------------------------------------------------
-// @bsimethod                                                 Affan.Khan         02/2014
-//---------------------------------------------------------------------------------------
-ECSqlStepTaskCreateStatus ECSqlStepTaskFactory::CreateDeleteStepTask(ECSqlStepTask::Collection& taskList, ECSqlPrepareContext& preparedContext, ECDbR ecdb, IClassMap const& classMap, bool isPolymorphicStatement)
-    {
-    ECSqlStepTaskCreateStatus status = CreateStepTaskList(taskList, preparedContext, StepTaskType::Delete, ecdb, classMap, isPolymorphicStatement);
-    if (status != ECSqlStepTaskCreateStatus::Success)
-        {
-        BeAssert (false && "Failed to create delete step task list");
-        return status;
-        }
-
-    return status;
-    }
-
-//---------------------------------------------------------------------------------------
-// @bsimethod                                                 Affan.Khan         02/2014
-//---------------------------------------------------------------------------------------
-ECSqlStepTaskCreateStatus ECSqlStepTaskFactory::CreateInsertStepTask(ECSqlStepTask::Collection& taskList, ECSqlPrepareContext& preparedContext, ECDbR ecdb, IClassMap const& classMap)
-    {
-    ECSqlStepTaskCreateStatus status = CreateStepTaskList(taskList, preparedContext, StepTaskType::Insert, ecdb, classMap, false);
-    if (status != ECSqlStepTaskCreateStatus::Success)
-        {
-        BeAssert(false && "Failed to create delete step task list");
-        return status;
-        }
-
-    return status;
-    }
-
-//---------------------------------------------------------------------------------------
-// @bsimethod                                                 Affan.Khan         02/2014
-//---------------------------------------------------------------------------------------
-ECSqlStepTaskCreateStatus ECSqlStepTaskFactory::CreateUpdateStepTask(ECSqlStepTask::Collection& taskList, ECSqlPrepareContext& preparedContext, ECDbR ecdb, IClassMap const& classMap, bool isPolymorphicStatement)
-    {
-    ECSqlStepTaskCreateStatus status = CreateStepTaskList(taskList, preparedContext, StepTaskType::Update, ecdb, classMap, isPolymorphicStatement);
-    if (status != ECSqlStepTaskCreateStatus::Success)
-        {
-        BeAssert(false && "Failed to create delete step task list");
-        return status;
-        }
-
-    return status;
-    }
-
-//---------------------------------------------------------------------------------------
-// @bsimethod                                                 Affan.Khan         02/2014
-//---------------------------------------------------------------------------------------
-ECSqlStepTaskCreateStatus ECSqlStepTaskFactory::CreateStepTaskList(ECSqlStepTask::Collection& taskList, ECSqlPrepareContext& preparedContext, StepTaskType taskType, ECDbR ecdb, IClassMap const& classMap, bool isPolymorphicStatement)
-    {
-    ECSqlStepTaskCreateStatus status = ECSqlStepTaskCreateStatus::Success;
-    auto processStructArrayProperties = [&] (TraversalFeedback& feedback, PropertyMapCP propMap)
-        {
-        if (propMap->GetAsPropertyMapStructArray())
-            {
-            unique_ptr<ECSqlStepTask> task;
-            status = ECSqlStepTaskFactory::CreatePropertyStepTask(task, taskType, preparedContext, ecdb, classMap, propMap->GetPropertyAccessString());
-            if (status == ECSqlStepTaskCreateStatus::Success)
-                taskList.Add(move(task));
-            else
-                {
-                BeAssert(false && "Failed to create property step task");
-                feedback = TraversalFeedback::Cancel;
-                }
-
-            feedback = TraversalFeedback::NextSibling;
-            }
-        };
-
-    classMap.GetPropertyMaps().Traverse(processStructArrayProperties, false);
-    return status;
-    }
-
+/*--------------------------------------------------------------------------------------+
+|
+|     $Source: ECDb/ECSql/ECSqlStepTask.cpp $
+|
+|  $Copyright: (c) 2015 Bentley Systems, Incorporated. All rights reserved. $
+|
++--------------------------------------------------------------------------------------*/
+#include "ECDbPch.h"
+#include <ECDb/ECInstanceFinder.h>
+#include "EmbeddedECSqlStatement.h"
+using namespace std;
+
+BEGIN_BENTLEY_SQLITE_EC_NAMESPACE
+
+//*************************************ECSqlStepTask::Collection********************************
+//---------------------------------------------------------------------------------------
+// @bsimethod                                                 Affan.Khan         07/2014
+//---------------------------------------------------------------------------------------
+EmbeddedECSqlStatement* ECSqlStepTask::Collection::GetSelector(bool create) 
+    { 
+    if (create && m_selector == nullptr)
+        m_selector = unique_ptr<EmbeddedECSqlStatement> (new EmbeddedECSqlStatement());
+
+    return m_selector.get(); 
+    }
+
+//---------------------------------------------------------------------------------------
+// @bsimethod                                                 Affan.Khan         02/2014
+//---------------------------------------------------------------------------------------
+DbResult ECSqlStepTask::Collection::ExecuteBeforeStepTaskList()
+    {
+    //even if no tasks exist, but if event handlers are registered
+    //we need to execute the selector so that event can return the correct instances affected.
+    if (IsEmpty() ||  m_selector == nullptr)
+        return BE_SQLITE_OK;
+
+    auto stmt = m_selector->GetPreparedStatementP<ECSqlSelectPreparedStatement> ();
+    BeAssert(stmt != nullptr && "m_selector statement is null");
+    while (BE_SQLITE_ROW == m_selector->Step())
+        {
+        ECInstanceId iId = stmt->GetValue(0).GetId<ECInstanceId>();
+        DbResult stat = Execute(ExecutionCategory::ExecuteBeforeParentStep, iId);
+        if (BE_SQLITE_OK != stat)
+            return stat;
+        }
+
+    return BE_SQLITE_OK;
+    }
+
+//---------------------------------------------------------------------------------------
+// @bsimethod                                                 Affan.Khan         02/2014
+//---------------------------------------------------------------------------------------
+DbResult ECSqlStepTask::Collection::ExecuteAfterStepTaskList(ECInstanceId const& instanceId)
+    {
+    if (!IsEmpty())
+        {
+        DbResult stat = Execute(ExecutionCategory::ExecuteAfterParentStep, instanceId);
+        if (BE_SQLITE_OK != stat)
+            return stat;
+        }
+
+    return BE_SQLITE_OK;
+    }
+
+//---------------------------------------------------------------------------------------
+// @bsimethod                                                 Affan.Khan         02/2014
+//---------------------------------------------------------------------------------------
+void ECSqlStepTask::Collection::ResetSelector()
+    {
+    if (m_selector != nullptr)
+        {
+        m_selector->Reset();
+        }
+    }
+
+//---------------------------------------------------------------------------------------
+// @bsimethod                                                 Affan.Khan         02/2014
+//---------------------------------------------------------------------------------------
+ECSqlStepTask const* ECSqlStepTask::Collection::Find(Utf8CP name) const
+    {
+    auto stepTask = m_stepTasks.find(name);
+    if (stepTask != m_stepTasks.end())
+        return stepTask->second.get();
+
+    return nullptr;
+    }
+
+//---------------------------------------------------------------------------------------
+// @bsimethod                                                 Affan.Khan         02/2014
+//---------------------------------------------------------------------------------------
+bool ECSqlStepTask::Collection::Add(std::unique_ptr<ECSqlStepTask> stepTask)
+    {
+    auto name = stepTask->GetName().c_str();
+    if (Find(name) != nullptr)
+        {
+        BeAssert(false && "Already have a property with same name");
+        return false;
+        }
+
+    m_stepTasks[name] = std::move(stepTask);
+    return true;
+    }
+
+//---------------------------------------------------------------------------------------
+// @bsimethod                                                 Affan.Khan         02/2014
+//---------------------------------------------------------------------------------------
+DbResult ECSqlStepTask::Collection::Execute(ExecutionCategory category, ECInstanceId const& instanceId)
+    {
+    for (auto& pair : m_stepTasks)
+        {
+        auto stepTask = pair.second.get();
+        if (stepTask->GetExecutionCategory() == category)
+            {
+            DbResult status = stepTask->Execute(instanceId);
+            if (BE_SQLITE_OK != status)
+                {
+                BeAssert(false && "Step failed");
+                return status;
+                }
+            }
+        }
+
+    return BE_SQLITE_OK;
+    }
+
+//*************************************UpdateStructArrayECSqlStepTask********************************
+//***************************************************************************************************
+
+//---------------------------------------------------------------------------------------
+// @bsimethod                                                 Affan.Khan         02/2014
+//---------------------------------------------------------------------------------------
+UpdateStructArrayStepTask::UpdateStructArrayStepTask(unique_ptr<InsertStructArrayStepTask>& insertStepTask, unique_ptr<DeleteStructArrayStepTask>& deleteStepTask)
+    :ParametericStepTask(ExecutionCategory::ExecuteBeforeParentStep, insertStepTask->GetPropertyMap(), insertStepTask->GetClassMap()), m_insertStepTask(std::move(insertStepTask)), m_deleteStepTask(std::move(deleteStepTask))
+    {}
+
+//---------------------------------------------------------------------------------------
+// @bsimethod                                                 Affan.Khan         02/2014
+//---------------------------------------------------------------------------------------
+DbResult UpdateStructArrayStepTask::_Execute(ECInstanceId const& instanceId)
+    {
+    auto deleteStatus = m_deleteStepTask->Execute(instanceId);
+    if (BE_SQLITE_OK != deleteStatus)
+        return deleteStatus;
+
+    return m_insertStepTask->Execute(instanceId);
+    }
+
+
+//---------------------------------------------------------------------------------------
+// @bsimethod                                                 Affan.Khan         02/2014
+//---------------------------------------------------------------------------------------
+ECSqlStepTaskCreateStatus UpdateStructArrayStepTask::Create(unique_ptr<UpdateStructArrayStepTask>& updateStepTask, ECSqlPrepareContext& preparedContext, ECDbR ecdb, IClassMap const& classMap, Utf8CP property)
+    {
+    unique_ptr<InsertStructArrayStepTask> insertStepTask;
+    unique_ptr<DeleteStructArrayStepTask> deleteStepTask;
+
+    auto status = InsertStructArrayStepTask::Create(insertStepTask, preparedContext, ecdb, classMap, property);
+    if (status != ECSqlStepTaskCreateStatus::Success)
+        return status;
+
+    status = DeleteStructArrayStepTask::Create(deleteStepTask, preparedContext, ecdb, classMap, property);
+    if (status != ECSqlStepTaskCreateStatus::Success)
+        return status;
+
+    updateStepTask = unique_ptr<UpdateStructArrayStepTask> (new UpdateStructArrayStepTask(insertStepTask, deleteStepTask));
+    return ECSqlStepTaskCreateStatus::Success;
+    }
+
+//*************************************InsertStructArrayStepTask********************************
+//***************************************************************************************************
+
+//---------------------------------------------------------------------------------------
+// @bsimethod                                                 Affan.Khan         02/2014
+//---------------------------------------------------------------------------------------
+InsertStructArrayStepTask::InsertStructArrayStepTask(PropertyMapStructArrayCR propertyMap, IClassMap const& classMap)
+: ParametericStepTask(ExecutionCategory::ExecuteAfterParentStep, propertyMap, classMap), m_insertStmt(new EmbeddedECSqlStatement()), m_parameterValue(nullptr), m_propertyPathId(0)
+    {}
+
+
+//---------------------------------------------------------------------------------------
+// @bsimethod                                                 Affan.Khan         02/2014
+//---------------------------------------------------------------------------------------
+DbResult InsertStructArrayStepTask::_Execute(ECInstanceId const& instanceId)
+    {
+    ECSqlInsertPreparedStatement* preparedStmt = m_insertStmt->GetPreparedStatementP <ECSqlInsertPreparedStatement >();
+    ECSqlParameterValue* structArrayParameterValue = GetParameter();
+    if (structArrayParameterValue == nullptr)
+        {
+        BeAssert(false && "Struct array parameter value is nullptr.");
+        return BE_SQLITE_ERROR;
+        }
+    
+    if (structArrayParameterValue->IsNull())
+        return BE_SQLITE_OK;
+    
+    ECClassCP structType = GetPropertyMap().GetProperty().GetAsStructArrayProperty()->GetStructElementType();
+    ECDb const& ecdb = preparedStmt->GetECDb();
+    IClassMap const* structClassMap = ecdb.GetECDbImplR().GetECDbMap().GetClassMap(*structType);
+    PropertyMapCollection const& structMemberPropMaps = structClassMap->GetPropertyMaps();
+    int nArrayElementIndex = 0;
+   
+    for (IECSqlValue const* arrayElement : structArrayParameterValue->GetArray())
+        {       
+        ECInstanceId generatedECInstanceId;
+        DbResult stat = ecdb.GetECDbImplR().GetECInstanceIdSequence().GetNextValue<ECInstanceId>(generatedECInstanceId);
+        if (BE_SQLITE_OK != stat)
+            return stat;
+       
+        m_insertStmt->Reset();
+        m_insertStmt->ClearBindings();
+        m_insertStmt->GetBinder(PARAMETER_ECINSTANCEID).BindId(generatedECInstanceId);
+        m_insertStmt->GetBinder(PARAMETER_OWNERECINSTANCEID).BindId(instanceId);
+        m_insertStmt->GetBinder(PARAMETER_ECPROPERTYPATHID).BindInt64(m_propertyPathId);
+        m_insertStmt->GetBinder(PARAMETER_ECARRAYINDEX).BindInt64(nArrayElementIndex++);   
+       
+        StructECSqlParameterValue const* structArrayElementValue = static_cast<StructECSqlParameterValue const*> (&arrayElement->GetStruct());
+
+        int parameterIndex = PARAMETER_STRUCTARRAY - 1;
+        for (PropertyMap const* propertyMap : structMemberPropMaps)
+            {
+            if (propertyMap->IsSystemPropertyMap() || propertyMap->IsUnmapped())
+                continue;
+
+            parameterIndex++;
+
+            auto& v = structArrayElementValue->GetValue(propertyMap->GetProperty().GetId());
+            if (v.IsNull())
+                continue;
+
+            ECSqlParameterValue const* value = static_cast<ECSqlParameterValue const*>(&v);
+            IECSqlBinder& binder = m_insertStmt->GetBinder(parameterIndex);
+            if (value->BindTo(binder) != ECSqlStatus::Success)
+                {
+                BeAssert(false && "Failed to bind struct array element");
+                return BE_SQLITE_ERROR;
+                }
+            }
+            
+        preparedStmt->SetECInstanceKeyInfo(ECSqlInsertPreparedStatement::ECInstanceKeyInfo(structClassMap->GetClass().GetId(),
+                                                                                            generatedECInstanceId));
+        DbResult stepStatus = m_insertStmt->Step();
+        if (BE_SQLITE_DONE != stepStatus)
+            {
+            BeAssert(false && "Failed to insert struct array element");
+            return stepStatus;
+            }
+        }
+
+    return BE_SQLITE_OK;
+    }
+
+//---------------------------------------------------------------------------------------
+// @bsimethod                                                 Affan.Khan         02/2014
+//---------------------------------------------------------------------------------------
+ECSqlStepTaskCreateStatus InsertStructArrayStepTask::Create(unique_ptr<InsertStructArrayStepTask>& insertStepTask, ECSqlPrepareContext& preparedContext, ECDbR ecdb, IClassMap const& classMap, Utf8CP property)
+    {
+    PropertyMapCP propertyMap = classMap.GetPropertyMap(property);
+    if (propertyMap == nullptr)
+        return ECSqlStepTaskCreateStatus::PropertyNotFound;
+
+    PropertyMapStructArrayCP structArrayPropertyMap = propertyMap->GetAsPropertyMapStructArray();
+    if (structArrayPropertyMap == nullptr)
+        return ECSqlStepTaskCreateStatus::PropertyNotStructArrayType;
+
+    auto& arrayElementType = structArrayPropertyMap->GetElementType();
+    auto arrayElementTypeMap = ecdb.GetECDbImplR().GetECDbMap().GetClassMap(arrayElementType);
+    if (!arrayElementTypeMap)
+        {
+        return ECSqlStepTaskCreateStatus::ArrayElementTypeMapNotFound;
+        }
+
+    if (arrayElementTypeMap->GetMapStrategy().IsNotMapped())
+        {
+        return ECSqlStepTaskCreateStatus::ArrayElementTypeIsUnmapped;
+        }
+
+    ECSqlInsertBuilder builder;
+    builder.InsertInto(arrayElementType);
+
+    //ECSQL_Todo: Change following to constants defines
+    builder.AddValue(ECDbSystemSchemaHelper::ECINSTANCEID_PROPNAME, "?");
+    builder.AddValue(ECDbSystemSchemaHelper::PARENTECINSTANCEID_PROPNAME, "?");
+    builder.AddValue(ECDbSystemSchemaHelper::ECPROPERTYPATHID_PROPNAME, "?");
+    builder.AddValue(ECDbSystemSchemaHelper::ECARRAYINDEX_PROPNAME, "?");
+
+    for (auto& propertyMap : arrayElementTypeMap->GetPropertyMaps())
+        {
+        if (propertyMap->IsSystemPropertyMap() || propertyMap->IsUnmapped())
+            continue;
+
+        Utf8String propName("[");
+        propName.append(propertyMap->GetProperty().GetName()).append("]");
+
+        builder.AddValue(propName.c_str(), "?");
+        }
+
+
+    auto aInsertStepTask = unique_ptr<InsertStructArrayStepTask> (new InsertStructArrayStepTask(*structArrayPropertyMap, classMap));
+    aInsertStepTask->GetStatement().Initialize(preparedContext, propertyMap->GetProperty().GetAsArrayProperty(), nullptr);
+    auto ecsqlStatus = aInsertStepTask->GetStatement().Prepare(ecdb, builder.ToString().c_str());
+    if (ecsqlStatus != ECSqlStatus::Success)
+        return ECSqlStepTaskCreateStatus::ECSqlError;
+
+    aInsertStepTask->m_propertyPathId = structArrayPropertyMap->GetPropertyPathId();
+
+    insertStepTask = std::move(aInsertStepTask);
+    return ECSqlStepTaskCreateStatus::Success;
+    }
+
+//*************************************DeleteStructArrayStepTask********************************
+//***************************************************************************************************
+
+
+//---------------------------------------------------------------------------------------
+// @bsimethod                                                 Affan.Khan         02/2014
+//---------------------------------------------------------------------------------------
+DeleteStructArrayStepTask::DeleteStructArrayStepTask(PropertyMapStructArrayCR propertyMap, IClassMap const& classMap)
+: ECSqlPropertyStepTask(ExecutionCategory::ExecuteBeforeParentStep, propertyMap, classMap), m_deleteStmt(new EmbeddedECSqlStatement())
+    {}
+
+
+//---------------------------------------------------------------------------------------
+// @bsimethod                                                 Affan.Khan         02/2014
+//---------------------------------------------------------------------------------------
+DbResult DeleteStructArrayStepTask::_Execute(ECInstanceId const& instanceId)
+    {
+    m_deleteStmt->Reset();
+    m_deleteStmt->ClearBindings();
+    m_deleteStmt->GetBinder(PARAMETER_OWNERECINSTANCEID).BindId(instanceId);
+
+    const DbResult status = m_deleteStmt->Step();
+    return status == BE_SQLITE_DONE ? BE_SQLITE_OK : status;
+    }
+
+
+//---------------------------------------------------------------------------------------
+// @bsimethod                                                 Affan.Khan         02/2014
+//---------------------------------------------------------------------------------------
+ECSqlStepTaskCreateStatus DeleteStructArrayStepTask::Create(unique_ptr<DeleteStructArrayStepTask>& deleteStepTask, ECSqlPrepareContext& preparedContext, ECDbR ecdb, IClassMap const& classMap, Utf8CP property)
+    {
+    PropertyMapCP propertyMap = classMap.GetPropertyMap(property);
+    if (propertyMap == nullptr)
+        return ECSqlStepTaskCreateStatus::PropertyNotFound;
+
+    PropertyMapStructArrayCP structArrayPropertyMap = propertyMap->GetAsPropertyMapStructArray();
+    if (structArrayPropertyMap == nullptr)
+        return ECSqlStepTaskCreateStatus::PropertyNotStructArrayType;
+
+    auto& arrayElementType = structArrayPropertyMap->GetElementType();
+    auto arrayElementTypeMap = ecdb.GetECDbImplR().GetECDbMap().GetClassMap(arrayElementType);
+    if (arrayElementTypeMap == nullptr)
+        return ECSqlStepTaskCreateStatus::ArrayElementTypeMapNotFound;
+
+    if (arrayElementTypeMap->GetMapStrategy().IsNotMapped())
+        return ECSqlStepTaskCreateStatus::ArrayElementTypeIsUnmapped;
+
+    Utf8String ecsql; 
+    ecsql.Sprintf("DELETE FROM ONLY [%s].[%s] WHERE " ECDB_COL_ParentECInstanceId " = ? AND " 
+                  ECDB_COL_ECPropertyPathId " = %llu AND " ECDB_COL_ECArrayIndex " IS NOT NULL", 
+                  arrayElementType.GetSchema().GetName().c_str(), arrayElementType.GetName().c_str(), propertyMap->GetPropertyPathId());
+
+    unique_ptr<DeleteStructArrayStepTask>  aDeleteStepTask = unique_ptr<DeleteStructArrayStepTask> (new DeleteStructArrayStepTask(*structArrayPropertyMap, classMap));
+    aDeleteStepTask->GetStatement().Initialize(preparedContext, propertyMap->GetProperty().GetAsArrayProperty(), nullptr);
+    auto ecsqlStatus = aDeleteStepTask->GetStatement().Prepare(ecdb, ecsql.c_str());
+    if (ecsqlStatus != ECSqlStatus::Success)
+        return ECSqlStepTaskCreateStatus::ECSqlError;
+
+    deleteStepTask = std::move(aDeleteStepTask);
+    return ECSqlStepTaskCreateStatus::Success;
+    }
+
+//*************************************ECSqlStepTaskFactory*******************************************
+//***************************************************************************************************
+
+//---------------------------------------------------------------------------------------
+// @bsimethod                                                 Affan.Khan         02/2014
+//---------------------------------------------------------------------------------------
+ECSqlStepTaskCreateStatus ECSqlStepTaskFactory::CreatePropertyStepTask(std::unique_ptr<ECSqlStepTask>& stepTask, StepTaskType taskType, ECSqlPrepareContext& preparedContext, ECDbR ecdb, IClassMap const& classMap, Utf8CP property)
+    {
+    switch (taskType)
+        {
+        case StepTaskType::Insert:
+            {
+            auto task = std::unique_ptr<InsertStructArrayStepTask> ();
+            auto status = InsertStructArrayStepTask::Create(task, preparedContext, ecdb, classMap, property);
+            stepTask = std::move(task);
+            return status;
+            }
+        case StepTaskType::Update:
+            {
+            auto task = std::unique_ptr<UpdateStructArrayStepTask> ();
+            auto status = UpdateStructArrayStepTask::Create(task, preparedContext, ecdb, classMap, property);
+            stepTask = std::move(task);
+            return status;
+            }
+        case StepTaskType::Delete:
+            {
+            auto task = std::unique_ptr<DeleteStructArrayStepTask> ();
+            auto status = DeleteStructArrayStepTask::Create(task, preparedContext, ecdb, classMap, property);
+            stepTask = std::move(task);
+            return status;
+            }
+        }
+    BeAssert(false && "Case is not supported");
+    return ECSqlStepTaskCreateStatus::NothingToDo;
+    }
+
+
+//---------------------------------------------------------------------------------------
+// @bsimethod                                                 Affan.Khan         02/2014
+//---------------------------------------------------------------------------------------
+ECSqlStepTaskCreateStatus ECSqlStepTaskFactory::CreateClassStepTask(ECSqlStepTask::Collection& taskList, StepTaskType taskType, ECSqlPrepareContext& preparedContext, ECDbR ecdb, IClassMap const& classMap, bool isPolymorphicStatement)
+    {
+    switch (taskType)
+        {
+        case StepTaskType::Insert:
+            {
+            return CreateInsertStepTask(taskList, preparedContext, ecdb, classMap);
+            }
+        case StepTaskType::Update:
+            {
+            return CreateUpdateStepTask(taskList, preparedContext, ecdb, classMap, isPolymorphicStatement);
+            }
+        case StepTaskType::Delete:
+            {
+            return CreateDeleteStepTask(taskList, preparedContext, ecdb, classMap, isPolymorphicStatement);
+            }
+        }
+
+    BeAssert(false && "Case is not supported");
+    return ECSqlStepTaskCreateStatus::NothingToDo;
+    }
+
+//---------------------------------------------------------------------------------------
+// @bsimethod                                                 Affan.Khan         02/2014
+//---------------------------------------------------------------------------------------
+void ECSqlStepTaskFactory::GetSubclasses(ECSqlParseContext::ClassListById& classes, ECClassCR ecClass, ECDbSchemaManagerCR schemaManager)
+    {
+    for (auto derivedClass : schemaManager.GetDerivedECClasses(const_cast<ECClassR>(ecClass)))
+        {
+        if (classes.find(derivedClass->GetId()) == classes.end())
+            {
+            classes[derivedClass->GetId()] = derivedClass;
+            GetSubclasses(classes, *derivedClass, schemaManager);
+            }
+        }
+    }
+
+//---------------------------------------------------------------------------------------
+// @bsimethod                                                 Affan.Khan         02/2014
+//---------------------------------------------------------------------------------------
+void ECSqlStepTaskFactory::GetConstraintClasses(ECSqlParseContext::ClassListById& classes, ECRelationshipConstraintCR constraintEnd, ECDbSchemaManagerCR schemaManager, bool* containAnyClass)
+    {
+    if (containAnyClass)
+        *containAnyClass = false;
+    for (auto ecClass : constraintEnd.GetClasses())
+        {
+        if (containAnyClass && !(*containAnyClass) && ecClass->GetName() == "AnyClass" && ecClass->GetSchema().GetName() == "Bentley_Standard_Classes")
+            *containAnyClass = true;
+
+        if (classes.find(ecClass->GetId()) == classes.end())
+            {
+            classes[ecClass->GetId()] = ecClass;
+            if (constraintEnd.GetIsPolymorphic())
+                GetSubclasses(classes, *ecClass, schemaManager);
+            }
+        }
+    }
+
+//---------------------------------------------------------------------------------------
+// @bsimethod                                                 Affan.Khan         02/2014
+//---------------------------------------------------------------------------------------
+ECSqlStepTaskCreateStatus ECSqlStepTaskFactory::CreateDeleteStepTask(ECSqlStepTask::Collection& taskList, ECSqlPrepareContext& preparedContext, ECDbR ecdb, IClassMap const& classMap, bool isPolymorphicStatement)
+    {
+    ECSqlStepTaskCreateStatus status = CreateStepTaskList(taskList, preparedContext, StepTaskType::Delete, ecdb, classMap, isPolymorphicStatement);
+    if (status != ECSqlStepTaskCreateStatus::Success)
+        {
+        BeAssert (false && "Failed to create delete step task list");
+        return status;
+        }
+
+    return status;
+    }
+
+//---------------------------------------------------------------------------------------
+// @bsimethod                                                 Affan.Khan         02/2014
+//---------------------------------------------------------------------------------------
+ECSqlStepTaskCreateStatus ECSqlStepTaskFactory::CreateInsertStepTask(ECSqlStepTask::Collection& taskList, ECSqlPrepareContext& preparedContext, ECDbR ecdb, IClassMap const& classMap)
+    {
+    ECSqlStepTaskCreateStatus status = CreateStepTaskList(taskList, preparedContext, StepTaskType::Insert, ecdb, classMap, false);
+    if (status != ECSqlStepTaskCreateStatus::Success)
+        {
+        BeAssert(false && "Failed to create delete step task list");
+        return status;
+        }
+
+    return status;
+    }
+
+//---------------------------------------------------------------------------------------
+// @bsimethod                                                 Affan.Khan         02/2014
+//---------------------------------------------------------------------------------------
+ECSqlStepTaskCreateStatus ECSqlStepTaskFactory::CreateUpdateStepTask(ECSqlStepTask::Collection& taskList, ECSqlPrepareContext& preparedContext, ECDbR ecdb, IClassMap const& classMap, bool isPolymorphicStatement)
+    {
+    ECSqlStepTaskCreateStatus status = CreateStepTaskList(taskList, preparedContext, StepTaskType::Update, ecdb, classMap, isPolymorphicStatement);
+    if (status != ECSqlStepTaskCreateStatus::Success)
+        {
+        BeAssert(false && "Failed to create delete step task list");
+        return status;
+        }
+
+    return status;
+    }
+
+//---------------------------------------------------------------------------------------
+// @bsimethod                                                 Affan.Khan         02/2014
+//---------------------------------------------------------------------------------------
+ECSqlStepTaskCreateStatus ECSqlStepTaskFactory::CreateStepTaskList(ECSqlStepTask::Collection& taskList, ECSqlPrepareContext& preparedContext, StepTaskType taskType, ECDbR ecdb, IClassMap const& classMap, bool isPolymorphicStatement)
+    {
+    ECSqlStepTaskCreateStatus status = ECSqlStepTaskCreateStatus::Success;
+    auto processStructArrayProperties = [&] (TraversalFeedback& feedback, PropertyMapCP propMap)
+        {
+        if (propMap->GetAsPropertyMapStructArray())
+            {
+            unique_ptr<ECSqlStepTask> task;
+            status = ECSqlStepTaskFactory::CreatePropertyStepTask(task, taskType, preparedContext, ecdb, classMap, propMap->GetPropertyAccessString());
+            if (status == ECSqlStepTaskCreateStatus::Success)
+                taskList.Add(move(task));
+            else
+                {
+                BeAssert(false && "Failed to create property step task");
+                feedback = TraversalFeedback::Cancel;
+                }
+
+            feedback = TraversalFeedback::NextSibling;
+            }
+        };
+
+    classMap.GetPropertyMaps().Traverse(processStructArrayProperties, false);
+    return status;
+    }
+
 END_BENTLEY_SQLITE_EC_NAMESPACE