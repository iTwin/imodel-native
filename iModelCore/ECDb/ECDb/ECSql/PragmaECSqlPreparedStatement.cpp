/*---------------------------------------------------------------------------------------------
* Copyright (c) Bentley Systems, Incorporated. All rights reserved.
* See LICENSE.md in the repository root for full copyright notice.
*--------------------------------------------------------------------------------------------*/
#include "ECDbPch.h"

BEGIN_BENTLEY_SQLITE_EC_NAMESPACE
//================================================================================
// @bsiclass PragmaHelp
//================================================================================
struct PragmaHelp : PragmaManager::GlobalHandler {
    PragmaManager& m_mgr;
    PragmaHelp(PragmaManager& mgr):GlobalHandler("help","return list of pragma supported"),m_mgr(mgr){}
    ~PragmaHelp(){}

    virtual DbResult Read(PragmaManager::RowSet& rowSet, ECDbCR ecdb, PragmaVal const&, PragmaManager::OptionsMap const&)  override {
            auto result = std::make_unique<StaticPragmaResult>(ecdb);
            result->AppendProperty("pragma", PRIMITIVETYPE_String);
            result->AppendProperty("type", PRIMITIVETYPE_String);
            result->AppendProperty("descr", PRIMITIVETYPE_String);
            result->FreezeSchemaChanges();
            for(auto& handlerType: m_mgr.m_handlers) {
                for (auto& handler : handlerType.second) {
                    auto row = result->AppendRow();
                    row.appendValue() = handler.second->GetName();
                    row.appendValue() = handler.second->GetTypeString();
                    row.appendValue() = handler.second->GetDescription();
                }
            }
            rowSet = std::move(result);
            return BE_SQLITE_OK;
    }

    virtual DbResult Write(PragmaManager::RowSet& rowSet, ECDbCR ecdb, PragmaVal const&, PragmaManager::OptionsMap const&) override {
        ecdb.GetImpl().Issues().ReportV(IssueSeverity::Error, IssueCategory::BusinessProperties, IssueType::ECSQL, ECDbIssueId::ECDb_0552, "PRAGMA %s is readonly.", GetName().c_str());
        rowSet = std::make_unique<StaticPragmaResult>(ecdb);
        rowSet->FreezeSchemaChanges();
        return BE_SQLITE_READONLY;
    }
    static std::unique_ptr<PragmaManager::Handler> Create (PragmaManager& mgr) { return std::make_unique<PragmaHelp>(mgr); }
};

//---------------------------------------------------------------------------------------
// @bsimethod
//---------------------------------------------------------------------------------------
void PragmaManager::InitSystemPragmas() {
    Register(PragmaHelp::Create(*this));
}

//---------------------------------------------------------------------------------------
// @bsimethod
//---------------------------------------------------------------------------------------
bool PragmaManager::Handler::isExperimentalFeatureAllowed(ECDbCR conn, PragmaManager::OptionsMap const& map) const {
    return conn.GetECSqlConfig().GetExperimentalFeaturesEnabled() || map.find(OptionsExp::ENABLE_EXPERIMENTAL_FEATURES) != map.end();
}

//---------------------------------------------------------------------------------------
// @bsimethod
//---------------------------------------------------------------------------------------
Utf8CP PragmaManager::Handler::GetTypeString() const {
    if (m_type == Type::Any) return "any";
    if (m_type == Type::Class) return "class";
    if (m_type == Type::Global) return "global";
    if (m_type == Type::Property) return "property";
    if (m_type == Type::Schema) return "schema";
    BeAssert(false);
    return nullptr;
 }

//================================================================================
//StaticPragmaResult
//================================================================================
//---------------------------------------------------------------------------------------
// @bsimethod
//---------------------------------------------------------------------------------------
BeJsValue StaticPragmaResult::AppendRow() {
    BeMutexHolder lock(GetMutex());
    if (GetColumnCount() ==0) {
        throw std::runtime_error("no columns added");
    }
    return m_doc.appendArray();
}

//---------------------------------------------------------------------------------------
// @bsimethod
//---------------------------------------------------------------------------------------
DbResult StaticPragmaResult::_Step() {
    const auto maxRows = (int)m_doc.size();
    m_row = nullptr;
    if ((m_curRow == -1 && maxRows == 0) || (m_curRow >= maxRows)) {
        return BE_SQLITE_DONE;
    }
    if (++m_curRow >= maxRows) {
        return BE_SQLITE_DONE;
    }
    m_row = std::make_unique<BeJsValue>(m_doc[m_curRow]);
    return BE_SQLITE_ROW;
}

//---------------------------------------------------------------------------------------
// @bsimethod
//---------------------------------------------------------------------------------------
DbResult StaticPragmaResult::_Reset() {
    m_curRow = -1;
    return BE_SQLITE_OK;
}

//---------------------------------------------------------------------------------------
// @bsimethod
//---------------------------------------------------------------------------------------
DbResult StaticPragmaResult::_Init() {
    return BE_SQLITE_OK;
}

//---------------------------------------------------------------------------------------
// @bsimethod
//---------------------------------------------------------------------------------------
BeJsValue* StaticPragmaResult::_CurrentRow() {
    return m_row.get();
}

//================================================================================
//PragmaManager
//================================================================================
//---------------------------------------------------------------------------------------
// @bsimethod
//---------------------------------------------------------------------------------------
DbResult PragmaManager::DefaultGlobal(RowSet&, Utf8StringCR name, PragmaVal const&, Operation) const {
    GetECDb().GetImpl().Issues().ReportV(
        IssueSeverity::Error,
        IssueCategory::BusinessProperties,
        IssueType::ECSQL,
        ECDbIssueId::ECDb_0559,
        "Unrecognized pragma %s.",
        name.c_str()
    );
    return BE_SQLITE_ERROR;
}

//---------------------------------------------------------------------------------------
// @bsimethod
//---------------------------------------------------------------------------------------
DbResult PragmaManager::DefaultSchema(RowSet&, Utf8StringCR name, PragmaVal const&, Operation, ECN::ECSchemaCR) const{
    GetECDb().GetImpl().Issues().ReportV(
        IssueSeverity::Error,
        IssueCategory::BusinessProperties,
        IssueType::ECSQL,
        ECDbIssueId::ECDb_0560,
        "Unrecognized pragma '%s' for schema object.",
        name.c_str()
    );

    return BE_SQLITE_ERROR;
}

//---------------------------------------------------------------------------------------
// @bsimethod
//---------------------------------------------------------------------------------------
DbResult PragmaManager::DefaultClass(RowSet&, Utf8StringCR name, PragmaVal const&, Operation, ECN::ECClassCR) const{
    GetECDb().GetImpl().Issues().ReportV(
        IssueSeverity::Error,
        IssueCategory::BusinessProperties,
        IssueType::ECSQL,
        ECDbIssueId::ECDb_0561,
        "Unrecognized pragma '%s' for class object.",
        name.c_str()
    );
    return BE_SQLITE_ERROR;

}

//---------------------------------------------------------------------------------------
// @bsimethod
//---------------------------------------------------------------------------------------
DbResult PragmaManager::DefaultProperty(RowSet&, Utf8StringCR name, PragmaVal const&, Operation, ECN::ECPropertyCR) const{
    GetECDb().GetImpl().Issues().ReportV(
        IssueSeverity::Error,
        IssueCategory::BusinessProperties,
        IssueType::ECSQL,
        ECDbIssueId::ECDb_0562,
        "Unrecognized pragma '%s' for property object.",
        name.c_str()
    );
    return BE_SQLITE_ERROR;
}

//---------------------------------------------------------------------------------------
// @bsimethod
//---------------------------------------------------------------------------------------
PragmaManager::Handler* PragmaManager::GetHandler(Handler::Type type, Utf8StringCR name) const {
    auto tId = m_handlers.find(type);
    if (tId != m_handlers.end()) {
        auto& handlers = tId->second;
        auto it = handlers.find(name.c_str());
        if (it != handlers.end()) {
            return it->second.get();
        }
    }
    return nullptr;
}
//---------------------------------------------------------------------------------------
// @bsimethod
//---------------------------------------------------------------------------------------
DbResult PragmaManager::DefaultAny(RowSet&, Utf8StringCR name, PragmaVal const&, Operation, std::vector<Utf8String> const& path) const{
    GetECDb().GetImpl().Issues().ReportV(
        IssueSeverity::Error,
        IssueCategory::BusinessProperties,
        IssueType::ECSQL,
        ECDbIssueId::ECDb_0563,
        "Unrecognized object path '%s' specified for pragma '%s'",
        BeStringUtilities::Join(path,".").c_str(),
        name.c_str()
    );
    return BE_SQLITE_ERROR;
}

//---------------------------------------------------------------------------------------
// @bsimethod
//---------------------------------------------------------------------------------------
BentleyStatus PragmaManager::Register(std::unique_ptr<Handler> handler) {
    if (handler == nullptr) {
        BeAssert(false);
        return ERROR;
    }
    auto type = handler->GetType();
    auto &name = handler->GetName();
    BeMutexHolder holder(m_ecdb.GetImpl().GetMutex());
    if (GetHandler(type, name) != nullptr) {
        GetECDb().GetImpl().Issues().ReportV(
            IssueSeverity::Error,
            IssueCategory::BusinessProperties,
            IssueType::ECSQL,
            ECDbIssueId::ECDb_0564,
            "ECDb pragma handler with same type (%s) and name (%s) already exists.",
            handler->GetTypeString(),
            name.c_str()
        );
        return ERROR;
    }
    m_handlers[type][name.c_str()] = std::move(handler);
    return SUCCESS;
}

//---------------------------------------------------------------------------------------
// @bsimethod
//---------------------------------------------------------------------------------------
DbResult PragmaManager::PrepareGlobal(RowSet& rowSet, Utf8StringCR name, PragmaVal const& val, Operation op, PragmaManager::OptionsMap const& options) const {
    auto handler = GetHandlerAs<GlobalHandler>(Handler::Type::Global, name);
    if (handler != nullptr) {
        if (op == Operation::Read) {
            return handler->Read(rowSet, GetECDb(), val, options);
        }
        return handler->Write(rowSet, GetECDb(), val, options);
    }
    return DefaultGlobal(rowSet, name, val, op);
}

//---------------------------------------------------------------------------------------
// @bsimethod
//---------------------------------------------------------------------------------------
DbResult PragmaManager::PrepareSchema(RowSet& rowSet, Utf8StringCR name, PragmaVal const& val, Operation op, ECN::ECSchemaCR schema, PragmaManager::OptionsMap const& options) const{
    auto handler = GetHandlerAs<SchemaHandler>(Handler::Type::Schema, name);
    if (handler != nullptr) {
        if (op == Operation::Read) {
            return handler->Read(rowSet, GetECDb(), val, schema, options);
        }
        return handler->Write(rowSet, GetECDb(), val, schema, options);
    }
    return DefaultSchema(rowSet, name, val, op, schema);
}

//---------------------------------------------------------------------------------------
// @bsimethod
//---------------------------------------------------------------------------------------
DbResult PragmaManager::PrepareClass(RowSet& rowSet, Utf8StringCR name, PragmaVal const& val, Operation op, ECN::ECClassCR cls, PragmaManager::OptionsMap const& options) const {
    auto handler = GetHandlerAs<ClassHandler>(Handler::Type::Class, name);
    if (handler != nullptr) {
        if (op == Operation::Read) {
            return handler->Read(rowSet, GetECDb(), val, cls, options);
        }
        return handler->Write(rowSet, GetECDb(), val, cls, options);
    }

    return DefaultClass(rowSet, name, val, op, cls);
}
//---------------------------------------------------------------------------------------
// @bsimethod
//---------------------------------------------------------------------------------------
DbResult PragmaManager::Prepare(RowSet& rowset,PragmaStatementExp const& exp) const {
    OptionsMap optionsMap;
    if (auto opts = exp.GetOptions()) {
        optionsMap = exp.GetOptions()->GetOptionMap();
    }
    return Prepare(rowset, exp.GetName(), exp.GetValue(), exp.IsReadValue() ? Operation::Read : Operation::Write, exp.GetPathTokens(), optionsMap);
}
//---------------------------------------------------------------------------------------
// @bsimethod
//---------------------------------------------------------------------------------------
DbResult PragmaManager::PrepareProperty(RowSet& rowSet, Utf8StringCR name, PragmaVal const& val, Operation op, ECN::ECPropertyCR prop, PragmaManager::OptionsMap const& options) const {
    auto handler = GetHandlerAs<PropertyHandler>(Handler::Type::Property, name);
    if (handler != nullptr) {
        if (op == Operation::Read) {
            return handler->Read(rowSet, GetECDb(), val, prop, options);
        }
        return handler->Write(rowSet, GetECDb(), val, prop, options);
    }
    return DefaultProperty(rowSet, name, val, op, prop);
}

//---------------------------------------------------------------------------------------
// @bsimethod
//---------------------------------------------------------------------------------------
DbResult PragmaManager::PrepareAny(RowSet& rowSet, Utf8StringCR name, PragmaVal const& val, Operation op, std::vector<Utf8String> const& path, PragmaManager::OptionsMap const& options) const {
    auto handler = GetHandlerAs<AnyHandler>(Handler::Type::Any, name);
    if (handler != nullptr) {
        if (op == Operation::Read) {
            return handler->Read(rowSet, GetECDb(), val, path, options);
        }
        return handler->Write(rowSet, GetECDb(), val, path, options);
    }
    return DefaultAny(rowSet, name, val, op, path);
}

//---------------------------------------------------------------------------------------
// @bsimethod
//---------------------------------------------------------------------------------------
DbResult  PragmaManager::Prepare(RowSet& rowset, Utf8StringCR name, PragmaVal const& val, Operation op, std::vector<Utf8String> const& path, PragmaManager::OptionsMap const& options) const {
    ECN::ECSchemaCP schemaP = nullptr;
    ECN::ECClassCP classP = nullptr;
    ECN::ECPropertyCP propertyP = nullptr;

    if (path.empty()) {
        return PrepareGlobal(rowset, name, val, op, options);
    }
    if (path.size() >= 4) {
        return PrepareAny(rowset,name, val, op, path, options);
    }
    if (path.size() >= 1) {
        schemaP = m_ecdb.Schemas().GetSchema(path[0], false, SchemaLookupMode::AutoDetect);
        if (schemaP == nullptr) {
            return PrepareAny(rowset,name, val, op, path, options);
        }
    }
    if (path.size() >= 2) {
        classP = m_ecdb.Schemas().GetClass(path[0], path[1], SchemaLookupMode::AutoDetect);
        if (classP == nullptr) {
            return PrepareAny(rowset,name, val, op, path, options);
        }
    }
    if (path.size() >= 3) {
        propertyP = classP->GetPropertyP(path[2]);
        if (propertyP == nullptr) {
            return PrepareAny(rowset,name, val, op, path, options);
        }
    }
    if (propertyP && classP && schemaP) {
        return PrepareProperty(rowset,name, val, op, *propertyP, options);
    } else if (!propertyP && classP && schemaP) {
        return PrepareClass(rowset,name, val, op, *classP, options);
    } else if (!propertyP && !classP && schemaP) {
        return PrepareSchema(rowset,name, val, op, *schemaP, options);
    }
    return PrepareAny(rowset,name, val, op, path, options);
}

//=======================================================================================
// PragmaResult
//=======================================================================================
//---------------------------------------------------------------------------------------
// @bsimethod
//---------------------------------------------------------------------------------------
DbResult PragmaResult::Step() {
    BeMutexHolder lock(m_mutex);
    if (m_allowSchemaChange) {
        return BE_SQLITE_SCHEMA;
    }
    if (m_columns.empty()) {
        return BE_SQLITE_DONE;
    }
    if (!m_init) {
        const auto rc = _Init();
        if (rc != BE_SQLITE_OK) {
            return rc;
        }
        m_init = true;
    }
    return _Step();
}

//---------------------------------------------------------------------------------------
// @bsimethod
//---------------------------------------------------------------------------------------
DbResult PragmaResult::Reset() {
    BeMutexHolder lock(m_mutex);
    if (m_allowSchemaChange) {
        return BE_SQLITE_SCHEMA;
    }

    const auto rc  = _Reset();
    if (rc == BE_SQLITE_OK) {
        m_init = false;
    }
    return rc;
}

//---------------------------------------------------------------------------------------
// @bsimethod
//---------------------------------------------------------------------------------------
int PragmaResult::GetColumnCount() const {
    BeMutexHolder lock(m_mutex);
    return (int)m_columns.size();
}

//---------------------------------------------------------------------------------------
// @bsimethod
//---------------------------------------------------------------------------------------
void PragmaResult::FreezeSchemaChanges()  {
    BeMutexHolder lock(m_mutex);
    m_allowSchemaChange = false;
}

//---------------------------------------------------------------------------------------
// @bsimethod
//---------------------------------------------------------------------------------------
bool PragmaResult::IsSchemaChangesAllowed() const {
    BeMutexHolder lock(m_mutex);
    return m_allowSchemaChange;
}

//---------------------------------------------------------------------------------------
// @bsimethod
//---------------------------------------------------------------------------------------
IECSqlValue const& PragmaResult::GetValue(int columnIndex) const {
    BeMutexHolder lock(m_mutex);
    if (columnIndex< 0 || columnIndex > GetColumnCount() - 1) {
        return NoopECSqlValue::GetSingleton();
    }
    return *m_columns[columnIndex];
}

//---------------------------------------------------------------------------------------
// @bsimethod
//---------------------------------------------------------------------------------------
ECN::ECPropertyCP PragmaResult::AppendProperty(Utf8StringCR name, ECN::PrimitiveType type) {
    BeMutexHolder lock(m_mutex);
    if (!m_allowSchemaChange) {
        BeAssert(false && "schema changes are not allowed");
        return nullptr;
    }
    ECN::PrimitiveECPropertyP property = nullptr;
    if (type == ECN::PRIMITIVETYPE_Boolean ||
        type == ECN::PRIMITIVETYPE_Double ||
        type == ECN::PRIMITIVETYPE_Integer||
        type == ECN::PRIMITIVETYPE_Long ||
        type == ECN::PRIMITIVETYPE_String) {
        if (m_class->CreatePrimitiveProperty(property, name, type) != ECObjectsStatus::Success)
            return nullptr;
    } else {
        BeAssert(false && "unsupported type. Only bool, double, integer, long and string are supported type");
        return nullptr;
    }
    DateTime::Info dateTimeInfo;
    ECSqlPropertyPath path;
    path.AddEntry(*property);
    ECSqlColumnInfo::RootClass rootClass(*m_class, "");
    ECSqlColumnInfo col(ECN::ECTypeDescriptor::CreatePrimitiveTypeDescriptor(property->GetType()), dateTimeInfo, nullptr, property, property, false, true, std::move(path), rootClass);
    m_columns.push_back(std::make_unique<Field> (col, (int)m_columns.size(), *this));
    property->SetDisplayLabel(name);
    return property;
}

//---------------------------------------------------------------------------------------
// @bsimethod
//---------------------------------------------------------------------------------------
PragmaResult::PragmaResult(ECDbCR ecdb): m_ecdb(ecdb), m_init(false),m_allowSchemaChange(true){
    ECN::ECSchema::CreateSchema(m_schema, "pragma", "pragma", 1, 0, 0);
    m_schema->CreateEntityClass(m_class, "result_set");
}

//=======================================================================================
//PragmaResult::Field
//=======================================================================================
//---------------------------------------------------------------------------------------
// @bsimethod
//---------------------------------------------------------------------------------------
bool PragmaResult::Field::_IsNull() const {
    BeMutexHolder lock(m_result.GetMutex());
    auto row = m_result._CurrentRow();
    return row == nullptr ? NoopECSqlValue::GetSingleton().IsNull() : row->operator[](m_columnIndex).isNull();
}

//---------------------------------------------------------------------------------------
// @bsimethod
//---------------------------------------------------------------------------------------
bool PragmaResult::Field::_GetBoolean() const {
    BeMutexHolder lock(m_result.GetMutex());
    auto row = m_result._CurrentRow();
    return row == nullptr ? NoopECSqlValue::GetSingleton().GetBoolean() : row->operator[](m_columnIndex).asBool();
}

//---------------------------------------------------------------------------------------
// @bsimethod
//---------------------------------------------------------------------------------------
double PragmaResult::Field::_GetDouble() const {
    BeMutexHolder lock(m_result.GetMutex());
    auto row = m_result._CurrentRow();
    return row == nullptr ? NoopECSqlValue::GetSingleton().GetDouble() : row->operator[](m_columnIndex).asDouble();
}

//---------------------------------------------------------------------------------------
// @bsimethod
//---------------------------------------------------------------------------------------
int PragmaResult::Field::_GetInt() const {
    BeMutexHolder lock(m_result.GetMutex());
    auto row = m_result._CurrentRow();
    return row == nullptr ? NoopECSqlValue::GetSingleton().GetInt() : row->operator[](m_columnIndex).asInt();
}

//---------------------------------------------------------------------------------------
// @bsimethod
//---------------------------------------------------------------------------------------
int64_t PragmaResult::Field::_GetInt64() const {
    BeMutexHolder lock(m_result.GetMutex());
    auto row = m_result._CurrentRow();
    return row == nullptr ? NoopECSqlValue::GetSingleton().GetInt64() : row->operator[](m_columnIndex).asInt64();
}

//---------------------------------------------------------------------------------------
// @bsimethod
//---------------------------------------------------------------------------------------
Utf8CP PragmaResult::Field::_GetText() const {
    BeMutexHolder lock(m_result.GetMutex());
    auto row = m_result._CurrentRow();
    return row == nullptr ? NoopECSqlValue::GetSingleton().GetText() : row->operator[](m_columnIndex).asCString();
}

// unsupported value type
void const* PragmaResult::Field::_GetBlob(int* blobSize) const { return NoopECSqlValue::GetSingleton().GetBlob(blobSize); }
uint64_t PragmaResult::Field::_GetDateTimeJulianDaysMsec(DateTime::Info& metadata) const{ return NoopECSqlValue::GetSingleton().GetDateTimeJulianDaysMsec(metadata); }
double PragmaResult::Field::_GetDateTimeJulianDays(DateTime::Info& metadata) const { return NoopECSqlValue::GetSingleton().GetDateTimeJulianDays(metadata); }
DPoint2d PragmaResult::Field::_GetPoint2d() const { return NoopECSqlValue::GetSingleton().GetPoint2d(); }
DPoint3d PragmaResult::Field::_GetPoint3d() const { return NoopECSqlValue::GetSingleton().GetPoint3d(); }
IGeometryPtr PragmaResult::Field::_GetGeometry() const { return NoopECSqlValue::GetSingleton().GetGeometry(); }
IECSqlValue const& PragmaResult::Field::_GetStructMemberValue(Utf8CP memberName) const { return NoopECSqlValue::GetSingleton(); }
IECSqlValueIterable const& PragmaResult::Field::_GetStructIterable() const{ return NoopECSqlValue::GetSingleton().GetStructIterable(); }
int PragmaResult::Field::_GetArrayLength() const { return NoopECSqlValue::GetSingleton().GetArrayLength(); }
IECSqlValueIterable const& PragmaResult::Field::_GetArrayIterable() const{ return NoopECSqlValue::GetSingleton().GetArrayIterable(); }

//=======================================================================================
//PragmaECSqlPreparedStatement
//=======================================================================================
//---------------------------------------------------------------------------------------
// @bsimethod
//---------------------------------------------------------------------------------------
IECSqlBinder& PragmaECSqlPreparedStatement::_GetBinder(int parameterIndex) const {
    ECSqlBinder* binder = nullptr;
    const ECSqlStatus stat = m_parameterMap.TryGetBinder(binder, parameterIndex);

    if (stat.IsSuccess())
        return *binder;

    if (stat == ECSqlStatus::Error)
        LOG.errorv("Parameter index %d passed to ECSqlStatement binding API is out of bounds.", parameterIndex);

    return NoopECSqlBinder::Get();
}

//---------------------------------------------------------------------------------------
// @bsimethod
//---------------------------------------------------------------------------------------
int PragmaECSqlPreparedStatement::_GetParameterIndex(Utf8CP parameterName) const {
    int index = m_parameterMap.GetIndexForName(parameterName);
    if (index <= 0)
        LOG.errorv("No parameter index found for parameter name: %s.", parameterName);

    return index;
}

//---------------------------------------------------------------------------------------
// @bsimethod
//---------------------------------------------------------------------------------------
int PragmaECSqlPreparedStatement::_TryGetParameterIndex(Utf8CP parameterName) const {
    return m_parameterMap.GetIndexForName(parameterName); // do not log an error on a missing parameter
}

//---------------------------------------------------------------------------------------
// @bsimethod
//---------------------------------------------------------------------------------------
ECSqlStatus PragmaECSqlPreparedStatement::_ClearBindings() {
    if (m_resultSet == nullptr) {
        return ECSqlStatus(BE_SQLITE_MISMATCH);
    }
    m_parameterMap.OnClearBindings();
    return ECSqlStatus::Success;
}

//---------------------------------------------------------------------------------------
// @bsimethod
//---------------------------------------------------------------------------------------
ECSqlStatus PragmaECSqlPreparedStatement::_Reset() {
    if (m_resultSet == nullptr) {
        return ECSqlStatus(BE_SQLITE_MISMATCH);
    }
    const auto rc = m_resultSet->Reset();
    if (rc != BE_SQLITE_OK)
        return ECSqlStatus(rc);

    if(!m_isFirstStep)
        m_isFirstStep = true; // Will reset the flag when actually everything will be reset successfully if flag is false
    return ECSqlStatus::Success;
}
//---------------------------------------------------------------------------------------
// @bsimethod
//---------------------------------------------------------------------------------------
ECSqlStatus PragmaECSqlPreparedStatement::_Prepare(ECSqlPrepareContext& ctx, Exp const& exp) {
    auto& pragmaExp = exp.GetAs<PragmaStatementExp>();
    const auto rc = ctx.GetECDb().GetImpl().GetPragmaManager().Prepare(m_resultSet, pragmaExp);
    if (rc != BE_SQLITE_OK)
        return ECSqlStatus(rc);

    if (m_resultSet == nullptr) {
        BeAssert(m_resultSet != nullptr && "Must be never nullptr for successful prepare");
        return ECSqlStatus::Error;
    }
    return ECSqlStatus::Success;
}

//---------------------------------------------------------------------------------------
// @bsimethod
//---------------------------------------------------------------------------------------
DbResult PragmaECSqlPreparedStatement::DoStep() {
    if (m_resultSet == nullptr) {
        return BE_SQLITE_MISMATCH;
    }

    if (SUCCESS != AssertIsValid())
        return BE_SQLITE_ERROR;

    if(m_isFirstStep)
        {
        if (!m_parameterMap.OnBeforeFirstStep().IsSuccess())
            return BE_SQLITE_ERROR;
        }
    
    DbResult res = m_resultSet->Step();
<<<<<<< HEAD
    if((res == BE_SQLITE_DONE || res == BE_SQLITE_ROW) && m_isFirstStep)
        m_isFirstStep = false; // if step actually successded on the sqlite side then we set this flag to false if flag is true
=======
    // if step actually succeeded and returned BE_SQLITE_DONE or BE_SQLITE_ROW on the sqlite side then we set this flag to false if flag is true, if the returned value is something else like BE_SQLITE_SCHEMA or anything else we don't set the flag to false
    if((res == BE_SQLITE_DONE || res == BE_SQLITE_ROW) && m_isFirstStep)
        m_isFirstStep = false; 
>>>>>>> cc9f7215
    return res;
}

//---------------------------------------------------------------------------------------
// @bsimethod
//---------------------------------------------------------------------------------------
DbResult PragmaECSqlPreparedStatement::Step() {
    return DoStep();
}

//---------------------------------------------------------------------------------------
// @bsimethod
//---------------------------------------------------------------------------------------
int PragmaECSqlPreparedStatement::GetColumnCount() const {
    if (m_resultSet == nullptr) {
        return 0;
    }
        return m_resultSet->GetColumnCount();
}

//---------------------------------------------------------------------------------------
// @bsimethod
//---------------------------------------------------------------------------------------
IECSqlValue const& PragmaECSqlPreparedStatement::GetValue(int columnIndex) const {
    if (m_resultSet == nullptr) {
        return NoopECSqlValue::GetSingleton();
    }
    return m_resultSet->GetValue(columnIndex);
}

//=======================================================================================
//PragmaVal
//=======================================================================================
//---------------------------------------------------------------------------------------
// @bsimethod
//---------------------------------------------------------------------------------------
int64_t PragmaVal::GetInteger() const {
    if (IsInteger()) {
        return m_integer;
    }
    if (IsDouble()) {
        return static_cast<int64_t>(GetDouble());
    }
    if (IsBool()) {
        return static_cast<int64_t>(GetBool());
    }
    if (IsString()) {
        return std::stoll(GetString());
    }
    return 0;
}

//---------------------------------------------------------------------------------------
// @bsimethod
//---------------------------------------------------------------------------------------
double PragmaVal::GetDouble() const {
    if(IsDouble()) {
        return m_double;
    }
    if (IsInteger()) {
        return static_cast<double>(GetInteger());
    }
    if (IsBool()) {
        return GetBool() ? 1 : 0;
    }
    if (IsString()) {
        return std::stod(GetString());
    }
    return 0;
}

//---------------------------------------------------------------------------------------
// @bsimethod
//---------------------------------------------------------------------------------------
bool PragmaVal::GetBool() const {
    if(IsBool()) {
        return m_bool;
    }
    if(IsDouble()) {
        return GetDouble() != 0;
    }
    if (IsInteger()) {
        return GetInteger() != 0;
    }
    if (IsString()) {
        auto str = GetString();
        if (BeStringUtilities::StricmpAscii(str.c_str(), "true") == 0) {
            return true;
        }
        if (BeStringUtilities::StricmpAscii(str.c_str(), "false") == 0) {
            return false;
        }
        return std::stol(str) != 0;
    }
    return false;
}

//---------------------------------------------------------------------------------------
// @bsimethod
//---------------------------------------------------------------------------------------
std::string PragmaVal::GetString() const {
    if(IsString() || IsName()) {
        return m_str;
    }
    if(IsDouble()) {
        return std::to_string(GetDouble());
    }
    if (IsInteger()) {
        return std::to_string(GetInteger());
    }
    if (IsBool()) {
        return std::to_string(GetBool());
    }
    if (IsName()) {
        return GetName();
    }
    return "";
}

//---------------------------------------------------------------------------------------
// @bsimethod
//---------------------------------------------------------------------------------------
std::string PragmaVal::GetName() const {
    if(IsName()) {
        return m_str;
    }
    return "";
}

//---------------------------------------------------------------------------------------
// @bsimethod
//---------------------------------------------------------------------------------------
PragmaVal const& PragmaVal::Null() {
    static PragmaVal s_null(Type::Null);
    return s_null;
}

END_BENTLEY_SQLITE_EC_NAMESPACE
<|MERGE_RESOLUTION|>--- conflicted
+++ resolved
@@ -643,14 +643,9 @@
         }
     
     DbResult res = m_resultSet->Step();
-<<<<<<< HEAD
-    if((res == BE_SQLITE_DONE || res == BE_SQLITE_ROW) && m_isFirstStep)
-        m_isFirstStep = false; // if step actually successded on the sqlite side then we set this flag to false if flag is true
-=======
     // if step actually succeeded and returned BE_SQLITE_DONE or BE_SQLITE_ROW on the sqlite side then we set this flag to false if flag is true, if the returned value is something else like BE_SQLITE_SCHEMA or anything else we don't set the flag to false
     if((res == BE_SQLITE_DONE || res == BE_SQLITE_ROW) && m_isFirstStep)
         m_isFirstStep = false; 
->>>>>>> cc9f7215
     return res;
 }
 
