/*---------------------------------------------------------------------------------------------
* Copyright (c) Bentley Systems, Incorporated. All rights reserved.
* See LICENSE.md in the repository root for full copyright notice.
*--------------------------------------------------------------------------------------------*/
#include "ECDbPch.h"

BEGIN_BENTLEY_SQLITE_EC_NAMESPACE

<<<<<<< HEAD
=======
//================================================================================
// @bsiclass StaticPragmaResult
//================================================================================
struct PragmaExplainQuery : PragmaManager::GlobalHandler {
    PragmaExplainQuery():GlobalHandler("explain_query","explain query plan"){}
    ~PragmaExplainQuery(){}
    DbResult ToResultSet (Statement& from, StaticPragmaResult& to) {
        auto createSchema = [&]() {
            for(int i =0; i < from.GetColumnCount(); ++i) {
                if (from.GetColumnType(i) == DbValueType::TextVal) {
                    to.AppendProperty(from.GetColumnName(i) , PRIMITIVETYPE_String);
                } else if (from.GetColumnType(i) == DbValueType::FloatVal) {
                    to.AppendProperty(from.GetColumnName(i) , PRIMITIVETYPE_Double);
                } else if (from.GetColumnType(i) == DbValueType::IntegerVal) {
                    to.AppendProperty(from.GetColumnName(i) , PRIMITIVETYPE_Long);
                } else {
                    return BE_SQLITE_ERROR;
                }
            }
            to.FreezeSchemaChanges();
            return BE_SQLITE_OK;
        };
        while(from.Step() == BE_SQLITE_ROW) {
            if (to.GetColumnCount() == 0) {
                const auto rc = createSchema();
                if ( rc != BE_SQLITE_OK) {
                    return rc;
                }
            }
            auto row = to.AppendRow();
            for(int i =0; i < from.GetColumnCount(); ++i) {
                if (from.GetColumnType(i) == DbValueType::TextVal) {
                    row.appendValue() = from.GetValueText(i);
                } else if (from.GetColumnType(i) == DbValueType::FloatVal) {
                    row.appendValue() = from.GetValueDouble(i);
                } else if (from.GetColumnType(i) == DbValueType::IntegerVal) {
                    row.appendValue() = from.GetValueInt64(i);
                } else {
                    row.appendValue().SetNull();
                }
            }
        }
        return BE_SQLITE_OK;
    }
    virtual DbResult Read(PragmaManager::RowSet& rowSet, ECDbCR ecdb, PragmaVal const& val)  override {
        if (!val.IsString()) {
            ecdb.GetImpl().Issues().ReportV(IssueSeverity::Error, IssueCategory::BusinessProperties, IssueType::ECSQL, "PRAGMA %s expect a ECSQL query as string argument.", GetName().c_str());
            return BE_SQLITE_ERROR;
        }
        ECSqlStatement stmt;
        if (ECSqlStatus::Success != stmt.Prepare(ecdb, val.GetString().c_str())) {
            ecdb.GetImpl().Issues().ReportV(IssueSeverity::Error, IssueCategory::BusinessProperties, IssueType::ECSQL, "PRAGMA %s failed to prepare ECSQL query.", GetName().c_str());
            return BE_SQLITE_ERROR;
        }
        Statement sqlStmt;
        if (BE_SQLITE_OK != sqlStmt.Prepare(ecdb, SqlPrintfString("explain query plan %s", stmt.GetNativeSql()))){
            ecdb.GetImpl().Issues().ReportV(IssueSeverity::Error, IssueCategory::BusinessProperties, IssueType::ECSQL, "PRAGMA %s failed to explain native sql.", GetName().c_str());
            return BE_SQLITE_ERROR;
        }

        auto result = std::make_unique<StaticPragmaResult>(ecdb);
        const auto rc = ToResultSet(sqlStmt, *result);
        if (rc == BE_SQLITE_OK) {
            rowSet = std::move(result);
        }
        return rc;
    }
    virtual DbResult Write(PragmaManager::RowSet& rowSet, ECDbCR ecdb, PragmaVal const&) override {
        ecdb.GetImpl().Issues().ReportV(IssueSeverity::Error, IssueCategory::BusinessProperties, IssueType::ECSQL, "PRAGMA %s is readonly.", GetName().c_str());
        rowSet = std::make_unique<StaticPragmaResult>(ecdb);
        rowSet->FreezeSchemaChanges();
        return BE_SQLITE_READONLY;
    }
    static std::unique_ptr<PragmaManager::Handler> Create () { return std::make_unique<PragmaExplainQuery>(); }
};

//================================================================================
// @bsiclass DisqualifyTypeIndex
//================================================================================
struct DisqualifyTypeIndex : PragmaManager::ClassHandler {
    std::set<ECClassId> m_disqualifiedClassSet;
    DisqualifyTypeIndex():ClassHandler("disqualify_type_index","set/get disqualify_type_index flag for a given ECClass"){}
    ~DisqualifyTypeIndex(){}
    virtual DbResult Read(PragmaManager::RowSet& rowSet, ECDbCR ecdb, PragmaVal const&, ECClassCR cls) override {
        auto result = std::make_unique<StaticPragmaResult>(ecdb);
        result->AppendProperty(GetName(), PRIMITIVETYPE_Boolean);
        result->FreezeSchemaChanges();
        result->AppendRow().appendValue() = m_disqualifiedClassSet.find(cls.GetId()) != m_disqualifiedClassSet.end();
        rowSet = std::move(result);
        return BE_SQLITE_OK;
    }
    virtual DbResult Write(PragmaManager::RowSet& rowSet, ECDbCR ecdb, PragmaVal const& val, ECClassCR cls) override {
        if (!val.IsBool() && !val.IsInteger()) {
            ecdb.GetImpl().Issues().ReportV(
                IssueSeverity::Error,
                IssueCategory::BusinessProperties,
                IssueType::ECSQL, "PRAGMA %s, expect bool or integer value", GetName().c_str());
            return BE_SQLITE_ERROR;
        }
        auto mapInfo = ecdb.Schemas().GetClassMapStrategy(cls.GetSchema().GetName(), cls.GetName());
        if (mapInfo.IsNotMapped() || mapInfo.IsEmpty()) {
            ecdb.GetImpl().Issues().ReportV(
                IssueSeverity::Error,
                IssueCategory::BusinessProperties,
                IssueType::ECSQL, "PRAGMA %s, is not invoked on class %s which is not mapped or exist.", GetName().c_str(), cls.GetFullName());
            return BE_SQLITE_ERROR;
        }
        if (val.GetBool()) {
            m_disqualifiedClassSet.insert(cls.GetId());
        } else {
            m_disqualifiedClassSet.erase(cls.GetId());
        }
        rowSet = std::make_unique<StaticPragmaResult>(ecdb);
        rowSet->FreezeSchemaChanges();
        return BE_SQLITE_OK;
    }
    static std::unique_ptr<PragmaManager::Handler> Create () { return std::make_unique<DisqualifyTypeIndex>(); }
};

//================================================================================
// @bsiclass PragmaECDbVersion
//================================================================================
struct PragmaECDbVersion : PragmaManager::GlobalHandler {
    PragmaECDbVersion():GlobalHandler("ecdb_ver","return current and file profile versions"){}
    ~PragmaECDbVersion(){}
    virtual DbResult Read(PragmaManager::RowSet& rowSet, ECDbCR ecdb, PragmaVal const&)  override {
        auto result = std::make_unique<StaticPragmaResult>(ecdb);
        result->AppendProperty("current", PRIMITIVETYPE_String);
        result->AppendProperty("file", PRIMITIVETYPE_String);
        result->FreezeSchemaChanges();
        auto row = result->AppendRow();
        row.appendValue() = ECDb::CurrentECDbProfileVersion().ToString();
        row.appendValue() =  ecdb.GetECDbProfileVersion().ToString();
        rowSet = std::move(result);
        return BE_SQLITE_OK;
    }
    virtual DbResult Write(PragmaManager::RowSet& rowSet, ECDbCR ecdb, PragmaVal const&) override {
        ecdb.GetImpl().Issues().ReportV(IssueSeverity::Error, IssueCategory::BusinessProperties, IssueType::ECSQL, "PRAGMA %s is readonly.", GetName().c_str());
        rowSet = std::make_unique<StaticPragmaResult>(ecdb);
        rowSet->FreezeSchemaChanges();
        return BE_SQLITE_READONLY;
    }
    static std::unique_ptr<PragmaManager::Handler> Create () { return std::make_unique<PragmaECDbVersion>(); }
};
//================================================================================
// @bsiclass PragmaECDbVersion
//================================================================================
struct PragmaExperimentalFeatures : PragmaManager::GlobalHandler {
    PragmaExperimentalFeatures():GlobalHandler("experimental_features_enabled","enable/disable experimental features"){}
    ~PragmaExperimentalFeatures(){}
    virtual DbResult Read(PragmaManager::RowSet& rowSet, ECDbCR ecdb, PragmaVal const&)  override {
        auto result = std::make_unique<StaticPragmaResult>(ecdb);
        result->AppendProperty("experimental_features_enabled", PRIMITIVETYPE_Boolean);
        result->FreezeSchemaChanges();
        auto row = result->AppendRow();
        row.appendValue() = ecdb.GetImpl().GetECSqlConfig().GetExperimentalFeaturesEnabled();
        rowSet = std::move(result);
        return BE_SQLITE_OK;
    }
    virtual DbResult Write(PragmaManager::RowSet& rowSet, ECDbCR ecdb, PragmaVal const& val) override {
        if (val.IsBool()) {
            ecdb.GetImpl().GetECSqlConfig().SetExperimentalFeaturesEnabled(val.GetBool());
        }
        auto result = std::make_unique<StaticPragmaResult>(ecdb);
        result->AppendProperty("experimental_features_enabled", PRIMITIVETYPE_Boolean);
        result->FreezeSchemaChanges();
        auto row = result->AppendRow();
        row.appendValue() = ecdb.GetImpl().GetECSqlConfig().GetExperimentalFeaturesEnabled();
        rowSet = std::move(result);
        return BE_SQLITE_OK;
    }
    static std::unique_ptr<PragmaManager::Handler> Create () { return std::make_unique<PragmaExperimentalFeatures>(); }
};
>>>>>>> 5c890bc1

//================================================================================
// @bsiclass PragmaHelp
//================================================================================
struct PragmaHelp : PragmaManager::GlobalHandler {
    PragmaManager& m_mgr;
    PragmaHelp(PragmaManager& mgr):GlobalHandler("help","return list of pragma supported"),m_mgr(mgr){}
    ~PragmaHelp(){}

    virtual DbResult Read(PragmaManager::RowSet& rowSet, ECDbCR ecdb, PragmaVal const&)  override {
            auto result = std::make_unique<StaticPragmaResult>(ecdb);
            result->AppendProperty("pragma", PRIMITIVETYPE_String);
            result->AppendProperty("type", PRIMITIVETYPE_String);
            result->AppendProperty("descr", PRIMITIVETYPE_String);
            result->FreezeSchemaChanges();
            for(auto& handlerType: m_mgr.m_handlers) {
                for (auto& handler : handlerType.second) {
                    auto row = result->AppendRow();
                    row.appendValue() = handler.second->GetName();
                    row.appendValue() = handler.second->GetTypeString();
                    row.appendValue() = handler.second->GetDescription();
                }
            }
            rowSet = std::move(result);
            return BE_SQLITE_OK;
    }

    virtual DbResult Write(PragmaManager::RowSet& rowSet, ECDbCR ecdb, PragmaVal const&) override {
        ecdb.GetImpl().Issues().ReportV(IssueSeverity::Error, IssueCategory::BusinessProperties, IssueType::ECSQL, "PRAGMA %s is readonly.", GetName().c_str());
        rowSet = std::make_unique<StaticPragmaResult>(ecdb);
        rowSet->FreezeSchemaChanges();
        return BE_SQLITE_READONLY;
    }
    static std::unique_ptr<PragmaManager::Handler> Create (PragmaManager& mgr) { return std::make_unique<PragmaHelp>(mgr); }
};

<<<<<<< HEAD
=======
//================================================================================
// @bsiclass PragmaECDbValidation
//================================================================================
struct PragmaIntegrityCheck : PragmaManager::GlobalHandler {
    PragmaIntegrityCheck():GlobalHandler("integrity_check","performs integrity checks on ECDb"){}

    virtual DbResult Read(PragmaManager::RowSet& rowSet, ECDbCR ecdb, PragmaVal const& v)  override {
        if (!ecdb.GetECSqlConfig().GetExperimentalFeaturesEnabled()) {
            ecdb.GetImpl().Issues().Report(IssueSeverity::Error, IssueCategory::BusinessProperties, IssueType::ECSQL, "PRAGMA integrity_check is experimental feature. Use 'PRAGMA experimental_feature=true' to enable it.");
            return BE_SQLITE_ERROR;
        }

        auto result = std::make_unique<StaticPragmaResult>(ecdb);
        IntegrityChecker checker(ecdb);
        DbResult rc = BE_SQLITE_OK;
        auto checks = IntegrityChecker::Checks::All;
        if (v.IsString()) {
            auto customCheck = IntegrityChecker::GetCheckId(v.GetString().c_str());
            if (customCheck != IntegrityChecker::Checks::None) {
                checks = customCheck;
            }
        }

        switch(checks) {
            case IntegrityChecker::Checks::CheckDataColumns:
                rc = CheckDataColumns(checker, *result, ecdb); break;
            case IntegrityChecker::Checks::CheckDataSchema:
                rc = CheckDataSchema(checker, *result, ecdb); break;
            case IntegrityChecker::Checks::CheckClassIds:
                rc = CheckClassIds(checker, *result, ecdb); break;
            case IntegrityChecker::Checks::CheckLinkTableFkClassIds:
                rc = CheckLinkTableFkClassIds(checker, *result, ecdb); break;
            case IntegrityChecker::Checks::CheckLinkTableFkIds:
                rc = CheckLinkTableFkIds(checker, *result, ecdb); break;
            case IntegrityChecker::Checks::CheckNavClassIds:
                rc = CheckNavClassIds(checker, *result, ecdb); break;
            case IntegrityChecker::Checks::CheckNavIds:
                rc = CheckNavIds(checker, *result, ecdb); break;
            case IntegrityChecker::Checks::CheckEcProfile:
                rc = CheckEcProfile(checker, *result, ecdb); break;
            case IntegrityChecker::Checks::CheckSchemaLoad:
                rc = CheckSchemaLoad(checker, *result, ecdb); break;
            default:
                rc = CheckAll(checker, *result, ecdb);
            };
        rowSet = std::move(result);
        return rc;
    }
    DbResult CheckAll(IntegrityChecker& checker, StaticPragmaResult& result, ECDbCR ecdb) {
        result.AppendProperty("sno", PRIMITIVETYPE_Integer);
        result.AppendProperty("check", PRIMITIVETYPE_String);
        result.AppendProperty("result", PRIMITIVETYPE_Boolean);
        result.AppendProperty("elapsed_sec", PRIMITIVETYPE_String);
        result.FreezeSchemaChanges();

        int rowCount = 1;
        return checker.QuickCheck(IntegrityChecker::Checks::All, [&](Utf8CP checkName, bool passed, BeDuration dur) {
            auto row = result.AppendRow();
            row.appendValue() = rowCount++;
            row.appendValue() = checkName;
            row.appendValue() = passed;
            row.appendValue() = Utf8PrintfString("%.3f", dur.ToSeconds());
        });
    }
    DbResult CheckSchemaLoad(IntegrityChecker& checker, StaticPragmaResult& result, ECDbCR ecdb) {
        result.AppendProperty("sno", PRIMITIVETYPE_Integer);
        result.AppendProperty("schema", PRIMITIVETYPE_String);
        result.FreezeSchemaChanges();
        int rowCount = 1;
        return checker.CheckSchemaLoad([&](Utf8CP schemaName) {
            auto row = result.AppendRow();
            row.appendValue() = rowCount++;
            row.appendValue() = schemaName;
            return true;
        });
    }
    DbResult CheckEcProfile(IntegrityChecker& checker, StaticPragmaResult& result, ECDbCR ecdb) {
        result.AppendProperty("sno", PRIMITIVETYPE_Integer);
        result.AppendProperty("type", PRIMITIVETYPE_String);
        result.AppendProperty("name", PRIMITIVETYPE_String);
        result.AppendProperty("issue", PRIMITIVETYPE_String);
        result.FreezeSchemaChanges();
        int rowCount = 1;
        return checker.CheckEcProfile([&](std::string type, std::string name, std::string issue) {
            auto row = result.AppendRow();
            row.appendValue() = rowCount++;
            row.appendValue() = type;
            row.appendValue() = name;
            row.appendValue() = issue;
            return true;
        });
    }
    DbResult CheckDataSchema(IntegrityChecker& checker, StaticPragmaResult& result, ECDbCR ecdb) {
        result.AppendProperty("sno", PRIMITIVETYPE_Integer);
        result.AppendProperty("type", PRIMITIVETYPE_String);
        result.AppendProperty("name", PRIMITIVETYPE_String);
        result.FreezeSchemaChanges();
        int rowCount = 1;
        return checker.CheckDataSchema([&](std::string name, std::string type) {
            auto row = result.AppendRow();
            row.appendValue() = rowCount++;
            row.appendValue() = type;
            row.appendValue() = name;
            return true;
        });
    }
    DbResult CheckDataColumns(IntegrityChecker& checker, StaticPragmaResult& result, ECDbCR ecdb) {
        result.AppendProperty("sno", PRIMITIVETYPE_Integer);
        result.AppendProperty("table", PRIMITIVETYPE_String);
        result.AppendProperty("column", PRIMITIVETYPE_String);
        result.FreezeSchemaChanges();
        int rowCount = 1;
        return checker.CheckDataColumns([&](std::string table, std::string column) {
            auto row = result.AppendRow();
            row.appendValue() = rowCount++;
            row.appendValue() = table;
            row.appendValue() = column;
            return true;
        });
    }
    DbResult CheckNavClassIds(IntegrityChecker& checker, StaticPragmaResult& result, ECDbCR ecdb) {
        result.AppendProperty("sno", PRIMITIVETYPE_Integer);
        result.AppendProperty("id", PRIMITIVETYPE_String);
        result.AppendProperty("class", PRIMITIVETYPE_String);
        result.AppendProperty("property", PRIMITIVETYPE_String);
        result.AppendProperty("nav_id", PRIMITIVETYPE_String);
        result.AppendProperty("nav_classId", PRIMITIVETYPE_String);
        result.FreezeSchemaChanges();
        int rowCount = 1;
        return checker.CheckNavClassIds([&](ECInstanceId id, Utf8CP className, Utf8CP propertyName, ECInstanceId navId, ECN::ECClassId navClassId) {
            auto row = result.AppendRow();
            row.appendValue() = rowCount++;
            row.appendValue() = id.ToHexStr();
            row.appendValue() = className;
            row.appendValue() = propertyName;
            row.appendValue() = navId.ToHexStr();
            row.appendValue() = navClassId.ToHexStr();
            return true;
        });
    }
    DbResult CheckNavIds(IntegrityChecker& checker, StaticPragmaResult& result, ECDbCR ecdb) {
        result.AppendProperty("sno", PRIMITIVETYPE_Integer);
        result.AppendProperty("id", PRIMITIVETYPE_String);
        result.AppendProperty("class", PRIMITIVETYPE_String);
        result.AppendProperty("property", PRIMITIVETYPE_String);
        result.AppendProperty("nav_id", PRIMITIVETYPE_String);
        result.AppendProperty("primary_class", PRIMITIVETYPE_String);
        result.FreezeSchemaChanges();
        int rowCount = 1;
        return checker.CheckNavIds([&](ECInstanceId id , Utf8CP className, Utf8CP propertyName, ECInstanceId navId, Utf8CP primaryClass) {
            auto row = result.AppendRow();
            row.appendValue() = rowCount++;
            row.appendValue() = id.ToHexStr();
            row.appendValue() = className;
            row.appendValue() = propertyName;
            row.appendValue() = navId.ToHexStr();
            row.appendValue() = primaryClass;
            return true;
        });
    }
    DbResult CheckLinkTableFkClassIds(IntegrityChecker& checker, StaticPragmaResult& result, ECDbCR ecdb) {
        result.AppendProperty("sno", PRIMITIVETYPE_Integer);
        result.AppendProperty("id", PRIMITIVETYPE_String);
        result.AppendProperty("relationship", PRIMITIVETYPE_String);
        result.AppendProperty("property", PRIMITIVETYPE_String);
        result.AppendProperty("key_id", PRIMITIVETYPE_String);
        result.AppendProperty("key_classId", PRIMITIVETYPE_String);
        result.FreezeSchemaChanges();
        int rowCount = 1;
        return checker.CheckNavClassIds([&](ECInstanceId id , Utf8CP relName, Utf8CP propertyName, ECInstanceId keyId, ECClassId keyClassId) {
            auto row = result.AppendRow();
            row.appendValue() = rowCount++;
            row.appendValue() = id.ToHexStr();
            row.appendValue() = relName;
            row.appendValue() = propertyName;
            row.appendValue() = keyId.ToHexStr();
            row.appendValue() = keyClassId.ToHexStr();
            return true;
        });
    }
    DbResult CheckLinkTableFkIds(IntegrityChecker& checker, StaticPragmaResult& result, ECDbCR ecdb) {
        result.AppendProperty("sno", PRIMITIVETYPE_Integer);
        result.AppendProperty("id", PRIMITIVETYPE_String);
        result.AppendProperty("relationship", PRIMITIVETYPE_String);
        result.AppendProperty("property", PRIMITIVETYPE_String);
        result.AppendProperty("key_id", PRIMITIVETYPE_String);
        result.AppendProperty("primary_class", PRIMITIVETYPE_String);
        result.FreezeSchemaChanges();
        int rowCount = 1;
        return checker.CheckLinkTableFkIds([&](ECInstanceId id , Utf8CP relName, Utf8CP propertyName, ECInstanceId keyId, Utf8CP primaryClass) {
            auto row = result.AppendRow();
            row.appendValue() = rowCount++;
            row.appendValue() = id.ToHexStr();
            row.appendValue() = relName;
            row.appendValue() = propertyName;
            row.appendValue() = keyId.ToHexStr();
            row.appendValue() = primaryClass;
            return true;
        });
    }
    DbResult CheckClassIds(IntegrityChecker& checker, StaticPragmaResult& result, ECDbCR ecdb) {
        result.AppendProperty("sno", PRIMITIVETYPE_Integer);
        result.AppendProperty("class", PRIMITIVETYPE_String);
        result.AppendProperty("id", PRIMITIVETYPE_String);
        result.AppendProperty("class_id", PRIMITIVETYPE_String);
        result.AppendProperty("type", PRIMITIVETYPE_String);
        result.FreezeSchemaChanges();
        int rowCount = 1;
        return checker.CheckClassIds([&](Utf8CP name, ECInstanceId id, ECN::ECClassId classId, Utf8CP type) {
            auto row = result.AppendRow();
            row.appendValue() = rowCount++;
            row.appendValue() = name;
            row.appendValue() = id.ToHexStr();
            row.appendValue() = classId.ToHexStr();
            row.appendValue() = type;
            return true;
        });
    }
    virtual DbResult Write(PragmaManager::RowSet& rowSet, ECDbCR ecdb, PragmaVal const&) override {
        return BE_SQLITE_READONLY;
    }

    static std::unique_ptr<PragmaManager::Handler> Create () { return std::make_unique<PragmaIntegrityCheck>(); }
};
>>>>>>> 5c890bc1

//---------------------------------------------------------------------------------------
// @bsimethod
//---------------------------------------------------------------------------------------
void PragmaManager::InitSystemPragmas() {
<<<<<<< HEAD
    Register(PragmaHelp::Create(*this));
=======
    // Register(PragmaECSchemaVersion::Create());
    BentleyStatus rc;
    UNUSED_VARIABLE(rc);

    rc = Register(PragmaECDbVersion::Create());
    BeAssert(rc == SUCCESS);
    rc = Register(PragmaExplainQuery::Create());
    BeAssert(rc == SUCCESS);
    rc = Register(DisqualifyTypeIndex::Create());
    BeAssert(rc == SUCCESS);
    rc = Register(PragmaHelp::Create(*this));
    BeAssert(rc == SUCCESS);
    rc = Register(PragmaIntegrityCheck::Create());
    BeAssert(rc == SUCCESS);
    rc = Register(PragmaExperimentalFeatures::Create());
    BeAssert(rc == SUCCESS);
>>>>>>> 5c890bc1
}

//---------------------------------------------------------------------------------------
// @bsimethod
//---------------------------------------------------------------------------------------
Utf8CP PragmaManager::Handler::GetTypeString() const {
    if (m_type == Type::Any) return "any";
    if (m_type == Type::Class) return "class";
    if (m_type == Type::Global) return "global";
    if (m_type == Type::Property) return "property";
    if (m_type == Type::Schema) return "schema";
    BeAssert(false);
    return nullptr;
 }

//================================================================================
//StaticPragmaResult
//================================================================================
//---------------------------------------------------------------------------------------
// @bsimethod
//---------------------------------------------------------------------------------------
BeJsValue StaticPragmaResult::AppendRow() {
    BeMutexHolder lock(GetMutex());
    if (GetColumnCount() ==0) {
        throw std::runtime_error("now columns added");
    }
    return m_doc.appendArray();
}

//---------------------------------------------------------------------------------------
// @bsimethod
//---------------------------------------------------------------------------------------
DbResult StaticPragmaResult::_Step() {
    const auto maxRows = (int)m_doc.size();
    m_row = nullptr;
    if ((m_curRow == -1 && maxRows == 0) || (m_curRow >= maxRows)) {
        return BE_SQLITE_DONE;
    }
    if (++m_curRow >= maxRows) {
        return BE_SQLITE_DONE;
    }
    m_row = std::make_unique<BeJsValue>(m_doc[m_curRow]);
    return BE_SQLITE_ROW;
}

//---------------------------------------------------------------------------------------
// @bsimethod
//---------------------------------------------------------------------------------------
DbResult StaticPragmaResult::_Reset() {
    m_curRow = -1;
    return BE_SQLITE_OK;
}

//---------------------------------------------------------------------------------------
// @bsimethod
//---------------------------------------------------------------------------------------
DbResult StaticPragmaResult::_Init() {
    return BE_SQLITE_OK;
}

//---------------------------------------------------------------------------------------
// @bsimethod
//---------------------------------------------------------------------------------------
BeJsValue* StaticPragmaResult::_CurrentRow() {
    return m_row.get();
}

//================================================================================
//PragmaManager
//================================================================================
//---------------------------------------------------------------------------------------
// @bsimethod
//---------------------------------------------------------------------------------------
DbResult PragmaManager::DefaultGlobal(RowSet&, Utf8StringCR name, PragmaVal const&, Operation) const {
    GetECDb().GetImpl().Issues().ReportV(
        IssueSeverity::Error,
        IssueCategory::BusinessProperties,
        IssueType::ECSQL,
        "Unrecognized pragma %s.", name.c_str());
    return BE_SQLITE_ERROR;
}

//---------------------------------------------------------------------------------------
// @bsimethod
//---------------------------------------------------------------------------------------
DbResult PragmaManager::DefaultSchema(RowSet&, Utf8StringCR name, PragmaVal const&, Operation, ECN::ECSchemaCR) const{
    GetECDb().GetImpl().Issues().ReportV(
        IssueSeverity::Error,
        IssueCategory::BusinessProperties,
        IssueType::ECSQL,
        "Unrecognized pragma '%s' for schema object.", name.c_str());

    return BE_SQLITE_ERROR;
}

//---------------------------------------------------------------------------------------
// @bsimethod
//---------------------------------------------------------------------------------------
DbResult PragmaManager::DefaultClass(RowSet&, Utf8StringCR name, PragmaVal const&, Operation, ECN::ECClassCR) const{
    GetECDb().GetImpl().Issues().ReportV(
        IssueSeverity::Error,
        IssueCategory::BusinessProperties,
        IssueType::ECSQL,
        "Unrecognized pragma '%s' for class object.", name.c_str());
    return BE_SQLITE_ERROR;

}

//---------------------------------------------------------------------------------------
// @bsimethod
//---------------------------------------------------------------------------------------
DbResult PragmaManager::DefaultProperty(RowSet&, Utf8StringCR name, PragmaVal const&, Operation, ECN::ECPropertyCR) const{
    GetECDb().GetImpl().Issues().ReportV(
        IssueSeverity::Error,
        IssueCategory::BusinessProperties,
        IssueType::ECSQL,
        "Unrecognized pragma '%s' for property object.", name.c_str());
    return BE_SQLITE_ERROR;
}

//---------------------------------------------------------------------------------------
// @bsimethod
//---------------------------------------------------------------------------------------
PragmaManager::Handler* PragmaManager::GetHandler(Handler::Type type, Utf8StringCR name) const {
    auto tId = m_handlers.find(type);
    if (tId != m_handlers.end()) {
        auto& handlers = tId->second;
        auto it = handlers.find(name.c_str());
        if (it != handlers.end()) {
            return it->second.get();
        }
    }
    return nullptr;
}
//---------------------------------------------------------------------------------------
// @bsimethod
//---------------------------------------------------------------------------------------
DbResult PragmaManager::DefaultAny(RowSet&, Utf8StringCR name, PragmaVal const&, Operation, std::vector<Utf8String> const& path) const{
    GetECDb().GetImpl().Issues().ReportV(
        IssueSeverity::Error,
        IssueCategory::BusinessProperties,
        IssueType::ECSQL,
        "Unrecognized object path '%s' specified for pragma '%s'", BeStringUtilities::Join(path,".").c_str(), name.c_str());
    return BE_SQLITE_ERROR;
}

//---------------------------------------------------------------------------------------
// @bsimethod
//---------------------------------------------------------------------------------------
BentleyStatus PragmaManager::Register(std::unique_ptr<Handler> handler) {
    if (handler == nullptr) {
        BeAssert(false);
        return ERROR;
    }
    auto type = handler->GetType();
    auto &name = handler->GetName();
    BeMutexHolder holder(m_ecdb.GetImpl().GetMutex());
    if (GetHandler(type, name) != nullptr) {
        GetECDb().GetImpl().Issues().ReportV(
            IssueSeverity::Error,
            IssueCategory::BusinessProperties,
            IssueType::ECSQL,
            "ECDb pragma handler with same type (%s) and name (%s) already exists.", handler->GetTypeString(), name.c_str());
        return ERROR;
    }
    m_handlers[type][name.c_str()] = std::move(handler);
    return SUCCESS;
}

//---------------------------------------------------------------------------------------
// @bsimethod
//---------------------------------------------------------------------------------------
DbResult PragmaManager::PrepareGlobal(RowSet& rowSet, Utf8StringCR name, PragmaVal const& val, Operation op ) const {
    auto handler = GetHandlerAs<GlobalHandler>(Handler::Type::Global, name);
    if (handler != nullptr) {
        if (op == Operation::Read) {
            return handler->Read(rowSet, GetECDb(), val);
        }
        return handler->Write(rowSet, GetECDb(), val);
    }
    return DefaultGlobal(rowSet, name, val, op);
}

//---------------------------------------------------------------------------------------
// @bsimethod
//---------------------------------------------------------------------------------------
DbResult PragmaManager::PrepareSchema(RowSet& rowSet, Utf8StringCR name, PragmaVal const& val, Operation op, ECN::ECSchemaCR schema) const{
    auto handler = GetHandlerAs<SchemaHandler>(Handler::Type::Schema, name);
    if (handler != nullptr) {
        if (op == Operation::Read) {
            return handler->Read(rowSet, GetECDb(), val, schema);
        }
        return handler->Write(rowSet, GetECDb(), val, schema);
    }
    return DefaultSchema(rowSet, name, val, op, schema);
}

//---------------------------------------------------------------------------------------
// @bsimethod
//---------------------------------------------------------------------------------------
DbResult PragmaManager::PrepareClass(RowSet& rowSet, Utf8StringCR name, PragmaVal const& val, Operation op, ECN::ECClassCR cls) const {
    auto handler = GetHandlerAs<ClassHandler>(Handler::Type::Class, name);
    if (handler != nullptr) {
        if (op == Operation::Read) {
            return handler->Read(rowSet, GetECDb(), val, cls);
        }
        return handler->Write(rowSet, GetECDb(), val, cls);
    }

    return DefaultClass(rowSet, name, val, op, cls);
}
//---------------------------------------------------------------------------------------
// @bsimethod
//---------------------------------------------------------------------------------------
DbResult PragmaManager::Prepare(RowSet& rowset,PragmaStatementExp const& exp) const {
    return Prepare(rowset, exp.GetName(), exp.GetValue(), exp.IsReadValue() ? Operation::Read : Operation::Write, exp.GetPathTokens());
}
//---------------------------------------------------------------------------------------
// @bsimethod
//---------------------------------------------------------------------------------------
DbResult PragmaManager::PrepareProperty(RowSet& rowSet, Utf8StringCR name, PragmaVal const& val, Operation op, ECN::ECPropertyCR prop) const {
    auto handler = GetHandlerAs<PropertyHandler>(Handler::Type::Property, name);
    if (handler != nullptr) {
        if (op == Operation::Read) {
            return handler->Read(rowSet, GetECDb(), val, prop);
        }
        return handler->Write(rowSet, GetECDb(), val, prop);
    }
    return DefaultProperty(rowSet, name, val, op, prop);
}

//---------------------------------------------------------------------------------------
// @bsimethod
//---------------------------------------------------------------------------------------
DbResult PragmaManager::PrepareAny(RowSet& rowSet, Utf8StringCR name, PragmaVal const& val, Operation op, std::vector<Utf8String> const& path) const {
    auto handler = GetHandlerAs<AnyHandler>(Handler::Type::Any, name);
    if (handler != nullptr) {
        if (op == Operation::Read) {
            return handler->Read(rowSet, GetECDb(), val, path);
        }
        return handler->Write(rowSet, GetECDb(), val, path);
    }
    return DefaultAny(rowSet, name, val, op, path);
}

//---------------------------------------------------------------------------------------
// @bsimethod
//---------------------------------------------------------------------------------------
DbResult  PragmaManager::Prepare(RowSet& rowset, Utf8StringCR name, PragmaVal const& val, Operation op, std::vector<Utf8String> const& path) const {
    ECN::ECSchemaCP schemaP = nullptr;
    ECN::ECClassCP classP = nullptr;
    ECN::ECPropertyCP propertyP = nullptr;

    if (path.empty()) {
        return PrepareGlobal(rowset, name, val, op);
    }
    if (path.size() >= 4) {
        return PrepareAny(rowset,name, val, op, path);
    }
    if (path.size() >= 1) {
        schemaP = m_ecdb.Schemas().GetSchema(path[0], false, SchemaLookupMode::AutoDetect);
        if (schemaP == nullptr) {
            return PrepareAny(rowset,name, val, op, path);
        }
    }
    if (path.size() >= 2) {
        classP = m_ecdb.Schemas().GetClass(path[0], path[1], SchemaLookupMode::AutoDetect);
        if (classP == nullptr) {
            return PrepareAny(rowset,name, val, op, path);
        }
    }
    if (path.size() >= 3) {
        propertyP = classP->GetPropertyP(path[2]);
        if (propertyP == nullptr) {
            return PrepareAny(rowset,name, val, op, path);
        }
    }
    if (propertyP && classP && schemaP) {
        return PrepareProperty(rowset,name, val, op, *propertyP);
    } else if (!propertyP && classP && schemaP) {
        return PrepareClass(rowset,name, val, op, *classP);
    } else if (!propertyP && !classP && schemaP) {
        return PrepareSchema(rowset,name, val, op, *schemaP);
    }
    return PrepareAny(rowset,name, val, op, path);
}

//=======================================================================================
// PragmaResult
//=======================================================================================
//---------------------------------------------------------------------------------------
// @bsimethod
//---------------------------------------------------------------------------------------
DbResult PragmaResult::Step() {
    BeMutexHolder lock(m_mutex);
    if (m_allowSchemaChange) {
        return BE_SQLITE_SCHEMA;
    }
    if (m_columns.empty()) {
        return BE_SQLITE_DONE;
    }
    if (!m_init) {
        const auto rc = _Init();
        if (rc != BE_SQLITE_OK) {
            return rc;
        }
        m_init = true;
    }
    return _Step();
}

//---------------------------------------------------------------------------------------
// @bsimethod
//---------------------------------------------------------------------------------------
DbResult PragmaResult::Reset() {
    BeMutexHolder lock(m_mutex);
    if (m_allowSchemaChange) {
        return BE_SQLITE_SCHEMA;
    }

    const auto rc  = _Reset();
    if (rc == BE_SQLITE_OK) {
        m_init = false;
    }
    return rc;
}

//---------------------------------------------------------------------------------------
// @bsimethod
//---------------------------------------------------------------------------------------
int PragmaResult::GetColumnCount() const {
    BeMutexHolder lock(m_mutex);
    return (int)m_columns.size();
}

//---------------------------------------------------------------------------------------
// @bsimethod
//---------------------------------------------------------------------------------------
void PragmaResult::FreezeSchemaChanges()  {
    BeMutexHolder lock(m_mutex);
    m_allowSchemaChange = false;
}

//---------------------------------------------------------------------------------------
// @bsimethod
//---------------------------------------------------------------------------------------
bool PragmaResult::IsSchemaChangesAllowed() const {
    BeMutexHolder lock(m_mutex);
    return m_allowSchemaChange;
}

//---------------------------------------------------------------------------------------
// @bsimethod
//---------------------------------------------------------------------------------------
IECSqlValue const& PragmaResult::GetValue(int columnIndex) const {
    BeMutexHolder lock(m_mutex);
    if (columnIndex< 0 || columnIndex > GetColumnCount() - 1) {
        return NoopECSqlValue::GetSingleton();
    }
    return *m_columns[columnIndex];
}

//---------------------------------------------------------------------------------------
// @bsimethod
//---------------------------------------------------------------------------------------
ECN::ECPropertyCP PragmaResult::AppendProperty(Utf8StringCR name, ECN::PrimitiveType type) {
    BeMutexHolder lock(m_mutex);
    if (!m_allowSchemaChange) {
        BeAssert(false && "schema changes are not allowed");
        return nullptr;
    }
    ECN::PrimitiveECPropertyP property = nullptr;
    if (type == ECN::PRIMITIVETYPE_Boolean ||
        type == ECN::PRIMITIVETYPE_Double ||
        type == ECN::PRIMITIVETYPE_Integer||
        type == ECN::PRIMITIVETYPE_Long ||
        type == ECN::PRIMITIVETYPE_String) {
        if (m_class->CreatePrimitiveProperty(property, name, type) != ECObjectsStatus::Success)
            return nullptr;
    } else {
        BeAssert(false && "unsupported type. Only bool, double, integer, long and string are supported type");
        return nullptr;
    }
    DateTime::Info dateTimeInfo;
    ECSqlPropertyPath path;
    path.AddEntry(*property);
    ECSqlColumnInfo::RootClass rootClass(*m_class, "");
    ECSqlColumnInfo col(ECN::ECTypeDescriptor::CreatePrimitiveTypeDescriptor(property->GetType()), dateTimeInfo, nullptr, property, property, false, true, std::move(path), rootClass);
    m_columns.push_back(std::make_unique<Field> (col, (int)m_columns.size(), *this));
    property->SetDisplayLabel(name);
    return property;
}

//---------------------------------------------------------------------------------------
// @bsimethod
//---------------------------------------------------------------------------------------
PragmaResult::PragmaResult(ECDbCR ecdb): m_ecdb(ecdb), m_init(false),m_allowSchemaChange(true){
    ECN::ECSchema::CreateSchema(m_schema, "pragma", "pragma", 1, 0, 0);
    m_schema->CreateEntityClass(m_class, "result_set");
}

//=======================================================================================
//PragmaResult::Field
//=======================================================================================
//---------------------------------------------------------------------------------------
// @bsimethod
//---------------------------------------------------------------------------------------
bool PragmaResult::Field::_IsNull() const {
    BeMutexHolder lock(m_result.GetMutex());
    auto row = m_result._CurrentRow();
    return row == nullptr ? NoopECSqlValue::GetSingleton().IsNull() : row->operator[](m_columnIndex).isNull();
}

//---------------------------------------------------------------------------------------
// @bsimethod
//---------------------------------------------------------------------------------------
bool PragmaResult::Field::_GetBoolean() const {
    BeMutexHolder lock(m_result.GetMutex());
    auto row = m_result._CurrentRow();
    return row == nullptr ? NoopECSqlValue::GetSingleton().GetBoolean() : row->operator[](m_columnIndex).asBool();
}

//---------------------------------------------------------------------------------------
// @bsimethod
//---------------------------------------------------------------------------------------
double PragmaResult::Field::_GetDouble() const {
    BeMutexHolder lock(m_result.GetMutex());
    auto row = m_result._CurrentRow();
    return row == nullptr ? NoopECSqlValue::GetSingleton().GetDouble() : row->operator[](m_columnIndex).asDouble();
}

//---------------------------------------------------------------------------------------
// @bsimethod
//---------------------------------------------------------------------------------------
int PragmaResult::Field::_GetInt() const {
    BeMutexHolder lock(m_result.GetMutex());
    auto row = m_result._CurrentRow();
    return row == nullptr ? NoopECSqlValue::GetSingleton().GetInt() : row->operator[](m_columnIndex).asInt();
}

//---------------------------------------------------------------------------------------
// @bsimethod
//---------------------------------------------------------------------------------------
int64_t PragmaResult::Field::_GetInt64() const {
    BeMutexHolder lock(m_result.GetMutex());
    auto row = m_result._CurrentRow();
    return row == nullptr ? NoopECSqlValue::GetSingleton().GetInt64() : row->operator[](m_columnIndex).asInt64();
}

//---------------------------------------------------------------------------------------
// @bsimethod
//---------------------------------------------------------------------------------------
Utf8CP PragmaResult::Field::_GetText() const {
    BeMutexHolder lock(m_result.GetMutex());
    auto row = m_result._CurrentRow();
    return row == nullptr ? NoopECSqlValue::GetSingleton().GetText() : row->operator[](m_columnIndex).asCString();
}

// unsupported value type
void const* PragmaResult::Field::_GetBlob(int* blobSize) const { return NoopECSqlValue::GetSingleton().GetBlob(blobSize); }
uint64_t PragmaResult::Field::_GetDateTimeJulianDaysMsec(DateTime::Info& metadata) const{ return NoopECSqlValue::GetSingleton().GetDateTimeJulianDaysMsec(metadata); }
double PragmaResult::Field::_GetDateTimeJulianDays(DateTime::Info& metadata) const { return NoopECSqlValue::GetSingleton().GetDateTimeJulianDays(metadata); }
DPoint2d PragmaResult::Field::_GetPoint2d() const { return NoopECSqlValue::GetSingleton().GetPoint2d(); }
DPoint3d PragmaResult::Field::_GetPoint3d() const { return NoopECSqlValue::GetSingleton().GetPoint3d(); }
IGeometryPtr PragmaResult::Field::_GetGeometry() const { return NoopECSqlValue::GetSingleton().GetGeometry(); }
IECSqlValue const& PragmaResult::Field::_GetStructMemberValue(Utf8CP memberName) const { return NoopECSqlValue::GetSingleton(); }
IECSqlValueIterable const& PragmaResult::Field::_GetStructIterable() const{ return NoopECSqlValue::GetSingleton().GetStructIterable(); }
int PragmaResult::Field::_GetArrayLength() const { return NoopECSqlValue::GetSingleton().GetArrayLength(); }
IECSqlValueIterable const& PragmaResult::Field::_GetArrayIterable() const{ return NoopECSqlValue::GetSingleton().GetArrayIterable(); }

//=======================================================================================
//PragmaECSqlPreparedStatement
//=======================================================================================
//---------------------------------------------------------------------------------------
// @bsimethod
//---------------------------------------------------------------------------------------
IECSqlBinder& PragmaECSqlPreparedStatement::_GetBinder(int parameterIndex) const {
    ECSqlBinder* binder = nullptr;
    const ECSqlStatus stat = m_parameterMap.TryGetBinder(binder, parameterIndex);

    if (stat.IsSuccess())
        return *binder;

    if (stat == ECSqlStatus::Error)
        LOG.errorv("Parameter index %d passed to ECSqlStatement binding API is out of bounds.", parameterIndex);

    return NoopECSqlBinder::Get();
}

//---------------------------------------------------------------------------------------
// @bsimethod
//---------------------------------------------------------------------------------------
int PragmaECSqlPreparedStatement::_GetParameterIndex(Utf8CP parameterName) const {
    int index = m_parameterMap.GetIndexForName(parameterName);
    if (index <= 0)
        LOG.errorv("No parameter index found for parameter name: %s.", parameterName);

    return index;
}

//---------------------------------------------------------------------------------------
// @bsimethod
//---------------------------------------------------------------------------------------
int PragmaECSqlPreparedStatement::_TryGetParameterIndex(Utf8CP parameterName) const {
    return m_parameterMap.GetIndexForName(parameterName); // do not log an error on a missing parameter
}

//---------------------------------------------------------------------------------------
// @bsimethod
//---------------------------------------------------------------------------------------
ECSqlStatus PragmaECSqlPreparedStatement::_ClearBindings() {
    if (m_resultSet == nullptr) {
        return ECSqlStatus(BE_SQLITE_MISMATCH);
    }
    m_parameterMap.OnClearBindings();
    return ECSqlStatus::Success;
}

//---------------------------------------------------------------------------------------
// @bsimethod
//---------------------------------------------------------------------------------------
ECSqlStatus PragmaECSqlPreparedStatement::_Reset() {
    if (m_resultSet == nullptr) {
        return ECSqlStatus(BE_SQLITE_MISMATCH);
    }
    return ECSqlStatus(m_resultSet->Reset());
}
//---------------------------------------------------------------------------------------
// @bsimethod
//---------------------------------------------------------------------------------------
ECSqlStatus PragmaECSqlPreparedStatement::_Prepare(ECSqlPrepareContext& ctx, Exp const& exp) {
    auto& pragmaExp = exp.GetAs<PragmaStatementExp>();
    const auto rc = ctx.GetECDb().GetImpl().GetPragmaManager().Prepare(m_resultSet, pragmaExp);
    if (rc != BE_SQLITE_OK)
        return ECSqlStatus(rc);

    if (m_resultSet == nullptr) {
        BeAssert(m_resultSet != nullptr && "Must be never nullptr for successful prepare");
        return ECSqlStatus::Error;
    }
    return ECSqlStatus::Success;
}

//---------------------------------------------------------------------------------------
// @bsimethod
//---------------------------------------------------------------------------------------
DbResult PragmaECSqlPreparedStatement::DoStep() {
    if (m_resultSet == nullptr) {
        return BE_SQLITE_MISMATCH;
    }

    if (SUCCESS != AssertIsValid())
        return BE_SQLITE_ERROR;

    if (!m_parameterMap.OnBeforeStep().IsSuccess())
        return BE_SQLITE_ERROR;

    return m_resultSet->Step();
}

//---------------------------------------------------------------------------------------
// @bsimethod
//---------------------------------------------------------------------------------------
DbResult PragmaECSqlPreparedStatement::Step() {
    return DoStep();
}

//---------------------------------------------------------------------------------------
// @bsimethod
//---------------------------------------------------------------------------------------
int PragmaECSqlPreparedStatement::GetColumnCount() const {
    if (m_resultSet == nullptr) {
        return 0;
    }
        return m_resultSet->GetColumnCount();
}

//---------------------------------------------------------------------------------------
// @bsimethod
//---------------------------------------------------------------------------------------
IECSqlValue const& PragmaECSqlPreparedStatement::GetValue(int columnIndex) const {
    if (m_resultSet == nullptr) {
        return NoopECSqlValue::GetSingleton();
    }
    return m_resultSet->GetValue(columnIndex);
}

//=======================================================================================
//PragmaVal
//=======================================================================================
//---------------------------------------------------------------------------------------
// @bsimethod
//---------------------------------------------------------------------------------------
int64_t PragmaVal::GetInteger() const {
    if (IsInteger()) {
        return m_integer;
    }
    if (IsDouble()) {
        return static_cast<int64_t>(GetDouble());
    }
    if (IsBool()) {
        return static_cast<int64_t>(GetBool());
    }
    if (IsString()) {
        return std::stoll(GetString());
    }
    return 0;
}

//---------------------------------------------------------------------------------------
// @bsimethod
//---------------------------------------------------------------------------------------
double PragmaVal::GetDouble() const {
    if(IsDouble()) {
        return m_double;
    }
    if (IsInteger()) {
        return static_cast<double>(GetInteger());
    }
    if (IsBool()) {
        return GetBool() ? 1 : 0;
    }
    if (IsString()) {
        return std::stod(GetString());
    }
    return 0;
}

//---------------------------------------------------------------------------------------
// @bsimethod
//---------------------------------------------------------------------------------------
bool PragmaVal::GetBool() const {
    if(IsBool()) {
        return m_bool;
    }
    if(IsDouble()) {
        return GetDouble() != 0;
    }
    if (IsInteger()) {
        return GetInteger() != 0;
    }
    if (IsString()) {
        auto str = GetString();
        if (BeStringUtilities::StricmpAscii(str.c_str(), "true") == 0) {
            return true;
        }
        if (BeStringUtilities::StricmpAscii(str.c_str(), "false") == 0) {
            return false;
        }
        return std::stol(str) != 0;
    }
    return false;
}

//---------------------------------------------------------------------------------------
// @bsimethod
//---------------------------------------------------------------------------------------
std::string PragmaVal::GetString() const {
    if(IsString() || IsName()) {
        return m_str;
    }
    if(IsDouble()) {
        return std::to_string(GetDouble());
    }
    if (IsInteger()) {
        return std::to_string(GetInteger());
    }
    if (IsBool()) {
        return std::to_string(GetBool());
    }
    if (IsName()) {
        return GetName();
    }
    return "";
}

//---------------------------------------------------------------------------------------
// @bsimethod
//---------------------------------------------------------------------------------------
std::string PragmaVal::GetName() const {
    if(IsName()) {
        return m_str;
    }
    return "";
}

//---------------------------------------------------------------------------------------
// @bsimethod
//---------------------------------------------------------------------------------------
PragmaVal const& PragmaVal::Null() {
    static PragmaVal s_null(Type::Null);
    return s_null;
}

END_BENTLEY_SQLITE_EC_NAMESPACE
<|MERGE_RESOLUTION|>--- conflicted
+++ resolved
@@ -6,182 +6,6 @@
 
 BEGIN_BENTLEY_SQLITE_EC_NAMESPACE
 
-<<<<<<< HEAD
-=======
-//================================================================================
-// @bsiclass StaticPragmaResult
-//================================================================================
-struct PragmaExplainQuery : PragmaManager::GlobalHandler {
-    PragmaExplainQuery():GlobalHandler("explain_query","explain query plan"){}
-    ~PragmaExplainQuery(){}
-    DbResult ToResultSet (Statement& from, StaticPragmaResult& to) {
-        auto createSchema = [&]() {
-            for(int i =0; i < from.GetColumnCount(); ++i) {
-                if (from.GetColumnType(i) == DbValueType::TextVal) {
-                    to.AppendProperty(from.GetColumnName(i) , PRIMITIVETYPE_String);
-                } else if (from.GetColumnType(i) == DbValueType::FloatVal) {
-                    to.AppendProperty(from.GetColumnName(i) , PRIMITIVETYPE_Double);
-                } else if (from.GetColumnType(i) == DbValueType::IntegerVal) {
-                    to.AppendProperty(from.GetColumnName(i) , PRIMITIVETYPE_Long);
-                } else {
-                    return BE_SQLITE_ERROR;
-                }
-            }
-            to.FreezeSchemaChanges();
-            return BE_SQLITE_OK;
-        };
-        while(from.Step() == BE_SQLITE_ROW) {
-            if (to.GetColumnCount() == 0) {
-                const auto rc = createSchema();
-                if ( rc != BE_SQLITE_OK) {
-                    return rc;
-                }
-            }
-            auto row = to.AppendRow();
-            for(int i =0; i < from.GetColumnCount(); ++i) {
-                if (from.GetColumnType(i) == DbValueType::TextVal) {
-                    row.appendValue() = from.GetValueText(i);
-                } else if (from.GetColumnType(i) == DbValueType::FloatVal) {
-                    row.appendValue() = from.GetValueDouble(i);
-                } else if (from.GetColumnType(i) == DbValueType::IntegerVal) {
-                    row.appendValue() = from.GetValueInt64(i);
-                } else {
-                    row.appendValue().SetNull();
-                }
-            }
-        }
-        return BE_SQLITE_OK;
-    }
-    virtual DbResult Read(PragmaManager::RowSet& rowSet, ECDbCR ecdb, PragmaVal const& val)  override {
-        if (!val.IsString()) {
-            ecdb.GetImpl().Issues().ReportV(IssueSeverity::Error, IssueCategory::BusinessProperties, IssueType::ECSQL, "PRAGMA %s expect a ECSQL query as string argument.", GetName().c_str());
-            return BE_SQLITE_ERROR;
-        }
-        ECSqlStatement stmt;
-        if (ECSqlStatus::Success != stmt.Prepare(ecdb, val.GetString().c_str())) {
-            ecdb.GetImpl().Issues().ReportV(IssueSeverity::Error, IssueCategory::BusinessProperties, IssueType::ECSQL, "PRAGMA %s failed to prepare ECSQL query.", GetName().c_str());
-            return BE_SQLITE_ERROR;
-        }
-        Statement sqlStmt;
-        if (BE_SQLITE_OK != sqlStmt.Prepare(ecdb, SqlPrintfString("explain query plan %s", stmt.GetNativeSql()))){
-            ecdb.GetImpl().Issues().ReportV(IssueSeverity::Error, IssueCategory::BusinessProperties, IssueType::ECSQL, "PRAGMA %s failed to explain native sql.", GetName().c_str());
-            return BE_SQLITE_ERROR;
-        }
-
-        auto result = std::make_unique<StaticPragmaResult>(ecdb);
-        const auto rc = ToResultSet(sqlStmt, *result);
-        if (rc == BE_SQLITE_OK) {
-            rowSet = std::move(result);
-        }
-        return rc;
-    }
-    virtual DbResult Write(PragmaManager::RowSet& rowSet, ECDbCR ecdb, PragmaVal const&) override {
-        ecdb.GetImpl().Issues().ReportV(IssueSeverity::Error, IssueCategory::BusinessProperties, IssueType::ECSQL, "PRAGMA %s is readonly.", GetName().c_str());
-        rowSet = std::make_unique<StaticPragmaResult>(ecdb);
-        rowSet->FreezeSchemaChanges();
-        return BE_SQLITE_READONLY;
-    }
-    static std::unique_ptr<PragmaManager::Handler> Create () { return std::make_unique<PragmaExplainQuery>(); }
-};
-
-//================================================================================
-// @bsiclass DisqualifyTypeIndex
-//================================================================================
-struct DisqualifyTypeIndex : PragmaManager::ClassHandler {
-    std::set<ECClassId> m_disqualifiedClassSet;
-    DisqualifyTypeIndex():ClassHandler("disqualify_type_index","set/get disqualify_type_index flag for a given ECClass"){}
-    ~DisqualifyTypeIndex(){}
-    virtual DbResult Read(PragmaManager::RowSet& rowSet, ECDbCR ecdb, PragmaVal const&, ECClassCR cls) override {
-        auto result = std::make_unique<StaticPragmaResult>(ecdb);
-        result->AppendProperty(GetName(), PRIMITIVETYPE_Boolean);
-        result->FreezeSchemaChanges();
-        result->AppendRow().appendValue() = m_disqualifiedClassSet.find(cls.GetId()) != m_disqualifiedClassSet.end();
-        rowSet = std::move(result);
-        return BE_SQLITE_OK;
-    }
-    virtual DbResult Write(PragmaManager::RowSet& rowSet, ECDbCR ecdb, PragmaVal const& val, ECClassCR cls) override {
-        if (!val.IsBool() && !val.IsInteger()) {
-            ecdb.GetImpl().Issues().ReportV(
-                IssueSeverity::Error,
-                IssueCategory::BusinessProperties,
-                IssueType::ECSQL, "PRAGMA %s, expect bool or integer value", GetName().c_str());
-            return BE_SQLITE_ERROR;
-        }
-        auto mapInfo = ecdb.Schemas().GetClassMapStrategy(cls.GetSchema().GetName(), cls.GetName());
-        if (mapInfo.IsNotMapped() || mapInfo.IsEmpty()) {
-            ecdb.GetImpl().Issues().ReportV(
-                IssueSeverity::Error,
-                IssueCategory::BusinessProperties,
-                IssueType::ECSQL, "PRAGMA %s, is not invoked on class %s which is not mapped or exist.", GetName().c_str(), cls.GetFullName());
-            return BE_SQLITE_ERROR;
-        }
-        if (val.GetBool()) {
-            m_disqualifiedClassSet.insert(cls.GetId());
-        } else {
-            m_disqualifiedClassSet.erase(cls.GetId());
-        }
-        rowSet = std::make_unique<StaticPragmaResult>(ecdb);
-        rowSet->FreezeSchemaChanges();
-        return BE_SQLITE_OK;
-    }
-    static std::unique_ptr<PragmaManager::Handler> Create () { return std::make_unique<DisqualifyTypeIndex>(); }
-};
-
-//================================================================================
-// @bsiclass PragmaECDbVersion
-//================================================================================
-struct PragmaECDbVersion : PragmaManager::GlobalHandler {
-    PragmaECDbVersion():GlobalHandler("ecdb_ver","return current and file profile versions"){}
-    ~PragmaECDbVersion(){}
-    virtual DbResult Read(PragmaManager::RowSet& rowSet, ECDbCR ecdb, PragmaVal const&)  override {
-        auto result = std::make_unique<StaticPragmaResult>(ecdb);
-        result->AppendProperty("current", PRIMITIVETYPE_String);
-        result->AppendProperty("file", PRIMITIVETYPE_String);
-        result->FreezeSchemaChanges();
-        auto row = result->AppendRow();
-        row.appendValue() = ECDb::CurrentECDbProfileVersion().ToString();
-        row.appendValue() =  ecdb.GetECDbProfileVersion().ToString();
-        rowSet = std::move(result);
-        return BE_SQLITE_OK;
-    }
-    virtual DbResult Write(PragmaManager::RowSet& rowSet, ECDbCR ecdb, PragmaVal const&) override {
-        ecdb.GetImpl().Issues().ReportV(IssueSeverity::Error, IssueCategory::BusinessProperties, IssueType::ECSQL, "PRAGMA %s is readonly.", GetName().c_str());
-        rowSet = std::make_unique<StaticPragmaResult>(ecdb);
-        rowSet->FreezeSchemaChanges();
-        return BE_SQLITE_READONLY;
-    }
-    static std::unique_ptr<PragmaManager::Handler> Create () { return std::make_unique<PragmaECDbVersion>(); }
-};
-//================================================================================
-// @bsiclass PragmaECDbVersion
-//================================================================================
-struct PragmaExperimentalFeatures : PragmaManager::GlobalHandler {
-    PragmaExperimentalFeatures():GlobalHandler("experimental_features_enabled","enable/disable experimental features"){}
-    ~PragmaExperimentalFeatures(){}
-    virtual DbResult Read(PragmaManager::RowSet& rowSet, ECDbCR ecdb, PragmaVal const&)  override {
-        auto result = std::make_unique<StaticPragmaResult>(ecdb);
-        result->AppendProperty("experimental_features_enabled", PRIMITIVETYPE_Boolean);
-        result->FreezeSchemaChanges();
-        auto row = result->AppendRow();
-        row.appendValue() = ecdb.GetImpl().GetECSqlConfig().GetExperimentalFeaturesEnabled();
-        rowSet = std::move(result);
-        return BE_SQLITE_OK;
-    }
-    virtual DbResult Write(PragmaManager::RowSet& rowSet, ECDbCR ecdb, PragmaVal const& val) override {
-        if (val.IsBool()) {
-            ecdb.GetImpl().GetECSqlConfig().SetExperimentalFeaturesEnabled(val.GetBool());
-        }
-        auto result = std::make_unique<StaticPragmaResult>(ecdb);
-        result->AppendProperty("experimental_features_enabled", PRIMITIVETYPE_Boolean);
-        result->FreezeSchemaChanges();
-        auto row = result->AppendRow();
-        row.appendValue() = ecdb.GetImpl().GetECSqlConfig().GetExperimentalFeaturesEnabled();
-        rowSet = std::move(result);
-        return BE_SQLITE_OK;
-    }
-    static std::unique_ptr<PragmaManager::Handler> Create () { return std::make_unique<PragmaExperimentalFeatures>(); }
-};
->>>>>>> 5c890bc1
 
 //================================================================================
 // @bsiclass PragmaHelp
@@ -218,258 +42,12 @@
     static std::unique_ptr<PragmaManager::Handler> Create (PragmaManager& mgr) { return std::make_unique<PragmaHelp>(mgr); }
 };
 
-<<<<<<< HEAD
-=======
-//================================================================================
-// @bsiclass PragmaECDbValidation
-//================================================================================
-struct PragmaIntegrityCheck : PragmaManager::GlobalHandler {
-    PragmaIntegrityCheck():GlobalHandler("integrity_check","performs integrity checks on ECDb"){}
-
-    virtual DbResult Read(PragmaManager::RowSet& rowSet, ECDbCR ecdb, PragmaVal const& v)  override {
-        if (!ecdb.GetECSqlConfig().GetExperimentalFeaturesEnabled()) {
-            ecdb.GetImpl().Issues().Report(IssueSeverity::Error, IssueCategory::BusinessProperties, IssueType::ECSQL, "PRAGMA integrity_check is experimental feature. Use 'PRAGMA experimental_feature=true' to enable it.");
-            return BE_SQLITE_ERROR;
-        }
-
-        auto result = std::make_unique<StaticPragmaResult>(ecdb);
-        IntegrityChecker checker(ecdb);
-        DbResult rc = BE_SQLITE_OK;
-        auto checks = IntegrityChecker::Checks::All;
-        if (v.IsString()) {
-            auto customCheck = IntegrityChecker::GetCheckId(v.GetString().c_str());
-            if (customCheck != IntegrityChecker::Checks::None) {
-                checks = customCheck;
-            }
-        }
-
-        switch(checks) {
-            case IntegrityChecker::Checks::CheckDataColumns:
-                rc = CheckDataColumns(checker, *result, ecdb); break;
-            case IntegrityChecker::Checks::CheckDataSchema:
-                rc = CheckDataSchema(checker, *result, ecdb); break;
-            case IntegrityChecker::Checks::CheckClassIds:
-                rc = CheckClassIds(checker, *result, ecdb); break;
-            case IntegrityChecker::Checks::CheckLinkTableFkClassIds:
-                rc = CheckLinkTableFkClassIds(checker, *result, ecdb); break;
-            case IntegrityChecker::Checks::CheckLinkTableFkIds:
-                rc = CheckLinkTableFkIds(checker, *result, ecdb); break;
-            case IntegrityChecker::Checks::CheckNavClassIds:
-                rc = CheckNavClassIds(checker, *result, ecdb); break;
-            case IntegrityChecker::Checks::CheckNavIds:
-                rc = CheckNavIds(checker, *result, ecdb); break;
-            case IntegrityChecker::Checks::CheckEcProfile:
-                rc = CheckEcProfile(checker, *result, ecdb); break;
-            case IntegrityChecker::Checks::CheckSchemaLoad:
-                rc = CheckSchemaLoad(checker, *result, ecdb); break;
-            default:
-                rc = CheckAll(checker, *result, ecdb);
-            };
-        rowSet = std::move(result);
-        return rc;
-    }
-    DbResult CheckAll(IntegrityChecker& checker, StaticPragmaResult& result, ECDbCR ecdb) {
-        result.AppendProperty("sno", PRIMITIVETYPE_Integer);
-        result.AppendProperty("check", PRIMITIVETYPE_String);
-        result.AppendProperty("result", PRIMITIVETYPE_Boolean);
-        result.AppendProperty("elapsed_sec", PRIMITIVETYPE_String);
-        result.FreezeSchemaChanges();
-
-        int rowCount = 1;
-        return checker.QuickCheck(IntegrityChecker::Checks::All, [&](Utf8CP checkName, bool passed, BeDuration dur) {
-            auto row = result.AppendRow();
-            row.appendValue() = rowCount++;
-            row.appendValue() = checkName;
-            row.appendValue() = passed;
-            row.appendValue() = Utf8PrintfString("%.3f", dur.ToSeconds());
-        });
-    }
-    DbResult CheckSchemaLoad(IntegrityChecker& checker, StaticPragmaResult& result, ECDbCR ecdb) {
-        result.AppendProperty("sno", PRIMITIVETYPE_Integer);
-        result.AppendProperty("schema", PRIMITIVETYPE_String);
-        result.FreezeSchemaChanges();
-        int rowCount = 1;
-        return checker.CheckSchemaLoad([&](Utf8CP schemaName) {
-            auto row = result.AppendRow();
-            row.appendValue() = rowCount++;
-            row.appendValue() = schemaName;
-            return true;
-        });
-    }
-    DbResult CheckEcProfile(IntegrityChecker& checker, StaticPragmaResult& result, ECDbCR ecdb) {
-        result.AppendProperty("sno", PRIMITIVETYPE_Integer);
-        result.AppendProperty("type", PRIMITIVETYPE_String);
-        result.AppendProperty("name", PRIMITIVETYPE_String);
-        result.AppendProperty("issue", PRIMITIVETYPE_String);
-        result.FreezeSchemaChanges();
-        int rowCount = 1;
-        return checker.CheckEcProfile([&](std::string type, std::string name, std::string issue) {
-            auto row = result.AppendRow();
-            row.appendValue() = rowCount++;
-            row.appendValue() = type;
-            row.appendValue() = name;
-            row.appendValue() = issue;
-            return true;
-        });
-    }
-    DbResult CheckDataSchema(IntegrityChecker& checker, StaticPragmaResult& result, ECDbCR ecdb) {
-        result.AppendProperty("sno", PRIMITIVETYPE_Integer);
-        result.AppendProperty("type", PRIMITIVETYPE_String);
-        result.AppendProperty("name", PRIMITIVETYPE_String);
-        result.FreezeSchemaChanges();
-        int rowCount = 1;
-        return checker.CheckDataSchema([&](std::string name, std::string type) {
-            auto row = result.AppendRow();
-            row.appendValue() = rowCount++;
-            row.appendValue() = type;
-            row.appendValue() = name;
-            return true;
-        });
-    }
-    DbResult CheckDataColumns(IntegrityChecker& checker, StaticPragmaResult& result, ECDbCR ecdb) {
-        result.AppendProperty("sno", PRIMITIVETYPE_Integer);
-        result.AppendProperty("table", PRIMITIVETYPE_String);
-        result.AppendProperty("column", PRIMITIVETYPE_String);
-        result.FreezeSchemaChanges();
-        int rowCount = 1;
-        return checker.CheckDataColumns([&](std::string table, std::string column) {
-            auto row = result.AppendRow();
-            row.appendValue() = rowCount++;
-            row.appendValue() = table;
-            row.appendValue() = column;
-            return true;
-        });
-    }
-    DbResult CheckNavClassIds(IntegrityChecker& checker, StaticPragmaResult& result, ECDbCR ecdb) {
-        result.AppendProperty("sno", PRIMITIVETYPE_Integer);
-        result.AppendProperty("id", PRIMITIVETYPE_String);
-        result.AppendProperty("class", PRIMITIVETYPE_String);
-        result.AppendProperty("property", PRIMITIVETYPE_String);
-        result.AppendProperty("nav_id", PRIMITIVETYPE_String);
-        result.AppendProperty("nav_classId", PRIMITIVETYPE_String);
-        result.FreezeSchemaChanges();
-        int rowCount = 1;
-        return checker.CheckNavClassIds([&](ECInstanceId id, Utf8CP className, Utf8CP propertyName, ECInstanceId navId, ECN::ECClassId navClassId) {
-            auto row = result.AppendRow();
-            row.appendValue() = rowCount++;
-            row.appendValue() = id.ToHexStr();
-            row.appendValue() = className;
-            row.appendValue() = propertyName;
-            row.appendValue() = navId.ToHexStr();
-            row.appendValue() = navClassId.ToHexStr();
-            return true;
-        });
-    }
-    DbResult CheckNavIds(IntegrityChecker& checker, StaticPragmaResult& result, ECDbCR ecdb) {
-        result.AppendProperty("sno", PRIMITIVETYPE_Integer);
-        result.AppendProperty("id", PRIMITIVETYPE_String);
-        result.AppendProperty("class", PRIMITIVETYPE_String);
-        result.AppendProperty("property", PRIMITIVETYPE_String);
-        result.AppendProperty("nav_id", PRIMITIVETYPE_String);
-        result.AppendProperty("primary_class", PRIMITIVETYPE_String);
-        result.FreezeSchemaChanges();
-        int rowCount = 1;
-        return checker.CheckNavIds([&](ECInstanceId id , Utf8CP className, Utf8CP propertyName, ECInstanceId navId, Utf8CP primaryClass) {
-            auto row = result.AppendRow();
-            row.appendValue() = rowCount++;
-            row.appendValue() = id.ToHexStr();
-            row.appendValue() = className;
-            row.appendValue() = propertyName;
-            row.appendValue() = navId.ToHexStr();
-            row.appendValue() = primaryClass;
-            return true;
-        });
-    }
-    DbResult CheckLinkTableFkClassIds(IntegrityChecker& checker, StaticPragmaResult& result, ECDbCR ecdb) {
-        result.AppendProperty("sno", PRIMITIVETYPE_Integer);
-        result.AppendProperty("id", PRIMITIVETYPE_String);
-        result.AppendProperty("relationship", PRIMITIVETYPE_String);
-        result.AppendProperty("property", PRIMITIVETYPE_String);
-        result.AppendProperty("key_id", PRIMITIVETYPE_String);
-        result.AppendProperty("key_classId", PRIMITIVETYPE_String);
-        result.FreezeSchemaChanges();
-        int rowCount = 1;
-        return checker.CheckNavClassIds([&](ECInstanceId id , Utf8CP relName, Utf8CP propertyName, ECInstanceId keyId, ECClassId keyClassId) {
-            auto row = result.AppendRow();
-            row.appendValue() = rowCount++;
-            row.appendValue() = id.ToHexStr();
-            row.appendValue() = relName;
-            row.appendValue() = propertyName;
-            row.appendValue() = keyId.ToHexStr();
-            row.appendValue() = keyClassId.ToHexStr();
-            return true;
-        });
-    }
-    DbResult CheckLinkTableFkIds(IntegrityChecker& checker, StaticPragmaResult& result, ECDbCR ecdb) {
-        result.AppendProperty("sno", PRIMITIVETYPE_Integer);
-        result.AppendProperty("id", PRIMITIVETYPE_String);
-        result.AppendProperty("relationship", PRIMITIVETYPE_String);
-        result.AppendProperty("property", PRIMITIVETYPE_String);
-        result.AppendProperty("key_id", PRIMITIVETYPE_String);
-        result.AppendProperty("primary_class", PRIMITIVETYPE_String);
-        result.FreezeSchemaChanges();
-        int rowCount = 1;
-        return checker.CheckLinkTableFkIds([&](ECInstanceId id , Utf8CP relName, Utf8CP propertyName, ECInstanceId keyId, Utf8CP primaryClass) {
-            auto row = result.AppendRow();
-            row.appendValue() = rowCount++;
-            row.appendValue() = id.ToHexStr();
-            row.appendValue() = relName;
-            row.appendValue() = propertyName;
-            row.appendValue() = keyId.ToHexStr();
-            row.appendValue() = primaryClass;
-            return true;
-        });
-    }
-    DbResult CheckClassIds(IntegrityChecker& checker, StaticPragmaResult& result, ECDbCR ecdb) {
-        result.AppendProperty("sno", PRIMITIVETYPE_Integer);
-        result.AppendProperty("class", PRIMITIVETYPE_String);
-        result.AppendProperty("id", PRIMITIVETYPE_String);
-        result.AppendProperty("class_id", PRIMITIVETYPE_String);
-        result.AppendProperty("type", PRIMITIVETYPE_String);
-        result.FreezeSchemaChanges();
-        int rowCount = 1;
-        return checker.CheckClassIds([&](Utf8CP name, ECInstanceId id, ECN::ECClassId classId, Utf8CP type) {
-            auto row = result.AppendRow();
-            row.appendValue() = rowCount++;
-            row.appendValue() = name;
-            row.appendValue() = id.ToHexStr();
-            row.appendValue() = classId.ToHexStr();
-            row.appendValue() = type;
-            return true;
-        });
-    }
-    virtual DbResult Write(PragmaManager::RowSet& rowSet, ECDbCR ecdb, PragmaVal const&) override {
-        return BE_SQLITE_READONLY;
-    }
-
-    static std::unique_ptr<PragmaManager::Handler> Create () { return std::make_unique<PragmaIntegrityCheck>(); }
-};
->>>>>>> 5c890bc1
 
 //---------------------------------------------------------------------------------------
 // @bsimethod
 //---------------------------------------------------------------------------------------
 void PragmaManager::InitSystemPragmas() {
-<<<<<<< HEAD
     Register(PragmaHelp::Create(*this));
-=======
-    // Register(PragmaECSchemaVersion::Create());
-    BentleyStatus rc;
-    UNUSED_VARIABLE(rc);
-
-    rc = Register(PragmaECDbVersion::Create());
-    BeAssert(rc == SUCCESS);
-    rc = Register(PragmaExplainQuery::Create());
-    BeAssert(rc == SUCCESS);
-    rc = Register(DisqualifyTypeIndex::Create());
-    BeAssert(rc == SUCCESS);
-    rc = Register(PragmaHelp::Create(*this));
-    BeAssert(rc == SUCCESS);
-    rc = Register(PragmaIntegrityCheck::Create());
-    BeAssert(rc == SUCCESS);
-    rc = Register(PragmaExperimentalFeatures::Create());
-    BeAssert(rc == SUCCESS);
->>>>>>> 5c890bc1
 }
 
 //---------------------------------------------------------------------------------------
