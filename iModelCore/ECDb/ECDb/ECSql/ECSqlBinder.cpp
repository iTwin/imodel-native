/*--------------------------------------------------------------------------------------+
|
|     $Source: ECDb/ECSql/ECSqlBinder.cpp $
|
|  $Copyright: (c) 2017 Bentley Systems, Incorporated. All rights reserved. $
|
+--------------------------------------------------------------------------------------*/
#include "ECDbPch.h"

BEGIN_BENTLEY_SQLITE_EC_NAMESPACE

//****************** ECSqlBinder **************************
#ifdef ECSQLPREPAREDSTATEMENT_REFACTOR
//---------------------------------------------------------------------------------------
// @bsimethod                                               Krischan.Eberle      08/2013
//---------------------------------------------------------------------------------------
ECSqlBinder::ECSqlBinder(ECSqlPrepareContext& ctx, ECSqlTypeInfo const& typeInfo, SqlParamNameGenerator& nameGen, int mappedSqlParameterCount, bool hasToCallOnBeforeStep, bool hasToCallOnClearBindings)
    : m_preparedStatement(ctx.GetPreparedStatement()), m_typeInfo(typeInfo), m_hasToCallOnBeforeStep(hasToCallOnBeforeStep), m_hasToCallOnClearBindings(hasToCallOnClearBindings)
    {
    for (int i = 0; i < mappedSqlParameterCount; i++)
        {
        m_mappedSqlParameterNames.push_back(nameGen.GetNextName());
        }
    }

#else
//---------------------------------------------------------------------------------------
// @bsimethod                                               Krischan.Eberle      08/2013
//---------------------------------------------------------------------------------------
ECSqlBinder::ECSqlBinder(ECSqlPrepareContext& ctx, ECSqlTypeInfo const& typeInfo, SqlParamNameGenerator& nameGen, int mappedSqlParameterCount, bool hasToCallOnBeforeStep, bool hasToCallOnClearBindings)
    : m_preparedStatement(*ctx.GetECSqlStatementR().GetPreparedStatementP()), m_typeInfo(typeInfo), m_hasToCallOnBeforeStep(hasToCallOnBeforeStep), m_hasToCallOnClearBindings(hasToCallOnClearBindings)
    {
    for (int i = 0; i < mappedSqlParameterCount; i++)
        {
        m_mappedSqlParameterNames.push_back(nameGen.GetNextName());
        }
    }

//---------------------------------------------------------------------------------------
// @bsimethod                                                Affan.Khan      08/2013
//---------------------------------------------------------------------------------------
ECSqlStatus ECSqlBinder::SetOnBindEventHandler(IECSqlBinder& binder)
    {
    if (m_onBindEventHandlers == nullptr)
        m_onBindEventHandlers = std::unique_ptr<std::vector<IECSqlBinder*>>(new std::vector<IECSqlBinder*>());

    BeAssert(std::find(m_onBindEventHandlers->begin(), m_onBindEventHandlers->end(), &binder) == m_onBindEventHandlers->end());

    m_onBindEventHandlers->push_back(&binder);
    return ECSqlStatus::Success;
    }
#endif
//---------------------------------------------------------------------------------------
// @bsimethod                                                Krischan.Eberle      08/2013
//---------------------------------------------------------------------------------------
Statement& ECSqlBinder::GetSqliteStatement() const { return m_preparedStatement.GetSqliteStatement(); }

//---------------------------------------------------------------------------------------
// @bsimethod                                                Krischan.Eberle      09/2015
//---------------------------------------------------------------------------------------
ECDbCR ECSqlBinder::GetECDb() const { return m_preparedStatement.GetECDb(); }

//---------------------------------------------------------------------------------------
// @bsimethod                                                Krischan.Eberle      08/2013
//---------------------------------------------------------------------------------------
ECSqlStatus ECSqlBinder::LogSqliteError(DbResult sqliteStat, Utf8CP errorMessageHeader) const
    {
    ECDbLogger::LogSqliteError(GetECDb(), sqliteStat, errorMessageHeader);
    return ECSqlStatus(sqliteStat);
    }

//---------------------------------------------------------------------------------------
// @bsimethod                                                Krischan.Eberle      08/2013
//---------------------------------------------------------------------------------------
//static
Statement::MakeCopy ECSqlBinder::ToBeSQliteBindMakeCopy(IECSqlBinder::MakeCopy makeCopy)
    {
    switch (makeCopy)
        {
            case IECSqlBinder::MakeCopy::No:
                return Statement::MakeCopy::No;

            case IECSqlBinder::MakeCopy::Yes:
            default:
                return Statement::MakeCopy::Yes;
        }
    }


//****************** ECSqlBinderFactory **************************
//---------------------------------------------------------------------------------------
// @bsimethod                                                Krischan.Eberle      08/2013
//---------------------------------------------------------------------------------------
std::unique_ptr<ECSqlBinder> ECSqlBinderFactory::CreateBinder(ECSqlPrepareContext& ctx, ParameterExp const& parameterExp)
    {
    ECSqlBinder::SqlParamNameGenerator paramNameGen(ctx, parameterExp.GetParameterName().c_str());

    ComputedExp const* targetExp = parameterExp.GetTargetExp();
    if (targetExp != nullptr && targetExp->GetType() == Exp::Type::PropertyName)
        {
        PropertyNameExp const& propNameExp = targetExp->GetAs<PropertyNameExp>();
        ECSqlSystemPropertyInfo const& sysPropInfo = propNameExp.GetSystemPropertyInfo();
        if (sysPropInfo.IsSystemProperty() && sysPropInfo.IsId())
            return CreateIdBinder(ctx, propNameExp.GetPropertyMap(), sysPropInfo, paramNameGen);
        }

    return CreateBinder(ctx, parameterExp.GetTypeInfo(), paramNameGen);
    }

//---------------------------------------------------------------------------------------
// @bsimethod                                                Krischan.Eberle      08/2013
//---------------------------------------------------------------------------------------
std::unique_ptr<ECSqlBinder> ECSqlBinderFactory::CreateBinder(ECSqlPrepareContext& ctx, ECSqlTypeInfo const& typeInfo, ECSqlBinder::SqlParamNameGenerator& nameGen)
    {
    ECSqlTypeInfo::Kind typeKind = typeInfo.GetKind();
    BeAssert(typeKind != ECSqlTypeInfo::Kind::Unset);

    switch (typeKind)
        {
            case ECSqlTypeInfo::Kind::Primitive:
            {
            switch (typeInfo.GetPrimitiveType())
                {
                    case ECN::PRIMITIVETYPE_Binary:
                    case ECN::PRIMITIVETYPE_Boolean:
                    case ECN::PRIMITIVETYPE_DateTime:
                    case ECN::PRIMITIVETYPE_Double:
                    case ECN::PRIMITIVETYPE_IGeometry:
                    case ECN::PRIMITIVETYPE_Integer:
                    case ECN::PRIMITIVETYPE_Long:
                    case ECN::PRIMITIVETYPE_String:
                        return std::unique_ptr<ECSqlBinder>(new PrimitiveECSqlBinder(ctx, typeInfo, nameGen));

                    case ECN::PRIMITIVETYPE_Point2d:
                        return std::unique_ptr<ECSqlBinder>(new PointECSqlBinder(ctx, typeInfo, false, nameGen));

                    case ECN::PRIMITIVETYPE_Point3d:
                        return std::unique_ptr<ECSqlBinder>(new PointECSqlBinder(ctx, typeInfo, true, nameGen));

                    default:
                        BeAssert(false && "Could not create parameter mapping for the given parameter exp.");
                        return nullptr;
                }
            break;
            }
            //the rare case of expressions like this: NULL IS ?
            case ECSqlTypeInfo::Kind::Null:
                return std::unique_ptr<ECSqlBinder>(new PrimitiveECSqlBinder(ctx, typeInfo, nameGen));

            case ECSqlTypeInfo::Kind::Struct:
                return std::unique_ptr<ECSqlBinder>(new StructECSqlBinder(ctx, typeInfo, nameGen));

            case ECSqlTypeInfo::Kind::PrimitiveArray:
            case ECSqlTypeInfo::Kind::StructArray:
                return std::unique_ptr<ECSqlBinder>(new ArrayECSqlBinder(ctx, typeInfo, nameGen));
            case ECSqlTypeInfo::Kind::Navigation:
                return std::unique_ptr<ECSqlBinder>(new NavigationPropertyECSqlBinder(ctx, typeInfo, nameGen));

            default:
                BeAssert(false && "ECSqlBinderFactory::CreateBinder> Unhandled ECSqlTypeInfo::Kind value.");
                return nullptr;
        }
    }

//---------------------------------------------------------------------------------------
// @bsimethod                                                Krischan.Eberle      11/2016
//---------------------------------------------------------------------------------------
std::unique_ptr<IdECSqlBinder> ECSqlBinderFactory::CreateIdBinder(ECSqlPrepareContext& ctx, PropertyMap const& propMap, ECSqlSystemPropertyInfo const& sysPropertyInfo, ECSqlBinder::SqlParamNameGenerator& paramNameGen)
    {
    if (!sysPropertyInfo.IsId())
        {
        BeAssert(false);
        return nullptr;
        }

    const bool isNoopBinder = RequiresNoopBinder(ctx, propMap, sysPropertyInfo);
    return std::unique_ptr<IdECSqlBinder>(new IdECSqlBinder(ctx, ECSqlTypeInfo(propMap), isNoopBinder, paramNameGen));
    }

//---------------------------------------------------------------------------------------
// @bsimethod                                                Krischan.Eberle      11/2016
//---------------------------------------------------------------------------------------
bool ECSqlBinderFactory::RequiresNoopBinder(ECSqlPrepareContext& ctx, PropertyMap const& propMap, ECSqlSystemPropertyInfo const& sysPropertyInfo)
    {
    const ECSqlType ecsqlType = ctx.GetCurrentScope().GetECSqlType();
    if (ecsqlType == ECSqlType::Select || ecsqlType == ECSqlType::Delete ||
        (ecsqlType == ECSqlType::Update && ctx.GetCurrentScope().GetExp().GetType() != Exp::Type::AssignmentList))
        return false;


    //only INSERT and UPDATE SET clauses require no-op binders because they directly translate to columns. All other expressions
    //can use constant values for virtual columns and therefore don't need no-op binders.

    BeAssert((sysPropertyInfo.GetType() != ECSqlSystemPropertyInfo::Type::Class || sysPropertyInfo.GetClass() != ECSqlSystemPropertyInfo::Class::ECClassId) && "Inserting/updating ECClassId is not supported and should have been caught before");
    BeAssert(propMap.GetType() != PropertyMap::Type::ECClassId && "Inserting/updating ECClassId is not supported and should have been caught before");

    if (propMap.GetClassMap().GetType() == ClassMap::Type::RelationshipEndTable)
        {
        //for end table relationships we ignore 
        //* the user provided ECInstanceId as end table relationships don't have their own ECInstanceId
        //* this end's class id (foreign end class id) as it is the same the end's class ECClassId. It cannot be set through
        //an ECSQL INSERT INTO ECRel.
        RelationshipClassEndTableMap const& relClassMap = propMap.GetClassMap().GetAs<RelationshipClassEndTableMap>();
        if (sysPropertyInfo == ECSqlSystemPropertyInfo::ECInstanceId() ||
            sysPropertyInfo == (relClassMap.GetForeignEnd() == ECN::ECRelationshipEnd_Source ? ECSqlSystemPropertyInfo::SourceECClassId() : ECSqlSystemPropertyInfo::TargetECClassId()))
            return true;
        }

    ClassMap const& classMap = propMap.GetClassMap();
    switch (propMap.GetType())
        {
            case PropertyMap::Type::ConstraintECClassId:
            {
            ConstraintECClassIdPropertyMap const& constraintClassIdPropMap = propMap.GetAs<ConstraintECClassIdPropertyMap>();
            if (nullptr != ConstraintECClassIdJoinInfo::RequiresJoinTo(constraintClassIdPropMap, true /*ignoreVirtualColumnCheck*/))
                return true;

<<<<<<< HEAD
            BeAssert(propMap.GetClassMap().GetTables().size() == 1 && constraintClassIdPropMap.GetTables().size() == 1);
            return constraintClassIdPropMap.IsVirtual(propMap.GetClassMap().GetJoinedOrPrimaryTable());
=======
            BeAssert(classMap.GetTables().size() == 1 && constraintClassIdPropMap.GetTables().size() == 1);
            DbTable const& contextTable = classMap.GetJoinedTable();
            if (!classMap.GetUpdatableViewInfo().HasView() && contextTable.GetPersistenceType() == PersistenceType::Virtual)
                return true; //if table is virtual and there is no alternative table to use this is a noop.

            ConstraintECClassIdPropertyMap::PerTableIdPropertyMap const* contextConstraintClassIdPropMap = constraintClassIdPropMap.FindDataPropertyMap(contextTable);
            BeAssert(contextConstraintClassIdPropMap != nullptr);
            return contextConstraintClassIdPropMap->GetColumn().GetPersistenceType() == PersistenceType::Virtual;
>>>>>>> 39e59f45
            }
            case PropertyMap::Type::NavigationRelECClassId:
            {
            DbColumn const& col = propMap.GetAs<NavigationPropertyMap::RelECClassIdPropertyMap>().GetColumn();
            if (!classMap.GetUpdatableViewInfo().HasView() && col.GetTable().GetPersistenceType() == PersistenceType::Virtual)
                return true;

            return col.GetPersistenceType() == PersistenceType::Virtual;
            }
            default:
                return false;
        }
    }



//****************** ECSqlParameterMap **************************
//---------------------------------------------------------------------------------------
// @bsimethod                                                Krischan.Eberle      08/2013
//---------------------------------------------------------------------------------------
bool ECSqlParameterMap::Contains(int& ecsqlParameterIndex, Utf8StringCR ecsqlParameterName) const
    {
    ecsqlParameterIndex = GetIndexForName(ecsqlParameterName);
    return ecsqlParameterIndex > 0;
    }

//---------------------------------------------------------------------------------------
// @bsimethod                                                Krischan.Eberle      08/2013
//---------------------------------------------------------------------------------------
bool ECSqlParameterMap::TryGetBinder(ECSqlBinder*& binder, Utf8StringCR ecsqlParameterName) const
    {
    int ecsqlParameterIndex = -1;
    if (!Contains(ecsqlParameterIndex, ecsqlParameterName))
        return false;

    BeAssert(ecsqlParameterIndex > 0);
    return TryGetBinder(binder, ecsqlParameterIndex) == ECSqlStatus::Success;
    }

//---------------------------------------------------------------------------------------
// @bsimethod                                                Krischan.Eberle      08/2013
//---------------------------------------------------------------------------------------
ECSqlStatus ECSqlParameterMap::TryGetBinder(ECSqlBinder*& binder, int ecsqlParameterIndex) const
    {
    if (ecsqlParameterIndex <= 0 || ecsqlParameterIndex > (int) (m_binders.size()))
        return ECSqlStatus::Error;

    //parameter indices are 1-based, but stored in a 0-based vector.
    binder = m_binders[(size_t) (ecsqlParameterIndex - 1)];
    return ECSqlStatus::Success;
    }

//---------------------------------------------------------------------------------------
// @bsimethod                                                Krischan.Eberle      08/2013
//---------------------------------------------------------------------------------------
int ECSqlParameterMap::GetIndexForName(Utf8StringCR ecsqlParameterName) const
    {
    auto it = m_nameToIndexMapping.find(ecsqlParameterName);
    if (it != m_nameToIndexMapping.end())
        return it->second;
    else
        return -1;
    }

#ifndef ECSQLPREPAREDSTATEMENT_REFACTOR
//---------------------------------------------------------------------------------------
// @bsimethod                                                Affan.Khan          10/2015
//---------------------------------------------------------------------------------------
ECSqlBinder* ECSqlParameterMap::AddProxyBinder(int ecsqlParameterIndex, ECSqlBinder& binder, Utf8StringCR parameterName)
    {
    BeAssert(ecsqlParameterIndex != 0);
    if (ecsqlParameterIndex == 0)
        return nullptr;

    ECSqlBinder* binderExist = nullptr;
    if (!parameterName.empty() && TryGetBinder(binderExist, parameterName))
        {
        BeAssert(false && "Binder with name already exist");
        return nullptr;
        }

    m_binders.insert(m_binders.begin() + (ecsqlParameterIndex - 1), &binder);
    for (auto& binder : m_nameToIndexMapping)
        {
        if (binder.second >= ecsqlParameterIndex)
            {
            binder.second = binder.second + 1;
            }
        }

    if (!parameterName.empty())
        m_nameToIndexMapping[parameterName] = ecsqlParameterIndex;

    return &binder;
    }

//---------------------------------------------------------------------------------------
// @bsimethod                                                Affan.Khan          10/2015
//---------------------------------------------------------------------------------------
ECSqlStatus ECSqlParameterMap::RemapForJoinTable(ECSqlPrepareContext& ctx)
    {
    ECSqlPrepareContext::JoinedTableInfo const* joinInfo = ctx.GetJoinedTableInfo();
    if (joinInfo == nullptr)
        return ECSqlStatus::Success;

    ParentOfJoinedTableECSqlStatement* joinedTableStmt = ctx.GetECSqlStatementR().GetPreparedStatementP()->GetParentOfJoinedTableECSqlStatement();
    if (joinedTableStmt == nullptr)
        return ECSqlStatus::Success;

    auto& baseParameterMap = joinedTableStmt->GetPreparedStatementP()->GetParameterMapR();
    ECSqlPrepareContext::JoinedTableInfo::ParameterSet const& primaryMap = joinInfo->GetParameterMap().GetPrimary();
    if (!primaryMap.Empty())
        {
        for (size_t oi = primaryMap.First(); oi <= primaryMap.Last(); oi++)
            {
            ECSqlPrepareContext::JoinedTableInfo::Parameter const* param = primaryMap.Find(oi);
            if (ECSqlPrepareContext::JoinedTableInfo::Parameter const* orignalParam = param->GetOrignalParameter())
                {
                ECSqlBinder* binder = nullptr;
                if (param->IsShared())
                    {
                    ECSqlBinder* cbinder = nullptr;
                    if (param->IsNamed())
                        {
                        if (!baseParameterMap.TryGetBinder(binder, param->GetName()))
                            {
                            BeAssert(false && "Programmer Error: Failed to find named parameter in base");
                            return ECSqlStatus::Error;
                            }

                        if (!TryGetBinder(cbinder, param->GetName()))
                            {
                            BeAssert(false && "Programmer Error: Failed to find named parameter in secondary");
                            return ECSqlStatus::Error;
                            }

                        ECSqlStatus st = cbinder->SetOnBindEventHandler(*binder);
                        if (st != ECSqlStatus::Success)
                            return st;
                        }
                    else
                        {
                        ECSqlStatus st = baseParameterMap.TryGetBinder(binder, (int) (param->GetIndex()));
                        if (st != ECSqlStatus::Success)
                            {
                            BeAssert(false && "Programmer Error: Parameter order is not correct.");
                            return st;
                            }

                        st = TryGetBinder(cbinder, (int) (orignalParam->GetIndex()));
                        if (st != ECSqlStatus::Success)
                            {
                            BeAssert(false && "Programmer Error: Failed to find named parameter in secondary");
                            return st;
                            }

                        st = cbinder->SetOnBindEventHandler(*binder);
                        if (st != ECSqlStatus::Success)
                            return st;
                        }
                    }
                else
                    {
                    ECSqlStatus st = baseParameterMap.TryGetBinder(binder, (int) (param->GetIndex()));
                    if (st != ECSqlStatus::Success)
                        {
                        BeAssert(false && "Programmer Error: Parameter order is not correct.");
                        return st;
                        }

                    AddProxyBinder((int) (orignalParam->GetIndex()), *binder, orignalParam->GetName());
                    }
                }
            }
        }

    auto& orignalMap = joinInfo->GetParameterMap().GetOrignal();
    if (!orignalMap.Empty())
        {
        for (auto oi = orignalMap.First(); oi <= orignalMap.Last(); oi++)
            {
            ECSqlPrepareContext::JoinedTableInfo::Parameter const* param = orignalMap.Find(oi);
            if (param == nullptr || !param->IsNamed())
                continue;

            ECSqlBinder* abinder = nullptr;
            ECSqlBinder* bbinder = nullptr;

            baseParameterMap.TryGetBinder(abinder, param->GetName());
            TryGetBinder(bbinder, param->GetName());

            if (abinder == nullptr && bbinder == nullptr)
                {
                BeAssert(false && "Binding is not valid for joined table");
                return ECSqlStatus::Error;
                }
            if (abinder != nullptr && bbinder == nullptr)
                AddProxyBinder((int) (param->GetIndex()), *abinder, param->GetName());
            }
        }

    return ECSqlStatus::Success;
    }

#endif

//---------------------------------------------------------------------------------------
// @bsimethod                                                Krischan.Eberle      08/2013
//---------------------------------------------------------------------------------------
ECSqlBinder* ECSqlParameterMap::AddBinder(ECSqlPrepareContext& ctx, ParameterExp const& parameterExp)
    {
    int ecsqlParameterIndex = 0;
    //unnamed parameters don't have an identity, therefore always add a new binder in that case
    if (parameterExp.IsNamedParameter() && Contains(ecsqlParameterIndex, parameterExp.GetParameterName()))
        {
        BeAssert(false && "ECSqlParameterMap::AddBinder: mapping already exists");
        return nullptr;
        }

    std::unique_ptr<ECSqlBinder> binder = ECSqlBinderFactory::CreateBinder(ctx, parameterExp);
    if (binder == nullptr)
        return nullptr;

    ECSqlBinder* binderP = binder.get(); //cache raw pointer as return value as the unique_ptr will be moved into the list
    m_ownedBinders.push_back(std::move(binder));
    m_binders.push_back(binderP);

    BeAssert(((int) m_binders.size()) == parameterExp.GetParameterIndex()); //Parameter indices are 1-based

    if (binderP->HasToCallOnBeforeStep())
        m_bindersToCallOnStep.push_back(binderP);

    if (binderP->HasToCallOnClearBindings())
        m_bindersToCallOnClearBindings.push_back(binderP);

    //insert name to index mapping. 
    if (parameterExp.IsNamedParameter())
        m_nameToIndexMapping[parameterExp.GetParameterName()] = parameterExp.GetParameterIndex();

    return binderP;
    }

#ifndef ECSQLPREPAREDSTATEMENT_REFACTOR
//---------------------------------------------------------------------------------------
// @bsimethod                                                Krischan.Eberle      03/2014
//---------------------------------------------------------------------------------------
ECSqlBinder* ECSqlParameterMap::AddInternalECInstanceIdBinder(ECSqlPrepareContext& ctx)
    {
    ECSqlBinder::SqlParamNameGenerator paramNameGen(ctx, ECSQLSYS_SQLPARAM_Id);
    std::unique_ptr<ECSqlBinder> binder = ECSqlBinderFactory::CreateBinder(ctx, ECSqlTypeInfo(ECN::PRIMITIVETYPE_Long), paramNameGen);
    if (binder == nullptr)
        {
        BeAssert(false);
        return nullptr;
        }

    ECSqlBinder* binderP = binder.get(); //cache raw pointer as return value as the unique_ptr will be moved into the list
    m_ownedBinders.push_back(std::move(binder));
    m_internalECInstanceIdBinder = binderP;

    if (binderP->HasToCallOnBeforeStep())
        m_bindersToCallOnStep.push_back(binderP);

    if (binderP->HasToCallOnClearBindings())
        m_bindersToCallOnClearBindings.push_back(binderP);

    return binderP;
    }
#endif

//---------------------------------------------------------------------------------------
// @bsimethod                                                Krischan.Eberle      03/2014
//---------------------------------------------------------------------------------------
ECSqlStatus ECSqlParameterMap::OnBeforeStep()
    {
    for (ECSqlBinder* binder : m_bindersToCallOnStep)
        {
        ECSqlStatus stat = binder->OnBeforeStep();
        if (!stat.IsSuccess())
            return stat;
        }

    return ECSqlStatus::Success;
    }

//---------------------------------------------------------------------------------------
// @bsimethod                                                Krischan.Eberle      03/2014
//---------------------------------------------------------------------------------------
void ECSqlParameterMap::OnClearBindings()
    {
    for (ECSqlBinder* binder : m_bindersToCallOnClearBindings)
        {
        binder->OnClearBindings();
        }
    }

//****************** ArrayConstraintValidator **************************

//---------------------------------------------------------------------------------------
// @bsimethod                                                Krischan.Eberle      07/2014
//---------------------------------------------------------------------------------------
//static
ECSqlStatus ArrayConstraintValidator::Validate(ECDbCR ecdb, ECSqlTypeInfo const& expected, uint32_t actualArrayLength)
    {
    const uint32_t expectedMinOccurs = expected.GetArrayMinOccurs();
    if (actualArrayLength < expectedMinOccurs)
        {
        LOG.errorv("Array to be bound to the array parameter must at least have %" PRIu32 " element(s) as defined in the respective ECProperty.", expectedMinOccurs);
        return ECSqlStatus::Error;
        }

    return ValidateMaximum(ecdb, expected, actualArrayLength);
    }

//---------------------------------------------------------------------------------------
// @bsimethod                                                Krischan.Eberle      09/2015
//---------------------------------------------------------------------------------------
//static
ECSqlStatus ArrayConstraintValidator::ValidateMaximum(ECDbCR ecdb, ECSqlTypeInfo const& expected, uint32_t actualArrayLength)
    {
    const uint32_t expectedMaxOccurs = expected.GetArrayMaxOccurs();
    if (actualArrayLength > expectedMaxOccurs)
        {
        LOG.errorv("Array to be bound to the array parameter must at most have %" PRIu32 " element(s) as defined in the respective ECProperty.", expectedMaxOccurs);
        return ECSqlStatus::Error;
        }

    return ECSqlStatus::Success;
    }

END_BENTLEY_SQLITE_EC_NAMESPACE
<|MERGE_RESOLUTION|>--- conflicted
+++ resolved
@@ -1,561 +1,556 @@
-/*--------------------------------------------------------------------------------------+
-|
-|     $Source: ECDb/ECSql/ECSqlBinder.cpp $
-|
-|  $Copyright: (c) 2017 Bentley Systems, Incorporated. All rights reserved. $
-|
-+--------------------------------------------------------------------------------------*/
-#include "ECDbPch.h"
-
-BEGIN_BENTLEY_SQLITE_EC_NAMESPACE
-
-//****************** ECSqlBinder **************************
-#ifdef ECSQLPREPAREDSTATEMENT_REFACTOR
-//---------------------------------------------------------------------------------------
-// @bsimethod                                               Krischan.Eberle      08/2013
-//---------------------------------------------------------------------------------------
-ECSqlBinder::ECSqlBinder(ECSqlPrepareContext& ctx, ECSqlTypeInfo const& typeInfo, SqlParamNameGenerator& nameGen, int mappedSqlParameterCount, bool hasToCallOnBeforeStep, bool hasToCallOnClearBindings)
-    : m_preparedStatement(ctx.GetPreparedStatement()), m_typeInfo(typeInfo), m_hasToCallOnBeforeStep(hasToCallOnBeforeStep), m_hasToCallOnClearBindings(hasToCallOnClearBindings)
-    {
-    for (int i = 0; i < mappedSqlParameterCount; i++)
-        {
-        m_mappedSqlParameterNames.push_back(nameGen.GetNextName());
-        }
-    }
-
-#else
-//---------------------------------------------------------------------------------------
-// @bsimethod                                               Krischan.Eberle      08/2013
-//---------------------------------------------------------------------------------------
-ECSqlBinder::ECSqlBinder(ECSqlPrepareContext& ctx, ECSqlTypeInfo const& typeInfo, SqlParamNameGenerator& nameGen, int mappedSqlParameterCount, bool hasToCallOnBeforeStep, bool hasToCallOnClearBindings)
-    : m_preparedStatement(*ctx.GetECSqlStatementR().GetPreparedStatementP()), m_typeInfo(typeInfo), m_hasToCallOnBeforeStep(hasToCallOnBeforeStep), m_hasToCallOnClearBindings(hasToCallOnClearBindings)
-    {
-    for (int i = 0; i < mappedSqlParameterCount; i++)
-        {
-        m_mappedSqlParameterNames.push_back(nameGen.GetNextName());
-        }
-    }
-
-//---------------------------------------------------------------------------------------
-// @bsimethod                                                Affan.Khan      08/2013
-//---------------------------------------------------------------------------------------
-ECSqlStatus ECSqlBinder::SetOnBindEventHandler(IECSqlBinder& binder)
-    {
-    if (m_onBindEventHandlers == nullptr)
-        m_onBindEventHandlers = std::unique_ptr<std::vector<IECSqlBinder*>>(new std::vector<IECSqlBinder*>());
-
-    BeAssert(std::find(m_onBindEventHandlers->begin(), m_onBindEventHandlers->end(), &binder) == m_onBindEventHandlers->end());
-
-    m_onBindEventHandlers->push_back(&binder);
-    return ECSqlStatus::Success;
-    }
-#endif
-//---------------------------------------------------------------------------------------
-// @bsimethod                                                Krischan.Eberle      08/2013
-//---------------------------------------------------------------------------------------
-Statement& ECSqlBinder::GetSqliteStatement() const { return m_preparedStatement.GetSqliteStatement(); }
-
-//---------------------------------------------------------------------------------------
-// @bsimethod                                                Krischan.Eberle      09/2015
-//---------------------------------------------------------------------------------------
-ECDbCR ECSqlBinder::GetECDb() const { return m_preparedStatement.GetECDb(); }
-
-//---------------------------------------------------------------------------------------
-// @bsimethod                                                Krischan.Eberle      08/2013
-//---------------------------------------------------------------------------------------
-ECSqlStatus ECSqlBinder::LogSqliteError(DbResult sqliteStat, Utf8CP errorMessageHeader) const
-    {
-    ECDbLogger::LogSqliteError(GetECDb(), sqliteStat, errorMessageHeader);
-    return ECSqlStatus(sqliteStat);
-    }
-
-//---------------------------------------------------------------------------------------
-// @bsimethod                                                Krischan.Eberle      08/2013
-//---------------------------------------------------------------------------------------
-//static
-Statement::MakeCopy ECSqlBinder::ToBeSQliteBindMakeCopy(IECSqlBinder::MakeCopy makeCopy)
-    {
-    switch (makeCopy)
-        {
-            case IECSqlBinder::MakeCopy::No:
-                return Statement::MakeCopy::No;
-
-            case IECSqlBinder::MakeCopy::Yes:
-            default:
-                return Statement::MakeCopy::Yes;
-        }
-    }
-
-
-//****************** ECSqlBinderFactory **************************
-//---------------------------------------------------------------------------------------
-// @bsimethod                                                Krischan.Eberle      08/2013
-//---------------------------------------------------------------------------------------
-std::unique_ptr<ECSqlBinder> ECSqlBinderFactory::CreateBinder(ECSqlPrepareContext& ctx, ParameterExp const& parameterExp)
-    {
-    ECSqlBinder::SqlParamNameGenerator paramNameGen(ctx, parameterExp.GetParameterName().c_str());
-
-    ComputedExp const* targetExp = parameterExp.GetTargetExp();
-    if (targetExp != nullptr && targetExp->GetType() == Exp::Type::PropertyName)
-        {
-        PropertyNameExp const& propNameExp = targetExp->GetAs<PropertyNameExp>();
-        ECSqlSystemPropertyInfo const& sysPropInfo = propNameExp.GetSystemPropertyInfo();
-        if (sysPropInfo.IsSystemProperty() && sysPropInfo.IsId())
-            return CreateIdBinder(ctx, propNameExp.GetPropertyMap(), sysPropInfo, paramNameGen);
-        }
-
-    return CreateBinder(ctx, parameterExp.GetTypeInfo(), paramNameGen);
-    }
-
-//---------------------------------------------------------------------------------------
-// @bsimethod                                                Krischan.Eberle      08/2013
-//---------------------------------------------------------------------------------------
-std::unique_ptr<ECSqlBinder> ECSqlBinderFactory::CreateBinder(ECSqlPrepareContext& ctx, ECSqlTypeInfo const& typeInfo, ECSqlBinder::SqlParamNameGenerator& nameGen)
-    {
-    ECSqlTypeInfo::Kind typeKind = typeInfo.GetKind();
-    BeAssert(typeKind != ECSqlTypeInfo::Kind::Unset);
-
-    switch (typeKind)
-        {
-            case ECSqlTypeInfo::Kind::Primitive:
-            {
-            switch (typeInfo.GetPrimitiveType())
-                {
-                    case ECN::PRIMITIVETYPE_Binary:
-                    case ECN::PRIMITIVETYPE_Boolean:
-                    case ECN::PRIMITIVETYPE_DateTime:
-                    case ECN::PRIMITIVETYPE_Double:
-                    case ECN::PRIMITIVETYPE_IGeometry:
-                    case ECN::PRIMITIVETYPE_Integer:
-                    case ECN::PRIMITIVETYPE_Long:
-                    case ECN::PRIMITIVETYPE_String:
-                        return std::unique_ptr<ECSqlBinder>(new PrimitiveECSqlBinder(ctx, typeInfo, nameGen));
-
-                    case ECN::PRIMITIVETYPE_Point2d:
-                        return std::unique_ptr<ECSqlBinder>(new PointECSqlBinder(ctx, typeInfo, false, nameGen));
-
-                    case ECN::PRIMITIVETYPE_Point3d:
-                        return std::unique_ptr<ECSqlBinder>(new PointECSqlBinder(ctx, typeInfo, true, nameGen));
-
-                    default:
-                        BeAssert(false && "Could not create parameter mapping for the given parameter exp.");
-                        return nullptr;
-                }
-            break;
-            }
-            //the rare case of expressions like this: NULL IS ?
-            case ECSqlTypeInfo::Kind::Null:
-                return std::unique_ptr<ECSqlBinder>(new PrimitiveECSqlBinder(ctx, typeInfo, nameGen));
-
-            case ECSqlTypeInfo::Kind::Struct:
-                return std::unique_ptr<ECSqlBinder>(new StructECSqlBinder(ctx, typeInfo, nameGen));
-
-            case ECSqlTypeInfo::Kind::PrimitiveArray:
-            case ECSqlTypeInfo::Kind::StructArray:
-                return std::unique_ptr<ECSqlBinder>(new ArrayECSqlBinder(ctx, typeInfo, nameGen));
-            case ECSqlTypeInfo::Kind::Navigation:
-                return std::unique_ptr<ECSqlBinder>(new NavigationPropertyECSqlBinder(ctx, typeInfo, nameGen));
-
-            default:
-                BeAssert(false && "ECSqlBinderFactory::CreateBinder> Unhandled ECSqlTypeInfo::Kind value.");
-                return nullptr;
-        }
-    }
-
-//---------------------------------------------------------------------------------------
-// @bsimethod                                                Krischan.Eberle      11/2016
-//---------------------------------------------------------------------------------------
-std::unique_ptr<IdECSqlBinder> ECSqlBinderFactory::CreateIdBinder(ECSqlPrepareContext& ctx, PropertyMap const& propMap, ECSqlSystemPropertyInfo const& sysPropertyInfo, ECSqlBinder::SqlParamNameGenerator& paramNameGen)
-    {
-    if (!sysPropertyInfo.IsId())
-        {
-        BeAssert(false);
-        return nullptr;
-        }
-
-    const bool isNoopBinder = RequiresNoopBinder(ctx, propMap, sysPropertyInfo);
-    return std::unique_ptr<IdECSqlBinder>(new IdECSqlBinder(ctx, ECSqlTypeInfo(propMap), isNoopBinder, paramNameGen));
-    }
-
-//---------------------------------------------------------------------------------------
-// @bsimethod                                                Krischan.Eberle      11/2016
-//---------------------------------------------------------------------------------------
-bool ECSqlBinderFactory::RequiresNoopBinder(ECSqlPrepareContext& ctx, PropertyMap const& propMap, ECSqlSystemPropertyInfo const& sysPropertyInfo)
-    {
-    const ECSqlType ecsqlType = ctx.GetCurrentScope().GetECSqlType();
-    if (ecsqlType == ECSqlType::Select || ecsqlType == ECSqlType::Delete ||
-        (ecsqlType == ECSqlType::Update && ctx.GetCurrentScope().GetExp().GetType() != Exp::Type::AssignmentList))
-        return false;
-
-
-    //only INSERT and UPDATE SET clauses require no-op binders because they directly translate to columns. All other expressions
-    //can use constant values for virtual columns and therefore don't need no-op binders.
-
-    BeAssert((sysPropertyInfo.GetType() != ECSqlSystemPropertyInfo::Type::Class || sysPropertyInfo.GetClass() != ECSqlSystemPropertyInfo::Class::ECClassId) && "Inserting/updating ECClassId is not supported and should have been caught before");
-    BeAssert(propMap.GetType() != PropertyMap::Type::ECClassId && "Inserting/updating ECClassId is not supported and should have been caught before");
-
-    if (propMap.GetClassMap().GetType() == ClassMap::Type::RelationshipEndTable)
-        {
-        //for end table relationships we ignore 
-        //* the user provided ECInstanceId as end table relationships don't have their own ECInstanceId
-        //* this end's class id (foreign end class id) as it is the same the end's class ECClassId. It cannot be set through
-        //an ECSQL INSERT INTO ECRel.
-        RelationshipClassEndTableMap const& relClassMap = propMap.GetClassMap().GetAs<RelationshipClassEndTableMap>();
-        if (sysPropertyInfo == ECSqlSystemPropertyInfo::ECInstanceId() ||
-            sysPropertyInfo == (relClassMap.GetForeignEnd() == ECN::ECRelationshipEnd_Source ? ECSqlSystemPropertyInfo::SourceECClassId() : ECSqlSystemPropertyInfo::TargetECClassId()))
-            return true;
-        }
-
-    ClassMap const& classMap = propMap.GetClassMap();
-    switch (propMap.GetType())
-        {
-            case PropertyMap::Type::ConstraintECClassId:
-            {
-            ConstraintECClassIdPropertyMap const& constraintClassIdPropMap = propMap.GetAs<ConstraintECClassIdPropertyMap>();
-            if (nullptr != ConstraintECClassIdJoinInfo::RequiresJoinTo(constraintClassIdPropMap, true /*ignoreVirtualColumnCheck*/))
-                return true;
-
-<<<<<<< HEAD
-            BeAssert(propMap.GetClassMap().GetTables().size() == 1 && constraintClassIdPropMap.GetTables().size() == 1);
-            return constraintClassIdPropMap.IsVirtual(propMap.GetClassMap().GetJoinedOrPrimaryTable());
-=======
-            BeAssert(classMap.GetTables().size() == 1 && constraintClassIdPropMap.GetTables().size() == 1);
-            DbTable const& contextTable = classMap.GetJoinedTable();
-            if (!classMap.GetUpdatableViewInfo().HasView() && contextTable.GetPersistenceType() == PersistenceType::Virtual)
-                return true; //if table is virtual and there is no alternative table to use this is a noop.
-
-            ConstraintECClassIdPropertyMap::PerTableIdPropertyMap const* contextConstraintClassIdPropMap = constraintClassIdPropMap.FindDataPropertyMap(contextTable);
-            BeAssert(contextConstraintClassIdPropMap != nullptr);
-            return contextConstraintClassIdPropMap->GetColumn().GetPersistenceType() == PersistenceType::Virtual;
->>>>>>> 39e59f45
-            }
-            case PropertyMap::Type::NavigationRelECClassId:
-            {
-            DbColumn const& col = propMap.GetAs<NavigationPropertyMap::RelECClassIdPropertyMap>().GetColumn();
-            if (!classMap.GetUpdatableViewInfo().HasView() && col.GetTable().GetPersistenceType() == PersistenceType::Virtual)
-                return true;
-
-            return col.GetPersistenceType() == PersistenceType::Virtual;
-            }
-            default:
-                return false;
-        }
-    }
-
-
-
-//****************** ECSqlParameterMap **************************
-//---------------------------------------------------------------------------------------
-// @bsimethod                                                Krischan.Eberle      08/2013
-//---------------------------------------------------------------------------------------
-bool ECSqlParameterMap::Contains(int& ecsqlParameterIndex, Utf8StringCR ecsqlParameterName) const
-    {
-    ecsqlParameterIndex = GetIndexForName(ecsqlParameterName);
-    return ecsqlParameterIndex > 0;
-    }
-
-//---------------------------------------------------------------------------------------
-// @bsimethod                                                Krischan.Eberle      08/2013
-//---------------------------------------------------------------------------------------
-bool ECSqlParameterMap::TryGetBinder(ECSqlBinder*& binder, Utf8StringCR ecsqlParameterName) const
-    {
-    int ecsqlParameterIndex = -1;
-    if (!Contains(ecsqlParameterIndex, ecsqlParameterName))
-        return false;
-
-    BeAssert(ecsqlParameterIndex > 0);
-    return TryGetBinder(binder, ecsqlParameterIndex) == ECSqlStatus::Success;
-    }
-
-//---------------------------------------------------------------------------------------
-// @bsimethod                                                Krischan.Eberle      08/2013
-//---------------------------------------------------------------------------------------
-ECSqlStatus ECSqlParameterMap::TryGetBinder(ECSqlBinder*& binder, int ecsqlParameterIndex) const
-    {
-    if (ecsqlParameterIndex <= 0 || ecsqlParameterIndex > (int) (m_binders.size()))
-        return ECSqlStatus::Error;
-
-    //parameter indices are 1-based, but stored in a 0-based vector.
-    binder = m_binders[(size_t) (ecsqlParameterIndex - 1)];
-    return ECSqlStatus::Success;
-    }
-
-//---------------------------------------------------------------------------------------
-// @bsimethod                                                Krischan.Eberle      08/2013
-//---------------------------------------------------------------------------------------
-int ECSqlParameterMap::GetIndexForName(Utf8StringCR ecsqlParameterName) const
-    {
-    auto it = m_nameToIndexMapping.find(ecsqlParameterName);
-    if (it != m_nameToIndexMapping.end())
-        return it->second;
-    else
-        return -1;
-    }
-
-#ifndef ECSQLPREPAREDSTATEMENT_REFACTOR
-//---------------------------------------------------------------------------------------
-// @bsimethod                                                Affan.Khan          10/2015
-//---------------------------------------------------------------------------------------
-ECSqlBinder* ECSqlParameterMap::AddProxyBinder(int ecsqlParameterIndex, ECSqlBinder& binder, Utf8StringCR parameterName)
-    {
-    BeAssert(ecsqlParameterIndex != 0);
-    if (ecsqlParameterIndex == 0)
-        return nullptr;
-
-    ECSqlBinder* binderExist = nullptr;
-    if (!parameterName.empty() && TryGetBinder(binderExist, parameterName))
-        {
-        BeAssert(false && "Binder with name already exist");
-        return nullptr;
-        }
-
-    m_binders.insert(m_binders.begin() + (ecsqlParameterIndex - 1), &binder);
-    for (auto& binder : m_nameToIndexMapping)
-        {
-        if (binder.second >= ecsqlParameterIndex)
-            {
-            binder.second = binder.second + 1;
-            }
-        }
-
-    if (!parameterName.empty())
-        m_nameToIndexMapping[parameterName] = ecsqlParameterIndex;
-
-    return &binder;
-    }
-
-//---------------------------------------------------------------------------------------
-// @bsimethod                                                Affan.Khan          10/2015
-//---------------------------------------------------------------------------------------
-ECSqlStatus ECSqlParameterMap::RemapForJoinTable(ECSqlPrepareContext& ctx)
-    {
-    ECSqlPrepareContext::JoinedTableInfo const* joinInfo = ctx.GetJoinedTableInfo();
-    if (joinInfo == nullptr)
-        return ECSqlStatus::Success;
-
-    ParentOfJoinedTableECSqlStatement* joinedTableStmt = ctx.GetECSqlStatementR().GetPreparedStatementP()->GetParentOfJoinedTableECSqlStatement();
-    if (joinedTableStmt == nullptr)
-        return ECSqlStatus::Success;
-
-    auto& baseParameterMap = joinedTableStmt->GetPreparedStatementP()->GetParameterMapR();
-    ECSqlPrepareContext::JoinedTableInfo::ParameterSet const& primaryMap = joinInfo->GetParameterMap().GetPrimary();
-    if (!primaryMap.Empty())
-        {
-        for (size_t oi = primaryMap.First(); oi <= primaryMap.Last(); oi++)
-            {
-            ECSqlPrepareContext::JoinedTableInfo::Parameter const* param = primaryMap.Find(oi);
-            if (ECSqlPrepareContext::JoinedTableInfo::Parameter const* orignalParam = param->GetOrignalParameter())
-                {
-                ECSqlBinder* binder = nullptr;
-                if (param->IsShared())
-                    {
-                    ECSqlBinder* cbinder = nullptr;
-                    if (param->IsNamed())
-                        {
-                        if (!baseParameterMap.TryGetBinder(binder, param->GetName()))
-                            {
-                            BeAssert(false && "Programmer Error: Failed to find named parameter in base");
-                            return ECSqlStatus::Error;
-                            }
-
-                        if (!TryGetBinder(cbinder, param->GetName()))
-                            {
-                            BeAssert(false && "Programmer Error: Failed to find named parameter in secondary");
-                            return ECSqlStatus::Error;
-                            }
-
-                        ECSqlStatus st = cbinder->SetOnBindEventHandler(*binder);
-                        if (st != ECSqlStatus::Success)
-                            return st;
-                        }
-                    else
-                        {
-                        ECSqlStatus st = baseParameterMap.TryGetBinder(binder, (int) (param->GetIndex()));
-                        if (st != ECSqlStatus::Success)
-                            {
-                            BeAssert(false && "Programmer Error: Parameter order is not correct.");
-                            return st;
-                            }
-
-                        st = TryGetBinder(cbinder, (int) (orignalParam->GetIndex()));
-                        if (st != ECSqlStatus::Success)
-                            {
-                            BeAssert(false && "Programmer Error: Failed to find named parameter in secondary");
-                            return st;
-                            }
-
-                        st = cbinder->SetOnBindEventHandler(*binder);
-                        if (st != ECSqlStatus::Success)
-                            return st;
-                        }
-                    }
-                else
-                    {
-                    ECSqlStatus st = baseParameterMap.TryGetBinder(binder, (int) (param->GetIndex()));
-                    if (st != ECSqlStatus::Success)
-                        {
-                        BeAssert(false && "Programmer Error: Parameter order is not correct.");
-                        return st;
-                        }
-
-                    AddProxyBinder((int) (orignalParam->GetIndex()), *binder, orignalParam->GetName());
-                    }
-                }
-            }
-        }
-
-    auto& orignalMap = joinInfo->GetParameterMap().GetOrignal();
-    if (!orignalMap.Empty())
-        {
-        for (auto oi = orignalMap.First(); oi <= orignalMap.Last(); oi++)
-            {
-            ECSqlPrepareContext::JoinedTableInfo::Parameter const* param = orignalMap.Find(oi);
-            if (param == nullptr || !param->IsNamed())
-                continue;
-
-            ECSqlBinder* abinder = nullptr;
-            ECSqlBinder* bbinder = nullptr;
-
-            baseParameterMap.TryGetBinder(abinder, param->GetName());
-            TryGetBinder(bbinder, param->GetName());
-
-            if (abinder == nullptr && bbinder == nullptr)
-                {
-                BeAssert(false && "Binding is not valid for joined table");
-                return ECSqlStatus::Error;
-                }
-            if (abinder != nullptr && bbinder == nullptr)
-                AddProxyBinder((int) (param->GetIndex()), *abinder, param->GetName());
-            }
-        }
-
-    return ECSqlStatus::Success;
-    }
-
-#endif
-
-//---------------------------------------------------------------------------------------
-// @bsimethod                                                Krischan.Eberle      08/2013
-//---------------------------------------------------------------------------------------
-ECSqlBinder* ECSqlParameterMap::AddBinder(ECSqlPrepareContext& ctx, ParameterExp const& parameterExp)
-    {
-    int ecsqlParameterIndex = 0;
-    //unnamed parameters don't have an identity, therefore always add a new binder in that case
-    if (parameterExp.IsNamedParameter() && Contains(ecsqlParameterIndex, parameterExp.GetParameterName()))
-        {
-        BeAssert(false && "ECSqlParameterMap::AddBinder: mapping already exists");
-        return nullptr;
-        }
-
-    std::unique_ptr<ECSqlBinder> binder = ECSqlBinderFactory::CreateBinder(ctx, parameterExp);
-    if (binder == nullptr)
-        return nullptr;
-
-    ECSqlBinder* binderP = binder.get(); //cache raw pointer as return value as the unique_ptr will be moved into the list
-    m_ownedBinders.push_back(std::move(binder));
-    m_binders.push_back(binderP);
-
-    BeAssert(((int) m_binders.size()) == parameterExp.GetParameterIndex()); //Parameter indices are 1-based
-
-    if (binderP->HasToCallOnBeforeStep())
-        m_bindersToCallOnStep.push_back(binderP);
-
-    if (binderP->HasToCallOnClearBindings())
-        m_bindersToCallOnClearBindings.push_back(binderP);
-
-    //insert name to index mapping. 
-    if (parameterExp.IsNamedParameter())
-        m_nameToIndexMapping[parameterExp.GetParameterName()] = parameterExp.GetParameterIndex();
-
-    return binderP;
-    }
-
-#ifndef ECSQLPREPAREDSTATEMENT_REFACTOR
-//---------------------------------------------------------------------------------------
-// @bsimethod                                                Krischan.Eberle      03/2014
-//---------------------------------------------------------------------------------------
-ECSqlBinder* ECSqlParameterMap::AddInternalECInstanceIdBinder(ECSqlPrepareContext& ctx)
-    {
-    ECSqlBinder::SqlParamNameGenerator paramNameGen(ctx, ECSQLSYS_SQLPARAM_Id);
-    std::unique_ptr<ECSqlBinder> binder = ECSqlBinderFactory::CreateBinder(ctx, ECSqlTypeInfo(ECN::PRIMITIVETYPE_Long), paramNameGen);
-    if (binder == nullptr)
-        {
-        BeAssert(false);
-        return nullptr;
-        }
-
-    ECSqlBinder* binderP = binder.get(); //cache raw pointer as return value as the unique_ptr will be moved into the list
-    m_ownedBinders.push_back(std::move(binder));
-    m_internalECInstanceIdBinder = binderP;
-
-    if (binderP->HasToCallOnBeforeStep())
-        m_bindersToCallOnStep.push_back(binderP);
-
-    if (binderP->HasToCallOnClearBindings())
-        m_bindersToCallOnClearBindings.push_back(binderP);
-
-    return binderP;
-    }
-#endif
-
-//---------------------------------------------------------------------------------------
-// @bsimethod                                                Krischan.Eberle      03/2014
-//---------------------------------------------------------------------------------------
-ECSqlStatus ECSqlParameterMap::OnBeforeStep()
-    {
-    for (ECSqlBinder* binder : m_bindersToCallOnStep)
-        {
-        ECSqlStatus stat = binder->OnBeforeStep();
-        if (!stat.IsSuccess())
-            return stat;
-        }
-
-    return ECSqlStatus::Success;
-    }
-
-//---------------------------------------------------------------------------------------
-// @bsimethod                                                Krischan.Eberle      03/2014
-//---------------------------------------------------------------------------------------
-void ECSqlParameterMap::OnClearBindings()
-    {
-    for (ECSqlBinder* binder : m_bindersToCallOnClearBindings)
-        {
-        binder->OnClearBindings();
-        }
-    }
-
-//****************** ArrayConstraintValidator **************************
-
-//---------------------------------------------------------------------------------------
-// @bsimethod                                                Krischan.Eberle      07/2014
-//---------------------------------------------------------------------------------------
-//static
-ECSqlStatus ArrayConstraintValidator::Validate(ECDbCR ecdb, ECSqlTypeInfo const& expected, uint32_t actualArrayLength)
-    {
-    const uint32_t expectedMinOccurs = expected.GetArrayMinOccurs();
-    if (actualArrayLength < expectedMinOccurs)
-        {
-        LOG.errorv("Array to be bound to the array parameter must at least have %" PRIu32 " element(s) as defined in the respective ECProperty.", expectedMinOccurs);
-        return ECSqlStatus::Error;
-        }
-
-    return ValidateMaximum(ecdb, expected, actualArrayLength);
-    }
-
-//---------------------------------------------------------------------------------------
-// @bsimethod                                                Krischan.Eberle      09/2015
-//---------------------------------------------------------------------------------------
-//static
-ECSqlStatus ArrayConstraintValidator::ValidateMaximum(ECDbCR ecdb, ECSqlTypeInfo const& expected, uint32_t actualArrayLength)
-    {
-    const uint32_t expectedMaxOccurs = expected.GetArrayMaxOccurs();
-    if (actualArrayLength > expectedMaxOccurs)
-        {
-        LOG.errorv("Array to be bound to the array parameter must at most have %" PRIu32 " element(s) as defined in the respective ECProperty.", expectedMaxOccurs);
-        return ECSqlStatus::Error;
-        }
-
-    return ECSqlStatus::Success;
-    }
-
-END_BENTLEY_SQLITE_EC_NAMESPACE
+/*--------------------------------------------------------------------------------------+
+|
+|     $Source: ECDb/ECSql/ECSqlBinder.cpp $
+|
+|  $Copyright: (c) 2017 Bentley Systems, Incorporated. All rights reserved. $
+|
++--------------------------------------------------------------------------------------*/
+#include "ECDbPch.h"
+
+BEGIN_BENTLEY_SQLITE_EC_NAMESPACE
+
+//****************** ECSqlBinder **************************
+#ifdef ECSQLPREPAREDSTATEMENT_REFACTOR
+//---------------------------------------------------------------------------------------
+// @bsimethod                                               Krischan.Eberle      08/2013
+//---------------------------------------------------------------------------------------
+ECSqlBinder::ECSqlBinder(ECSqlPrepareContext& ctx, ECSqlTypeInfo const& typeInfo, SqlParamNameGenerator& nameGen, int mappedSqlParameterCount, bool hasToCallOnBeforeStep, bool hasToCallOnClearBindings)
+    : m_preparedStatement(ctx.GetPreparedStatement()), m_typeInfo(typeInfo), m_hasToCallOnBeforeStep(hasToCallOnBeforeStep), m_hasToCallOnClearBindings(hasToCallOnClearBindings)
+    {
+    for (int i = 0; i < mappedSqlParameterCount; i++)
+        {
+        m_mappedSqlParameterNames.push_back(nameGen.GetNextName());
+        }
+    }
+
+#else
+//---------------------------------------------------------------------------------------
+// @bsimethod                                               Krischan.Eberle      08/2013
+//---------------------------------------------------------------------------------------
+ECSqlBinder::ECSqlBinder(ECSqlPrepareContext& ctx, ECSqlTypeInfo const& typeInfo, SqlParamNameGenerator& nameGen, int mappedSqlParameterCount, bool hasToCallOnBeforeStep, bool hasToCallOnClearBindings)
+    : m_preparedStatement(*ctx.GetECSqlStatementR().GetPreparedStatementP()), m_typeInfo(typeInfo), m_hasToCallOnBeforeStep(hasToCallOnBeforeStep), m_hasToCallOnClearBindings(hasToCallOnClearBindings)
+    {
+    for (int i = 0; i < mappedSqlParameterCount; i++)
+        {
+        m_mappedSqlParameterNames.push_back(nameGen.GetNextName());
+        }
+    }
+
+//---------------------------------------------------------------------------------------
+// @bsimethod                                                Affan.Khan      08/2013
+//---------------------------------------------------------------------------------------
+ECSqlStatus ECSqlBinder::SetOnBindEventHandler(IECSqlBinder& binder)
+    {
+    if (m_onBindEventHandlers == nullptr)
+        m_onBindEventHandlers = std::unique_ptr<std::vector<IECSqlBinder*>>(new std::vector<IECSqlBinder*>());
+
+    BeAssert(std::find(m_onBindEventHandlers->begin(), m_onBindEventHandlers->end(), &binder) == m_onBindEventHandlers->end());
+
+    m_onBindEventHandlers->push_back(&binder);
+    return ECSqlStatus::Success;
+    }
+#endif
+//---------------------------------------------------------------------------------------
+// @bsimethod                                                Krischan.Eberle      08/2013
+//---------------------------------------------------------------------------------------
+Statement& ECSqlBinder::GetSqliteStatement() const { return m_preparedStatement.GetSqliteStatement(); }
+
+//---------------------------------------------------------------------------------------
+// @bsimethod                                                Krischan.Eberle      09/2015
+//---------------------------------------------------------------------------------------
+ECDbCR ECSqlBinder::GetECDb() const { return m_preparedStatement.GetECDb(); }
+
+//---------------------------------------------------------------------------------------
+// @bsimethod                                                Krischan.Eberle      08/2013
+//---------------------------------------------------------------------------------------
+ECSqlStatus ECSqlBinder::LogSqliteError(DbResult sqliteStat, Utf8CP errorMessageHeader) const
+    {
+    ECDbLogger::LogSqliteError(GetECDb(), sqliteStat, errorMessageHeader);
+    return ECSqlStatus(sqliteStat);
+    }
+
+//---------------------------------------------------------------------------------------
+// @bsimethod                                                Krischan.Eberle      08/2013
+//---------------------------------------------------------------------------------------
+//static
+Statement::MakeCopy ECSqlBinder::ToBeSQliteBindMakeCopy(IECSqlBinder::MakeCopy makeCopy)
+    {
+    switch (makeCopy)
+        {
+            case IECSqlBinder::MakeCopy::No:
+                return Statement::MakeCopy::No;
+
+            case IECSqlBinder::MakeCopy::Yes:
+            default:
+                return Statement::MakeCopy::Yes;
+        }
+    }
+
+
+//****************** ECSqlBinderFactory **************************
+//---------------------------------------------------------------------------------------
+// @bsimethod                                                Krischan.Eberle      08/2013
+//---------------------------------------------------------------------------------------
+std::unique_ptr<ECSqlBinder> ECSqlBinderFactory::CreateBinder(ECSqlPrepareContext& ctx, ParameterExp const& parameterExp)
+    {
+    ECSqlBinder::SqlParamNameGenerator paramNameGen(ctx, parameterExp.GetParameterName().c_str());
+
+    ComputedExp const* targetExp = parameterExp.GetTargetExp();
+    if (targetExp != nullptr && targetExp->GetType() == Exp::Type::PropertyName)
+        {
+        PropertyNameExp const& propNameExp = targetExp->GetAs<PropertyNameExp>();
+        ECSqlSystemPropertyInfo const& sysPropInfo = propNameExp.GetSystemPropertyInfo();
+        if (sysPropInfo.IsSystemProperty() && sysPropInfo.IsId())
+            return CreateIdBinder(ctx, propNameExp.GetPropertyMap(), sysPropInfo, paramNameGen);
+        }
+
+    return CreateBinder(ctx, parameterExp.GetTypeInfo(), paramNameGen);
+    }
+
+//---------------------------------------------------------------------------------------
+// @bsimethod                                                Krischan.Eberle      08/2013
+//---------------------------------------------------------------------------------------
+std::unique_ptr<ECSqlBinder> ECSqlBinderFactory::CreateBinder(ECSqlPrepareContext& ctx, ECSqlTypeInfo const& typeInfo, ECSqlBinder::SqlParamNameGenerator& nameGen)
+    {
+    ECSqlTypeInfo::Kind typeKind = typeInfo.GetKind();
+    BeAssert(typeKind != ECSqlTypeInfo::Kind::Unset);
+
+    switch (typeKind)
+        {
+            case ECSqlTypeInfo::Kind::Primitive:
+            {
+            switch (typeInfo.GetPrimitiveType())
+                {
+                    case ECN::PRIMITIVETYPE_Binary:
+                    case ECN::PRIMITIVETYPE_Boolean:
+                    case ECN::PRIMITIVETYPE_DateTime:
+                    case ECN::PRIMITIVETYPE_Double:
+                    case ECN::PRIMITIVETYPE_IGeometry:
+                    case ECN::PRIMITIVETYPE_Integer:
+                    case ECN::PRIMITIVETYPE_Long:
+                    case ECN::PRIMITIVETYPE_String:
+                        return std::unique_ptr<ECSqlBinder>(new PrimitiveECSqlBinder(ctx, typeInfo, nameGen));
+
+                    case ECN::PRIMITIVETYPE_Point2d:
+                        return std::unique_ptr<ECSqlBinder>(new PointECSqlBinder(ctx, typeInfo, false, nameGen));
+
+                    case ECN::PRIMITIVETYPE_Point3d:
+                        return std::unique_ptr<ECSqlBinder>(new PointECSqlBinder(ctx, typeInfo, true, nameGen));
+
+                    default:
+                        BeAssert(false && "Could not create parameter mapping for the given parameter exp.");
+                        return nullptr;
+                }
+            break;
+            }
+            //the rare case of expressions like this: NULL IS ?
+            case ECSqlTypeInfo::Kind::Null:
+                return std::unique_ptr<ECSqlBinder>(new PrimitiveECSqlBinder(ctx, typeInfo, nameGen));
+
+            case ECSqlTypeInfo::Kind::Struct:
+                return std::unique_ptr<ECSqlBinder>(new StructECSqlBinder(ctx, typeInfo, nameGen));
+
+            case ECSqlTypeInfo::Kind::PrimitiveArray:
+            case ECSqlTypeInfo::Kind::StructArray:
+                return std::unique_ptr<ECSqlBinder>(new ArrayECSqlBinder(ctx, typeInfo, nameGen));
+            case ECSqlTypeInfo::Kind::Navigation:
+                return std::unique_ptr<ECSqlBinder>(new NavigationPropertyECSqlBinder(ctx, typeInfo, nameGen));
+
+            default:
+                BeAssert(false && "ECSqlBinderFactory::CreateBinder> Unhandled ECSqlTypeInfo::Kind value.");
+                return nullptr;
+        }
+    }
+
+//---------------------------------------------------------------------------------------
+// @bsimethod                                                Krischan.Eberle      11/2016
+//---------------------------------------------------------------------------------------
+std::unique_ptr<IdECSqlBinder> ECSqlBinderFactory::CreateIdBinder(ECSqlPrepareContext& ctx, PropertyMap const& propMap, ECSqlSystemPropertyInfo const& sysPropertyInfo, ECSqlBinder::SqlParamNameGenerator& paramNameGen)
+    {
+    if (!sysPropertyInfo.IsId())
+        {
+        BeAssert(false);
+        return nullptr;
+        }
+
+    const bool isNoopBinder = RequiresNoopBinder(ctx, propMap, sysPropertyInfo);
+    return std::unique_ptr<IdECSqlBinder>(new IdECSqlBinder(ctx, ECSqlTypeInfo(propMap), isNoopBinder, paramNameGen));
+    }
+
+//---------------------------------------------------------------------------------------
+// @bsimethod                                                Krischan.Eberle      11/2016
+//---------------------------------------------------------------------------------------
+bool ECSqlBinderFactory::RequiresNoopBinder(ECSqlPrepareContext& ctx, PropertyMap const& propMap, ECSqlSystemPropertyInfo const& sysPropertyInfo)
+    {
+    const ECSqlType ecsqlType = ctx.GetCurrentScope().GetECSqlType();
+    if (ecsqlType == ECSqlType::Select || ecsqlType == ECSqlType::Delete ||
+        (ecsqlType == ECSqlType::Update && ctx.GetCurrentScope().GetExp().GetType() != Exp::Type::AssignmentList))
+        return false;
+
+
+    //only INSERT and UPDATE SET clauses require no-op binders because they directly translate to columns. All other expressions
+    //can use constant values for virtual columns and therefore don't need no-op binders.
+
+    BeAssert((sysPropertyInfo.GetType() != ECSqlSystemPropertyInfo::Type::Class || sysPropertyInfo.GetClass() != ECSqlSystemPropertyInfo::Class::ECClassId) && "Inserting/updating ECClassId is not supported and should have been caught before");
+    BeAssert(propMap.GetType() != PropertyMap::Type::ECClassId && "Inserting/updating ECClassId is not supported and should have been caught before");
+
+    if (propMap.GetClassMap().GetType() == ClassMap::Type::RelationshipEndTable)
+        {
+        //for end table relationships we ignore 
+        //* the user provided ECInstanceId as end table relationships don't have their own ECInstanceId
+        //* this end's class id (foreign end class id) as it is the same the end's class ECClassId. It cannot be set through
+        //an ECSQL INSERT INTO ECRel.
+        RelationshipClassEndTableMap const& relClassMap = propMap.GetClassMap().GetAs<RelationshipClassEndTableMap>();
+        if (sysPropertyInfo == ECSqlSystemPropertyInfo::ECInstanceId() ||
+            sysPropertyInfo == (relClassMap.GetForeignEnd() == ECN::ECRelationshipEnd_Source ? ECSqlSystemPropertyInfo::SourceECClassId() : ECSqlSystemPropertyInfo::TargetECClassId()))
+            return true;
+        }
+
+    ClassMap const& classMap = propMap.GetClassMap();
+    switch (propMap.GetType())
+        {
+            case PropertyMap::Type::ConstraintECClassId:
+            {
+            ConstraintECClassIdPropertyMap const& constraintClassIdPropMap = propMap.GetAs<ConstraintECClassIdPropertyMap>();
+            if (nullptr != ConstraintECClassIdJoinInfo::RequiresJoinTo(constraintClassIdPropMap, true /*ignoreVirtualColumnCheck*/))
+                return true;
+
+            BeAssert(classMap.GetTables().size() == 1 && constraintClassIdPropMap.GetTables().size() == 1);
+            DbTable const& contextTable = classMap.GetJoinedTable();
+            if (!classMap.GetUpdatableViewInfo().HasView() && contextTable.GetPersistenceType() == PersistenceType::Virtual)
+                return true; //if table is virtual and there is no alternative table to use this is a noop.
+
+            ConstraintECClassIdPropertyMap::PerTableIdPropertyMap const* contextConstraintClassIdPropMap = constraintClassIdPropMap.FindDataPropertyMap(contextTable);
+            BeAssert(contextConstraintClassIdPropMap != nullptr);
+            return contextConstraintClassIdPropMap->GetColumn().GetPersistenceType() == PersistenceType::Virtual;
+            }
+            case PropertyMap::Type::NavigationRelECClassId:
+            {
+            DbColumn const& col = propMap.GetAs<NavigationPropertyMap::RelECClassIdPropertyMap>().GetColumn();
+            if (!classMap.GetUpdatableViewInfo().HasView() && col.GetTable().GetPersistenceType() == PersistenceType::Virtual)
+                return true;
+
+            return col.GetPersistenceType() == PersistenceType::Virtual;
+            }
+            default:
+                return false;
+        }
+    }
+
+
+
+//****************** ECSqlParameterMap **************************
+//---------------------------------------------------------------------------------------
+// @bsimethod                                                Krischan.Eberle      08/2013
+//---------------------------------------------------------------------------------------
+bool ECSqlParameterMap::Contains(int& ecsqlParameterIndex, Utf8StringCR ecsqlParameterName) const
+    {
+    ecsqlParameterIndex = GetIndexForName(ecsqlParameterName);
+    return ecsqlParameterIndex > 0;
+    }
+
+//---------------------------------------------------------------------------------------
+// @bsimethod                                                Krischan.Eberle      08/2013
+//---------------------------------------------------------------------------------------
+bool ECSqlParameterMap::TryGetBinder(ECSqlBinder*& binder, Utf8StringCR ecsqlParameterName) const
+    {
+    int ecsqlParameterIndex = -1;
+    if (!Contains(ecsqlParameterIndex, ecsqlParameterName))
+        return false;
+
+    BeAssert(ecsqlParameterIndex > 0);
+    return TryGetBinder(binder, ecsqlParameterIndex) == ECSqlStatus::Success;
+    }
+
+//---------------------------------------------------------------------------------------
+// @bsimethod                                                Krischan.Eberle      08/2013
+//---------------------------------------------------------------------------------------
+ECSqlStatus ECSqlParameterMap::TryGetBinder(ECSqlBinder*& binder, int ecsqlParameterIndex) const
+    {
+    if (ecsqlParameterIndex <= 0 || ecsqlParameterIndex > (int) (m_binders.size()))
+        return ECSqlStatus::Error;
+
+    //parameter indices are 1-based, but stored in a 0-based vector.
+    binder = m_binders[(size_t) (ecsqlParameterIndex - 1)];
+    return ECSqlStatus::Success;
+    }
+
+//---------------------------------------------------------------------------------------
+// @bsimethod                                                Krischan.Eberle      08/2013
+//---------------------------------------------------------------------------------------
+int ECSqlParameterMap::GetIndexForName(Utf8StringCR ecsqlParameterName) const
+    {
+    auto it = m_nameToIndexMapping.find(ecsqlParameterName);
+    if (it != m_nameToIndexMapping.end())
+        return it->second;
+    else
+        return -1;
+    }
+
+#ifndef ECSQLPREPAREDSTATEMENT_REFACTOR
+//---------------------------------------------------------------------------------------
+// @bsimethod                                                Affan.Khan          10/2015
+//---------------------------------------------------------------------------------------
+ECSqlBinder* ECSqlParameterMap::AddProxyBinder(int ecsqlParameterIndex, ECSqlBinder& binder, Utf8StringCR parameterName)
+    {
+    BeAssert(ecsqlParameterIndex != 0);
+    if (ecsqlParameterIndex == 0)
+        return nullptr;
+
+    ECSqlBinder* binderExist = nullptr;
+    if (!parameterName.empty() && TryGetBinder(binderExist, parameterName))
+        {
+        BeAssert(false && "Binder with name already exist");
+        return nullptr;
+        }
+
+    m_binders.insert(m_binders.begin() + (ecsqlParameterIndex - 1), &binder);
+    for (auto& binder : m_nameToIndexMapping)
+        {
+        if (binder.second >= ecsqlParameterIndex)
+            {
+            binder.second = binder.second + 1;
+            }
+        }
+
+    if (!parameterName.empty())
+        m_nameToIndexMapping[parameterName] = ecsqlParameterIndex;
+
+    return &binder;
+    }
+
+//---------------------------------------------------------------------------------------
+// @bsimethod                                                Affan.Khan          10/2015
+//---------------------------------------------------------------------------------------
+ECSqlStatus ECSqlParameterMap::RemapForJoinTable(ECSqlPrepareContext& ctx)
+    {
+    ECSqlPrepareContext::JoinedTableInfo const* joinInfo = ctx.GetJoinedTableInfo();
+    if (joinInfo == nullptr)
+        return ECSqlStatus::Success;
+
+    ParentOfJoinedTableECSqlStatement* joinedTableStmt = ctx.GetECSqlStatementR().GetPreparedStatementP()->GetParentOfJoinedTableECSqlStatement();
+    if (joinedTableStmt == nullptr)
+        return ECSqlStatus::Success;
+
+    auto& baseParameterMap = joinedTableStmt->GetPreparedStatementP()->GetParameterMapR();
+    ECSqlPrepareContext::JoinedTableInfo::ParameterSet const& primaryMap = joinInfo->GetParameterMap().GetPrimary();
+    if (!primaryMap.Empty())
+        {
+        for (size_t oi = primaryMap.First(); oi <= primaryMap.Last(); oi++)
+            {
+            ECSqlPrepareContext::JoinedTableInfo::Parameter const* param = primaryMap.Find(oi);
+            if (ECSqlPrepareContext::JoinedTableInfo::Parameter const* orignalParam = param->GetOrignalParameter())
+                {
+                ECSqlBinder* binder = nullptr;
+                if (param->IsShared())
+                    {
+                    ECSqlBinder* cbinder = nullptr;
+                    if (param->IsNamed())
+                        {
+                        if (!baseParameterMap.TryGetBinder(binder, param->GetName()))
+                            {
+                            BeAssert(false && "Programmer Error: Failed to find named parameter in base");
+                            return ECSqlStatus::Error;
+                            }
+
+                        if (!TryGetBinder(cbinder, param->GetName()))
+                            {
+                            BeAssert(false && "Programmer Error: Failed to find named parameter in secondary");
+                            return ECSqlStatus::Error;
+                            }
+
+                        ECSqlStatus st = cbinder->SetOnBindEventHandler(*binder);
+                        if (st != ECSqlStatus::Success)
+                            return st;
+                        }
+                    else
+                        {
+                        ECSqlStatus st = baseParameterMap.TryGetBinder(binder, (int) (param->GetIndex()));
+                        if (st != ECSqlStatus::Success)
+                            {
+                            BeAssert(false && "Programmer Error: Parameter order is not correct.");
+                            return st;
+                            }
+
+                        st = TryGetBinder(cbinder, (int) (orignalParam->GetIndex()));
+                        if (st != ECSqlStatus::Success)
+                            {
+                            BeAssert(false && "Programmer Error: Failed to find named parameter in secondary");
+                            return st;
+                            }
+
+                        st = cbinder->SetOnBindEventHandler(*binder);
+                        if (st != ECSqlStatus::Success)
+                            return st;
+                        }
+                    }
+                else
+                    {
+                    ECSqlStatus st = baseParameterMap.TryGetBinder(binder, (int) (param->GetIndex()));
+                    if (st != ECSqlStatus::Success)
+                        {
+                        BeAssert(false && "Programmer Error: Parameter order is not correct.");
+                        return st;
+                        }
+
+                    AddProxyBinder((int) (orignalParam->GetIndex()), *binder, orignalParam->GetName());
+                    }
+                }
+            }
+        }
+
+    auto& orignalMap = joinInfo->GetParameterMap().GetOrignal();
+    if (!orignalMap.Empty())
+        {
+        for (auto oi = orignalMap.First(); oi <= orignalMap.Last(); oi++)
+            {
+            ECSqlPrepareContext::JoinedTableInfo::Parameter const* param = orignalMap.Find(oi);
+            if (param == nullptr || !param->IsNamed())
+                continue;
+
+            ECSqlBinder* abinder = nullptr;
+            ECSqlBinder* bbinder = nullptr;
+
+            baseParameterMap.TryGetBinder(abinder, param->GetName());
+            TryGetBinder(bbinder, param->GetName());
+
+            if (abinder == nullptr && bbinder == nullptr)
+                {
+                BeAssert(false && "Binding is not valid for joined table");
+                return ECSqlStatus::Error;
+                }
+            if (abinder != nullptr && bbinder == nullptr)
+                AddProxyBinder((int) (param->GetIndex()), *abinder, param->GetName());
+            }
+        }
+
+    return ECSqlStatus::Success;
+    }
+
+#endif
+
+//---------------------------------------------------------------------------------------
+// @bsimethod                                                Krischan.Eberle      08/2013
+//---------------------------------------------------------------------------------------
+ECSqlBinder* ECSqlParameterMap::AddBinder(ECSqlPrepareContext& ctx, ParameterExp const& parameterExp)
+    {
+    int ecsqlParameterIndex = 0;
+    //unnamed parameters don't have an identity, therefore always add a new binder in that case
+    if (parameterExp.IsNamedParameter() && Contains(ecsqlParameterIndex, parameterExp.GetParameterName()))
+        {
+        BeAssert(false && "ECSqlParameterMap::AddBinder: mapping already exists");
+        return nullptr;
+        }
+
+    std::unique_ptr<ECSqlBinder> binder = ECSqlBinderFactory::CreateBinder(ctx, parameterExp);
+    if (binder == nullptr)
+        return nullptr;
+
+    ECSqlBinder* binderP = binder.get(); //cache raw pointer as return value as the unique_ptr will be moved into the list
+    m_ownedBinders.push_back(std::move(binder));
+    m_binders.push_back(binderP);
+
+    BeAssert(((int) m_binders.size()) == parameterExp.GetParameterIndex()); //Parameter indices are 1-based
+
+    if (binderP->HasToCallOnBeforeStep())
+        m_bindersToCallOnStep.push_back(binderP);
+
+    if (binderP->HasToCallOnClearBindings())
+        m_bindersToCallOnClearBindings.push_back(binderP);
+
+    //insert name to index mapping. 
+    if (parameterExp.IsNamedParameter())
+        m_nameToIndexMapping[parameterExp.GetParameterName()] = parameterExp.GetParameterIndex();
+
+    return binderP;
+    }
+
+#ifndef ECSQLPREPAREDSTATEMENT_REFACTOR
+//---------------------------------------------------------------------------------------
+// @bsimethod                                                Krischan.Eberle      03/2014
+//---------------------------------------------------------------------------------------
+ECSqlBinder* ECSqlParameterMap::AddInternalECInstanceIdBinder(ECSqlPrepareContext& ctx)
+    {
+    ECSqlBinder::SqlParamNameGenerator paramNameGen(ctx, ECSQLSYS_SQLPARAM_Id);
+    std::unique_ptr<ECSqlBinder> binder = ECSqlBinderFactory::CreateBinder(ctx, ECSqlTypeInfo(ECN::PRIMITIVETYPE_Long), paramNameGen);
+    if (binder == nullptr)
+        {
+        BeAssert(false);
+        return nullptr;
+        }
+
+    ECSqlBinder* binderP = binder.get(); //cache raw pointer as return value as the unique_ptr will be moved into the list
+    m_ownedBinders.push_back(std::move(binder));
+    m_internalECInstanceIdBinder = binderP;
+
+    if (binderP->HasToCallOnBeforeStep())
+        m_bindersToCallOnStep.push_back(binderP);
+
+    if (binderP->HasToCallOnClearBindings())
+        m_bindersToCallOnClearBindings.push_back(binderP);
+
+    return binderP;
+    }
+#endif
+
+//---------------------------------------------------------------------------------------
+// @bsimethod                                                Krischan.Eberle      03/2014
+//---------------------------------------------------------------------------------------
+ECSqlStatus ECSqlParameterMap::OnBeforeStep()
+    {
+    for (ECSqlBinder* binder : m_bindersToCallOnStep)
+        {
+        ECSqlStatus stat = binder->OnBeforeStep();
+        if (!stat.IsSuccess())
+            return stat;
+        }
+
+    return ECSqlStatus::Success;
+    }
+
+//---------------------------------------------------------------------------------------
+// @bsimethod                                                Krischan.Eberle      03/2014
+//---------------------------------------------------------------------------------------
+void ECSqlParameterMap::OnClearBindings()
+    {
+    for (ECSqlBinder* binder : m_bindersToCallOnClearBindings)
+        {
+        binder->OnClearBindings();
+        }
+    }
+
+//****************** ArrayConstraintValidator **************************
+
+//---------------------------------------------------------------------------------------
+// @bsimethod                                                Krischan.Eberle      07/2014
+//---------------------------------------------------------------------------------------
+//static
+ECSqlStatus ArrayConstraintValidator::Validate(ECDbCR ecdb, ECSqlTypeInfo const& expected, uint32_t actualArrayLength)
+    {
+    const uint32_t expectedMinOccurs = expected.GetArrayMinOccurs();
+    if (actualArrayLength < expectedMinOccurs)
+        {
+        LOG.errorv("Array to be bound to the array parameter must at least have %" PRIu32 " element(s) as defined in the respective ECProperty.", expectedMinOccurs);
+        return ECSqlStatus::Error;
+        }
+
+    return ValidateMaximum(ecdb, expected, actualArrayLength);
+    }
+
+//---------------------------------------------------------------------------------------
+// @bsimethod                                                Krischan.Eberle      09/2015
+//---------------------------------------------------------------------------------------
+//static
+ECSqlStatus ArrayConstraintValidator::ValidateMaximum(ECDbCR ecdb, ECSqlTypeInfo const& expected, uint32_t actualArrayLength)
+    {
+    const uint32_t expectedMaxOccurs = expected.GetArrayMaxOccurs();
+    if (actualArrayLength > expectedMaxOccurs)
+        {
+        LOG.errorv("Array to be bound to the array parameter must at most have %" PRIu32 " element(s) as defined in the respective ECProperty.", expectedMaxOccurs);
+        return ECSqlStatus::Error;
+        }
+
+    return ECSqlStatus::Success;
+    }
+
+END_BENTLEY_SQLITE_EC_NAMESPACE