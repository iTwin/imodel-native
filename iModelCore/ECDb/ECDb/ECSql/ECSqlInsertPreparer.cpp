--- conflicted
+++ resolved
@@ -1,623 +1,602 @@
-/*--------------------------------------------------------------------------------------+
-|
-|     $Source: ECDb/ECSql/ECSqlInsertPreparer.cpp $
-|
-|  $Copyright: (c) 2016 Bentley Systems, Incorporated. All rights reserved. $
-|
-+--------------------------------------------------------------------------------------*/
-#include "ECDbPch.h"
-#include <Bentley/BeStringUtilities.h>
-#include "ECSqlInsertPreparer.h"
-#include "ECSqlPropertyNameExpPreparer.h"
-#include "SystemPropertyECSqlBinder.h"
-
-using namespace std;
-USING_NAMESPACE_BENTLEY_EC
-
-BEGIN_BENTLEY_SQLITE_EC_NAMESPACE
-
-//-----------------------------------------------------------------------------------------
-// @bsimethod                                    Krischan.Eberle                    11/2013
-//+---------------+---------------+---------------+---------------+---------------+--------
-ECSqlStatus ECSqlInsertPreparer::Prepare(ECSqlPrepareContext& ctx, InsertStatementExp const& exp)
-    {
-    BeAssert(exp.IsComplete());
-    ctx.PushScope(exp);
-
-    ClassMap const& classMap = exp.GetClassNameExp()->GetInfo().GetMap();
-    if (auto info = ctx.GetJoinedTableInfo())
-        {
-        ParentOfJoinedTableECSqlStatement* parentOfJoinedTableStmt = ctx.GetECSqlStatementR().GetPreparedStatementP()->CreateParentOfJoinedTableECSqlStatement(classMap.GetClass().GetId());
-        ECSqlStatus status = parentOfJoinedTableStmt->Prepare(ctx.GetECDb(), info->GetParentOfJoinedTableECSql());
-        if (status != ECSqlStatus::Success)
-            {
-            ctx.GetECDb().GetECDbImplR().GetIssueReporter().Report(ECDbIssueSeverity::Error, "Preparing the ECSQL '%s' failed. Preparing the primary table ECSQL '%s' failed", exp.ToECSql().c_str(), info->GetParentOfJoinedTableECSql());
-            return ECSqlStatus::InvalidECSql;
-            }
-
-        if (info->GetPrimaryECInstanceIdParameterIndex() > 0)
-            parentOfJoinedTableStmt->SetECInstanceIdBinder(static_cast<int>(info->GetPrimaryECInstanceIdParameterIndex()));
-        }
-
-
-    NativeSqlSnippets insertNativeSqlSnippets;
-    ECSqlStatus stat = GenerateNativeSqlSnippets(insertNativeSqlSnippets, ctx, exp, classMap);
-    if (!stat.IsSuccess())
-        return stat;
-
-    if (classMap.IsRelationshipClassMap())
-        stat = PrepareInsertIntoRelationship(ctx, insertNativeSqlSnippets, exp , classMap);
-    else
-        stat = PrepareInsertIntoClass(ctx, insertNativeSqlSnippets, classMap);
-    
-    ctx.PopScope();
-    return stat;
-    }
-
-//-----------------------------------------------------------------------------------------
-// @bsimethod                                    Krischan.Eberle                    12/2013
-//+---------------+---------------+---------------+---------------+---------------+--------
-//static
-ECSqlStatus ECSqlInsertPreparer::PrepareInsertIntoClass 
-(
-ECSqlPrepareContext& ctx, 
-NativeSqlSnippets& nativeSqlSnippets, 
-ClassMap const& classMap
-)
-    {
-    PreparePrimaryKey(ctx, nativeSqlSnippets, classMap);
-    BuildNativeSqlInsertStatement(ctx.GetSqlBuilderR (), nativeSqlSnippets);
-    return ECSqlStatus::Success;
-    }
-
-//-----------------------------------------------------------------------------------------
-// @bsimethod                                    Krischan.Eberle                    12/2013
-//+---------------+---------------+---------------+---------------+---------------+--------
-//static
-ECSqlStatus ECSqlInsertPreparer::PrepareInsertIntoRelationship(ECSqlPrepareContext& ctx, NativeSqlSnippets& nativeSqlSnippets, InsertStatementExp const& exp, ClassMap const& classMap)
-    {
-    BeAssert(classMap.IsRelationshipClassMap());
-
-    auto const& specialTokenMap = exp.GetPropertyNameListExp()->GetSpecialTokenExpIndexMap();
-    if (specialTokenMap.IsUnset(ECSqlSystemPropertyKind::SourceECInstanceId) || specialTokenMap.IsUnset(ECSqlSystemPropertyKind::TargetECInstanceId))
-        {
-        ctx.GetECDb().GetECDbImplR().GetIssueReporter().Report(ECDbIssueSeverity::Error, "In an ECSQL INSERT statement against an ECRelationship class SourceECInstanceId and TargetECInstanceId must always be specified.");
-        return ECSqlStatus::InvalidECSql;
-        }
-
-    if (classMap.GetType() == ClassMap::Type::RelationshipLinkTable)
-        return PrepareInsertIntoLinkTableRelationship(ctx, nativeSqlSnippets, exp, static_cast<RelationshipClassLinkTableMap const&> (classMap));
-
-    return PrepareInsertIntoEndTableRelationship(ctx, nativeSqlSnippets, exp, static_cast<RelationshipClassEndTableMap const&> (classMap));
-    }
-
-//-----------------------------------------------------------------------------------------
-// @bsimethod                                    Krischan.Eberle                    12/2013
-//+---------------+---------------+---------------+---------------+---------------+--------
-//static
-ECSqlStatus ECSqlInsertPreparer::PrepareInsertIntoLinkTableRelationship(ECSqlPrepareContext& ctx, NativeSqlSnippets& nativeSqlSnippets, InsertStatementExp const& exp, RelationshipClassLinkTableMap const& relationshipClassMap)
-    {
-    auto const& specialTokenExpIndexMap = exp.GetPropertyNameListExp()->GetSpecialTokenExpIndexMap();
-
-    //This end's ecinstanceid is ecinstanceid of relationship instance (by nature of end table mapping)
-    const int sourceECClassIdIndex = specialTokenExpIndexMap.GetIndex(ECSqlSystemPropertyKind::SourceECClassId);
-    if (sourceECClassIdIndex >= 0)
-        {
-        ValueExp const* sourceClassIdExp = exp.GetValuesExp()->GetValueExp((size_t) sourceECClassIdIndex);
-        BeAssert(sourceClassIdExp != nullptr);
-        ECSqlStatus stat = ValidateConstraintClassId(ctx, *sourceClassIdExp, relationshipClassMap.GetConstraintMap(ECRelationshipEnd_Source));
-        if (!stat.IsSuccess())
-            return stat;
-        }
-
-    const int targetECClassIdIndex = specialTokenExpIndexMap.GetIndex(ECSqlSystemPropertyKind::TargetECClassId);
-    if (targetECClassIdIndex >= 0)
-        {
-        ValueExp const* targetClassIdExp = exp.GetValuesExp()->GetValueExp((size_t) targetECClassIdIndex);
-        BeAssert(targetClassIdExp != nullptr);
-        ECSqlStatus stat = ValidateConstraintClassId(ctx, *targetClassIdExp, relationshipClassMap.GetConstraintMap(ECRelationshipEnd_Target));
-        if (!stat.IsSuccess())
-            return stat;
-        }
-
-    PreparePrimaryKey(ctx, nativeSqlSnippets, relationshipClassMap);
-    BuildNativeSqlInsertStatement(ctx.GetSqlBuilderR (), nativeSqlSnippets);
-    return ECSqlStatus::Success;
-    }
-
-//-----------------------------------------------------------------------------------------
-// @bsimethod                                    Krischan.Eberle                    12/2013
-//+---------------+---------------+---------------+---------------+---------------+--------
-//static
-ECSqlStatus ECSqlInsertPreparer::PrepareInsertIntoEndTableRelationship(ECSqlPrepareContext& ctx, NativeSqlSnippets& nativeSqlSnippets, InsertStatementExp const& exp, RelationshipClassEndTableMap const& relationshipClassMap)
-    {
-    const ECRelationshipEnd foreignEnd = relationshipClassMap.GetForeignEnd();
-    const ECRelationshipEnd referencedEnd = relationshipClassMap.GetReferencedEnd();
-
-    auto const& specialTokenExpIndexMap = exp.GetPropertyNameListExp()->GetSpecialTokenExpIndexMap();
-
-    std::vector<size_t> expIndexSkipList;
-    //if ECInstanceId was specified, put it in skip list as it will always be ignored for end table mappings
-    int ecinstanceIdExpIndex = specialTokenExpIndexMap.GetIndex(ECSqlSystemPropertyKind::ECInstanceId);
-    if (ecinstanceIdExpIndex >= 0)
-        expIndexSkipList.push_back((size_t) ecinstanceIdExpIndex);
-
-    //This end's ecinstanceid is ecinstanceid of relationship instance (by nature of end table mapping)
-    int foreignEndECInstanceIdIndex = specialTokenExpIndexMap.GetIndex(foreignEnd == ECRelationshipEnd_Source ? ECSqlSystemPropertyKind::SourceECInstanceId : ECSqlSystemPropertyKind::TargetECInstanceId);
-    int foreignEndECClassIdIndex = specialTokenExpIndexMap.GetIndex(foreignEnd == ECRelationshipEnd_Source ? ECSqlSystemPropertyKind::SourceECClassId : ECSqlSystemPropertyKind::TargetECClassId);
-    int referencedEndECClassIdIndex = specialTokenExpIndexMap.GetIndex(foreignEnd == ECRelationshipEnd_Target ? ECSqlSystemPropertyKind::SourceECClassId : ECSqlSystemPropertyKind::TargetECClassId);
-    ECSqlInsertPreparedStatement* preparedStatement = ctx.GetECSqlStatementR().GetPreparedStatementP<ECSqlInsertPreparedStatement>();
-
-    if (foreignEndECInstanceIdIndex >= 0)
-        {
-        //ECSQL contains Source/TargetECInstanceId for foreign end
-        const size_t foreignEndECInstanceIdIndexUnsigned = (size_t)foreignEndECInstanceIdIndex;
-        auto const& ecinstanceIdPropNameSnippets = nativeSqlSnippets.m_propertyNamesNativeSqlSnippets[foreignEndECInstanceIdIndexUnsigned];
-        nativeSqlSnippets.m_pkColumnNamesNativeSqlSnippets.insert(nativeSqlSnippets.m_pkColumnNamesNativeSqlSnippets.end(), ecinstanceIdPropNameSnippets.begin(), ecinstanceIdPropNameSnippets.end());
-
-        auto const& ecinstanceIdValueSnippets = nativeSqlSnippets.m_valuesNativeSqlSnippets[foreignEndECInstanceIdIndexUnsigned];
-        if (ecinstanceIdValueSnippets.size() != 1)
-            {
-            ctx.GetECDb().GetECDbImplR().GetIssueReporter().Report(ECDbIssueSeverity::Error, "Multi-value ECInstanceIds not supported.");
-            return ECSqlStatus::InvalidECSql;
-            }
-
-        nativeSqlSnippets.m_pkValuesNativeSqlSnippets.insert(nativeSqlSnippets.m_pkValuesNativeSqlSnippets.end(), ecinstanceIdValueSnippets.begin(), ecinstanceIdValueSnippets.end());
-        expIndexSkipList.push_back(foreignEndECInstanceIdIndexUnsigned);
-
-        //usually ECInstanceId is auto-generated by ECSqlStatement. For end-table mappings this must not be done, as we have
-        //the ECInstanceId already (as it is the same as this end's ECInstanceId).
-        ECClassId classId = relationshipClassMap.GetClass().GetId();
-        ParameterExp const* parameterExp = exp.GetValuesExp()->TryGetAsParameterExpP (foreignEndECInstanceIdIndexUnsigned);
-        if (parameterExp != nullptr)
-            {
-            ECSqlBinder* foreignEndECInstanceIdBinder = nullptr;
-            ECSqlStatus stat = preparedStatement->GetParameterMapR().TryGetBinder(foreignEndECInstanceIdBinder, parameterExp->GetParameterIndex());
-            if (!stat.IsSuccess())
-                {
-                BeAssert(false && "Could not find this end constraint ECInstanceId parameter binder.");
-                return stat;
-                }
-
-            BeAssert(foreignEndECInstanceIdBinder != nullptr);
-            foreignEndECInstanceIdBinder->SetOnBindECInstanceIdEventHandler([preparedStatement, classId] (ECInstanceId bindValue)
-                {
-                BeAssert(preparedStatement != nullptr);
-                preparedStatement->SetECInstanceKeyInfo(ECSqlInsertPreparedStatement::ECInstanceKeyInfo(classId, bindValue));
-                });
-            }
-        else
-            {
-            NativeSqlBuilder const& ecinstanceIdValueSnippet = ecinstanceIdValueSnippets[0];
-            Utf8CP ecinstanceidStr = ecinstanceIdValueSnippet.ToString();
-            ECInstanceId id;
-            if (SUCCESS != ECInstanceId::FromString(id, ecinstanceidStr))
-                {
-                ctx.GetECDb().GetECDbImplR().GetIssueReporter().Report(ECDbIssueSeverity::Error, "'%s' is an invalid ECInstanceId value.", ecinstanceidStr);
-                return ECSqlStatus::InvalidECSql;
-                }
-
-            BeAssert(id.IsValid());
-            preparedStatement->SetECInstanceKeyInfo(ECSqlInsertPreparedStatement::ECInstanceKeyInfo(classId, id));
-            }
-        }
-
-    //If ECSQL contains Source/TargetECClassId for foreign end validate it is matching.
-    //if ECSQL doesn't contain it, nothing to do because the class id will never be set by the INSERT (only
-    //referencing to existing values)
-    if (foreignEndECClassIdIndex >= 0)
-        {
-        expIndexSkipList.push_back((size_t)foreignEndECClassIdIndex);
-
-        ValueExp const* foreignEndClassIdExp = exp.GetValuesExp()->GetValueExp((size_t) foreignEndECClassIdIndex);
-        BeAssert(foreignEndClassIdExp != nullptr);
-
-        //if this end was parametrized we must turn the respective binder into a no-op binder
-        //so that clients binding values to it will not try to access a SQLite parameter which does not exist
-        if (!foreignEndClassIdExp->IsParameterExp())
-            {
-            ECSqlStatus stat = ValidateConstraintClassId(ctx, *foreignEndClassIdExp, relationshipClassMap.GetConstraintMap(foreignEnd));
-            if (!stat.IsSuccess())
-                return stat;
-            }
-        }
-
-    //If ECSQL contains Source/TargetECClassId for referenced end validate it is matching.
-    //if ECSQL doesn't contain it, nothing to do because the class id will never be set by the INSERT (only
-    //referencing to existing values)
-    if (referencedEndECClassIdIndex >= 0)
-        {
-        expIndexSkipList.push_back((size_t) referencedEndECClassIdIndex);
-        ValueExp const* referencedEndClassIdExp = exp.GetValuesExp()->GetValueExp((size_t) referencedEndECClassIdIndex);
-        BeAssert(referencedEndClassIdExp != nullptr);
-
-        if (!referencedEndClassIdExp->IsParameterExp())
-            {
-            ECSqlStatus stat = ValidateConstraintClassId(ctx, *referencedEndClassIdExp, relationshipClassMap.GetConstraintMap(referencedEnd));
-            if (!stat.IsSuccess())
-                return stat;
-            }
-        }
-    
-    std::sort(expIndexSkipList.begin(), expIndexSkipList.end());
-    //now build SQLite SQL
-    //Inserting into a relationship with end table mapping translates to an UPDATE statement in SQLite
-    BuildNativeSqlUpdateStatement(ctx.GetSqlBuilderR(), nativeSqlSnippets, expIndexSkipList, relationshipClassMap);
-    return ECSqlStatus::Success;
-    }
-
-//-----------------------------------------------------------------------------------------
-// @bsimethod                                    Krischan.Eberle                    12/2013
-//+---------------+---------------+---------------+---------------+---------------+--------
-//static
-ECSqlStatus ECSqlInsertPreparer::GenerateNativeSqlSnippets(NativeSqlSnippets& insertSqlSnippets,ECSqlPrepareContext& ctx,
-                    InsertStatementExp const& exp,ClassMap const& classMap)
-    {
-    ECSqlStatus status = ECSqlExpPreparer::PrepareClassRefExp(insertSqlSnippets.m_classNameNativeSqlSnippet, ctx, *exp.GetClassNameExp());
-    if (!status.IsSuccess())
-        return status;
-
-    PropertyNameListExp const* propNameListExp = exp.GetPropertyNameListExp();
-    for (Exp const* childExp : propNameListExp->GetChildren())
-        {
-        PropertyNameExp const* propNameExp = static_cast<PropertyNameExp const*> (childExp);
-
-        NativeSqlBuilder::List nativeSqlSnippets;
-        ECSqlStatus stat = ECSqlPropertyNameExpPreparer::Prepare(nativeSqlSnippets, ctx, propNameExp);
-        if (!stat.IsSuccess())
-            return stat;
-
-        insertSqlSnippets.m_propertyNamesNativeSqlSnippets.push_back(move(nativeSqlSnippets));
-        }
-
-    status = ECSqlExpPreparer::PrepareValueExpListExp(insertSqlSnippets.m_valuesNativeSqlSnippets, ctx, exp.GetValuesExp(), propNameListExp, insertSqlSnippets.m_propertyNamesNativeSqlSnippets);
-    if (!status.IsSuccess())
-        return status;
-
-    if (insertSqlSnippets.m_propertyNamesNativeSqlSnippets.size() != insertSqlSnippets.m_valuesNativeSqlSnippets.size())
-        {
-        BeAssert(false && "Error preparing insert statement. Number of property name items does not match number of value items. This should have been caught by parser already.");
-        return ECSqlStatus::Error;
-        }
-
-    insertSqlSnippets.m_ecinstanceIdMode = ValidateUserProvidedECInstanceId(insertSqlSnippets.m_ecinstanceIdExpIndex, ctx, exp, classMap);
-    if (insertSqlSnippets.m_ecinstanceIdMode == ECInstanceIdMode::Invalid)
-        return ECSqlStatus::InvalidECSql;
-
-    return ECSqlStatus::Success;
-    }
-
-//-----------------------------------------------------------------------------------------
-// @bsimethod                                    Krischan.Eberle                    12/2013
-//+---------------+---------------+---------------+---------------+---------------+--------
-//static
-void ECSqlInsertPreparer::PreparePrimaryKey(ECSqlPrepareContext& ctx, NativeSqlSnippets& nativeSqlSnippets, ClassMap const& classMap)
-    {
-    const auto ecinstanceIdMode = nativeSqlSnippets.m_ecinstanceIdMode;
-    if (ecinstanceIdMode == ECInstanceIdMode::NotUserProvided || ecinstanceIdMode == ECInstanceIdMode::UserProvidedNull) // auto-generate
-        {
-        //If ECInstanceId is to be auto-generated we need to add the ECInstanceId to the SQLite statement
-        //plus an internal binder here.
-
-        int ecinstanceidIndex = -1;
-        if (ecinstanceIdMode == ECInstanceIdMode::NotUserProvided)
-            {
-            //if not user provided ecinstanceid snippet will be appended to column names
-            ecinstanceidIndex = (int) nativeSqlSnippets.m_propertyNamesNativeSqlSnippets.size();
-            ECInstanceIdPropertyMap const* ecInstanceIdPropMap = classMap.GetECInstanceIdPropertyMap();
-            if (ecInstanceIdPropMap == nullptr)
-                {
-                BeAssert(false && "ECInstanceId property map is always expected to exist for domain classes.");
-                return;
-                }
-
-            ToSqlPropertyMapVisitor sqlVisitor(classMap.GetJoinedTable(), ToSqlPropertyMapVisitor::SqlTarget::Table, nullptr);
-            ecInstanceIdPropMap->AcceptVisitor(sqlVisitor);
-            
-            nativeSqlSnippets.m_propertyNamesNativeSqlSnippets.push_back({sqlVisitor.GetResultSet().front().GetSqlBuilder()});
-            nativeSqlSnippets.m_valuesNativeSqlSnippets.push_back(NativeSqlBuilder::List {NativeSqlBuilder()});
-            }
-        else if (ecinstanceIdMode == ECInstanceIdMode::UserProvidedNull)
-            {
-            BeAssert(nativeSqlSnippets.m_ecinstanceIdExpIndex >= 0 &&
-                      (int)nativeSqlSnippets.m_valuesNativeSqlSnippets.size() > nativeSqlSnippets.m_ecinstanceIdExpIndex &&
-                      nativeSqlSnippets.m_valuesNativeSqlSnippets[nativeSqlSnippets.m_ecinstanceIdExpIndex].size() == 1);
-
-            ecinstanceidIndex = nativeSqlSnippets.m_ecinstanceIdExpIndex;
-            nativeSqlSnippets.m_valuesNativeSqlSnippets[ecinstanceidIndex][0] = NativeSqlBuilder();
-            }
-
-        //add binder for the ecinstanceid parameter
-        auto& ecsqlStmt = ctx.GetECSqlStatementR ();
-        auto preparedECSqlStatement = ctx.GetECSqlStatementR ().GetPreparedStatementP<ECSqlInsertPreparedStatement> ();
-        size_t ecinstanceidBinderIndex = 0;
-        auto ecinstanceidBinder = preparedECSqlStatement->GetParameterMapR ().AddInternalBinder(ecinstanceidBinderIndex, ecsqlStmt, ECSqlTypeInfo(PRIMITIVETYPE_Long));
-        if (ecinstanceidBinder == nullptr)
-            {
-            BeAssert(false && "Failed to create internal ECInstanceId parameter binder.");
-            return;
-            }
-
-        preparedECSqlStatement->SetECInstanceKeyInfo(ECSqlInsertPreparedStatement::ECInstanceKeyInfo(classMap.GetClass().GetId(), *ecinstanceidBinder));
-        //add SQLite parameter for the ecinstanceid (internal parameters's ECSqlParameterIndex is made negative to distinguish them from real ECSQL parameter)
-        nativeSqlSnippets.m_valuesNativeSqlSnippets[ecinstanceidIndex][0].AppendParameter(nullptr, (-1) * (int) ecinstanceidBinderIndex, 1);
-        }
-
-    if (SingleColumnDataPropertyMap const* classIdMap = classMap.GetECClassIdPropertyMap()->FindDataPropertyMap(classMap.GetJoinedTable()))
-        {
-        if (classIdMap->GetColumn().GetPersistenceType() == PersistenceType::Persisted)
-            {
-            NativeSqlBuilder::List classIdNameSqliteSnippets {NativeSqlBuilder(classIdMap->GetColumn().GetName().c_str())};
-            nativeSqlSnippets.m_propertyNamesNativeSqlSnippets.push_back(move(classIdNameSqliteSnippets));
-
-            NativeSqlBuilder::List classIdSqliteSnippets {NativeSqlBuilder()};
-            ECClassId classId;
-            if (auto joinedTableStatement = dynamic_cast<ParentOfJoinedTableECSqlStatement const*>(&ctx.GetECSqlStatementR()))
-                classId = joinedTableStatement->GetClassId();
-            else
-                classId = classMap.GetClass().GetId();
-
-            classIdSqliteSnippets[0].Append(classId);
-            nativeSqlSnippets.m_valuesNativeSqlSnippets.push_back(move(classIdSqliteSnippets));
-            }
-        }
-    //if table has a class id column, handle this here
-
-    }
-
-//-----------------------------------------------------------------------------------------
-// @bsimethod                                    Krischan.Eberle                    12/2013
-//+---------------+---------------+---------------+---------------+---------------+--------
-//static
-ECSqlStatus ECSqlInsertPreparer::ValidateConstraintClassId(ECSqlPrepareContext& ctx, ValueExp const& constraintClassIdExp, RelationshipConstraintMap const& constraintMap)
-    {
-    //This is how the class id handling looks like
-    //Case 1: User specified XXClassId in ECSQL
-    //      Case 1a: User specified class id value via parameter: Validate at binding time
-    //      Case 1b: User specified class id value at prepare time.
-    //               Check class id against ids of the classes in the respective constraint of the target relationship.
-    //               If specified class id was not found in constraint -> InvalidECSql as user specified mismatching class id
-    //               If specified class id was found, return it:
-    ConstraintECClassIdPropertyMap const& constraintClassIdPropMap = *constraintMap.GetECClassIdPropMap();
-    switch (constraintClassIdExp.GetType())
-        {
-            case Exp::Type::LiteralValue:
-            {
-            LiteralValueExp const& constraintECClassIdConstantValueExp = static_cast<LiteralValueExp const&> (constraintClassIdExp);
-            ECSqlTypeInfo const& typeInfo = constraintECClassIdConstantValueExp.GetTypeInfo();
-            if (!typeInfo.IsExactNumeric())
-                {
-                ctx.GetECDb().GetECDbImplR().GetIssueReporter().Report(ECDbIssueSeverity::Error, "Value of %s must be an integral number (which is not NULL).", constraintClassIdPropMap.GetAccessString().c_str());
-                return ECSqlStatus::InvalidECSql;
-                }
-
-            ECClassId constraintClassId((uint64_t) constraintECClassIdConstantValueExp.GetValueAsInt64());
-
-            if (!constraintMap.ClassIdMatchesConstraint(constraintClassId))
-                {
-                ctx.GetECDb().GetECDbImplR().GetIssueReporter().Report(ECDbIssueSeverity::Error, "Invalid value %s for property %s. None of the respective constraint's ECClasses match that ECClassId.",
-                                                                       constraintClassId.ToString().c_str(), constraintClassIdPropMap.GetAccessString().c_str());
-                return ECSqlStatus::InvalidECSql;
-                }
-
-            return ECSqlStatus::Success;
-            }
-
-            case Exp::Type::Parameter:
-                return ECSqlStatus::Success;
-
-            default:
-                ctx.GetECDb().GetECDbImplR().GetIssueReporter().Report(ECDbIssueSeverity::Error, "In an ECSQL INSERT statement only literal expressions or parameters are allowed for the %s property.", constraintClassIdPropMap.GetAccessString().c_str());
-                return ECSqlStatus::InvalidECSql;
-        }
-    }
-
-//-----------------------------------------------------------------------------------------
-// @bsimethod                                    Krischan.Eberle                    12/2013
-//+---------------+---------------+---------------+---------------+---------------+--------
-//static
-void ECSqlInsertPreparer::BuildNativeSqlInsertStatement 
-(
-NativeSqlBuilder& insertBuilder, 
-NativeSqlSnippets const& insertSqlSnippets
-)
-    {
-    //For each expression in the property name / value list, a NativeSqlBuilder::List is created. For simple primitive
-    //properties, the list will only contain one snippet, but for multi-dimensional properties (points, structs)
-    //the list will contain more than one snippet. Consequently the the list of ECSQL expressions is translated
-    //into a list of list of native sql snippets. At this point we don't need that jaggedness anymore and flatten it out
-    //before building the final SQLite sql string.
-    const std::vector<size_t> emptyIndexSkipList;
-    auto propertyNamesNativeSqlSnippets = NativeSqlBuilder::FlattenJaggedList(insertSqlSnippets.m_propertyNamesNativeSqlSnippets, emptyIndexSkipList);
-    auto valuesNativeSqlSnippets = NativeSqlBuilder::FlattenJaggedList(insertSqlSnippets.m_valuesNativeSqlSnippets, emptyIndexSkipList);
-
-    insertBuilder.Append("INSERT INTO ").Append(insertSqlSnippets.m_classNameNativeSqlSnippet);
-
-    insertBuilder.AppendSpace().AppendParenLeft().Append(propertyNamesNativeSqlSnippets);
-    if (!insertSqlSnippets.m_pkColumnNamesNativeSqlSnippets.empty())
-        {
-        if (!propertyNamesNativeSqlSnippets.empty())
-            insertBuilder.AppendComma();
-
-        insertBuilder.Append(insertSqlSnippets.m_pkColumnNamesNativeSqlSnippets);
-        }
-
-    insertBuilder.AppendParenRight();
-    insertBuilder.Append(" VALUES ").AppendParenLeft().Append(valuesNativeSqlSnippets);
-    if (!insertSqlSnippets.m_pkValuesNativeSqlSnippets.empty())
-        {
-        if (!valuesNativeSqlSnippets.empty())
-            insertBuilder.AppendComma();
-
-        insertBuilder.Append(insertSqlSnippets.m_pkValuesNativeSqlSnippets);
-        }
-
-    insertBuilder.AppendParenRight();
-    }
-
-//-----------------------------------------------------------------------------------------
-// @bsimethod                                    Krischan.Eberle                    12/2013
-//+---------------+---------------+---------------+---------------+---------------+--------
-//static
-void ECSqlInsertPreparer::BuildNativeSqlUpdateStatement
-(
-NativeSqlBuilder& updateBuilder,
-NativeSqlSnippets const& insertSqlSnippets,
-std::vector<size_t> const& expIndexSkipList,
-RelationshipClassEndTableMap const& classMap
-)
-    {
-    //WIP*********Following code should figure out the table and not just use the first table****************
-    ECClassIdPropertyMap const * ecClassIdPropertyMap = classMap.GetECClassIdPropertyMap();
-    if (ecClassIdPropertyMap->IsMappedToSingleTable())
-        {
-        BeAssert(false && "We should not be able to insert into endtable that mapped top multiple tables");
-        return;
-        }
-
-    DbTable const& contextTable = *classMap.GetForeignEndECInstanceIdPropMap()->GetTables().front();
-
-    //For each expression in the property name / value list, a NativeSqlBuilder::List is created. For simple primitive
-    //properties, the list will only contain one snippet, but for multi-dimensional properties (points, structs)
-    //the list will contain more than one snippet. Consequently the list of ECSQL expressions is translated
-    //into a list of list of native sql snippets. At this point we don't need that jaggedness anymore and flatten it out
-    //before building the final SQLite sql string.
-    auto propertyNamesNativeSqlSnippets = NativeSqlBuilder::FlattenJaggedList(insertSqlSnippets.m_propertyNamesNativeSqlSnippets, expIndexSkipList);
-    auto valuesNativeSqlSnippets = NativeSqlBuilder::FlattenJaggedList(insertSqlSnippets.m_valuesNativeSqlSnippets, expIndexSkipList);
-
-    updateBuilder.Append("UPDATE ").Append(insertSqlSnippets.m_classNameNativeSqlSnippet).Append(" SET ");
-<<<<<<< HEAD
-    updateBuilder.Append(propertyNamesNativeSqlSnippets, "=", valuesNativeSqlSnippets);
-    if (!ecClassIdPropertyMap->IsVirtual(contextTable))
-        {
-        //class id is persisted so determine the class id literal and append it to the SQL
-        SystemPropertyMap::PerTablePrimitivePropertyMap const* dataPropMap = ecClassIdPropertyMap->FindDataPropertyMap(contextTable);
-        BeAssert(dataPropMap != nullptr);
-        Utf8Char classIdStr[ECN::ECClassId::ID_STRINGBUFFER_LENGTH];
-        ecClassIdPropertyMap->GetDefaultECClassId().ToString(classIdStr);
-        updateBuilder.AppendComma().Append(dataPropMap->GetColumn().GetName().c_str()).Append(BooleanSqlOperator::EqualTo).Append(classIdStr);
-=======
-    updateBuilder.Append(propertyNamesNativeSqlSnippets, " = ", valuesNativeSqlSnippets);
-    ECClassIdPropertyMap const * ecClassIdPropertyMap = classMap.GetECClassIdPropertyMap();
-
-    if (!classMap.IsMappedToSingleTable())
-        return;
-
-    DbTable const& contextTable = classMap.GetJoinedTable();
-    if (ecClassIdPropertyMap->IsPersistedInDb())
-        {
-        auto vmap = ecClassIdPropertyMap->FindDataPropertyMap(contextTable);
-        BeAssert(vmap != nullptr);
-        updateBuilder.AppendComma().Append(vmap->GetColumn().GetName().c_str()).Append(BooleanSqlOperator::EqualTo).Append(ecClassIdPropertyMap->GetDefaultECClassId());
->>>>>>> cc49b36d
-        }
-
-    //add WHERE clause so that the right row in the end table is updated
-    updateBuilder.Append(" WHERE ").Append(insertSqlSnippets.m_pkColumnNamesNativeSqlSnippets, "=", insertSqlSnippets.m_pkValuesNativeSqlSnippets, " AND ");
-    //add expression to WHERE clause that only updates the row if the other end id is NULL. If it wasn't NULL, it would mean
-    //a cardinality constraint violation, as by definition the other end's cardinality in an end table mapping is 0 or 1.
-<<<<<<< HEAD
-=======
-    if (classMap.GetReferencedEndECInstanceIdPropMap()->GetTables().size() != 1)
-        {
-        BeAssert(false && "For some reason expecting one table");
-        return;
-        }
-
->>>>>>> cc49b36d
-    ToSqlPropertyMapVisitor sqlVisitor(contextTable, ToSqlPropertyMapVisitor::SqlTarget::Table, nullptr);    
-    classMap.GetReferencedEndECInstanceIdPropMap()->AcceptVisitor(sqlVisitor);
-    for (ToSqlPropertyMapVisitor::Result const& referencedEndECInstanceIdColSnippet : sqlVisitor.GetResultSet())
-        {
-        updateBuilder.Append(" AND ").Append(referencedEndECInstanceIdColSnippet.GetSql()).Append(" IS NULL");
-        }
-    }
-
-
-//-----------------------------------------------------------------------------------------
-// @bsimethod                                    Krischan.Eberle                    07/2014
-//+---------------+---------------+---------------+---------------+---------------+--------
-//static
-ECSqlInsertPreparer::ECInstanceIdMode ECSqlInsertPreparer::ValidateUserProvidedECInstanceId(int& ecinstanceIdExpIndex, ECSqlPrepareContext& ctx, InsertStatementExp const& exp, ClassMap const& classMap)
-    {
-    ecinstanceIdExpIndex = -1;
-
-    if (ctx.IsEmbeddedStatement())
-        return ECInstanceIdMode::NotUserProvided; 
-
-    ECSqlInsertPreparedStatement* preparedStatement = ctx.GetECSqlStatementR().GetPreparedStatementP<ECSqlInsertPreparedStatement>();
-    BeAssert(preparedStatement != nullptr);
-
-    if (classMap.IsECInstanceIdAutogenerationDisabled())
-        preparedStatement->SetIsECInstanceIdAutogenerationDisabled();
-
-    //Validate whether ECInstanceId is specified and value is set to NULL -> auto-generate ECInstanceId
-    auto propNameListExp = exp.GetPropertyNameListExp();
-    ecinstanceIdExpIndex = propNameListExp->GetSpecialTokenExpIndexMap().GetIndex(ECSqlSystemPropertyKind::ECInstanceId);
-    if (ecinstanceIdExpIndex < 0)
-        return ECInstanceIdMode::NotUserProvided; //-> auto-generate
-
-    auto valueExp = exp.GetValuesExp()->GetChildren().Get<Exp> (ecinstanceIdExpIndex);
-    BeAssert(valueExp != nullptr);
-    if (ECSqlExpPreparer::IsNullExp(*valueExp))
-        return ECInstanceIdMode::UserProvidedNull; //-> auto-generate
-        
-    //now we know that user provided a not-null ECInstanceId
-
-    //for end table relationships we ignore the user provided ECInstanceId
-    //as end table relationships don't hve their own ECInstanceId
-    const bool isEndTableRelationship = classMap.GetType() == ClassMap::Type::RelationshipEndTable;
-
-    ECClassId classId = classMap.GetClass().GetId();
-    //override ECClassId in case of join table with secondary class id 
-    if (auto joinedTableStatement = dynamic_cast<ParentOfJoinedTableECSqlStatement const*>(&ctx.GetECSqlStatementR()))
-        {
-        classId = joinedTableStatement->GetClassId(); 
-        }
-
-    const Exp::Type expType = valueExp->GetType();
-    if (expType == Exp::Type::LiteralValue)
-        {
-        if (!isEndTableRelationship)
-            {
-            LiteralValueExp const* constValueExp = static_cast<LiteralValueExp const*> (valueExp);
-            ECInstanceId instanceId((uint64_t) constValueExp->GetValueAsInt64());
-            preparedStatement->SetECInstanceKeyInfo(ECSqlInsertPreparedStatement::ECInstanceKeyInfo(classId, instanceId));
-            }
-        }
-    else if (expType == Exp::Type::Parameter)
-        {
-        ParameterExp const* paramExp = static_cast<ParameterExp const*> (valueExp);
-
-        ECSqlBinder* ecinstanceidBinder = nullptr;
-        auto stat = preparedStatement->GetParameterMapR ().TryGetBinder(ecinstanceidBinder, paramExp->GetParameterIndex());
-        if (!stat.IsSuccess())
-            {
-            BeAssert(false && "Could not find ECInstanceId parameter binder.");
-            return ECInstanceIdMode::Invalid;
-            }
-
-        BeAssert(ecinstanceidBinder != nullptr);
-
-        if (!isEndTableRelationship)
-            {
-            //capture the bound ecinstanceid in the prepared statement so that it can be returned from Step
-            ecinstanceidBinder->SetOnBindECInstanceIdEventHandler([preparedStatement] (ECInstanceId bindValue)
-                {
-                preparedStatement->GetECInstanceKeyInfo().SetBoundECInstanceId(ECInstanceId(bindValue.GetValue()));
-                });
-
-            preparedStatement->SetECInstanceKeyInfo(ECSqlInsertPreparedStatement::ECInstanceKeyInfo(classId, *ecinstanceidBinder));
-            }
-        }
-    else
-        {
-        ctx.GetECDb().GetECDbImplR().GetIssueReporter().Report(ECDbIssueSeverity::Error, "ECInstanceId in an ECSQL INSERT statement can only be NULL, a literal or a parameter.");
-        return ECInstanceIdMode::Invalid;
-        }
-
-    return ECInstanceIdMode::UserProvidedNotNull;
-    }
-
-
-END_BENTLEY_SQLITE_EC_NAMESPACE
+/*--------------------------------------------------------------------------------------+
+|
+|     $Source: ECDb/ECSql/ECSqlInsertPreparer.cpp $
+|
+|  $Copyright: (c) 2016 Bentley Systems, Incorporated. All rights reserved. $
+|
++--------------------------------------------------------------------------------------*/
+#include "ECDbPch.h"
+#include <Bentley/BeStringUtilities.h>
+#include "ECSqlInsertPreparer.h"
+#include "ECSqlPropertyNameExpPreparer.h"
+#include "SystemPropertyECSqlBinder.h"
+
+using namespace std;
+USING_NAMESPACE_BENTLEY_EC
+
+BEGIN_BENTLEY_SQLITE_EC_NAMESPACE
+
+//-----------------------------------------------------------------------------------------
+// @bsimethod                                    Krischan.Eberle                    11/2013
+//+---------------+---------------+---------------+---------------+---------------+--------
+ECSqlStatus ECSqlInsertPreparer::Prepare(ECSqlPrepareContext& ctx, InsertStatementExp const& exp)
+    {
+    BeAssert(exp.IsComplete());
+    ctx.PushScope(exp);
+
+    ClassMap const& classMap = exp.GetClassNameExp()->GetInfo().GetMap();
+    if (auto info = ctx.GetJoinedTableInfo())
+        {
+        ParentOfJoinedTableECSqlStatement* parentOfJoinedTableStmt = ctx.GetECSqlStatementR().GetPreparedStatementP()->CreateParentOfJoinedTableECSqlStatement(classMap.GetClass().GetId());
+        ECSqlStatus status = parentOfJoinedTableStmt->Prepare(ctx.GetECDb(), info->GetParentOfJoinedTableECSql());
+        if (status != ECSqlStatus::Success)
+            {
+            ctx.GetECDb().GetECDbImplR().GetIssueReporter().Report(ECDbIssueSeverity::Error, "Preparing the ECSQL '%s' failed. Preparing the primary table ECSQL '%s' failed", exp.ToECSql().c_str(), info->GetParentOfJoinedTableECSql());
+            return ECSqlStatus::InvalidECSql;
+            }
+
+        if (info->GetPrimaryECInstanceIdParameterIndex() > 0)
+            parentOfJoinedTableStmt->SetECInstanceIdBinder(static_cast<int>(info->GetPrimaryECInstanceIdParameterIndex()));
+        }
+
+
+    NativeSqlSnippets insertNativeSqlSnippets;
+    ECSqlStatus stat = GenerateNativeSqlSnippets(insertNativeSqlSnippets, ctx, exp, classMap);
+    if (!stat.IsSuccess())
+        return stat;
+
+    if (classMap.IsRelationshipClassMap())
+        stat = PrepareInsertIntoRelationship(ctx, insertNativeSqlSnippets, exp , classMap);
+    else
+        stat = PrepareInsertIntoClass(ctx, insertNativeSqlSnippets, classMap);
+    
+    ctx.PopScope();
+    return stat;
+    }
+
+//-----------------------------------------------------------------------------------------
+// @bsimethod                                    Krischan.Eberle                    12/2013
+//+---------------+---------------+---------------+---------------+---------------+--------
+//static
+ECSqlStatus ECSqlInsertPreparer::PrepareInsertIntoClass 
+(
+ECSqlPrepareContext& ctx, 
+NativeSqlSnippets& nativeSqlSnippets, 
+ClassMap const& classMap
+)
+    {
+    PreparePrimaryKey(ctx, nativeSqlSnippets, classMap);
+    BuildNativeSqlInsertStatement(ctx.GetSqlBuilderR (), nativeSqlSnippets);
+    return ECSqlStatus::Success;
+    }
+
+//-----------------------------------------------------------------------------------------
+// @bsimethod                                    Krischan.Eberle                    12/2013
+//+---------------+---------------+---------------+---------------+---------------+--------
+//static
+ECSqlStatus ECSqlInsertPreparer::PrepareInsertIntoRelationship(ECSqlPrepareContext& ctx, NativeSqlSnippets& nativeSqlSnippets, InsertStatementExp const& exp, ClassMap const& classMap)
+    {
+    BeAssert(classMap.IsRelationshipClassMap());
+
+    auto const& specialTokenMap = exp.GetPropertyNameListExp()->GetSpecialTokenExpIndexMap();
+    if (specialTokenMap.IsUnset(ECSqlSystemPropertyKind::SourceECInstanceId) || specialTokenMap.IsUnset(ECSqlSystemPropertyKind::TargetECInstanceId))
+        {
+        ctx.GetECDb().GetECDbImplR().GetIssueReporter().Report(ECDbIssueSeverity::Error, "In an ECSQL INSERT statement against an ECRelationship class SourceECInstanceId and TargetECInstanceId must always be specified.");
+        return ECSqlStatus::InvalidECSql;
+        }
+
+    if (classMap.GetType() == ClassMap::Type::RelationshipLinkTable)
+        return PrepareInsertIntoLinkTableRelationship(ctx, nativeSqlSnippets, exp, static_cast<RelationshipClassLinkTableMap const&> (classMap));
+
+    return PrepareInsertIntoEndTableRelationship(ctx, nativeSqlSnippets, exp, static_cast<RelationshipClassEndTableMap const&> (classMap));
+    }
+
+//-----------------------------------------------------------------------------------------
+// @bsimethod                                    Krischan.Eberle                    12/2013
+//+---------------+---------------+---------------+---------------+---------------+--------
+//static
+ECSqlStatus ECSqlInsertPreparer::PrepareInsertIntoLinkTableRelationship(ECSqlPrepareContext& ctx, NativeSqlSnippets& nativeSqlSnippets, InsertStatementExp const& exp, RelationshipClassLinkTableMap const& relationshipClassMap)
+    {
+    auto const& specialTokenExpIndexMap = exp.GetPropertyNameListExp()->GetSpecialTokenExpIndexMap();
+
+    //This end's ecinstanceid is ecinstanceid of relationship instance (by nature of end table mapping)
+    const int sourceECClassIdIndex = specialTokenExpIndexMap.GetIndex(ECSqlSystemPropertyKind::SourceECClassId);
+    if (sourceECClassIdIndex >= 0)
+        {
+        ValueExp const* sourceClassIdExp = exp.GetValuesExp()->GetValueExp((size_t) sourceECClassIdIndex);
+        BeAssert(sourceClassIdExp != nullptr);
+        ECSqlStatus stat = ValidateConstraintClassId(ctx, *sourceClassIdExp, relationshipClassMap.GetConstraintMap(ECRelationshipEnd_Source));
+        if (!stat.IsSuccess())
+            return stat;
+        }
+
+    const int targetECClassIdIndex = specialTokenExpIndexMap.GetIndex(ECSqlSystemPropertyKind::TargetECClassId);
+    if (targetECClassIdIndex >= 0)
+        {
+        ValueExp const* targetClassIdExp = exp.GetValuesExp()->GetValueExp((size_t) targetECClassIdIndex);
+        BeAssert(targetClassIdExp != nullptr);
+        ECSqlStatus stat = ValidateConstraintClassId(ctx, *targetClassIdExp, relationshipClassMap.GetConstraintMap(ECRelationshipEnd_Target));
+        if (!stat.IsSuccess())
+            return stat;
+        }
+
+    PreparePrimaryKey(ctx, nativeSqlSnippets, relationshipClassMap);
+    BuildNativeSqlInsertStatement(ctx.GetSqlBuilderR (), nativeSqlSnippets);
+    return ECSqlStatus::Success;
+    }
+
+//-----------------------------------------------------------------------------------------
+// @bsimethod                                    Krischan.Eberle                    12/2013
+//+---------------+---------------+---------------+---------------+---------------+--------
+//static
+ECSqlStatus ECSqlInsertPreparer::PrepareInsertIntoEndTableRelationship(ECSqlPrepareContext& ctx, NativeSqlSnippets& nativeSqlSnippets, InsertStatementExp const& exp, RelationshipClassEndTableMap const& relationshipClassMap)
+    {
+    const ECRelationshipEnd foreignEnd = relationshipClassMap.GetForeignEnd();
+    const ECRelationshipEnd referencedEnd = relationshipClassMap.GetReferencedEnd();
+
+    auto const& specialTokenExpIndexMap = exp.GetPropertyNameListExp()->GetSpecialTokenExpIndexMap();
+
+    std::vector<size_t> expIndexSkipList;
+    //if ECInstanceId was specified, put it in skip list as it will always be ignored for end table mappings
+    int ecinstanceIdExpIndex = specialTokenExpIndexMap.GetIndex(ECSqlSystemPropertyKind::ECInstanceId);
+    if (ecinstanceIdExpIndex >= 0)
+        expIndexSkipList.push_back((size_t) ecinstanceIdExpIndex);
+
+    //This end's ecinstanceid is ecinstanceid of relationship instance (by nature of end table mapping)
+    int foreignEndECInstanceIdIndex = specialTokenExpIndexMap.GetIndex(foreignEnd == ECRelationshipEnd_Source ? ECSqlSystemPropertyKind::SourceECInstanceId : ECSqlSystemPropertyKind::TargetECInstanceId);
+    int foreignEndECClassIdIndex = specialTokenExpIndexMap.GetIndex(foreignEnd == ECRelationshipEnd_Source ? ECSqlSystemPropertyKind::SourceECClassId : ECSqlSystemPropertyKind::TargetECClassId);
+    int referencedEndECClassIdIndex = specialTokenExpIndexMap.GetIndex(foreignEnd == ECRelationshipEnd_Target ? ECSqlSystemPropertyKind::SourceECClassId : ECSqlSystemPropertyKind::TargetECClassId);
+    ECSqlInsertPreparedStatement* preparedStatement = ctx.GetECSqlStatementR().GetPreparedStatementP<ECSqlInsertPreparedStatement>();
+
+    if (foreignEndECInstanceIdIndex >= 0)
+        {
+        //ECSQL contains Source/TargetECInstanceId for foreign end
+        const size_t foreignEndECInstanceIdIndexUnsigned = (size_t)foreignEndECInstanceIdIndex;
+        auto const& ecinstanceIdPropNameSnippets = nativeSqlSnippets.m_propertyNamesNativeSqlSnippets[foreignEndECInstanceIdIndexUnsigned];
+        nativeSqlSnippets.m_pkColumnNamesNativeSqlSnippets.insert(nativeSqlSnippets.m_pkColumnNamesNativeSqlSnippets.end(), ecinstanceIdPropNameSnippets.begin(), ecinstanceIdPropNameSnippets.end());
+
+        auto const& ecinstanceIdValueSnippets = nativeSqlSnippets.m_valuesNativeSqlSnippets[foreignEndECInstanceIdIndexUnsigned];
+        if (ecinstanceIdValueSnippets.size() != 1)
+            {
+            ctx.GetECDb().GetECDbImplR().GetIssueReporter().Report(ECDbIssueSeverity::Error, "Multi-value ECInstanceIds not supported.");
+            return ECSqlStatus::InvalidECSql;
+            }
+
+        nativeSqlSnippets.m_pkValuesNativeSqlSnippets.insert(nativeSqlSnippets.m_pkValuesNativeSqlSnippets.end(), ecinstanceIdValueSnippets.begin(), ecinstanceIdValueSnippets.end());
+        expIndexSkipList.push_back(foreignEndECInstanceIdIndexUnsigned);
+
+        //usually ECInstanceId is auto-generated by ECSqlStatement. For end-table mappings this must not be done, as we have
+        //the ECInstanceId already (as it is the same as this end's ECInstanceId).
+        ECClassId classId = relationshipClassMap.GetClass().GetId();
+        ParameterExp const* parameterExp = exp.GetValuesExp()->TryGetAsParameterExpP (foreignEndECInstanceIdIndexUnsigned);
+        if (parameterExp != nullptr)
+            {
+            ECSqlBinder* foreignEndECInstanceIdBinder = nullptr;
+            ECSqlStatus stat = preparedStatement->GetParameterMapR().TryGetBinder(foreignEndECInstanceIdBinder, parameterExp->GetParameterIndex());
+            if (!stat.IsSuccess())
+                {
+                BeAssert(false && "Could not find this end constraint ECInstanceId parameter binder.");
+                return stat;
+                }
+
+            BeAssert(foreignEndECInstanceIdBinder != nullptr);
+            foreignEndECInstanceIdBinder->SetOnBindECInstanceIdEventHandler([preparedStatement, classId] (ECInstanceId bindValue)
+                {
+                BeAssert(preparedStatement != nullptr);
+                preparedStatement->SetECInstanceKeyInfo(ECSqlInsertPreparedStatement::ECInstanceKeyInfo(classId, bindValue));
+                });
+            }
+        else
+            {
+            NativeSqlBuilder const& ecinstanceIdValueSnippet = ecinstanceIdValueSnippets[0];
+            Utf8CP ecinstanceidStr = ecinstanceIdValueSnippet.ToString();
+            ECInstanceId id;
+            if (SUCCESS != ECInstanceId::FromString(id, ecinstanceidStr))
+                {
+                ctx.GetECDb().GetECDbImplR().GetIssueReporter().Report(ECDbIssueSeverity::Error, "'%s' is an invalid ECInstanceId value.", ecinstanceidStr);
+                return ECSqlStatus::InvalidECSql;
+                }
+
+            BeAssert(id.IsValid());
+            preparedStatement->SetECInstanceKeyInfo(ECSqlInsertPreparedStatement::ECInstanceKeyInfo(classId, id));
+            }
+        }
+
+    //If ECSQL contains Source/TargetECClassId for foreign end validate it is matching.
+    //if ECSQL doesn't contain it, nothing to do because the class id will never be set by the INSERT (only
+    //referencing to existing values)
+    if (foreignEndECClassIdIndex >= 0)
+        {
+        expIndexSkipList.push_back((size_t)foreignEndECClassIdIndex);
+
+        ValueExp const* foreignEndClassIdExp = exp.GetValuesExp()->GetValueExp((size_t) foreignEndECClassIdIndex);
+        BeAssert(foreignEndClassIdExp != nullptr);
+
+        //if this end was parametrized we must turn the respective binder into a no-op binder
+        //so that clients binding values to it will not try to access a SQLite parameter which does not exist
+        if (!foreignEndClassIdExp->IsParameterExp())
+            {
+            ECSqlStatus stat = ValidateConstraintClassId(ctx, *foreignEndClassIdExp, relationshipClassMap.GetConstraintMap(foreignEnd));
+            if (!stat.IsSuccess())
+                return stat;
+            }
+        }
+
+    //If ECSQL contains Source/TargetECClassId for referenced end validate it is matching.
+    //if ECSQL doesn't contain it, nothing to do because the class id will never be set by the INSERT (only
+    //referencing to existing values)
+    if (referencedEndECClassIdIndex >= 0)
+        {
+        expIndexSkipList.push_back((size_t) referencedEndECClassIdIndex);
+        ValueExp const* referencedEndClassIdExp = exp.GetValuesExp()->GetValueExp((size_t) referencedEndECClassIdIndex);
+        BeAssert(referencedEndClassIdExp != nullptr);
+
+        if (!referencedEndClassIdExp->IsParameterExp())
+            {
+            ECSqlStatus stat = ValidateConstraintClassId(ctx, *referencedEndClassIdExp, relationshipClassMap.GetConstraintMap(referencedEnd));
+            if (!stat.IsSuccess())
+                return stat;
+            }
+        }
+    
+    std::sort(expIndexSkipList.begin(), expIndexSkipList.end());
+    //now build SQLite SQL
+    //Inserting into a relationship with end table mapping translates to an UPDATE statement in SQLite
+    BuildNativeSqlUpdateStatement(ctx.GetSqlBuilderR(), nativeSqlSnippets, expIndexSkipList, relationshipClassMap);
+    return ECSqlStatus::Success;
+    }
+
+//-----------------------------------------------------------------------------------------
+// @bsimethod                                    Krischan.Eberle                    12/2013
+//+---------------+---------------+---------------+---------------+---------------+--------
+//static
+ECSqlStatus ECSqlInsertPreparer::GenerateNativeSqlSnippets(NativeSqlSnippets& insertSqlSnippets,ECSqlPrepareContext& ctx,
+                    InsertStatementExp const& exp,ClassMap const& classMap)
+    {
+    ECSqlStatus status = ECSqlExpPreparer::PrepareClassRefExp(insertSqlSnippets.m_classNameNativeSqlSnippet, ctx, *exp.GetClassNameExp());
+    if (!status.IsSuccess())
+        return status;
+
+    PropertyNameListExp const* propNameListExp = exp.GetPropertyNameListExp();
+    for (Exp const* childExp : propNameListExp->GetChildren())
+        {
+        PropertyNameExp const* propNameExp = static_cast<PropertyNameExp const*> (childExp);
+
+        NativeSqlBuilder::List nativeSqlSnippets;
+        ECSqlStatus stat = ECSqlPropertyNameExpPreparer::Prepare(nativeSqlSnippets, ctx, propNameExp);
+        if (!stat.IsSuccess())
+            return stat;
+
+        insertSqlSnippets.m_propertyNamesNativeSqlSnippets.push_back(move(nativeSqlSnippets));
+        }
+
+    status = ECSqlExpPreparer::PrepareValueExpListExp(insertSqlSnippets.m_valuesNativeSqlSnippets, ctx, exp.GetValuesExp(), propNameListExp, insertSqlSnippets.m_propertyNamesNativeSqlSnippets);
+    if (!status.IsSuccess())
+        return status;
+
+    if (insertSqlSnippets.m_propertyNamesNativeSqlSnippets.size() != insertSqlSnippets.m_valuesNativeSqlSnippets.size())
+        {
+        BeAssert(false && "Error preparing insert statement. Number of property name items does not match number of value items. This should have been caught by parser already.");
+        return ECSqlStatus::Error;
+        }
+
+    insertSqlSnippets.m_ecinstanceIdMode = ValidateUserProvidedECInstanceId(insertSqlSnippets.m_ecinstanceIdExpIndex, ctx, exp, classMap);
+    if (insertSqlSnippets.m_ecinstanceIdMode == ECInstanceIdMode::Invalid)
+        return ECSqlStatus::InvalidECSql;
+
+    return ECSqlStatus::Success;
+    }
+
+//-----------------------------------------------------------------------------------------
+// @bsimethod                                    Krischan.Eberle                    12/2013
+//+---------------+---------------+---------------+---------------+---------------+--------
+//static
+void ECSqlInsertPreparer::PreparePrimaryKey(ECSqlPrepareContext& ctx, NativeSqlSnippets& nativeSqlSnippets, ClassMap const& classMap)
+    {
+    const auto ecinstanceIdMode = nativeSqlSnippets.m_ecinstanceIdMode;
+    if (ecinstanceIdMode == ECInstanceIdMode::NotUserProvided || ecinstanceIdMode == ECInstanceIdMode::UserProvidedNull) // auto-generate
+        {
+        //If ECInstanceId is to be auto-generated we need to add the ECInstanceId to the SQLite statement
+        //plus an internal binder here.
+
+        int ecinstanceidIndex = -1;
+        if (ecinstanceIdMode == ECInstanceIdMode::NotUserProvided)
+            {
+            //if not user provided ecinstanceid snippet will be appended to column names
+            ecinstanceidIndex = (int) nativeSqlSnippets.m_propertyNamesNativeSqlSnippets.size();
+            ECInstanceIdPropertyMap const* ecInstanceIdPropMap = classMap.GetECInstanceIdPropertyMap();
+            if (ecInstanceIdPropMap == nullptr)
+                {
+                BeAssert(false && "ECInstanceId property map is always expected to exist for domain classes.");
+                return;
+                }
+
+            ToSqlPropertyMapVisitor sqlVisitor(classMap.GetJoinedTable(), ToSqlPropertyMapVisitor::SqlTarget::Table, nullptr);
+            ecInstanceIdPropMap->AcceptVisitor(sqlVisitor);
+            
+            nativeSqlSnippets.m_propertyNamesNativeSqlSnippets.push_back({sqlVisitor.GetResultSet().front().GetSqlBuilder()});
+            nativeSqlSnippets.m_valuesNativeSqlSnippets.push_back(NativeSqlBuilder::List {NativeSqlBuilder()});
+            }
+        else if (ecinstanceIdMode == ECInstanceIdMode::UserProvidedNull)
+            {
+            BeAssert(nativeSqlSnippets.m_ecinstanceIdExpIndex >= 0 &&
+                      (int)nativeSqlSnippets.m_valuesNativeSqlSnippets.size() > nativeSqlSnippets.m_ecinstanceIdExpIndex &&
+                      nativeSqlSnippets.m_valuesNativeSqlSnippets[nativeSqlSnippets.m_ecinstanceIdExpIndex].size() == 1);
+
+            ecinstanceidIndex = nativeSqlSnippets.m_ecinstanceIdExpIndex;
+            nativeSqlSnippets.m_valuesNativeSqlSnippets[ecinstanceidIndex][0] = NativeSqlBuilder();
+            }
+
+        //add binder for the ecinstanceid parameter
+        auto& ecsqlStmt = ctx.GetECSqlStatementR ();
+        auto preparedECSqlStatement = ctx.GetECSqlStatementR ().GetPreparedStatementP<ECSqlInsertPreparedStatement> ();
+        size_t ecinstanceidBinderIndex = 0;
+        auto ecinstanceidBinder = preparedECSqlStatement->GetParameterMapR ().AddInternalBinder(ecinstanceidBinderIndex, ecsqlStmt, ECSqlTypeInfo(PRIMITIVETYPE_Long));
+        if (ecinstanceidBinder == nullptr)
+            {
+            BeAssert(false && "Failed to create internal ECInstanceId parameter binder.");
+            return;
+            }
+
+        preparedECSqlStatement->SetECInstanceKeyInfo(ECSqlInsertPreparedStatement::ECInstanceKeyInfo(classMap.GetClass().GetId(), *ecinstanceidBinder));
+        //add SQLite parameter for the ecinstanceid (internal parameters's ECSqlParameterIndex is made negative to distinguish them from real ECSQL parameter)
+        nativeSqlSnippets.m_valuesNativeSqlSnippets[ecinstanceidIndex][0].AppendParameter(nullptr, (-1) * (int) ecinstanceidBinderIndex, 1);
+        }
+
+    if (SingleColumnDataPropertyMap const* classIdMap = classMap.GetECClassIdPropertyMap()->FindDataPropertyMap(classMap.GetJoinedTable()))
+        {
+        if (classIdMap->GetColumn().GetPersistenceType() == PersistenceType::Persisted)
+            {
+            NativeSqlBuilder::List classIdNameSqliteSnippets {NativeSqlBuilder(classIdMap->GetColumn().GetName().c_str())};
+            nativeSqlSnippets.m_propertyNamesNativeSqlSnippets.push_back(move(classIdNameSqliteSnippets));
+
+            NativeSqlBuilder::List classIdSqliteSnippets {NativeSqlBuilder()};
+            ECClassId classId;
+            if (auto joinedTableStatement = dynamic_cast<ParentOfJoinedTableECSqlStatement const*>(&ctx.GetECSqlStatementR()))
+                classId = joinedTableStatement->GetClassId();
+            else
+                classId = classMap.GetClass().GetId();
+
+            classIdSqliteSnippets[0].Append(classId);
+            nativeSqlSnippets.m_valuesNativeSqlSnippets.push_back(move(classIdSqliteSnippets));
+            }
+        }
+    //if table has a class id column, handle this here
+
+    }
+
+//-----------------------------------------------------------------------------------------
+// @bsimethod                                    Krischan.Eberle                    12/2013
+//+---------------+---------------+---------------+---------------+---------------+--------
+//static
+ECSqlStatus ECSqlInsertPreparer::ValidateConstraintClassId(ECSqlPrepareContext& ctx, ValueExp const& constraintClassIdExp, RelationshipConstraintMap const& constraintMap)
+    {
+    //This is how the class id handling looks like
+    //Case 1: User specified XXClassId in ECSQL
+    //      Case 1a: User specified class id value via parameter: Validate at binding time
+    //      Case 1b: User specified class id value at prepare time.
+    //               Check class id against ids of the classes in the respective constraint of the target relationship.
+    //               If specified class id was not found in constraint -> InvalidECSql as user specified mismatching class id
+    //               If specified class id was found, return it:
+    ConstraintECClassIdPropertyMap const& constraintClassIdPropMap = *constraintMap.GetECClassIdPropMap();
+    switch (constraintClassIdExp.GetType())
+        {
+            case Exp::Type::LiteralValue:
+            {
+            LiteralValueExp const& constraintECClassIdConstantValueExp = static_cast<LiteralValueExp const&> (constraintClassIdExp);
+            ECSqlTypeInfo const& typeInfo = constraintECClassIdConstantValueExp.GetTypeInfo();
+            if (!typeInfo.IsExactNumeric())
+                {
+                ctx.GetECDb().GetECDbImplR().GetIssueReporter().Report(ECDbIssueSeverity::Error, "Value of %s must be an integral number (which is not NULL).", constraintClassIdPropMap.GetAccessString().c_str());
+                return ECSqlStatus::InvalidECSql;
+                }
+
+            ECClassId constraintClassId((uint64_t) constraintECClassIdConstantValueExp.GetValueAsInt64());
+
+            if (!constraintMap.ClassIdMatchesConstraint(constraintClassId))
+                {
+                ctx.GetECDb().GetECDbImplR().GetIssueReporter().Report(ECDbIssueSeverity::Error, "Invalid value %s for property %s. None of the respective constraint's ECClasses match that ECClassId.",
+                                                                       constraintClassId.ToString().c_str(), constraintClassIdPropMap.GetAccessString().c_str());
+                return ECSqlStatus::InvalidECSql;
+                }
+
+            return ECSqlStatus::Success;
+            }
+
+            case Exp::Type::Parameter:
+                return ECSqlStatus::Success;
+
+            default:
+                ctx.GetECDb().GetECDbImplR().GetIssueReporter().Report(ECDbIssueSeverity::Error, "In an ECSQL INSERT statement only literal expressions or parameters are allowed for the %s property.", constraintClassIdPropMap.GetAccessString().c_str());
+                return ECSqlStatus::InvalidECSql;
+        }
+    }
+
+//-----------------------------------------------------------------------------------------
+// @bsimethod                                    Krischan.Eberle                    12/2013
+//+---------------+---------------+---------------+---------------+---------------+--------
+//static
+void ECSqlInsertPreparer::BuildNativeSqlInsertStatement 
+(
+NativeSqlBuilder& insertBuilder, 
+NativeSqlSnippets const& insertSqlSnippets
+)
+    {
+    //For each expression in the property name / value list, a NativeSqlBuilder::List is created. For simple primitive
+    //properties, the list will only contain one snippet, but for multi-dimensional properties (points, structs)
+    //the list will contain more than one snippet. Consequently the the list of ECSQL expressions is translated
+    //into a list of list of native sql snippets. At this point we don't need that jaggedness anymore and flatten it out
+    //before building the final SQLite sql string.
+    const std::vector<size_t> emptyIndexSkipList;
+    auto propertyNamesNativeSqlSnippets = NativeSqlBuilder::FlattenJaggedList(insertSqlSnippets.m_propertyNamesNativeSqlSnippets, emptyIndexSkipList);
+    auto valuesNativeSqlSnippets = NativeSqlBuilder::FlattenJaggedList(insertSqlSnippets.m_valuesNativeSqlSnippets, emptyIndexSkipList);
+
+    insertBuilder.Append("INSERT INTO ").Append(insertSqlSnippets.m_classNameNativeSqlSnippet);
+
+    insertBuilder.AppendSpace().AppendParenLeft().Append(propertyNamesNativeSqlSnippets);
+    if (!insertSqlSnippets.m_pkColumnNamesNativeSqlSnippets.empty())
+        {
+        if (!propertyNamesNativeSqlSnippets.empty())
+            insertBuilder.AppendComma();
+
+        insertBuilder.Append(insertSqlSnippets.m_pkColumnNamesNativeSqlSnippets);
+        }
+
+    insertBuilder.AppendParenRight();
+    insertBuilder.Append(" VALUES ").AppendParenLeft().Append(valuesNativeSqlSnippets);
+    if (!insertSqlSnippets.m_pkValuesNativeSqlSnippets.empty())
+        {
+        if (!valuesNativeSqlSnippets.empty())
+            insertBuilder.AppendComma();
+
+        insertBuilder.Append(insertSqlSnippets.m_pkValuesNativeSqlSnippets);
+        }
+
+    insertBuilder.AppendParenRight();
+    }
+
+//-----------------------------------------------------------------------------------------
+// @bsimethod                                    Krischan.Eberle                    12/2013
+//+---------------+---------------+---------------+---------------+---------------+--------
+//static
+void ECSqlInsertPreparer::BuildNativeSqlUpdateStatement
+(
+NativeSqlBuilder& updateBuilder,
+NativeSqlSnippets const& insertSqlSnippets,
+std::vector<size_t> const& expIndexSkipList,
+RelationshipClassEndTableMap const& classMap
+)
+    {
+    //WIP*********Following code should figure out the table and not just use the first table****************
+    ECClassIdPropertyMap const * ecClassIdPropertyMap = classMap.GetECClassIdPropertyMap();
+    if (ecClassIdPropertyMap->IsMappedToSingleTable())
+        {
+        BeAssert(false && "We should not be able to insert into endtable that mapped top multiple tables");
+        return;
+        }
+
+    DbTable const& contextTable = *classMap.GetForeignEndECInstanceIdPropMap()->GetTables().front();
+
+    //For each expression in the property name / value list, a NativeSqlBuilder::List is created. For simple primitive
+    //properties, the list will only contain one snippet, but for multi-dimensional properties (points, structs)
+    //the list will contain more than one snippet. Consequently the list of ECSQL expressions is translated
+    //into a list of list of native sql snippets. At this point we don't need that jaggedness anymore and flatten it out
+    //before building the final SQLite sql string.
+    auto propertyNamesNativeSqlSnippets = NativeSqlBuilder::FlattenJaggedList(insertSqlSnippets.m_propertyNamesNativeSqlSnippets, expIndexSkipList);
+    auto valuesNativeSqlSnippets = NativeSqlBuilder::FlattenJaggedList(insertSqlSnippets.m_valuesNativeSqlSnippets, expIndexSkipList);
+
+    updateBuilder.Append("UPDATE ").Append(insertSqlSnippets.m_classNameNativeSqlSnippet).Append(" SET ");
+    updateBuilder.Append(propertyNamesNativeSqlSnippets, "=", valuesNativeSqlSnippets);
+
+    if (!classMap.IsMappedToSingleTable())
+        return;
+
+    DbTable const& contextTable = classMap.GetJoinedTable();
+    if (!ecClassIdPropertyMap->IsVirtual(contextTable))
+        {
+        //class id is persisted so determine the class id literal and append it to the SQL
+        auto vmap = ecClassIdPropertyMap->FindDataPropertyMap(contextTable);
+        BeAssert(vmap != nullptr);
+        updateBuilder.AppendComma().Append(vmap->GetColumn().GetName().c_str()).Append(BooleanSqlOperator::EqualTo).Append(ecClassIdPropertyMap->GetDefaultECClassId());
+        }
+
+    //add WHERE clause so that the right row in the end table is updated
+    updateBuilder.Append(" WHERE ").Append(insertSqlSnippets.m_pkColumnNamesNativeSqlSnippets, "=", insertSqlSnippets.m_pkValuesNativeSqlSnippets, " AND ");
+    //add expression to WHERE clause that only updates the row if the other end id is NULL. If it wasn't NULL, it would mean
+    //a cardinality constraint violation, as by definition the other end's cardinality in an end table mapping is 0 or 1.
+    ToSqlPropertyMapVisitor sqlVisitor(contextTable, ToSqlPropertyMapVisitor::SqlTarget::Table, nullptr);    
+    classMap.GetReferencedEndECInstanceIdPropMap()->AcceptVisitor(sqlVisitor);
+    for (ToSqlPropertyMapVisitor::Result const& referencedEndECInstanceIdColSnippet : sqlVisitor.GetResultSet())
+        {
+        updateBuilder.Append(" AND ").Append(referencedEndECInstanceIdColSnippet.GetSql()).Append(" IS NULL");
+        }
+    }
+
+
+//-----------------------------------------------------------------------------------------
+// @bsimethod                                    Krischan.Eberle                    07/2014
+//+---------------+---------------+---------------+---------------+---------------+--------
+//static
+ECSqlInsertPreparer::ECInstanceIdMode ECSqlInsertPreparer::ValidateUserProvidedECInstanceId(int& ecinstanceIdExpIndex, ECSqlPrepareContext& ctx, InsertStatementExp const& exp, ClassMap const& classMap)
+    {
+    ecinstanceIdExpIndex = -1;
+
+    if (ctx.IsEmbeddedStatement())
+        return ECInstanceIdMode::NotUserProvided; 
+
+    ECSqlInsertPreparedStatement* preparedStatement = ctx.GetECSqlStatementR().GetPreparedStatementP<ECSqlInsertPreparedStatement>();
+    BeAssert(preparedStatement != nullptr);
+
+    if (classMap.IsECInstanceIdAutogenerationDisabled())
+        preparedStatement->SetIsECInstanceIdAutogenerationDisabled();
+
+    //Validate whether ECInstanceId is specified and value is set to NULL -> auto-generate ECInstanceId
+    auto propNameListExp = exp.GetPropertyNameListExp();
+    ecinstanceIdExpIndex = propNameListExp->GetSpecialTokenExpIndexMap().GetIndex(ECSqlSystemPropertyKind::ECInstanceId);
+    if (ecinstanceIdExpIndex < 0)
+        return ECInstanceIdMode::NotUserProvided; //-> auto-generate
+
+    auto valueExp = exp.GetValuesExp()->GetChildren().Get<Exp> (ecinstanceIdExpIndex);
+    BeAssert(valueExp != nullptr);
+    if (ECSqlExpPreparer::IsNullExp(*valueExp))
+        return ECInstanceIdMode::UserProvidedNull; //-> auto-generate
+        
+    //now we know that user provided a not-null ECInstanceId
+
+    //for end table relationships we ignore the user provided ECInstanceId
+    //as end table relationships don't hve their own ECInstanceId
+    const bool isEndTableRelationship = classMap.GetType() == ClassMap::Type::RelationshipEndTable;
+
+    ECClassId classId = classMap.GetClass().GetId();
+    //override ECClassId in case of join table with secondary class id 
+    if (auto joinedTableStatement = dynamic_cast<ParentOfJoinedTableECSqlStatement const*>(&ctx.GetECSqlStatementR()))
+        {
+        classId = joinedTableStatement->GetClassId(); 
+        }
+
+    const Exp::Type expType = valueExp->GetType();
+    if (expType == Exp::Type::LiteralValue)
+        {
+        if (!isEndTableRelationship)
+            {
+            LiteralValueExp const* constValueExp = static_cast<LiteralValueExp const*> (valueExp);
+            ECInstanceId instanceId((uint64_t) constValueExp->GetValueAsInt64());
+            preparedStatement->SetECInstanceKeyInfo(ECSqlInsertPreparedStatement::ECInstanceKeyInfo(classId, instanceId));
+            }
+        }
+    else if (expType == Exp::Type::Parameter)
+        {
+        ParameterExp const* paramExp = static_cast<ParameterExp const*> (valueExp);
+
+        ECSqlBinder* ecinstanceidBinder = nullptr;
+        auto stat = preparedStatement->GetParameterMapR ().TryGetBinder(ecinstanceidBinder, paramExp->GetParameterIndex());
+        if (!stat.IsSuccess())
+            {
+            BeAssert(false && "Could not find ECInstanceId parameter binder.");
+            return ECInstanceIdMode::Invalid;
+            }
+
+        BeAssert(ecinstanceidBinder != nullptr);
+
+        if (!isEndTableRelationship)
+            {
+            //capture the bound ecinstanceid in the prepared statement so that it can be returned from Step
+            ecinstanceidBinder->SetOnBindECInstanceIdEventHandler([preparedStatement] (ECInstanceId bindValue)
+                {
+                preparedStatement->GetECInstanceKeyInfo().SetBoundECInstanceId(ECInstanceId(bindValue.GetValue()));
+                });
+
+            preparedStatement->SetECInstanceKeyInfo(ECSqlInsertPreparedStatement::ECInstanceKeyInfo(classId, *ecinstanceidBinder));
+            }
+        }
+    else
+        {
+        ctx.GetECDb().GetECDbImplR().GetIssueReporter().Report(ECDbIssueSeverity::Error, "ECInstanceId in an ECSQL INSERT statement can only be NULL, a literal or a parameter.");
+        return ECInstanceIdMode::Invalid;
+        }
+
+    return ECInstanceIdMode::UserProvidedNotNull;
+    }
+
+
+END_BENTLEY_SQLITE_EC_NAMESPACE