--- conflicted
+++ resolved
@@ -1,279 +1,249 @@
-/*--------------------------------------------------------------------------------------+
-|
-|     $Source: ECDb/ECSql/ECSqlDeletePreparer.cpp $
-|
-|  $Copyright: (c) 2015 Bentley Systems, Incorporated. All rights reserved. $
-|
-+--------------------------------------------------------------------------------------*/
-#include "ECDbPch.h"
-
-using namespace std;
-
-BEGIN_BENTLEY_SQLITE_EC_NAMESPACE
-
-//-----------------------------------------------------------------------------------------
-// @bsimethod                                    Krischan.Eberle                    01/2014
-//+---------------+---------------+---------------+---------------+---------------+--------
-//static
-ECSqlStatus ECSqlDeletePreparer::Prepare (ECSqlPrepareContext& ctx, DeleteStatementExp const& exp)
-    {
-    BeAssert (exp.IsComplete ());
-    ctx.PushScope (exp, exp.GetOptionsClauseExp());
-
-    auto classNameExp = exp.GetClassNameExp ();
-    auto const& classMap = classNameExp->GetInfo ().GetMap ();
- 
-    NativeSqlSnippets deleteNativeSqlSnippets;
-    auto stat = GenerateNativeSqlSnippets (deleteNativeSqlSnippets, ctx, exp, *classNameExp);
-    if (!stat.IsSuccess())
-        return stat;
-
-    if (classMap.GetClassMapType () == ClassMap::Type::RelationshipEndTable)
-        stat = PrepareForEndTableRelationship (ctx, deleteNativeSqlSnippets, static_cast<RelationshipClassEndTableMapCR> (classMap));
-    else
-        stat = PrepareForClass (ctx, deleteNativeSqlSnippets);
-
-    ctx.PopScope ();
-    return stat;
-    }
-
-//-----------------------------------------------------------------------------------------
-// @bsimethod                                    Krischan.Eberle                    01/2014
-//+---------------+---------------+---------------+---------------+---------------+--------
-//static
-ECSqlStatus ECSqlDeletePreparer::PrepareForClass 
-(
-ECSqlPrepareContext& ctx, 
-NativeSqlSnippets& nativeSqlSnippets
-)
-    {
-    BuildNativeSqlDeleteStatement (ctx.GetSqlBuilderR (), nativeSqlSnippets); 
-    return ECSqlStatus::Success;
-    }
-
-//-----------------------------------------------------------------------------------------
-// @bsimethod                                    Krischan.Eberle                    01/2014
-//+---------------+---------------+---------------+---------------+---------------+--------
-//static
-ECSqlStatus ECSqlDeletePreparer::PrepareForEndTableRelationship 
-(
-ECSqlPrepareContext& ctx, 
-NativeSqlSnippets& nativeSqlSnippets, 
-RelationshipClassEndTableMapCR classMap
-)
-    {
-    auto otherEndECInstanceIdPropMap = classMap.GetOtherEndECInstanceIdPropMap ();
-    auto otherEndECClassIdPropMap = classMap.GetOtherEndECInstanceIdPropMap ();
-
-    NativeSqlBuilder::List propertyNamesToUnsetSqlSnippets;
-    classMap.GetPropertyMaps ().Traverse (
-        [&propertyNamesToUnsetSqlSnippets, &otherEndECInstanceIdPropMap, &otherEndECClassIdPropMap] (TraversalFeedback& feedback, PropertyMapCP propMap)
-        {
-        //virtual prop maps map to non-existing columns. So they don't need to be considered in the list of columns to be nulled out
-        if (!propMap->IsVirtual () && (!propMap->IsSystemPropertyMap () || propMap == otherEndECInstanceIdPropMap || propMap == otherEndECClassIdPropMap))
-            {
-            auto sqlSnippets = propMap->ToNativeSql (nullptr, ECSqlType::Delete, false);
-            propertyNamesToUnsetSqlSnippets.insert (propertyNamesToUnsetSqlSnippets.end (), sqlSnippets.begin (), sqlSnippets.end ());
-            }
-        }, 
-        false); //don't recurse, i.e. only top-level prop maps are interesting here
-
-
-    BuildNativeSqlUpdateStatement (ctx.GetSqlBuilderR (), nativeSqlSnippets, propertyNamesToUnsetSqlSnippets);
-    return ECSqlStatus::Success;
-    }
-
-//-----------------------------------------------------------------------------------------
-// @bsimethod                                    Krischan.Eberle                    01/2014
-//+---------------+---------------+---------------+---------------+---------------+--------
-//static
-ECSqlStatus ECSqlDeletePreparer::GenerateNativeSqlSnippets 
-(
-NativeSqlSnippets& deleteSqlSnippets, 
-ECSqlPrepareContext& ctx, 
-DeleteStatementExp const& exp,
-ClassNameExp const& classNameExp
-)
-    {
-    auto status = ECSqlExpPreparer::PrepareClassRefExp (deleteSqlSnippets.m_classNameNativeSqlSnippet, ctx, classNameExp);
-    if (!status.IsSuccess())
-        return status;
-
-<<<<<<< HEAD
-   
-    //WHERE [%s] IN (SELECT [%s].[%s] FROM [%s] INNER JOIN [%s] ON [%s].[%s] = [%s].[%s] WHERE (%s))
-    if (auto whereClauseExp = exp.GetOptWhereClauseExp())
-=======
-    if (auto whereClauseExp = exp.GetWhereClauseExp ())
->>>>>>> 4d2fbfc6
-        {
-        NativeSqlBuilder whereClause;
-        status = ECSqlExpPreparer::PrepareWhereExp(whereClause, ctx, whereClauseExp);
-        if (!status.IsSuccess())
-            return status;
-
-        //Following generate optimized WHERE depending on what was accessed in WHERE class of delete. It will avoid uncessary
-        auto const & currentClassMap = classNameExp.GetInfo().GetMap();
-        if (auto rootOfJoinedTable = currentClassMap.FindRootOfJoinedTable())
-            {
-            auto const tableBeenAccessed = whereClauseExp->GetReferencedTables();
-            bool referencedRootOfJoinedTable = (tableBeenAccessed.find(&rootOfJoinedTable->GetTable()) != tableBeenAccessed.end());
-            bool referencedJoinedTable = (tableBeenAccessed.find(&currentClassMap.GetTable()) != tableBeenAccessed.end());
-            if (referencedRootOfJoinedTable && !referencedJoinedTable)
-                {
-                //do not modifiy where
-                deleteSqlSnippets.m_whereClauseNativeSqlSnippet = whereClause;
-                }
-            else
-                {
-                auto joinedTableId = currentClassMap.GetTable().GetFilteredColumnFirst(ECDbKnownColumns::ECInstanceId);
-                auto parentOfjoinedTableId = rootOfJoinedTable->GetTable().GetFilteredColumnFirst(ECDbKnownColumns::ECInstanceId);
-                NativeSqlBuilder snippet;
-                snippet.AppendFormatted(
-                    " WHERE [%s] IN (SELECT [%s].[%s] FROM [%s] INNER JOIN [%s] ON [%s].[%s] = [%s].[%s] %s) ",
-                    parentOfjoinedTableId->GetName().c_str(),
-                    rootOfJoinedTable->GetTable().GetName().c_str(),
-                    parentOfjoinedTableId->GetName().c_str(),
-                    rootOfJoinedTable->GetTable().GetName().c_str(),
-                    currentClassMap.GetTable().GetName().c_str(),
-                    currentClassMap.GetTable().GetName().c_str(),
-                    joinedTableId->GetName().c_str(),
-                    rootOfJoinedTable->GetTable().GetName().c_str(),
-                    parentOfjoinedTableId->GetName().c_str(),
-                    whereClause.ToString()
-                    );
-
-                deleteSqlSnippets.m_whereClauseNativeSqlSnippet = snippet;
-                }
-            }
-        else
-            deleteSqlSnippets.m_whereClauseNativeSqlSnippet = whereClause;
-        }
-
-
-    //System WHERE clause
-    //if option to disable class id filter is set, nothing more to do
-    if (exp.GetOptionsClauseExp() != nullptr && exp.GetOptionsClauseExp()->HasOption(OptionsExp::NOECCLASSIDFILTER_OPTION))
-        return ECSqlStatus::Success;
-
-
-    IClassMap const& classMap = classNameExp.GetInfo().GetMap();
-<<<<<<< HEAD
-    auto& storageDesc = classMap.GetStorageDescription ();
-    if (storageDesc.GetNonVirtualHorizontalPartitionIndices ().empty() || !exp.GetClassNameExp ()->IsPolymorphic ())
-        {
-        if (auto classIdColumn = classMap.GetTable ().GetFilteredColumnFirst (ECDbKnownColumns::ECClassId))
-            {
-            if (classIdColumn->GetPersistenceType() == PersistenceType::Persisted)
-                {
-                deleteSqlSnippets.m_systemWhereClauseNativeSqlSnippet.AppendEscaped (classIdColumn->GetName().c_str()).Append(" = ").Append (classMap.GetClass ().GetId ());
-                }
-            }
-        }
-    else if (storageDesc.GetNonVirtualHorizontalPartitionIndices ().size() == 1 && exp.GetClassNameExp ()->IsPolymorphic ())
-        {
-        if (auto classIdColumn = classMap.GetTable ().GetFilteredColumnFirst (ECDbKnownColumns::ECClassId))
-            {
-            if (classIdColumn->GetPersistenceType () == PersistenceType::Persisted)
-                {
-                auto& partition = storageDesc.GetHorizontalPartitions ().at (storageDesc.GetNonVirtualHorizontalPartitionIndices ().at (0));               
-                if (partition.NeedsClassIdFilter()) 
-                    deleteSqlSnippets.m_systemWhereClauseNativeSqlSnippet.AppendEscaped(classIdColumn->GetName().c_str());
-                }
-            }
-        }
-    return ECSqlStatus::Success;
-=======
-    ECDbSqlTable const& table = classMap.GetTable();
-    ECDbSqlColumn const* classIdColumn = nullptr;
-    if (!table.TryGetECClassIdColumn(classIdColumn) || classIdColumn->GetPersistenceType() != PersistenceType::Persisted)
-        return ECSqlStatus::Success; //no class id column exists -> no system where clause
-    
-    return classMap.GetStorageDescription().GenerateECClassIdFilter(deleteSqlSnippets.m_systemWhereClauseNativeSqlSnippet,
-                                                                    table,
-                                                                    *classIdColumn, 
-                                                                    exp.GetClassNameExp()->IsPolymorphic()) == SUCCESS ? ECSqlStatus::Success : ECSqlStatus::Error;
->>>>>>> 4d2fbfc6
-    }
-
-//-----------------------------------------------------------------------------------------
-// @bsimethod                                    Krischan.Eberle                    01/2014
-//+---------------+---------------+---------------+---------------+---------------+--------
-//static
-void ECSqlDeletePreparer::BuildNativeSqlDeleteStatement
-(
-NativeSqlBuilder& deleteBuilder,
-NativeSqlSnippets const& deleteNativeSqlSnippets
-)
-    {
-    deleteBuilder.Append ("DELETE FROM ").Append (deleteNativeSqlSnippets.m_classNameNativeSqlSnippet);
-
-    bool whereAlreadyAppended = false;
-    if (!deleteNativeSqlSnippets.m_whereClauseNativeSqlSnippet.IsEmpty ())
-        {
-        deleteBuilder.AppendSpace ().Append (deleteNativeSqlSnippets.m_whereClauseNativeSqlSnippet);
-        whereAlreadyAppended = true;
-        }
-    
-    if (!deleteNativeSqlSnippets.m_systemWhereClauseNativeSqlSnippet.IsEmpty ())
-        {
-        if (whereAlreadyAppended)
-            deleteBuilder.Append (" AND ").AppendParenLeft();
-        else
-            deleteBuilder.Append (" WHERE ");
-
-        deleteBuilder.Append (deleteNativeSqlSnippets.m_systemWhereClauseNativeSqlSnippet);
-        
-        if (whereAlreadyAppended)
-            deleteBuilder.AppendParenRight();
-        }
-    }
-
-//-----------------------------------------------------------------------------------------
-// @bsimethod                                    Krischan.Eberle                    01/2014
-//+---------------+---------------+---------------+---------------+---------------+--------
-//static
-void ECSqlDeletePreparer::BuildNativeSqlUpdateStatement
-(
-NativeSqlBuilder& updateBuilder,
-NativeSqlSnippets const& deleteNativeSqlSnippets,
-NativeSqlBuilder::List const& propNamesToUnsetNativeSqlSnippets
-)
-    {
-    updateBuilder.Append ("UPDATE ").Append (deleteNativeSqlSnippets.m_classNameNativeSqlSnippet);
-
-    //Columns of properties of the relationship need to be nulled out when "deleting" the relationship
-    BeAssert (!propNamesToUnsetNativeSqlSnippets.empty ());
-    updateBuilder.Append (" SET ");
-    
-    bool isFirstItem = true;
-    for (auto const& sqlSnippet : propNamesToUnsetNativeSqlSnippets)
-        {
-        if (!isFirstItem)
-            updateBuilder.AppendComma ();
-
-        updateBuilder.Append (sqlSnippet).Append (" = NULL");
-        isFirstItem = false;
-        }
-
-
-    bool whereAlreadyAppended = false;
-    if (!deleteNativeSqlSnippets.m_whereClauseNativeSqlSnippet.IsEmpty ())
-        {
-        updateBuilder.AppendSpace ().Append (deleteNativeSqlSnippets.m_whereClauseNativeSqlSnippet);
-        whereAlreadyAppended = true;
-        }
-
-    if (!deleteNativeSqlSnippets.m_systemWhereClauseNativeSqlSnippet.IsEmpty ())
-        {
-        if (whereAlreadyAppended)
-            updateBuilder.Append (" AND ");
-        else
-            updateBuilder.Append (" WHERE ");
-
-        updateBuilder.Append (deleteNativeSqlSnippets.m_systemWhereClauseNativeSqlSnippet);
-        }
-    }
-
-
-END_BENTLEY_SQLITE_EC_NAMESPACE
+/*--------------------------------------------------------------------------------------+
+|
+|     $Source: ECDb/ECSql/ECSqlDeletePreparer.cpp $
+|
+|  $Copyright: (c) 2015 Bentley Systems, Incorporated. All rights reserved. $
+|
++--------------------------------------------------------------------------------------*/
+#include "ECDbPch.h"
+
+using namespace std;
+
+BEGIN_BENTLEY_SQLITE_EC_NAMESPACE
+
+//-----------------------------------------------------------------------------------------
+// @bsimethod                                    Krischan.Eberle                    01/2014
+//+---------------+---------------+---------------+---------------+---------------+--------
+//static
+ECSqlStatus ECSqlDeletePreparer::Prepare (ECSqlPrepareContext& ctx, DeleteStatementExp const& exp)
+    {
+    BeAssert (exp.IsComplete ());
+    ctx.PushScope (exp, exp.GetOptionsClauseExp());
+
+    auto classNameExp = exp.GetClassNameExp ();
+    auto const& classMap = classNameExp->GetInfo ().GetMap ();
+ 
+    NativeSqlSnippets deleteNativeSqlSnippets;
+    auto stat = GenerateNativeSqlSnippets (deleteNativeSqlSnippets, ctx, exp, *classNameExp);
+    if (!stat.IsSuccess())
+        return stat;
+
+    if (classMap.GetClassMapType () == ClassMap::Type::RelationshipEndTable)
+        stat = PrepareForEndTableRelationship (ctx, deleteNativeSqlSnippets, static_cast<RelationshipClassEndTableMapCR> (classMap));
+    else
+        stat = PrepareForClass (ctx, deleteNativeSqlSnippets);
+
+    ctx.PopScope ();
+    return stat;
+    }
+
+//-----------------------------------------------------------------------------------------
+// @bsimethod                                    Krischan.Eberle                    01/2014
+//+---------------+---------------+---------------+---------------+---------------+--------
+//static
+ECSqlStatus ECSqlDeletePreparer::PrepareForClass 
+(
+ECSqlPrepareContext& ctx, 
+NativeSqlSnippets& nativeSqlSnippets
+)
+    {
+    BuildNativeSqlDeleteStatement (ctx.GetSqlBuilderR (), nativeSqlSnippets); 
+    return ECSqlStatus::Success;
+    }
+
+//-----------------------------------------------------------------------------------------
+// @bsimethod                                    Krischan.Eberle                    01/2014
+//+---------------+---------------+---------------+---------------+---------------+--------
+//static
+ECSqlStatus ECSqlDeletePreparer::PrepareForEndTableRelationship 
+(
+ECSqlPrepareContext& ctx, 
+NativeSqlSnippets& nativeSqlSnippets, 
+RelationshipClassEndTableMapCR classMap
+)
+    {
+    auto otherEndECInstanceIdPropMap = classMap.GetOtherEndECInstanceIdPropMap ();
+    auto otherEndECClassIdPropMap = classMap.GetOtherEndECInstanceIdPropMap ();
+
+    NativeSqlBuilder::List propertyNamesToUnsetSqlSnippets;
+    classMap.GetPropertyMaps ().Traverse (
+        [&propertyNamesToUnsetSqlSnippets, &otherEndECInstanceIdPropMap, &otherEndECClassIdPropMap] (TraversalFeedback& feedback, PropertyMapCP propMap)
+        {
+        //virtual prop maps map to non-existing columns. So they don't need to be considered in the list of columns to be nulled out
+        if (!propMap->IsVirtual () && (!propMap->IsSystemPropertyMap () || propMap == otherEndECInstanceIdPropMap || propMap == otherEndECClassIdPropMap))
+            {
+            auto sqlSnippets = propMap->ToNativeSql (nullptr, ECSqlType::Delete, false);
+            propertyNamesToUnsetSqlSnippets.insert (propertyNamesToUnsetSqlSnippets.end (), sqlSnippets.begin (), sqlSnippets.end ());
+            }
+        }, 
+        false); //don't recurse, i.e. only top-level prop maps are interesting here
+
+
+    BuildNativeSqlUpdateStatement (ctx.GetSqlBuilderR (), nativeSqlSnippets, propertyNamesToUnsetSqlSnippets);
+    return ECSqlStatus::Success;
+    }
+
+//-----------------------------------------------------------------------------------------
+// @bsimethod                                    Krischan.Eberle                    01/2014
+//+---------------+---------------+---------------+---------------+---------------+--------
+//static
+ECSqlStatus ECSqlDeletePreparer::GenerateNativeSqlSnippets 
+(
+NativeSqlSnippets& deleteSqlSnippets, 
+ECSqlPrepareContext& ctx, 
+DeleteStatementExp const& exp,
+ClassNameExp const& classNameExp
+)
+    {
+    auto status = ECSqlExpPreparer::PrepareClassRefExp (deleteSqlSnippets.m_classNameNativeSqlSnippet, ctx, classNameExp);
+    if (!status.IsSuccess())
+        return status;
+
+   
+    //WHERE [%s] IN (SELECT [%s].[%s] FROM [%s] INNER JOIN [%s] ON [%s].[%s] = [%s].[%s] WHERE (%s))
+    if (auto whereClauseExp = exp.GetWhereClauseExp ())
+        {
+        NativeSqlBuilder whereClause;
+        status = ECSqlExpPreparer::PrepareWhereExp(whereClause, ctx, whereClauseExp);
+        if (!status.IsSuccess())
+            return status;
+
+        //Following generate optimized WHERE depending on what was accessed in WHERE class of delete. It will avoid uncessary
+        auto const & currentClassMap = classNameExp.GetInfo().GetMap();
+        if (auto rootOfJoinedTable = currentClassMap.FindRootOfJoinedTable())
+            {
+            auto const tableBeenAccessed = whereClauseExp->GetReferencedTables();
+            bool referencedRootOfJoinedTable = (tableBeenAccessed.find(&rootOfJoinedTable->GetTable()) != tableBeenAccessed.end());
+            bool referencedJoinedTable = (tableBeenAccessed.find(&currentClassMap.GetTable()) != tableBeenAccessed.end());
+            if (referencedRootOfJoinedTable && !referencedJoinedTable)
+                {
+                //do not modifiy where
+                deleteSqlSnippets.m_whereClauseNativeSqlSnippet = whereClause;
+                }
+            else
+                {
+                auto joinedTableId = currentClassMap.GetTable().GetFilteredColumnFirst(ECDbKnownColumns::ECInstanceId);
+                auto parentOfjoinedTableId = rootOfJoinedTable->GetTable().GetFilteredColumnFirst(ECDbKnownColumns::ECInstanceId);
+                NativeSqlBuilder snippet;
+                snippet.AppendFormatted(
+                    " WHERE [%s] IN (SELECT [%s].[%s] FROM [%s] INNER JOIN [%s] ON [%s].[%s] = [%s].[%s] %s) ",
+                    parentOfjoinedTableId->GetName().c_str(),
+                    rootOfJoinedTable->GetTable().GetName().c_str(),
+                    parentOfjoinedTableId->GetName().c_str(),
+                    rootOfJoinedTable->GetTable().GetName().c_str(),
+                    currentClassMap.GetTable().GetName().c_str(),
+                    currentClassMap.GetTable().GetName().c_str(),
+                    joinedTableId->GetName().c_str(),
+                    rootOfJoinedTable->GetTable().GetName().c_str(),
+                    parentOfjoinedTableId->GetName().c_str(),
+                    whereClause.ToString()
+                    );
+
+                deleteSqlSnippets.m_whereClauseNativeSqlSnippet = snippet;
+                }
+            }
+        else
+            deleteSqlSnippets.m_whereClauseNativeSqlSnippet = whereClause;
+        }
+
+
+    //System WHERE clause
+    //if option to disable class id filter is set, nothing more to do
+    if (exp.GetOptionsClauseExp() != nullptr && exp.GetOptionsClauseExp()->HasOption(OptionsExp::NOECCLASSIDFILTER_OPTION))
+        return ECSqlStatus::Success;
+
+
+    IClassMap const& classMap = classNameExp.GetInfo().GetMap();
+    ECDbSqlTable const& table = classMap.GetTable();
+    ECDbSqlColumn const* classIdColumn = nullptr;
+    if (!table.TryGetECClassIdColumn(classIdColumn) || classIdColumn->GetPersistenceType() != PersistenceType::Persisted)
+                    partition.AppendECClassIdFilterSql(classIdColumn->GetName().c_str(), deleteSqlSnippets.m_systemWhereClauseNativeSqlSnippet);
+        return ECSqlStatus::Success; //no class id column exists -> no system where clause
+    
+    return classMap.GetStorageDescription().GenerateECClassIdFilter(deleteSqlSnippets.m_systemWhereClauseNativeSqlSnippet,
+                                                                    table,
+                                                                    *classIdColumn, 
+                                                                    exp.GetClassNameExp()->IsPolymorphic()) == SUCCESS ? ECSqlStatus::Success : ECSqlStatus::Error;
+    }
+
+//-----------------------------------------------------------------------------------------
+// @bsimethod                                    Krischan.Eberle                    01/2014
+//+---------------+---------------+---------------+---------------+---------------+--------
+//static
+void ECSqlDeletePreparer::BuildNativeSqlDeleteStatement
+(
+NativeSqlBuilder& deleteBuilder,
+NativeSqlSnippets const& deleteNativeSqlSnippets
+)
+    {
+    deleteBuilder.Append ("DELETE FROM ").Append (deleteNativeSqlSnippets.m_classNameNativeSqlSnippet);
+
+    bool whereAlreadyAppended = false;
+    if (!deleteNativeSqlSnippets.m_whereClauseNativeSqlSnippet.IsEmpty ())
+        {
+        deleteBuilder.AppendSpace ().Append (deleteNativeSqlSnippets.m_whereClauseNativeSqlSnippet);
+        whereAlreadyAppended = true;
+        }
+    
+    if (!deleteNativeSqlSnippets.m_systemWhereClauseNativeSqlSnippet.IsEmpty ())
+        {
+        if (whereAlreadyAppended)
+            deleteBuilder.Append (" AND ").AppendParenLeft();
+        else
+            deleteBuilder.Append (" WHERE ");
+
+        deleteBuilder.Append (deleteNativeSqlSnippets.m_systemWhereClauseNativeSqlSnippet);
+        
+        if (whereAlreadyAppended)
+            deleteBuilder.AppendParenRight();
+        }
+    }
+
+//-----------------------------------------------------------------------------------------
+// @bsimethod                                    Krischan.Eberle                    01/2014
+//+---------------+---------------+---------------+---------------+---------------+--------
+//static
+void ECSqlDeletePreparer::BuildNativeSqlUpdateStatement
+(
+NativeSqlBuilder& updateBuilder,
+NativeSqlSnippets const& deleteNativeSqlSnippets,
+NativeSqlBuilder::List const& propNamesToUnsetNativeSqlSnippets
+)
+    {
+    updateBuilder.Append ("UPDATE ").Append (deleteNativeSqlSnippets.m_classNameNativeSqlSnippet);
+
+    //Columns of properties of the relationship need to be nulled out when "deleting" the relationship
+    BeAssert (!propNamesToUnsetNativeSqlSnippets.empty ());
+    updateBuilder.Append (" SET ");
+    
+    bool isFirstItem = true;
+    for (auto const& sqlSnippet : propNamesToUnsetNativeSqlSnippets)
+        {
+        if (!isFirstItem)
+            updateBuilder.AppendComma ();
+
+        updateBuilder.Append (sqlSnippet).Append (" = NULL");
+        isFirstItem = false;
+        }
+
+
+    bool whereAlreadyAppended = false;
+    if (!deleteNativeSqlSnippets.m_whereClauseNativeSqlSnippet.IsEmpty ())
+        {
+        updateBuilder.AppendSpace ().Append (deleteNativeSqlSnippets.m_whereClauseNativeSqlSnippet);
+        whereAlreadyAppended = true;
+        }
+
+    if (!deleteNativeSqlSnippets.m_systemWhereClauseNativeSqlSnippet.IsEmpty ())
+        {
+        if (whereAlreadyAppended)
+            updateBuilder.Append (" AND ");
+        else
+            updateBuilder.Append (" WHERE ");
+
+        updateBuilder.Append (deleteNativeSqlSnippets.m_systemWhereClauseNativeSqlSnippet);
+        }
+    }
+
+
+END_BENTLEY_SQLITE_EC_NAMESPACE