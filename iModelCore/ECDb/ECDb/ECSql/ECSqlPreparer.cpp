/*--------------------------------------------------------------------------------------+
|
|     $Source: ECDb/ECSql/ECSqlPreparer.cpp $
|
|  $Copyright: (c) 2017 Bentley Systems, Incorporated. All rights reserved. $
|
+--------------------------------------------------------------------------------------*/
#include "ECDbPch.h"

USING_NAMESPACE_BENTLEY_EC

BEGIN_BENTLEY_SQLITE_EC_NAMESPACE

//************** ECSqlPreparer *******************************
//-----------------------------------------------------------------------------------------
// @bsimethod                                    Affan.Khan                       09/2013
//+---------------+---------------+---------------+---------------+---------------+------
//static
ECSqlStatus ECSqlPreparer::Prepare(Utf8StringR nativeSql, ECSqlPrepareContext& context, Exp const& exp)
    {
    ECSqlStatus status = ECSqlStatus::Error;
    switch (exp.GetType())
        {
            case Exp::Type::Select:
            {
            status = ECSqlSelectPreparer::Prepare(context, exp.GetAs<SelectStatementExp>());
            if (!status.IsSuccess())
                return status;

            break;
            }

            case Exp::Type::Insert:
            {
            status = ECSqlInsertPreparer::Prepare(context, exp.GetAs<InsertStatementExp>());
            if (!status.IsSuccess())
                return status;

            break;
            }

            case Exp::Type::Update:
            {
            status = ECSqlUpdatePreparer::Prepare(context, exp.GetAs<UpdateStatementExp>());
            if (!status.IsSuccess())
                return status;

            break;
            }

            case Exp::Type::Delete:
            {
            status = ECSqlDeletePreparer::Prepare(context, exp.GetAs<DeleteStatementExp>());
            if (!status.IsSuccess())
                return status;

            break;
            }

            default:
                BeAssert(false && "Programmer error in ECSqlPreparer::Preparer.");
                return ECSqlStatus::Error;
        }

    nativeSql.assign(context.GetSqlBuilder().GetSql());
    return ECSqlStatus::Success;
    }

//************** ECSqlExpPreparer *******************************

//-----------------------------------------------------------------------------------------
// @bsimethod                                    Affan.Khan                       06/2013
//+---------------+---------------+---------------+---------------+---------------+------
//static
ECSqlStatus ECSqlExpPreparer::PrepareAllOrAnyExp(ECSqlPrepareContext& ctx, AllOrAnyExp const& exp)
    {
    ctx.GetECDb().GetImpl().Issues().Report("ALL or ANY expression not yet supported.");
    return ECSqlStatus::InvalidECSql;
    }

//-----------------------------------------------------------------------------------------
// @bsimethod                                    Krischan.Eberle                    08/2013
//+---------------+---------------+---------------+---------------+---------------+--------
//static
ECSqlStatus ECSqlExpPreparer::PrepareBetweenRangeValueExp(NativeSqlBuilder::List& nativeSqlSnippets, ECSqlPrepareContext& ctx, BetweenRangeValueExp const& exp)
    {
    NativeSqlBuilder::List lowerBoundSqlTokens;
    ECSqlStatus status = PrepareValueExp(lowerBoundSqlTokens, ctx, *exp.GetLowerBoundOperand());
    if (!status.IsSuccess())
        return status;

    NativeSqlBuilder::List upperBoundSqlTokens;
    status = PrepareValueExp(upperBoundSqlTokens, ctx, *exp.GetUpperBoundOperand());
    if (!status.IsSuccess())
        return status;

    const size_t tokenCount = lowerBoundSqlTokens.size();
    if (tokenCount != upperBoundSqlTokens.size())
        {
        BeAssert(false && "Type mismatch between lower bound operand and upper bound operand in BETWEEN expression.");
        ctx.GetECDb().GetImpl().Issues().Report("Type mismatch between lower bound operand and upper bound operand in BETWEEN expression.");
        return ECSqlStatus::InvalidECSql;
        }

    for (size_t i = 0; i < tokenCount; i++)
        {
        NativeSqlBuilder sql;
        if (exp.HasParentheses())
            sql.AppendParenLeft();

        sql.Append(lowerBoundSqlTokens[i]).Append(" AND ").Append(upperBoundSqlTokens[i]);
        if (exp.HasParentheses())
            sql.AppendParenRight();

        nativeSqlSnippets.push_back(sql);
        }

    return ECSqlStatus::Success;
    }

//-----------------------------------------------------------------------------------------
// @bsimethod                                    Affan.Khan                       06/2013
//+---------------+---------------+---------------+---------------+---------------+------
//static
ECSqlStatus ECSqlExpPreparer::PrepareBinaryValueExp(NativeSqlBuilder::List& nativeSqlSnippets, ECSqlPrepareContext& ctx, BinaryValueExp const& exp)
    {
    NativeSqlBuilder::List lhsSqlTokens;
    ECSqlStatus status = PrepareValueExp(lhsSqlTokens, ctx, *exp.GetLeftOperand());
    if (!status.IsSuccess())
        return status;

    NativeSqlBuilder::List rhsSqlTokens;
    status = PrepareValueExp(rhsSqlTokens, ctx, *exp.GetRightOperand());
    if (!status.IsSuccess())
        return status;

    const size_t tokenCount = lhsSqlTokens.size();
    if (tokenCount != rhsSqlTokens.size())
        {
        BeAssert(false && "Expression could not be translated into SQLite SQL. Operands yielded different number of SQLite SQL expressions.");
        return ECSqlStatus::Error;
        }

    for (size_t i = 0; i < tokenCount; i++)
        {
        NativeSqlBuilder nativeSqlBuilder;
        if (exp.HasParentheses())
            nativeSqlBuilder.AppendParenLeft();

        nativeSqlBuilder.Append(lhsSqlTokens[i]).AppendSpace().Append(ExpHelper::ToSql(exp.GetOperator())).AppendSpace().Append(rhsSqlTokens[i]);

        if (exp.HasParentheses())
            nativeSqlBuilder.AppendParenRight();

        nativeSqlSnippets.push_back(nativeSqlBuilder);
        }

    return ECSqlStatus::Success;
    }

//-----------------------------------------------------------------------------------------
// @bsimethod                                    Affan.Khan                       06/2013
//+---------------+---------------+---------------+---------------+---------------+------
//static
ECSqlStatus ECSqlExpPreparer::PrepareBinaryBooleanExp(NativeSqlBuilder::List& nativeSqlSnippets, ECSqlPrepareContext& ctx, BinaryBooleanExp const& exp)
    {
    const BooleanSqlOperator op = exp.GetOperator();
    ComputedExp const* lhsOperand = exp.GetLeftOperand();
    ComputedExp const* rhsOperand = exp.GetRightOperand();

    const bool lhsIsNullExp = !lhsOperand->IsParameterExp() && lhsOperand->GetTypeInfo().IsNull();
    const bool rhsIsNullExp = !rhsOperand->IsParameterExp() && rhsOperand->GetTypeInfo().IsNull();

    NativeSqlBuilder::List lhsNativeSqlSnippets;
    NativeSqlBuilder::List rhsNativeSqlSnippets;
    if (!lhsIsNullExp)
        {
        ECSqlStatus status = PrepareComputedExp(lhsNativeSqlSnippets, ctx, *lhsOperand);
        if (!status.IsSuccess())
            return status;

        if (lhsNativeSqlSnippets.empty())
            {
            BeAssert(false && "Expression was translated into an empty SQLite SQL expression.");
            return ECSqlStatus::Error;
            }

        }

    if (!rhsIsNullExp)
        {
        ECSqlStatus status = PrepareComputedExp(rhsNativeSqlSnippets, ctx, *rhsOperand);
        if (!status.IsSuccess())
            return status;

        if (rhsNativeSqlSnippets.empty())
            {
            BeAssert(false && "Expression was translated into an empty SQLite SQL expression.");
            return ECSqlStatus::Error;
            }
        }

    if (lhsIsNullExp)
        {
        //if both operands are NULL, pass 1 as sql snippet count
        size_t targetSqliteSnippetCount = rhsIsNullExp ? 1 : rhsNativeSqlSnippets.size();
        PrepareNullExp(lhsNativeSqlSnippets, ctx, *lhsOperand, targetSqliteSnippetCount);
        }

    if (rhsIsNullExp)
        PrepareNullExp(rhsNativeSqlSnippets, ctx, *rhsOperand, lhsNativeSqlSnippets.size());

    const size_t nativeSqlSnippetCount = lhsNativeSqlSnippets.size();
    if (nativeSqlSnippetCount != rhsNativeSqlSnippets.size())
        {
        BeAssert(false && "Expression could not be translated into SQLite SQL. Operands yielded different number of SQLite SQL expressions.");
        return ECSqlStatus::Error;
        }

    const BooleanSqlOperator logicalCompoundOp = DetermineCompoundLogicalOpForCompoundExpressions(op);
    const bool wrapInParens = exp.HasParentheses() || nativeSqlSnippetCount > 1;

    NativeSqlBuilder sqlBuilder;
    if (wrapInParens)
        sqlBuilder.AppendParenLeft();

    const bool wrapOpInSpaces = op != BooleanSqlOperator::EqualTo &&
        op != BooleanSqlOperator::GreaterThan &&
        op != BooleanSqlOperator::GreaterThanOrEqualTo &&
        op != BooleanSqlOperator::LessThan &&
        op != BooleanSqlOperator::LessThanOrEqualTo;

    bool isFirstSnippet = true;
    for (size_t i = 0; i < nativeSqlSnippetCount; i++)
        {
        if (!isFirstSnippet)
            sqlBuilder.AppendSpace().Append(ExpHelper::ToSql(logicalCompoundOp)).AppendSpace();

        sqlBuilder.Append(lhsNativeSqlSnippets[i]);
        if (wrapOpInSpaces)
            sqlBuilder.AppendSpace();

        sqlBuilder.Append(ExpHelper::ToSql(op));
        if (wrapOpInSpaces)
            sqlBuilder.AppendSpace();

        sqlBuilder.Append(rhsNativeSqlSnippets[i]);
        isFirstSnippet = false;
        }

    if (wrapInParens)
        sqlBuilder.AppendParenRight();

    nativeSqlSnippets.push_back(sqlBuilder);
    return ECSqlStatus::Success;
    }

//-----------------------------------------------------------------------------------------
// @bsimethod                                    Affan.Khan                       06/2013
//+---------------+---------------+---------------+---------------+---------------+------
//static
ECSqlStatus ECSqlExpPreparer::PrepareBooleanExp(NativeSqlBuilder::List& nativeSqlSnippets, ECSqlPrepareContext& ctx, BooleanExp const& exp)
    {
    switch (exp.GetType())
        {
            case Exp::Type::AllOrAny:
                return PrepareAllOrAnyExp(ctx, exp.GetAs<AllOrAnyExp>());
            case Exp::Type::BinaryBoolean:
                return PrepareBinaryBooleanExp(nativeSqlSnippets, ctx, exp.GetAs<BinaryBooleanExp>());
            case Exp::Type::BooleanFactor:
                return PrepareBooleanFactorExp(nativeSqlSnippets, ctx, exp.GetAs<BooleanFactorExp>());
            case Exp::Type::SubqueryTest:
                return PrepareSubqueryTestExp(ctx, exp.GetAs<SubqueryTestExp>());
            case Exp::Type::UnaryPredicate:
                return PrepareUnaryPredicateExp(nativeSqlSnippets, ctx, exp.GetAs<UnaryPredicateExp>());

            default:
                BeAssert(false && "ECSqlPreparer::PrepareBooleanExp> Case not handled");
                return ECSqlStatus::Error;
        }
    }

//-----------------------------------------------------------------------------------------
// @bsimethod                                    Affan.Khan                       06/2013
//+---------------+---------------+---------------+---------------+---------------+------
//static
ECSqlStatus ECSqlExpPreparer::PrepareBooleanFactorExp(NativeSqlBuilder::List& nativeSqlSnippets, ECSqlPrepareContext& ctx, BooleanFactorExp const& exp)
    {
    NativeSqlBuilder::List operandSqlSnippets;
    ECSqlStatus status = PrepareBooleanExp(operandSqlSnippets, ctx, *exp.GetOperand());
    if (!status.IsSuccess())
        return status;

    for (NativeSqlBuilder const& operandSqlSnippet : operandSqlSnippets)
        {
        NativeSqlBuilder sqlBuilder;
        if (exp.HasParentheses())
            sqlBuilder.AppendParenLeft();

        if (exp.HasNotOperator())
            sqlBuilder.Append("NOT ");

        sqlBuilder.Append(operandSqlSnippet);

        if (exp.HasParentheses())
            sqlBuilder.AppendParenRight();

        nativeSqlSnippets.push_back(sqlBuilder);
        }

    return ECSqlStatus::Success;
    }

//-----------------------------------------------------------------------------------------
// @bsimethod                                    Affan.Khan                       06/2013
//+---------------+---------------+---------------+---------------+---------------+------
//static
ECSqlStatus ECSqlExpPreparer::PrepareCastExp(NativeSqlBuilder::List& nativeSqlSnippets, ECSqlPrepareContext& ctx, CastExp const& exp)
    {
    ValueExp const* castOperand = exp.GetCastOperand();
    if (!exp.NeedsCasting())
        return PrepareValueExp(nativeSqlSnippets, ctx, *castOperand);

    if (!castOperand->IsParameterExp() && castOperand->GetTypeInfo().IsNull())
        return PrepareNullCastExp(nativeSqlSnippets, ctx, exp);

    NativeSqlBuilder::List operandNativeSqlSnippets;
    const ECSqlStatus stat = PrepareValueExp(operandNativeSqlSnippets, ctx, *castOperand);
    if (!stat.IsSuccess())
        return stat;

    if (operandNativeSqlSnippets.empty())
        {
        BeAssert(false && "Preparing CAST operand did not return a SQLite SQL expression.");
        return ECSqlStatus::Error;
        }

    if (!exp.GetTypeInfo().IsPrimitive())
        {
        ctx.GetECDb().GetImpl().Issues().Report("Invalid ECSQL expression '%s': Only primitive types are supported as CAST target type",
                                                               exp.ToECSql().c_str());
        return ECSqlStatus::InvalidECSql;
        }

    const PrimitiveType targetType = exp.GetTypeInfo().GetPrimitiveType();

    for (size_t i = 0; i < operandNativeSqlSnippets.size(); i++)
        {
        NativeSqlBuilder nativeSqlBuilder;
        if (exp.HasParentheses())
            nativeSqlBuilder.AppendParenLeft();

        Utf8String castExpSnippet;
        if (SUCCESS != PrepareCastExpForPrimitive(castExpSnippet, targetType, operandNativeSqlSnippets[i].GetSql()))
            return ECSqlStatus::Error;

        nativeSqlBuilder.Append(castExpSnippet);

        if (exp.HasParentheses())
            nativeSqlBuilder.AppendParenRight();

        nativeSqlSnippets.push_back(nativeSqlBuilder);
        }

    return ECSqlStatus::Success;
    }

//-----------------------------------------------------------------------------------------
// @bsimethod                                    Krischan.Eberle                    10/2016
//+---------------+---------------+---------------+---------------+---------------+------
//static
ECSqlStatus ECSqlExpPreparer::PrepareNullCastExp(NativeSqlBuilder::List& nativeSqlSnippets, ECSqlPrepareContext& ctx, CastExp const& nullCastExp)
    {
    int sqliteSnippetCount = 0;
    ECSqlTypeInfo const& castTargetTypeInfo = nullCastExp.GetTypeInfo();
    if (castTargetTypeInfo.IsPrimitive())
        {
        switch (castTargetTypeInfo.GetPrimitiveType())
            {
                case PRIMITIVETYPE_Point2d:
                    sqliteSnippetCount = 2;
                    break;

                case PRIMITIVETYPE_Point3d:
                    sqliteSnippetCount = 3;
                    break;

                default:
                    sqliteSnippetCount = 1;
                    break;
            }
        }
    else if (castTargetTypeInfo.IsStruct())
        {
        std::function<void(int& colCount, ECStructClassCR structType)> countColumns;
        countColumns = [&countColumns] (int& colCount, ECStructClassCR structType)
            {
            for (ECPropertyCP prop : structType.GetProperties())
                {
                if (prop->GetIsPrimitive())
                    {
                    switch (prop->GetAsPrimitiveProperty()->GetType())
                        {
                            case PRIMITIVETYPE_Point2d:
                                colCount += 2;
                                continue;

                            case PRIMITIVETYPE_Point3d:
                                colCount += 3;
                                continue;

                            default:
                                colCount++;
                                continue;
                        }
                    }

                if (prop->GetIsStruct())
                    {
                    countColumns(colCount, prop->GetAsStructProperty()->GetType());
                    continue;
                    }

                colCount++;
                }
            };

        countColumns(sqliteSnippetCount, castTargetTypeInfo.GetStructType());
        }
    else //all other types are mapped to a single column
        sqliteSnippetCount = 1;

    for (int i = 0; i < sqliteSnippetCount; i++)
        {
        nativeSqlSnippets.push_back(NativeSqlBuilder("NULL"));
        }

    return ECSqlStatus::Success;
    }


//-----------------------------------------------------------------------------------------
// @bsimethod                                    Krischan.Eberle                    10/2016
//+---------------+---------------+---------------+---------------+---------------+------
//static
BentleyStatus ECSqlExpPreparer::PrepareCastExpForPrimitive(Utf8StringR sqlSnippet, ECN::PrimitiveType primTargetType, Utf8StringCR castOperandSnippet)
    {
    Utf8CP castFormat = nullptr;
    switch (primTargetType)
        {
            case PRIMITIVETYPE_Binary:
            case PRIMITIVETYPE_IGeometry:
                castFormat = "CAST(%s AS BLOB)";
                break;
            case PRIMITIVETYPE_Boolean:
                castFormat = "CASE WHEN %s <> 0 THEN 1 ELSE 0 END";
                break;
            case PRIMITIVETYPE_DateTime:
                castFormat = "CAST(%s AS TIMESTAMP)";
                break;
            case PRIMITIVETYPE_Double:
            case PRIMITIVETYPE_Point2d:
            case PRIMITIVETYPE_Point3d:
                castFormat = "CAST(%s AS REAL)";
                break;
            case PRIMITIVETYPE_Long:
            case PRIMITIVETYPE_Integer:
                castFormat = "CAST(%s AS INTEGER)";
                break;
            case PRIMITIVETYPE_String:
                castFormat = "CAST(%s AS TEXT)";
                break;
            default:
                BeAssert(false && "Unexpected cast target type during preparation");
                return ERROR;
        }

    sqlSnippet.Sprintf(castFormat, castOperandSnippet.c_str());
    return SUCCESS;
    }



//-----------------------------------------------------------------------------------------
// @bsimethod                                    Affan.Khan                       06/2013
//+---------------+---------------+---------------+---------------+---------------+------
//static
ECSqlStatus ECSqlExpPreparer::PrepareClassNameExp(NativeSqlBuilder::List& nativeSqlSnippets, ECSqlPrepareContext& ctx, ClassNameExp const& exp)
    {
    const ECSqlType currentScopeECSqlType = ctx.GetCurrentScope().GetECSqlType();
    ClassMap const& classMap = exp.GetInfo().GetMap();

    Policy policy = PolicyManager::GetPolicy(ClassIsValidInECSqlPolicyAssertion(classMap, currentScopeECSqlType, exp.IsPolymorphic()));
    if (!policy.IsSupported())
        {
        ctx.GetECDb().GetImpl().Issues().Report("Invalid ECClass in ECSQL: %s", policy.GetNotSupportedMessage().c_str());
        return ECSqlStatus::InvalidECSql;
        }

    DbTable const* table = nullptr;
    switch (currentScopeECSqlType)
        {
            case ECSqlType::Select:
            {
            NativeSqlBuilder classViewSql;
            if (SUCCESS != ViewGenerator::GenerateSelectFromViewSql(classViewSql, ctx, classMap, exp.IsPolymorphic(), exp.GetMemberFunctionCallExp()))
                return ECSqlStatus::Error;

            classViewSql.AppendSpace().AppendEscaped(exp.GetId());
            nativeSqlSnippets.push_back(classViewSql);
            return ECSqlStatus::Success;
            }

            case ECSqlType::Insert:
            {
            BeAssert(!exp.IsPolymorphic());
            SingleContextTableECSqlPreparedStatement& preparedStmt = ctx.GetPreparedStatement<SingleContextTableECSqlPreparedStatement>();
            table = &preparedStmt.GetContextTable();
            break;
            }

            case ECSqlType::Update:
            {
            SingleContextTableECSqlPreparedStatement& preparedStmt = ctx.GetPreparedStatement<SingleContextTableECSqlPreparedStatement>();
            table = &preparedStmt.GetContextTable();
            break;
            }

            case ECSqlType::Delete:
            {
            table = &classMap.GetPrimaryTable();
            break;
            }

            default:
                BeAssert(false);
                return ECSqlStatus::Error;
        }

    BeAssert(table != nullptr);
    BeAssert(!table->GetTypeInfo().IsVirtual());
    NativeSqlBuilder nativeSqlSnippet;
    nativeSqlSnippet.AppendEscaped(table->GetName());
    nativeSqlSnippets.push_back(nativeSqlSnippet);
    return ECSqlStatus::Success;
    }

//-----------------------------------------------------------------------------------------
// @bsimethod                                    Affan.Khan                       06/2013
//+---------------+---------------+---------------+---------------+---------------+------
//static
ECSqlStatus ECSqlExpPreparer::PrepareClassRefExp(NativeSqlBuilder& nativeSqlSnippet, ECSqlPrepareContext& ctx, ClassRefExp const& exp)
    {
    NativeSqlBuilder::List singleItemSnippetList;
    auto stat = PrepareClassRefExp(singleItemSnippetList, ctx, exp);
    if (!stat.IsSuccess() || singleItemSnippetList.empty())
        return stat;

    if (singleItemSnippetList.size() != 1)
        {
        BeAssert(false && "PrepareClassRefExp (NativeSqlBuilder&) overload must not be called for delete and update statements.");
        return ECSqlStatus::Error;
        }

    nativeSqlSnippet.Append(singleItemSnippetList[0]);
    return ECSqlStatus::Success;
    }

//-----------------------------------------------------------------------------------------
// @bsimethod                                    Affan.Khan                       06/2013
//+---------------+---------------+---------------+---------------+---------------+------
//static
ECSqlStatus ECSqlExpPreparer::PrepareClassRefExp(NativeSqlBuilder::List& nativeSqlSnippets, ECSqlPrepareContext& ctx, ClassRefExp const& exp)
    {
    switch (exp.GetType())
        {
            case Exp::Type::ClassName:
                return PrepareClassNameExp(nativeSqlSnippets, ctx, exp.GetAs<ClassNameExp>());
            case Exp::Type::CrossJoin:
                return PrepareCrossJoinExp(ctx, exp.GetAs<CrossJoinExp>());
            case Exp::Type::ECRelationshipJoin:
                return PrepareRelationshipJoinExp(ctx, exp.GetAs<ECRelationshipJoinExp>());
            case Exp::Type::NaturalJoin:
                return PrepareNaturalJoinExp(ctx, exp.GetAs<NaturalJoinExp>());
            case Exp::Type::QualifiedJoin:
                return PrepareQualifiedJoinExp(ctx, exp.GetAs<QualifiedJoinExp>());
            case Exp::Type::SubqueryRef:
                return PrepareSubqueryRefExp(ctx, exp.GetAs<SubqueryRefExp>());
        }

    BeAssert(false && "Unhandled ClassRef expression case");
    return ECSqlStatus::Error;
    }

//-----------------------------------------------------------------------------------------
// @bsimethod                                    Affan.Khan                       06/2013
//+---------------+---------------+---------------+---------------+---------------+------
//static
ECSqlStatus ECSqlExpPreparer::PrepareComputedExp(NativeSqlBuilder::List& nativeSqlSnippets, ECSqlPrepareContext& ctx, ComputedExp const& exp)
    {
    //all subclasses of BooleanExp are handled by PrepareBooleanExp
    BooleanExp const* booleanExp = dynamic_cast<BooleanExp const*> (&exp);
    if (booleanExp != nullptr)
        return PrepareBooleanExp(nativeSqlSnippets, ctx, *booleanExp);

    //all subclasses of ValueExp are handled by PrepareValueExp
    ValueExp const* valueExp = dynamic_cast<ValueExp const*> (&exp);
    if (valueExp != nullptr)
        return PrepareValueExp(nativeSqlSnippets, ctx, *valueExp);

    if (exp.GetType() == Exp::Type::ValueExpList)
        return PrepareValueExpListExp(nativeSqlSnippets, ctx, exp.GetAs<ValueExpListExp>(), /* encloseInParentheses = */ true);

    BeAssert(false && "ECSqlPreparer::PrepareComputedExp: Unhandled ComputedExp subclass.");
    return ECSqlStatus::Error;
    }

//-----------------------------------------------------------------------------------------
// @bsimethod                                    Affan.Khan                       10/2017
//+---------------+---------------+---------------+---------------+---------------+------
//static
ECSqlStatus ECSqlExpPreparer::PrepareEnumValueExp(NativeSqlBuilder::List& nativeSqlSnippets, ECSqlPrepareContext& ctx, EnumValueExp const& exp)
    {
    NativeSqlBuilder nativeSqlBuilder;

    if (exp.HasParentheses())
        nativeSqlBuilder.AppendParenLeft();

    nativeSqlBuilder.Append(exp.GetSqlValue());
    if (exp.HasParentheses())
        nativeSqlBuilder.AppendParenRight();

    nativeSqlSnippets.push_back(nativeSqlBuilder);
    return ECSqlStatus::Success;
    }

//-----------------------------------------------------------------------------------------
// @bsimethod                                    Affan.Khan                       06/2013
//+---------------+---------------+---------------+---------------+---------------+------
//static
ECSqlStatus ECSqlExpPreparer::PrepareLiteralValueExp(NativeSqlBuilder::List& nativeSqlSnippets, ECSqlPrepareContext& ctx, LiteralValueExp const& exp)
    {
    NativeSqlBuilder nativeSqlBuilder;
    ECSqlTypeInfo const& typeInfo = exp.GetTypeInfo();
    if (typeInfo.IsNull())
        {
        BeAssert(false && "NULL exp should never be called indirectly but always in context of its RHS exp");
        return PrepareNullExp(nativeSqlSnippets, ctx, exp, 1);
        }

    Utf8StringCR expValue = exp.GetValue();

    if (exp.HasParentheses())
        nativeSqlBuilder.AppendParenLeft();
    
    if (typeInfo.IsPrimitive())
        {
        switch (typeInfo.GetPrimitiveType())
            {
                case PRIMITIVETYPE_Boolean:
                {
                Utf8CP nativeSqlBooleanVal = exp.GetValueAsBoolean() ? "1" : "0";
                nativeSqlBuilder.Append(nativeSqlBooleanVal);
                break;
                }

                case PRIMITIVETYPE_DateTime:
                {
                //Note: CURRENT_TIMESTAMP in SQLite returns a UTC timestamp. ECSQL specifies CURRENT_TIMESTAMP as UTC, too,
                //so no conversion needed.
                nativeSqlBuilder.Append("JULIANDAY (");
                if (expValue.StartsWithIAscii("CURRENT"))
                    nativeSqlBuilder.Append(expValue.c_str());
                else
                    nativeSqlBuilder.AppendQuoted(expValue.c_str());

                nativeSqlBuilder.AppendParenRight();
                break;
                }

                case PRIMITIVETYPE_String:
                    nativeSqlBuilder.AppendQuoted(LiteralValueExp::EscapeStringLiteral(expValue).c_str());
                    break;

                default:
                    nativeSqlBuilder.Append(expValue.c_str());
                    break;
            }
        }
    else
        nativeSqlBuilder.Append(expValue.c_str());

    if (exp.HasParentheses())
        nativeSqlBuilder.AppendParenRight();

    nativeSqlSnippets.push_back(nativeSqlBuilder);
    return ECSqlStatus::Success;
    }

//-----------------------------------------------------------------------------------------
// @bsimethod                                    Krischan.Eberle                    09/2013
//+---------------+---------------+---------------+---------------+---------------+--------
//static
ECSqlStatus ECSqlExpPreparer::PrepareNullExp(NativeSqlBuilder::List& nativeSqlSnippets, ECSqlPrepareContext& ctx, ComputedExp const& exp, size_t targetExpNativeSqlSnippetCount)
    {
    if (targetExpNativeSqlSnippetCount == 0)
        {
        BeAssert(false && "NULL expression could not be translated into SQLite SQL. Target operand yielded empty SQLite SQL expression.");
        return ECSqlStatus::Error;
        }

    for (size_t i = 0; i < targetExpNativeSqlSnippetCount; i++)
        {
        if (exp.HasParentheses())
            nativeSqlSnippets.push_back(NativeSqlBuilder("(NULL)"));
        else
            nativeSqlSnippets.push_back(NativeSqlBuilder("NULL"));
        }

    return ECSqlStatus::Success;
    }

//-----------------------------------------------------------------------------------------
// @bsimethod                                    Affan.Khan                       06/2013
//+---------------+---------------+---------------+---------------+---------------+------
//static
ECSqlStatus ECSqlExpPreparer::PrepareCrossJoinExp(ECSqlPrepareContext& ctx, CrossJoinExp const& exp)
    {
    ctx.GetECDb().GetImpl().Issues().Report("Cross join expression not yet supported.");
    return ECSqlStatus::Success;
    }


//-----------------------------------------------------------------------------------------
// @bsimethod                                    Affan.Khan                       06/2013
//+---------------+---------------+---------------+---------------+---------------+------
//static
ECSqlStatus ECSqlExpPreparer::PrepareFromExp(ECSqlPrepareContext& ctx, FromExp const& fromClause)
    {
    NativeSqlBuilder& sqlGenerator = ctx.GetSqlBuilder();

    sqlGenerator.Append("FROM ");
    bool isFirstItem = true;
    for (Exp const* classRefExp : fromClause.GetChildren())
        {
        if (!isFirstItem)
            sqlGenerator.AppendComma();

        ECSqlStatus status = PrepareClassRefExp(sqlGenerator, ctx, classRefExp->GetAs<ClassRefExp>());
        if (!status.IsSuccess())
            return status;

        isFirstItem = false;
        }

    return ECSqlStatus::Success;
    }

//-----------------------------------------------------------------------------------------
// @bsimethod                                    Affan.Khan                       06/2013
//+---------------+---------------+---------------+---------------+---------------+------
//static
ECSqlStatus ECSqlExpPreparer::PrepareGroupByExp(ECSqlPrepareContext& ctx, GroupByExp const& exp)
    {
    ctx.GetSqlBuilder().Append(" GROUP BY ");

    NativeSqlBuilder::List groupingValuesSnippetList;
    const ECSqlStatus stat = PrepareValueExpListExp(groupingValuesSnippetList, ctx, *exp.GetGroupingValueListExp(), /* encloseInParentheses = */ false);
    if (!stat.IsSuccess())
        return stat;

    ctx.GetSqlBuilder().Append(groupingValuesSnippetList);
    return ECSqlStatus::Success;
    }

//-----------------------------------------------------------------------------------------
// @bsimethod                                    Krischan.Eberle                    04/2015
//+---------------+---------------+---------------+---------------+---------------+------
//static
ECSqlStatus ECSqlExpPreparer::PrepareHavingExp(ECSqlPrepareContext& ctx, HavingExp const& exp)
    {
    ctx.GetSqlBuilder().Append(" HAVING ");
    return PrepareSearchConditionExp(ctx.GetSqlBuilder(), ctx, *exp.GetSearchConditionExp());
    }



//-----------------------------------------------------------------------------------------
// @bsimethod                                    Krischan.Eberle                    08/2013
//+---------------+---------------+---------------+---------------+---------------+--------
//static
ECSqlStatus ECSqlExpPreparer::PrepareLikeRhsValueExp(NativeSqlBuilder::List& nativeSqlSnippets, ECSqlPrepareContext& ctx, LikeRhsValueExp const& exp)
    {
    ECSqlStatus stat = PrepareValueExp(nativeSqlSnippets, ctx, *exp.GetRhsExp());
    if (!stat.IsSuccess())
        return stat;

    if (nativeSqlSnippets.size() != 1)
        {
        //This is a programmer error as the parse step should already check that the like expression is of string type
        BeAssert(false && "LIKE RHS expression is expected to result in a single SQLite SQL snippet as LIKE only works with string operands.");
        return ECSqlStatus::Error;
        }

    if (exp.HasEscapeExp())
        {
        NativeSqlBuilder::List escapeExpSqlSnippets;
        ECSqlStatus stat = PrepareValueExp(escapeExpSqlSnippets, ctx, *exp.GetEscapeExp());
        if (!stat.IsSuccess())
            return stat;

        if (escapeExpSqlSnippets.size() != 1)
            {
            ctx.GetECDb().GetImpl().Issues().Report("Invalid type in LIKE ESCAPE expression. ESCAPE only works with a string value.");
            return ECSqlStatus::InvalidECSql;
            }

        NativeSqlBuilder& builder = nativeSqlSnippets[0];
        builder.Append(" ESCAPE ").Append(escapeExpSqlSnippets[0]);
        }

    return ECSqlStatus::Success;
    }

//-----------------------------------------------------------------------------------------
// @bsimethod                                    Krischan.Eberle                    08/2013
//+---------------+---------------+---------------+---------------+---------------+--------
//static
ECSqlStatus ECSqlExpPreparer::PrepareLimitOffsetExp(ECSqlPrepareContext& ctx, LimitOffsetExp const& exp)
    {
    ctx.GetSqlBuilder().Append(" LIMIT ");

    NativeSqlBuilder::List sqlSnippets;
    ECSqlStatus stat = PrepareValueExp(sqlSnippets, ctx, *exp.GetLimitExp());
    if (!stat.IsSuccess())
        return stat;

    ctx.GetSqlBuilder().Append(sqlSnippets[0]);

    if (exp.HasOffset())
        {
        ctx.GetSqlBuilder().Append(" OFFSET ");
        sqlSnippets.clear();
        ECSqlStatus stat = PrepareValueExp(sqlSnippets, ctx, *exp.GetOffsetExp());
        if (!stat.IsSuccess())
            return stat;

        ctx.GetSqlBuilder().Append(sqlSnippets[0]);
        }

    return ECSqlStatus::Success;
    }

//-----------------------------------------------------------------------------------------
// @bsimethod                                    Affan.Khan                       06/2013
//+---------------+---------------+---------------+---------------+---------------+------
//static
ECSqlStatus ECSqlExpPreparer::PrepareNaturalJoinExp(ECSqlPrepareContext& ctx, NaturalJoinExp const& exp)
    {
    ctx.GetECDb().GetImpl().Issues().Report("Natural join expression not yet supported.");
    return ECSqlStatus::InvalidECSql;
    }

//-----------------------------------------------------------------------------------------
// @bsimethod                                    Affan.Khan                       06/2013
//+---------------+---------------+---------------+---------------+---------------+------
//static
ECSqlStatus ECSqlExpPreparer::PrepareOrderByExp(ECSqlPrepareContext& ctx, OrderByExp const& exp)
    {
    ctx.PushScope(exp);

    NativeSqlBuilder orderBySqlBuilder;
    bool isFirstSpec = true;
    for (Exp const* child : exp.GetChildren())
        {
        OrderBySpecExp const& specification =child->GetAs<OrderBySpecExp>();

        ComputedExp const* sortExp = specification.GetSortExpression();
        NativeSqlBuilder::List sqlSnippets;
        bool isPredicate = dynamic_cast<BooleanExp const*>(sortExp) != nullptr;
        //can validly return empty snippets (e.g. if prop ref maps to virtual column
        ECSqlStatus r = PrepareComputedExp(sqlSnippets, ctx, *sortExp);
        if (!r.IsSuccess())
            return r;

        bool isFirstSnippet = true;
        for (NativeSqlBuilder const& sqlSnippet : sqlSnippets)
            {
            if (!isFirstSpec)
                {
                if (!isFirstSnippet && isPredicate)
                    orderBySqlBuilder.Append(" AND ");
                else
                    orderBySqlBuilder.AppendComma();
                }

            orderBySqlBuilder.Append(sqlSnippet);
            switch (specification.GetSortDirection())
                {
                    case OrderBySpecExp::SortDirection::Ascending:
                    {
                    orderBySqlBuilder.Append(" ASC");
                    break;
                    }
                    case OrderBySpecExp::SortDirection::Descending:
                    {
                    orderBySqlBuilder.Append(" DESC");
                    break;
                    }
                    case OrderBySpecExp::SortDirection::NotSpecified:
                        break; //default direction is ASCENDING
                }
            isFirstSnippet = false;
            isFirstSpec = false; //needs to be inside the inner loop so that empty sqlSnippets are handled correctly
            }
        }

    if (!orderBySqlBuilder.IsEmpty())
        ctx.GetSqlBuilder().Append("ORDER BY ").Append(orderBySqlBuilder);

    ctx.PopScope();
    return ECSqlStatus::Success;
    }

//-----------------------------------------------------------------------------------------
// @bsimethod                                    Affan.Khan                       06/2013
//+---------------+---------------+---------------+---------------+---------------+------
//static
ECSqlStatus ECSqlExpPreparer::PrepareParameterExp(NativeSqlBuilder::List& nativeSqlSnippets, ECSqlPrepareContext& ctx, ParameterExp const& exp)
    {
    BeAssert(exp.GetTypeInfo().GetKind() != ECSqlTypeInfo::Kind::Unset);

    BeAssert((ctx.GetPreparedStatement().GetType() != ECSqlType::Insert && ctx.GetPreparedStatement().GetType() != ECSqlType::Update) || exp.IsNamedParameter() && "For INSERT and UPDATE parameters ECDb converts all params to named ones");

    ECSqlParameterMap& ecsqlParameterMap = ctx.GetPreparedStatement().GetParameterMapR();
    ECSqlBinder* binder = nullptr;
    const bool binderAlreadyExists = exp.IsNamedParameter() && ecsqlParameterMap.TryGetBinder(binder, exp.GetParameterName());
    if (!binderAlreadyExists)
        {
        binder = ecsqlParameterMap.AddBinder(ctx, exp);
        if (binder == nullptr)
            return ECSqlStatus::Error;
        }

    for (Utf8StringCR sqlParamName : binder->GetMappedSqlParameterNames())
        {
        NativeSqlBuilder parameterBuilder;
        if (exp.HasParentheses())
            parameterBuilder.AppendParenLeft();

        parameterBuilder.Append(sqlParamName.c_str());

        if (exp.HasParentheses())
            parameterBuilder.AppendParenRight();

        nativeSqlSnippets.push_back(parameterBuilder);
        }

    return ECSqlStatus::Success;
    }

//-----------------------------------------------------------------------------------------
// @bsimethod                                    Affan.Khan                       06/2013
//+---------------+---------------+---------------+---------------+---------------+------
//static
ECSqlStatus ECSqlExpPreparer::PrepareQualifiedJoinExp(ECSqlPrepareContext& ctx, QualifiedJoinExp const& exp)
    {
    NativeSqlBuilder& sqlBuilder = ctx.GetSqlBuilder();
    ECSqlStatus r = PrepareClassRefExp(sqlBuilder, ctx, exp.GetFromClassRef());
    if (!r.IsSuccess())
        return r;

    //ECSQL_LIMITATION: 
    //https://www.sqlite.org/omitted.html
    //RIGHT and FULL OUTER JOIN  LEFT OUTER JOIN is implemented, but not RIGHT OUTER JOIN or FULL OUTER JOIN.
    //
    switch (exp.GetJoinType())
        {
            case ECSqlJoinType::InnerJoin:
            {
            sqlBuilder.Append(" INNER JOIN ");
            break;
            };
            case ECSqlJoinType::LeftOuterJoin:
            {
            sqlBuilder.Append(" LEFT OUTER JOIN ");
            break;
            }
            case ECSqlJoinType::RightOuterJoin:
            {
            ctx.GetECDb().GetImpl().Issues().Report("'RIGHT OUTER JOIN' is currently not supported");
            return ECSqlStatus::InvalidECSql;
            }
            case ECSqlJoinType::FullOuterJoin:
            {
            //ECSQL_TODO: way around full outer join 
            //http://stackoverflow.com/questions/1923259/full-outer-join-with-sqlite
            ctx.GetECDb().GetImpl().Issues().Report("'FULL OUTER JOIN' is currently not supported");
            return ECSqlStatus::InvalidECSql;
            }
        }

    r = PrepareClassRefExp(sqlBuilder, ctx, exp.GetToClassRef());
    if (!r.IsSuccess())
        return r;

    if (exp.GetJoinSpec()->GetType() == Exp::Type::JoinCondition)
        {
        JoinConditionExp const& joinCondition = exp.GetJoinSpec()->GetAs<JoinConditionExp>();
        sqlBuilder.Append(" ON ");

        NativeSqlBuilder::List sqlSnippets;
        r = PrepareBooleanExp(sqlSnippets, ctx, *joinCondition.GetSearchCondition());
        if (!r.IsSuccess())
            return r;

        bool isFirstSnippet = true;
        for (NativeSqlBuilder const& sqlSnippet : sqlSnippets)
            {
            if (!isFirstSnippet)
                sqlBuilder.Append("AND ");

            sqlBuilder.Append(sqlSnippet).AppendSpace();
            isFirstSnippet = false;
            }

        return ECSqlStatus::Success;
        }
    else if (exp.GetJoinSpec()->GetType() == Exp::Type::NamedPropertiesJoin)
        {
        ctx.GetECDb().GetImpl().Issues().Report("JOIN <class/subquery> USING (property,...) is not supported yet.");
        return ECSqlStatus::InvalidECSql;
        }

    BeAssert(false && "Invalid case");
    return ECSqlStatus::Error;
    }


//-----------------------------------------------------------------------------------------
// @bsimethod                                    Affan.Khan                       06/2013
//+---------------+---------------+---------------+---------------+---------------+------
//static
ECSqlStatus ECSqlExpPreparer::PrepareQueryExp(NativeSqlBuilder::List& nativeSqlSnippets, ECSqlPrepareContext& ctx, QueryExp const& exp)
    {
    ctx.GetECDb().GetImpl().Issues().Report("Query expression not yet supported.");
    return ECSqlStatus::InvalidECSql;
    }

//-----------------------------------------------------------------------------------------
// @bsimethod                                    Affan.Khan                       06/2013
//+---------------+---------------+---------------+---------------+---------------+------
//static
ECSqlStatus ECSqlExpPreparer::PrepareRelationshipJoinExp(ECSqlPrepareContext& ctx, ECRelationshipJoinExp const& exp)
    {
    // (from) INNER JOIN (to) ON (from.ECInstanceId = to.ECInstanceId)
    // (from) INNER JOIN (view) ON view.SourceECInstanceId = from.ECInstanceId INNER JOIN to ON view.TargetECInstanceId=to.ECInstanceId

    ECSqlStatus r;

    NativeSqlBuilder& sql = ctx.GetSqlBuilder();

    ///Resolve direction of the relationship
    ECRelationshipJoinExp::ResolvedEndPoint const& fromEP = exp.GetResolvedFromEndPoint();
    ECRelationshipJoinExp::ResolvedEndPoint const& toEP = exp.GetResolvedToEndPoint();
    JoinDirection direction = exp.GetDirection();

    enum class TriState
        {
        True,
        False,
        None,
        } fromIsSource = TriState::None;

    switch (fromEP.GetLocation())
        {
            case ECRelationshipJoinExp::ClassLocation::ExistInBoth:
            {
            switch (direction)
                {
                    case JoinDirection::Implied:
                    case JoinDirection::Forward:
                    {
                    fromIsSource = TriState::True;
                    } 
                    break;
                    case JoinDirection::Backward:
                    {
                    fromIsSource = TriState::False;
                    } 
                    break;
                };
            break;
            }
            case ECRelationshipJoinExp::ClassLocation::ExistInSource:
            {
            if (direction != JoinDirection::Implied)
                {
                if (direction != JoinDirection::Forward)
                    {
                    ctx.GetECDb().GetImpl().Issues().Report("Invalid join direction BACKWARD in %s. Either specify FORWARD or omit the direction as the direction can be unambiguously implied in this ECSQL.", exp.ToString().c_str());
                    return ECSqlStatus::InvalidECSql;
                    }
                }

            fromIsSource = TriState::True;
            } 
            break;
            case ECRelationshipJoinExp::ClassLocation::ExistInTarget:
            {
            if (direction != JoinDirection::Implied)
                {
                if (direction != JoinDirection::Backward)
                    {
                    ctx.GetECDb().GetImpl().Issues().Report("Invalid join direction FORWARD in %s. Either specify BACKWARD or omit the direction as the direction can be unambiguously implied in this ECSQL.", exp.ToString().c_str());
                    return ECSqlStatus::InvalidECSql;
                    }
                }

            fromIsSource = TriState::False;
            }
            break;
        }

    PRECONDITION(fromIsSource != TriState::None, ECSqlStatus::Error);
    ////Determine the from/to related keys
    Utf8CP fromRelatedKey = nullptr;
    Utf8CP toRelatedKey = nullptr;
    if (fromIsSource == TriState::True)
        {
        fromRelatedKey = ECDBSYS_PROP_SourceECInstanceId;
        toRelatedKey = ECDBSYS_PROP_TargetECInstanceId;
        }
    else
        {
        fromRelatedKey = ECDBSYS_PROP_TargetECInstanceId;
        toRelatedKey = ECDBSYS_PROP_SourceECInstanceId;
        }

    ClassNameExp const& relationshipClassNameExp = exp.GetRelationshipClassNameExp();

    //Render previous sql part as is
    r = PrepareClassRefExp(sql, ctx, exp.GetFromClassRef());
    if (!r.IsSuccess())
        return r;

    //FromECClass To RelationView
    sql.Append(" INNER JOIN ");

    //Append relationship view. 
    //ECSQL_TODO: we need to keep a list of view we add as we don't need to append them again and again. Instead use there alias everyWhere else
    //            The PrepareContext scope can manage that and keep a list of already defined classes and there alias/name

    //Generate view for relationship
    NativeSqlBuilder relationshipView;
    if (SUCCESS != ViewGenerator::GenerateSelectFromViewSql(relationshipView, ctx, relationshipClassNameExp.GetInfo().GetMap(), true))
        {
        BeAssert(false && "Generating class view during preparation of relationship class name expression failed.");
        return ECSqlStatus::Error;
        }

    sql.Append(relationshipView);
    sql.AppendSpace();
    sql.AppendEscaped(relationshipClassNameExp.GetId().c_str());

    sql.Append(" ON ");
    {
    ECInstanceIdPropertyMap const* fromECInstanceIdPropMap = fromEP.GetClassNameRef()->GetInfo().GetMap().GetECInstanceIdPropertyMap();
    if (fromECInstanceIdPropMap == nullptr)
        {
        BeAssert(false);
        return ECSqlStatus::Error;
        }

    ToSqlPropertyMapVisitor fromECInstanceIdSqlVisitor(*fromECInstanceIdPropMap->GetTables().front(), ToSqlPropertyMapVisitor::ECSqlScope::Select, fromEP.GetClassNameRef()->GetId());
    fromECInstanceIdPropMap->AcceptVisitor(fromECInstanceIdSqlVisitor);
    if (fromECInstanceIdSqlVisitor.GetResultSet().size() != 1)
        {
        BeAssert(false);
        return ECSqlStatus::Error;
        }

    sql.Append(fromECInstanceIdSqlVisitor.GetResultSet().front().GetSqlBuilder().GetSql());
    sql.Append(ExpHelper::ToSql(BooleanSqlOperator::EqualTo));
    }

    {
    PropertyMap const* fromRelatedIdPropMap = relationshipClassNameExp.GetInfo().GetMap().GetPropertyMaps().Find(fromRelatedKey);
    if (fromRelatedIdPropMap == nullptr)
        {
        BeAssert(false);
        return ECSqlStatus::Error;
        }

    
    ToSqlPropertyMapVisitor fromRelatedIdSqlVisitor(*fromRelatedIdPropMap->GetAs<ConstraintECInstanceIdPropertyMap>().GetTables().front(), ToSqlPropertyMapVisitor::ECSqlScope::Select, relationshipClassNameExp.GetId());
    fromRelatedIdPropMap->AcceptVisitor(fromRelatedIdSqlVisitor);
    if (fromRelatedIdSqlVisitor.GetResultSet().size() != 1)
        {
        BeAssert(false);
        return ECSqlStatus::Error;
        }

    sql.Append(fromRelatedIdSqlVisitor.GetResultSet().front().GetSqlBuilder().GetSql());

    //RelationView To ToECClass
    sql.Append(" INNER JOIN ");
    r = PrepareClassRefExp(sql, ctx, exp.GetToClassRef());
    if (!r.IsSuccess())
        return r;

    sql.Append(" ON ");
    }

    {
    ECInstanceIdPropertyMap const*  toECInstanceIdPropMap = toEP.GetClassNameRef()->GetInfo().GetMap().GetECInstanceIdPropertyMap();
    if (toECInstanceIdPropMap == nullptr)
        {
        BeAssert(false);
        return ECSqlStatus::Error;
        }

    ToSqlPropertyMapVisitor toECInstanceIdSqlVisitor(*toECInstanceIdPropMap->GetTables().front(), ToSqlPropertyMapVisitor::ECSqlScope::Select, toEP.GetClassNameRef()->GetId());
    toECInstanceIdPropMap->AcceptVisitor(toECInstanceIdSqlVisitor);
    if (toECInstanceIdSqlVisitor.GetResultSet().size() != 1)
        {
        BeAssert(false);
        return ECSqlStatus::Error;
        }

    sql.Append(toECInstanceIdSqlVisitor.GetResultSet().front().GetSqlBuilder().GetSql());
    sql.Append(ExpHelper::ToSql(BooleanSqlOperator::EqualTo));
    }

    {
    PropertyMap const* toRelatedIdPropMap = relationshipClassNameExp.GetInfo().GetMap().GetPropertyMaps().Find(toRelatedKey);
    if (toRelatedIdPropMap == nullptr)
        {
        BeAssert(false);
        return ECSqlStatus::Error;
        }

    ToSqlPropertyMapVisitor toRelatedIdSqlVisitor(*toRelatedIdPropMap->GetAs<ConstraintECInstanceIdPropertyMap>().GetTables().front(), ToSqlPropertyMapVisitor::ECSqlScope::Select, relationshipClassNameExp.GetId());
    toRelatedIdPropMap->AcceptVisitor(toRelatedIdSqlVisitor);
    if (toRelatedIdSqlVisitor.GetResultSet().size() != 1)
        {
        BeAssert(false);
        return ECSqlStatus::Error;
        }
    sql.Append(toRelatedIdSqlVisitor.GetResultSet().front().GetSqlBuilder().GetSql());
    }

    return ECSqlStatus::Success;
    }



//-----------------------------------------------------------------------------------------
// @bsimethod                                    Krischan.Eberle                    01/2014
//+---------------+---------------+---------------+---------------+---------------+------
//static
ECSqlStatus ECSqlExpPreparer::PrepareFunctionCallExp(NativeSqlBuilder::List& nativeSqlSnippets, ECSqlPrepareContext& ctx, FunctionCallExp const& exp)
    {
    Utf8StringCR functionName = exp.GetFunctionName();
    NativeSqlBuilder nativeSql;
    if (exp.HasParentheses())
        nativeSql.AppendParenLeft();

    const bool isAnyOrSomeFunction = functionName.EqualsIAscii("any") || functionName.EqualsIAscii("some");
    const bool isEveryFunction = !isAnyOrSomeFunction && functionName.EqualsIAscii("every");
    const bool isAnyEveryOrSomeFunction = isAnyOrSomeFunction || isEveryFunction;
    if (isAnyEveryOrSomeFunction)
        {
        BeAssert(exp.GetChildrenCount() == 1 && "ANY, SOME, EVERY functions expect a single arg");

        //ANY, EVERY, SOME is not directly supported by SQLite. But they can be expressed by standard functions
        //ANY,SOME: checks whether at least one row in the specified BOOLEAN column is TRUE -> MAX(Col) <> 0
        //EVERY: checks whether all rows in the specified BOOLEAN column are TRUE -> MIN(Col) <> 0
        nativeSql.Append(isEveryFunction ? "MIN" : "MAX");
        }
    else
        nativeSql.Append(functionName);

    nativeSql.AppendParenLeft();

    if (exp.GetSetQuantifier() != SqlSetQuantifier::NotSpecified)
        nativeSql.Append(ExpHelper::ToSql(exp.GetSetQuantifier())).AppendSpace();

    NativeSqlBuilder::List argSqlSnippets;
    ECSqlStatus stat = PrepareFunctionArgList(argSqlSnippets, ctx, exp);
    if (stat != ECSqlStatus::Success)
        return stat;

    nativeSql.Append(argSqlSnippets, ",");

    if (isAnyEveryOrSomeFunction)
        {
        BeAssert(argSqlSnippets.size() == 1);
        nativeSql.Append(" <> 0");
        }

    nativeSql.AppendParenRight(); //function arg list parent

    if (exp.HasParentheses())
        nativeSql.AppendParenRight();

    nativeSqlSnippets.push_back(nativeSql);
    return ECSqlStatus::Success;
    }

//-----------------------------------------------------------------------------------------
// @bsimethod                                    Krischan.Eberle                    01/2014
//+---------------+---------------+---------------+---------------+---------------+------
//static
ECSqlStatus ECSqlExpPreparer::PrepareFunctionArgList(NativeSqlBuilder::List& argSqlSnippets, ECSqlPrepareContext& ctx, ValueExp const& functionCallExp)
    {
<<<<<<< HEAD
    NativeSqlBuilder::List argSqlSnippets;
    ECSqlStatus stat = PrepareFunctionArgList(argSqlSnippets, ctx, exp);
    if (stat != ECSqlStatus::Success)
        return stat;

    nativeSql.Append(argSqlSnippets, ",");
    return ECSqlStatus::Success;
    }

//-----------------------------------------------------------------------------------------
// @bsimethod                                    Krischan.Eberle                    01/2014
//+---------------+---------------+---------------+---------------+---------------+------
//static
ECSqlStatus ECSqlExpPreparer::PrepareFunctionArgList(NativeSqlBuilder::List& argSqlSnippets, ECSqlPrepareContext& ctx, ValueExp const& functionCallExp)
    {
    if (functionCallExp.GetType() != Exp::Type::FunctionCall && functionCallExp.GetType() != Exp::Type::MemberFunctionCall)
=======
    if (functionCallExp.GetType() != Exp::Type::FunctionCall)
>>>>>>> a0b9563b
        {
        BeAssert(false && "May not call PrepareFunctionArgList on an expression which is neither a FunctionCallExp nor a MemberFunctionCallExp");
        return ECSqlStatus::InvalidECSql;
        }

    for (Exp const* childExp : functionCallExp.GetChildren())
        {
        ValueExp const& argExp = childExp->GetAs<ValueExp>();

        NativeSqlBuilder::List nativeSqlArgumentList;
        ECSqlStatus status;
        if (!argExp.IsParameterExp() && argExp.GetTypeInfo().IsNull())
            {
            //for functions we only support args of single column primitive types so far, therefore an ECSQL NULL
            //always means a single SQLite NULL
            status = PrepareNullExp(nativeSqlArgumentList, ctx, argExp, 1);
            }
        else
            status = PrepareValueExp(nativeSqlArgumentList, ctx, argExp);

        if (!status.IsSuccess())
            return status;

        if (nativeSqlArgumentList.size() != 1)
            {
<<<<<<< HEAD
            BeAssert(false && "For function call args, only expressions are supported that translate into a single SQL snippet");
=======
            ctx.GetECDb().GetImpl().Issues().Report("Failed to prepare function expression '%s': Functions in ECSQL can only accept primitive scalar arguments (i.e. excluding Point2d/Point3d).", functionCallExp.ToECSql().c_str());
>>>>>>> a0b9563b
            return ECSqlStatus::InvalidECSql;
            }

        argSqlSnippets.push_back(nativeSqlArgumentList[0]);
        }

    return ECSqlStatus::Success;
    }

//-----------------------------------------------------------------------------------------
// @bsimethod                                    Krischan.Eberle                    01/2014
//+---------------+---------------+---------------+---------------+---------------+------
//static
ECSqlStatus ECSqlExpPreparer::PrepareSearchConditionExp(NativeSqlBuilder& nativeSqlBuilder, ECSqlPrepareContext& ctx, BooleanExp const& searchConditionExp)
    {
    NativeSqlBuilder::List sqlSnippets;
    const ECSqlStatus stat = PrepareBooleanExp(sqlSnippets, ctx, searchConditionExp);
    if (!stat.IsSuccess())
        return stat;

    //If the top level search condition has an OR we wrap the entire exp in parentheses to ensure
    //precedence for the case where a system expression is added to the where clause.
    bool wrapInParens = false;
    if (searchConditionExp.GetType() == Exp::Type::BinaryBoolean)
        {
        if (searchConditionExp.GetAs<BinaryBooleanExp>().GetOperator() == BooleanSqlOperator::Or)
            wrapInParens = true;
        }

    if (wrapInParens)
        nativeSqlBuilder.AppendParenLeft();

    nativeSqlBuilder.Append(sqlSnippets, " AND ");

    if (wrapInParens)
        nativeSqlBuilder.AppendParenRight();

    return ECSqlStatus::Success;
    }

//-----------------------------------------------------------------------------------------
// @bsimethod                                    Affan.Khan                       06/2013
//+---------------+---------------+---------------+---------------+---------------+------
//static
ECSqlStatus ECSqlExpPreparer::PrepareSubqueryExp(ECSqlPrepareContext& ctx, SubqueryExp const& exp)
    {
    ctx.GetSqlBuilder().AppendParenLeft();
    ECSqlStatus stat = ECSqlSelectPreparer::Prepare(ctx, *exp.GetQuery());
    ctx.GetSqlBuilder().AppendParenRight();
    return stat;
    }

//-----------------------------------------------------------------------------------------
// @bsimethod                                    Affan.Khan                       06/2013
//+---------------+---------------+---------------+---------------+---------------+------
//static
ECSqlStatus ECSqlExpPreparer::PrepareSubqueryRefExp(ECSqlPrepareContext& ctx, SubqueryRefExp const& exp)
    {
    ECSqlStatus status = PrepareSubqueryExp(ctx, *exp.GetSubquery());
    if (!status.IsSuccess())
        return status;

    if (!exp.GetAlias().empty())
        ctx.GetSqlBuilder().AppendSpace().AppendQuoted(exp.GetAlias().c_str());

    return ECSqlStatus::Success;
    }

//-----------------------------------------------------------------------------------------
// @bsimethod                                    Affan.Khan                       06/2013
//+---------------+---------------+---------------+---------------+---------------+------
//static
ECSqlStatus ECSqlExpPreparer::PrepareSubqueryTestExp(ECSqlPrepareContext& ctx, SubqueryTestExp const& exp)
    {
    ctx.GetECDb().GetImpl().Issues().Report("SubqueryTest expression not supported.");
    return ECSqlStatus::InvalidECSql;
    }

//-----------------------------------------------------------------------------------------
// @bsimethod                                    Affan.Khan                       06/2013
//+---------------+---------------+---------------+---------------+---------------+------
//static
ECSqlStatus ECSqlExpPreparer::PrepareSubqueryValueExp(NativeSqlBuilder::List& nativeSqlSnippets, ECSqlPrepareContext& ctx, SubqueryValueExp const& exp)
    {
    ctx.GetSqlBuilder().Push();
    ECSqlStatus st = PrepareSubqueryExp(ctx, *exp.GetQuery());
    nativeSqlSnippets.push_back(NativeSqlBuilder(ctx.GetSqlBuilder().Pop()));
    return st;
    }

//-----------------------------------------------------------------------------------------
// @bsimethod                                    Krischan.Eberle                    04/2015
//+---------------+---------------+---------------+---------------+---------------+------
//static
ECSqlStatus ECSqlExpPreparer::PrepareUnaryPredicateExp(NativeSqlBuilder::List& nativeSqlSnippets, ECSqlPrepareContext& ctx, UnaryPredicateExp const& exp)
    {
    return PrepareValueExp(nativeSqlSnippets, ctx, *exp.GetValueExp());
    }

//-----------------------------------------------------------------------------------------
// @bsimethod                                    Affan.Khan                       06/2013
//+---------------+---------------+---------------+---------------+---------------+------
//static
ECSqlStatus ECSqlExpPreparer::PrepareUnaryValueExp(NativeSqlBuilder::List& nativeSqlSnippets, ECSqlPrepareContext& ctx, UnaryValueExp const& exp)
    {
    NativeSqlBuilder::List unaryOperandSqlBuilders;
    ECSqlStatus status = PrepareValueExp(unaryOperandSqlBuilders, ctx, *exp.GetOperand());
    if (!status.IsSuccess())
        return status;

    BeAssert(unaryOperandSqlBuilders.size() <= 1 && "UnaryExp with Points and non-primitive types not supported yet.");

    for (NativeSqlBuilder const& unaryOperandSqlBuilder : unaryOperandSqlBuilders)
        {
        NativeSqlBuilder unaryExpBuilder;
        if (exp.HasParentheses())
            unaryExpBuilder.AppendParenLeft();

        unaryExpBuilder.Append(ExpHelper::ToSql(exp.GetOperator())).Append(unaryOperandSqlBuilder);

        if (exp.HasParentheses())
            unaryExpBuilder.AppendParenRight();

        nativeSqlSnippets.push_back(unaryExpBuilder);
        }

    return ECSqlStatus::Success;
    }

//-----------------------------------------------------------------------------------------
// @bsimethod                                    Affan.Khan                       06/2013
//+---------------+---------------+---------------+---------------+---------------+------
//static
ECSqlStatus ECSqlExpPreparer::PrepareValueExp(NativeSqlBuilder::List& nativeSqlSnippets, ECSqlPrepareContext& ctx, ValueExp const& exp)
    {
    switch (exp.GetType())
        {
            case Exp::Type::BetweenRangeValue:
                return PrepareBetweenRangeValueExp(nativeSqlSnippets, ctx, exp.GetAs<BetweenRangeValueExp>());
            case Exp::Type::BinaryValue:
                return PrepareBinaryValueExp(nativeSqlSnippets, ctx, exp.GetAs<BinaryValueExp>());
            case Exp::Type::Cast:
                return PrepareCastExp(nativeSqlSnippets, ctx, exp.GetAs<CastExp>());
            case Exp::Type::LiteralValue:
                return PrepareLiteralValueExp(nativeSqlSnippets, ctx, exp.GetAs<LiteralValueExp>());
            case Exp::Type::FunctionCall:
                return PrepareFunctionCallExp(nativeSqlSnippets, ctx, exp.GetAs<FunctionCallExp>());
            case Exp::Type::LikeRhsValue:
                return PrepareLikeRhsValueExp(nativeSqlSnippets, ctx, exp.GetAs<LikeRhsValueExp>());
            case Exp::Type::Parameter:
                return PrepareParameterExp(nativeSqlSnippets, ctx, exp.GetAs<ParameterExp>());
            case Exp::Type::PropertyName:
                return ECSqlPropertyNameExpPreparer::Prepare(nativeSqlSnippets, ctx, exp.GetAs<PropertyNameExp>());
            case Exp::Type::SubqueryValue:
                return PrepareSubqueryValueExp(nativeSqlSnippets, ctx, exp.GetAs<SubqueryValueExp>());
            case Exp::Type::UnaryValue:
                return PrepareUnaryValueExp(nativeSqlSnippets, ctx, exp.GetAs<UnaryValueExp>());
            case Exp::Type::EnumValue:
                return PrepareEnumValueExp(nativeSqlSnippets, ctx, exp.GetAs<EnumValueExp>());
            default:
                break;
        }

    BeAssert(false && "ECSqlPreparer::PrepareValueExp> Unhandled ValueExp subclass.");
    return ECSqlStatus::Error;
    }

//-----------------------------------------------------------------------------------------
// @bsimethod                                    Krischan.Eberle                    08/2013
//+---------------+---------------+---------------+---------------+---------------+--------
//static
ECSqlStatus ECSqlExpPreparer::PrepareValueExpListExp(NativeSqlBuilder::List& nativeSqlSnippets, ECSqlPrepareContext& ctx, ValueExpListExp const& exp, bool encloseInParentheses)
    {
    BeAssert(nativeSqlSnippets.empty());
    bool isFirstExp = true;
    for (Exp const* valueExp : exp.GetChildren())
        {
        NativeSqlBuilder::List listItemExpBuilders;
        auto stat = PrepareValueExp(listItemExpBuilders, ctx, valueExp->GetAs<ValueExp>());
        if (!stat.IsSuccess())
            return stat;

        for (size_t i = 0; i < listItemExpBuilders.size(); i++)
            {
            if (isFirstExp)
                {
                NativeSqlBuilder builder;
                if (encloseInParentheses)
                    builder.AppendParenLeft();

                builder.Append(listItemExpBuilders[i]);
                nativeSqlSnippets.push_back(builder);
                }
            else
                {
                auto& builder = nativeSqlSnippets[i];
                builder.AppendComma().Append(listItemExpBuilders[i]);
                }
            }

        isFirstExp = false;
        }

    //finally add closing parenthesis to all list snippets we created
    if (encloseInParentheses)
        for_each(nativeSqlSnippets.begin(), nativeSqlSnippets.end(), [] (NativeSqlBuilder& builder) { builder.AppendParenRight(); });

    return ECSqlStatus::Success;
    }

//-----------------------------------------------------------------------------------------
// @bsimethod                                    Krischan.Eberle                11/2013
//+---------------+---------------+---------------+---------------+---------------+------
//static
ECSqlStatus ECSqlExpPreparer::PrepareValueExpListExp(NativeSqlBuilder::ListOfLists& nativeSqlSnippetLists, ECSqlPrepareContext& ctx, ValueExpListExp const& exp, NativeSqlBuilder::ListOfLists& targetNativeSqlSnippetLists)
    {
    BeAssert(nativeSqlSnippetLists.empty());
    size_t index = 0;
    for (Exp const* childExp : exp.GetChildren())
        {
        BeAssert(childExp != nullptr);
        ValueExp const& valueExp = childExp->GetAs<ValueExp>();
        const size_t targetNativeSqlSnippetCount = targetNativeSqlSnippetLists[index].size();

        NativeSqlBuilder::List nativeSqlSnippets;

        //If target expression does not have any SQL snippets, it means the expression is not necessary in SQLite SQL (e.g. for source/target class id props)
        //In that case the respective value exp does not need to be prepared either.
        ECSqlStatus stat = ECSqlStatus::Success;
        if (valueExp.IsParameterExp())
            stat = PrepareParameterExp(nativeSqlSnippets, ctx, valueExp.GetAs<ParameterExp>());
        else if (valueExp.GetTypeInfo().IsNull())
            {
            if (targetNativeSqlSnippetCount > 0)
                {
                //if value is null exp, we need to pass target operand snippets
                stat = PrepareNullExp(nativeSqlSnippets, ctx, valueExp, targetNativeSqlSnippetCount);
                }
            }
        else if (targetNativeSqlSnippetCount > 0)
            stat = PrepareValueExp(nativeSqlSnippets, ctx, valueExp);

        if (!stat.IsSuccess())
            return stat;

        nativeSqlSnippetLists.push_back(move(nativeSqlSnippets));
        index++;
        }

    return ECSqlStatus::Success;
    }

//-----------------------------------------------------------------------------------------
// @bsimethod                                    Affan.Khan                       06/2013
//+---------------+---------------+---------------+---------------+---------------+------
//static
ECSqlStatus ECSqlExpPreparer::PrepareWhereExp(NativeSqlBuilder& nativeSqlSnippet, ECSqlPrepareContext& ctx, WhereExp const& exp)
    {
    nativeSqlSnippet.Append("WHERE ");
    return PrepareSearchConditionExp(nativeSqlSnippet, ctx, *exp.GetSearchConditionExp());
    }


//-----------------------------------------------------------------------------------------
// @bsimethod                                    Krischan.Eberle                    07/2017
//+---------------+---------------+---------------+---------------+---------------+------
//static
ECSqlStatus ECSqlExpPreparer::GenerateECClassIdFilter(Utf8StringR filterSqlExpression, ClassNameExp const& exp)
    {
    ClassMap const& classMap = exp.GetInfo().GetMap();
    DbTable const& contextTable = classMap.GetPrimaryTable();
    DbColumn const& classIdColumn = contextTable.GetECClassIdColumn();

    //if no class id column exists -> no system where clause
    if (classIdColumn.GetPersistenceType() == PersistenceType::Virtual)
        return ECSqlStatus::Success;

    StorageDescription const& desc = classMap.GetStorageDescription();
    Partition const* partition = desc.GetHorizontalPartition(contextTable);
    if (partition == nullptr)
        {
        if (!desc.GetVerticalPartitions().empty())
            partition = desc.GetVerticalPartition(contextTable);

        if (partition == nullptr)
            {
            BeAssert(false && "Should always find a partition for the given table");
            return ECSqlStatus::Error;
            }
        }

    Utf8Char classIdStr[ECClassId::ID_STRINGBUFFER_LENGTH];
    classMap.GetClass().GetId().ToString(classIdStr);

    Utf8String classIdColSql(classIdColumn.GetName());

    if (!exp.IsPolymorphic())
        {
        if (partition->IsSharedTable())
            filterSqlExpression.append(classIdColSql).append("=").append(classIdStr);

        return ECSqlStatus::Success;
        }

    if (partition->NeedsECClassIdFilter())
        filterSqlExpression.append(classIdColSql).append(" IN (SELECT ClassId FROM " TABLE_ClassHierarchyCache " WHERE BaseClassId=").append(classIdStr).append(")");

    return ECSqlStatus::Success;
    }

//-----------------------------------------------------------------------------------------
// @bsimethod                                    Krischan.Eberle                    10/2015
//+---------------+---------------+---------------+---------------+---------------+------
//static
BooleanSqlOperator ECSqlExpPreparer::DetermineCompoundLogicalOpForCompoundExpressions(BooleanSqlOperator op)
    {
    //for positive operators the elements of the compound exp are ANDed together. For negative ones they are ORed together
    //Ex: ECSQL: MyPoint = MyOtherPoint -> SQL: MyPoint_x = MyOtherPoint_x AND MyPoint_y = MyOtherPoint_y
    //    ECSQL: MyPoint <> MyOtherPoint -> SQL: MyPoint_x <> MyOtherPoint_x OR MyPoint_y <> MyOtherPoint_y

    switch (op)
        {
            case BooleanSqlOperator::IsNot:
            case BooleanSqlOperator::NotBetween:
            case BooleanSqlOperator::NotEqualTo:
            case BooleanSqlOperator::NotIn:
            case BooleanSqlOperator::NotLike:
            case BooleanSqlOperator::NotMatch:
                return BooleanSqlOperator::Or;

            default:
                return BooleanSqlOperator::And;
        }
    }

END_BENTLEY_SQLITE_EC_NAMESPACE
<|MERGE_RESOLUTION|>--- conflicted
+++ resolved
@@ -1,1702 +1,1679 @@
-/*--------------------------------------------------------------------------------------+
-|
-|     $Source: ECDb/ECSql/ECSqlPreparer.cpp $
-|
-|  $Copyright: (c) 2017 Bentley Systems, Incorporated. All rights reserved. $
-|
-+--------------------------------------------------------------------------------------*/
-#include "ECDbPch.h"
-
-USING_NAMESPACE_BENTLEY_EC
-
-BEGIN_BENTLEY_SQLITE_EC_NAMESPACE
-
-//************** ECSqlPreparer *******************************
-//-----------------------------------------------------------------------------------------
-// @bsimethod                                    Affan.Khan                       09/2013
-//+---------------+---------------+---------------+---------------+---------------+------
-//static
-ECSqlStatus ECSqlPreparer::Prepare(Utf8StringR nativeSql, ECSqlPrepareContext& context, Exp const& exp)
-    {
-    ECSqlStatus status = ECSqlStatus::Error;
-    switch (exp.GetType())
-        {
-            case Exp::Type::Select:
-            {
-            status = ECSqlSelectPreparer::Prepare(context, exp.GetAs<SelectStatementExp>());
-            if (!status.IsSuccess())
-                return status;
-
-            break;
-            }
-
-            case Exp::Type::Insert:
-            {
-            status = ECSqlInsertPreparer::Prepare(context, exp.GetAs<InsertStatementExp>());
-            if (!status.IsSuccess())
-                return status;
-
-            break;
-            }
-
-            case Exp::Type::Update:
-            {
-            status = ECSqlUpdatePreparer::Prepare(context, exp.GetAs<UpdateStatementExp>());
-            if (!status.IsSuccess())
-                return status;
-
-            break;
-            }
-
-            case Exp::Type::Delete:
-            {
-            status = ECSqlDeletePreparer::Prepare(context, exp.GetAs<DeleteStatementExp>());
-            if (!status.IsSuccess())
-                return status;
-
-            break;
-            }
-
-            default:
-                BeAssert(false && "Programmer error in ECSqlPreparer::Preparer.");
-                return ECSqlStatus::Error;
-        }
-
-    nativeSql.assign(context.GetSqlBuilder().GetSql());
-    return ECSqlStatus::Success;
-    }
-
-//************** ECSqlExpPreparer *******************************
-
-//-----------------------------------------------------------------------------------------
-// @bsimethod                                    Affan.Khan                       06/2013
-//+---------------+---------------+---------------+---------------+---------------+------
-//static
-ECSqlStatus ECSqlExpPreparer::PrepareAllOrAnyExp(ECSqlPrepareContext& ctx, AllOrAnyExp const& exp)
-    {
-    ctx.GetECDb().GetImpl().Issues().Report("ALL or ANY expression not yet supported.");
-    return ECSqlStatus::InvalidECSql;
-    }
-
-//-----------------------------------------------------------------------------------------
-// @bsimethod                                    Krischan.Eberle                    08/2013
-//+---------------+---------------+---------------+---------------+---------------+--------
-//static
-ECSqlStatus ECSqlExpPreparer::PrepareBetweenRangeValueExp(NativeSqlBuilder::List& nativeSqlSnippets, ECSqlPrepareContext& ctx, BetweenRangeValueExp const& exp)
-    {
-    NativeSqlBuilder::List lowerBoundSqlTokens;
-    ECSqlStatus status = PrepareValueExp(lowerBoundSqlTokens, ctx, *exp.GetLowerBoundOperand());
-    if (!status.IsSuccess())
-        return status;
-
-    NativeSqlBuilder::List upperBoundSqlTokens;
-    status = PrepareValueExp(upperBoundSqlTokens, ctx, *exp.GetUpperBoundOperand());
-    if (!status.IsSuccess())
-        return status;
-
-    const size_t tokenCount = lowerBoundSqlTokens.size();
-    if (tokenCount != upperBoundSqlTokens.size())
-        {
-        BeAssert(false && "Type mismatch between lower bound operand and upper bound operand in BETWEEN expression.");
-        ctx.GetECDb().GetImpl().Issues().Report("Type mismatch between lower bound operand and upper bound operand in BETWEEN expression.");
-        return ECSqlStatus::InvalidECSql;
-        }
-
-    for (size_t i = 0; i < tokenCount; i++)
-        {
-        NativeSqlBuilder sql;
-        if (exp.HasParentheses())
-            sql.AppendParenLeft();
-
-        sql.Append(lowerBoundSqlTokens[i]).Append(" AND ").Append(upperBoundSqlTokens[i]);
-        if (exp.HasParentheses())
-            sql.AppendParenRight();
-
-        nativeSqlSnippets.push_back(sql);
-        }
-
-    return ECSqlStatus::Success;
-    }
-
-//-----------------------------------------------------------------------------------------
-// @bsimethod                                    Affan.Khan                       06/2013
-//+---------------+---------------+---------------+---------------+---------------+------
-//static
-ECSqlStatus ECSqlExpPreparer::PrepareBinaryValueExp(NativeSqlBuilder::List& nativeSqlSnippets, ECSqlPrepareContext& ctx, BinaryValueExp const& exp)
-    {
-    NativeSqlBuilder::List lhsSqlTokens;
-    ECSqlStatus status = PrepareValueExp(lhsSqlTokens, ctx, *exp.GetLeftOperand());
-    if (!status.IsSuccess())
-        return status;
-
-    NativeSqlBuilder::List rhsSqlTokens;
-    status = PrepareValueExp(rhsSqlTokens, ctx, *exp.GetRightOperand());
-    if (!status.IsSuccess())
-        return status;
-
-    const size_t tokenCount = lhsSqlTokens.size();
-    if (tokenCount != rhsSqlTokens.size())
-        {
-        BeAssert(false && "Expression could not be translated into SQLite SQL. Operands yielded different number of SQLite SQL expressions.");
-        return ECSqlStatus::Error;
-        }
-
-    for (size_t i = 0; i < tokenCount; i++)
-        {
-        NativeSqlBuilder nativeSqlBuilder;
-        if (exp.HasParentheses())
-            nativeSqlBuilder.AppendParenLeft();
-
-        nativeSqlBuilder.Append(lhsSqlTokens[i]).AppendSpace().Append(ExpHelper::ToSql(exp.GetOperator())).AppendSpace().Append(rhsSqlTokens[i]);
-
-        if (exp.HasParentheses())
-            nativeSqlBuilder.AppendParenRight();
-
-        nativeSqlSnippets.push_back(nativeSqlBuilder);
-        }
-
-    return ECSqlStatus::Success;
-    }
-
-//-----------------------------------------------------------------------------------------
-// @bsimethod                                    Affan.Khan                       06/2013
-//+---------------+---------------+---------------+---------------+---------------+------
-//static
-ECSqlStatus ECSqlExpPreparer::PrepareBinaryBooleanExp(NativeSqlBuilder::List& nativeSqlSnippets, ECSqlPrepareContext& ctx, BinaryBooleanExp const& exp)
-    {
-    const BooleanSqlOperator op = exp.GetOperator();
-    ComputedExp const* lhsOperand = exp.GetLeftOperand();
-    ComputedExp const* rhsOperand = exp.GetRightOperand();
-
-    const bool lhsIsNullExp = !lhsOperand->IsParameterExp() && lhsOperand->GetTypeInfo().IsNull();
-    const bool rhsIsNullExp = !rhsOperand->IsParameterExp() && rhsOperand->GetTypeInfo().IsNull();
-
-    NativeSqlBuilder::List lhsNativeSqlSnippets;
-    NativeSqlBuilder::List rhsNativeSqlSnippets;
-    if (!lhsIsNullExp)
-        {
-        ECSqlStatus status = PrepareComputedExp(lhsNativeSqlSnippets, ctx, *lhsOperand);
-        if (!status.IsSuccess())
-            return status;
-
-        if (lhsNativeSqlSnippets.empty())
-            {
-            BeAssert(false && "Expression was translated into an empty SQLite SQL expression.");
-            return ECSqlStatus::Error;
-            }
-
-        }
-
-    if (!rhsIsNullExp)
-        {
-        ECSqlStatus status = PrepareComputedExp(rhsNativeSqlSnippets, ctx, *rhsOperand);
-        if (!status.IsSuccess())
-            return status;
-
-        if (rhsNativeSqlSnippets.empty())
-            {
-            BeAssert(false && "Expression was translated into an empty SQLite SQL expression.");
-            return ECSqlStatus::Error;
-            }
-        }
-
-    if (lhsIsNullExp)
-        {
-        //if both operands are NULL, pass 1 as sql snippet count
-        size_t targetSqliteSnippetCount = rhsIsNullExp ? 1 : rhsNativeSqlSnippets.size();
-        PrepareNullExp(lhsNativeSqlSnippets, ctx, *lhsOperand, targetSqliteSnippetCount);
-        }
-
-    if (rhsIsNullExp)
-        PrepareNullExp(rhsNativeSqlSnippets, ctx, *rhsOperand, lhsNativeSqlSnippets.size());
-
-    const size_t nativeSqlSnippetCount = lhsNativeSqlSnippets.size();
-    if (nativeSqlSnippetCount != rhsNativeSqlSnippets.size())
-        {
-        BeAssert(false && "Expression could not be translated into SQLite SQL. Operands yielded different number of SQLite SQL expressions.");
-        return ECSqlStatus::Error;
-        }
-
-    const BooleanSqlOperator logicalCompoundOp = DetermineCompoundLogicalOpForCompoundExpressions(op);
-    const bool wrapInParens = exp.HasParentheses() || nativeSqlSnippetCount > 1;
-
-    NativeSqlBuilder sqlBuilder;
-    if (wrapInParens)
-        sqlBuilder.AppendParenLeft();
-
-    const bool wrapOpInSpaces = op != BooleanSqlOperator::EqualTo &&
-        op != BooleanSqlOperator::GreaterThan &&
-        op != BooleanSqlOperator::GreaterThanOrEqualTo &&
-        op != BooleanSqlOperator::LessThan &&
-        op != BooleanSqlOperator::LessThanOrEqualTo;
-
-    bool isFirstSnippet = true;
-    for (size_t i = 0; i < nativeSqlSnippetCount; i++)
-        {
-        if (!isFirstSnippet)
-            sqlBuilder.AppendSpace().Append(ExpHelper::ToSql(logicalCompoundOp)).AppendSpace();
-
-        sqlBuilder.Append(lhsNativeSqlSnippets[i]);
-        if (wrapOpInSpaces)
-            sqlBuilder.AppendSpace();
-
-        sqlBuilder.Append(ExpHelper::ToSql(op));
-        if (wrapOpInSpaces)
-            sqlBuilder.AppendSpace();
-
-        sqlBuilder.Append(rhsNativeSqlSnippets[i]);
-        isFirstSnippet = false;
-        }
-
-    if (wrapInParens)
-        sqlBuilder.AppendParenRight();
-
-    nativeSqlSnippets.push_back(sqlBuilder);
-    return ECSqlStatus::Success;
-    }
-
-//-----------------------------------------------------------------------------------------
-// @bsimethod                                    Affan.Khan                       06/2013
-//+---------------+---------------+---------------+---------------+---------------+------
-//static
-ECSqlStatus ECSqlExpPreparer::PrepareBooleanExp(NativeSqlBuilder::List& nativeSqlSnippets, ECSqlPrepareContext& ctx, BooleanExp const& exp)
-    {
-    switch (exp.GetType())
-        {
-            case Exp::Type::AllOrAny:
-                return PrepareAllOrAnyExp(ctx, exp.GetAs<AllOrAnyExp>());
-            case Exp::Type::BinaryBoolean:
-                return PrepareBinaryBooleanExp(nativeSqlSnippets, ctx, exp.GetAs<BinaryBooleanExp>());
-            case Exp::Type::BooleanFactor:
-                return PrepareBooleanFactorExp(nativeSqlSnippets, ctx, exp.GetAs<BooleanFactorExp>());
-            case Exp::Type::SubqueryTest:
-                return PrepareSubqueryTestExp(ctx, exp.GetAs<SubqueryTestExp>());
-            case Exp::Type::UnaryPredicate:
-                return PrepareUnaryPredicateExp(nativeSqlSnippets, ctx, exp.GetAs<UnaryPredicateExp>());
-
-            default:
-                BeAssert(false && "ECSqlPreparer::PrepareBooleanExp> Case not handled");
-                return ECSqlStatus::Error;
-        }
-    }
-
-//-----------------------------------------------------------------------------------------
-// @bsimethod                                    Affan.Khan                       06/2013
-//+---------------+---------------+---------------+---------------+---------------+------
-//static
-ECSqlStatus ECSqlExpPreparer::PrepareBooleanFactorExp(NativeSqlBuilder::List& nativeSqlSnippets, ECSqlPrepareContext& ctx, BooleanFactorExp const& exp)
-    {
-    NativeSqlBuilder::List operandSqlSnippets;
-    ECSqlStatus status = PrepareBooleanExp(operandSqlSnippets, ctx, *exp.GetOperand());
-    if (!status.IsSuccess())
-        return status;
-
-    for (NativeSqlBuilder const& operandSqlSnippet : operandSqlSnippets)
-        {
-        NativeSqlBuilder sqlBuilder;
-        if (exp.HasParentheses())
-            sqlBuilder.AppendParenLeft();
-
-        if (exp.HasNotOperator())
-            sqlBuilder.Append("NOT ");
-
-        sqlBuilder.Append(operandSqlSnippet);
-
-        if (exp.HasParentheses())
-            sqlBuilder.AppendParenRight();
-
-        nativeSqlSnippets.push_back(sqlBuilder);
-        }
-
-    return ECSqlStatus::Success;
-    }
-
-//-----------------------------------------------------------------------------------------
-// @bsimethod                                    Affan.Khan                       06/2013
-//+---------------+---------------+---------------+---------------+---------------+------
-//static
-ECSqlStatus ECSqlExpPreparer::PrepareCastExp(NativeSqlBuilder::List& nativeSqlSnippets, ECSqlPrepareContext& ctx, CastExp const& exp)
-    {
-    ValueExp const* castOperand = exp.GetCastOperand();
-    if (!exp.NeedsCasting())
-        return PrepareValueExp(nativeSqlSnippets, ctx, *castOperand);
-
-    if (!castOperand->IsParameterExp() && castOperand->GetTypeInfo().IsNull())
-        return PrepareNullCastExp(nativeSqlSnippets, ctx, exp);
-
-    NativeSqlBuilder::List operandNativeSqlSnippets;
-    const ECSqlStatus stat = PrepareValueExp(operandNativeSqlSnippets, ctx, *castOperand);
-    if (!stat.IsSuccess())
-        return stat;
-
-    if (operandNativeSqlSnippets.empty())
-        {
-        BeAssert(false && "Preparing CAST operand did not return a SQLite SQL expression.");
-        return ECSqlStatus::Error;
-        }
-
-    if (!exp.GetTypeInfo().IsPrimitive())
-        {
-        ctx.GetECDb().GetImpl().Issues().Report("Invalid ECSQL expression '%s': Only primitive types are supported as CAST target type",
-                                                               exp.ToECSql().c_str());
-        return ECSqlStatus::InvalidECSql;
-        }
-
-    const PrimitiveType targetType = exp.GetTypeInfo().GetPrimitiveType();
-
-    for (size_t i = 0; i < operandNativeSqlSnippets.size(); i++)
-        {
-        NativeSqlBuilder nativeSqlBuilder;
-        if (exp.HasParentheses())
-            nativeSqlBuilder.AppendParenLeft();
-
-        Utf8String castExpSnippet;
-        if (SUCCESS != PrepareCastExpForPrimitive(castExpSnippet, targetType, operandNativeSqlSnippets[i].GetSql()))
-            return ECSqlStatus::Error;
-
-        nativeSqlBuilder.Append(castExpSnippet);
-
-        if (exp.HasParentheses())
-            nativeSqlBuilder.AppendParenRight();
-
-        nativeSqlSnippets.push_back(nativeSqlBuilder);
-        }
-
-    return ECSqlStatus::Success;
-    }
-
-//-----------------------------------------------------------------------------------------
-// @bsimethod                                    Krischan.Eberle                    10/2016
-//+---------------+---------------+---------------+---------------+---------------+------
-//static
-ECSqlStatus ECSqlExpPreparer::PrepareNullCastExp(NativeSqlBuilder::List& nativeSqlSnippets, ECSqlPrepareContext& ctx, CastExp const& nullCastExp)
-    {
-    int sqliteSnippetCount = 0;
-    ECSqlTypeInfo const& castTargetTypeInfo = nullCastExp.GetTypeInfo();
-    if (castTargetTypeInfo.IsPrimitive())
-        {
-        switch (castTargetTypeInfo.GetPrimitiveType())
-            {
-                case PRIMITIVETYPE_Point2d:
-                    sqliteSnippetCount = 2;
-                    break;
-
-                case PRIMITIVETYPE_Point3d:
-                    sqliteSnippetCount = 3;
-                    break;
-
-                default:
-                    sqliteSnippetCount = 1;
-                    break;
-            }
-        }
-    else if (castTargetTypeInfo.IsStruct())
-        {
-        std::function<void(int& colCount, ECStructClassCR structType)> countColumns;
-        countColumns = [&countColumns] (int& colCount, ECStructClassCR structType)
-            {
-            for (ECPropertyCP prop : structType.GetProperties())
-                {
-                if (prop->GetIsPrimitive())
-                    {
-                    switch (prop->GetAsPrimitiveProperty()->GetType())
-                        {
-                            case PRIMITIVETYPE_Point2d:
-                                colCount += 2;
-                                continue;
-
-                            case PRIMITIVETYPE_Point3d:
-                                colCount += 3;
-                                continue;
-
-                            default:
-                                colCount++;
-                                continue;
-                        }
-                    }
-
-                if (prop->GetIsStruct())
-                    {
-                    countColumns(colCount, prop->GetAsStructProperty()->GetType());
-                    continue;
-                    }
-
-                colCount++;
-                }
-            };
-
-        countColumns(sqliteSnippetCount, castTargetTypeInfo.GetStructType());
-        }
-    else //all other types are mapped to a single column
-        sqliteSnippetCount = 1;
-
-    for (int i = 0; i < sqliteSnippetCount; i++)
-        {
-        nativeSqlSnippets.push_back(NativeSqlBuilder("NULL"));
-        }
-
-    return ECSqlStatus::Success;
-    }
-
-
-//-----------------------------------------------------------------------------------------
-// @bsimethod                                    Krischan.Eberle                    10/2016
-//+---------------+---------------+---------------+---------------+---------------+------
-//static
-BentleyStatus ECSqlExpPreparer::PrepareCastExpForPrimitive(Utf8StringR sqlSnippet, ECN::PrimitiveType primTargetType, Utf8StringCR castOperandSnippet)
-    {
-    Utf8CP castFormat = nullptr;
-    switch (primTargetType)
-        {
-            case PRIMITIVETYPE_Binary:
-            case PRIMITIVETYPE_IGeometry:
-                castFormat = "CAST(%s AS BLOB)";
-                break;
-            case PRIMITIVETYPE_Boolean:
-                castFormat = "CASE WHEN %s <> 0 THEN 1 ELSE 0 END";
-                break;
-            case PRIMITIVETYPE_DateTime:
-                castFormat = "CAST(%s AS TIMESTAMP)";
-                break;
-            case PRIMITIVETYPE_Double:
-            case PRIMITIVETYPE_Point2d:
-            case PRIMITIVETYPE_Point3d:
-                castFormat = "CAST(%s AS REAL)";
-                break;
-            case PRIMITIVETYPE_Long:
-            case PRIMITIVETYPE_Integer:
-                castFormat = "CAST(%s AS INTEGER)";
-                break;
-            case PRIMITIVETYPE_String:
-                castFormat = "CAST(%s AS TEXT)";
-                break;
-            default:
-                BeAssert(false && "Unexpected cast target type during preparation");
-                return ERROR;
-        }
-
-    sqlSnippet.Sprintf(castFormat, castOperandSnippet.c_str());
-    return SUCCESS;
-    }
-
-
-
-//-----------------------------------------------------------------------------------------
-// @bsimethod                                    Affan.Khan                       06/2013
-//+---------------+---------------+---------------+---------------+---------------+------
-//static
-ECSqlStatus ECSqlExpPreparer::PrepareClassNameExp(NativeSqlBuilder::List& nativeSqlSnippets, ECSqlPrepareContext& ctx, ClassNameExp const& exp)
-    {
-    const ECSqlType currentScopeECSqlType = ctx.GetCurrentScope().GetECSqlType();
-    ClassMap const& classMap = exp.GetInfo().GetMap();
-
-    Policy policy = PolicyManager::GetPolicy(ClassIsValidInECSqlPolicyAssertion(classMap, currentScopeECSqlType, exp.IsPolymorphic()));
-    if (!policy.IsSupported())
-        {
-        ctx.GetECDb().GetImpl().Issues().Report("Invalid ECClass in ECSQL: %s", policy.GetNotSupportedMessage().c_str());
-        return ECSqlStatus::InvalidECSql;
-        }
-
-    DbTable const* table = nullptr;
-    switch (currentScopeECSqlType)
-        {
-            case ECSqlType::Select:
-            {
-            NativeSqlBuilder classViewSql;
-            if (SUCCESS != ViewGenerator::GenerateSelectFromViewSql(classViewSql, ctx, classMap, exp.IsPolymorphic(), exp.GetMemberFunctionCallExp()))
-                return ECSqlStatus::Error;
-
-            classViewSql.AppendSpace().AppendEscaped(exp.GetId());
-            nativeSqlSnippets.push_back(classViewSql);
-            return ECSqlStatus::Success;
-            }
-
-            case ECSqlType::Insert:
-            {
-            BeAssert(!exp.IsPolymorphic());
-            SingleContextTableECSqlPreparedStatement& preparedStmt = ctx.GetPreparedStatement<SingleContextTableECSqlPreparedStatement>();
-            table = &preparedStmt.GetContextTable();
-            break;
-            }
-
-            case ECSqlType::Update:
-            {
-            SingleContextTableECSqlPreparedStatement& preparedStmt = ctx.GetPreparedStatement<SingleContextTableECSqlPreparedStatement>();
-            table = &preparedStmt.GetContextTable();
-            break;
-            }
-
-            case ECSqlType::Delete:
-            {
-            table = &classMap.GetPrimaryTable();
-            break;
-            }
-
-            default:
-                BeAssert(false);
-                return ECSqlStatus::Error;
-        }
-
-    BeAssert(table != nullptr);
-    BeAssert(!table->GetTypeInfo().IsVirtual());
-    NativeSqlBuilder nativeSqlSnippet;
-    nativeSqlSnippet.AppendEscaped(table->GetName());
-    nativeSqlSnippets.push_back(nativeSqlSnippet);
-    return ECSqlStatus::Success;
-    }
-
-//-----------------------------------------------------------------------------------------
-// @bsimethod                                    Affan.Khan                       06/2013
-//+---------------+---------------+---------------+---------------+---------------+------
-//static
-ECSqlStatus ECSqlExpPreparer::PrepareClassRefExp(NativeSqlBuilder& nativeSqlSnippet, ECSqlPrepareContext& ctx, ClassRefExp const& exp)
-    {
-    NativeSqlBuilder::List singleItemSnippetList;
-    auto stat = PrepareClassRefExp(singleItemSnippetList, ctx, exp);
-    if (!stat.IsSuccess() || singleItemSnippetList.empty())
-        return stat;
-
-    if (singleItemSnippetList.size() != 1)
-        {
-        BeAssert(false && "PrepareClassRefExp (NativeSqlBuilder&) overload must not be called for delete and update statements.");
-        return ECSqlStatus::Error;
-        }
-
-    nativeSqlSnippet.Append(singleItemSnippetList[0]);
-    return ECSqlStatus::Success;
-    }
-
-//-----------------------------------------------------------------------------------------
-// @bsimethod                                    Affan.Khan                       06/2013
-//+---------------+---------------+---------------+---------------+---------------+------
-//static
-ECSqlStatus ECSqlExpPreparer::PrepareClassRefExp(NativeSqlBuilder::List& nativeSqlSnippets, ECSqlPrepareContext& ctx, ClassRefExp const& exp)
-    {
-    switch (exp.GetType())
-        {
-            case Exp::Type::ClassName:
-                return PrepareClassNameExp(nativeSqlSnippets, ctx, exp.GetAs<ClassNameExp>());
-            case Exp::Type::CrossJoin:
-                return PrepareCrossJoinExp(ctx, exp.GetAs<CrossJoinExp>());
-            case Exp::Type::ECRelationshipJoin:
-                return PrepareRelationshipJoinExp(ctx, exp.GetAs<ECRelationshipJoinExp>());
-            case Exp::Type::NaturalJoin:
-                return PrepareNaturalJoinExp(ctx, exp.GetAs<NaturalJoinExp>());
-            case Exp::Type::QualifiedJoin:
-                return PrepareQualifiedJoinExp(ctx, exp.GetAs<QualifiedJoinExp>());
-            case Exp::Type::SubqueryRef:
-                return PrepareSubqueryRefExp(ctx, exp.GetAs<SubqueryRefExp>());
-        }
-
-    BeAssert(false && "Unhandled ClassRef expression case");
-    return ECSqlStatus::Error;
-    }
-
-//-----------------------------------------------------------------------------------------
-// @bsimethod                                    Affan.Khan                       06/2013
-//+---------------+---------------+---------------+---------------+---------------+------
-//static
-ECSqlStatus ECSqlExpPreparer::PrepareComputedExp(NativeSqlBuilder::List& nativeSqlSnippets, ECSqlPrepareContext& ctx, ComputedExp const& exp)
-    {
-    //all subclasses of BooleanExp are handled by PrepareBooleanExp
-    BooleanExp const* booleanExp = dynamic_cast<BooleanExp const*> (&exp);
-    if (booleanExp != nullptr)
-        return PrepareBooleanExp(nativeSqlSnippets, ctx, *booleanExp);
-
-    //all subclasses of ValueExp are handled by PrepareValueExp
-    ValueExp const* valueExp = dynamic_cast<ValueExp const*> (&exp);
-    if (valueExp != nullptr)
-        return PrepareValueExp(nativeSqlSnippets, ctx, *valueExp);
-
-    if (exp.GetType() == Exp::Type::ValueExpList)
-        return PrepareValueExpListExp(nativeSqlSnippets, ctx, exp.GetAs<ValueExpListExp>(), /* encloseInParentheses = */ true);
-
-    BeAssert(false && "ECSqlPreparer::PrepareComputedExp: Unhandled ComputedExp subclass.");
-    return ECSqlStatus::Error;
-    }
-
-//-----------------------------------------------------------------------------------------
-// @bsimethod                                    Affan.Khan                       10/2017
-//+---------------+---------------+---------------+---------------+---------------+------
-//static
-ECSqlStatus ECSqlExpPreparer::PrepareEnumValueExp(NativeSqlBuilder::List& nativeSqlSnippets, ECSqlPrepareContext& ctx, EnumValueExp const& exp)
-    {
-    NativeSqlBuilder nativeSqlBuilder;
-
-    if (exp.HasParentheses())
-        nativeSqlBuilder.AppendParenLeft();
-
-    nativeSqlBuilder.Append(exp.GetSqlValue());
-    if (exp.HasParentheses())
-        nativeSqlBuilder.AppendParenRight();
-
-    nativeSqlSnippets.push_back(nativeSqlBuilder);
-    return ECSqlStatus::Success;
-    }
-
-//-----------------------------------------------------------------------------------------
-// @bsimethod                                    Affan.Khan                       06/2013
-//+---------------+---------------+---------------+---------------+---------------+------
-//static
-ECSqlStatus ECSqlExpPreparer::PrepareLiteralValueExp(NativeSqlBuilder::List& nativeSqlSnippets, ECSqlPrepareContext& ctx, LiteralValueExp const& exp)
-    {
-    NativeSqlBuilder nativeSqlBuilder;
-    ECSqlTypeInfo const& typeInfo = exp.GetTypeInfo();
-    if (typeInfo.IsNull())
-        {
-        BeAssert(false && "NULL exp should never be called indirectly but always in context of its RHS exp");
-        return PrepareNullExp(nativeSqlSnippets, ctx, exp, 1);
-        }
-
-    Utf8StringCR expValue = exp.GetValue();
-
-    if (exp.HasParentheses())
-        nativeSqlBuilder.AppendParenLeft();
-    
-    if (typeInfo.IsPrimitive())
-        {
-        switch (typeInfo.GetPrimitiveType())
-            {
-                case PRIMITIVETYPE_Boolean:
-                {
-                Utf8CP nativeSqlBooleanVal = exp.GetValueAsBoolean() ? "1" : "0";
-                nativeSqlBuilder.Append(nativeSqlBooleanVal);
-                break;
-                }
-
-                case PRIMITIVETYPE_DateTime:
-                {
-                //Note: CURRENT_TIMESTAMP in SQLite returns a UTC timestamp. ECSQL specifies CURRENT_TIMESTAMP as UTC, too,
-                //so no conversion needed.
-                nativeSqlBuilder.Append("JULIANDAY (");
-                if (expValue.StartsWithIAscii("CURRENT"))
-                    nativeSqlBuilder.Append(expValue.c_str());
-                else
-                    nativeSqlBuilder.AppendQuoted(expValue.c_str());
-
-                nativeSqlBuilder.AppendParenRight();
-                break;
-                }
-
-                case PRIMITIVETYPE_String:
-                    nativeSqlBuilder.AppendQuoted(LiteralValueExp::EscapeStringLiteral(expValue).c_str());
-                    break;
-
-                default:
-                    nativeSqlBuilder.Append(expValue.c_str());
-                    break;
-            }
-        }
-    else
-        nativeSqlBuilder.Append(expValue.c_str());
-
-    if (exp.HasParentheses())
-        nativeSqlBuilder.AppendParenRight();
-
-    nativeSqlSnippets.push_back(nativeSqlBuilder);
-    return ECSqlStatus::Success;
-    }
-
-//-----------------------------------------------------------------------------------------
-// @bsimethod                                    Krischan.Eberle                    09/2013
-//+---------------+---------------+---------------+---------------+---------------+--------
-//static
-ECSqlStatus ECSqlExpPreparer::PrepareNullExp(NativeSqlBuilder::List& nativeSqlSnippets, ECSqlPrepareContext& ctx, ComputedExp const& exp, size_t targetExpNativeSqlSnippetCount)
-    {
-    if (targetExpNativeSqlSnippetCount == 0)
-        {
-        BeAssert(false && "NULL expression could not be translated into SQLite SQL. Target operand yielded empty SQLite SQL expression.");
-        return ECSqlStatus::Error;
-        }
-
-    for (size_t i = 0; i < targetExpNativeSqlSnippetCount; i++)
-        {
-        if (exp.HasParentheses())
-            nativeSqlSnippets.push_back(NativeSqlBuilder("(NULL)"));
-        else
-            nativeSqlSnippets.push_back(NativeSqlBuilder("NULL"));
-        }
-
-    return ECSqlStatus::Success;
-    }
-
-//-----------------------------------------------------------------------------------------
-// @bsimethod                                    Affan.Khan                       06/2013
-//+---------------+---------------+---------------+---------------+---------------+------
-//static
-ECSqlStatus ECSqlExpPreparer::PrepareCrossJoinExp(ECSqlPrepareContext& ctx, CrossJoinExp const& exp)
-    {
-    ctx.GetECDb().GetImpl().Issues().Report("Cross join expression not yet supported.");
-    return ECSqlStatus::Success;
-    }
-
-
-//-----------------------------------------------------------------------------------------
-// @bsimethod                                    Affan.Khan                       06/2013
-//+---------------+---------------+---------------+---------------+---------------+------
-//static
-ECSqlStatus ECSqlExpPreparer::PrepareFromExp(ECSqlPrepareContext& ctx, FromExp const& fromClause)
-    {
-    NativeSqlBuilder& sqlGenerator = ctx.GetSqlBuilder();
-
-    sqlGenerator.Append("FROM ");
-    bool isFirstItem = true;
-    for (Exp const* classRefExp : fromClause.GetChildren())
-        {
-        if (!isFirstItem)
-            sqlGenerator.AppendComma();
-
-        ECSqlStatus status = PrepareClassRefExp(sqlGenerator, ctx, classRefExp->GetAs<ClassRefExp>());
-        if (!status.IsSuccess())
-            return status;
-
-        isFirstItem = false;
-        }
-
-    return ECSqlStatus::Success;
-    }
-
-//-----------------------------------------------------------------------------------------
-// @bsimethod                                    Affan.Khan                       06/2013
-//+---------------+---------------+---------------+---------------+---------------+------
-//static
-ECSqlStatus ECSqlExpPreparer::PrepareGroupByExp(ECSqlPrepareContext& ctx, GroupByExp const& exp)
-    {
-    ctx.GetSqlBuilder().Append(" GROUP BY ");
-
-    NativeSqlBuilder::List groupingValuesSnippetList;
-    const ECSqlStatus stat = PrepareValueExpListExp(groupingValuesSnippetList, ctx, *exp.GetGroupingValueListExp(), /* encloseInParentheses = */ false);
-    if (!stat.IsSuccess())
-        return stat;
-
-    ctx.GetSqlBuilder().Append(groupingValuesSnippetList);
-    return ECSqlStatus::Success;
-    }
-
-//-----------------------------------------------------------------------------------------
-// @bsimethod                                    Krischan.Eberle                    04/2015
-//+---------------+---------------+---------------+---------------+---------------+------
-//static
-ECSqlStatus ECSqlExpPreparer::PrepareHavingExp(ECSqlPrepareContext& ctx, HavingExp const& exp)
-    {
-    ctx.GetSqlBuilder().Append(" HAVING ");
-    return PrepareSearchConditionExp(ctx.GetSqlBuilder(), ctx, *exp.GetSearchConditionExp());
-    }
-
-
-
-//-----------------------------------------------------------------------------------------
-// @bsimethod                                    Krischan.Eberle                    08/2013
-//+---------------+---------------+---------------+---------------+---------------+--------
-//static
-ECSqlStatus ECSqlExpPreparer::PrepareLikeRhsValueExp(NativeSqlBuilder::List& nativeSqlSnippets, ECSqlPrepareContext& ctx, LikeRhsValueExp const& exp)
-    {
-    ECSqlStatus stat = PrepareValueExp(nativeSqlSnippets, ctx, *exp.GetRhsExp());
-    if (!stat.IsSuccess())
-        return stat;
-
-    if (nativeSqlSnippets.size() != 1)
-        {
-        //This is a programmer error as the parse step should already check that the like expression is of string type
-        BeAssert(false && "LIKE RHS expression is expected to result in a single SQLite SQL snippet as LIKE only works with string operands.");
-        return ECSqlStatus::Error;
-        }
-
-    if (exp.HasEscapeExp())
-        {
-        NativeSqlBuilder::List escapeExpSqlSnippets;
-        ECSqlStatus stat = PrepareValueExp(escapeExpSqlSnippets, ctx, *exp.GetEscapeExp());
-        if (!stat.IsSuccess())
-            return stat;
-
-        if (escapeExpSqlSnippets.size() != 1)
-            {
-            ctx.GetECDb().GetImpl().Issues().Report("Invalid type in LIKE ESCAPE expression. ESCAPE only works with a string value.");
-            return ECSqlStatus::InvalidECSql;
-            }
-
-        NativeSqlBuilder& builder = nativeSqlSnippets[0];
-        builder.Append(" ESCAPE ").Append(escapeExpSqlSnippets[0]);
-        }
-
-    return ECSqlStatus::Success;
-    }
-
-//-----------------------------------------------------------------------------------------
-// @bsimethod                                    Krischan.Eberle                    08/2013
-//+---------------+---------------+---------------+---------------+---------------+--------
-//static
-ECSqlStatus ECSqlExpPreparer::PrepareLimitOffsetExp(ECSqlPrepareContext& ctx, LimitOffsetExp const& exp)
-    {
-    ctx.GetSqlBuilder().Append(" LIMIT ");
-
-    NativeSqlBuilder::List sqlSnippets;
-    ECSqlStatus stat = PrepareValueExp(sqlSnippets, ctx, *exp.GetLimitExp());
-    if (!stat.IsSuccess())
-        return stat;
-
-    ctx.GetSqlBuilder().Append(sqlSnippets[0]);
-
-    if (exp.HasOffset())
-        {
-        ctx.GetSqlBuilder().Append(" OFFSET ");
-        sqlSnippets.clear();
-        ECSqlStatus stat = PrepareValueExp(sqlSnippets, ctx, *exp.GetOffsetExp());
-        if (!stat.IsSuccess())
-            return stat;
-
-        ctx.GetSqlBuilder().Append(sqlSnippets[0]);
-        }
-
-    return ECSqlStatus::Success;
-    }
-
-//-----------------------------------------------------------------------------------------
-// @bsimethod                                    Affan.Khan                       06/2013
-//+---------------+---------------+---------------+---------------+---------------+------
-//static
-ECSqlStatus ECSqlExpPreparer::PrepareNaturalJoinExp(ECSqlPrepareContext& ctx, NaturalJoinExp const& exp)
-    {
-    ctx.GetECDb().GetImpl().Issues().Report("Natural join expression not yet supported.");
-    return ECSqlStatus::InvalidECSql;
-    }
-
-//-----------------------------------------------------------------------------------------
-// @bsimethod                                    Affan.Khan                       06/2013
-//+---------------+---------------+---------------+---------------+---------------+------
-//static
-ECSqlStatus ECSqlExpPreparer::PrepareOrderByExp(ECSqlPrepareContext& ctx, OrderByExp const& exp)
-    {
-    ctx.PushScope(exp);
-
-    NativeSqlBuilder orderBySqlBuilder;
-    bool isFirstSpec = true;
-    for (Exp const* child : exp.GetChildren())
-        {
-        OrderBySpecExp const& specification =child->GetAs<OrderBySpecExp>();
-
-        ComputedExp const* sortExp = specification.GetSortExpression();
-        NativeSqlBuilder::List sqlSnippets;
-        bool isPredicate = dynamic_cast<BooleanExp const*>(sortExp) != nullptr;
-        //can validly return empty snippets (e.g. if prop ref maps to virtual column
-        ECSqlStatus r = PrepareComputedExp(sqlSnippets, ctx, *sortExp);
-        if (!r.IsSuccess())
-            return r;
-
-        bool isFirstSnippet = true;
-        for (NativeSqlBuilder const& sqlSnippet : sqlSnippets)
-            {
-            if (!isFirstSpec)
-                {
-                if (!isFirstSnippet && isPredicate)
-                    orderBySqlBuilder.Append(" AND ");
-                else
-                    orderBySqlBuilder.AppendComma();
-                }
-
-            orderBySqlBuilder.Append(sqlSnippet);
-            switch (specification.GetSortDirection())
-                {
-                    case OrderBySpecExp::SortDirection::Ascending:
-                    {
-                    orderBySqlBuilder.Append(" ASC");
-                    break;
-                    }
-                    case OrderBySpecExp::SortDirection::Descending:
-                    {
-                    orderBySqlBuilder.Append(" DESC");
-                    break;
-                    }
-                    case OrderBySpecExp::SortDirection::NotSpecified:
-                        break; //default direction is ASCENDING
-                }
-            isFirstSnippet = false;
-            isFirstSpec = false; //needs to be inside the inner loop so that empty sqlSnippets are handled correctly
-            }
-        }
-
-    if (!orderBySqlBuilder.IsEmpty())
-        ctx.GetSqlBuilder().Append("ORDER BY ").Append(orderBySqlBuilder);
-
-    ctx.PopScope();
-    return ECSqlStatus::Success;
-    }
-
-//-----------------------------------------------------------------------------------------
-// @bsimethod                                    Affan.Khan                       06/2013
-//+---------------+---------------+---------------+---------------+---------------+------
-//static
-ECSqlStatus ECSqlExpPreparer::PrepareParameterExp(NativeSqlBuilder::List& nativeSqlSnippets, ECSqlPrepareContext& ctx, ParameterExp const& exp)
-    {
-    BeAssert(exp.GetTypeInfo().GetKind() != ECSqlTypeInfo::Kind::Unset);
-
-    BeAssert((ctx.GetPreparedStatement().GetType() != ECSqlType::Insert && ctx.GetPreparedStatement().GetType() != ECSqlType::Update) || exp.IsNamedParameter() && "For INSERT and UPDATE parameters ECDb converts all params to named ones");
-
-    ECSqlParameterMap& ecsqlParameterMap = ctx.GetPreparedStatement().GetParameterMapR();
-    ECSqlBinder* binder = nullptr;
-    const bool binderAlreadyExists = exp.IsNamedParameter() && ecsqlParameterMap.TryGetBinder(binder, exp.GetParameterName());
-    if (!binderAlreadyExists)
-        {
-        binder = ecsqlParameterMap.AddBinder(ctx, exp);
-        if (binder == nullptr)
-            return ECSqlStatus::Error;
-        }
-
-    for (Utf8StringCR sqlParamName : binder->GetMappedSqlParameterNames())
-        {
-        NativeSqlBuilder parameterBuilder;
-        if (exp.HasParentheses())
-            parameterBuilder.AppendParenLeft();
-
-        parameterBuilder.Append(sqlParamName.c_str());
-
-        if (exp.HasParentheses())
-            parameterBuilder.AppendParenRight();
-
-        nativeSqlSnippets.push_back(parameterBuilder);
-        }
-
-    return ECSqlStatus::Success;
-    }
-
-//-----------------------------------------------------------------------------------------
-// @bsimethod                                    Affan.Khan                       06/2013
-//+---------------+---------------+---------------+---------------+---------------+------
-//static
-ECSqlStatus ECSqlExpPreparer::PrepareQualifiedJoinExp(ECSqlPrepareContext& ctx, QualifiedJoinExp const& exp)
-    {
-    NativeSqlBuilder& sqlBuilder = ctx.GetSqlBuilder();
-    ECSqlStatus r = PrepareClassRefExp(sqlBuilder, ctx, exp.GetFromClassRef());
-    if (!r.IsSuccess())
-        return r;
-
-    //ECSQL_LIMITATION: 
-    //https://www.sqlite.org/omitted.html
-    //RIGHT and FULL OUTER JOIN  LEFT OUTER JOIN is implemented, but not RIGHT OUTER JOIN or FULL OUTER JOIN.
-    //
-    switch (exp.GetJoinType())
-        {
-            case ECSqlJoinType::InnerJoin:
-            {
-            sqlBuilder.Append(" INNER JOIN ");
-            break;
-            };
-            case ECSqlJoinType::LeftOuterJoin:
-            {
-            sqlBuilder.Append(" LEFT OUTER JOIN ");
-            break;
-            }
-            case ECSqlJoinType::RightOuterJoin:
-            {
-            ctx.GetECDb().GetImpl().Issues().Report("'RIGHT OUTER JOIN' is currently not supported");
-            return ECSqlStatus::InvalidECSql;
-            }
-            case ECSqlJoinType::FullOuterJoin:
-            {
-            //ECSQL_TODO: way around full outer join 
-            //http://stackoverflow.com/questions/1923259/full-outer-join-with-sqlite
-            ctx.GetECDb().GetImpl().Issues().Report("'FULL OUTER JOIN' is currently not supported");
-            return ECSqlStatus::InvalidECSql;
-            }
-        }
-
-    r = PrepareClassRefExp(sqlBuilder, ctx, exp.GetToClassRef());
-    if (!r.IsSuccess())
-        return r;
-
-    if (exp.GetJoinSpec()->GetType() == Exp::Type::JoinCondition)
-        {
-        JoinConditionExp const& joinCondition = exp.GetJoinSpec()->GetAs<JoinConditionExp>();
-        sqlBuilder.Append(" ON ");
-
-        NativeSqlBuilder::List sqlSnippets;
-        r = PrepareBooleanExp(sqlSnippets, ctx, *joinCondition.GetSearchCondition());
-        if (!r.IsSuccess())
-            return r;
-
-        bool isFirstSnippet = true;
-        for (NativeSqlBuilder const& sqlSnippet : sqlSnippets)
-            {
-            if (!isFirstSnippet)
-                sqlBuilder.Append("AND ");
-
-            sqlBuilder.Append(sqlSnippet).AppendSpace();
-            isFirstSnippet = false;
-            }
-
-        return ECSqlStatus::Success;
-        }
-    else if (exp.GetJoinSpec()->GetType() == Exp::Type::NamedPropertiesJoin)
-        {
-        ctx.GetECDb().GetImpl().Issues().Report("JOIN <class/subquery> USING (property,...) is not supported yet.");
-        return ECSqlStatus::InvalidECSql;
-        }
-
-    BeAssert(false && "Invalid case");
-    return ECSqlStatus::Error;
-    }
-
-
-//-----------------------------------------------------------------------------------------
-// @bsimethod                                    Affan.Khan                       06/2013
-//+---------------+---------------+---------------+---------------+---------------+------
-//static
-ECSqlStatus ECSqlExpPreparer::PrepareQueryExp(NativeSqlBuilder::List& nativeSqlSnippets, ECSqlPrepareContext& ctx, QueryExp const& exp)
-    {
-    ctx.GetECDb().GetImpl().Issues().Report("Query expression not yet supported.");
-    return ECSqlStatus::InvalidECSql;
-    }
-
-//-----------------------------------------------------------------------------------------
-// @bsimethod                                    Affan.Khan                       06/2013
-//+---------------+---------------+---------------+---------------+---------------+------
-//static
-ECSqlStatus ECSqlExpPreparer::PrepareRelationshipJoinExp(ECSqlPrepareContext& ctx, ECRelationshipJoinExp const& exp)
-    {
-    // (from) INNER JOIN (to) ON (from.ECInstanceId = to.ECInstanceId)
-    // (from) INNER JOIN (view) ON view.SourceECInstanceId = from.ECInstanceId INNER JOIN to ON view.TargetECInstanceId=to.ECInstanceId
-
-    ECSqlStatus r;
-
-    NativeSqlBuilder& sql = ctx.GetSqlBuilder();
-
-    ///Resolve direction of the relationship
-    ECRelationshipJoinExp::ResolvedEndPoint const& fromEP = exp.GetResolvedFromEndPoint();
-    ECRelationshipJoinExp::ResolvedEndPoint const& toEP = exp.GetResolvedToEndPoint();
-    JoinDirection direction = exp.GetDirection();
-
-    enum class TriState
-        {
-        True,
-        False,
-        None,
-        } fromIsSource = TriState::None;
-
-    switch (fromEP.GetLocation())
-        {
-            case ECRelationshipJoinExp::ClassLocation::ExistInBoth:
-            {
-            switch (direction)
-                {
-                    case JoinDirection::Implied:
-                    case JoinDirection::Forward:
-                    {
-                    fromIsSource = TriState::True;
-                    } 
-                    break;
-                    case JoinDirection::Backward:
-                    {
-                    fromIsSource = TriState::False;
-                    } 
-                    break;
-                };
-            break;
-            }
-            case ECRelationshipJoinExp::ClassLocation::ExistInSource:
-            {
-            if (direction != JoinDirection::Implied)
-                {
-                if (direction != JoinDirection::Forward)
-                    {
-                    ctx.GetECDb().GetImpl().Issues().Report("Invalid join direction BACKWARD in %s. Either specify FORWARD or omit the direction as the direction can be unambiguously implied in this ECSQL.", exp.ToString().c_str());
-                    return ECSqlStatus::InvalidECSql;
-                    }
-                }
-
-            fromIsSource = TriState::True;
-            } 
-            break;
-            case ECRelationshipJoinExp::ClassLocation::ExistInTarget:
-            {
-            if (direction != JoinDirection::Implied)
-                {
-                if (direction != JoinDirection::Backward)
-                    {
-                    ctx.GetECDb().GetImpl().Issues().Report("Invalid join direction FORWARD in %s. Either specify BACKWARD or omit the direction as the direction can be unambiguously implied in this ECSQL.", exp.ToString().c_str());
-                    return ECSqlStatus::InvalidECSql;
-                    }
-                }
-
-            fromIsSource = TriState::False;
-            }
-            break;
-        }
-
-    PRECONDITION(fromIsSource != TriState::None, ECSqlStatus::Error);
-    ////Determine the from/to related keys
-    Utf8CP fromRelatedKey = nullptr;
-    Utf8CP toRelatedKey = nullptr;
-    if (fromIsSource == TriState::True)
-        {
-        fromRelatedKey = ECDBSYS_PROP_SourceECInstanceId;
-        toRelatedKey = ECDBSYS_PROP_TargetECInstanceId;
-        }
-    else
-        {
-        fromRelatedKey = ECDBSYS_PROP_TargetECInstanceId;
-        toRelatedKey = ECDBSYS_PROP_SourceECInstanceId;
-        }
-
-    ClassNameExp const& relationshipClassNameExp = exp.GetRelationshipClassNameExp();
-
-    //Render previous sql part as is
-    r = PrepareClassRefExp(sql, ctx, exp.GetFromClassRef());
-    if (!r.IsSuccess())
-        return r;
-
-    //FromECClass To RelationView
-    sql.Append(" INNER JOIN ");
-
-    //Append relationship view. 
-    //ECSQL_TODO: we need to keep a list of view we add as we don't need to append them again and again. Instead use there alias everyWhere else
-    //            The PrepareContext scope can manage that and keep a list of already defined classes and there alias/name
-
-    //Generate view for relationship
-    NativeSqlBuilder relationshipView;
-    if (SUCCESS != ViewGenerator::GenerateSelectFromViewSql(relationshipView, ctx, relationshipClassNameExp.GetInfo().GetMap(), true))
-        {
-        BeAssert(false && "Generating class view during preparation of relationship class name expression failed.");
-        return ECSqlStatus::Error;
-        }
-
-    sql.Append(relationshipView);
-    sql.AppendSpace();
-    sql.AppendEscaped(relationshipClassNameExp.GetId().c_str());
-
-    sql.Append(" ON ");
-    {
-    ECInstanceIdPropertyMap const* fromECInstanceIdPropMap = fromEP.GetClassNameRef()->GetInfo().GetMap().GetECInstanceIdPropertyMap();
-    if (fromECInstanceIdPropMap == nullptr)
-        {
-        BeAssert(false);
-        return ECSqlStatus::Error;
-        }
-
-    ToSqlPropertyMapVisitor fromECInstanceIdSqlVisitor(*fromECInstanceIdPropMap->GetTables().front(), ToSqlPropertyMapVisitor::ECSqlScope::Select, fromEP.GetClassNameRef()->GetId());
-    fromECInstanceIdPropMap->AcceptVisitor(fromECInstanceIdSqlVisitor);
-    if (fromECInstanceIdSqlVisitor.GetResultSet().size() != 1)
-        {
-        BeAssert(false);
-        return ECSqlStatus::Error;
-        }
-
-    sql.Append(fromECInstanceIdSqlVisitor.GetResultSet().front().GetSqlBuilder().GetSql());
-    sql.Append(ExpHelper::ToSql(BooleanSqlOperator::EqualTo));
-    }
-
-    {
-    PropertyMap const* fromRelatedIdPropMap = relationshipClassNameExp.GetInfo().GetMap().GetPropertyMaps().Find(fromRelatedKey);
-    if (fromRelatedIdPropMap == nullptr)
-        {
-        BeAssert(false);
-        return ECSqlStatus::Error;
-        }
-
-    
-    ToSqlPropertyMapVisitor fromRelatedIdSqlVisitor(*fromRelatedIdPropMap->GetAs<ConstraintECInstanceIdPropertyMap>().GetTables().front(), ToSqlPropertyMapVisitor::ECSqlScope::Select, relationshipClassNameExp.GetId());
-    fromRelatedIdPropMap->AcceptVisitor(fromRelatedIdSqlVisitor);
-    if (fromRelatedIdSqlVisitor.GetResultSet().size() != 1)
-        {
-        BeAssert(false);
-        return ECSqlStatus::Error;
-        }
-
-    sql.Append(fromRelatedIdSqlVisitor.GetResultSet().front().GetSqlBuilder().GetSql());
-
-    //RelationView To ToECClass
-    sql.Append(" INNER JOIN ");
-    r = PrepareClassRefExp(sql, ctx, exp.GetToClassRef());
-    if (!r.IsSuccess())
-        return r;
-
-    sql.Append(" ON ");
-    }
-
-    {
-    ECInstanceIdPropertyMap const*  toECInstanceIdPropMap = toEP.GetClassNameRef()->GetInfo().GetMap().GetECInstanceIdPropertyMap();
-    if (toECInstanceIdPropMap == nullptr)
-        {
-        BeAssert(false);
-        return ECSqlStatus::Error;
-        }
-
-    ToSqlPropertyMapVisitor toECInstanceIdSqlVisitor(*toECInstanceIdPropMap->GetTables().front(), ToSqlPropertyMapVisitor::ECSqlScope::Select, toEP.GetClassNameRef()->GetId());
-    toECInstanceIdPropMap->AcceptVisitor(toECInstanceIdSqlVisitor);
-    if (toECInstanceIdSqlVisitor.GetResultSet().size() != 1)
-        {
-        BeAssert(false);
-        return ECSqlStatus::Error;
-        }
-
-    sql.Append(toECInstanceIdSqlVisitor.GetResultSet().front().GetSqlBuilder().GetSql());
-    sql.Append(ExpHelper::ToSql(BooleanSqlOperator::EqualTo));
-    }
-
-    {
-    PropertyMap const* toRelatedIdPropMap = relationshipClassNameExp.GetInfo().GetMap().GetPropertyMaps().Find(toRelatedKey);
-    if (toRelatedIdPropMap == nullptr)
-        {
-        BeAssert(false);
-        return ECSqlStatus::Error;
-        }
-
-    ToSqlPropertyMapVisitor toRelatedIdSqlVisitor(*toRelatedIdPropMap->GetAs<ConstraintECInstanceIdPropertyMap>().GetTables().front(), ToSqlPropertyMapVisitor::ECSqlScope::Select, relationshipClassNameExp.GetId());
-    toRelatedIdPropMap->AcceptVisitor(toRelatedIdSqlVisitor);
-    if (toRelatedIdSqlVisitor.GetResultSet().size() != 1)
-        {
-        BeAssert(false);
-        return ECSqlStatus::Error;
-        }
-    sql.Append(toRelatedIdSqlVisitor.GetResultSet().front().GetSqlBuilder().GetSql());
-    }
-
-    return ECSqlStatus::Success;
-    }
-
-
-
-//-----------------------------------------------------------------------------------------
-// @bsimethod                                    Krischan.Eberle                    01/2014
-//+---------------+---------------+---------------+---------------+---------------+------
-//static
-ECSqlStatus ECSqlExpPreparer::PrepareFunctionCallExp(NativeSqlBuilder::List& nativeSqlSnippets, ECSqlPrepareContext& ctx, FunctionCallExp const& exp)
-    {
-    Utf8StringCR functionName = exp.GetFunctionName();
-    NativeSqlBuilder nativeSql;
-    if (exp.HasParentheses())
-        nativeSql.AppendParenLeft();
-
-    const bool isAnyOrSomeFunction = functionName.EqualsIAscii("any") || functionName.EqualsIAscii("some");
-    const bool isEveryFunction = !isAnyOrSomeFunction && functionName.EqualsIAscii("every");
-    const bool isAnyEveryOrSomeFunction = isAnyOrSomeFunction || isEveryFunction;
-    if (isAnyEveryOrSomeFunction)
-        {
-        BeAssert(exp.GetChildrenCount() == 1 && "ANY, SOME, EVERY functions expect a single arg");
-
-        //ANY, EVERY, SOME is not directly supported by SQLite. But they can be expressed by standard functions
-        //ANY,SOME: checks whether at least one row in the specified BOOLEAN column is TRUE -> MAX(Col) <> 0
-        //EVERY: checks whether all rows in the specified BOOLEAN column are TRUE -> MIN(Col) <> 0
-        nativeSql.Append(isEveryFunction ? "MIN" : "MAX");
-        }
-    else
-        nativeSql.Append(functionName);
-
-    nativeSql.AppendParenLeft();
-
-    if (exp.GetSetQuantifier() != SqlSetQuantifier::NotSpecified)
-        nativeSql.Append(ExpHelper::ToSql(exp.GetSetQuantifier())).AppendSpace();
-
-    NativeSqlBuilder::List argSqlSnippets;
-    ECSqlStatus stat = PrepareFunctionArgList(argSqlSnippets, ctx, exp);
-    if (stat != ECSqlStatus::Success)
-        return stat;
-
-    nativeSql.Append(argSqlSnippets, ",");
-
-    if (isAnyEveryOrSomeFunction)
-        {
-        BeAssert(argSqlSnippets.size() == 1);
-        nativeSql.Append(" <> 0");
-        }
-
-    nativeSql.AppendParenRight(); //function arg list parent
-
-    if (exp.HasParentheses())
-        nativeSql.AppendParenRight();
-
-    nativeSqlSnippets.push_back(nativeSql);
-    return ECSqlStatus::Success;
-    }
-
-//-----------------------------------------------------------------------------------------
-// @bsimethod                                    Krischan.Eberle                    01/2014
-//+---------------+---------------+---------------+---------------+---------------+------
-//static
-ECSqlStatus ECSqlExpPreparer::PrepareFunctionArgList(NativeSqlBuilder::List& argSqlSnippets, ECSqlPrepareContext& ctx, ValueExp const& functionCallExp)
-    {
-<<<<<<< HEAD
-    NativeSqlBuilder::List argSqlSnippets;
-    ECSqlStatus stat = PrepareFunctionArgList(argSqlSnippets, ctx, exp);
-    if (stat != ECSqlStatus::Success)
-        return stat;
-
-    nativeSql.Append(argSqlSnippets, ",");
-    return ECSqlStatus::Success;
-    }
-
-//-----------------------------------------------------------------------------------------
-// @bsimethod                                    Krischan.Eberle                    01/2014
-//+---------------+---------------+---------------+---------------+---------------+------
-//static
-ECSqlStatus ECSqlExpPreparer::PrepareFunctionArgList(NativeSqlBuilder::List& argSqlSnippets, ECSqlPrepareContext& ctx, ValueExp const& functionCallExp)
-    {
-    if (functionCallExp.GetType() != Exp::Type::FunctionCall && functionCallExp.GetType() != Exp::Type::MemberFunctionCall)
-=======
-    if (functionCallExp.GetType() != Exp::Type::FunctionCall)
->>>>>>> a0b9563b
-        {
-        BeAssert(false && "May not call PrepareFunctionArgList on an expression which is neither a FunctionCallExp nor a MemberFunctionCallExp");
-        return ECSqlStatus::InvalidECSql;
-        }
-
-    for (Exp const* childExp : functionCallExp.GetChildren())
-        {
-        ValueExp const& argExp = childExp->GetAs<ValueExp>();
-
-        NativeSqlBuilder::List nativeSqlArgumentList;
-        ECSqlStatus status;
-        if (!argExp.IsParameterExp() && argExp.GetTypeInfo().IsNull())
-            {
-            //for functions we only support args of single column primitive types so far, therefore an ECSQL NULL
-            //always means a single SQLite NULL
-            status = PrepareNullExp(nativeSqlArgumentList, ctx, argExp, 1);
-            }
-        else
-            status = PrepareValueExp(nativeSqlArgumentList, ctx, argExp);
-
-        if (!status.IsSuccess())
-            return status;
-
-        if (nativeSqlArgumentList.size() != 1)
-            {
-<<<<<<< HEAD
-            BeAssert(false && "For function call args, only expressions are supported that translate into a single SQL snippet");
-=======
-            ctx.GetECDb().GetImpl().Issues().Report("Failed to prepare function expression '%s': Functions in ECSQL can only accept primitive scalar arguments (i.e. excluding Point2d/Point3d).", functionCallExp.ToECSql().c_str());
->>>>>>> a0b9563b
-            return ECSqlStatus::InvalidECSql;
-            }
-
-        argSqlSnippets.push_back(nativeSqlArgumentList[0]);
-        }
-
-    return ECSqlStatus::Success;
-    }
-
-//-----------------------------------------------------------------------------------------
-// @bsimethod                                    Krischan.Eberle                    01/2014
-//+---------------+---------------+---------------+---------------+---------------+------
-//static
-ECSqlStatus ECSqlExpPreparer::PrepareSearchConditionExp(NativeSqlBuilder& nativeSqlBuilder, ECSqlPrepareContext& ctx, BooleanExp const& searchConditionExp)
-    {
-    NativeSqlBuilder::List sqlSnippets;
-    const ECSqlStatus stat = PrepareBooleanExp(sqlSnippets, ctx, searchConditionExp);
-    if (!stat.IsSuccess())
-        return stat;
-
-    //If the top level search condition has an OR we wrap the entire exp in parentheses to ensure
-    //precedence for the case where a system expression is added to the where clause.
-    bool wrapInParens = false;
-    if (searchConditionExp.GetType() == Exp::Type::BinaryBoolean)
-        {
-        if (searchConditionExp.GetAs<BinaryBooleanExp>().GetOperator() == BooleanSqlOperator::Or)
-            wrapInParens = true;
-        }
-
-    if (wrapInParens)
-        nativeSqlBuilder.AppendParenLeft();
-
-    nativeSqlBuilder.Append(sqlSnippets, " AND ");
-
-    if (wrapInParens)
-        nativeSqlBuilder.AppendParenRight();
-
-    return ECSqlStatus::Success;
-    }
-
-//-----------------------------------------------------------------------------------------
-// @bsimethod                                    Affan.Khan                       06/2013
-//+---------------+---------------+---------------+---------------+---------------+------
-//static
-ECSqlStatus ECSqlExpPreparer::PrepareSubqueryExp(ECSqlPrepareContext& ctx, SubqueryExp const& exp)
-    {
-    ctx.GetSqlBuilder().AppendParenLeft();
-    ECSqlStatus stat = ECSqlSelectPreparer::Prepare(ctx, *exp.GetQuery());
-    ctx.GetSqlBuilder().AppendParenRight();
-    return stat;
-    }
-
-//-----------------------------------------------------------------------------------------
-// @bsimethod                                    Affan.Khan                       06/2013
-//+---------------+---------------+---------------+---------------+---------------+------
-//static
-ECSqlStatus ECSqlExpPreparer::PrepareSubqueryRefExp(ECSqlPrepareContext& ctx, SubqueryRefExp const& exp)
-    {
-    ECSqlStatus status = PrepareSubqueryExp(ctx, *exp.GetSubquery());
-    if (!status.IsSuccess())
-        return status;
-
-    if (!exp.GetAlias().empty())
-        ctx.GetSqlBuilder().AppendSpace().AppendQuoted(exp.GetAlias().c_str());
-
-    return ECSqlStatus::Success;
-    }
-
-//-----------------------------------------------------------------------------------------
-// @bsimethod                                    Affan.Khan                       06/2013
-//+---------------+---------------+---------------+---------------+---------------+------
-//static
-ECSqlStatus ECSqlExpPreparer::PrepareSubqueryTestExp(ECSqlPrepareContext& ctx, SubqueryTestExp const& exp)
-    {
-    ctx.GetECDb().GetImpl().Issues().Report("SubqueryTest expression not supported.");
-    return ECSqlStatus::InvalidECSql;
-    }
-
-//-----------------------------------------------------------------------------------------
-// @bsimethod                                    Affan.Khan                       06/2013
-//+---------------+---------------+---------------+---------------+---------------+------
-//static
-ECSqlStatus ECSqlExpPreparer::PrepareSubqueryValueExp(NativeSqlBuilder::List& nativeSqlSnippets, ECSqlPrepareContext& ctx, SubqueryValueExp const& exp)
-    {
-    ctx.GetSqlBuilder().Push();
-    ECSqlStatus st = PrepareSubqueryExp(ctx, *exp.GetQuery());
-    nativeSqlSnippets.push_back(NativeSqlBuilder(ctx.GetSqlBuilder().Pop()));
-    return st;
-    }
-
-//-----------------------------------------------------------------------------------------
-// @bsimethod                                    Krischan.Eberle                    04/2015
-//+---------------+---------------+---------------+---------------+---------------+------
-//static
-ECSqlStatus ECSqlExpPreparer::PrepareUnaryPredicateExp(NativeSqlBuilder::List& nativeSqlSnippets, ECSqlPrepareContext& ctx, UnaryPredicateExp const& exp)
-    {
-    return PrepareValueExp(nativeSqlSnippets, ctx, *exp.GetValueExp());
-    }
-
-//-----------------------------------------------------------------------------------------
-// @bsimethod                                    Affan.Khan                       06/2013
-//+---------------+---------------+---------------+---------------+---------------+------
-//static
-ECSqlStatus ECSqlExpPreparer::PrepareUnaryValueExp(NativeSqlBuilder::List& nativeSqlSnippets, ECSqlPrepareContext& ctx, UnaryValueExp const& exp)
-    {
-    NativeSqlBuilder::List unaryOperandSqlBuilders;
-    ECSqlStatus status = PrepareValueExp(unaryOperandSqlBuilders, ctx, *exp.GetOperand());
-    if (!status.IsSuccess())
-        return status;
-
-    BeAssert(unaryOperandSqlBuilders.size() <= 1 && "UnaryExp with Points and non-primitive types not supported yet.");
-
-    for (NativeSqlBuilder const& unaryOperandSqlBuilder : unaryOperandSqlBuilders)
-        {
-        NativeSqlBuilder unaryExpBuilder;
-        if (exp.HasParentheses())
-            unaryExpBuilder.AppendParenLeft();
-
-        unaryExpBuilder.Append(ExpHelper::ToSql(exp.GetOperator())).Append(unaryOperandSqlBuilder);
-
-        if (exp.HasParentheses())
-            unaryExpBuilder.AppendParenRight();
-
-        nativeSqlSnippets.push_back(unaryExpBuilder);
-        }
-
-    return ECSqlStatus::Success;
-    }
-
-//-----------------------------------------------------------------------------------------
-// @bsimethod                                    Affan.Khan                       06/2013
-//+---------------+---------------+---------------+---------------+---------------+------
-//static
-ECSqlStatus ECSqlExpPreparer::PrepareValueExp(NativeSqlBuilder::List& nativeSqlSnippets, ECSqlPrepareContext& ctx, ValueExp const& exp)
-    {
-    switch (exp.GetType())
-        {
-            case Exp::Type::BetweenRangeValue:
-                return PrepareBetweenRangeValueExp(nativeSqlSnippets, ctx, exp.GetAs<BetweenRangeValueExp>());
-            case Exp::Type::BinaryValue:
-                return PrepareBinaryValueExp(nativeSqlSnippets, ctx, exp.GetAs<BinaryValueExp>());
-            case Exp::Type::Cast:
-                return PrepareCastExp(nativeSqlSnippets, ctx, exp.GetAs<CastExp>());
-            case Exp::Type::LiteralValue:
-                return PrepareLiteralValueExp(nativeSqlSnippets, ctx, exp.GetAs<LiteralValueExp>());
-            case Exp::Type::FunctionCall:
-                return PrepareFunctionCallExp(nativeSqlSnippets, ctx, exp.GetAs<FunctionCallExp>());
-            case Exp::Type::LikeRhsValue:
-                return PrepareLikeRhsValueExp(nativeSqlSnippets, ctx, exp.GetAs<LikeRhsValueExp>());
-            case Exp::Type::Parameter:
-                return PrepareParameterExp(nativeSqlSnippets, ctx, exp.GetAs<ParameterExp>());
-            case Exp::Type::PropertyName:
-                return ECSqlPropertyNameExpPreparer::Prepare(nativeSqlSnippets, ctx, exp.GetAs<PropertyNameExp>());
-            case Exp::Type::SubqueryValue:
-                return PrepareSubqueryValueExp(nativeSqlSnippets, ctx, exp.GetAs<SubqueryValueExp>());
-            case Exp::Type::UnaryValue:
-                return PrepareUnaryValueExp(nativeSqlSnippets, ctx, exp.GetAs<UnaryValueExp>());
-            case Exp::Type::EnumValue:
-                return PrepareEnumValueExp(nativeSqlSnippets, ctx, exp.GetAs<EnumValueExp>());
-            default:
-                break;
-        }
-
-    BeAssert(false && "ECSqlPreparer::PrepareValueExp> Unhandled ValueExp subclass.");
-    return ECSqlStatus::Error;
-    }
-
-//-----------------------------------------------------------------------------------------
-// @bsimethod                                    Krischan.Eberle                    08/2013
-//+---------------+---------------+---------------+---------------+---------------+--------
-//static
-ECSqlStatus ECSqlExpPreparer::PrepareValueExpListExp(NativeSqlBuilder::List& nativeSqlSnippets, ECSqlPrepareContext& ctx, ValueExpListExp const& exp, bool encloseInParentheses)
-    {
-    BeAssert(nativeSqlSnippets.empty());
-    bool isFirstExp = true;
-    for (Exp const* valueExp : exp.GetChildren())
-        {
-        NativeSqlBuilder::List listItemExpBuilders;
-        auto stat = PrepareValueExp(listItemExpBuilders, ctx, valueExp->GetAs<ValueExp>());
-        if (!stat.IsSuccess())
-            return stat;
-
-        for (size_t i = 0; i < listItemExpBuilders.size(); i++)
-            {
-            if (isFirstExp)
-                {
-                NativeSqlBuilder builder;
-                if (encloseInParentheses)
-                    builder.AppendParenLeft();
-
-                builder.Append(listItemExpBuilders[i]);
-                nativeSqlSnippets.push_back(builder);
-                }
-            else
-                {
-                auto& builder = nativeSqlSnippets[i];
-                builder.AppendComma().Append(listItemExpBuilders[i]);
-                }
-            }
-
-        isFirstExp = false;
-        }
-
-    //finally add closing parenthesis to all list snippets we created
-    if (encloseInParentheses)
-        for_each(nativeSqlSnippets.begin(), nativeSqlSnippets.end(), [] (NativeSqlBuilder& builder) { builder.AppendParenRight(); });
-
-    return ECSqlStatus::Success;
-    }
-
-//-----------------------------------------------------------------------------------------
-// @bsimethod                                    Krischan.Eberle                11/2013
-//+---------------+---------------+---------------+---------------+---------------+------
-//static
-ECSqlStatus ECSqlExpPreparer::PrepareValueExpListExp(NativeSqlBuilder::ListOfLists& nativeSqlSnippetLists, ECSqlPrepareContext& ctx, ValueExpListExp const& exp, NativeSqlBuilder::ListOfLists& targetNativeSqlSnippetLists)
-    {
-    BeAssert(nativeSqlSnippetLists.empty());
-    size_t index = 0;
-    for (Exp const* childExp : exp.GetChildren())
-        {
-        BeAssert(childExp != nullptr);
-        ValueExp const& valueExp = childExp->GetAs<ValueExp>();
-        const size_t targetNativeSqlSnippetCount = targetNativeSqlSnippetLists[index].size();
-
-        NativeSqlBuilder::List nativeSqlSnippets;
-
-        //If target expression does not have any SQL snippets, it means the expression is not necessary in SQLite SQL (e.g. for source/target class id props)
-        //In that case the respective value exp does not need to be prepared either.
-        ECSqlStatus stat = ECSqlStatus::Success;
-        if (valueExp.IsParameterExp())
-            stat = PrepareParameterExp(nativeSqlSnippets, ctx, valueExp.GetAs<ParameterExp>());
-        else if (valueExp.GetTypeInfo().IsNull())
-            {
-            if (targetNativeSqlSnippetCount > 0)
-                {
-                //if value is null exp, we need to pass target operand snippets
-                stat = PrepareNullExp(nativeSqlSnippets, ctx, valueExp, targetNativeSqlSnippetCount);
-                }
-            }
-        else if (targetNativeSqlSnippetCount > 0)
-            stat = PrepareValueExp(nativeSqlSnippets, ctx, valueExp);
-
-        if (!stat.IsSuccess())
-            return stat;
-
-        nativeSqlSnippetLists.push_back(move(nativeSqlSnippets));
-        index++;
-        }
-
-    return ECSqlStatus::Success;
-    }
-
-//-----------------------------------------------------------------------------------------
-// @bsimethod                                    Affan.Khan                       06/2013
-//+---------------+---------------+---------------+---------------+---------------+------
-//static
-ECSqlStatus ECSqlExpPreparer::PrepareWhereExp(NativeSqlBuilder& nativeSqlSnippet, ECSqlPrepareContext& ctx, WhereExp const& exp)
-    {
-    nativeSqlSnippet.Append("WHERE ");
-    return PrepareSearchConditionExp(nativeSqlSnippet, ctx, *exp.GetSearchConditionExp());
-    }
-
-
-//-----------------------------------------------------------------------------------------
-// @bsimethod                                    Krischan.Eberle                    07/2017
-//+---------------+---------------+---------------+---------------+---------------+------
-//static
-ECSqlStatus ECSqlExpPreparer::GenerateECClassIdFilter(Utf8StringR filterSqlExpression, ClassNameExp const& exp)
-    {
-    ClassMap const& classMap = exp.GetInfo().GetMap();
-    DbTable const& contextTable = classMap.GetPrimaryTable();
-    DbColumn const& classIdColumn = contextTable.GetECClassIdColumn();
-
-    //if no class id column exists -> no system where clause
-    if (classIdColumn.GetPersistenceType() == PersistenceType::Virtual)
-        return ECSqlStatus::Success;
-
-    StorageDescription const& desc = classMap.GetStorageDescription();
-    Partition const* partition = desc.GetHorizontalPartition(contextTable);
-    if (partition == nullptr)
-        {
-        if (!desc.GetVerticalPartitions().empty())
-            partition = desc.GetVerticalPartition(contextTable);
-
-        if (partition == nullptr)
-            {
-            BeAssert(false && "Should always find a partition for the given table");
-            return ECSqlStatus::Error;
-            }
-        }
-
-    Utf8Char classIdStr[ECClassId::ID_STRINGBUFFER_LENGTH];
-    classMap.GetClass().GetId().ToString(classIdStr);
-
-    Utf8String classIdColSql(classIdColumn.GetName());
-
-    if (!exp.IsPolymorphic())
-        {
-        if (partition->IsSharedTable())
-            filterSqlExpression.append(classIdColSql).append("=").append(classIdStr);
-
-        return ECSqlStatus::Success;
-        }
-
-    if (partition->NeedsECClassIdFilter())
-        filterSqlExpression.append(classIdColSql).append(" IN (SELECT ClassId FROM " TABLE_ClassHierarchyCache " WHERE BaseClassId=").append(classIdStr).append(")");
-
-    return ECSqlStatus::Success;
-    }
-
-//-----------------------------------------------------------------------------------------
-// @bsimethod                                    Krischan.Eberle                    10/2015
-//+---------------+---------------+---------------+---------------+---------------+------
-//static
-BooleanSqlOperator ECSqlExpPreparer::DetermineCompoundLogicalOpForCompoundExpressions(BooleanSqlOperator op)
-    {
-    //for positive operators the elements of the compound exp are ANDed together. For negative ones they are ORed together
-    //Ex: ECSQL: MyPoint = MyOtherPoint -> SQL: MyPoint_x = MyOtherPoint_x AND MyPoint_y = MyOtherPoint_y
-    //    ECSQL: MyPoint <> MyOtherPoint -> SQL: MyPoint_x <> MyOtherPoint_x OR MyPoint_y <> MyOtherPoint_y
-
-    switch (op)
-        {
-            case BooleanSqlOperator::IsNot:
-            case BooleanSqlOperator::NotBetween:
-            case BooleanSqlOperator::NotEqualTo:
-            case BooleanSqlOperator::NotIn:
-            case BooleanSqlOperator::NotLike:
-            case BooleanSqlOperator::NotMatch:
-                return BooleanSqlOperator::Or;
-
-            default:
-                return BooleanSqlOperator::And;
-        }
-    }
-
-END_BENTLEY_SQLITE_EC_NAMESPACE
+/*--------------------------------------------------------------------------------------+
+|
+|     $Source: ECDb/ECSql/ECSqlPreparer.cpp $
+|
+|  $Copyright: (c) 2017 Bentley Systems, Incorporated. All rights reserved. $
+|
++--------------------------------------------------------------------------------------*/
+#include "ECDbPch.h"
+
+USING_NAMESPACE_BENTLEY_EC
+
+BEGIN_BENTLEY_SQLITE_EC_NAMESPACE
+
+//************** ECSqlPreparer *******************************
+//-----------------------------------------------------------------------------------------
+// @bsimethod                                    Affan.Khan                       09/2013
+//+---------------+---------------+---------------+---------------+---------------+------
+//static
+ECSqlStatus ECSqlPreparer::Prepare(Utf8StringR nativeSql, ECSqlPrepareContext& context, Exp const& exp)
+    {
+    ECSqlStatus status = ECSqlStatus::Error;
+    switch (exp.GetType())
+        {
+            case Exp::Type::Select:
+            {
+            status = ECSqlSelectPreparer::Prepare(context, exp.GetAs<SelectStatementExp>());
+            if (!status.IsSuccess())
+                return status;
+
+            break;
+            }
+
+            case Exp::Type::Insert:
+            {
+            status = ECSqlInsertPreparer::Prepare(context, exp.GetAs<InsertStatementExp>());
+            if (!status.IsSuccess())
+                return status;
+
+            break;
+            }
+
+            case Exp::Type::Update:
+            {
+            status = ECSqlUpdatePreparer::Prepare(context, exp.GetAs<UpdateStatementExp>());
+            if (!status.IsSuccess())
+                return status;
+
+            break;
+            }
+
+            case Exp::Type::Delete:
+            {
+            status = ECSqlDeletePreparer::Prepare(context, exp.GetAs<DeleteStatementExp>());
+            if (!status.IsSuccess())
+                return status;
+
+            break;
+            }
+
+            default:
+                BeAssert(false && "Programmer error in ECSqlPreparer::Preparer.");
+                return ECSqlStatus::Error;
+        }
+
+    nativeSql.assign(context.GetSqlBuilder().GetSql());
+    return ECSqlStatus::Success;
+    }
+
+//************** ECSqlExpPreparer *******************************
+
+//-----------------------------------------------------------------------------------------
+// @bsimethod                                    Affan.Khan                       06/2013
+//+---------------+---------------+---------------+---------------+---------------+------
+//static
+ECSqlStatus ECSqlExpPreparer::PrepareAllOrAnyExp(ECSqlPrepareContext& ctx, AllOrAnyExp const& exp)
+    {
+    ctx.GetECDb().GetImpl().Issues().Report("ALL or ANY expression not yet supported.");
+    return ECSqlStatus::InvalidECSql;
+    }
+
+//-----------------------------------------------------------------------------------------
+// @bsimethod                                    Krischan.Eberle                    08/2013
+//+---------------+---------------+---------------+---------------+---------------+--------
+//static
+ECSqlStatus ECSqlExpPreparer::PrepareBetweenRangeValueExp(NativeSqlBuilder::List& nativeSqlSnippets, ECSqlPrepareContext& ctx, BetweenRangeValueExp const& exp)
+    {
+    NativeSqlBuilder::List lowerBoundSqlTokens;
+    ECSqlStatus status = PrepareValueExp(lowerBoundSqlTokens, ctx, *exp.GetLowerBoundOperand());
+    if (!status.IsSuccess())
+        return status;
+
+    NativeSqlBuilder::List upperBoundSqlTokens;
+    status = PrepareValueExp(upperBoundSqlTokens, ctx, *exp.GetUpperBoundOperand());
+    if (!status.IsSuccess())
+        return status;
+
+    const size_t tokenCount = lowerBoundSqlTokens.size();
+    if (tokenCount != upperBoundSqlTokens.size())
+        {
+        BeAssert(false && "Type mismatch between lower bound operand and upper bound operand in BETWEEN expression.");
+        ctx.GetECDb().GetImpl().Issues().Report("Type mismatch between lower bound operand and upper bound operand in BETWEEN expression.");
+        return ECSqlStatus::InvalidECSql;
+        }
+
+    for (size_t i = 0; i < tokenCount; i++)
+        {
+        NativeSqlBuilder sql;
+        if (exp.HasParentheses())
+            sql.AppendParenLeft();
+
+        sql.Append(lowerBoundSqlTokens[i]).Append(" AND ").Append(upperBoundSqlTokens[i]);
+        if (exp.HasParentheses())
+            sql.AppendParenRight();
+
+        nativeSqlSnippets.push_back(sql);
+        }
+
+    return ECSqlStatus::Success;
+    }
+
+//-----------------------------------------------------------------------------------------
+// @bsimethod                                    Affan.Khan                       06/2013
+//+---------------+---------------+---------------+---------------+---------------+------
+//static
+ECSqlStatus ECSqlExpPreparer::PrepareBinaryValueExp(NativeSqlBuilder::List& nativeSqlSnippets, ECSqlPrepareContext& ctx, BinaryValueExp const& exp)
+    {
+    NativeSqlBuilder::List lhsSqlTokens;
+    ECSqlStatus status = PrepareValueExp(lhsSqlTokens, ctx, *exp.GetLeftOperand());
+    if (!status.IsSuccess())
+        return status;
+
+    NativeSqlBuilder::List rhsSqlTokens;
+    status = PrepareValueExp(rhsSqlTokens, ctx, *exp.GetRightOperand());
+    if (!status.IsSuccess())
+        return status;
+
+    const size_t tokenCount = lhsSqlTokens.size();
+    if (tokenCount != rhsSqlTokens.size())
+        {
+        BeAssert(false && "Expression could not be translated into SQLite SQL. Operands yielded different number of SQLite SQL expressions.");
+        return ECSqlStatus::Error;
+        }
+
+    for (size_t i = 0; i < tokenCount; i++)
+        {
+        NativeSqlBuilder nativeSqlBuilder;
+        if (exp.HasParentheses())
+            nativeSqlBuilder.AppendParenLeft();
+
+        nativeSqlBuilder.Append(lhsSqlTokens[i]).AppendSpace().Append(ExpHelper::ToSql(exp.GetOperator())).AppendSpace().Append(rhsSqlTokens[i]);
+
+        if (exp.HasParentheses())
+            nativeSqlBuilder.AppendParenRight();
+
+        nativeSqlSnippets.push_back(nativeSqlBuilder);
+        }
+
+    return ECSqlStatus::Success;
+    }
+
+//-----------------------------------------------------------------------------------------
+// @bsimethod                                    Affan.Khan                       06/2013
+//+---------------+---------------+---------------+---------------+---------------+------
+//static
+ECSqlStatus ECSqlExpPreparer::PrepareBinaryBooleanExp(NativeSqlBuilder::List& nativeSqlSnippets, ECSqlPrepareContext& ctx, BinaryBooleanExp const& exp)
+    {
+    const BooleanSqlOperator op = exp.GetOperator();
+    ComputedExp const* lhsOperand = exp.GetLeftOperand();
+    ComputedExp const* rhsOperand = exp.GetRightOperand();
+
+    const bool lhsIsNullExp = !lhsOperand->IsParameterExp() && lhsOperand->GetTypeInfo().IsNull();
+    const bool rhsIsNullExp = !rhsOperand->IsParameterExp() && rhsOperand->GetTypeInfo().IsNull();
+
+    NativeSqlBuilder::List lhsNativeSqlSnippets;
+    NativeSqlBuilder::List rhsNativeSqlSnippets;
+    if (!lhsIsNullExp)
+        {
+        ECSqlStatus status = PrepareComputedExp(lhsNativeSqlSnippets, ctx, *lhsOperand);
+        if (!status.IsSuccess())
+            return status;
+
+        if (lhsNativeSqlSnippets.empty())
+            {
+            BeAssert(false && "Expression was translated into an empty SQLite SQL expression.");
+            return ECSqlStatus::Error;
+            }
+
+        }
+
+    if (!rhsIsNullExp)
+        {
+        ECSqlStatus status = PrepareComputedExp(rhsNativeSqlSnippets, ctx, *rhsOperand);
+        if (!status.IsSuccess())
+            return status;
+
+        if (rhsNativeSqlSnippets.empty())
+            {
+            BeAssert(false && "Expression was translated into an empty SQLite SQL expression.");
+            return ECSqlStatus::Error;
+            }
+        }
+
+    if (lhsIsNullExp)
+        {
+        //if both operands are NULL, pass 1 as sql snippet count
+        size_t targetSqliteSnippetCount = rhsIsNullExp ? 1 : rhsNativeSqlSnippets.size();
+        PrepareNullExp(lhsNativeSqlSnippets, ctx, *lhsOperand, targetSqliteSnippetCount);
+        }
+
+    if (rhsIsNullExp)
+        PrepareNullExp(rhsNativeSqlSnippets, ctx, *rhsOperand, lhsNativeSqlSnippets.size());
+
+    const size_t nativeSqlSnippetCount = lhsNativeSqlSnippets.size();
+    if (nativeSqlSnippetCount != rhsNativeSqlSnippets.size())
+        {
+        BeAssert(false && "Expression could not be translated into SQLite SQL. Operands yielded different number of SQLite SQL expressions.");
+        return ECSqlStatus::Error;
+        }
+
+    const BooleanSqlOperator logicalCompoundOp = DetermineCompoundLogicalOpForCompoundExpressions(op);
+    const bool wrapInParens = exp.HasParentheses() || nativeSqlSnippetCount > 1;
+
+    NativeSqlBuilder sqlBuilder;
+    if (wrapInParens)
+        sqlBuilder.AppendParenLeft();
+
+    const bool wrapOpInSpaces = op != BooleanSqlOperator::EqualTo &&
+        op != BooleanSqlOperator::GreaterThan &&
+        op != BooleanSqlOperator::GreaterThanOrEqualTo &&
+        op != BooleanSqlOperator::LessThan &&
+        op != BooleanSqlOperator::LessThanOrEqualTo;
+
+    bool isFirstSnippet = true;
+    for (size_t i = 0; i < nativeSqlSnippetCount; i++)
+        {
+        if (!isFirstSnippet)
+            sqlBuilder.AppendSpace().Append(ExpHelper::ToSql(logicalCompoundOp)).AppendSpace();
+
+        sqlBuilder.Append(lhsNativeSqlSnippets[i]);
+        if (wrapOpInSpaces)
+            sqlBuilder.AppendSpace();
+
+        sqlBuilder.Append(ExpHelper::ToSql(op));
+        if (wrapOpInSpaces)
+            sqlBuilder.AppendSpace();
+
+        sqlBuilder.Append(rhsNativeSqlSnippets[i]);
+        isFirstSnippet = false;
+        }
+
+    if (wrapInParens)
+        sqlBuilder.AppendParenRight();
+
+    nativeSqlSnippets.push_back(sqlBuilder);
+    return ECSqlStatus::Success;
+    }
+
+//-----------------------------------------------------------------------------------------
+// @bsimethod                                    Affan.Khan                       06/2013
+//+---------------+---------------+---------------+---------------+---------------+------
+//static
+ECSqlStatus ECSqlExpPreparer::PrepareBooleanExp(NativeSqlBuilder::List& nativeSqlSnippets, ECSqlPrepareContext& ctx, BooleanExp const& exp)
+    {
+    switch (exp.GetType())
+        {
+            case Exp::Type::AllOrAny:
+                return PrepareAllOrAnyExp(ctx, exp.GetAs<AllOrAnyExp>());
+            case Exp::Type::BinaryBoolean:
+                return PrepareBinaryBooleanExp(nativeSqlSnippets, ctx, exp.GetAs<BinaryBooleanExp>());
+            case Exp::Type::BooleanFactor:
+                return PrepareBooleanFactorExp(nativeSqlSnippets, ctx, exp.GetAs<BooleanFactorExp>());
+            case Exp::Type::SubqueryTest:
+                return PrepareSubqueryTestExp(ctx, exp.GetAs<SubqueryTestExp>());
+            case Exp::Type::UnaryPredicate:
+                return PrepareUnaryPredicateExp(nativeSqlSnippets, ctx, exp.GetAs<UnaryPredicateExp>());
+
+            default:
+                BeAssert(false && "ECSqlPreparer::PrepareBooleanExp> Case not handled");
+                return ECSqlStatus::Error;
+        }
+    }
+
+//-----------------------------------------------------------------------------------------
+// @bsimethod                                    Affan.Khan                       06/2013
+//+---------------+---------------+---------------+---------------+---------------+------
+//static
+ECSqlStatus ECSqlExpPreparer::PrepareBooleanFactorExp(NativeSqlBuilder::List& nativeSqlSnippets, ECSqlPrepareContext& ctx, BooleanFactorExp const& exp)
+    {
+    NativeSqlBuilder::List operandSqlSnippets;
+    ECSqlStatus status = PrepareBooleanExp(operandSqlSnippets, ctx, *exp.GetOperand());
+    if (!status.IsSuccess())
+        return status;
+
+    for (NativeSqlBuilder const& operandSqlSnippet : operandSqlSnippets)
+        {
+        NativeSqlBuilder sqlBuilder;
+        if (exp.HasParentheses())
+            sqlBuilder.AppendParenLeft();
+
+        if (exp.HasNotOperator())
+            sqlBuilder.Append("NOT ");
+
+        sqlBuilder.Append(operandSqlSnippet);
+
+        if (exp.HasParentheses())
+            sqlBuilder.AppendParenRight();
+
+        nativeSqlSnippets.push_back(sqlBuilder);
+        }
+
+    return ECSqlStatus::Success;
+    }
+
+//-----------------------------------------------------------------------------------------
+// @bsimethod                                    Affan.Khan                       06/2013
+//+---------------+---------------+---------------+---------------+---------------+------
+//static
+ECSqlStatus ECSqlExpPreparer::PrepareCastExp(NativeSqlBuilder::List& nativeSqlSnippets, ECSqlPrepareContext& ctx, CastExp const& exp)
+    {
+    ValueExp const* castOperand = exp.GetCastOperand();
+    if (!exp.NeedsCasting())
+        return PrepareValueExp(nativeSqlSnippets, ctx, *castOperand);
+
+    if (!castOperand->IsParameterExp() && castOperand->GetTypeInfo().IsNull())
+        return PrepareNullCastExp(nativeSqlSnippets, ctx, exp);
+
+    NativeSqlBuilder::List operandNativeSqlSnippets;
+    const ECSqlStatus stat = PrepareValueExp(operandNativeSqlSnippets, ctx, *castOperand);
+    if (!stat.IsSuccess())
+        return stat;
+
+    if (operandNativeSqlSnippets.empty())
+        {
+        BeAssert(false && "Preparing CAST operand did not return a SQLite SQL expression.");
+        return ECSqlStatus::Error;
+        }
+
+    if (!exp.GetTypeInfo().IsPrimitive())
+        {
+        ctx.GetECDb().GetImpl().Issues().Report("Invalid ECSQL expression '%s': Only primitive types are supported as CAST target type",
+                                                               exp.ToECSql().c_str());
+        return ECSqlStatus::InvalidECSql;
+        }
+
+    const PrimitiveType targetType = exp.GetTypeInfo().GetPrimitiveType();
+
+    for (size_t i = 0; i < operandNativeSqlSnippets.size(); i++)
+        {
+        NativeSqlBuilder nativeSqlBuilder;
+        if (exp.HasParentheses())
+            nativeSqlBuilder.AppendParenLeft();
+
+        Utf8String castExpSnippet;
+        if (SUCCESS != PrepareCastExpForPrimitive(castExpSnippet, targetType, operandNativeSqlSnippets[i].GetSql()))
+            return ECSqlStatus::Error;
+
+        nativeSqlBuilder.Append(castExpSnippet);
+
+        if (exp.HasParentheses())
+            nativeSqlBuilder.AppendParenRight();
+
+        nativeSqlSnippets.push_back(nativeSqlBuilder);
+        }
+
+    return ECSqlStatus::Success;
+    }
+
+//-----------------------------------------------------------------------------------------
+// @bsimethod                                    Krischan.Eberle                    10/2016
+//+---------------+---------------+---------------+---------------+---------------+------
+//static
+ECSqlStatus ECSqlExpPreparer::PrepareNullCastExp(NativeSqlBuilder::List& nativeSqlSnippets, ECSqlPrepareContext& ctx, CastExp const& nullCastExp)
+    {
+    int sqliteSnippetCount = 0;
+    ECSqlTypeInfo const& castTargetTypeInfo = nullCastExp.GetTypeInfo();
+    if (castTargetTypeInfo.IsPrimitive())
+        {
+        switch (castTargetTypeInfo.GetPrimitiveType())
+            {
+                case PRIMITIVETYPE_Point2d:
+                    sqliteSnippetCount = 2;
+                    break;
+
+                case PRIMITIVETYPE_Point3d:
+                    sqliteSnippetCount = 3;
+                    break;
+
+                default:
+                    sqliteSnippetCount = 1;
+                    break;
+            }
+        }
+    else if (castTargetTypeInfo.IsStruct())
+        {
+        std::function<void(int& colCount, ECStructClassCR structType)> countColumns;
+        countColumns = [&countColumns] (int& colCount, ECStructClassCR structType)
+            {
+            for (ECPropertyCP prop : structType.GetProperties())
+                {
+                if (prop->GetIsPrimitive())
+                    {
+                    switch (prop->GetAsPrimitiveProperty()->GetType())
+                        {
+                            case PRIMITIVETYPE_Point2d:
+                                colCount += 2;
+                                continue;
+
+                            case PRIMITIVETYPE_Point3d:
+                                colCount += 3;
+                                continue;
+
+                            default:
+                                colCount++;
+                                continue;
+                        }
+                    }
+
+                if (prop->GetIsStruct())
+                    {
+                    countColumns(colCount, prop->GetAsStructProperty()->GetType());
+                    continue;
+                    }
+
+                colCount++;
+                }
+            };
+
+        countColumns(sqliteSnippetCount, castTargetTypeInfo.GetStructType());
+        }
+    else //all other types are mapped to a single column
+        sqliteSnippetCount = 1;
+
+    for (int i = 0; i < sqliteSnippetCount; i++)
+        {
+        nativeSqlSnippets.push_back(NativeSqlBuilder("NULL"));
+        }
+
+    return ECSqlStatus::Success;
+    }
+
+
+//-----------------------------------------------------------------------------------------
+// @bsimethod                                    Krischan.Eberle                    10/2016
+//+---------------+---------------+---------------+---------------+---------------+------
+//static
+BentleyStatus ECSqlExpPreparer::PrepareCastExpForPrimitive(Utf8StringR sqlSnippet, ECN::PrimitiveType primTargetType, Utf8StringCR castOperandSnippet)
+    {
+    Utf8CP castFormat = nullptr;
+    switch (primTargetType)
+        {
+            case PRIMITIVETYPE_Binary:
+            case PRIMITIVETYPE_IGeometry:
+                castFormat = "CAST(%s AS BLOB)";
+                break;
+            case PRIMITIVETYPE_Boolean:
+                castFormat = "CASE WHEN %s <> 0 THEN 1 ELSE 0 END";
+                break;
+            case PRIMITIVETYPE_DateTime:
+                castFormat = "CAST(%s AS TIMESTAMP)";
+                break;
+            case PRIMITIVETYPE_Double:
+            case PRIMITIVETYPE_Point2d:
+            case PRIMITIVETYPE_Point3d:
+                castFormat = "CAST(%s AS REAL)";
+                break;
+            case PRIMITIVETYPE_Long:
+            case PRIMITIVETYPE_Integer:
+                castFormat = "CAST(%s AS INTEGER)";
+                break;
+            case PRIMITIVETYPE_String:
+                castFormat = "CAST(%s AS TEXT)";
+                break;
+            default:
+                BeAssert(false && "Unexpected cast target type during preparation");
+                return ERROR;
+        }
+
+    sqlSnippet.Sprintf(castFormat, castOperandSnippet.c_str());
+    return SUCCESS;
+    }
+
+
+
+//-----------------------------------------------------------------------------------------
+// @bsimethod                                    Affan.Khan                       06/2013
+//+---------------+---------------+---------------+---------------+---------------+------
+//static
+ECSqlStatus ECSqlExpPreparer::PrepareClassNameExp(NativeSqlBuilder::List& nativeSqlSnippets, ECSqlPrepareContext& ctx, ClassNameExp const& exp)
+    {
+    const ECSqlType currentScopeECSqlType = ctx.GetCurrentScope().GetECSqlType();
+    ClassMap const& classMap = exp.GetInfo().GetMap();
+
+    Policy policy = PolicyManager::GetPolicy(ClassIsValidInECSqlPolicyAssertion(classMap, currentScopeECSqlType, exp.IsPolymorphic()));
+    if (!policy.IsSupported())
+        {
+        ctx.GetECDb().GetImpl().Issues().Report("Invalid ECClass in ECSQL: %s", policy.GetNotSupportedMessage().c_str());
+        return ECSqlStatus::InvalidECSql;
+        }
+
+    DbTable const* table = nullptr;
+    switch (currentScopeECSqlType)
+        {
+            case ECSqlType::Select:
+            {
+            NativeSqlBuilder classViewSql;
+            if (SUCCESS != ViewGenerator::GenerateSelectFromViewSql(classViewSql, ctx, classMap, exp.IsPolymorphic(), exp.GetMemberFunctionCallExp()))
+                return ECSqlStatus::Error;
+
+            classViewSql.AppendSpace().AppendEscaped(exp.GetId());
+            nativeSqlSnippets.push_back(classViewSql);
+            return ECSqlStatus::Success;
+            }
+
+            case ECSqlType::Insert:
+            {
+            BeAssert(!exp.IsPolymorphic());
+            SingleContextTableECSqlPreparedStatement& preparedStmt = ctx.GetPreparedStatement<SingleContextTableECSqlPreparedStatement>();
+            table = &preparedStmt.GetContextTable();
+            break;
+            }
+
+            case ECSqlType::Update:
+            {
+            SingleContextTableECSqlPreparedStatement& preparedStmt = ctx.GetPreparedStatement<SingleContextTableECSqlPreparedStatement>();
+            table = &preparedStmt.GetContextTable();
+            break;
+            }
+
+            case ECSqlType::Delete:
+            {
+            table = &classMap.GetPrimaryTable();
+            break;
+            }
+
+            default:
+                BeAssert(false);
+                return ECSqlStatus::Error;
+        }
+
+    BeAssert(table != nullptr);
+    BeAssert(!table->GetTypeInfo().IsVirtual());
+    NativeSqlBuilder nativeSqlSnippet;
+    nativeSqlSnippet.AppendEscaped(table->GetName());
+    nativeSqlSnippets.push_back(nativeSqlSnippet);
+    return ECSqlStatus::Success;
+    }
+
+//-----------------------------------------------------------------------------------------
+// @bsimethod                                    Affan.Khan                       06/2013
+//+---------------+---------------+---------------+---------------+---------------+------
+//static
+ECSqlStatus ECSqlExpPreparer::PrepareClassRefExp(NativeSqlBuilder& nativeSqlSnippet, ECSqlPrepareContext& ctx, ClassRefExp const& exp)
+    {
+    NativeSqlBuilder::List singleItemSnippetList;
+    auto stat = PrepareClassRefExp(singleItemSnippetList, ctx, exp);
+    if (!stat.IsSuccess() || singleItemSnippetList.empty())
+        return stat;
+
+    if (singleItemSnippetList.size() != 1)
+        {
+        BeAssert(false && "PrepareClassRefExp (NativeSqlBuilder&) overload must not be called for delete and update statements.");
+        return ECSqlStatus::Error;
+        }
+
+    nativeSqlSnippet.Append(singleItemSnippetList[0]);
+    return ECSqlStatus::Success;
+    }
+
+//-----------------------------------------------------------------------------------------
+// @bsimethod                                    Affan.Khan                       06/2013
+//+---------------+---------------+---------------+---------------+---------------+------
+//static
+ECSqlStatus ECSqlExpPreparer::PrepareClassRefExp(NativeSqlBuilder::List& nativeSqlSnippets, ECSqlPrepareContext& ctx, ClassRefExp const& exp)
+    {
+    switch (exp.GetType())
+        {
+            case Exp::Type::ClassName:
+                return PrepareClassNameExp(nativeSqlSnippets, ctx, exp.GetAs<ClassNameExp>());
+            case Exp::Type::CrossJoin:
+                return PrepareCrossJoinExp(ctx, exp.GetAs<CrossJoinExp>());
+            case Exp::Type::ECRelationshipJoin:
+                return PrepareRelationshipJoinExp(ctx, exp.GetAs<ECRelationshipJoinExp>());
+            case Exp::Type::NaturalJoin:
+                return PrepareNaturalJoinExp(ctx, exp.GetAs<NaturalJoinExp>());
+            case Exp::Type::QualifiedJoin:
+                return PrepareQualifiedJoinExp(ctx, exp.GetAs<QualifiedJoinExp>());
+            case Exp::Type::SubqueryRef:
+                return PrepareSubqueryRefExp(ctx, exp.GetAs<SubqueryRefExp>());
+        }
+
+    BeAssert(false && "Unhandled ClassRef expression case");
+    return ECSqlStatus::Error;
+    }
+
+//-----------------------------------------------------------------------------------------
+// @bsimethod                                    Affan.Khan                       06/2013
+//+---------------+---------------+---------------+---------------+---------------+------
+//static
+ECSqlStatus ECSqlExpPreparer::PrepareComputedExp(NativeSqlBuilder::List& nativeSqlSnippets, ECSqlPrepareContext& ctx, ComputedExp const& exp)
+    {
+    //all subclasses of BooleanExp are handled by PrepareBooleanExp
+    BooleanExp const* booleanExp = dynamic_cast<BooleanExp const*> (&exp);
+    if (booleanExp != nullptr)
+        return PrepareBooleanExp(nativeSqlSnippets, ctx, *booleanExp);
+
+    //all subclasses of ValueExp are handled by PrepareValueExp
+    ValueExp const* valueExp = dynamic_cast<ValueExp const*> (&exp);
+    if (valueExp != nullptr)
+        return PrepareValueExp(nativeSqlSnippets, ctx, *valueExp);
+
+    if (exp.GetType() == Exp::Type::ValueExpList)
+        return PrepareValueExpListExp(nativeSqlSnippets, ctx, exp.GetAs<ValueExpListExp>(), /* encloseInParentheses = */ true);
+
+    BeAssert(false && "ECSqlPreparer::PrepareComputedExp: Unhandled ComputedExp subclass.");
+    return ECSqlStatus::Error;
+    }
+
+//-----------------------------------------------------------------------------------------
+// @bsimethod                                    Affan.Khan                       10/2017
+//+---------------+---------------+---------------+---------------+---------------+------
+//static
+ECSqlStatus ECSqlExpPreparer::PrepareEnumValueExp(NativeSqlBuilder::List& nativeSqlSnippets, ECSqlPrepareContext& ctx, EnumValueExp const& exp)
+    {
+    NativeSqlBuilder nativeSqlBuilder;
+
+    if (exp.HasParentheses())
+        nativeSqlBuilder.AppendParenLeft();
+
+    nativeSqlBuilder.Append(exp.GetSqlValue());
+    if (exp.HasParentheses())
+        nativeSqlBuilder.AppendParenRight();
+
+    nativeSqlSnippets.push_back(nativeSqlBuilder);
+    return ECSqlStatus::Success;
+    }
+
+//-----------------------------------------------------------------------------------------
+// @bsimethod                                    Affan.Khan                       06/2013
+//+---------------+---------------+---------------+---------------+---------------+------
+//static
+ECSqlStatus ECSqlExpPreparer::PrepareLiteralValueExp(NativeSqlBuilder::List& nativeSqlSnippets, ECSqlPrepareContext& ctx, LiteralValueExp const& exp)
+    {
+    NativeSqlBuilder nativeSqlBuilder;
+    ECSqlTypeInfo const& typeInfo = exp.GetTypeInfo();
+    if (typeInfo.IsNull())
+        {
+        BeAssert(false && "NULL exp should never be called indirectly but always in context of its RHS exp");
+        return PrepareNullExp(nativeSqlSnippets, ctx, exp, 1);
+        }
+
+    Utf8StringCR expValue = exp.GetValue();
+
+    if (exp.HasParentheses())
+        nativeSqlBuilder.AppendParenLeft();
+    
+    if (typeInfo.IsPrimitive())
+        {
+        switch (typeInfo.GetPrimitiveType())
+            {
+                case PRIMITIVETYPE_Boolean:
+                {
+                Utf8CP nativeSqlBooleanVal = exp.GetValueAsBoolean() ? "1" : "0";
+                nativeSqlBuilder.Append(nativeSqlBooleanVal);
+                break;
+                }
+
+                case PRIMITIVETYPE_DateTime:
+                {
+                //Note: CURRENT_TIMESTAMP in SQLite returns a UTC timestamp. ECSQL specifies CURRENT_TIMESTAMP as UTC, too,
+                //so no conversion needed.
+                nativeSqlBuilder.Append("JULIANDAY (");
+                if (expValue.StartsWithIAscii("CURRENT"))
+                    nativeSqlBuilder.Append(expValue.c_str());
+                else
+                    nativeSqlBuilder.AppendQuoted(expValue.c_str());
+
+                nativeSqlBuilder.AppendParenRight();
+                break;
+                }
+
+                case PRIMITIVETYPE_String:
+                    nativeSqlBuilder.AppendQuoted(LiteralValueExp::EscapeStringLiteral(expValue).c_str());
+                    break;
+
+                default:
+                    nativeSqlBuilder.Append(expValue.c_str());
+                    break;
+            }
+        }
+    else
+        nativeSqlBuilder.Append(expValue.c_str());
+
+    if (exp.HasParentheses())
+        nativeSqlBuilder.AppendParenRight();
+
+    nativeSqlSnippets.push_back(nativeSqlBuilder);
+    return ECSqlStatus::Success;
+    }
+
+//-----------------------------------------------------------------------------------------
+// @bsimethod                                    Krischan.Eberle                    09/2013
+//+---------------+---------------+---------------+---------------+---------------+--------
+//static
+ECSqlStatus ECSqlExpPreparer::PrepareNullExp(NativeSqlBuilder::List& nativeSqlSnippets, ECSqlPrepareContext& ctx, ComputedExp const& exp, size_t targetExpNativeSqlSnippetCount)
+    {
+    if (targetExpNativeSqlSnippetCount == 0)
+        {
+        BeAssert(false && "NULL expression could not be translated into SQLite SQL. Target operand yielded empty SQLite SQL expression.");
+        return ECSqlStatus::Error;
+        }
+
+    for (size_t i = 0; i < targetExpNativeSqlSnippetCount; i++)
+        {
+        if (exp.HasParentheses())
+            nativeSqlSnippets.push_back(NativeSqlBuilder("(NULL)"));
+        else
+            nativeSqlSnippets.push_back(NativeSqlBuilder("NULL"));
+        }
+
+    return ECSqlStatus::Success;
+    }
+
+//-----------------------------------------------------------------------------------------
+// @bsimethod                                    Affan.Khan                       06/2013
+//+---------------+---------------+---------------+---------------+---------------+------
+//static
+ECSqlStatus ECSqlExpPreparer::PrepareCrossJoinExp(ECSqlPrepareContext& ctx, CrossJoinExp const& exp)
+    {
+    ctx.GetECDb().GetImpl().Issues().Report("Cross join expression not yet supported.");
+    return ECSqlStatus::Success;
+    }
+
+
+//-----------------------------------------------------------------------------------------
+// @bsimethod                                    Affan.Khan                       06/2013
+//+---------------+---------------+---------------+---------------+---------------+------
+//static
+ECSqlStatus ECSqlExpPreparer::PrepareFromExp(ECSqlPrepareContext& ctx, FromExp const& fromClause)
+    {
+    NativeSqlBuilder& sqlGenerator = ctx.GetSqlBuilder();
+
+    sqlGenerator.Append("FROM ");
+    bool isFirstItem = true;
+    for (Exp const* classRefExp : fromClause.GetChildren())
+        {
+        if (!isFirstItem)
+            sqlGenerator.AppendComma();
+
+        ECSqlStatus status = PrepareClassRefExp(sqlGenerator, ctx, classRefExp->GetAs<ClassRefExp>());
+        if (!status.IsSuccess())
+            return status;
+
+        isFirstItem = false;
+        }
+
+    return ECSqlStatus::Success;
+    }
+
+//-----------------------------------------------------------------------------------------
+// @bsimethod                                    Affan.Khan                       06/2013
+//+---------------+---------------+---------------+---------------+---------------+------
+//static
+ECSqlStatus ECSqlExpPreparer::PrepareGroupByExp(ECSqlPrepareContext& ctx, GroupByExp const& exp)
+    {
+    ctx.GetSqlBuilder().Append(" GROUP BY ");
+
+    NativeSqlBuilder::List groupingValuesSnippetList;
+    const ECSqlStatus stat = PrepareValueExpListExp(groupingValuesSnippetList, ctx, *exp.GetGroupingValueListExp(), /* encloseInParentheses = */ false);
+    if (!stat.IsSuccess())
+        return stat;
+
+    ctx.GetSqlBuilder().Append(groupingValuesSnippetList);
+    return ECSqlStatus::Success;
+    }
+
+//-----------------------------------------------------------------------------------------
+// @bsimethod                                    Krischan.Eberle                    04/2015
+//+---------------+---------------+---------------+---------------+---------------+------
+//static
+ECSqlStatus ECSqlExpPreparer::PrepareHavingExp(ECSqlPrepareContext& ctx, HavingExp const& exp)
+    {
+    ctx.GetSqlBuilder().Append(" HAVING ");
+    return PrepareSearchConditionExp(ctx.GetSqlBuilder(), ctx, *exp.GetSearchConditionExp());
+    }
+
+
+
+//-----------------------------------------------------------------------------------------
+// @bsimethod                                    Krischan.Eberle                    08/2013
+//+---------------+---------------+---------------+---------------+---------------+--------
+//static
+ECSqlStatus ECSqlExpPreparer::PrepareLikeRhsValueExp(NativeSqlBuilder::List& nativeSqlSnippets, ECSqlPrepareContext& ctx, LikeRhsValueExp const& exp)
+    {
+    ECSqlStatus stat = PrepareValueExp(nativeSqlSnippets, ctx, *exp.GetRhsExp());
+    if (!stat.IsSuccess())
+        return stat;
+
+    if (nativeSqlSnippets.size() != 1)
+        {
+        //This is a programmer error as the parse step should already check that the like expression is of string type
+        BeAssert(false && "LIKE RHS expression is expected to result in a single SQLite SQL snippet as LIKE only works with string operands.");
+        return ECSqlStatus::Error;
+        }
+
+    if (exp.HasEscapeExp())
+        {
+        NativeSqlBuilder::List escapeExpSqlSnippets;
+        ECSqlStatus stat = PrepareValueExp(escapeExpSqlSnippets, ctx, *exp.GetEscapeExp());
+        if (!stat.IsSuccess())
+            return stat;
+
+        if (escapeExpSqlSnippets.size() != 1)
+            {
+            ctx.GetECDb().GetImpl().Issues().Report("Invalid type in LIKE ESCAPE expression. ESCAPE only works with a string value.");
+            return ECSqlStatus::InvalidECSql;
+            }
+
+        NativeSqlBuilder& builder = nativeSqlSnippets[0];
+        builder.Append(" ESCAPE ").Append(escapeExpSqlSnippets[0]);
+        }
+
+    return ECSqlStatus::Success;
+    }
+
+//-----------------------------------------------------------------------------------------
+// @bsimethod                                    Krischan.Eberle                    08/2013
+//+---------------+---------------+---------------+---------------+---------------+--------
+//static
+ECSqlStatus ECSqlExpPreparer::PrepareLimitOffsetExp(ECSqlPrepareContext& ctx, LimitOffsetExp const& exp)
+    {
+    ctx.GetSqlBuilder().Append(" LIMIT ");
+
+    NativeSqlBuilder::List sqlSnippets;
+    ECSqlStatus stat = PrepareValueExp(sqlSnippets, ctx, *exp.GetLimitExp());
+    if (!stat.IsSuccess())
+        return stat;
+
+    ctx.GetSqlBuilder().Append(sqlSnippets[0]);
+
+    if (exp.HasOffset())
+        {
+        ctx.GetSqlBuilder().Append(" OFFSET ");
+        sqlSnippets.clear();
+        ECSqlStatus stat = PrepareValueExp(sqlSnippets, ctx, *exp.GetOffsetExp());
+        if (!stat.IsSuccess())
+            return stat;
+
+        ctx.GetSqlBuilder().Append(sqlSnippets[0]);
+        }
+
+    return ECSqlStatus::Success;
+    }
+
+//-----------------------------------------------------------------------------------------
+// @bsimethod                                    Affan.Khan                       06/2013
+//+---------------+---------------+---------------+---------------+---------------+------
+//static
+ECSqlStatus ECSqlExpPreparer::PrepareNaturalJoinExp(ECSqlPrepareContext& ctx, NaturalJoinExp const& exp)
+    {
+    ctx.GetECDb().GetImpl().Issues().Report("Natural join expression not yet supported.");
+    return ECSqlStatus::InvalidECSql;
+    }
+
+//-----------------------------------------------------------------------------------------
+// @bsimethod                                    Affan.Khan                       06/2013
+//+---------------+---------------+---------------+---------------+---------------+------
+//static
+ECSqlStatus ECSqlExpPreparer::PrepareOrderByExp(ECSqlPrepareContext& ctx, OrderByExp const& exp)
+    {
+    ctx.PushScope(exp);
+
+    NativeSqlBuilder orderBySqlBuilder;
+    bool isFirstSpec = true;
+    for (Exp const* child : exp.GetChildren())
+        {
+        OrderBySpecExp const& specification =child->GetAs<OrderBySpecExp>();
+
+        ComputedExp const* sortExp = specification.GetSortExpression();
+        NativeSqlBuilder::List sqlSnippets;
+        bool isPredicate = dynamic_cast<BooleanExp const*>(sortExp) != nullptr;
+        //can validly return empty snippets (e.g. if prop ref maps to virtual column
+        ECSqlStatus r = PrepareComputedExp(sqlSnippets, ctx, *sortExp);
+        if (!r.IsSuccess())
+            return r;
+
+        bool isFirstSnippet = true;
+        for (NativeSqlBuilder const& sqlSnippet : sqlSnippets)
+            {
+            if (!isFirstSpec)
+                {
+                if (!isFirstSnippet && isPredicate)
+                    orderBySqlBuilder.Append(" AND ");
+                else
+                    orderBySqlBuilder.AppendComma();
+                }
+
+            orderBySqlBuilder.Append(sqlSnippet);
+            switch (specification.GetSortDirection())
+                {
+                    case OrderBySpecExp::SortDirection::Ascending:
+                    {
+                    orderBySqlBuilder.Append(" ASC");
+                    break;
+                    }
+                    case OrderBySpecExp::SortDirection::Descending:
+                    {
+                    orderBySqlBuilder.Append(" DESC");
+                    break;
+                    }
+                    case OrderBySpecExp::SortDirection::NotSpecified:
+                        break; //default direction is ASCENDING
+                }
+            isFirstSnippet = false;
+            isFirstSpec = false; //needs to be inside the inner loop so that empty sqlSnippets are handled correctly
+            }
+        }
+
+    if (!orderBySqlBuilder.IsEmpty())
+        ctx.GetSqlBuilder().Append("ORDER BY ").Append(orderBySqlBuilder);
+
+    ctx.PopScope();
+    return ECSqlStatus::Success;
+    }
+
+//-----------------------------------------------------------------------------------------
+// @bsimethod                                    Affan.Khan                       06/2013
+//+---------------+---------------+---------------+---------------+---------------+------
+//static
+ECSqlStatus ECSqlExpPreparer::PrepareParameterExp(NativeSqlBuilder::List& nativeSqlSnippets, ECSqlPrepareContext& ctx, ParameterExp const& exp)
+    {
+    BeAssert(exp.GetTypeInfo().GetKind() != ECSqlTypeInfo::Kind::Unset);
+
+    BeAssert((ctx.GetPreparedStatement().GetType() != ECSqlType::Insert && ctx.GetPreparedStatement().GetType() != ECSqlType::Update) || exp.IsNamedParameter() && "For INSERT and UPDATE parameters ECDb converts all params to named ones");
+
+    ECSqlParameterMap& ecsqlParameterMap = ctx.GetPreparedStatement().GetParameterMapR();
+    ECSqlBinder* binder = nullptr;
+    const bool binderAlreadyExists = exp.IsNamedParameter() && ecsqlParameterMap.TryGetBinder(binder, exp.GetParameterName());
+    if (!binderAlreadyExists)
+        {
+        binder = ecsqlParameterMap.AddBinder(ctx, exp);
+        if (binder == nullptr)
+            return ECSqlStatus::Error;
+        }
+
+    for (Utf8StringCR sqlParamName : binder->GetMappedSqlParameterNames())
+        {
+        NativeSqlBuilder parameterBuilder;
+        if (exp.HasParentheses())
+            parameterBuilder.AppendParenLeft();
+
+        parameterBuilder.Append(sqlParamName.c_str());
+
+        if (exp.HasParentheses())
+            parameterBuilder.AppendParenRight();
+
+        nativeSqlSnippets.push_back(parameterBuilder);
+        }
+
+    return ECSqlStatus::Success;
+    }
+
+//-----------------------------------------------------------------------------------------
+// @bsimethod                                    Affan.Khan                       06/2013
+//+---------------+---------------+---------------+---------------+---------------+------
+//static
+ECSqlStatus ECSqlExpPreparer::PrepareQualifiedJoinExp(ECSqlPrepareContext& ctx, QualifiedJoinExp const& exp)
+    {
+    NativeSqlBuilder& sqlBuilder = ctx.GetSqlBuilder();
+    ECSqlStatus r = PrepareClassRefExp(sqlBuilder, ctx, exp.GetFromClassRef());
+    if (!r.IsSuccess())
+        return r;
+
+    //ECSQL_LIMITATION: 
+    //https://www.sqlite.org/omitted.html
+    //RIGHT and FULL OUTER JOIN  LEFT OUTER JOIN is implemented, but not RIGHT OUTER JOIN or FULL OUTER JOIN.
+    //
+    switch (exp.GetJoinType())
+        {
+            case ECSqlJoinType::InnerJoin:
+            {
+            sqlBuilder.Append(" INNER JOIN ");
+            break;
+            };
+            case ECSqlJoinType::LeftOuterJoin:
+            {
+            sqlBuilder.Append(" LEFT OUTER JOIN ");
+            break;
+            }
+            case ECSqlJoinType::RightOuterJoin:
+            {
+            ctx.GetECDb().GetImpl().Issues().Report("'RIGHT OUTER JOIN' is currently not supported");
+            return ECSqlStatus::InvalidECSql;
+            }
+            case ECSqlJoinType::FullOuterJoin:
+            {
+            //ECSQL_TODO: way around full outer join 
+            //http://stackoverflow.com/questions/1923259/full-outer-join-with-sqlite
+            ctx.GetECDb().GetImpl().Issues().Report("'FULL OUTER JOIN' is currently not supported");
+            return ECSqlStatus::InvalidECSql;
+            }
+        }
+
+    r = PrepareClassRefExp(sqlBuilder, ctx, exp.GetToClassRef());
+    if (!r.IsSuccess())
+        return r;
+
+    if (exp.GetJoinSpec()->GetType() == Exp::Type::JoinCondition)
+        {
+        JoinConditionExp const& joinCondition = exp.GetJoinSpec()->GetAs<JoinConditionExp>();
+        sqlBuilder.Append(" ON ");
+
+        NativeSqlBuilder::List sqlSnippets;
+        r = PrepareBooleanExp(sqlSnippets, ctx, *joinCondition.GetSearchCondition());
+        if (!r.IsSuccess())
+            return r;
+
+        bool isFirstSnippet = true;
+        for (NativeSqlBuilder const& sqlSnippet : sqlSnippets)
+            {
+            if (!isFirstSnippet)
+                sqlBuilder.Append("AND ");
+
+            sqlBuilder.Append(sqlSnippet).AppendSpace();
+            isFirstSnippet = false;
+            }
+
+        return ECSqlStatus::Success;
+        }
+    else if (exp.GetJoinSpec()->GetType() == Exp::Type::NamedPropertiesJoin)
+        {
+        ctx.GetECDb().GetImpl().Issues().Report("JOIN <class/subquery> USING (property,...) is not supported yet.");
+        return ECSqlStatus::InvalidECSql;
+        }
+
+    BeAssert(false && "Invalid case");
+    return ECSqlStatus::Error;
+    }
+
+
+//-----------------------------------------------------------------------------------------
+// @bsimethod                                    Affan.Khan                       06/2013
+//+---------------+---------------+---------------+---------------+---------------+------
+//static
+ECSqlStatus ECSqlExpPreparer::PrepareQueryExp(NativeSqlBuilder::List& nativeSqlSnippets, ECSqlPrepareContext& ctx, QueryExp const& exp)
+    {
+    ctx.GetECDb().GetImpl().Issues().Report("Query expression not yet supported.");
+    return ECSqlStatus::InvalidECSql;
+    }
+
+//-----------------------------------------------------------------------------------------
+// @bsimethod                                    Affan.Khan                       06/2013
+//+---------------+---------------+---------------+---------------+---------------+------
+//static
+ECSqlStatus ECSqlExpPreparer::PrepareRelationshipJoinExp(ECSqlPrepareContext& ctx, ECRelationshipJoinExp const& exp)
+    {
+    // (from) INNER JOIN (to) ON (from.ECInstanceId = to.ECInstanceId)
+    // (from) INNER JOIN (view) ON view.SourceECInstanceId = from.ECInstanceId INNER JOIN to ON view.TargetECInstanceId=to.ECInstanceId
+
+    ECSqlStatus r;
+
+    NativeSqlBuilder& sql = ctx.GetSqlBuilder();
+
+    ///Resolve direction of the relationship
+    ECRelationshipJoinExp::ResolvedEndPoint const& fromEP = exp.GetResolvedFromEndPoint();
+    ECRelationshipJoinExp::ResolvedEndPoint const& toEP = exp.GetResolvedToEndPoint();
+    JoinDirection direction = exp.GetDirection();
+
+    enum class TriState
+        {
+        True,
+        False,
+        None,
+        } fromIsSource = TriState::None;
+
+    switch (fromEP.GetLocation())
+        {
+            case ECRelationshipJoinExp::ClassLocation::ExistInBoth:
+            {
+            switch (direction)
+                {
+                    case JoinDirection::Implied:
+                    case JoinDirection::Forward:
+                    {
+                    fromIsSource = TriState::True;
+                    } 
+                    break;
+                    case JoinDirection::Backward:
+                    {
+                    fromIsSource = TriState::False;
+                    } 
+                    break;
+                };
+            break;
+            }
+            case ECRelationshipJoinExp::ClassLocation::ExistInSource:
+            {
+            if (direction != JoinDirection::Implied)
+                {
+                if (direction != JoinDirection::Forward)
+                    {
+                    ctx.GetECDb().GetImpl().Issues().Report("Invalid join direction BACKWARD in %s. Either specify FORWARD or omit the direction as the direction can be unambiguously implied in this ECSQL.", exp.ToString().c_str());
+                    return ECSqlStatus::InvalidECSql;
+                    }
+                }
+
+            fromIsSource = TriState::True;
+            } 
+            break;
+            case ECRelationshipJoinExp::ClassLocation::ExistInTarget:
+            {
+            if (direction != JoinDirection::Implied)
+                {
+                if (direction != JoinDirection::Backward)
+                    {
+                    ctx.GetECDb().GetImpl().Issues().Report("Invalid join direction FORWARD in %s. Either specify BACKWARD or omit the direction as the direction can be unambiguously implied in this ECSQL.", exp.ToString().c_str());
+                    return ECSqlStatus::InvalidECSql;
+                    }
+                }
+
+            fromIsSource = TriState::False;
+            }
+            break;
+        }
+
+    PRECONDITION(fromIsSource != TriState::None, ECSqlStatus::Error);
+    ////Determine the from/to related keys
+    Utf8CP fromRelatedKey = nullptr;
+    Utf8CP toRelatedKey = nullptr;
+    if (fromIsSource == TriState::True)
+        {
+        fromRelatedKey = ECDBSYS_PROP_SourceECInstanceId;
+        toRelatedKey = ECDBSYS_PROP_TargetECInstanceId;
+        }
+    else
+        {
+        fromRelatedKey = ECDBSYS_PROP_TargetECInstanceId;
+        toRelatedKey = ECDBSYS_PROP_SourceECInstanceId;
+        }
+
+    ClassNameExp const& relationshipClassNameExp = exp.GetRelationshipClassNameExp();
+
+    //Render previous sql part as is
+    r = PrepareClassRefExp(sql, ctx, exp.GetFromClassRef());
+    if (!r.IsSuccess())
+        return r;
+
+    //FromECClass To RelationView
+    sql.Append(" INNER JOIN ");
+
+    //Append relationship view. 
+    //ECSQL_TODO: we need to keep a list of view we add as we don't need to append them again and again. Instead use there alias everyWhere else
+    //            The PrepareContext scope can manage that and keep a list of already defined classes and there alias/name
+
+    //Generate view for relationship
+    NativeSqlBuilder relationshipView;
+    if (SUCCESS != ViewGenerator::GenerateSelectFromViewSql(relationshipView, ctx, relationshipClassNameExp.GetInfo().GetMap(), true))
+        {
+        BeAssert(false && "Generating class view during preparation of relationship class name expression failed.");
+        return ECSqlStatus::Error;
+        }
+
+    sql.Append(relationshipView);
+    sql.AppendSpace();
+    sql.AppendEscaped(relationshipClassNameExp.GetId().c_str());
+
+    sql.Append(" ON ");
+    {
+    ECInstanceIdPropertyMap const* fromECInstanceIdPropMap = fromEP.GetClassNameRef()->GetInfo().GetMap().GetECInstanceIdPropertyMap();
+    if (fromECInstanceIdPropMap == nullptr)
+        {
+        BeAssert(false);
+        return ECSqlStatus::Error;
+        }
+
+    ToSqlPropertyMapVisitor fromECInstanceIdSqlVisitor(*fromECInstanceIdPropMap->GetTables().front(), ToSqlPropertyMapVisitor::ECSqlScope::Select, fromEP.GetClassNameRef()->GetId());
+    fromECInstanceIdPropMap->AcceptVisitor(fromECInstanceIdSqlVisitor);
+    if (fromECInstanceIdSqlVisitor.GetResultSet().size() != 1)
+        {
+        BeAssert(false);
+        return ECSqlStatus::Error;
+        }
+
+    sql.Append(fromECInstanceIdSqlVisitor.GetResultSet().front().GetSqlBuilder().GetSql());
+    sql.Append(ExpHelper::ToSql(BooleanSqlOperator::EqualTo));
+    }
+
+    {
+    PropertyMap const* fromRelatedIdPropMap = relationshipClassNameExp.GetInfo().GetMap().GetPropertyMaps().Find(fromRelatedKey);
+    if (fromRelatedIdPropMap == nullptr)
+        {
+        BeAssert(false);
+        return ECSqlStatus::Error;
+        }
+
+    
+    ToSqlPropertyMapVisitor fromRelatedIdSqlVisitor(*fromRelatedIdPropMap->GetAs<ConstraintECInstanceIdPropertyMap>().GetTables().front(), ToSqlPropertyMapVisitor::ECSqlScope::Select, relationshipClassNameExp.GetId());
+    fromRelatedIdPropMap->AcceptVisitor(fromRelatedIdSqlVisitor);
+    if (fromRelatedIdSqlVisitor.GetResultSet().size() != 1)
+        {
+        BeAssert(false);
+        return ECSqlStatus::Error;
+        }
+
+    sql.Append(fromRelatedIdSqlVisitor.GetResultSet().front().GetSqlBuilder().GetSql());
+
+    //RelationView To ToECClass
+    sql.Append(" INNER JOIN ");
+    r = PrepareClassRefExp(sql, ctx, exp.GetToClassRef());
+    if (!r.IsSuccess())
+        return r;
+
+    sql.Append(" ON ");
+    }
+
+    {
+    ECInstanceIdPropertyMap const*  toECInstanceIdPropMap = toEP.GetClassNameRef()->GetInfo().GetMap().GetECInstanceIdPropertyMap();
+    if (toECInstanceIdPropMap == nullptr)
+        {
+        BeAssert(false);
+        return ECSqlStatus::Error;
+        }
+
+    ToSqlPropertyMapVisitor toECInstanceIdSqlVisitor(*toECInstanceIdPropMap->GetTables().front(), ToSqlPropertyMapVisitor::ECSqlScope::Select, toEP.GetClassNameRef()->GetId());
+    toECInstanceIdPropMap->AcceptVisitor(toECInstanceIdSqlVisitor);
+    if (toECInstanceIdSqlVisitor.GetResultSet().size() != 1)
+        {
+        BeAssert(false);
+        return ECSqlStatus::Error;
+        }
+
+    sql.Append(toECInstanceIdSqlVisitor.GetResultSet().front().GetSqlBuilder().GetSql());
+    sql.Append(ExpHelper::ToSql(BooleanSqlOperator::EqualTo));
+    }
+
+    {
+    PropertyMap const* toRelatedIdPropMap = relationshipClassNameExp.GetInfo().GetMap().GetPropertyMaps().Find(toRelatedKey);
+    if (toRelatedIdPropMap == nullptr)
+        {
+        BeAssert(false);
+        return ECSqlStatus::Error;
+        }
+
+    ToSqlPropertyMapVisitor toRelatedIdSqlVisitor(*toRelatedIdPropMap->GetAs<ConstraintECInstanceIdPropertyMap>().GetTables().front(), ToSqlPropertyMapVisitor::ECSqlScope::Select, relationshipClassNameExp.GetId());
+    toRelatedIdPropMap->AcceptVisitor(toRelatedIdSqlVisitor);
+    if (toRelatedIdSqlVisitor.GetResultSet().size() != 1)
+        {
+        BeAssert(false);
+        return ECSqlStatus::Error;
+        }
+    sql.Append(toRelatedIdSqlVisitor.GetResultSet().front().GetSqlBuilder().GetSql());
+    }
+
+    return ECSqlStatus::Success;
+    }
+
+
+
+//-----------------------------------------------------------------------------------------
+// @bsimethod                                    Krischan.Eberle                    01/2014
+//+---------------+---------------+---------------+---------------+---------------+------
+//static
+ECSqlStatus ECSqlExpPreparer::PrepareFunctionCallExp(NativeSqlBuilder::List& nativeSqlSnippets, ECSqlPrepareContext& ctx, FunctionCallExp const& exp)
+    {
+    Utf8StringCR functionName = exp.GetFunctionName();
+    NativeSqlBuilder nativeSql;
+    if (exp.HasParentheses())
+        nativeSql.AppendParenLeft();
+
+    const bool isAnyOrSomeFunction = functionName.EqualsIAscii("any") || functionName.EqualsIAscii("some");
+    const bool isEveryFunction = !isAnyOrSomeFunction && functionName.EqualsIAscii("every");
+    const bool isAnyEveryOrSomeFunction = isAnyOrSomeFunction || isEveryFunction;
+    if (isAnyEveryOrSomeFunction)
+        {
+        BeAssert(exp.GetChildrenCount() == 1 && "ANY, SOME, EVERY functions expect a single arg");
+
+        //ANY, EVERY, SOME is not directly supported by SQLite. But they can be expressed by standard functions
+        //ANY,SOME: checks whether at least one row in the specified BOOLEAN column is TRUE -> MAX(Col) <> 0
+        //EVERY: checks whether all rows in the specified BOOLEAN column are TRUE -> MIN(Col) <> 0
+        nativeSql.Append(isEveryFunction ? "MIN" : "MAX");
+        }
+    else
+        nativeSql.Append(functionName);
+
+    nativeSql.AppendParenLeft();
+
+    if (exp.GetSetQuantifier() != SqlSetQuantifier::NotSpecified)
+        nativeSql.Append(ExpHelper::ToSql(exp.GetSetQuantifier())).AppendSpace();
+
+    NativeSqlBuilder::List argSqlSnippets;
+    ECSqlStatus stat = PrepareFunctionArgList(argSqlSnippets, ctx, exp);
+    if (stat != ECSqlStatus::Success)
+        return stat;
+
+    nativeSql.Append(argSqlSnippets, ",");
+
+    if (isAnyEveryOrSomeFunction)
+        {
+        BeAssert(argSqlSnippets.size() == 1);
+        nativeSql.Append(" <> 0");
+        }
+
+    nativeSql.AppendParenRight(); //function arg list parent
+
+    if (exp.HasParentheses())
+        nativeSql.AppendParenRight();
+
+    nativeSqlSnippets.push_back(nativeSql);
+    return ECSqlStatus::Success;
+    }
+
+//-----------------------------------------------------------------------------------------
+// @bsimethod                                    Krischan.Eberle                    01/2014
+//+---------------+---------------+---------------+---------------+---------------+------
+//static
+ECSqlStatus ECSqlExpPreparer::PrepareFunctionArgList(NativeSqlBuilder::List& argSqlSnippets, ECSqlPrepareContext& ctx, ValueExp const& functionCallExp)
+    {
+    if (functionCallExp.GetType() != Exp::Type::FunctionCall && functionCallExp.GetType() != Exp::Type::MemberFunctionCall)
+        {
+        BeAssert(false && "May not call PrepareFunctionArgList on an expression which is neither a FunctionCallExp nor a MemberFunctionCallExp");
+        return ECSqlStatus::InvalidECSql;
+        }
+
+    for (Exp const* childExp : functionCallExp.GetChildren())
+        {
+        ValueExp const& argExp = childExp->GetAs<ValueExp>();
+
+        NativeSqlBuilder::List nativeSqlArgumentList;
+        ECSqlStatus status;
+        if (!argExp.IsParameterExp() && argExp.GetTypeInfo().IsNull())
+            {
+            //for functions we only support args of single column primitive types so far, therefore an ECSQL NULL
+            //always means a single SQLite NULL
+            status = PrepareNullExp(nativeSqlArgumentList, ctx, argExp, 1);
+            }
+        else
+            status = PrepareValueExp(nativeSqlArgumentList, ctx, argExp);
+
+        if (!status.IsSuccess())
+            return status;
+
+        if (nativeSqlArgumentList.size() != 1)
+            {
+            ctx.GetECDb().GetImpl().Issues().Report("Failed to prepare function expression '%s': Functions in ECSQL can only accept primitive scalar arguments (i.e. excluding Point2d/Point3d).", functionCallExp.ToECSql().c_str());
+            return ECSqlStatus::InvalidECSql;
+            }
+
+        argSqlSnippets.push_back(nativeSqlArgumentList[0]);
+        }
+
+    return ECSqlStatus::Success;
+    }
+
+//-----------------------------------------------------------------------------------------
+// @bsimethod                                    Krischan.Eberle                    01/2014
+//+---------------+---------------+---------------+---------------+---------------+------
+//static
+ECSqlStatus ECSqlExpPreparer::PrepareSearchConditionExp(NativeSqlBuilder& nativeSqlBuilder, ECSqlPrepareContext& ctx, BooleanExp const& searchConditionExp)
+    {
+    NativeSqlBuilder::List sqlSnippets;
+    const ECSqlStatus stat = PrepareBooleanExp(sqlSnippets, ctx, searchConditionExp);
+    if (!stat.IsSuccess())
+        return stat;
+
+    //If the top level search condition has an OR we wrap the entire exp in parentheses to ensure
+    //precedence for the case where a system expression is added to the where clause.
+    bool wrapInParens = false;
+    if (searchConditionExp.GetType() == Exp::Type::BinaryBoolean)
+        {
+        if (searchConditionExp.GetAs<BinaryBooleanExp>().GetOperator() == BooleanSqlOperator::Or)
+            wrapInParens = true;
+        }
+
+    if (wrapInParens)
+        nativeSqlBuilder.AppendParenLeft();
+
+    nativeSqlBuilder.Append(sqlSnippets, " AND ");
+
+    if (wrapInParens)
+        nativeSqlBuilder.AppendParenRight();
+
+    return ECSqlStatus::Success;
+    }
+
+//-----------------------------------------------------------------------------------------
+// @bsimethod                                    Affan.Khan                       06/2013
+//+---------------+---------------+---------------+---------------+---------------+------
+//static
+ECSqlStatus ECSqlExpPreparer::PrepareSubqueryExp(ECSqlPrepareContext& ctx, SubqueryExp const& exp)
+    {
+    ctx.GetSqlBuilder().AppendParenLeft();
+    ECSqlStatus stat = ECSqlSelectPreparer::Prepare(ctx, *exp.GetQuery());
+    ctx.GetSqlBuilder().AppendParenRight();
+    return stat;
+    }
+
+//-----------------------------------------------------------------------------------------
+// @bsimethod                                    Affan.Khan                       06/2013
+//+---------------+---------------+---------------+---------------+---------------+------
+//static
+ECSqlStatus ECSqlExpPreparer::PrepareSubqueryRefExp(ECSqlPrepareContext& ctx, SubqueryRefExp const& exp)
+    {
+    ECSqlStatus status = PrepareSubqueryExp(ctx, *exp.GetSubquery());
+    if (!status.IsSuccess())
+        return status;
+
+    if (!exp.GetAlias().empty())
+        ctx.GetSqlBuilder().AppendSpace().AppendQuoted(exp.GetAlias().c_str());
+
+    return ECSqlStatus::Success;
+    }
+
+//-----------------------------------------------------------------------------------------
+// @bsimethod                                    Affan.Khan                       06/2013
+//+---------------+---------------+---------------+---------------+---------------+------
+//static
+ECSqlStatus ECSqlExpPreparer::PrepareSubqueryTestExp(ECSqlPrepareContext& ctx, SubqueryTestExp const& exp)
+    {
+    ctx.GetECDb().GetImpl().Issues().Report("SubqueryTest expression not supported.");
+    return ECSqlStatus::InvalidECSql;
+    }
+
+//-----------------------------------------------------------------------------------------
+// @bsimethod                                    Affan.Khan                       06/2013
+//+---------------+---------------+---------------+---------------+---------------+------
+//static
+ECSqlStatus ECSqlExpPreparer::PrepareSubqueryValueExp(NativeSqlBuilder::List& nativeSqlSnippets, ECSqlPrepareContext& ctx, SubqueryValueExp const& exp)
+    {
+    ctx.GetSqlBuilder().Push();
+    ECSqlStatus st = PrepareSubqueryExp(ctx, *exp.GetQuery());
+    nativeSqlSnippets.push_back(NativeSqlBuilder(ctx.GetSqlBuilder().Pop()));
+    return st;
+    }
+
+//-----------------------------------------------------------------------------------------
+// @bsimethod                                    Krischan.Eberle                    04/2015
+//+---------------+---------------+---------------+---------------+---------------+------
+//static
+ECSqlStatus ECSqlExpPreparer::PrepareUnaryPredicateExp(NativeSqlBuilder::List& nativeSqlSnippets, ECSqlPrepareContext& ctx, UnaryPredicateExp const& exp)
+    {
+    return PrepareValueExp(nativeSqlSnippets, ctx, *exp.GetValueExp());
+    }
+
+//-----------------------------------------------------------------------------------------
+// @bsimethod                                    Affan.Khan                       06/2013
+//+---------------+---------------+---------------+---------------+---------------+------
+//static
+ECSqlStatus ECSqlExpPreparer::PrepareUnaryValueExp(NativeSqlBuilder::List& nativeSqlSnippets, ECSqlPrepareContext& ctx, UnaryValueExp const& exp)
+    {
+    NativeSqlBuilder::List unaryOperandSqlBuilders;
+    ECSqlStatus status = PrepareValueExp(unaryOperandSqlBuilders, ctx, *exp.GetOperand());
+    if (!status.IsSuccess())
+        return status;
+
+    BeAssert(unaryOperandSqlBuilders.size() <= 1 && "UnaryExp with Points and non-primitive types not supported yet.");
+
+    for (NativeSqlBuilder const& unaryOperandSqlBuilder : unaryOperandSqlBuilders)
+        {
+        NativeSqlBuilder unaryExpBuilder;
+        if (exp.HasParentheses())
+            unaryExpBuilder.AppendParenLeft();
+
+        unaryExpBuilder.Append(ExpHelper::ToSql(exp.GetOperator())).Append(unaryOperandSqlBuilder);
+
+        if (exp.HasParentheses())
+            unaryExpBuilder.AppendParenRight();
+
+        nativeSqlSnippets.push_back(unaryExpBuilder);
+        }
+
+    return ECSqlStatus::Success;
+    }
+
+//-----------------------------------------------------------------------------------------
+// @bsimethod                                    Affan.Khan                       06/2013
+//+---------------+---------------+---------------+---------------+---------------+------
+//static
+ECSqlStatus ECSqlExpPreparer::PrepareValueExp(NativeSqlBuilder::List& nativeSqlSnippets, ECSqlPrepareContext& ctx, ValueExp const& exp)
+    {
+    switch (exp.GetType())
+        {
+            case Exp::Type::BetweenRangeValue:
+                return PrepareBetweenRangeValueExp(nativeSqlSnippets, ctx, exp.GetAs<BetweenRangeValueExp>());
+            case Exp::Type::BinaryValue:
+                return PrepareBinaryValueExp(nativeSqlSnippets, ctx, exp.GetAs<BinaryValueExp>());
+            case Exp::Type::Cast:
+                return PrepareCastExp(nativeSqlSnippets, ctx, exp.GetAs<CastExp>());
+            case Exp::Type::LiteralValue:
+                return PrepareLiteralValueExp(nativeSqlSnippets, ctx, exp.GetAs<LiteralValueExp>());
+            case Exp::Type::FunctionCall:
+                return PrepareFunctionCallExp(nativeSqlSnippets, ctx, exp.GetAs<FunctionCallExp>());
+            case Exp::Type::LikeRhsValue:
+                return PrepareLikeRhsValueExp(nativeSqlSnippets, ctx, exp.GetAs<LikeRhsValueExp>());
+            case Exp::Type::Parameter:
+                return PrepareParameterExp(nativeSqlSnippets, ctx, exp.GetAs<ParameterExp>());
+            case Exp::Type::PropertyName:
+                return ECSqlPropertyNameExpPreparer::Prepare(nativeSqlSnippets, ctx, exp.GetAs<PropertyNameExp>());
+            case Exp::Type::SubqueryValue:
+                return PrepareSubqueryValueExp(nativeSqlSnippets, ctx, exp.GetAs<SubqueryValueExp>());
+            case Exp::Type::UnaryValue:
+                return PrepareUnaryValueExp(nativeSqlSnippets, ctx, exp.GetAs<UnaryValueExp>());
+            case Exp::Type::EnumValue:
+                return PrepareEnumValueExp(nativeSqlSnippets, ctx, exp.GetAs<EnumValueExp>());
+            default:
+                break;
+        }
+
+    BeAssert(false && "ECSqlPreparer::PrepareValueExp> Unhandled ValueExp subclass.");
+    return ECSqlStatus::Error;
+    }
+
+//-----------------------------------------------------------------------------------------
+// @bsimethod                                    Krischan.Eberle                    08/2013
+//+---------------+---------------+---------------+---------------+---------------+--------
+//static
+ECSqlStatus ECSqlExpPreparer::PrepareValueExpListExp(NativeSqlBuilder::List& nativeSqlSnippets, ECSqlPrepareContext& ctx, ValueExpListExp const& exp, bool encloseInParentheses)
+    {
+    BeAssert(nativeSqlSnippets.empty());
+    bool isFirstExp = true;
+    for (Exp const* valueExp : exp.GetChildren())
+        {
+        NativeSqlBuilder::List listItemExpBuilders;
+        auto stat = PrepareValueExp(listItemExpBuilders, ctx, valueExp->GetAs<ValueExp>());
+        if (!stat.IsSuccess())
+            return stat;
+
+        for (size_t i = 0; i < listItemExpBuilders.size(); i++)
+            {
+            if (isFirstExp)
+                {
+                NativeSqlBuilder builder;
+                if (encloseInParentheses)
+                    builder.AppendParenLeft();
+
+                builder.Append(listItemExpBuilders[i]);
+                nativeSqlSnippets.push_back(builder);
+                }
+            else
+                {
+                auto& builder = nativeSqlSnippets[i];
+                builder.AppendComma().Append(listItemExpBuilders[i]);
+                }
+            }
+
+        isFirstExp = false;
+        }
+
+    //finally add closing parenthesis to all list snippets we created
+    if (encloseInParentheses)
+        for_each(nativeSqlSnippets.begin(), nativeSqlSnippets.end(), [] (NativeSqlBuilder& builder) { builder.AppendParenRight(); });
+
+    return ECSqlStatus::Success;
+    }
+
+//-----------------------------------------------------------------------------------------
+// @bsimethod                                    Krischan.Eberle                11/2013
+//+---------------+---------------+---------------+---------------+---------------+------
+//static
+ECSqlStatus ECSqlExpPreparer::PrepareValueExpListExp(NativeSqlBuilder::ListOfLists& nativeSqlSnippetLists, ECSqlPrepareContext& ctx, ValueExpListExp const& exp, NativeSqlBuilder::ListOfLists& targetNativeSqlSnippetLists)
+    {
+    BeAssert(nativeSqlSnippetLists.empty());
+    size_t index = 0;
+    for (Exp const* childExp : exp.GetChildren())
+        {
+        BeAssert(childExp != nullptr);
+        ValueExp const& valueExp = childExp->GetAs<ValueExp>();
+        const size_t targetNativeSqlSnippetCount = targetNativeSqlSnippetLists[index].size();
+
+        NativeSqlBuilder::List nativeSqlSnippets;
+
+        //If target expression does not have any SQL snippets, it means the expression is not necessary in SQLite SQL (e.g. for source/target class id props)
+        //In that case the respective value exp does not need to be prepared either.
+        ECSqlStatus stat = ECSqlStatus::Success;
+        if (valueExp.IsParameterExp())
+            stat = PrepareParameterExp(nativeSqlSnippets, ctx, valueExp.GetAs<ParameterExp>());
+        else if (valueExp.GetTypeInfo().IsNull())
+            {
+            if (targetNativeSqlSnippetCount > 0)
+                {
+                //if value is null exp, we need to pass target operand snippets
+                stat = PrepareNullExp(nativeSqlSnippets, ctx, valueExp, targetNativeSqlSnippetCount);
+                }
+            }
+        else if (targetNativeSqlSnippetCount > 0)
+            stat = PrepareValueExp(nativeSqlSnippets, ctx, valueExp);
+
+        if (!stat.IsSuccess())
+            return stat;
+
+        nativeSqlSnippetLists.push_back(move(nativeSqlSnippets));
+        index++;
+        }
+
+    return ECSqlStatus::Success;
+    }
+
+//-----------------------------------------------------------------------------------------
+// @bsimethod                                    Affan.Khan                       06/2013
+//+---------------+---------------+---------------+---------------+---------------+------
+//static
+ECSqlStatus ECSqlExpPreparer::PrepareWhereExp(NativeSqlBuilder& nativeSqlSnippet, ECSqlPrepareContext& ctx, WhereExp const& exp)
+    {
+    nativeSqlSnippet.Append("WHERE ");
+    return PrepareSearchConditionExp(nativeSqlSnippet, ctx, *exp.GetSearchConditionExp());
+    }
+
+
+//-----------------------------------------------------------------------------------------
+// @bsimethod                                    Krischan.Eberle                    07/2017
+//+---------------+---------------+---------------+---------------+---------------+------
+//static
+ECSqlStatus ECSqlExpPreparer::GenerateECClassIdFilter(Utf8StringR filterSqlExpression, ClassNameExp const& exp)
+    {
+    ClassMap const& classMap = exp.GetInfo().GetMap();
+    DbTable const& contextTable = classMap.GetPrimaryTable();
+    DbColumn const& classIdColumn = contextTable.GetECClassIdColumn();
+
+    //if no class id column exists -> no system where clause
+    if (classIdColumn.GetPersistenceType() == PersistenceType::Virtual)
+        return ECSqlStatus::Success;
+
+    StorageDescription const& desc = classMap.GetStorageDescription();
+    Partition const* partition = desc.GetHorizontalPartition(contextTable);
+    if (partition == nullptr)
+        {
+        if (!desc.GetVerticalPartitions().empty())
+            partition = desc.GetVerticalPartition(contextTable);
+
+        if (partition == nullptr)
+            {
+            BeAssert(false && "Should always find a partition for the given table");
+            return ECSqlStatus::Error;
+            }
+        }
+
+    Utf8Char classIdStr[ECClassId::ID_STRINGBUFFER_LENGTH];
+    classMap.GetClass().GetId().ToString(classIdStr);
+
+    Utf8String classIdColSql(classIdColumn.GetName());
+
+    if (!exp.IsPolymorphic())
+        {
+        if (partition->IsSharedTable())
+            filterSqlExpression.append(classIdColSql).append("=").append(classIdStr);
+
+        return ECSqlStatus::Success;
+        }
+
+    if (partition->NeedsECClassIdFilter())
+        filterSqlExpression.append(classIdColSql).append(" IN (SELECT ClassId FROM " TABLE_ClassHierarchyCache " WHERE BaseClassId=").append(classIdStr).append(")");
+
+    return ECSqlStatus::Success;
+    }
+
+//-----------------------------------------------------------------------------------------
+// @bsimethod                                    Krischan.Eberle                    10/2015
+//+---------------+---------------+---------------+---------------+---------------+------
+//static
+BooleanSqlOperator ECSqlExpPreparer::DetermineCompoundLogicalOpForCompoundExpressions(BooleanSqlOperator op)
+    {
+    //for positive operators the elements of the compound exp are ANDed together. For negative ones they are ORed together
+    //Ex: ECSQL: MyPoint = MyOtherPoint -> SQL: MyPoint_x = MyOtherPoint_x AND MyPoint_y = MyOtherPoint_y
+    //    ECSQL: MyPoint <> MyOtherPoint -> SQL: MyPoint_x <> MyOtherPoint_x OR MyPoint_y <> MyOtherPoint_y
+
+    switch (op)
+        {
+            case BooleanSqlOperator::IsNot:
+            case BooleanSqlOperator::NotBetween:
+            case BooleanSqlOperator::NotEqualTo:
+            case BooleanSqlOperator::NotIn:
+            case BooleanSqlOperator::NotLike:
+            case BooleanSqlOperator::NotMatch:
+                return BooleanSqlOperator::Or;
+
+            default:
+                return BooleanSqlOperator::And;
+        }
+    }
+
+END_BENTLEY_SQLITE_EC_NAMESPACE