/*--------------------------------------------------------------------------------------+
|
|     $Source: ECDb/ECSql/ECSqlPreparer.cpp $
|
|  $Copyright: (c) 2015 Bentley Systems, Incorporated. All rights reserved. $
|
+--------------------------------------------------------------------------------------*/
#include "ECDbPch.h"
#include "ECSqlPreparer.h"
#include "ECSqlSelectPreparer.h"
#include "ECSqlInsertPreparer.h"
#include "ECSqlUpdatePreparer.h"
#include "ECSqlDeletePreparer.h"
#include "ECSqlPropertyNameExpPreparer.h"
#include "ECSqlPreparedStatement.h"
#include "ECSqlFieldFactory.h"

using namespace std;

BEGIN_BENTLEY_SQLITE_EC_NAMESPACE

#define DEFAULT_POLYMORPHIC_QUERY true

//************** ECSqlPreparer *******************************
//-----------------------------------------------------------------------------------------
// @bsimethod                                    Affan.Khan                       09/2013
//+---------------+---------------+---------------+---------------+---------------+------
//static
ECSqlStatus ECSqlPreparer::Prepare (Utf8StringR nativeSql, ECSqlPrepareContext& context, ECSqlParseTreeCR ecsqlParseTree)
    {
    ECSqlStatus status = ECSqlStatus::Error;
    switch (ecsqlParseTree.GetType ())
        {
        case Exp::Type::Select:
            {
            status = ECSqlSelectPreparer::Prepare (context, static_cast<SelectStatementExp const&> (ecsqlParseTree));
            if (!status.IsSuccess())
                return status;

            break;
            }

        case Exp::Type::Insert:
            {
            status = ECSqlInsertPreparer::Prepare (context, static_cast<InsertStatementExp const&> (ecsqlParseTree));
            if (!status.IsSuccess())
                return status;

            break;
            }

        case Exp::Type::Update:
            {
            status = ECSqlUpdatePreparer::Prepare (context, static_cast<UpdateStatementExp const&> (ecsqlParseTree));
            if (!status.IsSuccess())
                return status;

            break;
            }

        case Exp::Type::Delete:
            {
            status = ECSqlDeletePreparer::Prepare (context, static_cast<DeleteStatementExp const&> (ecsqlParseTree));
            if (!status.IsSuccess())
                return status;

            break;
            }

        default:
            BeAssert(false && "Programmer error in ECSqlPreparer::Preparer.");
            return ECSqlStatus::Error;
        }

    nativeSql = context.GetNativeSql ();

    return ECSqlExpPreparer::ResolveParameterMappings (context);
    }

//************** ECSqlExpPreparer *******************************

//-----------------------------------------------------------------------------------------
// @bsimethod                                    Affan.Khan                       06/2013
//+---------------+---------------+---------------+---------------+---------------+------
//static
ECSqlStatus ECSqlExpPreparer::PrepareAllOrAnyExp (ECSqlPrepareContext& ctx, AllOrAnyExp const* exp)
    {
    ctx.GetECDb().GetECDbImplR().GetIssueReporter().Report(ECDbIssueSeverity::Error, "ALL or ANY expression not yet supported.");
    return ECSqlStatus::InvalidECSql;
    }

//-----------------------------------------------------------------------------------------
// @bsimethod                                    Krischan.Eberle                    08/2013
//+---------------+---------------+---------------+---------------+---------------+--------
//static
ECSqlStatus ECSqlExpPreparer::PrepareBetweenRangeValueExp (NativeSqlBuilder::List& nativeSqlSnippets, ECSqlPrepareContext& ctx, BetweenRangeValueExp const* exp)
    {
    NativeSqlBuilder::List lowerBoundSqlTokens;
    auto status = PrepareValueExp (lowerBoundSqlTokens, ctx, exp->GetLowerBoundOperand ());  
    if (!status.IsSuccess())
        return status;

    NativeSqlBuilder::List upperBoundSqlTokens;
    status = PrepareValueExp (upperBoundSqlTokens, ctx, exp->GetUpperBoundOperand ());  
    if (!status.IsSuccess())
        return status;

    const size_t tokenCount = lowerBoundSqlTokens.size ();
    if (tokenCount != upperBoundSqlTokens.size ())
        {
        BeAssert (false && "Type mismatch between lower bound operand and upper bound operand in BETWEEN expression.");
        ctx.GetECDb().GetECDbImplR().GetIssueReporter().Report(ECDbIssueSeverity::Error, "Type mismatch between lower bound operand and upper bound operand in BETWEEN expression.");
        return ECSqlStatus::InvalidECSql;
        }

    for (size_t i = 0; i < tokenCount; i++)
        {
        NativeSqlBuilder sql;
        if (exp->HasParentheses())
            sql.AppendParenLeft();

        sql.Append (lowerBoundSqlTokens[i]).Append (" AND ").Append (upperBoundSqlTokens[i]);
        if (exp->HasParentheses())
            sql.AppendParenRight();

        nativeSqlSnippets.push_back(sql);
        }

    return ECSqlStatus::Success;
    }

//-----------------------------------------------------------------------------------------
// @bsimethod                                    Affan.Khan                       06/2013
//+---------------+---------------+---------------+---------------+---------------+------
//static
ECSqlStatus ECSqlExpPreparer::PrepareBinaryValueExp (NativeSqlBuilder::List& nativeSqlSnippets, ECSqlPrepareContext& ctx, BinaryValueExp const* exp)
    {
    NativeSqlBuilder::List lhsSqlTokens;
    auto status = PrepareValueExp (lhsSqlTokens, ctx, exp->GetLeftOperand ());  
    if (!status.IsSuccess())
        return status;

    NativeSqlBuilder::List rhsSqlTokens;
    status = PrepareValueExp (rhsSqlTokens, ctx, exp->GetRightOperand ());  
    if (!status.IsSuccess())
        return status;

    const size_t tokenCount = lhsSqlTokens.size ();
    if (tokenCount != rhsSqlTokens.size ())
        {
        BeAssert (false && "Expression could not be translated into SQLite SQL. Operands yielded different number of SQLite SQL expressions.");
        return ECSqlStatus::Error;
        }

    for (size_t i = 0; i < tokenCount; i++)
        {
        NativeSqlBuilder nativeSqlBuilder;
        if (exp->HasParentheses())
            nativeSqlBuilder.AppendParenLeft();

        nativeSqlBuilder.Append(lhsSqlTokens[i], true).Append(exp->GetOperator(), true).Append(rhsSqlTokens[i]);
        
        if (exp->HasParentheses())
            nativeSqlBuilder.AppendParenRight();

        nativeSqlSnippets.push_back (move (nativeSqlBuilder));
        }

    return ECSqlStatus::Success;
    }

//-----------------------------------------------------------------------------------------
// @bsimethod                                    Affan.Khan                       06/2013
//+---------------+---------------+---------------+---------------+---------------+------
//static
ECSqlStatus ECSqlExpPreparer::PrepareBinaryBooleanExp (NativeSqlBuilder::List& nativeSqlSnippets, ECSqlPrepareContext& ctx, BinaryBooleanExp const* exp)
    {
    const BooleanSqlOperator op = exp->GetOperator ();
    ComputedExp const* lhsOperand = exp->GetLeftOperand ();
    ComputedExp const* rhsOperand = exp->GetRightOperand();

    const bool lhsIsNullExp = IsNullExp (*lhsOperand);
    const bool rhsIsNullExp = IsNullExp (*rhsOperand);

    NativeSqlBuilder::List lhsNativeSqlSnippets;
    NativeSqlBuilder::List rhsNativeSqlSnippets;
    if (!lhsIsNullExp)
        {
        auto status = PrepareComputedExp (lhsNativeSqlSnippets, ctx, lhsOperand);
        if (!status.IsSuccess())
            return status;

        if (lhsNativeSqlSnippets.empty())
            {
            BeAssert(false && "Expression was translated into an empty SQLite SQL expression.");
            return ECSqlStatus::Error;
            }

        }

    if (!rhsIsNullExp)
        {
        auto status = PrepareComputedExp (rhsNativeSqlSnippets, ctx, rhsOperand);
        if (!status.IsSuccess())
            return status;

        if (rhsNativeSqlSnippets.empty())
            {
            BeAssert(false && "Expression was translated into an empty SQLite SQL expression.");
            return ECSqlStatus::Error;
            }
        }

    if (lhsIsNullExp)
        {
        //if both operands are NULL, pass 1 as sql snippet count
        size_t targetSqliteSnippetCount = rhsIsNullExp ? 1 : rhsNativeSqlSnippets.size ();
        PrepareNullLiteralValueExp (lhsNativeSqlSnippets, ctx, static_cast<LiteralValueExp const*> (lhsOperand), targetSqliteSnippetCount);
        }

    if (rhsIsNullExp)
        PrepareNullLiteralValueExp (rhsNativeSqlSnippets, ctx, static_cast<LiteralValueExp const*> (rhsOperand), lhsNativeSqlSnippets.size ());

    const auto nativeSqlSnippetCount = lhsNativeSqlSnippets.size ();
    if (nativeSqlSnippetCount != rhsNativeSqlSnippets.size())
        {
        BeAssert(false && "Expression could not be translated into SQLite SQL. Operands yielded different number of SQLite SQL expressions.");
        return ECSqlStatus::Error;
        }

    NativeSqlBuilder sqlBuilder;
    if (exp->HasParentheses ())
        sqlBuilder.AppendParenLeft ();

    auto isFirstSnippet = true;
    for (size_t i = 0; i < nativeSqlSnippetCount; i++)
        {
        if (!isFirstSnippet)
            sqlBuilder.Append (" AND ");

        sqlBuilder.Append (lhsNativeSqlSnippets[i], true).Append (op).Append (rhsNativeSqlSnippets[i], false);

        isFirstSnippet = false;
        }

    if (exp->HasParentheses())
        sqlBuilder.AppendParenRight();

    nativeSqlSnippets.push_back (move (sqlBuilder));
    return ECSqlStatus::Success;
    }

//-----------------------------------------------------------------------------------------
// @bsimethod                                    Affan.Khan                       06/2013
//+---------------+---------------+---------------+---------------+---------------+------
//static
ECSqlStatus ECSqlExpPreparer::PrepareBooleanExp (NativeSqlBuilder::List& nativeSqlSnippets, ECSqlPrepareContext& ctx, BooleanExp const& exp)
    {
    switch(exp.GetType ())
        {
        case Exp::Type::AllOrAny:
            return PrepareAllOrAnyExp (ctx, static_cast<AllOrAnyExp const*> (&exp));
        case Exp::Type::BinaryBoolean:
            return PrepareBinaryBooleanExp (nativeSqlSnippets, ctx, static_cast<BinaryBooleanExp const*> (&exp));
        case Exp::Type::BooleanFactor:
            return PrepareBooleanFactorExp (nativeSqlSnippets, ctx, static_cast<BooleanFactorExp const*> (&exp));
        case Exp::Type::SubqueryTest:
            return PrepareSubqueryTestExp (ctx, static_cast<SubqueryTestExp const*> (&exp));
        case Exp::Type::UnaryPredicate:
            return PrepareUnaryPredicateExp(nativeSqlSnippets, ctx, static_cast<UnaryPredicateExp const*> (&exp));

        default:
            BeAssert (false && "ECSqlPreparer::PrepareBooleanExp> Case not handled");
            return ECSqlStatus::Error;
        }
    }

//-----------------------------------------------------------------------------------------
// @bsimethod                                    Affan.Khan                       06/2013
//+---------------+---------------+---------------+---------------+---------------+------
//static
ECSqlStatus ECSqlExpPreparer::PrepareBooleanFactorExp (NativeSqlBuilder::List& nativeSqlSnippets, ECSqlPrepareContext& ctx, BooleanFactorExp const* exp)
    {
    NativeSqlBuilder::List operandSqlSnippets;
    auto status = PrepareBooleanExp (operandSqlSnippets, ctx, *exp->GetOperand ());
    if (!status.IsSuccess())
        return status;

    for (auto const& operandSqlSnippet : operandSqlSnippets)
        {
        NativeSqlBuilder sqlBuilder;
        if (exp->HasParentheses())
            sqlBuilder.AppendParenLeft();

        if (exp->HasNotOperator ())
            sqlBuilder.Append ("NOT ");

        sqlBuilder.Append (operandSqlSnippet, false);

        if (exp->HasParentheses())
            sqlBuilder.AppendParenRight();

        nativeSqlSnippets.push_back (move (sqlBuilder));
        }

    return ECSqlStatus::Success;
    }

//-----------------------------------------------------------------------------------------
// @bsimethod                                    Affan.Khan                       06/2013
//+---------------+---------------+---------------+---------------+---------------+------
//static
ECSqlStatus ECSqlExpPreparer::PrepareCastExp (NativeSqlBuilder::List& nativeSqlSnippets, ECSqlPrepareContext& ctx, CastExp const* exp)
    {
    auto castOperand = exp->GetCastOperand ();
    if (!exp->NeedsCasting ())
        return PrepareValueExp (nativeSqlSnippets, ctx, castOperand);

    const bool castOperandIsNull = IsNullExp (*castOperand);
    NativeSqlBuilder::List operandNativeSqlSnippets;
    if (castOperandIsNull)
        PrepareNullLiteralValueExp (operandNativeSqlSnippets, ctx, static_cast<LiteralValueExp const*> (castOperand), 1);
    else
        {
        auto stat = PrepareValueExp (operandNativeSqlSnippets, ctx, castOperand);
        if (!stat.IsSuccess())
            return stat;
        }

    if (operandNativeSqlSnippets.empty())
        {
        BeAssert(false && "Preparing CAST operand did not return a SQLite SQL expression.");
        return ECSqlStatus::Error;
        }

    BeAssert (exp->GetTypeInfo ().IsPrimitive () && "For now only primitive types supported as CAST target type.");
    const auto targetType = exp->GetTypeInfo ().GetPrimitiveType ();

    if (targetType == PRIMITIVETYPE_Point2D || targetType == PRIMITIVETYPE_Point3D)
        {
        size_t expectedOperandSnippetCount = targetType == PRIMITIVETYPE_Point2D ? 2 : 3;
        for (size_t i = 0; i < expectedOperandSnippetCount; i++)
            {
            NativeSqlBuilder nativeSqlBuilder;
            if (exp->HasParentheses())
                nativeSqlBuilder.AppendParenLeft();

            //if cast operand is null, the snippet list contains a single NULL snippet. In this case we simply
            //reuse the same snippet for all coordinates of the point.
            auto const& operandSqlSnippet = castOperandIsNull ? operandNativeSqlSnippets[0] : operandNativeSqlSnippets[i];
            nativeSqlBuilder.Append("CAST(").Append(operandSqlSnippet).Append(" AS DOUBLE)");

            if (exp->HasParentheses())
                nativeSqlBuilder.AppendParenRight();

            nativeSqlSnippets.push_back(move(nativeSqlBuilder));
            }
        return ECSqlStatus::Success;
        }


    NativeSqlBuilder nativeSqlBuilder;
    if (exp->HasParentheses())
        nativeSqlBuilder.AppendParenLeft();

    Utf8CP castFormat = nullptr;
    switch (targetType)
        {
            case PRIMITIVETYPE_Binary:
                castFormat = "CAST(%s AS BLOB)";
                break;
            case PRIMITIVETYPE_Boolean:
                castFormat = "CASE WHEN %s <> 0 THEN 1 ELSE 0 END";
                break;
            case PRIMITIVETYPE_DateTime:
                castFormat = "CAST(%s AS TIMESTAMP)";
                break;
            case PRIMITIVETYPE_Double:
                castFormat = "CAST(%s AS DOUBLE)";
                break;
            case PRIMITIVETYPE_Long:
            case PRIMITIVETYPE_Integer:
                castFormat = "CAST(%s AS INTEGER)";
                break;
            case PRIMITIVETYPE_String:
                castFormat = "CAST(%s AS TEXT)";
                break;
            default:
                BeAssert(false && "Unexpected cast target type during preparation");
                return ECSqlStatus::Error;
        }

    Utf8String castExpStr;
    castExpStr.Sprintf(castFormat, operandNativeSqlSnippets[0].ToString ());
    nativeSqlBuilder.Append(castExpStr.c_str(), false);

    if (exp->HasParentheses())
        nativeSqlBuilder.AppendParenRight();

    nativeSqlSnippets.push_back(move(nativeSqlBuilder));
    return ECSqlStatus::Success;
    }

//-----------------------------------------------------------------------------------------
// @bsimethod                                    Affan.Khan                       06/2013
//+---------------+---------------+---------------+---------------+---------------+------
//static
ECSqlStatus ECSqlExpPreparer::PrepareClassNameExp(NativeSqlBuilder::List& nativeSqlSnippets, ECSqlPrepareContext& ctx, ClassNameExp const& exp)
    {
    const auto currentScopeECSqlType = ctx.GetCurrentScope().GetECSqlType();
    auto const& classMap = exp.GetInfo().GetMap();
    if (ctx.IsPrimaryStatement())
        {
        auto policy = ECDbPolicyManager::GetClassPolicy(classMap, IsValidInECSqlPolicyAssertion::Get(currentScopeECSqlType, exp.IsPolymorphic()));
        if (!policy.IsSupported())
            {
            ctx.GetECDb().GetECDbImplR().GetIssueReporter().Report(ECDbIssueSeverity::Error, "Invalid ECClass '%s': %s", exp.GetId().c_str(), policy.GetNotSupportedMessage());
            return ECSqlStatus::InvalidECSql;
            }
        }

    if (currentScopeECSqlType == ECSqlType::Select)
        {
        NativeSqlBuilder classViewSql;
        if (classMap.GetDbView ().Generate (classViewSql, exp.IsPolymorphic (), ctx) != SUCCESS)
            {
            BeAssert (false && "Class view generation failed during preparation of class name expression.");
            return ECSqlStatus::Error;
            }

        classViewSql.AppendSpace ().AppendEscaped (exp.GetId ().c_str ());
        nativeSqlSnippets.push_back (move (classViewSql));

        return ECSqlStatus::Success;
        }

    ECDbSqlTable const* table = nullptr;
    if (currentScopeECSqlType == ECSqlType::Insert)
        {
        //don't compute storage description for INSERT as it is slow, and not needed for INSERT (which is always non-polymorphic)
        BeAssert(!exp.IsPolymorphic());
        table = &classMap.GetTable();
        }
    else
        {
<<<<<<< HEAD
        if (classMap.IsJoinedTable() && currentScopeECSqlType == ECSqlType::Delete)
            {
            auto rootMap = classMap.FindRootOfJoinedTable();
            BeAssert(rootMap != nullptr);
            table = &rootMap->GetTable();
            }
        else if (classMap.IsJoinedTable() && currentScopeECSqlType == ECSqlType::Update)
            {
            table = &classMap.GetTable();
            }
        else 
            {
            std::vector<size_t> nonVirtualPartitionIndices = classMap.GetStorageDescription().GetNonVirtualHorizontalPartitionIndices();
            if (!exp.IsPolymorphic() || nonVirtualPartitionIndices.empty())
                {
                table = &classMap.GetTable();
                }
            else
                {
                if (nonVirtualPartitionIndices.size() > 1)
                    {
                    //we need a view for it.
                    NativeSqlBuilder nativeSqlSnippet;
                    Utf8String viewName = "_" + classMap.GetClass().GetSchema().GetNamespacePrefix() + "_" + classMap.GetClass().GetName();
                    nativeSqlSnippet.AppendEscaped(viewName.c_str());
                    BeAssert(ctx.GetECDb().TableExists(viewName.c_str()) && "View must exist");
                    nativeSqlSnippets.push_back(move(nativeSqlSnippet));
                    return ECSqlStatus::Success;
                    }

                BeAssert(classMap.GetStorageDescription().GetHorizontalPartition(nonVirtualPartitionIndices[0]) != nullptr);
                HorizontalPartition const* partition = classMap.GetStorageDescription().GetHorizontalPartition(nonVirtualPartitionIndices[0]);
                table = &partition->GetTable();
                }
            }
=======
        StorageDescription const& desc = classMap.GetStorageDescription();
        if (exp.IsPolymorphic() && desc.HierarchyMapsToMultipleTables())
            {
            BeAssert(desc.HierarchyMapsToMultipleTables() && exp.IsPolymorphic() && "Returned partition is null only for a polymorphic ECSQL where subclasses are in a separate table");
            NativeSqlBuilder nativeSqlSnippet;
            Utf8String viewName = "_" + classMap.GetClass().GetSchema().GetNamespacePrefix() + "_" + classMap.GetClass().GetName();
            nativeSqlSnippet.AppendEscaped(viewName.c_str());
            BeAssert(ctx.GetECDb().TableExists(viewName.c_str()) && "View must exist");
            nativeSqlSnippets.push_back(move(nativeSqlSnippet));
            return ECSqlStatus::Success;
            }

        HorizontalPartition const* partition = desc.GetHorizontalPartition(exp.IsPolymorphic());
        table = &partition->GetTable();
        BeAssert(desc.HasNonVirtualPartitions() || table->GetPersistenceType() == PersistenceType::Virtual);
>>>>>>> 4d2fbfc6
        }

    BeAssert(table != nullptr);

    //if table is virtual, i.e. does not exist in db, the ECSQL is still valid, but will result
    //in a no-op in SQLite. Continue preparation as clients must continue to be able to call the bind
    //API, even if it is a no-op. If we stopped preparation, clients would see index out of range errors when 
    //calling the bind API.
    if (table->GetPersistenceType() == PersistenceType::Virtual)
        ctx.SetNativeStatementIsNoop(true);

    NativeSqlBuilder nativeSqlSnippet;
    nativeSqlSnippet.AppendEscaped(table->GetName().c_str());
    nativeSqlSnippets.push_back(move(nativeSqlSnippet));
    return ECSqlStatus::Success;
    }

//-----------------------------------------------------------------------------------------
// @bsimethod                                    Affan.Khan                       06/2013
//+---------------+---------------+---------------+---------------+---------------+------
//static
ECSqlStatus ECSqlExpPreparer::PrepareClassRefExp (NativeSqlBuilder& nativeSqlSnippet, ECSqlPrepareContext& ctx, ClassRefExp const& exp)
    {
    NativeSqlBuilder::List singleItemSnippetList;
    auto stat = PrepareClassRefExp (singleItemSnippetList, ctx, exp);
    if (!stat.IsSuccess() || singleItemSnippetList.empty ())
        return stat;

    if (singleItemSnippetList.size() != 1)
        {
        BeAssert(false&& "PrepareClassRefExp (NativeSqlBuilder&) overload must not be called for delete and update statements.");
        return ECSqlStatus::Error;
        }

    nativeSqlSnippet.Append (singleItemSnippetList[0]);
    return ECSqlStatus::Success;
    }

//-----------------------------------------------------------------------------------------
// @bsimethod                                    Affan.Khan                       06/2013
//+---------------+---------------+---------------+---------------+---------------+------
//static
ECSqlStatus ECSqlExpPreparer::PrepareClassRefExp (NativeSqlBuilder::List& nativeSqlSnippets, ECSqlPrepareContext& ctx, ClassRefExp const& exp)
    {
    switch(exp.GetType ())
        {
        case Exp::Type::ClassName:
            return PrepareClassNameExp (nativeSqlSnippets, ctx, static_cast<ClassNameExp const&>(exp));
        case Exp::Type::SubqueryRef:
            return PrepareSubqueryRefExp (ctx, static_cast<SubqueryRefExp const*>(&exp));
        case Exp::Type::CrossJoin:
            return PrepareCrossJoinExp (ctx, static_cast<CrossJoinExp const&>(exp));
        case Exp::Type::NaturalJoin:
            return PrepareNaturalJoinExp (ctx, static_cast<NaturalJoinExp const&>(exp));
        case Exp::Type::QualifiedJoin:
            return PrepareQualifiedJoinExp (ctx, static_cast<QualifiedJoinExp const&>(exp));
        case Exp::Type::RelationshipJoin:
            return PrepareRelationshipJoinExp (ctx, static_cast<RelationshipJoinExp const&>(exp));
        }

    BeAssert (false && "Unhandled ClassRef expression case");
    return ECSqlStatus::Error;
    }

//-----------------------------------------------------------------------------------------
// @bsimethod                                    Affan.Khan                       06/2013
//+---------------+---------------+---------------+---------------+---------------+------
//static
ECSqlStatus ECSqlExpPreparer::PrepareComputedExp (NativeSqlBuilder::List& nativeSqlSnippets, ECSqlPrepareContext& ctx, ComputedExp const* exp)
    {
    //all subclasses of BooleanExp are handled by PrepareBooleanExp
    auto booleanExp = dynamic_cast<BooleanExp const*> (exp);
    if (booleanExp != nullptr)
        return PrepareBooleanExp (nativeSqlSnippets, ctx, *booleanExp);

    //all subclasses of ValueExp are handled by PrepareValueExp
    auto valueExp = dynamic_cast<ValueExp const*> (exp);
    if (valueExp != nullptr)
        return PrepareValueExp (nativeSqlSnippets, ctx, valueExp);

    if (exp->GetType () == Exp::Type::ValueExpList)
        return PrepareValueExpListExp (nativeSqlSnippets, ctx, static_cast<ValueExpListExp const*> (exp), /* encloseInParentheses = */ true);

    BeAssert (false && "ECSqlPreparer::PrepareComputedExp: Unhandled ComputedExp subclass.");
    return ECSqlStatus::Error;
    }

//-----------------------------------------------------------------------------------------
// @bsimethod                                    Affan.Khan                       06/2013
//+---------------+---------------+---------------+---------------+---------------+------
//static
ECSqlStatus ECSqlExpPreparer::PrepareLiteralValueExp (NativeSqlBuilder::List& nativeSqlSnippets, ECSqlPrepareContext& ctx, LiteralValueExp const* exp)
    {
    //WIP_ECSQL: Add support for PointXD
    auto const& typeInfo = exp->GetTypeInfo ();
    if (typeInfo.GetKind () == ECSqlTypeInfo::Kind::Null)
        {
        BeAssert (false && "Preparation of NULL expression must be called in context of the target expression.");
        return ECSqlStatus::Error;
        }

    auto expValue = exp->GetValue ().c_str ();

    NativeSqlBuilder nativeSqlBuilder;
    if (exp->HasParentheses())
        nativeSqlBuilder.AppendParenLeft();

    if (typeInfo.IsPrimitive ())
        {
        switch (typeInfo.GetPrimitiveType ())
            {
                case PRIMITIVETYPE_Binary:
                    nativeSqlBuilder.Append ("X").Append (expValue);
                    break;

                case PRIMITIVETYPE_Boolean:
                    {
                    auto nativeSqlBooleanVal = exp->GetValueAsBoolean () ? "1" : "0";
                    nativeSqlBuilder.Append (nativeSqlBooleanVal);
                    break;
                    }

                case PRIMITIVETYPE_DateTime:
                    {
                    //Note: CURRENT_TIMESTAMP in SQLite returns a UTC timestamp. ECSQL specifies CURRENT_TIMESTAMP as UTC, too,
                    //so no conversion needed.
                    nativeSqlBuilder.Append ("JULIANDAY (");
                    if (BeStringUtilities::Strnicmp (expValue, "CURRENT", 7) == 0)
                        nativeSqlBuilder.Append (expValue);
                    else
                        nativeSqlBuilder.AppendQuoted (expValue);

                    nativeSqlBuilder.AppendParenRight ();
                    break;
                    }

                case PRIMITIVETYPE_String:
                    nativeSqlBuilder.AppendQuoted (LiteralValueExp::EscapeStringLiteral(expValue).c_str());
                    break;

                default:
                    nativeSqlBuilder.Append (expValue);
                    break;
            }
        }
    else
        nativeSqlBuilder.Append (expValue);

    if (exp->HasParentheses())
        nativeSqlBuilder.AppendParenRight();

    nativeSqlSnippets.push_back (move (nativeSqlBuilder));
    return ECSqlStatus::Success;
    }

//-----------------------------------------------------------------------------------------
// @bsimethod                                    Krischan.Eberle                    09/2013
//+---------------+---------------+---------------+---------------+---------------+--------
//static
ECSqlStatus ECSqlExpPreparer::PrepareNullLiteralValueExp (NativeSqlBuilder::List& nativeSqlSnippets, ECSqlPrepareContext& ctx, LiteralValueExp const* exp, size_t targetExpNativeSqlSnippetCount)
    {
    if (targetExpNativeSqlSnippetCount == 0)
        {
        BeAssert (false && "NULL expression could not be translated into SQLite SQL. Target operand yielded empty SQLite SQL expression.");
        return ECSqlStatus::Error;
        }

    for (size_t i = 0; i < targetExpNativeSqlSnippetCount; i++)
        {
        if (exp->HasParentheses ())
            nativeSqlSnippets.push_back (NativeSqlBuilder("(NULL)"));
        else
            nativeSqlSnippets.push_back(NativeSqlBuilder("NULL"));
        }

    return ECSqlStatus::Success;
    }

//-----------------------------------------------------------------------------------------
// @bsimethod                                    Affan.Khan                       06/2013
//+---------------+---------------+---------------+---------------+---------------+------
//static
ECSqlStatus ECSqlExpPreparer::PrepareCrossJoinExp (ECSqlPrepareContext& ctx, CrossJoinExp const& exp)
    {
    ctx.GetECDb().GetECDbImplR().GetIssueReporter().Report(ECDbIssueSeverity::Error, "Cross join expression not yet supported.");
    return ECSqlStatus::Success;
    }

//-----------------------------------------------------------------------------------------
// @bsimethod                                    Affan.Khan                       06/2013
//+---------------+---------------+---------------+---------------+---------------+------
//static
ECSqlStatus ECSqlExpPreparer::PrepareDerivedPropertyExp (NativeSqlBuilder::List& nativeSqlSnippets, ECSqlPrepareContext& ctx, DerivedPropertyExp const* exp)
    {
    auto innerExp = exp->GetExpression ();
    if (innerExp == nullptr)
        {
        BeAssert(false && "DerivedPropertyExp::GetExpression is not expected to return null during preparation.");
        return ECSqlStatus::Error;
        }

    const auto startColumnIndex = ctx.GetCurrentScope ().GetNativeSqlSelectClauseColumnCount ();

    auto snippetCountBefore = nativeSqlSnippets.size ();
    if (IsNullExp (*innerExp))
        //pass 1 here as NULL in select clause item is always a primitive null and maps to the default type of the EC system (string).
        //E.g. The NULL expression in  'SELECT NULL as Something FROM Foo' will always be of type string
        PrepareNullLiteralValueExp (nativeSqlSnippets, ctx, static_cast<LiteralValueExp const*> (innerExp), 1);
    else
        {
        auto status = PrepareValueExp (nativeSqlSnippets, ctx, innerExp);
        if (!status.IsSuccess())
            return status;
        }

    if (!ctx.GetCurrentScope ().IsRootScope ())
        {
        auto alias = exp->GetColumnAlias ();
        if (alias.empty ())
            alias = exp->GetNestedAlias ();

        if (!alias.empty ())
            {
            if (nativeSqlSnippets.size () == 1LL)
                {
                nativeSqlSnippets.front ().AppendSpace ().AppendEscaped (alias.c_str ());
                }
            else
                {
                int idx = 0;
                Utf8String postfix;
                for (auto& snippet : nativeSqlSnippets)
                    {       
                    postfix.clear ();
                    postfix.Sprintf ("%s_%d", alias.c_str (), idx++);
                    snippet.AppendSpace ().AppendEscaped (postfix.c_str ());
                    }
                }
            }
        }
    else if (ctx.GetCurrentScope ().IsRootScope ())
        {
        ctx.GetCurrentScopeR ().IncrementNativeSqlSelectClauseColumnCount (nativeSqlSnippets.size () - snippetCountBefore);
        auto status = ECSqlFieldFactory::CreateField (ctx, exp, startColumnIndex);
        if (!status.IsSuccess())
            return status;
        }

    return ECSqlStatus::Success;
    }

//-----------------------------------------------------------------------------------------
// @bsimethod                                    Affan.Khan                       06/2013
//+---------------+---------------+---------------+---------------+---------------+------
//static
ECSqlStatus ECSqlExpPreparer::PrepareFromExp (ECSqlPrepareContext& ctx, FromExp const* fromClause)
    {
    auto& sqlGenerator = ctx.GetSqlBuilderR ();

    sqlGenerator.Append ("FROM", true);
    bool isFirstItem = true;
    for(auto classRefExp : fromClause->GetChildren ())
        {
        if (!isFirstItem)
            sqlGenerator.AppendComma ();

        auto status = PrepareClassRefExp (sqlGenerator, ctx, *static_cast<ClassRefExp const*> (classRefExp));
        if (!status.IsSuccess())
            return status;

        isFirstItem = false;
        }

    return ECSqlStatus::Success;
    }

//-----------------------------------------------------------------------------------------
// @bsimethod                                    Krischan.Eberle                    10/2013
//+---------------+---------------+---------------+---------------+---------------+------
//static
ECSqlStatus ECSqlExpPreparer::PrepareECClassIdFunctionExp (NativeSqlBuilder::List& nativeSqlSnippets, ECSqlPrepareContext& ctx, ECClassIdFunctionExp const* exp)
    {
    auto classRefExp = exp->GetClassRefExp ();
    BeAssert (classRefExp != nullptr && "ECClassIdFunctionExp::GetClassRefExp is expected to never return null during preparation.");
    if (classRefExp->GetType() != Exp::Type::ClassName)
        {
        ctx.GetECDb().GetECDbImplR().GetIssueReporter().Report(ECDbIssueSeverity::Error, "%s only supported for simple class references. Subqueries are not yet supported.", classRefExp->ToECSql().c_str());
        return ECSqlStatus::InvalidECSql;
        }

    BeAssert (dynamic_cast<ClassNameExp const*> (classRefExp) != nullptr);
    auto classNameExp = static_cast<ClassNameExp const*> (classRefExp);

    NativeSqlBuilder nativeSqlSnippet;

    if (exp->HasParentheses())
        nativeSqlSnippet.AppendParenLeft();

    auto const& classMap = classNameExp->GetInfo ().GetMap ();
    auto classIdColumn = classMap.GetTable ().GetFilteredColumnFirst (ColumnKind::ECClassId);

    if (classIdColumn != nullptr)
        {
        auto classRefId = classRefExp->GetId ().c_str ();
        auto classIdColumnName = classIdColumn->GetName ().c_str();
        nativeSqlSnippet.Append (classRefId, classIdColumnName);
        }
    else
        {
        if (ctx.GetCurrentScope ().GetECSqlType () == ECSqlType::Select)
            {
            //for select statements we need to use the view's ecclass id column to avoid
            //that a constant class id number shows up in order by etc
            auto classRefId = classRefExp->GetId ().c_str ();
            nativeSqlSnippet.Append (classRefId, ViewGenerator::ECCLASSID_COLUMNNAME);
            }
        else
            {
            //no class id column -> class id is constant
            nativeSqlSnippet.Append (classMap.GetClass ().GetId ());
            }
        }

    if (exp->HasParentheses())
        nativeSqlSnippet.AppendParenRight();

    nativeSqlSnippets.push_back (move (nativeSqlSnippet));
    return ECSqlStatus::Success;
    }


//-----------------------------------------------------------------------------------------
// @bsimethod                                    Affan.Khan                       06/2013
//+---------------+---------------+---------------+---------------+---------------+------
//static
ECSqlStatus ECSqlExpPreparer::PrepareGroupByExp (ECSqlPrepareContext& ctx, GroupByExp const* exp)
    {
    if (exp == nullptr)
        return ECSqlStatus::Success;

    ctx.GetSqlBuilderR().Append(" GROUP BY ");

    NativeSqlBuilder::List groupingValuesSnippetList;
    const ECSqlStatus stat = PrepareValueExpListExp (groupingValuesSnippetList, ctx, exp->GetGroupingValueListExp (), /* encloseInParentheses = */ false);
    if (!stat.IsSuccess())
        return stat;

    ctx.GetSqlBuilderR().Append(groupingValuesSnippetList);
    return ECSqlStatus::Success;
    }

//-----------------------------------------------------------------------------------------
// @bsimethod                                    Krischan.Eberle                    04/2015
//+---------------+---------------+---------------+---------------+---------------+------
//static
ECSqlStatus ECSqlExpPreparer::PrepareHavingExp (ECSqlPrepareContext& ctx, HavingExp const* exp)
    {
    if (exp == nullptr)
        return ECSqlStatus::Success;

    ctx.GetSqlBuilderR ().Append(" HAVING ");
    return PrepareSearchConditionExp(ctx.GetSqlBuilderR(), ctx, *exp->GetSearchConditionExp());
    }



//-----------------------------------------------------------------------------------------
// @bsimethod                                    Krischan.Eberle                    08/2013
//+---------------+---------------+---------------+---------------+---------------+--------
//static
ECSqlStatus ECSqlExpPreparer::PrepareLikeRhsValueExp (NativeSqlBuilder::List& nativeSqlSnippets, ECSqlPrepareContext& ctx, LikeRhsValueExp const* exp)
    {
    auto stat = PrepareValueExp(nativeSqlSnippets, ctx, exp->GetRhsExp());
    if (!stat.IsSuccess())
        return stat;

    if (nativeSqlSnippets.size() != 1)
        {
        //This is a programmer error as the parse step should already check that the like expression is of string type
        BeAssert (false && "LIKE RHS expression is expected to result in a single SQLite SQL snippet as LIKE only works with string operands.");
        return ECSqlStatus::Error;
        }

    if (exp->HasEscapeExp ())
        {
        NativeSqlBuilder::List escapeExpSqlSnippets;
        auto stat = PrepareValueExp (escapeExpSqlSnippets, ctx, exp->GetEscapeExp ());
        if (!stat.IsSuccess())
            return stat;

        if (escapeExpSqlSnippets.size() != 1)
            {
            ctx.GetECDb().GetECDbImplR().GetIssueReporter().Report(ECDbIssueSeverity::Error, "Invalid type in LIKE ESCAPE expression. ESCAPE only works with a string value.");
            return ECSqlStatus::InvalidECSql;
            }

        NativeSqlBuilder& builder = nativeSqlSnippets[0];
        builder.Append(" ESCAPE ").Append(escapeExpSqlSnippets[0]);
        }

    return ECSqlStatus::Success;
    }

//-----------------------------------------------------------------------------------------
// @bsimethod                                    Krischan.Eberle                    08/2013
//+---------------+---------------+---------------+---------------+---------------+--------
//static
ECSqlStatus ECSqlExpPreparer::PrepareLimitOffsetExp (ECSqlPrepareContext& ctx, LimitOffsetExp const* exp)
    {
    if (exp == nullptr)
        return ECSqlStatus::Success;

    ctx.GetSqlBuilderR ().Append (" LIMIT ");

    NativeSqlBuilder::List sqlSnippets;
    auto stat = PrepareValueExp (sqlSnippets, ctx, exp->GetLimitExp ());
    if (!stat.IsSuccess())
        return stat;

    ctx.GetSqlBuilderR ().Append (sqlSnippets[0]);

    if (exp->HasOffset ())
        {
        ctx.GetSqlBuilderR ().Append (" OFFSET ");
        sqlSnippets.clear ();
        auto stat = PrepareValueExp (sqlSnippets, ctx, exp->GetOffsetExp ());
        if (!stat.IsSuccess())
            return stat;

        ctx.GetSqlBuilderR ().Append (sqlSnippets[0]);
        }
    
    return ECSqlStatus::Success;
}

//-----------------------------------------------------------------------------------------
// @bsimethod                                    Affan.Khan                       06/2013
//+---------------+---------------+---------------+---------------+---------------+------
//static
ECSqlStatus ECSqlExpPreparer::PrepareNaturalJoinExp (ECSqlPrepareContext& ctx, NaturalJoinExp const& exp)
    {
    ctx.GetECDb().GetECDbImplR().GetIssueReporter().Report(ECDbIssueSeverity::Error, "Natural join expression not yet supported.");
    return ECSqlStatus::InvalidECSql;
    }

//-----------------------------------------------------------------------------------------
// @bsimethod                                    Affan.Khan                       06/2013
//+---------------+---------------+---------------+---------------+---------------+------
//static
ECSqlStatus ECSqlExpPreparer::PrepareOrderByExp (ECSqlPrepareContext& ctx, OrderByExp const* exp)
    {
    ctx.PushScope (*exp);
    
    NativeSqlBuilder orderBySqlBuilder;
    bool isFirstSpec = true;
    for (auto const child : exp->GetChildren ())
        {
        auto specification = static_cast<OrderBySpecExp const*> (child);
        
        auto sortExp = specification->GetSortExpression ();
        NativeSqlBuilder::List sqlSnippets;
        bool isPredicate = dynamic_cast<BooleanExp const*>(sortExp) != nullptr;
        //can validly return empty snippets (e.g. if prop ref maps to virtual column
        auto r = PrepareComputedExp (sqlSnippets, ctx, sortExp);
        if (!r.IsSuccess())
            return r;

        bool isFirstSnippet = true;
        for (auto const& sqlSnippet : sqlSnippets)
            {
            if (!isFirstSpec)
                {
                if (!isFirstSnippet && isPredicate)
                    orderBySqlBuilder.Append (" AND ");
                else
                    orderBySqlBuilder.AppendComma ();
                }

            orderBySqlBuilder.Append (sqlSnippet);
            switch(specification->GetSortDirection())
                {
                case OrderBySpecExp::SortDirection::Ascending:
                    {
                    orderBySqlBuilder.Append (" ASC");
                    break;
                    }
                case OrderBySpecExp::SortDirection::Descending:
                    {
                    orderBySqlBuilder.Append (" DESC");
                    break;
                    }
                case OrderBySpecExp::SortDirection::NotSpecified:
                    break; //default direction is ASCENDING
                }
            isFirstSnippet = false;
            isFirstSpec = false; //needs to be inside the inner loop so that empty sqlSnippets are handled correctly
            }
        }

    if (!orderBySqlBuilder.IsEmpty ())
        ctx.GetSqlBuilderR ().Append ("ORDER BY ").Append (orderBySqlBuilder);

    ctx.PopScope ();
    return ECSqlStatus::Success;
    }

 //-----------------------------------------------------------------------------------------
// @bsimethod                                    Affan.Khan                       06/2013
//+---------------+---------------+---------------+---------------+---------------+------
//static
ECSqlStatus ECSqlExpPreparer::PrepareParameterExp (NativeSqlBuilder::List& nativeSqlSnippets, ECSqlPrepareContext& ctx, ParameterExp const* exp, bool targetIsVirtual, bool enforceConstraints)
    {
    BeAssert (exp->GetTypeInfo ().GetKind () != ECSqlTypeInfo::Kind::Unset);

    Utf8CP parameterName = exp->GetParameterName ();
    auto& ecsqlParameterMap = ctx.GetECSqlStatementR ().GetPreparedStatementP ()->GetParameterMapR ();

    int nativeSqlParameterCount = -1;
    ECSqlBinder* binder = nullptr;
    const auto binderAlreadyExists = exp->IsNamedParameter () && ecsqlParameterMap.TryGetBinder (binder, parameterName);
    if (binderAlreadyExists)
        nativeSqlParameterCount = binder->GetMappedSqlParameterCount ();
    else
        {
        binder = ecsqlParameterMap.AddBinder (ctx.GetECSqlStatementR (), *exp, targetIsVirtual, enforceConstraints);
        if (binder == nullptr)
            return ECSqlStatus::Error;

        nativeSqlParameterCount = binder->GetMappedSqlParameterCount ();
        }

    for (int i = 0; i < nativeSqlParameterCount; i++)
        {
        NativeSqlBuilder parameterBuilder;
        if (exp->HasParentheses())
            parameterBuilder.AppendParenLeft();

        if (binderAlreadyExists)
            parameterBuilder.AppendParameter (parameterName, i);
        else
            {
            parameterBuilder.AppendParameter (parameterName, exp->GetParameterIndex (), i);
            }

        if (exp->HasParentheses())
            parameterBuilder.AppendParenRight();

        nativeSqlSnippets.push_back (move (parameterBuilder));
        }

    return ECSqlStatus::Success;
    }


//-----------------------------------------------------------------------------------------
// @bsimethod                                    Krischan.Eberle                11/2013
//+---------------+---------------+---------------+---------------+---------------+------
//static
ECSqlStatus ECSqlExpPreparer::PreparePropertyNameListExp (NativeSqlBuilder::ListOfLists& nativeSqlSnippetLists, ECSqlPrepareContext& ctx, PropertyNameListExp const* exp)
    {
    BeAssert (nativeSqlSnippetLists.empty ());
    for (Exp const* childExp : exp->GetChildren ())
        {
        PropertyNameExp const* propNameExp = static_cast<PropertyNameExp const*> (childExp);

        NativeSqlBuilder::List nativeSqlSnippets;
        ECSqlStatus stat = ECSqlPropertyNameExpPreparer::Prepare(nativeSqlSnippets, ctx, propNameExp);
        if (!stat.IsSuccess())
            return stat;

        nativeSqlSnippetLists.push_back (move (nativeSqlSnippets));
        }

    return ECSqlStatus::Success;
    }

//-----------------------------------------------------------------------------------------
// @bsimethod                                    Krischan.Eberle                11/2013
//+---------------+---------------+---------------+---------------+---------------+------
//static
ECSqlStatus ECSqlExpPreparer::PreparePropertyNameListExp(NativeSqlBuilder::List& nativeSqlSnippetLists, ECSqlPrepareContext& ctx, PropertyNameListExp const* exp)
    {
    BeAssert(nativeSqlSnippetLists.empty());
    for (Exp const* childExp : exp->GetChildren())
        {
        PropertyNameExp const* propNameExp = static_cast<PropertyNameExp const*> (childExp);

        NativeSqlBuilder::List nativeSqlSnippets;
        ECSqlStatus stat = ECSqlPropertyNameExpPreparer::Prepare(nativeSqlSnippets, ctx, propNameExp);
        if (!stat.IsSuccess())
            return stat;

        if (nativeSqlSnippets.size() > 1)
            {
            ctx.GetECDb().GetECDbImplR().GetIssueReporter().Report(ECDbIssueSeverity::Error, "Property Name Expression '%s' with invalid type in Property Name List Expression '%s'. Only Property Name Expressions with numeric, string or blob types are supported.",
                                   propNameExp->ToECSql().c_str(), exp->ToECSql().c_str());
            return ECSqlStatus::InvalidECSql;
            }

        nativeSqlSnippetLists.push_back(move(nativeSqlSnippets[0]));
        }

    return ECSqlStatus::Success;
    }

//-----------------------------------------------------------------------------------------
// @bsimethod                                    Affan.Khan                       06/2013
//+---------------+---------------+---------------+---------------+---------------+------
//static
ECSqlStatus ECSqlExpPreparer::PrepareQualifiedJoinExp (ECSqlPrepareContext& ctx, QualifiedJoinExp const& exp)
    {
    auto& sqlBuilder = ctx.GetSqlBuilderR();
    ECSqlStatus r = PrepareClassRefExp (sqlBuilder, ctx, exp.GetFromClassRef ());
    if (!r.IsSuccess())
        return r;

    //ECSQL_LIMITATION: 
    //https://www.sqlite.org/omitted.html
    //RIGHT and FULL OUTER JOIN	 	 LEFT OUTER JOIN is implemented, but not RIGHT OUTER JOIN or FULL OUTER JOIN.
    //
    switch(exp.GetJoinType())
        {
        case ECSqlJoinType::InnerJoin:
            {
            sqlBuilder.Append(" INNER JOIN ");
            break;
            };
        case ECSqlJoinType::LeftOuterJoin:
            {
            sqlBuilder.Append(" LEFT OUTER JOIN ");
            break;
            }
        case ECSqlJoinType::RightOuterJoin:
            {
            ctx.GetECDb().GetECDbImplR().GetIssueReporter().Report(ECDbIssueSeverity::Error, "'RIGHT OUTER JOIN' is currently not supported");
            return ECSqlStatus::InvalidECSql;
            }
        case ECSqlJoinType::FullOuterJoin:
        {
        //ECSQL_TODO: way around full outer join 
        //http://stackoverflow.com/questions/1923259/full-outer-join-with-sqlite
        ctx.GetECDb().GetECDbImplR().GetIssueReporter().Report(ECDbIssueSeverity::Error, "'FULL OUTER JOIN' is currently not supported");
        return ECSqlStatus::InvalidECSql;
        }
        }
    
    r = PrepareClassRefExp (sqlBuilder, ctx, exp.GetToClassRef ());
    if (!r.IsSuccess())
        return r;

    if (exp.GetJoinSpec()->GetType() ==Exp::Type::JoinCondition)
        {
        auto joinCondition = static_cast<JoinConditionExp const*>(exp.GetJoinSpec());
        sqlBuilder.Append(" ON ");

        NativeSqlBuilder::List sqlSnippets;
        r = PrepareBooleanExp(sqlSnippets, ctx, *joinCondition->GetSearchCondition());
        if (!r.IsSuccess())
            return r;

        bool isFirstSnippet = true;
        for (auto const& sqlSnippet : sqlSnippets)
            {
            if (!isFirstSnippet)
                sqlBuilder.Append ("AND ");

            sqlBuilder.Append (sqlSnippet, true);
            isFirstSnippet = false;
            }

        return ECSqlStatus::Success;
        }
    else if (exp.GetJoinSpec()->GetType() ==Exp::Type::NamedPropertiesJoin)
        {
        ctx.GetECDb().GetECDbImplR().GetIssueReporter().Report(ECDbIssueSeverity::Error, "JOIN <class/subquery> USING (property,...) is not supported yet.");
        return ECSqlStatus::InvalidECSql;
        }
    
    BeAssert(false && "Invalid case");
    return ECSqlStatus::Error;
    }


//-----------------------------------------------------------------------------------------
// @bsimethod                                    Affan.Khan                       06/2013
//+---------------+---------------+---------------+---------------+---------------+------
//static
ECSqlStatus ECSqlExpPreparer::PrepareQueryExp (NativeSqlBuilder::List& nativeSqlSnippets, ECSqlPrepareContext& ctx, QueryExp const* exp)
    {
    ctx.GetECDb().GetECDbImplR().GetIssueReporter().Report(ECDbIssueSeverity::Error, "Query expression not yet supported.");
    return ECSqlStatus::InvalidECSql;
    }

//-----------------------------------------------------------------------------------------
// @bsimethod                                    Affan.Khan                       06/2013
//+---------------+---------------+---------------+---------------+---------------+------
//static
ECSqlStatus ECSqlExpPreparer::PrepareRelationshipJoinExp (ECSqlPrepareContext& ctx, RelationshipJoinExp const& exp)
    {
    // (from) INNER JOIN (to) ON (from.ECInstanceId = to.ECInstanceId)
    // (from) INNER JOIN (view) ON view.SourceECInstanceId = from.ECInstanceId INNER JOIN to ON view.TargetECInstanceId=to.ECInstanceId

    ECSqlStatus r;

    auto& sql = ctx.GetSqlBuilderR();
    const auto ecsqlType = ctx.GetCurrentScope ().GetECSqlType ();

    ///Resolve direction of the relationship
    auto& fromEP = exp.GetResolvedFromEndPoint();
    auto& toEP = exp.GetResolvedToEndPoint();
    auto direction = exp.GetDirection();

    enum class TriState
        {
        True,
        False,
        None,
        } fromIsSource = TriState::None;

    switch(fromEP.GetLocation())
        {
        case RelationshipJoinExp::ClassLocation::ExistInBoth:
            {
            switch(direction)
                {
                case JoinDirection::Implied:
                case JoinDirection::Forward:
                    {
                    fromIsSource = TriState::True;
                    } break;
                case JoinDirection::Reverse:
                    {
                    fromIsSource = TriState::False;
                    } break;
                };
            break;
            }
        case RelationshipJoinExp::ClassLocation::ExistInSource:
            {
            if (direction != JoinDirection::Implied)
                {
                if (direction != JoinDirection::Forward)
                    {
                    ctx.GetECDb().GetECDbImplR().GetIssueReporter().Report(ECDbIssueSeverity::Error, "Invalid join direction REVERSE in %s. Either specify FORWARD or omit the direction as the direction can be unambiguously implied in this ECSQL.", exp.ToString().c_str());
                    return ECSqlStatus::InvalidECSql;
                    }
                }       
            
                fromIsSource = TriState::True;
            } break;
        case RelationshipJoinExp::ClassLocation::ExistInTarget:
            {
            if (direction != JoinDirection::Implied)
                {
                if (direction != JoinDirection::Reverse)
                    {
                    ctx.GetECDb().GetECDbImplR().GetIssueReporter().Report(ECDbIssueSeverity::Error, "Invalid join direction FORWARD in %s. Either specify REVERSE or omit the direction as the direction can be unambiguously implied in this ECSQL.", exp.ToString().c_str());
                    return ECSqlStatus::InvalidECSql;
                    }
                }

            fromIsSource = TriState::False;
            } break;
        }

    PRECONDITION (fromIsSource != TriState::None, ECSqlStatus::Error);
    ////Determine the from/to related keys
    Utf8CP fromRelatedKey = nullptr;
    Utf8CP toRelatedKey = nullptr;
    if (fromIsSource == TriState::True)
        {
        fromRelatedKey = ECDbSystemSchemaHelper::SOURCEECINSTANCEID_PROPNAME;
        toRelatedKey = ECDbSystemSchemaHelper::TARGETECINSTANCEID_PROPNAME;
        }
    else
        {
        fromRelatedKey = ECDbSystemSchemaHelper::TARGETECINSTANCEID_PROPNAME;
        toRelatedKey = ECDbSystemSchemaHelper::SOURCEECINSTANCEID_PROPNAME;
        }

    auto const& relationshipClassNameExp = exp.GetRelationshipClass();
    auto ecInstanceIdKey = ECDbSystemSchemaHelper::ECINSTANCEID_PROPNAME;

    //Render previous sql part as is
    r = PrepareClassRefExp (sql, ctx, exp.GetFromClassRef ());
    if (!r.IsSuccess())
        return r;

    //FromECClass To RelationView
    sql.Append(" INNER JOIN ");

    //Append relationship view. 
    //ECSQL_TODO: we need to keep a list of view we add as we don't need to append them again and again. Instead use there alias everyWhere else
    //            The PrepareContext scope can manage that and keep a list of already defined classes and there alias/name

    //Generate view for relationship
    NativeSqlBuilder relationshipView;

    if (relationshipClassNameExp.GetInfo ().GetMap ().GetDbView ().Generate (relationshipView, DEFAULT_POLYMORPHIC_QUERY, ctx) != SUCCESS)
        {
        BeAssert (false && "Generating class view during preparation of relationship class name expression failed.");
        return ECSqlStatus::Error;
        }

    sql.Append(relationshipView);   
    sql.AppendSpace ();
    sql.AppendEscaped (relationshipClassNameExp.GetId().c_str ());

    sql.Append (" ON ");
    auto fromECInstanceIdPropMap = fromEP.GetClassNameRef ()->GetInfo ().GetMap ().GetPropertyMap (ecInstanceIdKey);
    PRECONDITION (fromECInstanceIdPropMap != nullptr, ECSqlStatus::Error);
    auto fromECInstanceIdNativeSqlSnippets = fromECInstanceIdPropMap->ToNativeSql (fromEP.GetClassNameRef ()->GetId ().c_str (), ecsqlType, false);
    if (fromECInstanceIdNativeSqlSnippets.size() > 1)
        {
        ctx.GetECDb().GetECDbImplR().GetIssueReporter().Report(ECDbIssueSeverity::Error, "Multi-value ECInstanceIds not supported in ECSQL.");
        return ECSqlStatus::InvalidECSql;
        }

    sql.Append (fromECInstanceIdNativeSqlSnippets);

    sql.Append (" = ");

    auto fromRelatedIdPropMap = relationshipClassNameExp.GetInfo ().GetMap ().GetPropertyMap (fromRelatedKey);
    PRECONDITION (fromRelatedIdPropMap != nullptr, ECSqlStatus::Error);
    auto fromRelatedIdNativeSqlSnippets = fromRelatedIdPropMap->ToNativeSql (relationshipClassNameExp.GetId ().c_str (), ecsqlType, false);
    if (fromRelatedIdNativeSqlSnippets.size() > 1)
        {
        ctx.GetECDb().GetECDbImplR().GetIssueReporter().Report(ECDbIssueSeverity::Error, "Multi-value ECInstanceIds not supported in ECSQL.");
        return ECSqlStatus::InvalidECSql;
        }

    sql.Append (fromRelatedIdNativeSqlSnippets);

    //RelationView To ToECClass
    sql.Append(" INNER JOIN ");
    r = PrepareClassRefExp (sql, ctx, exp.GetToClassRef ());
    if (!r.IsSuccess())
        return r;

    sql.Append(" ON ");
    auto toECInstanceIdPropMap = toEP.GetClassNameRef ()->GetInfo ().GetMap ().GetPropertyMap (ecInstanceIdKey);
    PRECONDITION (toECInstanceIdPropMap != nullptr, ECSqlStatus::Error);
    auto toECInstanceIdSqlSnippets = toECInstanceIdPropMap->ToNativeSql (toEP.GetClassNameRef ()->GetId ().c_str (), ecsqlType, false);
    if (toECInstanceIdSqlSnippets.size () > 1)
        {
        ctx.GetECDb().GetECDbImplR().GetIssueReporter().Report(ECDbIssueSeverity::Error, "Multi-value ECInstanceIds not supported in ECSQL.");
        return ECSqlStatus::InvalidECSql;
        }

    sql.Append (toECInstanceIdSqlSnippets);

    sql.Append(" = ");
    auto toRelatedIdPropMap = relationshipClassNameExp.GetInfo ().GetMap ().GetPropertyMap (toRelatedKey);
    PRECONDITION (toRelatedIdPropMap != nullptr, ECSqlStatus::Error);
    auto toRelatedIdSqlSnippets = toRelatedIdPropMap->ToNativeSql (relationshipClassNameExp.GetId ().c_str (), ecsqlType, false);
    if (toRelatedIdSqlSnippets.size () > 1)
        {
        ctx.GetECDb().GetECDbImplR().GetIssueReporter().Report(ECDbIssueSeverity::Error, "Multi-value ECInstanceIds not supported in ECSQL.");
        return ECSqlStatus::InvalidECSql;
        }

    sql.Append (toRelatedIdSqlSnippets);

    return ECSqlStatus::Success;
    }       


//-----------------------------------------------------------------------------------------
// @bsimethod                                    Affan.Khan                       06/2013
//+---------------+---------------+---------------+---------------+---------------+------
//static
ECSqlStatus ECSqlExpPreparer::PrepareSelectClauseExp (ECSqlPrepareContext& ctx, SelectClauseExp const* selectClause)
    {
    std::vector<Exp const*> selection (selectClause->GetChildren ().begin (), selectClause->GetChildren ().end ());
    NativeSqlBuilder::List selectClauseNativeSqlSnippets;
    bool first = true;
    for (auto derivedPropExp : selection)
        {
        selectClauseNativeSqlSnippets.clear ();
        auto status = PrepareDerivedPropertyExp (selectClauseNativeSqlSnippets, ctx, static_cast<DerivedPropertyExp const*> (derivedPropExp));
        if (!status.IsSuccess())
            return status;

        if (selectClauseNativeSqlSnippets.empty ())
            continue;

        if (first)
            first = false;
        else
            ctx.GetSqlBuilderR ().AppendComma ();

        ctx.GetSqlBuilderR ().Append (selectClauseNativeSqlSnippets);
        }

    return ResolveChildStatementsBinding(ctx);
    }


//-----------------------------------------------------------------------------------------
// @bsimethod                                    Krischan.Eberle                    01/2014
//+---------------+---------------+---------------+---------------+---------------+------
//static
ECSqlStatus ECSqlExpPreparer::PrepareFunctionCallExp(NativeSqlBuilder::List& nativeSqlSnippets, ECSqlPrepareContext& ctx, FunctionCallExp const* exp)
    {
    if (exp->GetType() == Exp::Type::SetFunctionCall)
        {
        SetFunctionCallExp const* setFunctionCallExp = static_cast<SetFunctionCallExp const*> (exp);
        return PrepareSetFunctionCallExp(nativeSqlSnippets, ctx, *setFunctionCallExp);
        }

    Utf8CP functionName = exp->GetFunctionName();
    NativeSqlBuilder nativeSql;
    if (exp->HasParentheses())
        nativeSql.AppendParenLeft();

    nativeSql.Append(functionName).AppendParenLeft();

    ECSqlStatus stat = PrepareFunctionArgExpList(nativeSql, ctx, *exp);
    if (!stat.IsSuccess())
        return stat;

    nativeSql.AppendParenRight(); //function arg list parent

    if (exp->HasParentheses())
        nativeSql.AppendParenLeft(); 

    nativeSqlSnippets.push_back(move(nativeSql));

    return ECSqlStatus::Success;
    }

//-----------------------------------------------------------------------------------------
// @bsimethod                                    Krischan.Eberle                    01/2014
//+---------------+---------------+---------------+---------------+---------------+------
//static
ECSqlStatus ECSqlExpPreparer::PrepareSetFunctionCallExp(NativeSqlBuilder::List& nativeSqlSnippets, ECSqlPrepareContext& ctx, SetFunctionCallExp const& exp)
    {
    NativeSqlBuilder nativeSql;
    if (exp.HasParentheses())
        nativeSql.AppendParenLeft();

    const SetFunctionCallExp::Function function = exp.GetFunction();

    if (function == SetFunctionCallExp::Function::Count)
        {
        //We simply use * as this is the same semantically and it is faster anyways in SQLite
        nativeSql.Append(exp.GetFunctionName()).AppendParenLeft().Append(Exp::ASTERISK_TOKEN).AppendParenRight();
        nativeSqlSnippets.push_back(move(nativeSql));
        return ECSqlStatus::Success;
        }

    const bool isAnyEveryOrSome = function == SetFunctionCallExp::Function::Any ||
        function == SetFunctionCallExp::Function::Every ||
        function == SetFunctionCallExp::Function::Some;

    if (isAnyEveryOrSome)
        {
        //ANY, EVERY, SOME is not directly supported by SQLite. But they can be expressed by standard functions
        //ANY,SOME: checks whether at least one row in the specified BOOL column is TRUE -> MAX(Col) <> 0
        //EVERY: checks whether all rows in the specified BOOL column are TRUE -> MIN(Col) <> 0
        Utf8CP func = function == SetFunctionCallExp::Function::Every ? "MIN" : "MAX";
        nativeSql.Append(func);
        }
    else
        nativeSql.Append(exp.GetFunctionName());

    nativeSql.AppendParenLeft().Append (exp.GetSetQuantifier(), true);

    ECSqlStatus stat = PrepareFunctionArgExpList(nativeSql, ctx, exp);
    if (!stat.IsSuccess())
        return stat;

    if (isAnyEveryOrSome)
        nativeSql.Append(" <> 0");

    nativeSql.AppendParenRight(); // function arg list end paren

    if (exp.HasParentheses())
        nativeSql.AppendParenLeft();

    nativeSqlSnippets.push_back(move(nativeSql));
    return ECSqlStatus::Success;
    }

//-----------------------------------------------------------------------------------------
// @bsimethod                                    Krischan.Eberle                    01/2014
//+---------------+---------------+---------------+---------------+---------------+------
//static
ECSqlStatus ECSqlExpPreparer::PrepareFunctionArgExpList(NativeSqlBuilder& nativeSql, ECSqlPrepareContext& ctx, FunctionCallExp const& exp)
    {
    bool isFirstItem = true;
    for (Exp const* argExp : exp.GetChildren())
        {
        if (!isFirstItem)
            nativeSql.AppendComma();

        NativeSqlBuilder::List nativeSqlArgumentList;
        ECSqlStatus status;
        if (IsNullExp(*argExp))
            {
            //for functions we only support args of single column primitive types so far, therefore an ECSQL NULL
            //always means a single SQLite NULL
            status = PrepareNullLiteralValueExp(nativeSqlArgumentList, ctx, static_cast<LiteralValueExp const*> (argExp), 1);
            }
        else
            status = PrepareValueExp(nativeSqlArgumentList, ctx, static_cast<ValueExp const*> (argExp));

        if (!status.IsSuccess())
            return status;

        nativeSql.Append(nativeSqlArgumentList);
        isFirstItem = false;
        }

    return ECSqlStatus::Success;
    }

//-----------------------------------------------------------------------------------------
// @bsimethod                                    Krischan.Eberle                    01/2014
//+---------------+---------------+---------------+---------------+---------------+------
//static
ECSqlStatus ECSqlExpPreparer::PrepareSearchConditionExp(NativeSqlBuilder& nativeSqlBuilder, ECSqlPrepareContext& ctx, BooleanExp const& searchConditionExp)
    {
    NativeSqlBuilder::List sqlSnippets;
    const ECSqlStatus stat = PrepareBooleanExp(sqlSnippets, ctx, searchConditionExp);
    if (!stat.IsSuccess())
        return stat;

    //If the top level search condition has an OR we wrap the entire exp in parentheses to ensure
    //precedence for the case where a system expression is added to the where clause.
    bool wrapInParens = false;
    if (searchConditionExp.GetType() == Exp::Type::BinaryBoolean)
        {
        BinaryBooleanExp const* binaryBoolExp = static_cast<BinaryBooleanExp const*> (&searchConditionExp);
        if (binaryBoolExp->GetOperator() == BooleanSqlOperator::Or)
            wrapInParens = true;
        }

    if (wrapInParens)
        nativeSqlBuilder.AppendParenLeft();

    nativeSqlBuilder.Append(sqlSnippets, " AND ");

    if (wrapInParens)
        nativeSqlBuilder.AppendParenRight();

    return ECSqlStatus::Success;
    }

//-----------------------------------------------------------------------------------------
// @bsimethod                                    Affan.Khan                       06/2013
//+---------------+---------------+---------------+---------------+---------------+------
//static
ECSqlStatus ECSqlExpPreparer::PrepareSubqueryExp (ECSqlPrepareContext& ctx, SubqueryExp const* exp )
    {
    ctx.GetSqlBuilderR ().AppendParenLeft ();
    auto stat = ECSqlSelectPreparer::Prepare (ctx, *exp->GetQuery ());
    ctx.GetSqlBuilderR ().AppendParenRight ();
    return stat;
    }

//-----------------------------------------------------------------------------------------
// @bsimethod                                    Affan.Khan                       06/2013
//+---------------+---------------+---------------+---------------+---------------+------
//static
ECSqlStatus ECSqlExpPreparer::PrepareSubqueryRefExp (ECSqlPrepareContext& ctx, SubqueryRefExp const* exp)
    {   
    auto status = PrepareSubqueryExp (ctx, exp->GetSubquery ());
    if (!status.IsSuccess())
        return status;

    if (!exp->GetAlias ().empty ())
        ctx.GetSqlBuilderR ().AppendSpace ().AppendQuoted (exp->GetAlias ().c_str ());

    return ECSqlStatus::Success;
    }

//-----------------------------------------------------------------------------------------
// @bsimethod                                    Affan.Khan                       06/2013
//+---------------+---------------+---------------+---------------+---------------+------
//static
ECSqlStatus ECSqlExpPreparer::PrepareSubqueryTestExp(ECSqlPrepareContext& ctx, SubqueryTestExp const* exp)
    {
    ctx.GetECDb().GetECDbImplR().GetIssueReporter().Report(ECDbIssueSeverity::Error, "SubqueryTest expression not supported.");
    return ECSqlStatus::InvalidECSql;
    }

//-----------------------------------------------------------------------------------------
// @bsimethod                                    Affan.Khan                       06/2013
//+---------------+---------------+---------------+---------------+---------------+------
//static
ECSqlStatus ECSqlExpPreparer::PrepareSubqueryValueExp (NativeSqlBuilder::List& nativeSqlSnippets, ECSqlPrepareContext& ctx, SubqueryValueExp const* exp)
    {
    Utf8String a = ctx.GetSqlBuilder ().ToString ();
    ctx.GetSqlBuilderR ().Push (true);
    auto st = PrepareSubqueryExp ( ctx, exp->GetQuery ());
    nativeSqlSnippets.push_back (NativeSqlBuilder (ctx.GetSqlBuilderR ().Pop ().c_str ()));
    return st;
    }

//-----------------------------------------------------------------------------------------
// @bsimethod                                    Krischan.Eberle                    04/2015
//+---------------+---------------+---------------+---------------+---------------+------
//static
ECSqlStatus ECSqlExpPreparer::PrepareUnaryPredicateExp(NativeSqlBuilder::List& nativeSqlSnippets, ECSqlPrepareContext& ctx, UnaryPredicateExp const* exp)
    {
    return PrepareValueExp(nativeSqlSnippets, ctx, exp->GetValueExp());
    }

//-----------------------------------------------------------------------------------------
// @bsimethod                                    Affan.Khan                       06/2013
//+---------------+---------------+---------------+---------------+---------------+------
//static
ECSqlStatus ECSqlExpPreparer::PrepareUnaryValueExp (NativeSqlBuilder::List& nativeSqlSnippets, ECSqlPrepareContext& ctx, UnaryValueExp const* exp)
    {
    NativeSqlBuilder::List unaryOperandSqlBuilders;
    auto status = PrepareValueExp (unaryOperandSqlBuilders, ctx, exp->GetOperand ());
    if (!status.IsSuccess())
        return status;

    BeAssert (unaryOperandSqlBuilders.size () <= 1 && "UnaryExp with Points and non-primitive types not supported yet.");

    const UnarySqlOperator unaryOp = exp->GetOperator ();
    for (NativeSqlBuilder const& unaryOperandSqlBuilder : unaryOperandSqlBuilders)
        {
        NativeSqlBuilder unaryExpBuilder;
        if (exp->HasParentheses())
            unaryExpBuilder.AppendParenLeft();

        unaryExpBuilder.Append (unaryOp, false).Append (unaryOperandSqlBuilder, false);

        if (exp->HasParentheses())
            unaryExpBuilder.AppendParenRight();

        nativeSqlSnippets.push_back(move(unaryExpBuilder));
        }

    return ECSqlStatus::Success;
    }

//-----------------------------------------------------------------------------------------
// @bsimethod                                    Affan.Khan                       06/2013
//+---------------+---------------+---------------+---------------+---------------+------
//static
ECSqlStatus ECSqlExpPreparer::PrepareValueExp (NativeSqlBuilder::List& nativeSqlSnippets, ECSqlPrepareContext& ctx, ValueExp const* exp)
    {
    switch(exp->GetType())
        {
        case Exp::Type::BetweenRangeValue:
            return PrepareBetweenRangeValueExp (nativeSqlSnippets, ctx, static_cast<BetweenRangeValueExp const*> (exp));
        case Exp::Type::BinaryValue:
            return PrepareBinaryValueExp (nativeSqlSnippets, ctx, static_cast<BinaryValueExp const*> (exp));
        case Exp::Type::Cast:
            return PrepareCastExp (nativeSqlSnippets, ctx, static_cast<CastExp const*> (exp));
        case Exp::Type::LiteralValue:
            return PrepareLiteralValueExp (nativeSqlSnippets, ctx, static_cast<LiteralValueExp const*> (exp));
        case Exp::Type::ECClassIdFunction:
            return PrepareECClassIdFunctionExp (nativeSqlSnippets, ctx, static_cast<ECClassIdFunctionExp const*> (exp));
        case Exp::Type::LikeRhsValue:
            return PrepareLikeRhsValueExp (nativeSqlSnippets, ctx, static_cast<LikeRhsValueExp const*> (exp));
        case Exp::Type::Parameter:
            return PrepareParameterExp (nativeSqlSnippets, ctx, static_cast<ParameterExp const*> (exp), false, false);
        case Exp::Type::PropertyName:
            return ECSqlPropertyNameExpPreparer::Prepare (nativeSqlSnippets, ctx, static_cast<PropertyNameExp const*>(exp));
        case Exp::Type::SubqueryValue:
            return PrepareSubqueryValueExp (nativeSqlSnippets, ctx, static_cast<SubqueryValueExp const*> (exp));
        case Exp::Type::UnaryValue:           
            return PrepareUnaryValueExp (nativeSqlSnippets, ctx, static_cast<UnaryValueExp const*> (exp));
        default:
            break;
        }

    auto functionCallExp = dynamic_cast<FunctionCallExp const*> (exp);
    if (functionCallExp != nullptr)
        return PrepareFunctionCallExp (nativeSqlSnippets, ctx, functionCallExp);

    BeAssert (false && "ECSqlPreparer::PrepareValueExp> Unhandled ValueExp subclass.");
    return ECSqlStatus::Error;
    }

//-----------------------------------------------------------------------------------------
// @bsimethod                                    Krischan.Eberle                    08/2013
//+---------------+---------------+---------------+---------------+---------------+--------
//static
ECSqlStatus ECSqlExpPreparer::PrepareValueExpListExp (NativeSqlBuilder::List& nativeSqlSnippets, ECSqlPrepareContext& ctx, ValueExpListExp const* exp, bool encloseInParentheses)
    {
    BeAssert (nativeSqlSnippets.empty ());
    auto isFirstExp = true;
    for (auto valueExp : exp->GetChildren ())
        {
        NativeSqlBuilder::List listItemExpBuilders;
        auto stat = PrepareValueExp (listItemExpBuilders, ctx, static_cast<ValueExp const*> (valueExp));
        if (!stat.IsSuccess())
            return stat;

        for (size_t i = 0; i < listItemExpBuilders.size (); i++)
            {
            if (isFirstExp)
                {
                NativeSqlBuilder builder;
                if (encloseInParentheses)
                    builder.AppendParenLeft ();

                builder.Append (listItemExpBuilders[i], false);
                nativeSqlSnippets.push_back (move (builder));
                }
            else
                {
                auto& builder = nativeSqlSnippets[i];
                builder.AppendComma (true).Append (listItemExpBuilders[i], false);
                }
            }

        isFirstExp = false;
        }

    //finally add closing parenthesis to all list snippets we created
    if (encloseInParentheses)
        for_each (nativeSqlSnippets.begin (), nativeSqlSnippets.end (), [] (NativeSqlBuilder& builder) {builder.AppendParenRight ();});

    return ECSqlStatus::Success;
    }

//-----------------------------------------------------------------------------------------
// @bsimethod                                    Krischan.Eberle                11/2013
//+---------------+---------------+---------------+---------------+---------------+------
//static
ECSqlStatus ECSqlExpPreparer::PrepareValueExpListExp(NativeSqlBuilder::ListOfLists& nativeSqlSnippetLists, ECSqlPrepareContext& ctx, ValueExpListExp const* exp, PropertyNameListExp const* targetExp, NativeSqlBuilder::ListOfLists& targetNativeSqlSnippetLists)
    {
    BeAssert(nativeSqlSnippetLists.empty());
    size_t index = 0;
    for (auto valueExp : exp->GetChildren())
        {
        ECSqlStatus stat = ECSqlStatus::Success;
        BeAssert(valueExp != nullptr);

        const auto targetNativeSqlSnippetCount = targetNativeSqlSnippetLists[index].size();
        bool targetIsVirtual = false;
        bool targetIsStructArrayProp = false;
        if (targetNativeSqlSnippetCount == 0)
            {
            //Both struct array props as well as virtual props result in 0 native sql snippets. For parameter preparation
            //we need to know whether it is a virtual prop or not. Preparation of struct array parameters
            //works implicitly
            auto targetPropNameExp = targetExp->GetPropertyNameExp(index);
            BeAssert(targetPropNameExp != nullptr);
            targetIsStructArrayProp = targetPropNameExp->GetTypeInfo().GetKind() == ECSqlTypeInfo::Kind::StructArray;
            targetIsVirtual = !targetIsStructArrayProp;
            }

        NativeSqlBuilder::List nativeSqlSnippets;

        //If target expression does not have any SQL snippets, it means the expression is not necessary in SQLite SQL (e.g. for source/target class id props)
        //In that case the respective value exp does not need to be prepared either.

        if (valueExp->IsParameterExp())
            {
            //Parameter exp needs to be prepared even if target exp is virtual, i.e. doesn't have a column in the SQLite SQL
            //because we need a (noop) binder for it so that the binding API corresponds to the parameters in the incoming
            //ECSQL.
            BeAssert(dynamic_cast<ParameterExp const*> (valueExp) != nullptr);
            stat = PrepareParameterExp(nativeSqlSnippets, ctx, static_cast<ParameterExp const*> (valueExp), targetIsVirtual, true);
            }
        else if (IsNullExp(*valueExp))
            {
            if (targetNativeSqlSnippetCount > 0)
                {
                //if value is null exp, we need to pass target operand snippets
                BeAssert(dynamic_cast<LiteralValueExp const*> (valueExp) != nullptr);
                stat = PrepareNullLiteralValueExp(nativeSqlSnippets, ctx, static_cast<LiteralValueExp const*> (valueExp), targetNativeSqlSnippetCount);
                }
            }
        else if (targetNativeSqlSnippetCount > 0 || targetIsStructArrayProp)
            stat = PrepareValueExp(nativeSqlSnippets, ctx, static_cast<ValueExp const*> (valueExp));

        if (!stat.IsSuccess())
            return stat;

        nativeSqlSnippetLists.push_back(move(nativeSqlSnippets));
        index++;
        }

    return ECSqlStatus::Success;
    }

//-----------------------------------------------------------------------------------------
// @bsimethod                                    Affan.Khan                       06/2013
//+---------------+---------------+---------------+---------------+---------------+------
//static
ECSqlStatus ECSqlExpPreparer::PrepareWhereExp(NativeSqlBuilder& nativeSqlSnippet, ECSqlPrepareContext& ctx, WhereExp const* exp)
    {
    if (exp == nullptr)
        return ECSqlStatus::Success;

    nativeSqlSnippet.Append(" WHERE ");
    return PrepareSearchConditionExp(nativeSqlSnippet, ctx, *exp->GetSearchConditionExp());
    }

//-----------------------------------------------------------------------------------------
// @bsimethod                                    Affan.Khan                       09/2013
//+---------------+---------------+---------------+---------------+---------------+------
ECSqlStatus FindBindableFields(std::vector<StructArrayMappedToSecondaryTableECSqlField*>& bindableFields, ECSqlField::Collection const& fieldsToBeSearched, ECSqlPrepareContext& ctx)
    {
    for (unique_ptr<ECSqlField> const& ecsqlField : fieldsToBeSearched)
        {
        if (auto bindableField = dynamic_cast<StructArrayMappedToSecondaryTableECSqlField*>(ecsqlField.get ()))
            {
            bindableFields.push_back (bindableField);
            }
        else
            {
            auto status = FindBindableFields(bindableFields, ecsqlField->GetChildren (), ctx);
            if (!status.IsSuccess())
                return status;
            }
        }
    return ECSqlStatus::Success;
    }

//-----------------------------------------------------------------------------------------
// @bsimethod                                    Affan.Khan                       09/2013
//+---------------+---------------+---------------+---------------+---------------+------
//static
ECSqlStatus ECSqlExpPreparer::ResolveChildStatementsBinding (ECSqlPrepareContext& ctx)
    {

    if (ctx.GetECSqlStatementR ().GetPreparedStatementP ()->GetType () != ECSqlType::Select)
        return ECSqlStatus::Success;

    auto preparedStatement = ctx.GetECSqlStatementR ().GetPreparedStatementP <ECSqlSelectPreparedStatement> ();

    std::vector<StructArrayMappedToSecondaryTableECSqlField*> bindableFields;
    auto const& topLevelFields = preparedStatement->GetFields ();
    auto status = FindBindableFields(bindableFields, topLevelFields, ctx);
    if (!status.IsSuccess())
        return status;

    for (auto arrayField : bindableFields)
        {
        ECClassCP structRoot = &arrayField->GetColumnInfo ().GetRootClass();
        Utf8CP classAlias = arrayField->GetColumnInfo ().GetRootClassAlias ();
        if (arrayField->GetColumnInfo ().IsGeneratedProperty())
            {
            auto propertyCP = arrayField->GetColumnInfo ().GetProperty();
            BeAssert(propertyCP != nullptr);
            PropertyPath backReferencePath;
            if (SUCCESS != DynamicSelectClauseECClass::ParseBackReferenceToPropertyPath (backReferencePath, *propertyCP, preparedStatement->GetECDb ()))
                {
                BeAssert(false && "Failed to resolved back reference for a dynamic property");
                }

            structRoot = &backReferencePath.GetClassMap()->GetClass();
            }

        auto sourcePropertyPath = arrayField->GetBinder().GetSourcePropertyPath();
        int fieldIndex = -1;
        int requestedFieldIndex = -1;
        for (unique_ptr<ECSqlField> const& candidateField : topLevelFields)
            {                
            fieldIndex++;
            auto const& candidateClass = candidateField->GetColumnInfo ().GetRootClass ();
            if (candidateClass == *structRoot)
                {
                if (sourcePropertyPath.Equals (candidateField->GetColumnInfo ().GetProperty ()->GetName ()))
                    {
                    requestedFieldIndex = fieldIndex; 
                    break;
                    }
                }
            }

        if (requestedFieldIndex >= 0)
            {
            arrayField->GetBinder().SetSourceStatementType(ECSqlPrimitiveBinder::StatementType::ECSql);
            arrayField->GetBinder().SetSourceColumnIndex(requestedFieldIndex);
            }
        else
            {
            auto structRootMap = preparedStatement->GetECDb ().GetECDbImplR().GetECDbMap ().GetClassMap (*structRoot);
            auto sourcePropertyMap = structRootMap->GetPropertyMap(sourcePropertyPath.c_str());

            auto nativeSqlSnippets = sourcePropertyMap->ToNativeSql (classAlias, ctx.GetCurrentScope ().GetECSqlType (), false);
            if (nativeSqlSnippets.empty ())
                {
                BeAssert (false && "Expecting column names");
                }

            if (nativeSqlSnippets.size () > 1)
                {
                BeAssert (false && "Expecting single column");
                }

            if (ctx.GetCurrentScope().GetNativeSqlSelectClauseColumnCount() > 0)
                ctx.GetSqlBuilderR().AppendComma();

            ctx.GetSqlBuilderR ().Append (nativeSqlSnippets);

            arrayField->GetBinder().SetSourceStatementType (ECSqlPrimitiveBinder::StatementType::Sqlite);
            arrayField->GetBinder().SetSourceColumnIndex (ctx.GetCurrentScope().GetNativeSqlSelectClauseColumnCount());
            ctx.GetCurrentScopeR().IncrementNativeSqlSelectClauseColumnCount (static_cast<int>(nativeSqlSnippets.size ()));
            }           
        }
    return ECSqlStatus::Success;
    }

//-----------------------------------------------------------------------------------------
// @bsimethod                                    Krischan.Eberle                    11/2013
//+---------------+---------------+---------------+---------------+---------------+------
//static
ECSqlStatus ECSqlExpPreparer::ResolveParameterMappings (ECSqlPrepareContext& context)
    {
    //resolve parameter mappings
    //Parameter index mapping: Vector index = SQLite parameter index (minus 1)
    //                         Vector value = pair of ECSQL parameter index and index of parameter component (for types that map to more than one SQLite parameter)
    //                                        the SQLite parameter maps to
    // Ex: ECSQL: SELECT * FROM Foo WHERE IntProp = ? AND Point3DProp = ? would yield these mappings:
    //     { {1, 0}, // First entry: SQLite index 1 -> Maps to first ECSQL parameter of type Integer. Only one component.
    //       {2, 0}, // Second entry: SQLite index 2 -> Maps to second ECSQL parameter's first component (X column)
    //       {2, 1}, // Third entry: SQLite index 3 -> Maps to second ECSQL parameter's second component (Y column)
    //       {2, 2} } // Fourth entry: SQLite index 4 -> Maps to second ECSQL parameter's third component (Z column)
    auto const& parameterIndexMappings = context.GetSqlBuilder ().GetParameterIndexMappings ();
    auto& parameterMap = context.GetECSqlStatementR ().GetPreparedStatementP ()->GetParameterMapR ();
    const auto nativeSqlParameterCount = parameterIndexMappings.size ();
    if (nativeSqlParameterCount == 0)
        return ECSqlStatus::Success;

    int previousECSqlParameterIndex = 0;
    ECSqlBinder* parameterBinder = nullptr;
    bool isFirstItem = true;
    for (size_t i = 0; i < nativeSqlParameterCount; i++)
        {
        //Parameter indices are 1-based
        const auto nativeSqlIndex = i + 1;
        //corresponding ECSQL parameter index
        const auto ecsqlParameterIndex = parameterIndexMappings[i].GetIndex ();
        //If ECSQL parameter maps to more than one SQLite parameters, the component index 
        const auto ecsqlParameterComponentIndex = parameterIndexMappings[i].GetComponentIndex ();

        //if ECSQL parameter index is same as before, we don't need to look up the parameter binder again
        if (isFirstItem || ecsqlParameterIndex != previousECSqlParameterIndex)
            {
            ECSqlBinder* binder = nullptr;
            ECSqlStatus stat = ECSqlStatus::Success;
            if (ecsqlParameterIndex > 0)
                stat = parameterMap.TryGetBinder (binder, ecsqlParameterIndex);
            else
                stat = parameterMap.TryGetInternalBinder (binder, (size_t) ((-1) * ecsqlParameterIndex));

            if (!stat.IsSuccess())
                {
                BeAssert (false && "Resolution of parameter mappings failed. Index mismatches.");
                return ECSqlStatus::Error;
                }

            parameterBinder = binder;
            }
        else
            BeAssert (parameterBinder != nullptr);

        parameterBinder->SetSqliteIndex (ecsqlParameterComponentIndex, nativeSqlIndex);
        previousECSqlParameterIndex = ecsqlParameterIndex;
        isFirstItem = false;
        }

    parameterMap.RemapForJoinTable(context);
    return ECSqlStatus::Success;
    }

//-----------------------------------------------------------------------------------------
// @bsimethod                                    Krischan.Eberle                    09/2013
//+---------------+---------------+---------------+---------------+---------------+------
//static
bool ECSqlExpPreparer::IsNullExp (ExpCR exp)
    {
    return exp.GetType () == Exp::Type::LiteralValue && 
        (static_cast<LiteralValueExp const&> (exp).GetTypeInfo ().GetKind () == ECSqlTypeInfo::Kind::Null);
    }


END_BENTLEY_SQLITE_EC_NAMESPACE
<|MERGE_RESOLUTION|>--- conflicted
+++ resolved
@@ -1,1978 +1,1955 @@
-/*--------------------------------------------------------------------------------------+
-|
-|     $Source: ECDb/ECSql/ECSqlPreparer.cpp $
-|
-|  $Copyright: (c) 2015 Bentley Systems, Incorporated. All rights reserved. $
-|
-+--------------------------------------------------------------------------------------*/
-#include "ECDbPch.h"
-#include "ECSqlPreparer.h"
-#include "ECSqlSelectPreparer.h"
-#include "ECSqlInsertPreparer.h"
-#include "ECSqlUpdatePreparer.h"
-#include "ECSqlDeletePreparer.h"
-#include "ECSqlPropertyNameExpPreparer.h"
-#include "ECSqlPreparedStatement.h"
-#include "ECSqlFieldFactory.h"
-
-using namespace std;
-
-BEGIN_BENTLEY_SQLITE_EC_NAMESPACE
-
-#define DEFAULT_POLYMORPHIC_QUERY true
-
-//************** ECSqlPreparer *******************************
-//-----------------------------------------------------------------------------------------
-// @bsimethod                                    Affan.Khan                       09/2013
-//+---------------+---------------+---------------+---------------+---------------+------
-//static
-ECSqlStatus ECSqlPreparer::Prepare (Utf8StringR nativeSql, ECSqlPrepareContext& context, ECSqlParseTreeCR ecsqlParseTree)
-    {
-    ECSqlStatus status = ECSqlStatus::Error;
-    switch (ecsqlParseTree.GetType ())
-        {
-        case Exp::Type::Select:
-            {
-            status = ECSqlSelectPreparer::Prepare (context, static_cast<SelectStatementExp const&> (ecsqlParseTree));
-            if (!status.IsSuccess())
-                return status;
-
-            break;
-            }
-
-        case Exp::Type::Insert:
-            {
-            status = ECSqlInsertPreparer::Prepare (context, static_cast<InsertStatementExp const&> (ecsqlParseTree));
-            if (!status.IsSuccess())
-                return status;
-
-            break;
-            }
-
-        case Exp::Type::Update:
-            {
-            status = ECSqlUpdatePreparer::Prepare (context, static_cast<UpdateStatementExp const&> (ecsqlParseTree));
-            if (!status.IsSuccess())
-                return status;
-
-            break;
-            }
-
-        case Exp::Type::Delete:
-            {
-            status = ECSqlDeletePreparer::Prepare (context, static_cast<DeleteStatementExp const&> (ecsqlParseTree));
-            if (!status.IsSuccess())
-                return status;
-
-            break;
-            }
-
-        default:
-            BeAssert(false && "Programmer error in ECSqlPreparer::Preparer.");
-            return ECSqlStatus::Error;
-        }
-
-    nativeSql = context.GetNativeSql ();
-
-    return ECSqlExpPreparer::ResolveParameterMappings (context);
-    }
-
-//************** ECSqlExpPreparer *******************************
-
-//-----------------------------------------------------------------------------------------
-// @bsimethod                                    Affan.Khan                       06/2013
-//+---------------+---------------+---------------+---------------+---------------+------
-//static
-ECSqlStatus ECSqlExpPreparer::PrepareAllOrAnyExp (ECSqlPrepareContext& ctx, AllOrAnyExp const* exp)
-    {
-    ctx.GetECDb().GetECDbImplR().GetIssueReporter().Report(ECDbIssueSeverity::Error, "ALL or ANY expression not yet supported.");
-    return ECSqlStatus::InvalidECSql;
-    }
-
-//-----------------------------------------------------------------------------------------
-// @bsimethod                                    Krischan.Eberle                    08/2013
-//+---------------+---------------+---------------+---------------+---------------+--------
-//static
-ECSqlStatus ECSqlExpPreparer::PrepareBetweenRangeValueExp (NativeSqlBuilder::List& nativeSqlSnippets, ECSqlPrepareContext& ctx, BetweenRangeValueExp const* exp)
-    {
-    NativeSqlBuilder::List lowerBoundSqlTokens;
-    auto status = PrepareValueExp (lowerBoundSqlTokens, ctx, exp->GetLowerBoundOperand ());  
-    if (!status.IsSuccess())
-        return status;
-
-    NativeSqlBuilder::List upperBoundSqlTokens;
-    status = PrepareValueExp (upperBoundSqlTokens, ctx, exp->GetUpperBoundOperand ());  
-    if (!status.IsSuccess())
-        return status;
-
-    const size_t tokenCount = lowerBoundSqlTokens.size ();
-    if (tokenCount != upperBoundSqlTokens.size ())
-        {
-        BeAssert (false && "Type mismatch between lower bound operand and upper bound operand in BETWEEN expression.");
-        ctx.GetECDb().GetECDbImplR().GetIssueReporter().Report(ECDbIssueSeverity::Error, "Type mismatch between lower bound operand and upper bound operand in BETWEEN expression.");
-        return ECSqlStatus::InvalidECSql;
-        }
-
-    for (size_t i = 0; i < tokenCount; i++)
-        {
-        NativeSqlBuilder sql;
-        if (exp->HasParentheses())
-            sql.AppendParenLeft();
-
-        sql.Append (lowerBoundSqlTokens[i]).Append (" AND ").Append (upperBoundSqlTokens[i]);
-        if (exp->HasParentheses())
-            sql.AppendParenRight();
-
-        nativeSqlSnippets.push_back(sql);
-        }
-
-    return ECSqlStatus::Success;
-    }
-
-//-----------------------------------------------------------------------------------------
-// @bsimethod                                    Affan.Khan                       06/2013
-//+---------------+---------------+---------------+---------------+---------------+------
-//static
-ECSqlStatus ECSqlExpPreparer::PrepareBinaryValueExp (NativeSqlBuilder::List& nativeSqlSnippets, ECSqlPrepareContext& ctx, BinaryValueExp const* exp)
-    {
-    NativeSqlBuilder::List lhsSqlTokens;
-    auto status = PrepareValueExp (lhsSqlTokens, ctx, exp->GetLeftOperand ());  
-    if (!status.IsSuccess())
-        return status;
-
-    NativeSqlBuilder::List rhsSqlTokens;
-    status = PrepareValueExp (rhsSqlTokens, ctx, exp->GetRightOperand ());  
-    if (!status.IsSuccess())
-        return status;
-
-    const size_t tokenCount = lhsSqlTokens.size ();
-    if (tokenCount != rhsSqlTokens.size ())
-        {
-        BeAssert (false && "Expression could not be translated into SQLite SQL. Operands yielded different number of SQLite SQL expressions.");
-        return ECSqlStatus::Error;
-        }
-
-    for (size_t i = 0; i < tokenCount; i++)
-        {
-        NativeSqlBuilder nativeSqlBuilder;
-        if (exp->HasParentheses())
-            nativeSqlBuilder.AppendParenLeft();
-
-        nativeSqlBuilder.Append(lhsSqlTokens[i], true).Append(exp->GetOperator(), true).Append(rhsSqlTokens[i]);
-        
-        if (exp->HasParentheses())
-            nativeSqlBuilder.AppendParenRight();
-
-        nativeSqlSnippets.push_back (move (nativeSqlBuilder));
-        }
-
-    return ECSqlStatus::Success;
-    }
-
-//-----------------------------------------------------------------------------------------
-// @bsimethod                                    Affan.Khan                       06/2013
-//+---------------+---------------+---------------+---------------+---------------+------
-//static
-ECSqlStatus ECSqlExpPreparer::PrepareBinaryBooleanExp (NativeSqlBuilder::List& nativeSqlSnippets, ECSqlPrepareContext& ctx, BinaryBooleanExp const* exp)
-    {
-    const BooleanSqlOperator op = exp->GetOperator ();
-    ComputedExp const* lhsOperand = exp->GetLeftOperand ();
-    ComputedExp const* rhsOperand = exp->GetRightOperand();
-
-    const bool lhsIsNullExp = IsNullExp (*lhsOperand);
-    const bool rhsIsNullExp = IsNullExp (*rhsOperand);
-
-    NativeSqlBuilder::List lhsNativeSqlSnippets;
-    NativeSqlBuilder::List rhsNativeSqlSnippets;
-    if (!lhsIsNullExp)
-        {
-        auto status = PrepareComputedExp (lhsNativeSqlSnippets, ctx, lhsOperand);
-        if (!status.IsSuccess())
-            return status;
-
-        if (lhsNativeSqlSnippets.empty())
-            {
-            BeAssert(false && "Expression was translated into an empty SQLite SQL expression.");
-            return ECSqlStatus::Error;
-            }
-
-        }
-
-    if (!rhsIsNullExp)
-        {
-        auto status = PrepareComputedExp (rhsNativeSqlSnippets, ctx, rhsOperand);
-        if (!status.IsSuccess())
-            return status;
-
-        if (rhsNativeSqlSnippets.empty())
-            {
-            BeAssert(false && "Expression was translated into an empty SQLite SQL expression.");
-            return ECSqlStatus::Error;
-            }
-        }
-
-    if (lhsIsNullExp)
-        {
-        //if both operands are NULL, pass 1 as sql snippet count
-        size_t targetSqliteSnippetCount = rhsIsNullExp ? 1 : rhsNativeSqlSnippets.size ();
-        PrepareNullLiteralValueExp (lhsNativeSqlSnippets, ctx, static_cast<LiteralValueExp const*> (lhsOperand), targetSqliteSnippetCount);
-        }
-
-    if (rhsIsNullExp)
-        PrepareNullLiteralValueExp (rhsNativeSqlSnippets, ctx, static_cast<LiteralValueExp const*> (rhsOperand), lhsNativeSqlSnippets.size ());
-
-    const auto nativeSqlSnippetCount = lhsNativeSqlSnippets.size ();
-    if (nativeSqlSnippetCount != rhsNativeSqlSnippets.size())
-        {
-        BeAssert(false && "Expression could not be translated into SQLite SQL. Operands yielded different number of SQLite SQL expressions.");
-        return ECSqlStatus::Error;
-        }
-
-    NativeSqlBuilder sqlBuilder;
-    if (exp->HasParentheses ())
-        sqlBuilder.AppendParenLeft ();
-
-    auto isFirstSnippet = true;
-    for (size_t i = 0; i < nativeSqlSnippetCount; i++)
-        {
-        if (!isFirstSnippet)
-            sqlBuilder.Append (" AND ");
-
-        sqlBuilder.Append (lhsNativeSqlSnippets[i], true).Append (op).Append (rhsNativeSqlSnippets[i], false);
-
-        isFirstSnippet = false;
-        }
-
-    if (exp->HasParentheses())
-        sqlBuilder.AppendParenRight();
-
-    nativeSqlSnippets.push_back (move (sqlBuilder));
-    return ECSqlStatus::Success;
-    }
-
-//-----------------------------------------------------------------------------------------
-// @bsimethod                                    Affan.Khan                       06/2013
-//+---------------+---------------+---------------+---------------+---------------+------
-//static
-ECSqlStatus ECSqlExpPreparer::PrepareBooleanExp (NativeSqlBuilder::List& nativeSqlSnippets, ECSqlPrepareContext& ctx, BooleanExp const& exp)
-    {
-    switch(exp.GetType ())
-        {
-        case Exp::Type::AllOrAny:
-            return PrepareAllOrAnyExp (ctx, static_cast<AllOrAnyExp const*> (&exp));
-        case Exp::Type::BinaryBoolean:
-            return PrepareBinaryBooleanExp (nativeSqlSnippets, ctx, static_cast<BinaryBooleanExp const*> (&exp));
-        case Exp::Type::BooleanFactor:
-            return PrepareBooleanFactorExp (nativeSqlSnippets, ctx, static_cast<BooleanFactorExp const*> (&exp));
-        case Exp::Type::SubqueryTest:
-            return PrepareSubqueryTestExp (ctx, static_cast<SubqueryTestExp const*> (&exp));
-        case Exp::Type::UnaryPredicate:
-            return PrepareUnaryPredicateExp(nativeSqlSnippets, ctx, static_cast<UnaryPredicateExp const*> (&exp));
-
-        default:
-            BeAssert (false && "ECSqlPreparer::PrepareBooleanExp> Case not handled");
-            return ECSqlStatus::Error;
-        }
-    }
-
-//-----------------------------------------------------------------------------------------
-// @bsimethod                                    Affan.Khan                       06/2013
-//+---------------+---------------+---------------+---------------+---------------+------
-//static
-ECSqlStatus ECSqlExpPreparer::PrepareBooleanFactorExp (NativeSqlBuilder::List& nativeSqlSnippets, ECSqlPrepareContext& ctx, BooleanFactorExp const* exp)
-    {
-    NativeSqlBuilder::List operandSqlSnippets;
-    auto status = PrepareBooleanExp (operandSqlSnippets, ctx, *exp->GetOperand ());
-    if (!status.IsSuccess())
-        return status;
-
-    for (auto const& operandSqlSnippet : operandSqlSnippets)
-        {
-        NativeSqlBuilder sqlBuilder;
-        if (exp->HasParentheses())
-            sqlBuilder.AppendParenLeft();
-
-        if (exp->HasNotOperator ())
-            sqlBuilder.Append ("NOT ");
-
-        sqlBuilder.Append (operandSqlSnippet, false);
-
-        if (exp->HasParentheses())
-            sqlBuilder.AppendParenRight();
-
-        nativeSqlSnippets.push_back (move (sqlBuilder));
-        }
-
-    return ECSqlStatus::Success;
-    }
-
-//-----------------------------------------------------------------------------------------
-// @bsimethod                                    Affan.Khan                       06/2013
-//+---------------+---------------+---------------+---------------+---------------+------
-//static
-ECSqlStatus ECSqlExpPreparer::PrepareCastExp (NativeSqlBuilder::List& nativeSqlSnippets, ECSqlPrepareContext& ctx, CastExp const* exp)
-    {
-    auto castOperand = exp->GetCastOperand ();
-    if (!exp->NeedsCasting ())
-        return PrepareValueExp (nativeSqlSnippets, ctx, castOperand);
-
-    const bool castOperandIsNull = IsNullExp (*castOperand);
-    NativeSqlBuilder::List operandNativeSqlSnippets;
-    if (castOperandIsNull)
-        PrepareNullLiteralValueExp (operandNativeSqlSnippets, ctx, static_cast<LiteralValueExp const*> (castOperand), 1);
-    else
-        {
-        auto stat = PrepareValueExp (operandNativeSqlSnippets, ctx, castOperand);
-        if (!stat.IsSuccess())
-            return stat;
-        }
-
-    if (operandNativeSqlSnippets.empty())
-        {
-        BeAssert(false && "Preparing CAST operand did not return a SQLite SQL expression.");
-        return ECSqlStatus::Error;
-        }
-
-    BeAssert (exp->GetTypeInfo ().IsPrimitive () && "For now only primitive types supported as CAST target type.");
-    const auto targetType = exp->GetTypeInfo ().GetPrimitiveType ();
-
-    if (targetType == PRIMITIVETYPE_Point2D || targetType == PRIMITIVETYPE_Point3D)
-        {
-        size_t expectedOperandSnippetCount = targetType == PRIMITIVETYPE_Point2D ? 2 : 3;
-        for (size_t i = 0; i < expectedOperandSnippetCount; i++)
-            {
-            NativeSqlBuilder nativeSqlBuilder;
-            if (exp->HasParentheses())
-                nativeSqlBuilder.AppendParenLeft();
-
-            //if cast operand is null, the snippet list contains a single NULL snippet. In this case we simply
-            //reuse the same snippet for all coordinates of the point.
-            auto const& operandSqlSnippet = castOperandIsNull ? operandNativeSqlSnippets[0] : operandNativeSqlSnippets[i];
-            nativeSqlBuilder.Append("CAST(").Append(operandSqlSnippet).Append(" AS DOUBLE)");
-
-            if (exp->HasParentheses())
-                nativeSqlBuilder.AppendParenRight();
-
-            nativeSqlSnippets.push_back(move(nativeSqlBuilder));
-            }
-        return ECSqlStatus::Success;
-        }
-
-
-    NativeSqlBuilder nativeSqlBuilder;
-    if (exp->HasParentheses())
-        nativeSqlBuilder.AppendParenLeft();
-
-    Utf8CP castFormat = nullptr;
-    switch (targetType)
-        {
-            case PRIMITIVETYPE_Binary:
-                castFormat = "CAST(%s AS BLOB)";
-                break;
-            case PRIMITIVETYPE_Boolean:
-                castFormat = "CASE WHEN %s <> 0 THEN 1 ELSE 0 END";
-                break;
-            case PRIMITIVETYPE_DateTime:
-                castFormat = "CAST(%s AS TIMESTAMP)";
-                break;
-            case PRIMITIVETYPE_Double:
-                castFormat = "CAST(%s AS DOUBLE)";
-                break;
-            case PRIMITIVETYPE_Long:
-            case PRIMITIVETYPE_Integer:
-                castFormat = "CAST(%s AS INTEGER)";
-                break;
-            case PRIMITIVETYPE_String:
-                castFormat = "CAST(%s AS TEXT)";
-                break;
-            default:
-                BeAssert(false && "Unexpected cast target type during preparation");
-                return ECSqlStatus::Error;
-        }
-
-    Utf8String castExpStr;
-    castExpStr.Sprintf(castFormat, operandNativeSqlSnippets[0].ToString ());
-    nativeSqlBuilder.Append(castExpStr.c_str(), false);
-
-    if (exp->HasParentheses())
-        nativeSqlBuilder.AppendParenRight();
-
-    nativeSqlSnippets.push_back(move(nativeSqlBuilder));
-    return ECSqlStatus::Success;
-    }
-
-//-----------------------------------------------------------------------------------------
-// @bsimethod                                    Affan.Khan                       06/2013
-//+---------------+---------------+---------------+---------------+---------------+------
-//static
-ECSqlStatus ECSqlExpPreparer::PrepareClassNameExp(NativeSqlBuilder::List& nativeSqlSnippets, ECSqlPrepareContext& ctx, ClassNameExp const& exp)
-    {
-    const auto currentScopeECSqlType = ctx.GetCurrentScope().GetECSqlType();
-    auto const& classMap = exp.GetInfo().GetMap();
-    if (ctx.IsPrimaryStatement())
-        {
-        auto policy = ECDbPolicyManager::GetClassPolicy(classMap, IsValidInECSqlPolicyAssertion::Get(currentScopeECSqlType, exp.IsPolymorphic()));
-        if (!policy.IsSupported())
-            {
-            ctx.GetECDb().GetECDbImplR().GetIssueReporter().Report(ECDbIssueSeverity::Error, "Invalid ECClass '%s': %s", exp.GetId().c_str(), policy.GetNotSupportedMessage());
-            return ECSqlStatus::InvalidECSql;
-            }
-        }
-
-    if (currentScopeECSqlType == ECSqlType::Select)
-        {
-        NativeSqlBuilder classViewSql;
-        if (classMap.GetDbView ().Generate (classViewSql, exp.IsPolymorphic (), ctx) != SUCCESS)
-            {
-            BeAssert (false && "Class view generation failed during preparation of class name expression.");
-            return ECSqlStatus::Error;
-            }
-
-        classViewSql.AppendSpace ().AppendEscaped (exp.GetId ().c_str ());
-        nativeSqlSnippets.push_back (move (classViewSql));
-
-        return ECSqlStatus::Success;
-        }
-
-    ECDbSqlTable const* table = nullptr;
-    if (currentScopeECSqlType == ECSqlType::Insert)
-        {
-        //don't compute storage description for INSERT as it is slow, and not needed for INSERT (which is always non-polymorphic)
-        BeAssert(!exp.IsPolymorphic());
-        table = &classMap.GetTable();
-        }
-    else
-        {
-<<<<<<< HEAD
-        if (classMap.IsJoinedTable() && currentScopeECSqlType == ECSqlType::Delete)
-            {
-            auto rootMap = classMap.FindRootOfJoinedTable();
-            BeAssert(rootMap != nullptr);
-            table = &rootMap->GetTable();
-            }
-        else if (classMap.IsJoinedTable() && currentScopeECSqlType == ECSqlType::Update)
-            {
-            table = &classMap.GetTable();
-            }
-        else 
-            {
-            std::vector<size_t> nonVirtualPartitionIndices = classMap.GetStorageDescription().GetNonVirtualHorizontalPartitionIndices();
-            if (!exp.IsPolymorphic() || nonVirtualPartitionIndices.empty())
-                {
-                table = &classMap.GetTable();
-                }
-            else
-                {
-                if (nonVirtualPartitionIndices.size() > 1)
-                    {
-                    //we need a view for it.
-                    NativeSqlBuilder nativeSqlSnippet;
-                    Utf8String viewName = "_" + classMap.GetClass().GetSchema().GetNamespacePrefix() + "_" + classMap.GetClass().GetName();
-                    nativeSqlSnippet.AppendEscaped(viewName.c_str());
-                    BeAssert(ctx.GetECDb().TableExists(viewName.c_str()) && "View must exist");
-                    nativeSqlSnippets.push_back(move(nativeSqlSnippet));
-                    return ECSqlStatus::Success;
-                    }
-
-                BeAssert(classMap.GetStorageDescription().GetHorizontalPartition(nonVirtualPartitionIndices[0]) != nullptr);
-                HorizontalPartition const* partition = classMap.GetStorageDescription().GetHorizontalPartition(nonVirtualPartitionIndices[0]);
-                table = &partition->GetTable();
-                }
-            }
-=======
-        StorageDescription const& desc = classMap.GetStorageDescription();
-        if (exp.IsPolymorphic() && desc.HierarchyMapsToMultipleTables())
-            {
-            BeAssert(desc.HierarchyMapsToMultipleTables() && exp.IsPolymorphic() && "Returned partition is null only for a polymorphic ECSQL where subclasses are in a separate table");
-            NativeSqlBuilder nativeSqlSnippet;
-            Utf8String viewName = "_" + classMap.GetClass().GetSchema().GetNamespacePrefix() + "_" + classMap.GetClass().GetName();
-            nativeSqlSnippet.AppendEscaped(viewName.c_str());
-            BeAssert(ctx.GetECDb().TableExists(viewName.c_str()) && "View must exist");
-            nativeSqlSnippets.push_back(move(nativeSqlSnippet));
-            return ECSqlStatus::Success;
-            }
-
-        HorizontalPartition const* partition = desc.GetHorizontalPartition(exp.IsPolymorphic());
-        table = &partition->GetTable();
-        BeAssert(desc.HasNonVirtualPartitions() || table->GetPersistenceType() == PersistenceType::Virtual);
->>>>>>> 4d2fbfc6
-        }
-
-    BeAssert(table != nullptr);
-
-    //if table is virtual, i.e. does not exist in db, the ECSQL is still valid, but will result
-    //in a no-op in SQLite. Continue preparation as clients must continue to be able to call the bind
-    //API, even if it is a no-op. If we stopped preparation, clients would see index out of range errors when 
-    //calling the bind API.
-    if (table->GetPersistenceType() == PersistenceType::Virtual)
-        ctx.SetNativeStatementIsNoop(true);
-
-    NativeSqlBuilder nativeSqlSnippet;
-    nativeSqlSnippet.AppendEscaped(table->GetName().c_str());
-    nativeSqlSnippets.push_back(move(nativeSqlSnippet));
-    return ECSqlStatus::Success;
-    }
-
-//-----------------------------------------------------------------------------------------
-// @bsimethod                                    Affan.Khan                       06/2013
-//+---------------+---------------+---------------+---------------+---------------+------
-//static
-ECSqlStatus ECSqlExpPreparer::PrepareClassRefExp (NativeSqlBuilder& nativeSqlSnippet, ECSqlPrepareContext& ctx, ClassRefExp const& exp)
-    {
-    NativeSqlBuilder::List singleItemSnippetList;
-    auto stat = PrepareClassRefExp (singleItemSnippetList, ctx, exp);
-    if (!stat.IsSuccess() || singleItemSnippetList.empty ())
-        return stat;
-
-    if (singleItemSnippetList.size() != 1)
-        {
-        BeAssert(false&& "PrepareClassRefExp (NativeSqlBuilder&) overload must not be called for delete and update statements.");
-        return ECSqlStatus::Error;
-        }
-
-    nativeSqlSnippet.Append (singleItemSnippetList[0]);
-    return ECSqlStatus::Success;
-    }
-
-//-----------------------------------------------------------------------------------------
-// @bsimethod                                    Affan.Khan                       06/2013
-//+---------------+---------------+---------------+---------------+---------------+------
-//static
-ECSqlStatus ECSqlExpPreparer::PrepareClassRefExp (NativeSqlBuilder::List& nativeSqlSnippets, ECSqlPrepareContext& ctx, ClassRefExp const& exp)
-    {
-    switch(exp.GetType ())
-        {
-        case Exp::Type::ClassName:
-            return PrepareClassNameExp (nativeSqlSnippets, ctx, static_cast<ClassNameExp const&>(exp));
-        case Exp::Type::SubqueryRef:
-            return PrepareSubqueryRefExp (ctx, static_cast<SubqueryRefExp const*>(&exp));
-        case Exp::Type::CrossJoin:
-            return PrepareCrossJoinExp (ctx, static_cast<CrossJoinExp const&>(exp));
-        case Exp::Type::NaturalJoin:
-            return PrepareNaturalJoinExp (ctx, static_cast<NaturalJoinExp const&>(exp));
-        case Exp::Type::QualifiedJoin:
-            return PrepareQualifiedJoinExp (ctx, static_cast<QualifiedJoinExp const&>(exp));
-        case Exp::Type::RelationshipJoin:
-            return PrepareRelationshipJoinExp (ctx, static_cast<RelationshipJoinExp const&>(exp));
-        }
-
-    BeAssert (false && "Unhandled ClassRef expression case");
-    return ECSqlStatus::Error;
-    }
-
-//-----------------------------------------------------------------------------------------
-// @bsimethod                                    Affan.Khan                       06/2013
-//+---------------+---------------+---------------+---------------+---------------+------
-//static
-ECSqlStatus ECSqlExpPreparer::PrepareComputedExp (NativeSqlBuilder::List& nativeSqlSnippets, ECSqlPrepareContext& ctx, ComputedExp const* exp)
-    {
-    //all subclasses of BooleanExp are handled by PrepareBooleanExp
-    auto booleanExp = dynamic_cast<BooleanExp const*> (exp);
-    if (booleanExp != nullptr)
-        return PrepareBooleanExp (nativeSqlSnippets, ctx, *booleanExp);
-
-    //all subclasses of ValueExp are handled by PrepareValueExp
-    auto valueExp = dynamic_cast<ValueExp const*> (exp);
-    if (valueExp != nullptr)
-        return PrepareValueExp (nativeSqlSnippets, ctx, valueExp);
-
-    if (exp->GetType () == Exp::Type::ValueExpList)
-        return PrepareValueExpListExp (nativeSqlSnippets, ctx, static_cast<ValueExpListExp const*> (exp), /* encloseInParentheses = */ true);
-
-    BeAssert (false && "ECSqlPreparer::PrepareComputedExp: Unhandled ComputedExp subclass.");
-    return ECSqlStatus::Error;
-    }
-
-//-----------------------------------------------------------------------------------------
-// @bsimethod                                    Affan.Khan                       06/2013
-//+---------------+---------------+---------------+---------------+---------------+------
-//static
-ECSqlStatus ECSqlExpPreparer::PrepareLiteralValueExp (NativeSqlBuilder::List& nativeSqlSnippets, ECSqlPrepareContext& ctx, LiteralValueExp const* exp)
-    {
-    //WIP_ECSQL: Add support for PointXD
-    auto const& typeInfo = exp->GetTypeInfo ();
-    if (typeInfo.GetKind () == ECSqlTypeInfo::Kind::Null)
-        {
-        BeAssert (false && "Preparation of NULL expression must be called in context of the target expression.");
-        return ECSqlStatus::Error;
-        }
-
-    auto expValue = exp->GetValue ().c_str ();
-
-    NativeSqlBuilder nativeSqlBuilder;
-    if (exp->HasParentheses())
-        nativeSqlBuilder.AppendParenLeft();
-
-    if (typeInfo.IsPrimitive ())
-        {
-        switch (typeInfo.GetPrimitiveType ())
-            {
-                case PRIMITIVETYPE_Binary:
-                    nativeSqlBuilder.Append ("X").Append (expValue);
-                    break;
-
-                case PRIMITIVETYPE_Boolean:
-                    {
-                    auto nativeSqlBooleanVal = exp->GetValueAsBoolean () ? "1" : "0";
-                    nativeSqlBuilder.Append (nativeSqlBooleanVal);
-                    break;
-                    }
-
-                case PRIMITIVETYPE_DateTime:
-                    {
-                    //Note: CURRENT_TIMESTAMP in SQLite returns a UTC timestamp. ECSQL specifies CURRENT_TIMESTAMP as UTC, too,
-                    //so no conversion needed.
-                    nativeSqlBuilder.Append ("JULIANDAY (");
-                    if (BeStringUtilities::Strnicmp (expValue, "CURRENT", 7) == 0)
-                        nativeSqlBuilder.Append (expValue);
-                    else
-                        nativeSqlBuilder.AppendQuoted (expValue);
-
-                    nativeSqlBuilder.AppendParenRight ();
-                    break;
-                    }
-
-                case PRIMITIVETYPE_String:
-                    nativeSqlBuilder.AppendQuoted (LiteralValueExp::EscapeStringLiteral(expValue).c_str());
-                    break;
-
-                default:
-                    nativeSqlBuilder.Append (expValue);
-                    break;
-            }
-        }
-    else
-        nativeSqlBuilder.Append (expValue);
-
-    if (exp->HasParentheses())
-        nativeSqlBuilder.AppendParenRight();
-
-    nativeSqlSnippets.push_back (move (nativeSqlBuilder));
-    return ECSqlStatus::Success;
-    }
-
-//-----------------------------------------------------------------------------------------
-// @bsimethod                                    Krischan.Eberle                    09/2013
-//+---------------+---------------+---------------+---------------+---------------+--------
-//static
-ECSqlStatus ECSqlExpPreparer::PrepareNullLiteralValueExp (NativeSqlBuilder::List& nativeSqlSnippets, ECSqlPrepareContext& ctx, LiteralValueExp const* exp, size_t targetExpNativeSqlSnippetCount)
-    {
-    if (targetExpNativeSqlSnippetCount == 0)
-        {
-        BeAssert (false && "NULL expression could not be translated into SQLite SQL. Target operand yielded empty SQLite SQL expression.");
-        return ECSqlStatus::Error;
-        }
-
-    for (size_t i = 0; i < targetExpNativeSqlSnippetCount; i++)
-        {
-        if (exp->HasParentheses ())
-            nativeSqlSnippets.push_back (NativeSqlBuilder("(NULL)"));
-        else
-            nativeSqlSnippets.push_back(NativeSqlBuilder("NULL"));
-        }
-
-    return ECSqlStatus::Success;
-    }
-
-//-----------------------------------------------------------------------------------------
-// @bsimethod                                    Affan.Khan                       06/2013
-//+---------------+---------------+---------------+---------------+---------------+------
-//static
-ECSqlStatus ECSqlExpPreparer::PrepareCrossJoinExp (ECSqlPrepareContext& ctx, CrossJoinExp const& exp)
-    {
-    ctx.GetECDb().GetECDbImplR().GetIssueReporter().Report(ECDbIssueSeverity::Error, "Cross join expression not yet supported.");
-    return ECSqlStatus::Success;
-    }
-
-//-----------------------------------------------------------------------------------------
-// @bsimethod                                    Affan.Khan                       06/2013
-//+---------------+---------------+---------------+---------------+---------------+------
-//static
-ECSqlStatus ECSqlExpPreparer::PrepareDerivedPropertyExp (NativeSqlBuilder::List& nativeSqlSnippets, ECSqlPrepareContext& ctx, DerivedPropertyExp const* exp)
-    {
-    auto innerExp = exp->GetExpression ();
-    if (innerExp == nullptr)
-        {
-        BeAssert(false && "DerivedPropertyExp::GetExpression is not expected to return null during preparation.");
-        return ECSqlStatus::Error;
-        }
-
-    const auto startColumnIndex = ctx.GetCurrentScope ().GetNativeSqlSelectClauseColumnCount ();
-
-    auto snippetCountBefore = nativeSqlSnippets.size ();
-    if (IsNullExp (*innerExp))
-        //pass 1 here as NULL in select clause item is always a primitive null and maps to the default type of the EC system (string).
-        //E.g. The NULL expression in  'SELECT NULL as Something FROM Foo' will always be of type string
-        PrepareNullLiteralValueExp (nativeSqlSnippets, ctx, static_cast<LiteralValueExp const*> (innerExp), 1);
-    else
-        {
-        auto status = PrepareValueExp (nativeSqlSnippets, ctx, innerExp);
-        if (!status.IsSuccess())
-            return status;
-        }
-
-    if (!ctx.GetCurrentScope ().IsRootScope ())
-        {
-        auto alias = exp->GetColumnAlias ();
-        if (alias.empty ())
-            alias = exp->GetNestedAlias ();
-
-        if (!alias.empty ())
-            {
-            if (nativeSqlSnippets.size () == 1LL)
-                {
-                nativeSqlSnippets.front ().AppendSpace ().AppendEscaped (alias.c_str ());
-                }
-            else
-                {
-                int idx = 0;
-                Utf8String postfix;
-                for (auto& snippet : nativeSqlSnippets)
-                    {       
-                    postfix.clear ();
-                    postfix.Sprintf ("%s_%d", alias.c_str (), idx++);
-                    snippet.AppendSpace ().AppendEscaped (postfix.c_str ());
-                    }
-                }
-            }
-        }
-    else if (ctx.GetCurrentScope ().IsRootScope ())
-        {
-        ctx.GetCurrentScopeR ().IncrementNativeSqlSelectClauseColumnCount (nativeSqlSnippets.size () - snippetCountBefore);
-        auto status = ECSqlFieldFactory::CreateField (ctx, exp, startColumnIndex);
-        if (!status.IsSuccess())
-            return status;
-        }
-
-    return ECSqlStatus::Success;
-    }
-
-//-----------------------------------------------------------------------------------------
-// @bsimethod                                    Affan.Khan                       06/2013
-//+---------------+---------------+---------------+---------------+---------------+------
-//static
-ECSqlStatus ECSqlExpPreparer::PrepareFromExp (ECSqlPrepareContext& ctx, FromExp const* fromClause)
-    {
-    auto& sqlGenerator = ctx.GetSqlBuilderR ();
-
-    sqlGenerator.Append ("FROM", true);
-    bool isFirstItem = true;
-    for(auto classRefExp : fromClause->GetChildren ())
-        {
-        if (!isFirstItem)
-            sqlGenerator.AppendComma ();
-
-        auto status = PrepareClassRefExp (sqlGenerator, ctx, *static_cast<ClassRefExp const*> (classRefExp));
-        if (!status.IsSuccess())
-            return status;
-
-        isFirstItem = false;
-        }
-
-    return ECSqlStatus::Success;
-    }
-
-//-----------------------------------------------------------------------------------------
-// @bsimethod                                    Krischan.Eberle                    10/2013
-//+---------------+---------------+---------------+---------------+---------------+------
-//static
-ECSqlStatus ECSqlExpPreparer::PrepareECClassIdFunctionExp (NativeSqlBuilder::List& nativeSqlSnippets, ECSqlPrepareContext& ctx, ECClassIdFunctionExp const* exp)
-    {
-    auto classRefExp = exp->GetClassRefExp ();
-    BeAssert (classRefExp != nullptr && "ECClassIdFunctionExp::GetClassRefExp is expected to never return null during preparation.");
-    if (classRefExp->GetType() != Exp::Type::ClassName)
-        {
-        ctx.GetECDb().GetECDbImplR().GetIssueReporter().Report(ECDbIssueSeverity::Error, "%s only supported for simple class references. Subqueries are not yet supported.", classRefExp->ToECSql().c_str());
-        return ECSqlStatus::InvalidECSql;
-        }
-
-    BeAssert (dynamic_cast<ClassNameExp const*> (classRefExp) != nullptr);
-    auto classNameExp = static_cast<ClassNameExp const*> (classRefExp);
-
-    NativeSqlBuilder nativeSqlSnippet;
-
-    if (exp->HasParentheses())
-        nativeSqlSnippet.AppendParenLeft();
-
-    auto const& classMap = classNameExp->GetInfo ().GetMap ();
-    auto classIdColumn = classMap.GetTable ().GetFilteredColumnFirst (ColumnKind::ECClassId);
-
-    if (classIdColumn != nullptr)
-        {
-        auto classRefId = classRefExp->GetId ().c_str ();
-        auto classIdColumnName = classIdColumn->GetName ().c_str();
-        nativeSqlSnippet.Append (classRefId, classIdColumnName);
-        }
-    else
-        {
-        if (ctx.GetCurrentScope ().GetECSqlType () == ECSqlType::Select)
-            {
-            //for select statements we need to use the view's ecclass id column to avoid
-            //that a constant class id number shows up in order by etc
-            auto classRefId = classRefExp->GetId ().c_str ();
-            nativeSqlSnippet.Append (classRefId, ViewGenerator::ECCLASSID_COLUMNNAME);
-            }
-        else
-            {
-            //no class id column -> class id is constant
-            nativeSqlSnippet.Append (classMap.GetClass ().GetId ());
-            }
-        }
-
-    if (exp->HasParentheses())
-        nativeSqlSnippet.AppendParenRight();
-
-    nativeSqlSnippets.push_back (move (nativeSqlSnippet));
-    return ECSqlStatus::Success;
-    }
-
-
-//-----------------------------------------------------------------------------------------
-// @bsimethod                                    Affan.Khan                       06/2013
-//+---------------+---------------+---------------+---------------+---------------+------
-//static
-ECSqlStatus ECSqlExpPreparer::PrepareGroupByExp (ECSqlPrepareContext& ctx, GroupByExp const* exp)
-    {
-    if (exp == nullptr)
-        return ECSqlStatus::Success;
-
-    ctx.GetSqlBuilderR().Append(" GROUP BY ");
-
-    NativeSqlBuilder::List groupingValuesSnippetList;
-    const ECSqlStatus stat = PrepareValueExpListExp (groupingValuesSnippetList, ctx, exp->GetGroupingValueListExp (), /* encloseInParentheses = */ false);
-    if (!stat.IsSuccess())
-        return stat;
-
-    ctx.GetSqlBuilderR().Append(groupingValuesSnippetList);
-    return ECSqlStatus::Success;
-    }
-
-//-----------------------------------------------------------------------------------------
-// @bsimethod                                    Krischan.Eberle                    04/2015
-//+---------------+---------------+---------------+---------------+---------------+------
-//static
-ECSqlStatus ECSqlExpPreparer::PrepareHavingExp (ECSqlPrepareContext& ctx, HavingExp const* exp)
-    {
-    if (exp == nullptr)
-        return ECSqlStatus::Success;
-
-    ctx.GetSqlBuilderR ().Append(" HAVING ");
-    return PrepareSearchConditionExp(ctx.GetSqlBuilderR(), ctx, *exp->GetSearchConditionExp());
-    }
-
-
-
-//-----------------------------------------------------------------------------------------
-// @bsimethod                                    Krischan.Eberle                    08/2013
-//+---------------+---------------+---------------+---------------+---------------+--------
-//static
-ECSqlStatus ECSqlExpPreparer::PrepareLikeRhsValueExp (NativeSqlBuilder::List& nativeSqlSnippets, ECSqlPrepareContext& ctx, LikeRhsValueExp const* exp)
-    {
-    auto stat = PrepareValueExp(nativeSqlSnippets, ctx, exp->GetRhsExp());
-    if (!stat.IsSuccess())
-        return stat;
-
-    if (nativeSqlSnippets.size() != 1)
-        {
-        //This is a programmer error as the parse step should already check that the like expression is of string type
-        BeAssert (false && "LIKE RHS expression is expected to result in a single SQLite SQL snippet as LIKE only works with string operands.");
-        return ECSqlStatus::Error;
-        }
-
-    if (exp->HasEscapeExp ())
-        {
-        NativeSqlBuilder::List escapeExpSqlSnippets;
-        auto stat = PrepareValueExp (escapeExpSqlSnippets, ctx, exp->GetEscapeExp ());
-        if (!stat.IsSuccess())
-            return stat;
-
-        if (escapeExpSqlSnippets.size() != 1)
-            {
-            ctx.GetECDb().GetECDbImplR().GetIssueReporter().Report(ECDbIssueSeverity::Error, "Invalid type in LIKE ESCAPE expression. ESCAPE only works with a string value.");
-            return ECSqlStatus::InvalidECSql;
-            }
-
-        NativeSqlBuilder& builder = nativeSqlSnippets[0];
-        builder.Append(" ESCAPE ").Append(escapeExpSqlSnippets[0]);
-        }
-
-    return ECSqlStatus::Success;
-    }
-
-//-----------------------------------------------------------------------------------------
-// @bsimethod                                    Krischan.Eberle                    08/2013
-//+---------------+---------------+---------------+---------------+---------------+--------
-//static
-ECSqlStatus ECSqlExpPreparer::PrepareLimitOffsetExp (ECSqlPrepareContext& ctx, LimitOffsetExp const* exp)
-    {
-    if (exp == nullptr)
-        return ECSqlStatus::Success;
-
-    ctx.GetSqlBuilderR ().Append (" LIMIT ");
-
-    NativeSqlBuilder::List sqlSnippets;
-    auto stat = PrepareValueExp (sqlSnippets, ctx, exp->GetLimitExp ());
-    if (!stat.IsSuccess())
-        return stat;
-
-    ctx.GetSqlBuilderR ().Append (sqlSnippets[0]);
-
-    if (exp->HasOffset ())
-        {
-        ctx.GetSqlBuilderR ().Append (" OFFSET ");
-        sqlSnippets.clear ();
-        auto stat = PrepareValueExp (sqlSnippets, ctx, exp->GetOffsetExp ());
-        if (!stat.IsSuccess())
-            return stat;
-
-        ctx.GetSqlBuilderR ().Append (sqlSnippets[0]);
-        }
-    
-    return ECSqlStatus::Success;
-}
-
-//-----------------------------------------------------------------------------------------
-// @bsimethod                                    Affan.Khan                       06/2013
-//+---------------+---------------+---------------+---------------+---------------+------
-//static
-ECSqlStatus ECSqlExpPreparer::PrepareNaturalJoinExp (ECSqlPrepareContext& ctx, NaturalJoinExp const& exp)
-    {
-    ctx.GetECDb().GetECDbImplR().GetIssueReporter().Report(ECDbIssueSeverity::Error, "Natural join expression not yet supported.");
-    return ECSqlStatus::InvalidECSql;
-    }
-
-//-----------------------------------------------------------------------------------------
-// @bsimethod                                    Affan.Khan                       06/2013
-//+---------------+---------------+---------------+---------------+---------------+------
-//static
-ECSqlStatus ECSqlExpPreparer::PrepareOrderByExp (ECSqlPrepareContext& ctx, OrderByExp const* exp)
-    {
-    ctx.PushScope (*exp);
-    
-    NativeSqlBuilder orderBySqlBuilder;
-    bool isFirstSpec = true;
-    for (auto const child : exp->GetChildren ())
-        {
-        auto specification = static_cast<OrderBySpecExp const*> (child);
-        
-        auto sortExp = specification->GetSortExpression ();
-        NativeSqlBuilder::List sqlSnippets;
-        bool isPredicate = dynamic_cast<BooleanExp const*>(sortExp) != nullptr;
-        //can validly return empty snippets (e.g. if prop ref maps to virtual column
-        auto r = PrepareComputedExp (sqlSnippets, ctx, sortExp);
-        if (!r.IsSuccess())
-            return r;
-
-        bool isFirstSnippet = true;
-        for (auto const& sqlSnippet : sqlSnippets)
-            {
-            if (!isFirstSpec)
-                {
-                if (!isFirstSnippet && isPredicate)
-                    orderBySqlBuilder.Append (" AND ");
-                else
-                    orderBySqlBuilder.AppendComma ();
-                }
-
-            orderBySqlBuilder.Append (sqlSnippet);
-            switch(specification->GetSortDirection())
-                {
-                case OrderBySpecExp::SortDirection::Ascending:
-                    {
-                    orderBySqlBuilder.Append (" ASC");
-                    break;
-                    }
-                case OrderBySpecExp::SortDirection::Descending:
-                    {
-                    orderBySqlBuilder.Append (" DESC");
-                    break;
-                    }
-                case OrderBySpecExp::SortDirection::NotSpecified:
-                    break; //default direction is ASCENDING
-                }
-            isFirstSnippet = false;
-            isFirstSpec = false; //needs to be inside the inner loop so that empty sqlSnippets are handled correctly
-            }
-        }
-
-    if (!orderBySqlBuilder.IsEmpty ())
-        ctx.GetSqlBuilderR ().Append ("ORDER BY ").Append (orderBySqlBuilder);
-
-    ctx.PopScope ();
-    return ECSqlStatus::Success;
-    }
-
- //-----------------------------------------------------------------------------------------
-// @bsimethod                                    Affan.Khan                       06/2013
-//+---------------+---------------+---------------+---------------+---------------+------
-//static
-ECSqlStatus ECSqlExpPreparer::PrepareParameterExp (NativeSqlBuilder::List& nativeSqlSnippets, ECSqlPrepareContext& ctx, ParameterExp const* exp, bool targetIsVirtual, bool enforceConstraints)
-    {
-    BeAssert (exp->GetTypeInfo ().GetKind () != ECSqlTypeInfo::Kind::Unset);
-
-    Utf8CP parameterName = exp->GetParameterName ();
-    auto& ecsqlParameterMap = ctx.GetECSqlStatementR ().GetPreparedStatementP ()->GetParameterMapR ();
-
-    int nativeSqlParameterCount = -1;
-    ECSqlBinder* binder = nullptr;
-    const auto binderAlreadyExists = exp->IsNamedParameter () && ecsqlParameterMap.TryGetBinder (binder, parameterName);
-    if (binderAlreadyExists)
-        nativeSqlParameterCount = binder->GetMappedSqlParameterCount ();
-    else
-        {
-        binder = ecsqlParameterMap.AddBinder (ctx.GetECSqlStatementR (), *exp, targetIsVirtual, enforceConstraints);
-        if (binder == nullptr)
-            return ECSqlStatus::Error;
-
-        nativeSqlParameterCount = binder->GetMappedSqlParameterCount ();
-        }
-
-    for (int i = 0; i < nativeSqlParameterCount; i++)
-        {
-        NativeSqlBuilder parameterBuilder;
-        if (exp->HasParentheses())
-            parameterBuilder.AppendParenLeft();
-
-        if (binderAlreadyExists)
-            parameterBuilder.AppendParameter (parameterName, i);
-        else
-            {
-            parameterBuilder.AppendParameter (parameterName, exp->GetParameterIndex (), i);
-            }
-
-        if (exp->HasParentheses())
-            parameterBuilder.AppendParenRight();
-
-        nativeSqlSnippets.push_back (move (parameterBuilder));
-        }
-
-    return ECSqlStatus::Success;
-    }
-
-
-//-----------------------------------------------------------------------------------------
-// @bsimethod                                    Krischan.Eberle                11/2013
-//+---------------+---------------+---------------+---------------+---------------+------
-//static
-ECSqlStatus ECSqlExpPreparer::PreparePropertyNameListExp (NativeSqlBuilder::ListOfLists& nativeSqlSnippetLists, ECSqlPrepareContext& ctx, PropertyNameListExp const* exp)
-    {
-    BeAssert (nativeSqlSnippetLists.empty ());
-    for (Exp const* childExp : exp->GetChildren ())
-        {
-        PropertyNameExp const* propNameExp = static_cast<PropertyNameExp const*> (childExp);
-
-        NativeSqlBuilder::List nativeSqlSnippets;
-        ECSqlStatus stat = ECSqlPropertyNameExpPreparer::Prepare(nativeSqlSnippets, ctx, propNameExp);
-        if (!stat.IsSuccess())
-            return stat;
-
-        nativeSqlSnippetLists.push_back (move (nativeSqlSnippets));
-        }
-
-    return ECSqlStatus::Success;
-    }
-
-//-----------------------------------------------------------------------------------------
-// @bsimethod                                    Krischan.Eberle                11/2013
-//+---------------+---------------+---------------+---------------+---------------+------
-//static
-ECSqlStatus ECSqlExpPreparer::PreparePropertyNameListExp(NativeSqlBuilder::List& nativeSqlSnippetLists, ECSqlPrepareContext& ctx, PropertyNameListExp const* exp)
-    {
-    BeAssert(nativeSqlSnippetLists.empty());
-    for (Exp const* childExp : exp->GetChildren())
-        {
-        PropertyNameExp const* propNameExp = static_cast<PropertyNameExp const*> (childExp);
-
-        NativeSqlBuilder::List nativeSqlSnippets;
-        ECSqlStatus stat = ECSqlPropertyNameExpPreparer::Prepare(nativeSqlSnippets, ctx, propNameExp);
-        if (!stat.IsSuccess())
-            return stat;
-
-        if (nativeSqlSnippets.size() > 1)
-            {
-            ctx.GetECDb().GetECDbImplR().GetIssueReporter().Report(ECDbIssueSeverity::Error, "Property Name Expression '%s' with invalid type in Property Name List Expression '%s'. Only Property Name Expressions with numeric, string or blob types are supported.",
-                                   propNameExp->ToECSql().c_str(), exp->ToECSql().c_str());
-            return ECSqlStatus::InvalidECSql;
-            }
-
-        nativeSqlSnippetLists.push_back(move(nativeSqlSnippets[0]));
-        }
-
-    return ECSqlStatus::Success;
-    }
-
-//-----------------------------------------------------------------------------------------
-// @bsimethod                                    Affan.Khan                       06/2013
-//+---------------+---------------+---------------+---------------+---------------+------
-//static
-ECSqlStatus ECSqlExpPreparer::PrepareQualifiedJoinExp (ECSqlPrepareContext& ctx, QualifiedJoinExp const& exp)
-    {
-    auto& sqlBuilder = ctx.GetSqlBuilderR();
-    ECSqlStatus r = PrepareClassRefExp (sqlBuilder, ctx, exp.GetFromClassRef ());
-    if (!r.IsSuccess())
-        return r;
-
-    //ECSQL_LIMITATION: 
-    //https://www.sqlite.org/omitted.html
-    //RIGHT and FULL OUTER JOIN	 	 LEFT OUTER JOIN is implemented, but not RIGHT OUTER JOIN or FULL OUTER JOIN.
-    //
-    switch(exp.GetJoinType())
-        {
-        case ECSqlJoinType::InnerJoin:
-            {
-            sqlBuilder.Append(" INNER JOIN ");
-            break;
-            };
-        case ECSqlJoinType::LeftOuterJoin:
-            {
-            sqlBuilder.Append(" LEFT OUTER JOIN ");
-            break;
-            }
-        case ECSqlJoinType::RightOuterJoin:
-            {
-            ctx.GetECDb().GetECDbImplR().GetIssueReporter().Report(ECDbIssueSeverity::Error, "'RIGHT OUTER JOIN' is currently not supported");
-            return ECSqlStatus::InvalidECSql;
-            }
-        case ECSqlJoinType::FullOuterJoin:
-        {
-        //ECSQL_TODO: way around full outer join 
-        //http://stackoverflow.com/questions/1923259/full-outer-join-with-sqlite
-        ctx.GetECDb().GetECDbImplR().GetIssueReporter().Report(ECDbIssueSeverity::Error, "'FULL OUTER JOIN' is currently not supported");
-        return ECSqlStatus::InvalidECSql;
-        }
-        }
-    
-    r = PrepareClassRefExp (sqlBuilder, ctx, exp.GetToClassRef ());
-    if (!r.IsSuccess())
-        return r;
-
-    if (exp.GetJoinSpec()->GetType() ==Exp::Type::JoinCondition)
-        {
-        auto joinCondition = static_cast<JoinConditionExp const*>(exp.GetJoinSpec());
-        sqlBuilder.Append(" ON ");
-
-        NativeSqlBuilder::List sqlSnippets;
-        r = PrepareBooleanExp(sqlSnippets, ctx, *joinCondition->GetSearchCondition());
-        if (!r.IsSuccess())
-            return r;
-
-        bool isFirstSnippet = true;
-        for (auto const& sqlSnippet : sqlSnippets)
-            {
-            if (!isFirstSnippet)
-                sqlBuilder.Append ("AND ");
-
-            sqlBuilder.Append (sqlSnippet, true);
-            isFirstSnippet = false;
-            }
-
-        return ECSqlStatus::Success;
-        }
-    else if (exp.GetJoinSpec()->GetType() ==Exp::Type::NamedPropertiesJoin)
-        {
-        ctx.GetECDb().GetECDbImplR().GetIssueReporter().Report(ECDbIssueSeverity::Error, "JOIN <class/subquery> USING (property,...) is not supported yet.");
-        return ECSqlStatus::InvalidECSql;
-        }
-    
-    BeAssert(false && "Invalid case");
-    return ECSqlStatus::Error;
-    }
-
-
-//-----------------------------------------------------------------------------------------
-// @bsimethod                                    Affan.Khan                       06/2013
-//+---------------+---------------+---------------+---------------+---------------+------
-//static
-ECSqlStatus ECSqlExpPreparer::PrepareQueryExp (NativeSqlBuilder::List& nativeSqlSnippets, ECSqlPrepareContext& ctx, QueryExp const* exp)
-    {
-    ctx.GetECDb().GetECDbImplR().GetIssueReporter().Report(ECDbIssueSeverity::Error, "Query expression not yet supported.");
-    return ECSqlStatus::InvalidECSql;
-    }
-
-//-----------------------------------------------------------------------------------------
-// @bsimethod                                    Affan.Khan                       06/2013
-//+---------------+---------------+---------------+---------------+---------------+------
-//static
-ECSqlStatus ECSqlExpPreparer::PrepareRelationshipJoinExp (ECSqlPrepareContext& ctx, RelationshipJoinExp const& exp)
-    {
-    // (from) INNER JOIN (to) ON (from.ECInstanceId = to.ECInstanceId)
-    // (from) INNER JOIN (view) ON view.SourceECInstanceId = from.ECInstanceId INNER JOIN to ON view.TargetECInstanceId=to.ECInstanceId
-
-    ECSqlStatus r;
-
-    auto& sql = ctx.GetSqlBuilderR();
-    const auto ecsqlType = ctx.GetCurrentScope ().GetECSqlType ();
-
-    ///Resolve direction of the relationship
-    auto& fromEP = exp.GetResolvedFromEndPoint();
-    auto& toEP = exp.GetResolvedToEndPoint();
-    auto direction = exp.GetDirection();
-
-    enum class TriState
-        {
-        True,
-        False,
-        None,
-        } fromIsSource = TriState::None;
-
-    switch(fromEP.GetLocation())
-        {
-        case RelationshipJoinExp::ClassLocation::ExistInBoth:
-            {
-            switch(direction)
-                {
-                case JoinDirection::Implied:
-                case JoinDirection::Forward:
-                    {
-                    fromIsSource = TriState::True;
-                    } break;
-                case JoinDirection::Reverse:
-                    {
-                    fromIsSource = TriState::False;
-                    } break;
-                };
-            break;
-            }
-        case RelationshipJoinExp::ClassLocation::ExistInSource:
-            {
-            if (direction != JoinDirection::Implied)
-                {
-                if (direction != JoinDirection::Forward)
-                    {
-                    ctx.GetECDb().GetECDbImplR().GetIssueReporter().Report(ECDbIssueSeverity::Error, "Invalid join direction REVERSE in %s. Either specify FORWARD or omit the direction as the direction can be unambiguously implied in this ECSQL.", exp.ToString().c_str());
-                    return ECSqlStatus::InvalidECSql;
-                    }
-                }       
-            
-                fromIsSource = TriState::True;
-            } break;
-        case RelationshipJoinExp::ClassLocation::ExistInTarget:
-            {
-            if (direction != JoinDirection::Implied)
-                {
-                if (direction != JoinDirection::Reverse)
-                    {
-                    ctx.GetECDb().GetECDbImplR().GetIssueReporter().Report(ECDbIssueSeverity::Error, "Invalid join direction FORWARD in %s. Either specify REVERSE or omit the direction as the direction can be unambiguously implied in this ECSQL.", exp.ToString().c_str());
-                    return ECSqlStatus::InvalidECSql;
-                    }
-                }
-
-            fromIsSource = TriState::False;
-            } break;
-        }
-
-    PRECONDITION (fromIsSource != TriState::None, ECSqlStatus::Error);
-    ////Determine the from/to related keys
-    Utf8CP fromRelatedKey = nullptr;
-    Utf8CP toRelatedKey = nullptr;
-    if (fromIsSource == TriState::True)
-        {
-        fromRelatedKey = ECDbSystemSchemaHelper::SOURCEECINSTANCEID_PROPNAME;
-        toRelatedKey = ECDbSystemSchemaHelper::TARGETECINSTANCEID_PROPNAME;
-        }
-    else
-        {
-        fromRelatedKey = ECDbSystemSchemaHelper::TARGETECINSTANCEID_PROPNAME;
-        toRelatedKey = ECDbSystemSchemaHelper::SOURCEECINSTANCEID_PROPNAME;
-        }
-
-    auto const& relationshipClassNameExp = exp.GetRelationshipClass();
-    auto ecInstanceIdKey = ECDbSystemSchemaHelper::ECINSTANCEID_PROPNAME;
-
-    //Render previous sql part as is
-    r = PrepareClassRefExp (sql, ctx, exp.GetFromClassRef ());
-    if (!r.IsSuccess())
-        return r;
-
-    //FromECClass To RelationView
-    sql.Append(" INNER JOIN ");
-
-    //Append relationship view. 
-    //ECSQL_TODO: we need to keep a list of view we add as we don't need to append them again and again. Instead use there alias everyWhere else
-    //            The PrepareContext scope can manage that and keep a list of already defined classes and there alias/name
-
-    //Generate view for relationship
-    NativeSqlBuilder relationshipView;
-
-    if (relationshipClassNameExp.GetInfo ().GetMap ().GetDbView ().Generate (relationshipView, DEFAULT_POLYMORPHIC_QUERY, ctx) != SUCCESS)
-        {
-        BeAssert (false && "Generating class view during preparation of relationship class name expression failed.");
-        return ECSqlStatus::Error;
-        }
-
-    sql.Append(relationshipView);   
-    sql.AppendSpace ();
-    sql.AppendEscaped (relationshipClassNameExp.GetId().c_str ());
-
-    sql.Append (" ON ");
-    auto fromECInstanceIdPropMap = fromEP.GetClassNameRef ()->GetInfo ().GetMap ().GetPropertyMap (ecInstanceIdKey);
-    PRECONDITION (fromECInstanceIdPropMap != nullptr, ECSqlStatus::Error);
-    auto fromECInstanceIdNativeSqlSnippets = fromECInstanceIdPropMap->ToNativeSql (fromEP.GetClassNameRef ()->GetId ().c_str (), ecsqlType, false);
-    if (fromECInstanceIdNativeSqlSnippets.size() > 1)
-        {
-        ctx.GetECDb().GetECDbImplR().GetIssueReporter().Report(ECDbIssueSeverity::Error, "Multi-value ECInstanceIds not supported in ECSQL.");
-        return ECSqlStatus::InvalidECSql;
-        }
-
-    sql.Append (fromECInstanceIdNativeSqlSnippets);
-
-    sql.Append (" = ");
-
-    auto fromRelatedIdPropMap = relationshipClassNameExp.GetInfo ().GetMap ().GetPropertyMap (fromRelatedKey);
-    PRECONDITION (fromRelatedIdPropMap != nullptr, ECSqlStatus::Error);
-    auto fromRelatedIdNativeSqlSnippets = fromRelatedIdPropMap->ToNativeSql (relationshipClassNameExp.GetId ().c_str (), ecsqlType, false);
-    if (fromRelatedIdNativeSqlSnippets.size() > 1)
-        {
-        ctx.GetECDb().GetECDbImplR().GetIssueReporter().Report(ECDbIssueSeverity::Error, "Multi-value ECInstanceIds not supported in ECSQL.");
-        return ECSqlStatus::InvalidECSql;
-        }
-
-    sql.Append (fromRelatedIdNativeSqlSnippets);
-
-    //RelationView To ToECClass
-    sql.Append(" INNER JOIN ");
-    r = PrepareClassRefExp (sql, ctx, exp.GetToClassRef ());
-    if (!r.IsSuccess())
-        return r;
-
-    sql.Append(" ON ");
-    auto toECInstanceIdPropMap = toEP.GetClassNameRef ()->GetInfo ().GetMap ().GetPropertyMap (ecInstanceIdKey);
-    PRECONDITION (toECInstanceIdPropMap != nullptr, ECSqlStatus::Error);
-    auto toECInstanceIdSqlSnippets = toECInstanceIdPropMap->ToNativeSql (toEP.GetClassNameRef ()->GetId ().c_str (), ecsqlType, false);
-    if (toECInstanceIdSqlSnippets.size () > 1)
-        {
-        ctx.GetECDb().GetECDbImplR().GetIssueReporter().Report(ECDbIssueSeverity::Error, "Multi-value ECInstanceIds not supported in ECSQL.");
-        return ECSqlStatus::InvalidECSql;
-        }
-
-    sql.Append (toECInstanceIdSqlSnippets);
-
-    sql.Append(" = ");
-    auto toRelatedIdPropMap = relationshipClassNameExp.GetInfo ().GetMap ().GetPropertyMap (toRelatedKey);
-    PRECONDITION (toRelatedIdPropMap != nullptr, ECSqlStatus::Error);
-    auto toRelatedIdSqlSnippets = toRelatedIdPropMap->ToNativeSql (relationshipClassNameExp.GetId ().c_str (), ecsqlType, false);
-    if (toRelatedIdSqlSnippets.size () > 1)
-        {
-        ctx.GetECDb().GetECDbImplR().GetIssueReporter().Report(ECDbIssueSeverity::Error, "Multi-value ECInstanceIds not supported in ECSQL.");
-        return ECSqlStatus::InvalidECSql;
-        }
-
-    sql.Append (toRelatedIdSqlSnippets);
-
-    return ECSqlStatus::Success;
-    }       
-
-
-//-----------------------------------------------------------------------------------------
-// @bsimethod                                    Affan.Khan                       06/2013
-//+---------------+---------------+---------------+---------------+---------------+------
-//static
-ECSqlStatus ECSqlExpPreparer::PrepareSelectClauseExp (ECSqlPrepareContext& ctx, SelectClauseExp const* selectClause)
-    {
-    std::vector<Exp const*> selection (selectClause->GetChildren ().begin (), selectClause->GetChildren ().end ());
-    NativeSqlBuilder::List selectClauseNativeSqlSnippets;
-    bool first = true;
-    for (auto derivedPropExp : selection)
-        {
-        selectClauseNativeSqlSnippets.clear ();
-        auto status = PrepareDerivedPropertyExp (selectClauseNativeSqlSnippets, ctx, static_cast<DerivedPropertyExp const*> (derivedPropExp));
-        if (!status.IsSuccess())
-            return status;
-
-        if (selectClauseNativeSqlSnippets.empty ())
-            continue;
-
-        if (first)
-            first = false;
-        else
-            ctx.GetSqlBuilderR ().AppendComma ();
-
-        ctx.GetSqlBuilderR ().Append (selectClauseNativeSqlSnippets);
-        }
-
-    return ResolveChildStatementsBinding(ctx);
-    }
-
-
-//-----------------------------------------------------------------------------------------
-// @bsimethod                                    Krischan.Eberle                    01/2014
-//+---------------+---------------+---------------+---------------+---------------+------
-//static
-ECSqlStatus ECSqlExpPreparer::PrepareFunctionCallExp(NativeSqlBuilder::List& nativeSqlSnippets, ECSqlPrepareContext& ctx, FunctionCallExp const* exp)
-    {
-    if (exp->GetType() == Exp::Type::SetFunctionCall)
-        {
-        SetFunctionCallExp const* setFunctionCallExp = static_cast<SetFunctionCallExp const*> (exp);
-        return PrepareSetFunctionCallExp(nativeSqlSnippets, ctx, *setFunctionCallExp);
-        }
-
-    Utf8CP functionName = exp->GetFunctionName();
-    NativeSqlBuilder nativeSql;
-    if (exp->HasParentheses())
-        nativeSql.AppendParenLeft();
-
-    nativeSql.Append(functionName).AppendParenLeft();
-
-    ECSqlStatus stat = PrepareFunctionArgExpList(nativeSql, ctx, *exp);
-    if (!stat.IsSuccess())
-        return stat;
-
-    nativeSql.AppendParenRight(); //function arg list parent
-
-    if (exp->HasParentheses())
-        nativeSql.AppendParenLeft(); 
-
-    nativeSqlSnippets.push_back(move(nativeSql));
-
-    return ECSqlStatus::Success;
-    }
-
-//-----------------------------------------------------------------------------------------
-// @bsimethod                                    Krischan.Eberle                    01/2014
-//+---------------+---------------+---------------+---------------+---------------+------
-//static
-ECSqlStatus ECSqlExpPreparer::PrepareSetFunctionCallExp(NativeSqlBuilder::List& nativeSqlSnippets, ECSqlPrepareContext& ctx, SetFunctionCallExp const& exp)
-    {
-    NativeSqlBuilder nativeSql;
-    if (exp.HasParentheses())
-        nativeSql.AppendParenLeft();
-
-    const SetFunctionCallExp::Function function = exp.GetFunction();
-
-    if (function == SetFunctionCallExp::Function::Count)
-        {
-        //We simply use * as this is the same semantically and it is faster anyways in SQLite
-        nativeSql.Append(exp.GetFunctionName()).AppendParenLeft().Append(Exp::ASTERISK_TOKEN).AppendParenRight();
-        nativeSqlSnippets.push_back(move(nativeSql));
-        return ECSqlStatus::Success;
-        }
-
-    const bool isAnyEveryOrSome = function == SetFunctionCallExp::Function::Any ||
-        function == SetFunctionCallExp::Function::Every ||
-        function == SetFunctionCallExp::Function::Some;
-
-    if (isAnyEveryOrSome)
-        {
-        //ANY, EVERY, SOME is not directly supported by SQLite. But they can be expressed by standard functions
-        //ANY,SOME: checks whether at least one row in the specified BOOL column is TRUE -> MAX(Col) <> 0
-        //EVERY: checks whether all rows in the specified BOOL column are TRUE -> MIN(Col) <> 0
-        Utf8CP func = function == SetFunctionCallExp::Function::Every ? "MIN" : "MAX";
-        nativeSql.Append(func);
-        }
-    else
-        nativeSql.Append(exp.GetFunctionName());
-
-    nativeSql.AppendParenLeft().Append (exp.GetSetQuantifier(), true);
-
-    ECSqlStatus stat = PrepareFunctionArgExpList(nativeSql, ctx, exp);
-    if (!stat.IsSuccess())
-        return stat;
-
-    if (isAnyEveryOrSome)
-        nativeSql.Append(" <> 0");
-
-    nativeSql.AppendParenRight(); // function arg list end paren
-
-    if (exp.HasParentheses())
-        nativeSql.AppendParenLeft();
-
-    nativeSqlSnippets.push_back(move(nativeSql));
-    return ECSqlStatus::Success;
-    }
-
-//-----------------------------------------------------------------------------------------
-// @bsimethod                                    Krischan.Eberle                    01/2014
-//+---------------+---------------+---------------+---------------+---------------+------
-//static
-ECSqlStatus ECSqlExpPreparer::PrepareFunctionArgExpList(NativeSqlBuilder& nativeSql, ECSqlPrepareContext& ctx, FunctionCallExp const& exp)
-    {
-    bool isFirstItem = true;
-    for (Exp const* argExp : exp.GetChildren())
-        {
-        if (!isFirstItem)
-            nativeSql.AppendComma();
-
-        NativeSqlBuilder::List nativeSqlArgumentList;
-        ECSqlStatus status;
-        if (IsNullExp(*argExp))
-            {
-            //for functions we only support args of single column primitive types so far, therefore an ECSQL NULL
-            //always means a single SQLite NULL
-            status = PrepareNullLiteralValueExp(nativeSqlArgumentList, ctx, static_cast<LiteralValueExp const*> (argExp), 1);
-            }
-        else
-            status = PrepareValueExp(nativeSqlArgumentList, ctx, static_cast<ValueExp const*> (argExp));
-
-        if (!status.IsSuccess())
-            return status;
-
-        nativeSql.Append(nativeSqlArgumentList);
-        isFirstItem = false;
-        }
-
-    return ECSqlStatus::Success;
-    }
-
-//-----------------------------------------------------------------------------------------
-// @bsimethod                                    Krischan.Eberle                    01/2014
-//+---------------+---------------+---------------+---------------+---------------+------
-//static
-ECSqlStatus ECSqlExpPreparer::PrepareSearchConditionExp(NativeSqlBuilder& nativeSqlBuilder, ECSqlPrepareContext& ctx, BooleanExp const& searchConditionExp)
-    {
-    NativeSqlBuilder::List sqlSnippets;
-    const ECSqlStatus stat = PrepareBooleanExp(sqlSnippets, ctx, searchConditionExp);
-    if (!stat.IsSuccess())
-        return stat;
-
-    //If the top level search condition has an OR we wrap the entire exp in parentheses to ensure
-    //precedence for the case where a system expression is added to the where clause.
-    bool wrapInParens = false;
-    if (searchConditionExp.GetType() == Exp::Type::BinaryBoolean)
-        {
-        BinaryBooleanExp const* binaryBoolExp = static_cast<BinaryBooleanExp const*> (&searchConditionExp);
-        if (binaryBoolExp->GetOperator() == BooleanSqlOperator::Or)
-            wrapInParens = true;
-        }
-
-    if (wrapInParens)
-        nativeSqlBuilder.AppendParenLeft();
-
-    nativeSqlBuilder.Append(sqlSnippets, " AND ");
-
-    if (wrapInParens)
-        nativeSqlBuilder.AppendParenRight();
-
-    return ECSqlStatus::Success;
-    }
-
-//-----------------------------------------------------------------------------------------
-// @bsimethod                                    Affan.Khan                       06/2013
-//+---------------+---------------+---------------+---------------+---------------+------
-//static
-ECSqlStatus ECSqlExpPreparer::PrepareSubqueryExp (ECSqlPrepareContext& ctx, SubqueryExp const* exp )
-    {
-    ctx.GetSqlBuilderR ().AppendParenLeft ();
-    auto stat = ECSqlSelectPreparer::Prepare (ctx, *exp->GetQuery ());
-    ctx.GetSqlBuilderR ().AppendParenRight ();
-    return stat;
-    }
-
-//-----------------------------------------------------------------------------------------
-// @bsimethod                                    Affan.Khan                       06/2013
-//+---------------+---------------+---------------+---------------+---------------+------
-//static
-ECSqlStatus ECSqlExpPreparer::PrepareSubqueryRefExp (ECSqlPrepareContext& ctx, SubqueryRefExp const* exp)
-    {   
-    auto status = PrepareSubqueryExp (ctx, exp->GetSubquery ());
-    if (!status.IsSuccess())
-        return status;
-
-    if (!exp->GetAlias ().empty ())
-        ctx.GetSqlBuilderR ().AppendSpace ().AppendQuoted (exp->GetAlias ().c_str ());
-
-    return ECSqlStatus::Success;
-    }
-
-//-----------------------------------------------------------------------------------------
-// @bsimethod                                    Affan.Khan                       06/2013
-//+---------------+---------------+---------------+---------------+---------------+------
-//static
-ECSqlStatus ECSqlExpPreparer::PrepareSubqueryTestExp(ECSqlPrepareContext& ctx, SubqueryTestExp const* exp)
-    {
-    ctx.GetECDb().GetECDbImplR().GetIssueReporter().Report(ECDbIssueSeverity::Error, "SubqueryTest expression not supported.");
-    return ECSqlStatus::InvalidECSql;
-    }
-
-//-----------------------------------------------------------------------------------------
-// @bsimethod                                    Affan.Khan                       06/2013
-//+---------------+---------------+---------------+---------------+---------------+------
-//static
-ECSqlStatus ECSqlExpPreparer::PrepareSubqueryValueExp (NativeSqlBuilder::List& nativeSqlSnippets, ECSqlPrepareContext& ctx, SubqueryValueExp const* exp)
-    {
-    Utf8String a = ctx.GetSqlBuilder ().ToString ();
-    ctx.GetSqlBuilderR ().Push (true);
-    auto st = PrepareSubqueryExp ( ctx, exp->GetQuery ());
-    nativeSqlSnippets.push_back (NativeSqlBuilder (ctx.GetSqlBuilderR ().Pop ().c_str ()));
-    return st;
-    }
-
-//-----------------------------------------------------------------------------------------
-// @bsimethod                                    Krischan.Eberle                    04/2015
-//+---------------+---------------+---------------+---------------+---------------+------
-//static
-ECSqlStatus ECSqlExpPreparer::PrepareUnaryPredicateExp(NativeSqlBuilder::List& nativeSqlSnippets, ECSqlPrepareContext& ctx, UnaryPredicateExp const* exp)
-    {
-    return PrepareValueExp(nativeSqlSnippets, ctx, exp->GetValueExp());
-    }
-
-//-----------------------------------------------------------------------------------------
-// @bsimethod                                    Affan.Khan                       06/2013
-//+---------------+---------------+---------------+---------------+---------------+------
-//static
-ECSqlStatus ECSqlExpPreparer::PrepareUnaryValueExp (NativeSqlBuilder::List& nativeSqlSnippets, ECSqlPrepareContext& ctx, UnaryValueExp const* exp)
-    {
-    NativeSqlBuilder::List unaryOperandSqlBuilders;
-    auto status = PrepareValueExp (unaryOperandSqlBuilders, ctx, exp->GetOperand ());
-    if (!status.IsSuccess())
-        return status;
-
-    BeAssert (unaryOperandSqlBuilders.size () <= 1 && "UnaryExp with Points and non-primitive types not supported yet.");
-
-    const UnarySqlOperator unaryOp = exp->GetOperator ();
-    for (NativeSqlBuilder const& unaryOperandSqlBuilder : unaryOperandSqlBuilders)
-        {
-        NativeSqlBuilder unaryExpBuilder;
-        if (exp->HasParentheses())
-            unaryExpBuilder.AppendParenLeft();
-
-        unaryExpBuilder.Append (unaryOp, false).Append (unaryOperandSqlBuilder, false);
-
-        if (exp->HasParentheses())
-            unaryExpBuilder.AppendParenRight();
-
-        nativeSqlSnippets.push_back(move(unaryExpBuilder));
-        }
-
-    return ECSqlStatus::Success;
-    }
-
-//-----------------------------------------------------------------------------------------
-// @bsimethod                                    Affan.Khan                       06/2013
-//+---------------+---------------+---------------+---------------+---------------+------
-//static
-ECSqlStatus ECSqlExpPreparer::PrepareValueExp (NativeSqlBuilder::List& nativeSqlSnippets, ECSqlPrepareContext& ctx, ValueExp const* exp)
-    {
-    switch(exp->GetType())
-        {
-        case Exp::Type::BetweenRangeValue:
-            return PrepareBetweenRangeValueExp (nativeSqlSnippets, ctx, static_cast<BetweenRangeValueExp const*> (exp));
-        case Exp::Type::BinaryValue:
-            return PrepareBinaryValueExp (nativeSqlSnippets, ctx, static_cast<BinaryValueExp const*> (exp));
-        case Exp::Type::Cast:
-            return PrepareCastExp (nativeSqlSnippets, ctx, static_cast<CastExp const*> (exp));
-        case Exp::Type::LiteralValue:
-            return PrepareLiteralValueExp (nativeSqlSnippets, ctx, static_cast<LiteralValueExp const*> (exp));
-        case Exp::Type::ECClassIdFunction:
-            return PrepareECClassIdFunctionExp (nativeSqlSnippets, ctx, static_cast<ECClassIdFunctionExp const*> (exp));
-        case Exp::Type::LikeRhsValue:
-            return PrepareLikeRhsValueExp (nativeSqlSnippets, ctx, static_cast<LikeRhsValueExp const*> (exp));
-        case Exp::Type::Parameter:
-            return PrepareParameterExp (nativeSqlSnippets, ctx, static_cast<ParameterExp const*> (exp), false, false);
-        case Exp::Type::PropertyName:
-            return ECSqlPropertyNameExpPreparer::Prepare (nativeSqlSnippets, ctx, static_cast<PropertyNameExp const*>(exp));
-        case Exp::Type::SubqueryValue:
-            return PrepareSubqueryValueExp (nativeSqlSnippets, ctx, static_cast<SubqueryValueExp const*> (exp));
-        case Exp::Type::UnaryValue:           
-            return PrepareUnaryValueExp (nativeSqlSnippets, ctx, static_cast<UnaryValueExp const*> (exp));
-        default:
-            break;
-        }
-
-    auto functionCallExp = dynamic_cast<FunctionCallExp const*> (exp);
-    if (functionCallExp != nullptr)
-        return PrepareFunctionCallExp (nativeSqlSnippets, ctx, functionCallExp);
-
-    BeAssert (false && "ECSqlPreparer::PrepareValueExp> Unhandled ValueExp subclass.");
-    return ECSqlStatus::Error;
-    }
-
-//-----------------------------------------------------------------------------------------
-// @bsimethod                                    Krischan.Eberle                    08/2013
-//+---------------+---------------+---------------+---------------+---------------+--------
-//static
-ECSqlStatus ECSqlExpPreparer::PrepareValueExpListExp (NativeSqlBuilder::List& nativeSqlSnippets, ECSqlPrepareContext& ctx, ValueExpListExp const* exp, bool encloseInParentheses)
-    {
-    BeAssert (nativeSqlSnippets.empty ());
-    auto isFirstExp = true;
-    for (auto valueExp : exp->GetChildren ())
-        {
-        NativeSqlBuilder::List listItemExpBuilders;
-        auto stat = PrepareValueExp (listItemExpBuilders, ctx, static_cast<ValueExp const*> (valueExp));
-        if (!stat.IsSuccess())
-            return stat;
-
-        for (size_t i = 0; i < listItemExpBuilders.size (); i++)
-            {
-            if (isFirstExp)
-                {
-                NativeSqlBuilder builder;
-                if (encloseInParentheses)
-                    builder.AppendParenLeft ();
-
-                builder.Append (listItemExpBuilders[i], false);
-                nativeSqlSnippets.push_back (move (builder));
-                }
-            else
-                {
-                auto& builder = nativeSqlSnippets[i];
-                builder.AppendComma (true).Append (listItemExpBuilders[i], false);
-                }
-            }
-
-        isFirstExp = false;
-        }
-
-    //finally add closing parenthesis to all list snippets we created
-    if (encloseInParentheses)
-        for_each (nativeSqlSnippets.begin (), nativeSqlSnippets.end (), [] (NativeSqlBuilder& builder) {builder.AppendParenRight ();});
-
-    return ECSqlStatus::Success;
-    }
-
-//-----------------------------------------------------------------------------------------
-// @bsimethod                                    Krischan.Eberle                11/2013
-//+---------------+---------------+---------------+---------------+---------------+------
-//static
-ECSqlStatus ECSqlExpPreparer::PrepareValueExpListExp(NativeSqlBuilder::ListOfLists& nativeSqlSnippetLists, ECSqlPrepareContext& ctx, ValueExpListExp const* exp, PropertyNameListExp const* targetExp, NativeSqlBuilder::ListOfLists& targetNativeSqlSnippetLists)
-    {
-    BeAssert(nativeSqlSnippetLists.empty());
-    size_t index = 0;
-    for (auto valueExp : exp->GetChildren())
-        {
-        ECSqlStatus stat = ECSqlStatus::Success;
-        BeAssert(valueExp != nullptr);
-
-        const auto targetNativeSqlSnippetCount = targetNativeSqlSnippetLists[index].size();
-        bool targetIsVirtual = false;
-        bool targetIsStructArrayProp = false;
-        if (targetNativeSqlSnippetCount == 0)
-            {
-            //Both struct array props as well as virtual props result in 0 native sql snippets. For parameter preparation
-            //we need to know whether it is a virtual prop or not. Preparation of struct array parameters
-            //works implicitly
-            auto targetPropNameExp = targetExp->GetPropertyNameExp(index);
-            BeAssert(targetPropNameExp != nullptr);
-            targetIsStructArrayProp = targetPropNameExp->GetTypeInfo().GetKind() == ECSqlTypeInfo::Kind::StructArray;
-            targetIsVirtual = !targetIsStructArrayProp;
-            }
-
-        NativeSqlBuilder::List nativeSqlSnippets;
-
-        //If target expression does not have any SQL snippets, it means the expression is not necessary in SQLite SQL (e.g. for source/target class id props)
-        //In that case the respective value exp does not need to be prepared either.
-
-        if (valueExp->IsParameterExp())
-            {
-            //Parameter exp needs to be prepared even if target exp is virtual, i.e. doesn't have a column in the SQLite SQL
-            //because we need a (noop) binder for it so that the binding API corresponds to the parameters in the incoming
-            //ECSQL.
-            BeAssert(dynamic_cast<ParameterExp const*> (valueExp) != nullptr);
-            stat = PrepareParameterExp(nativeSqlSnippets, ctx, static_cast<ParameterExp const*> (valueExp), targetIsVirtual, true);
-            }
-        else if (IsNullExp(*valueExp))
-            {
-            if (targetNativeSqlSnippetCount > 0)
-                {
-                //if value is null exp, we need to pass target operand snippets
-                BeAssert(dynamic_cast<LiteralValueExp const*> (valueExp) != nullptr);
-                stat = PrepareNullLiteralValueExp(nativeSqlSnippets, ctx, static_cast<LiteralValueExp const*> (valueExp), targetNativeSqlSnippetCount);
-                }
-            }
-        else if (targetNativeSqlSnippetCount > 0 || targetIsStructArrayProp)
-            stat = PrepareValueExp(nativeSqlSnippets, ctx, static_cast<ValueExp const*> (valueExp));
-
-        if (!stat.IsSuccess())
-            return stat;
-
-        nativeSqlSnippetLists.push_back(move(nativeSqlSnippets));
-        index++;
-        }
-
-    return ECSqlStatus::Success;
-    }
-
-//-----------------------------------------------------------------------------------------
-// @bsimethod                                    Affan.Khan                       06/2013
-//+---------------+---------------+---------------+---------------+---------------+------
-//static
-ECSqlStatus ECSqlExpPreparer::PrepareWhereExp(NativeSqlBuilder& nativeSqlSnippet, ECSqlPrepareContext& ctx, WhereExp const* exp)
-    {
-    if (exp == nullptr)
-        return ECSqlStatus::Success;
-
-    nativeSqlSnippet.Append(" WHERE ");
-    return PrepareSearchConditionExp(nativeSqlSnippet, ctx, *exp->GetSearchConditionExp());
-    }
-
-//-----------------------------------------------------------------------------------------
-// @bsimethod                                    Affan.Khan                       09/2013
-//+---------------+---------------+---------------+---------------+---------------+------
-ECSqlStatus FindBindableFields(std::vector<StructArrayMappedToSecondaryTableECSqlField*>& bindableFields, ECSqlField::Collection const& fieldsToBeSearched, ECSqlPrepareContext& ctx)
-    {
-    for (unique_ptr<ECSqlField> const& ecsqlField : fieldsToBeSearched)
-        {
-        if (auto bindableField = dynamic_cast<StructArrayMappedToSecondaryTableECSqlField*>(ecsqlField.get ()))
-            {
-            bindableFields.push_back (bindableField);
-            }
-        else
-            {
-            auto status = FindBindableFields(bindableFields, ecsqlField->GetChildren (), ctx);
-            if (!status.IsSuccess())
-                return status;
-            }
-        }
-    return ECSqlStatus::Success;
-    }
-
-//-----------------------------------------------------------------------------------------
-// @bsimethod                                    Affan.Khan                       09/2013
-//+---------------+---------------+---------------+---------------+---------------+------
-//static
-ECSqlStatus ECSqlExpPreparer::ResolveChildStatementsBinding (ECSqlPrepareContext& ctx)
-    {
-
-    if (ctx.GetECSqlStatementR ().GetPreparedStatementP ()->GetType () != ECSqlType::Select)
-        return ECSqlStatus::Success;
-
-    auto preparedStatement = ctx.GetECSqlStatementR ().GetPreparedStatementP <ECSqlSelectPreparedStatement> ();
-
-    std::vector<StructArrayMappedToSecondaryTableECSqlField*> bindableFields;
-    auto const& topLevelFields = preparedStatement->GetFields ();
-    auto status = FindBindableFields(bindableFields, topLevelFields, ctx);
-    if (!status.IsSuccess())
-        return status;
-
-    for (auto arrayField : bindableFields)
-        {
-        ECClassCP structRoot = &arrayField->GetColumnInfo ().GetRootClass();
-        Utf8CP classAlias = arrayField->GetColumnInfo ().GetRootClassAlias ();
-        if (arrayField->GetColumnInfo ().IsGeneratedProperty())
-            {
-            auto propertyCP = arrayField->GetColumnInfo ().GetProperty();
-            BeAssert(propertyCP != nullptr);
-            PropertyPath backReferencePath;
-            if (SUCCESS != DynamicSelectClauseECClass::ParseBackReferenceToPropertyPath (backReferencePath, *propertyCP, preparedStatement->GetECDb ()))
-                {
-                BeAssert(false && "Failed to resolved back reference for a dynamic property");
-                }
-
-            structRoot = &backReferencePath.GetClassMap()->GetClass();
-            }
-
-        auto sourcePropertyPath = arrayField->GetBinder().GetSourcePropertyPath();
-        int fieldIndex = -1;
-        int requestedFieldIndex = -1;
-        for (unique_ptr<ECSqlField> const& candidateField : topLevelFields)
-            {                
-            fieldIndex++;
-            auto const& candidateClass = candidateField->GetColumnInfo ().GetRootClass ();
-            if (candidateClass == *structRoot)
-                {
-                if (sourcePropertyPath.Equals (candidateField->GetColumnInfo ().GetProperty ()->GetName ()))
-                    {
-                    requestedFieldIndex = fieldIndex; 
-                    break;
-                    }
-                }
-            }
-
-        if (requestedFieldIndex >= 0)
-            {
-            arrayField->GetBinder().SetSourceStatementType(ECSqlPrimitiveBinder::StatementType::ECSql);
-            arrayField->GetBinder().SetSourceColumnIndex(requestedFieldIndex);
-            }
-        else
-            {
-            auto structRootMap = preparedStatement->GetECDb ().GetECDbImplR().GetECDbMap ().GetClassMap (*structRoot);
-            auto sourcePropertyMap = structRootMap->GetPropertyMap(sourcePropertyPath.c_str());
-
-            auto nativeSqlSnippets = sourcePropertyMap->ToNativeSql (classAlias, ctx.GetCurrentScope ().GetECSqlType (), false);
-            if (nativeSqlSnippets.empty ())
-                {
-                BeAssert (false && "Expecting column names");
-                }
-
-            if (nativeSqlSnippets.size () > 1)
-                {
-                BeAssert (false && "Expecting single column");
-                }
-
-            if (ctx.GetCurrentScope().GetNativeSqlSelectClauseColumnCount() > 0)
-                ctx.GetSqlBuilderR().AppendComma();
-
-            ctx.GetSqlBuilderR ().Append (nativeSqlSnippets);
-
-            arrayField->GetBinder().SetSourceStatementType (ECSqlPrimitiveBinder::StatementType::Sqlite);
-            arrayField->GetBinder().SetSourceColumnIndex (ctx.GetCurrentScope().GetNativeSqlSelectClauseColumnCount());
-            ctx.GetCurrentScopeR().IncrementNativeSqlSelectClauseColumnCount (static_cast<int>(nativeSqlSnippets.size ()));
-            }           
-        }
-    return ECSqlStatus::Success;
-    }
-
-//-----------------------------------------------------------------------------------------
-// @bsimethod                                    Krischan.Eberle                    11/2013
-//+---------------+---------------+---------------+---------------+---------------+------
-//static
-ECSqlStatus ECSqlExpPreparer::ResolveParameterMappings (ECSqlPrepareContext& context)
-    {
-    //resolve parameter mappings
-    //Parameter index mapping: Vector index = SQLite parameter index (minus 1)
-    //                         Vector value = pair of ECSQL parameter index and index of parameter component (for types that map to more than one SQLite parameter)
-    //                                        the SQLite parameter maps to
-    // Ex: ECSQL: SELECT * FROM Foo WHERE IntProp = ? AND Point3DProp = ? would yield these mappings:
-    //     { {1, 0}, // First entry: SQLite index 1 -> Maps to first ECSQL parameter of type Integer. Only one component.
-    //       {2, 0}, // Second entry: SQLite index 2 -> Maps to second ECSQL parameter's first component (X column)
-    //       {2, 1}, // Third entry: SQLite index 3 -> Maps to second ECSQL parameter's second component (Y column)
-    //       {2, 2} } // Fourth entry: SQLite index 4 -> Maps to second ECSQL parameter's third component (Z column)
-    auto const& parameterIndexMappings = context.GetSqlBuilder ().GetParameterIndexMappings ();
-    auto& parameterMap = context.GetECSqlStatementR ().GetPreparedStatementP ()->GetParameterMapR ();
-    const auto nativeSqlParameterCount = parameterIndexMappings.size ();
-    if (nativeSqlParameterCount == 0)
-        return ECSqlStatus::Success;
-
-    int previousECSqlParameterIndex = 0;
-    ECSqlBinder* parameterBinder = nullptr;
-    bool isFirstItem = true;
-    for (size_t i = 0; i < nativeSqlParameterCount; i++)
-        {
-        //Parameter indices are 1-based
-        const auto nativeSqlIndex = i + 1;
-        //corresponding ECSQL parameter index
-        const auto ecsqlParameterIndex = parameterIndexMappings[i].GetIndex ();
-        //If ECSQL parameter maps to more than one SQLite parameters, the component index 
-        const auto ecsqlParameterComponentIndex = parameterIndexMappings[i].GetComponentIndex ();
-
-        //if ECSQL parameter index is same as before, we don't need to look up the parameter binder again
-        if (isFirstItem || ecsqlParameterIndex != previousECSqlParameterIndex)
-            {
-            ECSqlBinder* binder = nullptr;
-            ECSqlStatus stat = ECSqlStatus::Success;
-            if (ecsqlParameterIndex > 0)
-                stat = parameterMap.TryGetBinder (binder, ecsqlParameterIndex);
-            else
-                stat = parameterMap.TryGetInternalBinder (binder, (size_t) ((-1) * ecsqlParameterIndex));
-
-            if (!stat.IsSuccess())
-                {
-                BeAssert (false && "Resolution of parameter mappings failed. Index mismatches.");
-                return ECSqlStatus::Error;
-                }
-
-            parameterBinder = binder;
-            }
-        else
-            BeAssert (parameterBinder != nullptr);
-
-        parameterBinder->SetSqliteIndex (ecsqlParameterComponentIndex, nativeSqlIndex);
-        previousECSqlParameterIndex = ecsqlParameterIndex;
-        isFirstItem = false;
-        }
-
-    parameterMap.RemapForJoinTable(context);
-    return ECSqlStatus::Success;
-    }
-
-//-----------------------------------------------------------------------------------------
-// @bsimethod                                    Krischan.Eberle                    09/2013
-//+---------------+---------------+---------------+---------------+---------------+------
-//static
-bool ECSqlExpPreparer::IsNullExp (ExpCR exp)
-    {
-    return exp.GetType () == Exp::Type::LiteralValue && 
-        (static_cast<LiteralValueExp const&> (exp).GetTypeInfo ().GetKind () == ECSqlTypeInfo::Kind::Null);
-    }
-
-
-END_BENTLEY_SQLITE_EC_NAMESPACE
+/*--------------------------------------------------------------------------------------+
+|
+|     $Source: ECDb/ECSql/ECSqlPreparer.cpp $
+|
+|  $Copyright: (c) 2015 Bentley Systems, Incorporated. All rights reserved. $
+|
++--------------------------------------------------------------------------------------*/
+#include "ECDbPch.h"
+#include "ECSqlPreparer.h"
+#include "ECSqlSelectPreparer.h"
+#include "ECSqlInsertPreparer.h"
+#include "ECSqlUpdatePreparer.h"
+#include "ECSqlDeletePreparer.h"
+#include "ECSqlPropertyNameExpPreparer.h"
+#include "ECSqlPreparedStatement.h"
+#include "ECSqlFieldFactory.h"
+
+using namespace std;
+
+BEGIN_BENTLEY_SQLITE_EC_NAMESPACE
+
+#define DEFAULT_POLYMORPHIC_QUERY true
+
+//************** ECSqlPreparer *******************************
+//-----------------------------------------------------------------------------------------
+// @bsimethod                                    Affan.Khan                       09/2013
+//+---------------+---------------+---------------+---------------+---------------+------
+//static
+ECSqlStatus ECSqlPreparer::Prepare (Utf8StringR nativeSql, ECSqlPrepareContext& context, ECSqlParseTreeCR ecsqlParseTree)
+    {
+    ECSqlStatus status = ECSqlStatus::Error;
+    switch (ecsqlParseTree.GetType ())
+        {
+        case Exp::Type::Select:
+            {
+            status = ECSqlSelectPreparer::Prepare (context, static_cast<SelectStatementExp const&> (ecsqlParseTree));
+            if (!status.IsSuccess())
+                return status;
+
+            break;
+            }
+
+        case Exp::Type::Insert:
+            {
+            status = ECSqlInsertPreparer::Prepare (context, static_cast<InsertStatementExp const&> (ecsqlParseTree));
+            if (!status.IsSuccess())
+                return status;
+
+            break;
+            }
+
+        case Exp::Type::Update:
+            {
+            status = ECSqlUpdatePreparer::Prepare (context, static_cast<UpdateStatementExp const&> (ecsqlParseTree));
+            if (!status.IsSuccess())
+                return status;
+
+            break;
+            }
+
+        case Exp::Type::Delete:
+            {
+            status = ECSqlDeletePreparer::Prepare (context, static_cast<DeleteStatementExp const&> (ecsqlParseTree));
+            if (!status.IsSuccess())
+                return status;
+
+            break;
+            }
+
+        default:
+            BeAssert(false && "Programmer error in ECSqlPreparer::Preparer.");
+            return ECSqlStatus::Error;
+        }
+
+    nativeSql = context.GetNativeSql ();
+
+    return ECSqlExpPreparer::ResolveParameterMappings (context);
+    }
+
+//************** ECSqlExpPreparer *******************************
+
+//-----------------------------------------------------------------------------------------
+// @bsimethod                                    Affan.Khan                       06/2013
+//+---------------+---------------+---------------+---------------+---------------+------
+//static
+ECSqlStatus ECSqlExpPreparer::PrepareAllOrAnyExp (ECSqlPrepareContext& ctx, AllOrAnyExp const* exp)
+    {
+    ctx.GetECDb().GetECDbImplR().GetIssueReporter().Report(ECDbIssueSeverity::Error, "ALL or ANY expression not yet supported.");
+    return ECSqlStatus::InvalidECSql;
+    }
+
+//-----------------------------------------------------------------------------------------
+// @bsimethod                                    Krischan.Eberle                    08/2013
+//+---------------+---------------+---------------+---------------+---------------+--------
+//static
+ECSqlStatus ECSqlExpPreparer::PrepareBetweenRangeValueExp (NativeSqlBuilder::List& nativeSqlSnippets, ECSqlPrepareContext& ctx, BetweenRangeValueExp const* exp)
+    {
+    NativeSqlBuilder::List lowerBoundSqlTokens;
+    auto status = PrepareValueExp (lowerBoundSqlTokens, ctx, exp->GetLowerBoundOperand ());  
+    if (!status.IsSuccess())
+        return status;
+
+    NativeSqlBuilder::List upperBoundSqlTokens;
+    status = PrepareValueExp (upperBoundSqlTokens, ctx, exp->GetUpperBoundOperand ());  
+    if (!status.IsSuccess())
+        return status;
+
+    const size_t tokenCount = lowerBoundSqlTokens.size ();
+    if (tokenCount != upperBoundSqlTokens.size ())
+        {
+        BeAssert (false && "Type mismatch between lower bound operand and upper bound operand in BETWEEN expression.");
+        ctx.GetECDb().GetECDbImplR().GetIssueReporter().Report(ECDbIssueSeverity::Error, "Type mismatch between lower bound operand and upper bound operand in BETWEEN expression.");
+        return ECSqlStatus::InvalidECSql;
+        }
+
+    for (size_t i = 0; i < tokenCount; i++)
+        {
+        NativeSqlBuilder sql;
+        if (exp->HasParentheses())
+            sql.AppendParenLeft();
+
+        sql.Append (lowerBoundSqlTokens[i]).Append (" AND ").Append (upperBoundSqlTokens[i]);
+        if (exp->HasParentheses())
+            sql.AppendParenRight();
+
+        nativeSqlSnippets.push_back(sql);
+        }
+
+    return ECSqlStatus::Success;
+    }
+
+//-----------------------------------------------------------------------------------------
+// @bsimethod                                    Affan.Khan                       06/2013
+//+---------------+---------------+---------------+---------------+---------------+------
+//static
+ECSqlStatus ECSqlExpPreparer::PrepareBinaryValueExp (NativeSqlBuilder::List& nativeSqlSnippets, ECSqlPrepareContext& ctx, BinaryValueExp const* exp)
+    {
+    NativeSqlBuilder::List lhsSqlTokens;
+    auto status = PrepareValueExp (lhsSqlTokens, ctx, exp->GetLeftOperand ());  
+    if (!status.IsSuccess())
+        return status;
+
+    NativeSqlBuilder::List rhsSqlTokens;
+    status = PrepareValueExp (rhsSqlTokens, ctx, exp->GetRightOperand ());  
+    if (!status.IsSuccess())
+        return status;
+
+    const size_t tokenCount = lhsSqlTokens.size ();
+    if (tokenCount != rhsSqlTokens.size ())
+        {
+        BeAssert (false && "Expression could not be translated into SQLite SQL. Operands yielded different number of SQLite SQL expressions.");
+        return ECSqlStatus::Error;
+        }
+
+    for (size_t i = 0; i < tokenCount; i++)
+        {
+        NativeSqlBuilder nativeSqlBuilder;
+        if (exp->HasParentheses())
+            nativeSqlBuilder.AppendParenLeft();
+
+        nativeSqlBuilder.Append(lhsSqlTokens[i], true).Append(exp->GetOperator(), true).Append(rhsSqlTokens[i]);
+        
+        if (exp->HasParentheses())
+            nativeSqlBuilder.AppendParenRight();
+
+        nativeSqlSnippets.push_back (move (nativeSqlBuilder));
+        }
+
+    return ECSqlStatus::Success;
+    }
+
+//-----------------------------------------------------------------------------------------
+// @bsimethod                                    Affan.Khan                       06/2013
+//+---------------+---------------+---------------+---------------+---------------+------
+//static
+ECSqlStatus ECSqlExpPreparer::PrepareBinaryBooleanExp (NativeSqlBuilder::List& nativeSqlSnippets, ECSqlPrepareContext& ctx, BinaryBooleanExp const* exp)
+    {
+    const BooleanSqlOperator op = exp->GetOperator ();
+    ComputedExp const* lhsOperand = exp->GetLeftOperand ();
+    ComputedExp const* rhsOperand = exp->GetRightOperand();
+
+    const bool lhsIsNullExp = IsNullExp (*lhsOperand);
+    const bool rhsIsNullExp = IsNullExp (*rhsOperand);
+
+    NativeSqlBuilder::List lhsNativeSqlSnippets;
+    NativeSqlBuilder::List rhsNativeSqlSnippets;
+    if (!lhsIsNullExp)
+        {
+        auto status = PrepareComputedExp (lhsNativeSqlSnippets, ctx, lhsOperand);
+        if (!status.IsSuccess())
+            return status;
+
+        if (lhsNativeSqlSnippets.empty())
+            {
+            BeAssert(false && "Expression was translated into an empty SQLite SQL expression.");
+            return ECSqlStatus::Error;
+            }
+
+        }
+
+    if (!rhsIsNullExp)
+        {
+        auto status = PrepareComputedExp (rhsNativeSqlSnippets, ctx, rhsOperand);
+        if (!status.IsSuccess())
+            return status;
+
+        if (rhsNativeSqlSnippets.empty())
+            {
+            BeAssert(false && "Expression was translated into an empty SQLite SQL expression.");
+            return ECSqlStatus::Error;
+            }
+        }
+
+    if (lhsIsNullExp)
+        {
+        //if both operands are NULL, pass 1 as sql snippet count
+        size_t targetSqliteSnippetCount = rhsIsNullExp ? 1 : rhsNativeSqlSnippets.size ();
+        PrepareNullLiteralValueExp (lhsNativeSqlSnippets, ctx, static_cast<LiteralValueExp const*> (lhsOperand), targetSqliteSnippetCount);
+        }
+
+    if (rhsIsNullExp)
+        PrepareNullLiteralValueExp (rhsNativeSqlSnippets, ctx, static_cast<LiteralValueExp const*> (rhsOperand), lhsNativeSqlSnippets.size ());
+
+    const auto nativeSqlSnippetCount = lhsNativeSqlSnippets.size ();
+    if (nativeSqlSnippetCount != rhsNativeSqlSnippets.size())
+        {
+        BeAssert(false && "Expression could not be translated into SQLite SQL. Operands yielded different number of SQLite SQL expressions.");
+        return ECSqlStatus::Error;
+        }
+
+    NativeSqlBuilder sqlBuilder;
+    if (exp->HasParentheses ())
+        sqlBuilder.AppendParenLeft ();
+
+    auto isFirstSnippet = true;
+    for (size_t i = 0; i < nativeSqlSnippetCount; i++)
+        {
+        if (!isFirstSnippet)
+            sqlBuilder.Append (" AND ");
+
+        sqlBuilder.Append (lhsNativeSqlSnippets[i], true).Append (op).Append (rhsNativeSqlSnippets[i], false);
+
+        isFirstSnippet = false;
+        }
+
+    if (exp->HasParentheses())
+        sqlBuilder.AppendParenRight();
+
+    nativeSqlSnippets.push_back (move (sqlBuilder));
+    return ECSqlStatus::Success;
+    }
+
+//-----------------------------------------------------------------------------------------
+// @bsimethod                                    Affan.Khan                       06/2013
+//+---------------+---------------+---------------+---------------+---------------+------
+//static
+ECSqlStatus ECSqlExpPreparer::PrepareBooleanExp (NativeSqlBuilder::List& nativeSqlSnippets, ECSqlPrepareContext& ctx, BooleanExp const& exp)
+    {
+    switch(exp.GetType ())
+        {
+        case Exp::Type::AllOrAny:
+            return PrepareAllOrAnyExp (ctx, static_cast<AllOrAnyExp const*> (&exp));
+        case Exp::Type::BinaryBoolean:
+            return PrepareBinaryBooleanExp (nativeSqlSnippets, ctx, static_cast<BinaryBooleanExp const*> (&exp));
+        case Exp::Type::BooleanFactor:
+            return PrepareBooleanFactorExp (nativeSqlSnippets, ctx, static_cast<BooleanFactorExp const*> (&exp));
+        case Exp::Type::SubqueryTest:
+            return PrepareSubqueryTestExp (ctx, static_cast<SubqueryTestExp const*> (&exp));
+        case Exp::Type::UnaryPredicate:
+            return PrepareUnaryPredicateExp(nativeSqlSnippets, ctx, static_cast<UnaryPredicateExp const*> (&exp));
+
+        default:
+            BeAssert (false && "ECSqlPreparer::PrepareBooleanExp> Case not handled");
+            return ECSqlStatus::Error;
+        }
+    }
+
+//-----------------------------------------------------------------------------------------
+// @bsimethod                                    Affan.Khan                       06/2013
+//+---------------+---------------+---------------+---------------+---------------+------
+//static
+ECSqlStatus ECSqlExpPreparer::PrepareBooleanFactorExp (NativeSqlBuilder::List& nativeSqlSnippets, ECSqlPrepareContext& ctx, BooleanFactorExp const* exp)
+    {
+    NativeSqlBuilder::List operandSqlSnippets;
+    auto status = PrepareBooleanExp (operandSqlSnippets, ctx, *exp->GetOperand ());
+    if (!status.IsSuccess())
+        return status;
+
+    for (auto const& operandSqlSnippet : operandSqlSnippets)
+        {
+        NativeSqlBuilder sqlBuilder;
+        if (exp->HasParentheses())
+            sqlBuilder.AppendParenLeft();
+
+        if (exp->HasNotOperator ())
+            sqlBuilder.Append ("NOT ");
+
+        sqlBuilder.Append (operandSqlSnippet, false);
+
+        if (exp->HasParentheses())
+            sqlBuilder.AppendParenRight();
+
+        nativeSqlSnippets.push_back (move (sqlBuilder));
+        }
+
+    return ECSqlStatus::Success;
+    }
+
+//-----------------------------------------------------------------------------------------
+// @bsimethod                                    Affan.Khan                       06/2013
+//+---------------+---------------+---------------+---------------+---------------+------
+//static
+ECSqlStatus ECSqlExpPreparer::PrepareCastExp (NativeSqlBuilder::List& nativeSqlSnippets, ECSqlPrepareContext& ctx, CastExp const* exp)
+    {
+    auto castOperand = exp->GetCastOperand ();
+    if (!exp->NeedsCasting ())
+        return PrepareValueExp (nativeSqlSnippets, ctx, castOperand);
+
+    const bool castOperandIsNull = IsNullExp (*castOperand);
+    NativeSqlBuilder::List operandNativeSqlSnippets;
+    if (castOperandIsNull)
+        PrepareNullLiteralValueExp (operandNativeSqlSnippets, ctx, static_cast<LiteralValueExp const*> (castOperand), 1);
+    else
+        {
+        auto stat = PrepareValueExp (operandNativeSqlSnippets, ctx, castOperand);
+        if (!stat.IsSuccess())
+            return stat;
+        }
+
+    if (operandNativeSqlSnippets.empty())
+        {
+        BeAssert(false && "Preparing CAST operand did not return a SQLite SQL expression.");
+        return ECSqlStatus::Error;
+        }
+
+    BeAssert (exp->GetTypeInfo ().IsPrimitive () && "For now only primitive types supported as CAST target type.");
+    const auto targetType = exp->GetTypeInfo ().GetPrimitiveType ();
+
+    if (targetType == PRIMITIVETYPE_Point2D || targetType == PRIMITIVETYPE_Point3D)
+        {
+        size_t expectedOperandSnippetCount = targetType == PRIMITIVETYPE_Point2D ? 2 : 3;
+        for (size_t i = 0; i < expectedOperandSnippetCount; i++)
+            {
+            NativeSqlBuilder nativeSqlBuilder;
+            if (exp->HasParentheses())
+                nativeSqlBuilder.AppendParenLeft();
+
+            //if cast operand is null, the snippet list contains a single NULL snippet. In this case we simply
+            //reuse the same snippet for all coordinates of the point.
+            auto const& operandSqlSnippet = castOperandIsNull ? operandNativeSqlSnippets[0] : operandNativeSqlSnippets[i];
+            nativeSqlBuilder.Append("CAST(").Append(operandSqlSnippet).Append(" AS DOUBLE)");
+
+            if (exp->HasParentheses())
+                nativeSqlBuilder.AppendParenRight();
+
+            nativeSqlSnippets.push_back(move(nativeSqlBuilder));
+            }
+        return ECSqlStatus::Success;
+        }
+
+
+    NativeSqlBuilder nativeSqlBuilder;
+    if (exp->HasParentheses())
+        nativeSqlBuilder.AppendParenLeft();
+
+    Utf8CP castFormat = nullptr;
+    switch (targetType)
+        {
+            case PRIMITIVETYPE_Binary:
+                castFormat = "CAST(%s AS BLOB)";
+                break;
+            case PRIMITIVETYPE_Boolean:
+                castFormat = "CASE WHEN %s <> 0 THEN 1 ELSE 0 END";
+                break;
+            case PRIMITIVETYPE_DateTime:
+                castFormat = "CAST(%s AS TIMESTAMP)";
+                break;
+            case PRIMITIVETYPE_Double:
+                castFormat = "CAST(%s AS DOUBLE)";
+                break;
+            case PRIMITIVETYPE_Long:
+            case PRIMITIVETYPE_Integer:
+                castFormat = "CAST(%s AS INTEGER)";
+                break;
+            case PRIMITIVETYPE_String:
+                castFormat = "CAST(%s AS TEXT)";
+                break;
+            default:
+                BeAssert(false && "Unexpected cast target type during preparation");
+                return ECSqlStatus::Error;
+        }
+
+    Utf8String castExpStr;
+    castExpStr.Sprintf(castFormat, operandNativeSqlSnippets[0].ToString ());
+    nativeSqlBuilder.Append(castExpStr.c_str(), false);
+
+    if (exp->HasParentheses())
+        nativeSqlBuilder.AppendParenRight();
+
+    nativeSqlSnippets.push_back(move(nativeSqlBuilder));
+    return ECSqlStatus::Success;
+    }
+
+//-----------------------------------------------------------------------------------------
+// @bsimethod                                    Affan.Khan                       06/2013
+//+---------------+---------------+---------------+---------------+---------------+------
+//static
+ECSqlStatus ECSqlExpPreparer::PrepareClassNameExp(NativeSqlBuilder::List& nativeSqlSnippets, ECSqlPrepareContext& ctx, ClassNameExp const& exp)
+    {
+    const auto currentScopeECSqlType = ctx.GetCurrentScope().GetECSqlType();
+    auto const& classMap = exp.GetInfo().GetMap();
+    if (ctx.IsPrimaryStatement())
+        {
+        auto policy = ECDbPolicyManager::GetClassPolicy(classMap, IsValidInECSqlPolicyAssertion::Get(currentScopeECSqlType, exp.IsPolymorphic()));
+        if (!policy.IsSupported())
+            {
+            ctx.GetECDb().GetECDbImplR().GetIssueReporter().Report(ECDbIssueSeverity::Error, "Invalid ECClass '%s': %s", exp.GetId().c_str(), policy.GetNotSupportedMessage());
+            return ECSqlStatus::InvalidECSql;
+            }
+        }
+
+    if (currentScopeECSqlType == ECSqlType::Select)
+        {
+        NativeSqlBuilder classViewSql;
+        if (classMap.GetDbView ().Generate (classViewSql, exp.IsPolymorphic (), ctx) != SUCCESS)
+            {
+            BeAssert (false && "Class view generation failed during preparation of class name expression.");
+            return ECSqlStatus::Error;
+            }
+
+        classViewSql.AppendSpace ().AppendEscaped (exp.GetId ().c_str ());
+        nativeSqlSnippets.push_back (move (classViewSql));
+
+        return ECSqlStatus::Success;
+        }
+
+    ECDbSqlTable const* table = nullptr;
+    if (currentScopeECSqlType == ECSqlType::Insert)
+        {
+        //don't compute storage description for INSERT as it is slow, and not needed for INSERT (which is always non-polymorphic)
+        BeAssert(!exp.IsPolymorphic());
+        table = &classMap.GetTable();
+        }
+    else
+        {
+        if (classMap.IsJoinedTable() && currentScopeECSqlType == ECSqlType::Delete)
+            {
+            auto rootMap = classMap.FindRootOfJoinedTable();
+            BeAssert(rootMap != nullptr);
+            table = &rootMap->GetTable();
+            }
+        else if (classMap.IsJoinedTable() && currentScopeECSqlType == ECSqlType::Update)
+            {
+            table = &classMap.GetTable();
+            }
+        else 
+            {
+        StorageDescription const& desc = classMap.GetStorageDescription();
+        if (exp.IsPolymorphic() && desc.HierarchyMapsToMultipleTables())
+                {
+            BeAssert(desc.HierarchyMapsToMultipleTables() && exp.IsPolymorphic() && "Returned partition is null only for a polymorphic ECSQL where subclasses are in a separate table");
+                //we need a view for it.
+                NativeSqlBuilder nativeSqlSnippet;
+                Utf8String viewName = "_" + classMap.GetClass ().GetSchema ().GetNamespacePrefix () + "_" + classMap.GetClass ().GetName ();
+                nativeSqlSnippet.AppendEscaped (viewName.c_str ());
+                BeAssert (ctx.GetECDb ().TableExists (viewName.c_str ()) && "View must exist");
+                nativeSqlSnippets.push_back (move (nativeSqlSnippet));
+                return ECSqlStatus::Success;
+                }
+
+
+        HorizontalPartition const* partition = desc.GetHorizontalPartition(exp.IsPolymorphic());
+            table = &partition->GetTable();
+                }
+        BeAssert(desc.HasNonVirtualPartitions() || table->GetPersistenceType() == PersistenceType::Virtual);
+        }
+
+    BeAssert(table != nullptr);
+
+    //if table is virtual, i.e. does not exist in db, the ECSQL is still valid, but will result
+    //in a no-op in SQLite. Continue preparation as clients must continue to be able to call the bind
+    //API, even if it is a no-op. If we stopped preparation, clients would see index out of range errors when 
+    //calling the bind API.
+    if (table->GetPersistenceType() == PersistenceType::Virtual)
+        ctx.SetNativeStatementIsNoop(true);
+
+    NativeSqlBuilder nativeSqlSnippet;
+    nativeSqlSnippet.AppendEscaped(table->GetName().c_str());
+    nativeSqlSnippets.push_back(move(nativeSqlSnippet));
+    return ECSqlStatus::Success;
+    }
+
+//-----------------------------------------------------------------------------------------
+// @bsimethod                                    Affan.Khan                       06/2013
+//+---------------+---------------+---------------+---------------+---------------+------
+//static
+ECSqlStatus ECSqlExpPreparer::PrepareClassRefExp (NativeSqlBuilder& nativeSqlSnippet, ECSqlPrepareContext& ctx, ClassRefExp const& exp)
+    {
+    NativeSqlBuilder::List singleItemSnippetList;
+    auto stat = PrepareClassRefExp (singleItemSnippetList, ctx, exp);
+    if (!stat.IsSuccess() || singleItemSnippetList.empty ())
+        return stat;
+
+    if (singleItemSnippetList.size() != 1)
+        {
+        BeAssert(false&& "PrepareClassRefExp (NativeSqlBuilder&) overload must not be called for delete and update statements.");
+        return ECSqlStatus::Error;
+        }
+
+    nativeSqlSnippet.Append (singleItemSnippetList[0]);
+    return ECSqlStatus::Success;
+    }
+
+//-----------------------------------------------------------------------------------------
+// @bsimethod                                    Affan.Khan                       06/2013
+//+---------------+---------------+---------------+---------------+---------------+------
+//static
+ECSqlStatus ECSqlExpPreparer::PrepareClassRefExp (NativeSqlBuilder::List& nativeSqlSnippets, ECSqlPrepareContext& ctx, ClassRefExp const& exp)
+    {
+    switch(exp.GetType ())
+        {
+        case Exp::Type::ClassName:
+            return PrepareClassNameExp (nativeSqlSnippets, ctx, static_cast<ClassNameExp const&>(exp));
+        case Exp::Type::SubqueryRef:
+            return PrepareSubqueryRefExp (ctx, static_cast<SubqueryRefExp const*>(&exp));
+        case Exp::Type::CrossJoin:
+            return PrepareCrossJoinExp (ctx, static_cast<CrossJoinExp const&>(exp));
+        case Exp::Type::NaturalJoin:
+            return PrepareNaturalJoinExp (ctx, static_cast<NaturalJoinExp const&>(exp));
+        case Exp::Type::QualifiedJoin:
+            return PrepareQualifiedJoinExp (ctx, static_cast<QualifiedJoinExp const&>(exp));
+        case Exp::Type::RelationshipJoin:
+            return PrepareRelationshipJoinExp (ctx, static_cast<RelationshipJoinExp const&>(exp));
+        }
+
+    BeAssert (false && "Unhandled ClassRef expression case");
+    return ECSqlStatus::Error;
+    }
+
+//-----------------------------------------------------------------------------------------
+// @bsimethod                                    Affan.Khan                       06/2013
+//+---------------+---------------+---------------+---------------+---------------+------
+//static
+ECSqlStatus ECSqlExpPreparer::PrepareComputedExp (NativeSqlBuilder::List& nativeSqlSnippets, ECSqlPrepareContext& ctx, ComputedExp const* exp)
+    {
+    //all subclasses of BooleanExp are handled by PrepareBooleanExp
+    auto booleanExp = dynamic_cast<BooleanExp const*> (exp);
+    if (booleanExp != nullptr)
+        return PrepareBooleanExp (nativeSqlSnippets, ctx, *booleanExp);
+
+    //all subclasses of ValueExp are handled by PrepareValueExp
+    auto valueExp = dynamic_cast<ValueExp const*> (exp);
+    if (valueExp != nullptr)
+        return PrepareValueExp (nativeSqlSnippets, ctx, valueExp);
+
+    if (exp->GetType () == Exp::Type::ValueExpList)
+        return PrepareValueExpListExp (nativeSqlSnippets, ctx, static_cast<ValueExpListExp const*> (exp), /* encloseInParentheses = */ true);
+
+    BeAssert (false && "ECSqlPreparer::PrepareComputedExp: Unhandled ComputedExp subclass.");
+    return ECSqlStatus::Error;
+    }
+
+//-----------------------------------------------------------------------------------------
+// @bsimethod                                    Affan.Khan                       06/2013
+//+---------------+---------------+---------------+---------------+---------------+------
+//static
+ECSqlStatus ECSqlExpPreparer::PrepareLiteralValueExp (NativeSqlBuilder::List& nativeSqlSnippets, ECSqlPrepareContext& ctx, LiteralValueExp const* exp)
+    {
+    //WIP_ECSQL: Add support for PointXD
+    auto const& typeInfo = exp->GetTypeInfo ();
+    if (typeInfo.GetKind () == ECSqlTypeInfo::Kind::Null)
+        {
+        BeAssert (false && "Preparation of NULL expression must be called in context of the target expression.");
+        return ECSqlStatus::Error;
+        }
+
+    auto expValue = exp->GetValue ().c_str ();
+
+    NativeSqlBuilder nativeSqlBuilder;
+    if (exp->HasParentheses())
+        nativeSqlBuilder.AppendParenLeft();
+
+    if (typeInfo.IsPrimitive ())
+        {
+        switch (typeInfo.GetPrimitiveType ())
+            {
+                case PRIMITIVETYPE_Binary:
+                    nativeSqlBuilder.Append ("X").Append (expValue);
+                    break;
+
+                case PRIMITIVETYPE_Boolean:
+                    {
+                    auto nativeSqlBooleanVal = exp->GetValueAsBoolean () ? "1" : "0";
+                    nativeSqlBuilder.Append (nativeSqlBooleanVal);
+                    break;
+                    }
+
+                case PRIMITIVETYPE_DateTime:
+                    {
+                    //Note: CURRENT_TIMESTAMP in SQLite returns a UTC timestamp. ECSQL specifies CURRENT_TIMESTAMP as UTC, too,
+                    //so no conversion needed.
+                    nativeSqlBuilder.Append ("JULIANDAY (");
+                    if (BeStringUtilities::Strnicmp (expValue, "CURRENT", 7) == 0)
+                        nativeSqlBuilder.Append (expValue);
+                    else
+                        nativeSqlBuilder.AppendQuoted (expValue);
+
+                    nativeSqlBuilder.AppendParenRight ();
+                    break;
+                    }
+
+                case PRIMITIVETYPE_String:
+                    nativeSqlBuilder.AppendQuoted (LiteralValueExp::EscapeStringLiteral(expValue).c_str());
+                    break;
+
+                default:
+                    nativeSqlBuilder.Append (expValue);
+                    break;
+            }
+        }
+    else
+        nativeSqlBuilder.Append (expValue);
+
+    if (exp->HasParentheses())
+        nativeSqlBuilder.AppendParenRight();
+
+    nativeSqlSnippets.push_back (move (nativeSqlBuilder));
+    return ECSqlStatus::Success;
+    }
+
+//-----------------------------------------------------------------------------------------
+// @bsimethod                                    Krischan.Eberle                    09/2013
+//+---------------+---------------+---------------+---------------+---------------+--------
+//static
+ECSqlStatus ECSqlExpPreparer::PrepareNullLiteralValueExp (NativeSqlBuilder::List& nativeSqlSnippets, ECSqlPrepareContext& ctx, LiteralValueExp const* exp, size_t targetExpNativeSqlSnippetCount)
+    {
+    if (targetExpNativeSqlSnippetCount == 0)
+        {
+        BeAssert (false && "NULL expression could not be translated into SQLite SQL. Target operand yielded empty SQLite SQL expression.");
+        return ECSqlStatus::Error;
+        }
+
+    for (size_t i = 0; i < targetExpNativeSqlSnippetCount; i++)
+        {
+        if (exp->HasParentheses ())
+            nativeSqlSnippets.push_back (NativeSqlBuilder("(NULL)"));
+        else
+            nativeSqlSnippets.push_back(NativeSqlBuilder("NULL"));
+        }
+
+    return ECSqlStatus::Success;
+    }
+
+//-----------------------------------------------------------------------------------------
+// @bsimethod                                    Affan.Khan                       06/2013
+//+---------------+---------------+---------------+---------------+---------------+------
+//static
+ECSqlStatus ECSqlExpPreparer::PrepareCrossJoinExp (ECSqlPrepareContext& ctx, CrossJoinExp const& exp)
+    {
+    ctx.GetECDb().GetECDbImplR().GetIssueReporter().Report(ECDbIssueSeverity::Error, "Cross join expression not yet supported.");
+    return ECSqlStatus::Success;
+    }
+
+//-----------------------------------------------------------------------------------------
+// @bsimethod                                    Affan.Khan                       06/2013
+//+---------------+---------------+---------------+---------------+---------------+------
+//static
+ECSqlStatus ECSqlExpPreparer::PrepareDerivedPropertyExp (NativeSqlBuilder::List& nativeSqlSnippets, ECSqlPrepareContext& ctx, DerivedPropertyExp const* exp)
+    {
+    auto innerExp = exp->GetExpression ();
+    if (innerExp == nullptr)
+        {
+        BeAssert(false && "DerivedPropertyExp::GetExpression is not expected to return null during preparation.");
+        return ECSqlStatus::Error;
+        }
+
+    const auto startColumnIndex = ctx.GetCurrentScope ().GetNativeSqlSelectClauseColumnCount ();
+
+    auto snippetCountBefore = nativeSqlSnippets.size ();
+    if (IsNullExp (*innerExp))
+        //pass 1 here as NULL in select clause item is always a primitive null and maps to the default type of the EC system (string).
+        //E.g. The NULL expression in  'SELECT NULL as Something FROM Foo' will always be of type string
+        PrepareNullLiteralValueExp (nativeSqlSnippets, ctx, static_cast<LiteralValueExp const*> (innerExp), 1);
+    else
+        {
+        auto status = PrepareValueExp (nativeSqlSnippets, ctx, innerExp);
+        if (!status.IsSuccess())
+            return status;
+        }
+
+    if (!ctx.GetCurrentScope ().IsRootScope ())
+        {
+        auto alias = exp->GetColumnAlias ();
+        if (alias.empty ())
+            alias = exp->GetNestedAlias ();
+
+        if (!alias.empty ())
+            {
+            if (nativeSqlSnippets.size () == 1LL)
+                {
+                nativeSqlSnippets.front ().AppendSpace ().AppendEscaped (alias.c_str ());
+                }
+            else
+                {
+                int idx = 0;
+                Utf8String postfix;
+                for (auto& snippet : nativeSqlSnippets)
+                    {       
+                    postfix.clear ();
+                    postfix.Sprintf ("%s_%d", alias.c_str (), idx++);
+                    snippet.AppendSpace ().AppendEscaped (postfix.c_str ());
+                    }
+                }
+            }
+        }
+    else if (ctx.GetCurrentScope ().IsRootScope ())
+        {
+        ctx.GetCurrentScopeR ().IncrementNativeSqlSelectClauseColumnCount (nativeSqlSnippets.size () - snippetCountBefore);
+        auto status = ECSqlFieldFactory::CreateField (ctx, exp, startColumnIndex);
+        if (!status.IsSuccess())
+            return status;
+        }
+
+    return ECSqlStatus::Success;
+    }
+
+//-----------------------------------------------------------------------------------------
+// @bsimethod                                    Affan.Khan                       06/2013
+//+---------------+---------------+---------------+---------------+---------------+------
+//static
+ECSqlStatus ECSqlExpPreparer::PrepareFromExp (ECSqlPrepareContext& ctx, FromExp const* fromClause)
+    {
+    auto& sqlGenerator = ctx.GetSqlBuilderR ();
+
+    sqlGenerator.Append ("FROM", true);
+    bool isFirstItem = true;
+    for(auto classRefExp : fromClause->GetChildren ())
+        {
+        if (!isFirstItem)
+            sqlGenerator.AppendComma ();
+
+        auto status = PrepareClassRefExp (sqlGenerator, ctx, *static_cast<ClassRefExp const*> (classRefExp));
+        if (!status.IsSuccess())
+            return status;
+
+        isFirstItem = false;
+        }
+
+    return ECSqlStatus::Success;
+    }
+
+//-----------------------------------------------------------------------------------------
+// @bsimethod                                    Krischan.Eberle                    10/2013
+//+---------------+---------------+---------------+---------------+---------------+------
+//static
+ECSqlStatus ECSqlExpPreparer::PrepareECClassIdFunctionExp (NativeSqlBuilder::List& nativeSqlSnippets, ECSqlPrepareContext& ctx, ECClassIdFunctionExp const* exp)
+    {
+    auto classRefExp = exp->GetClassRefExp ();
+    BeAssert (classRefExp != nullptr && "ECClassIdFunctionExp::GetClassRefExp is expected to never return null during preparation.");
+    if (classRefExp->GetType() != Exp::Type::ClassName)
+        {
+        ctx.GetECDb().GetECDbImplR().GetIssueReporter().Report(ECDbIssueSeverity::Error, "%s only supported for simple class references. Subqueries are not yet supported.", classRefExp->ToECSql().c_str());
+        return ECSqlStatus::InvalidECSql;
+        }
+
+    BeAssert (dynamic_cast<ClassNameExp const*> (classRefExp) != nullptr);
+    auto classNameExp = static_cast<ClassNameExp const*> (classRefExp);
+
+    NativeSqlBuilder nativeSqlSnippet;
+
+    if (exp->HasParentheses())
+        nativeSqlSnippet.AppendParenLeft();
+
+    auto const& classMap = classNameExp->GetInfo ().GetMap ();
+    auto classIdColumn = classMap.GetTable ().GetFilteredColumnFirst (ColumnKind::ECClassId);
+
+    if (classIdColumn != nullptr)
+        {
+        auto classRefId = classRefExp->GetId ().c_str ();
+        auto classIdColumnName = classIdColumn->GetName ().c_str();
+        nativeSqlSnippet.Append (classRefId, classIdColumnName);
+        }
+    else
+        {
+        if (ctx.GetCurrentScope ().GetECSqlType () == ECSqlType::Select)
+            {
+            //for select statements we need to use the view's ecclass id column to avoid
+            //that a constant class id number shows up in order by etc
+            auto classRefId = classRefExp->GetId ().c_str ();
+            nativeSqlSnippet.Append (classRefId, ViewGenerator::ECCLASSID_COLUMNNAME);
+            }
+        else
+            {
+            //no class id column -> class id is constant
+            nativeSqlSnippet.Append (classMap.GetClass ().GetId ());
+            }
+        }
+
+    if (exp->HasParentheses())
+        nativeSqlSnippet.AppendParenRight();
+
+    nativeSqlSnippets.push_back (move (nativeSqlSnippet));
+    return ECSqlStatus::Success;
+    }
+
+
+//-----------------------------------------------------------------------------------------
+// @bsimethod                                    Affan.Khan                       06/2013
+//+---------------+---------------+---------------+---------------+---------------+------
+//static
+ECSqlStatus ECSqlExpPreparer::PrepareGroupByExp (ECSqlPrepareContext& ctx, GroupByExp const* exp)
+    {
+    if (exp == nullptr)
+        return ECSqlStatus::Success;
+
+    ctx.GetSqlBuilderR().Append(" GROUP BY ");
+
+    NativeSqlBuilder::List groupingValuesSnippetList;
+    const ECSqlStatus stat = PrepareValueExpListExp (groupingValuesSnippetList, ctx, exp->GetGroupingValueListExp (), /* encloseInParentheses = */ false);
+    if (!stat.IsSuccess())
+        return stat;
+
+    ctx.GetSqlBuilderR().Append(groupingValuesSnippetList);
+    return ECSqlStatus::Success;
+    }
+
+//-----------------------------------------------------------------------------------------
+// @bsimethod                                    Krischan.Eberle                    04/2015
+//+---------------+---------------+---------------+---------------+---------------+------
+//static
+ECSqlStatus ECSqlExpPreparer::PrepareHavingExp (ECSqlPrepareContext& ctx, HavingExp const* exp)
+    {
+    if (exp == nullptr)
+        return ECSqlStatus::Success;
+
+    ctx.GetSqlBuilderR ().Append(" HAVING ");
+    return PrepareSearchConditionExp(ctx.GetSqlBuilderR(), ctx, *exp->GetSearchConditionExp());
+    }
+
+
+
+//-----------------------------------------------------------------------------------------
+// @bsimethod                                    Krischan.Eberle                    08/2013
+//+---------------+---------------+---------------+---------------+---------------+--------
+//static
+ECSqlStatus ECSqlExpPreparer::PrepareLikeRhsValueExp (NativeSqlBuilder::List& nativeSqlSnippets, ECSqlPrepareContext& ctx, LikeRhsValueExp const* exp)
+    {
+    auto stat = PrepareValueExp(nativeSqlSnippets, ctx, exp->GetRhsExp());
+    if (!stat.IsSuccess())
+        return stat;
+
+    if (nativeSqlSnippets.size() != 1)
+        {
+        //This is a programmer error as the parse step should already check that the like expression is of string type
+        BeAssert (false && "LIKE RHS expression is expected to result in a single SQLite SQL snippet as LIKE only works with string operands.");
+        return ECSqlStatus::Error;
+        }
+
+    if (exp->HasEscapeExp ())
+        {
+        NativeSqlBuilder::List escapeExpSqlSnippets;
+        auto stat = PrepareValueExp (escapeExpSqlSnippets, ctx, exp->GetEscapeExp ());
+        if (!stat.IsSuccess())
+            return stat;
+
+        if (escapeExpSqlSnippets.size() != 1)
+            {
+            ctx.GetECDb().GetECDbImplR().GetIssueReporter().Report(ECDbIssueSeverity::Error, "Invalid type in LIKE ESCAPE expression. ESCAPE only works with a string value.");
+            return ECSqlStatus::InvalidECSql;
+            }
+
+        NativeSqlBuilder& builder = nativeSqlSnippets[0];
+        builder.Append(" ESCAPE ").Append(escapeExpSqlSnippets[0]);
+        }
+
+    return ECSqlStatus::Success;
+    }
+
+//-----------------------------------------------------------------------------------------
+// @bsimethod                                    Krischan.Eberle                    08/2013
+//+---------------+---------------+---------------+---------------+---------------+--------
+//static
+ECSqlStatus ECSqlExpPreparer::PrepareLimitOffsetExp (ECSqlPrepareContext& ctx, LimitOffsetExp const* exp)
+    {
+    if (exp == nullptr)
+        return ECSqlStatus::Success;
+
+    ctx.GetSqlBuilderR ().Append (" LIMIT ");
+
+    NativeSqlBuilder::List sqlSnippets;
+    auto stat = PrepareValueExp (sqlSnippets, ctx, exp->GetLimitExp ());
+    if (!stat.IsSuccess())
+        return stat;
+
+    ctx.GetSqlBuilderR ().Append (sqlSnippets[0]);
+
+    if (exp->HasOffset ())
+        {
+        ctx.GetSqlBuilderR ().Append (" OFFSET ");
+        sqlSnippets.clear ();
+        auto stat = PrepareValueExp (sqlSnippets, ctx, exp->GetOffsetExp ());
+        if (!stat.IsSuccess())
+            return stat;
+
+        ctx.GetSqlBuilderR ().Append (sqlSnippets[0]);
+        }
+    
+    return ECSqlStatus::Success;
+}
+
+//-----------------------------------------------------------------------------------------
+// @bsimethod                                    Affan.Khan                       06/2013
+//+---------------+---------------+---------------+---------------+---------------+------
+//static
+ECSqlStatus ECSqlExpPreparer::PrepareNaturalJoinExp (ECSqlPrepareContext& ctx, NaturalJoinExp const& exp)
+    {
+    ctx.GetECDb().GetECDbImplR().GetIssueReporter().Report(ECDbIssueSeverity::Error, "Natural join expression not yet supported.");
+    return ECSqlStatus::InvalidECSql;
+    }
+
+//-----------------------------------------------------------------------------------------
+// @bsimethod                                    Affan.Khan                       06/2013
+//+---------------+---------------+---------------+---------------+---------------+------
+//static
+ECSqlStatus ECSqlExpPreparer::PrepareOrderByExp (ECSqlPrepareContext& ctx, OrderByExp const* exp)
+    {
+    ctx.PushScope (*exp);
+    
+    NativeSqlBuilder orderBySqlBuilder;
+    bool isFirstSpec = true;
+    for (auto const child : exp->GetChildren ())
+        {
+        auto specification = static_cast<OrderBySpecExp const*> (child);
+        
+        auto sortExp = specification->GetSortExpression ();
+        NativeSqlBuilder::List sqlSnippets;
+        bool isPredicate = dynamic_cast<BooleanExp const*>(sortExp) != nullptr;
+        //can validly return empty snippets (e.g. if prop ref maps to virtual column
+        auto r = PrepareComputedExp (sqlSnippets, ctx, sortExp);
+        if (!r.IsSuccess())
+            return r;
+
+        bool isFirstSnippet = true;
+        for (auto const& sqlSnippet : sqlSnippets)
+            {
+            if (!isFirstSpec)
+                {
+                if (!isFirstSnippet && isPredicate)
+                    orderBySqlBuilder.Append (" AND ");
+                else
+                    orderBySqlBuilder.AppendComma ();
+                }
+
+            orderBySqlBuilder.Append (sqlSnippet);
+            switch(specification->GetSortDirection())
+                {
+                case OrderBySpecExp::SortDirection::Ascending:
+                    {
+                    orderBySqlBuilder.Append (" ASC");
+                    break;
+                    }
+                case OrderBySpecExp::SortDirection::Descending:
+                    {
+                    orderBySqlBuilder.Append (" DESC");
+                    break;
+                    }
+                case OrderBySpecExp::SortDirection::NotSpecified:
+                    break; //default direction is ASCENDING
+                }
+            isFirstSnippet = false;
+            isFirstSpec = false; //needs to be inside the inner loop so that empty sqlSnippets are handled correctly
+            }
+        }
+
+    if (!orderBySqlBuilder.IsEmpty ())
+        ctx.GetSqlBuilderR ().Append ("ORDER BY ").Append (orderBySqlBuilder);
+
+    ctx.PopScope ();
+    return ECSqlStatus::Success;
+    }
+
+ //-----------------------------------------------------------------------------------------
+// @bsimethod                                    Affan.Khan                       06/2013
+//+---------------+---------------+---------------+---------------+---------------+------
+//static
+ECSqlStatus ECSqlExpPreparer::PrepareParameterExp (NativeSqlBuilder::List& nativeSqlSnippets, ECSqlPrepareContext& ctx, ParameterExp const* exp, bool targetIsVirtual, bool enforceConstraints)
+    {
+    BeAssert (exp->GetTypeInfo ().GetKind () != ECSqlTypeInfo::Kind::Unset);
+
+    Utf8CP parameterName = exp->GetParameterName ();
+    auto& ecsqlParameterMap = ctx.GetECSqlStatementR ().GetPreparedStatementP ()->GetParameterMapR ();
+
+    int nativeSqlParameterCount = -1;
+    ECSqlBinder* binder = nullptr;
+    const auto binderAlreadyExists = exp->IsNamedParameter () && ecsqlParameterMap.TryGetBinder (binder, parameterName);
+    if (binderAlreadyExists)
+        nativeSqlParameterCount = binder->GetMappedSqlParameterCount ();
+    else
+        {
+        binder = ecsqlParameterMap.AddBinder (ctx.GetECSqlStatementR (), *exp, targetIsVirtual, enforceConstraints);
+        if (binder == nullptr)
+            return ECSqlStatus::Error;
+
+        nativeSqlParameterCount = binder->GetMappedSqlParameterCount ();
+        }
+
+    for (int i = 0; i < nativeSqlParameterCount; i++)
+        {
+        NativeSqlBuilder parameterBuilder;
+        if (exp->HasParentheses())
+            parameterBuilder.AppendParenLeft();
+
+        if (binderAlreadyExists)
+            parameterBuilder.AppendParameter (parameterName, i);
+        else
+            {
+            parameterBuilder.AppendParameter (parameterName, exp->GetParameterIndex (), i);
+            }
+
+        if (exp->HasParentheses())
+            parameterBuilder.AppendParenRight();
+
+        nativeSqlSnippets.push_back (move (parameterBuilder));
+        }
+
+    return ECSqlStatus::Success;
+    }
+
+
+//-----------------------------------------------------------------------------------------
+// @bsimethod                                    Krischan.Eberle                11/2013
+//+---------------+---------------+---------------+---------------+---------------+------
+//static
+ECSqlStatus ECSqlExpPreparer::PreparePropertyNameListExp (NativeSqlBuilder::ListOfLists& nativeSqlSnippetLists, ECSqlPrepareContext& ctx, PropertyNameListExp const* exp)
+    {
+    BeAssert (nativeSqlSnippetLists.empty ());
+    for (Exp const* childExp : exp->GetChildren ())
+        {
+        PropertyNameExp const* propNameExp = static_cast<PropertyNameExp const*> (childExp);
+
+        NativeSqlBuilder::List nativeSqlSnippets;
+        ECSqlStatus stat = ECSqlPropertyNameExpPreparer::Prepare(nativeSqlSnippets, ctx, propNameExp);
+        if (!stat.IsSuccess())
+            return stat;
+
+        nativeSqlSnippetLists.push_back (move (nativeSqlSnippets));
+        }
+
+    return ECSqlStatus::Success;
+    }
+
+//-----------------------------------------------------------------------------------------
+// @bsimethod                                    Krischan.Eberle                11/2013
+//+---------------+---------------+---------------+---------------+---------------+------
+//static
+ECSqlStatus ECSqlExpPreparer::PreparePropertyNameListExp(NativeSqlBuilder::List& nativeSqlSnippetLists, ECSqlPrepareContext& ctx, PropertyNameListExp const* exp)
+    {
+    BeAssert(nativeSqlSnippetLists.empty());
+    for (Exp const* childExp : exp->GetChildren())
+        {
+        PropertyNameExp const* propNameExp = static_cast<PropertyNameExp const*> (childExp);
+
+        NativeSqlBuilder::List nativeSqlSnippets;
+        ECSqlStatus stat = ECSqlPropertyNameExpPreparer::Prepare(nativeSqlSnippets, ctx, propNameExp);
+        if (!stat.IsSuccess())
+            return stat;
+
+        if (nativeSqlSnippets.size() > 1)
+            {
+            ctx.GetECDb().GetECDbImplR().GetIssueReporter().Report(ECDbIssueSeverity::Error, "Property Name Expression '%s' with invalid type in Property Name List Expression '%s'. Only Property Name Expressions with numeric, string or blob types are supported.",
+                                   propNameExp->ToECSql().c_str(), exp->ToECSql().c_str());
+            return ECSqlStatus::InvalidECSql;
+            }
+
+        nativeSqlSnippetLists.push_back(move(nativeSqlSnippets[0]));
+        }
+
+    return ECSqlStatus::Success;
+    }
+
+//-----------------------------------------------------------------------------------------
+// @bsimethod                                    Affan.Khan                       06/2013
+//+---------------+---------------+---------------+---------------+---------------+------
+//static
+ECSqlStatus ECSqlExpPreparer::PrepareQualifiedJoinExp (ECSqlPrepareContext& ctx, QualifiedJoinExp const& exp)
+    {
+    auto& sqlBuilder = ctx.GetSqlBuilderR();
+    ECSqlStatus r = PrepareClassRefExp (sqlBuilder, ctx, exp.GetFromClassRef ());
+    if (!r.IsSuccess())
+        return r;
+
+    //ECSQL_LIMITATION: 
+    //https://www.sqlite.org/omitted.html
+    //RIGHT and FULL OUTER JOIN	 	 LEFT OUTER JOIN is implemented, but not RIGHT OUTER JOIN or FULL OUTER JOIN.
+    //
+    switch(exp.GetJoinType())
+        {
+        case ECSqlJoinType::InnerJoin:
+            {
+            sqlBuilder.Append(" INNER JOIN ");
+            break;
+            };
+        case ECSqlJoinType::LeftOuterJoin:
+            {
+            sqlBuilder.Append(" LEFT OUTER JOIN ");
+            break;
+            }
+        case ECSqlJoinType::RightOuterJoin:
+            {
+            ctx.GetECDb().GetECDbImplR().GetIssueReporter().Report(ECDbIssueSeverity::Error, "'RIGHT OUTER JOIN' is currently not supported");
+            return ECSqlStatus::InvalidECSql;
+            }
+        case ECSqlJoinType::FullOuterJoin:
+        {
+        //ECSQL_TODO: way around full outer join 
+        //http://stackoverflow.com/questions/1923259/full-outer-join-with-sqlite
+        ctx.GetECDb().GetECDbImplR().GetIssueReporter().Report(ECDbIssueSeverity::Error, "'FULL OUTER JOIN' is currently not supported");
+        return ECSqlStatus::InvalidECSql;
+        }
+        }
+    
+    r = PrepareClassRefExp (sqlBuilder, ctx, exp.GetToClassRef ());
+    if (!r.IsSuccess())
+        return r;
+
+    if (exp.GetJoinSpec()->GetType() ==Exp::Type::JoinCondition)
+        {
+        auto joinCondition = static_cast<JoinConditionExp const*>(exp.GetJoinSpec());
+        sqlBuilder.Append(" ON ");
+
+        NativeSqlBuilder::List sqlSnippets;
+        r = PrepareBooleanExp(sqlSnippets, ctx, *joinCondition->GetSearchCondition());
+        if (!r.IsSuccess())
+            return r;
+
+        bool isFirstSnippet = true;
+        for (auto const& sqlSnippet : sqlSnippets)
+            {
+            if (!isFirstSnippet)
+                sqlBuilder.Append ("AND ");
+
+            sqlBuilder.Append (sqlSnippet, true);
+            isFirstSnippet = false;
+            }
+
+        return ECSqlStatus::Success;
+        }
+    else if (exp.GetJoinSpec()->GetType() ==Exp::Type::NamedPropertiesJoin)
+        {
+        ctx.GetECDb().GetECDbImplR().GetIssueReporter().Report(ECDbIssueSeverity::Error, "JOIN <class/subquery> USING (property,...) is not supported yet.");
+        return ECSqlStatus::InvalidECSql;
+        }
+    
+    BeAssert(false && "Invalid case");
+    return ECSqlStatus::Error;
+    }
+
+
+//-----------------------------------------------------------------------------------------
+// @bsimethod                                    Affan.Khan                       06/2013
+//+---------------+---------------+---------------+---------------+---------------+------
+//static
+ECSqlStatus ECSqlExpPreparer::PrepareQueryExp (NativeSqlBuilder::List& nativeSqlSnippets, ECSqlPrepareContext& ctx, QueryExp const* exp)
+    {
+    ctx.GetECDb().GetECDbImplR().GetIssueReporter().Report(ECDbIssueSeverity::Error, "Query expression not yet supported.");
+    return ECSqlStatus::InvalidECSql;
+    }
+
+//-----------------------------------------------------------------------------------------
+// @bsimethod                                    Affan.Khan                       06/2013
+//+---------------+---------------+---------------+---------------+---------------+------
+//static
+ECSqlStatus ECSqlExpPreparer::PrepareRelationshipJoinExp (ECSqlPrepareContext& ctx, RelationshipJoinExp const& exp)
+    {
+    // (from) INNER JOIN (to) ON (from.ECInstanceId = to.ECInstanceId)
+    // (from) INNER JOIN (view) ON view.SourceECInstanceId = from.ECInstanceId INNER JOIN to ON view.TargetECInstanceId=to.ECInstanceId
+
+    ECSqlStatus r;
+
+    auto& sql = ctx.GetSqlBuilderR();
+    const auto ecsqlType = ctx.GetCurrentScope ().GetECSqlType ();
+
+    ///Resolve direction of the relationship
+    auto& fromEP = exp.GetResolvedFromEndPoint();
+    auto& toEP = exp.GetResolvedToEndPoint();
+    auto direction = exp.GetDirection();
+
+    enum class TriState
+        {
+        True,
+        False,
+        None,
+        } fromIsSource = TriState::None;
+
+    switch(fromEP.GetLocation())
+        {
+        case RelationshipJoinExp::ClassLocation::ExistInBoth:
+            {
+            switch(direction)
+                {
+                case JoinDirection::Implied:
+                case JoinDirection::Forward:
+                    {
+                    fromIsSource = TriState::True;
+                    } break;
+                case JoinDirection::Reverse:
+                    {
+                    fromIsSource = TriState::False;
+                    } break;
+                };
+            break;
+            }
+        case RelationshipJoinExp::ClassLocation::ExistInSource:
+            {
+            if (direction != JoinDirection::Implied)
+                {
+                if (direction != JoinDirection::Forward)
+                    {
+                    ctx.GetECDb().GetECDbImplR().GetIssueReporter().Report(ECDbIssueSeverity::Error, "Invalid join direction REVERSE in %s. Either specify FORWARD or omit the direction as the direction can be unambiguously implied in this ECSQL.", exp.ToString().c_str());
+                    return ECSqlStatus::InvalidECSql;
+                    }
+                }       
+            
+                fromIsSource = TriState::True;
+            } break;
+        case RelationshipJoinExp::ClassLocation::ExistInTarget:
+            {
+            if (direction != JoinDirection::Implied)
+                {
+                if (direction != JoinDirection::Reverse)
+                    {
+                    ctx.GetECDb().GetECDbImplR().GetIssueReporter().Report(ECDbIssueSeverity::Error, "Invalid join direction FORWARD in %s. Either specify REVERSE or omit the direction as the direction can be unambiguously implied in this ECSQL.", exp.ToString().c_str());
+                    return ECSqlStatus::InvalidECSql;
+                    }
+                }
+
+            fromIsSource = TriState::False;
+            } break;
+        }
+
+    PRECONDITION (fromIsSource != TriState::None, ECSqlStatus::Error);
+    ////Determine the from/to related keys
+    Utf8CP fromRelatedKey = nullptr;
+    Utf8CP toRelatedKey = nullptr;
+    if (fromIsSource == TriState::True)
+        {
+        fromRelatedKey = ECDbSystemSchemaHelper::SOURCEECINSTANCEID_PROPNAME;
+        toRelatedKey = ECDbSystemSchemaHelper::TARGETECINSTANCEID_PROPNAME;
+        }
+    else
+        {
+        fromRelatedKey = ECDbSystemSchemaHelper::TARGETECINSTANCEID_PROPNAME;
+        toRelatedKey = ECDbSystemSchemaHelper::SOURCEECINSTANCEID_PROPNAME;
+        }
+
+    auto const& relationshipClassNameExp = exp.GetRelationshipClass();
+    auto ecInstanceIdKey = ECDbSystemSchemaHelper::ECINSTANCEID_PROPNAME;
+
+    //Render previous sql part as is
+    r = PrepareClassRefExp (sql, ctx, exp.GetFromClassRef ());
+    if (!r.IsSuccess())
+        return r;
+
+    //FromECClass To RelationView
+    sql.Append(" INNER JOIN ");
+
+    //Append relationship view. 
+    //ECSQL_TODO: we need to keep a list of view we add as we don't need to append them again and again. Instead use there alias everyWhere else
+    //            The PrepareContext scope can manage that and keep a list of already defined classes and there alias/name
+
+    //Generate view for relationship
+    NativeSqlBuilder relationshipView;
+
+    if (relationshipClassNameExp.GetInfo ().GetMap ().GetDbView ().Generate (relationshipView, DEFAULT_POLYMORPHIC_QUERY, ctx) != SUCCESS)
+        {
+        BeAssert (false && "Generating class view during preparation of relationship class name expression failed.");
+        return ECSqlStatus::Error;
+        }
+
+    sql.Append(relationshipView);   
+    sql.AppendSpace ();
+    sql.AppendEscaped (relationshipClassNameExp.GetId().c_str ());
+
+    sql.Append (" ON ");
+    auto fromECInstanceIdPropMap = fromEP.GetClassNameRef ()->GetInfo ().GetMap ().GetPropertyMap (ecInstanceIdKey);
+    PRECONDITION (fromECInstanceIdPropMap != nullptr, ECSqlStatus::Error);
+    auto fromECInstanceIdNativeSqlSnippets = fromECInstanceIdPropMap->ToNativeSql (fromEP.GetClassNameRef ()->GetId ().c_str (), ecsqlType, false);
+    if (fromECInstanceIdNativeSqlSnippets.size() > 1)
+        {
+        ctx.GetECDb().GetECDbImplR().GetIssueReporter().Report(ECDbIssueSeverity::Error, "Multi-value ECInstanceIds not supported in ECSQL.");
+        return ECSqlStatus::InvalidECSql;
+        }
+
+    sql.Append (fromECInstanceIdNativeSqlSnippets);
+
+    sql.Append (" = ");
+
+    auto fromRelatedIdPropMap = relationshipClassNameExp.GetInfo ().GetMap ().GetPropertyMap (fromRelatedKey);
+    PRECONDITION (fromRelatedIdPropMap != nullptr, ECSqlStatus::Error);
+    auto fromRelatedIdNativeSqlSnippets = fromRelatedIdPropMap->ToNativeSql (relationshipClassNameExp.GetId ().c_str (), ecsqlType, false);
+    if (fromRelatedIdNativeSqlSnippets.size() > 1)
+        {
+        ctx.GetECDb().GetECDbImplR().GetIssueReporter().Report(ECDbIssueSeverity::Error, "Multi-value ECInstanceIds not supported in ECSQL.");
+        return ECSqlStatus::InvalidECSql;
+        }
+
+    sql.Append (fromRelatedIdNativeSqlSnippets);
+
+    //RelationView To ToECClass
+    sql.Append(" INNER JOIN ");
+    r = PrepareClassRefExp (sql, ctx, exp.GetToClassRef ());
+    if (!r.IsSuccess())
+        return r;
+
+    sql.Append(" ON ");
+    auto toECInstanceIdPropMap = toEP.GetClassNameRef ()->GetInfo ().GetMap ().GetPropertyMap (ecInstanceIdKey);
+    PRECONDITION (toECInstanceIdPropMap != nullptr, ECSqlStatus::Error);
+    auto toECInstanceIdSqlSnippets = toECInstanceIdPropMap->ToNativeSql (toEP.GetClassNameRef ()->GetId ().c_str (), ecsqlType, false);
+    if (toECInstanceIdSqlSnippets.size () > 1)
+        {
+        ctx.GetECDb().GetECDbImplR().GetIssueReporter().Report(ECDbIssueSeverity::Error, "Multi-value ECInstanceIds not supported in ECSQL.");
+        return ECSqlStatus::InvalidECSql;
+        }
+
+    sql.Append (toECInstanceIdSqlSnippets);
+
+    sql.Append(" = ");
+    auto toRelatedIdPropMap = relationshipClassNameExp.GetInfo ().GetMap ().GetPropertyMap (toRelatedKey);
+    PRECONDITION (toRelatedIdPropMap != nullptr, ECSqlStatus::Error);
+    auto toRelatedIdSqlSnippets = toRelatedIdPropMap->ToNativeSql (relationshipClassNameExp.GetId ().c_str (), ecsqlType, false);
+    if (toRelatedIdSqlSnippets.size () > 1)
+        {
+        ctx.GetECDb().GetECDbImplR().GetIssueReporter().Report(ECDbIssueSeverity::Error, "Multi-value ECInstanceIds not supported in ECSQL.");
+        return ECSqlStatus::InvalidECSql;
+        }
+
+    sql.Append (toRelatedIdSqlSnippets);
+
+    return ECSqlStatus::Success;
+    }       
+
+
+//-----------------------------------------------------------------------------------------
+// @bsimethod                                    Affan.Khan                       06/2013
+//+---------------+---------------+---------------+---------------+---------------+------
+//static
+ECSqlStatus ECSqlExpPreparer::PrepareSelectClauseExp (ECSqlPrepareContext& ctx, SelectClauseExp const* selectClause)
+    {
+    std::vector<Exp const*> selection (selectClause->GetChildren ().begin (), selectClause->GetChildren ().end ());
+    NativeSqlBuilder::List selectClauseNativeSqlSnippets;
+    bool first = true;
+    for (auto derivedPropExp : selection)
+        {
+        selectClauseNativeSqlSnippets.clear ();
+        auto status = PrepareDerivedPropertyExp (selectClauseNativeSqlSnippets, ctx, static_cast<DerivedPropertyExp const*> (derivedPropExp));
+        if (!status.IsSuccess())
+            return status;
+
+        if (selectClauseNativeSqlSnippets.empty ())
+            continue;
+
+        if (first)
+            first = false;
+        else
+            ctx.GetSqlBuilderR ().AppendComma ();
+
+        ctx.GetSqlBuilderR ().Append (selectClauseNativeSqlSnippets);
+        }
+
+    return ResolveChildStatementsBinding(ctx);
+    }
+
+
+//-----------------------------------------------------------------------------------------
+// @bsimethod                                    Krischan.Eberle                    01/2014
+//+---------------+---------------+---------------+---------------+---------------+------
+//static
+ECSqlStatus ECSqlExpPreparer::PrepareFunctionCallExp(NativeSqlBuilder::List& nativeSqlSnippets, ECSqlPrepareContext& ctx, FunctionCallExp const* exp)
+    {
+    if (exp->GetType() == Exp::Type::SetFunctionCall)
+        {
+        SetFunctionCallExp const* setFunctionCallExp = static_cast<SetFunctionCallExp const*> (exp);
+        return PrepareSetFunctionCallExp(nativeSqlSnippets, ctx, *setFunctionCallExp);
+        }
+
+    Utf8CP functionName = exp->GetFunctionName();
+    NativeSqlBuilder nativeSql;
+    if (exp->HasParentheses())
+        nativeSql.AppendParenLeft();
+
+    nativeSql.Append(functionName).AppendParenLeft();
+
+    ECSqlStatus stat = PrepareFunctionArgExpList(nativeSql, ctx, *exp);
+    if (!stat.IsSuccess())
+        return stat;
+
+    nativeSql.AppendParenRight(); //function arg list parent
+
+    if (exp->HasParentheses())
+        nativeSql.AppendParenLeft(); 
+
+    nativeSqlSnippets.push_back(move(nativeSql));
+
+    return ECSqlStatus::Success;
+    }
+
+//-----------------------------------------------------------------------------------------
+// @bsimethod                                    Krischan.Eberle                    01/2014
+//+---------------+---------------+---------------+---------------+---------------+------
+//static
+ECSqlStatus ECSqlExpPreparer::PrepareSetFunctionCallExp(NativeSqlBuilder::List& nativeSqlSnippets, ECSqlPrepareContext& ctx, SetFunctionCallExp const& exp)
+    {
+    NativeSqlBuilder nativeSql;
+    if (exp.HasParentheses())
+        nativeSql.AppendParenLeft();
+
+    const SetFunctionCallExp::Function function = exp.GetFunction();
+
+    if (function == SetFunctionCallExp::Function::Count)
+        {
+        //We simply use * as this is the same semantically and it is faster anyways in SQLite
+        nativeSql.Append(exp.GetFunctionName()).AppendParenLeft().Append(Exp::ASTERISK_TOKEN).AppendParenRight();
+        nativeSqlSnippets.push_back(move(nativeSql));
+        return ECSqlStatus::Success;
+        }
+
+    const bool isAnyEveryOrSome = function == SetFunctionCallExp::Function::Any ||
+        function == SetFunctionCallExp::Function::Every ||
+        function == SetFunctionCallExp::Function::Some;
+
+    if (isAnyEveryOrSome)
+        {
+        //ANY, EVERY, SOME is not directly supported by SQLite. But they can be expressed by standard functions
+        //ANY,SOME: checks whether at least one row in the specified BOOL column is TRUE -> MAX(Col) <> 0
+        //EVERY: checks whether all rows in the specified BOOL column are TRUE -> MIN(Col) <> 0
+        Utf8CP func = function == SetFunctionCallExp::Function::Every ? "MIN" : "MAX";
+        nativeSql.Append(func);
+        }
+    else
+        nativeSql.Append(exp.GetFunctionName());
+
+    nativeSql.AppendParenLeft().Append (exp.GetSetQuantifier(), true);
+
+    ECSqlStatus stat = PrepareFunctionArgExpList(nativeSql, ctx, exp);
+    if (!stat.IsSuccess())
+        return stat;
+
+    if (isAnyEveryOrSome)
+        nativeSql.Append(" <> 0");
+
+    nativeSql.AppendParenRight(); // function arg list end paren
+
+    if (exp.HasParentheses())
+        nativeSql.AppendParenLeft();
+
+    nativeSqlSnippets.push_back(move(nativeSql));
+    return ECSqlStatus::Success;
+    }
+
+//-----------------------------------------------------------------------------------------
+// @bsimethod                                    Krischan.Eberle                    01/2014
+//+---------------+---------------+---------------+---------------+---------------+------
+//static
+ECSqlStatus ECSqlExpPreparer::PrepareFunctionArgExpList(NativeSqlBuilder& nativeSql, ECSqlPrepareContext& ctx, FunctionCallExp const& exp)
+    {
+    bool isFirstItem = true;
+    for (Exp const* argExp : exp.GetChildren())
+        {
+        if (!isFirstItem)
+            nativeSql.AppendComma();
+
+        NativeSqlBuilder::List nativeSqlArgumentList;
+        ECSqlStatus status;
+        if (IsNullExp(*argExp))
+            {
+            //for functions we only support args of single column primitive types so far, therefore an ECSQL NULL
+            //always means a single SQLite NULL
+            status = PrepareNullLiteralValueExp(nativeSqlArgumentList, ctx, static_cast<LiteralValueExp const*> (argExp), 1);
+            }
+        else
+            status = PrepareValueExp(nativeSqlArgumentList, ctx, static_cast<ValueExp const*> (argExp));
+
+        if (!status.IsSuccess())
+            return status;
+
+        nativeSql.Append(nativeSqlArgumentList);
+        isFirstItem = false;
+        }
+
+    return ECSqlStatus::Success;
+    }
+
+//-----------------------------------------------------------------------------------------
+// @bsimethod                                    Krischan.Eberle                    01/2014
+//+---------------+---------------+---------------+---------------+---------------+------
+//static
+ECSqlStatus ECSqlExpPreparer::PrepareSearchConditionExp(NativeSqlBuilder& nativeSqlBuilder, ECSqlPrepareContext& ctx, BooleanExp const& searchConditionExp)
+    {
+    NativeSqlBuilder::List sqlSnippets;
+    const ECSqlStatus stat = PrepareBooleanExp(sqlSnippets, ctx, searchConditionExp);
+    if (!stat.IsSuccess())
+        return stat;
+
+    //If the top level search condition has an OR we wrap the entire exp in parentheses to ensure
+    //precedence for the case where a system expression is added to the where clause.
+    bool wrapInParens = false;
+    if (searchConditionExp.GetType() == Exp::Type::BinaryBoolean)
+        {
+        BinaryBooleanExp const* binaryBoolExp = static_cast<BinaryBooleanExp const*> (&searchConditionExp);
+        if (binaryBoolExp->GetOperator() == BooleanSqlOperator::Or)
+            wrapInParens = true;
+        }
+
+    if (wrapInParens)
+        nativeSqlBuilder.AppendParenLeft();
+
+    nativeSqlBuilder.Append(sqlSnippets, " AND ");
+
+    if (wrapInParens)
+        nativeSqlBuilder.AppendParenRight();
+
+    return ECSqlStatus::Success;
+    }
+
+//-----------------------------------------------------------------------------------------
+// @bsimethod                                    Affan.Khan                       06/2013
+//+---------------+---------------+---------------+---------------+---------------+------
+//static
+ECSqlStatus ECSqlExpPreparer::PrepareSubqueryExp (ECSqlPrepareContext& ctx, SubqueryExp const* exp )
+    {
+    ctx.GetSqlBuilderR ().AppendParenLeft ();
+    auto stat = ECSqlSelectPreparer::Prepare (ctx, *exp->GetQuery ());
+    ctx.GetSqlBuilderR ().AppendParenRight ();
+    return stat;
+    }
+
+//-----------------------------------------------------------------------------------------
+// @bsimethod                                    Affan.Khan                       06/2013
+//+---------------+---------------+---------------+---------------+---------------+------
+//static
+ECSqlStatus ECSqlExpPreparer::PrepareSubqueryRefExp (ECSqlPrepareContext& ctx, SubqueryRefExp const* exp)
+    {   
+    auto status = PrepareSubqueryExp (ctx, exp->GetSubquery ());
+    if (!status.IsSuccess())
+        return status;
+
+    if (!exp->GetAlias ().empty ())
+        ctx.GetSqlBuilderR ().AppendSpace ().AppendQuoted (exp->GetAlias ().c_str ());
+
+    return ECSqlStatus::Success;
+    }
+
+//-----------------------------------------------------------------------------------------
+// @bsimethod                                    Affan.Khan                       06/2013
+//+---------------+---------------+---------------+---------------+---------------+------
+//static
+ECSqlStatus ECSqlExpPreparer::PrepareSubqueryTestExp(ECSqlPrepareContext& ctx, SubqueryTestExp const* exp)
+    {
+    ctx.GetECDb().GetECDbImplR().GetIssueReporter().Report(ECDbIssueSeverity::Error, "SubqueryTest expression not supported.");
+    return ECSqlStatus::InvalidECSql;
+    }
+
+//-----------------------------------------------------------------------------------------
+// @bsimethod                                    Affan.Khan                       06/2013
+//+---------------+---------------+---------------+---------------+---------------+------
+//static
+ECSqlStatus ECSqlExpPreparer::PrepareSubqueryValueExp (NativeSqlBuilder::List& nativeSqlSnippets, ECSqlPrepareContext& ctx, SubqueryValueExp const* exp)
+    {
+    Utf8String a = ctx.GetSqlBuilder ().ToString ();
+    ctx.GetSqlBuilderR ().Push (true);
+    auto st = PrepareSubqueryExp ( ctx, exp->GetQuery ());
+    nativeSqlSnippets.push_back (NativeSqlBuilder (ctx.GetSqlBuilderR ().Pop ().c_str ()));
+    return st;
+    }
+
+//-----------------------------------------------------------------------------------------
+// @bsimethod                                    Krischan.Eberle                    04/2015
+//+---------------+---------------+---------------+---------------+---------------+------
+//static
+ECSqlStatus ECSqlExpPreparer::PrepareUnaryPredicateExp(NativeSqlBuilder::List& nativeSqlSnippets, ECSqlPrepareContext& ctx, UnaryPredicateExp const* exp)
+    {
+    return PrepareValueExp(nativeSqlSnippets, ctx, exp->GetValueExp());
+    }
+
+//-----------------------------------------------------------------------------------------
+// @bsimethod                                    Affan.Khan                       06/2013
+//+---------------+---------------+---------------+---------------+---------------+------
+//static
+ECSqlStatus ECSqlExpPreparer::PrepareUnaryValueExp (NativeSqlBuilder::List& nativeSqlSnippets, ECSqlPrepareContext& ctx, UnaryValueExp const* exp)
+    {
+    NativeSqlBuilder::List unaryOperandSqlBuilders;
+    auto status = PrepareValueExp (unaryOperandSqlBuilders, ctx, exp->GetOperand ());
+    if (!status.IsSuccess())
+        return status;
+
+    BeAssert (unaryOperandSqlBuilders.size () <= 1 && "UnaryExp with Points and non-primitive types not supported yet.");
+
+    const UnarySqlOperator unaryOp = exp->GetOperator ();
+    for (NativeSqlBuilder const& unaryOperandSqlBuilder : unaryOperandSqlBuilders)
+        {
+        NativeSqlBuilder unaryExpBuilder;
+        if (exp->HasParentheses())
+            unaryExpBuilder.AppendParenLeft();
+
+        unaryExpBuilder.Append (unaryOp, false).Append (unaryOperandSqlBuilder, false);
+
+        if (exp->HasParentheses())
+            unaryExpBuilder.AppendParenRight();
+
+        nativeSqlSnippets.push_back(move(unaryExpBuilder));
+        }
+
+    return ECSqlStatus::Success;
+    }
+
+//-----------------------------------------------------------------------------------------
+// @bsimethod                                    Affan.Khan                       06/2013
+//+---------------+---------------+---------------+---------------+---------------+------
+//static
+ECSqlStatus ECSqlExpPreparer::PrepareValueExp (NativeSqlBuilder::List& nativeSqlSnippets, ECSqlPrepareContext& ctx, ValueExp const* exp)
+    {
+    switch(exp->GetType())
+        {
+        case Exp::Type::BetweenRangeValue:
+            return PrepareBetweenRangeValueExp (nativeSqlSnippets, ctx, static_cast<BetweenRangeValueExp const*> (exp));
+        case Exp::Type::BinaryValue:
+            return PrepareBinaryValueExp (nativeSqlSnippets, ctx, static_cast<BinaryValueExp const*> (exp));
+        case Exp::Type::Cast:
+            return PrepareCastExp (nativeSqlSnippets, ctx, static_cast<CastExp const*> (exp));
+        case Exp::Type::LiteralValue:
+            return PrepareLiteralValueExp (nativeSqlSnippets, ctx, static_cast<LiteralValueExp const*> (exp));
+        case Exp::Type::ECClassIdFunction:
+            return PrepareECClassIdFunctionExp (nativeSqlSnippets, ctx, static_cast<ECClassIdFunctionExp const*> (exp));
+        case Exp::Type::LikeRhsValue:
+            return PrepareLikeRhsValueExp (nativeSqlSnippets, ctx, static_cast<LikeRhsValueExp const*> (exp));
+        case Exp::Type::Parameter:
+            return PrepareParameterExp (nativeSqlSnippets, ctx, static_cast<ParameterExp const*> (exp), false, false);
+        case Exp::Type::PropertyName:
+            return ECSqlPropertyNameExpPreparer::Prepare (nativeSqlSnippets, ctx, static_cast<PropertyNameExp const*>(exp));
+        case Exp::Type::SubqueryValue:
+            return PrepareSubqueryValueExp (nativeSqlSnippets, ctx, static_cast<SubqueryValueExp const*> (exp));
+        case Exp::Type::UnaryValue:           
+            return PrepareUnaryValueExp (nativeSqlSnippets, ctx, static_cast<UnaryValueExp const*> (exp));
+        default:
+            break;
+        }
+
+    auto functionCallExp = dynamic_cast<FunctionCallExp const*> (exp);
+    if (functionCallExp != nullptr)
+        return PrepareFunctionCallExp (nativeSqlSnippets, ctx, functionCallExp);
+
+    BeAssert (false && "ECSqlPreparer::PrepareValueExp> Unhandled ValueExp subclass.");
+    return ECSqlStatus::Error;
+    }
+
+//-----------------------------------------------------------------------------------------
+// @bsimethod                                    Krischan.Eberle                    08/2013
+//+---------------+---------------+---------------+---------------+---------------+--------
+//static
+ECSqlStatus ECSqlExpPreparer::PrepareValueExpListExp (NativeSqlBuilder::List& nativeSqlSnippets, ECSqlPrepareContext& ctx, ValueExpListExp const* exp, bool encloseInParentheses)
+    {
+    BeAssert (nativeSqlSnippets.empty ());
+    auto isFirstExp = true;
+    for (auto valueExp : exp->GetChildren ())
+        {
+        NativeSqlBuilder::List listItemExpBuilders;
+        auto stat = PrepareValueExp (listItemExpBuilders, ctx, static_cast<ValueExp const*> (valueExp));
+        if (!stat.IsSuccess())
+            return stat;
+
+        for (size_t i = 0; i < listItemExpBuilders.size (); i++)
+            {
+            if (isFirstExp)
+                {
+                NativeSqlBuilder builder;
+                if (encloseInParentheses)
+                    builder.AppendParenLeft ();
+
+                builder.Append (listItemExpBuilders[i], false);
+                nativeSqlSnippets.push_back (move (builder));
+                }
+            else
+                {
+                auto& builder = nativeSqlSnippets[i];
+                builder.AppendComma (true).Append (listItemExpBuilders[i], false);
+                }
+            }
+
+        isFirstExp = false;
+        }
+
+    //finally add closing parenthesis to all list snippets we created
+    if (encloseInParentheses)
+        for_each (nativeSqlSnippets.begin (), nativeSqlSnippets.end (), [] (NativeSqlBuilder& builder) {builder.AppendParenRight ();});
+
+    return ECSqlStatus::Success;
+    }
+
+//-----------------------------------------------------------------------------------------
+// @bsimethod                                    Krischan.Eberle                11/2013
+//+---------------+---------------+---------------+---------------+---------------+------
+//static
+ECSqlStatus ECSqlExpPreparer::PrepareValueExpListExp(NativeSqlBuilder::ListOfLists& nativeSqlSnippetLists, ECSqlPrepareContext& ctx, ValueExpListExp const* exp, PropertyNameListExp const* targetExp, NativeSqlBuilder::ListOfLists& targetNativeSqlSnippetLists)
+    {
+    BeAssert(nativeSqlSnippetLists.empty());
+    size_t index = 0;
+    for (auto valueExp : exp->GetChildren())
+        {
+        ECSqlStatus stat = ECSqlStatus::Success;
+        BeAssert(valueExp != nullptr);
+
+        const auto targetNativeSqlSnippetCount = targetNativeSqlSnippetLists[index].size();
+        bool targetIsVirtual = false;
+        bool targetIsStructArrayProp = false;
+        if (targetNativeSqlSnippetCount == 0)
+            {
+            //Both struct array props as well as virtual props result in 0 native sql snippets. For parameter preparation
+            //we need to know whether it is a virtual prop or not. Preparation of struct array parameters
+            //works implicitly
+            auto targetPropNameExp = targetExp->GetPropertyNameExp(index);
+            BeAssert(targetPropNameExp != nullptr);
+            targetIsStructArrayProp = targetPropNameExp->GetTypeInfo().GetKind() == ECSqlTypeInfo::Kind::StructArray;
+            targetIsVirtual = !targetIsStructArrayProp;
+            }
+
+        NativeSqlBuilder::List nativeSqlSnippets;
+
+        //If target expression does not have any SQL snippets, it means the expression is not necessary in SQLite SQL (e.g. for source/target class id props)
+        //In that case the respective value exp does not need to be prepared either.
+
+        if (valueExp->IsParameterExp())
+            {
+            //Parameter exp needs to be prepared even if target exp is virtual, i.e. doesn't have a column in the SQLite SQL
+            //because we need a (noop) binder for it so that the binding API corresponds to the parameters in the incoming
+            //ECSQL.
+            BeAssert(dynamic_cast<ParameterExp const*> (valueExp) != nullptr);
+            stat = PrepareParameterExp(nativeSqlSnippets, ctx, static_cast<ParameterExp const*> (valueExp), targetIsVirtual, true);
+            }
+        else if (IsNullExp(*valueExp))
+            {
+            if (targetNativeSqlSnippetCount > 0)
+                {
+                //if value is null exp, we need to pass target operand snippets
+                BeAssert(dynamic_cast<LiteralValueExp const*> (valueExp) != nullptr);
+                stat = PrepareNullLiteralValueExp(nativeSqlSnippets, ctx, static_cast<LiteralValueExp const*> (valueExp), targetNativeSqlSnippetCount);
+                }
+            }
+        else if (targetNativeSqlSnippetCount > 0 || targetIsStructArrayProp)
+            stat = PrepareValueExp(nativeSqlSnippets, ctx, static_cast<ValueExp const*> (valueExp));
+
+        if (!stat.IsSuccess())
+            return stat;
+
+        nativeSqlSnippetLists.push_back(move(nativeSqlSnippets));
+        index++;
+        }
+
+    return ECSqlStatus::Success;
+    }
+
+//-----------------------------------------------------------------------------------------
+// @bsimethod                                    Affan.Khan                       06/2013
+//+---------------+---------------+---------------+---------------+---------------+------
+//static
+ECSqlStatus ECSqlExpPreparer::PrepareWhereExp(NativeSqlBuilder& nativeSqlSnippet, ECSqlPrepareContext& ctx, WhereExp const* exp)
+    {
+    if (exp == nullptr)
+        return ECSqlStatus::Success;
+
+    nativeSqlSnippet.Append(" WHERE ");
+    return PrepareSearchConditionExp(nativeSqlSnippet, ctx, *exp->GetSearchConditionExp());
+    }
+
+//-----------------------------------------------------------------------------------------
+// @bsimethod                                    Affan.Khan                       09/2013
+//+---------------+---------------+---------------+---------------+---------------+------
+ECSqlStatus FindBindableFields(std::vector<StructArrayMappedToSecondaryTableECSqlField*>& bindableFields, ECSqlField::Collection const& fieldsToBeSearched, ECSqlPrepareContext& ctx)
+    {
+    for (unique_ptr<ECSqlField> const& ecsqlField : fieldsToBeSearched)
+        {
+        if (auto bindableField = dynamic_cast<StructArrayMappedToSecondaryTableECSqlField*>(ecsqlField.get ()))
+            {
+            bindableFields.push_back (bindableField);
+            }
+        else
+            {
+            auto status = FindBindableFields(bindableFields, ecsqlField->GetChildren (), ctx);
+            if (!status.IsSuccess())
+                return status;
+            }
+        }
+    return ECSqlStatus::Success;
+    }
+
+//-----------------------------------------------------------------------------------------
+// @bsimethod                                    Affan.Khan                       09/2013
+//+---------------+---------------+---------------+---------------+---------------+------
+//static
+ECSqlStatus ECSqlExpPreparer::ResolveChildStatementsBinding (ECSqlPrepareContext& ctx)
+    {
+
+    if (ctx.GetECSqlStatementR ().GetPreparedStatementP ()->GetType () != ECSqlType::Select)
+        return ECSqlStatus::Success;
+
+    auto preparedStatement = ctx.GetECSqlStatementR ().GetPreparedStatementP <ECSqlSelectPreparedStatement> ();
+
+    std::vector<StructArrayMappedToSecondaryTableECSqlField*> bindableFields;
+    auto const& topLevelFields = preparedStatement->GetFields ();
+    auto status = FindBindableFields(bindableFields, topLevelFields, ctx);
+    if (!status.IsSuccess())
+        return status;
+
+    for (auto arrayField : bindableFields)
+        {
+        ECClassCP structRoot = &arrayField->GetColumnInfo ().GetRootClass();
+        Utf8CP classAlias = arrayField->GetColumnInfo ().GetRootClassAlias ();
+        if (arrayField->GetColumnInfo ().IsGeneratedProperty())
+            {
+            auto propertyCP = arrayField->GetColumnInfo ().GetProperty();
+            BeAssert(propertyCP != nullptr);
+            PropertyPath backReferencePath;
+            if (SUCCESS != DynamicSelectClauseECClass::ParseBackReferenceToPropertyPath (backReferencePath, *propertyCP, preparedStatement->GetECDb ()))
+                {
+                BeAssert(false && "Failed to resolved back reference for a dynamic property");
+                }
+
+            structRoot = &backReferencePath.GetClassMap()->GetClass();
+            }
+
+        auto sourcePropertyPath = arrayField->GetBinder().GetSourcePropertyPath();
+        int fieldIndex = -1;
+        int requestedFieldIndex = -1;
+        for (unique_ptr<ECSqlField> const& candidateField : topLevelFields)
+            {                
+            fieldIndex++;
+            auto const& candidateClass = candidateField->GetColumnInfo ().GetRootClass ();
+            if (candidateClass == *structRoot)
+                {
+                if (sourcePropertyPath.Equals (candidateField->GetColumnInfo ().GetProperty ()->GetName ()))
+                    {
+                    requestedFieldIndex = fieldIndex; 
+                    break;
+                    }
+                }
+            }
+
+        if (requestedFieldIndex >= 0)
+            {
+            arrayField->GetBinder().SetSourceStatementType(ECSqlPrimitiveBinder::StatementType::ECSql);
+            arrayField->GetBinder().SetSourceColumnIndex(requestedFieldIndex);
+            }
+        else
+            {
+            auto structRootMap = preparedStatement->GetECDb ().GetECDbImplR().GetECDbMap ().GetClassMap (*structRoot);
+            auto sourcePropertyMap = structRootMap->GetPropertyMap(sourcePropertyPath.c_str());
+
+            auto nativeSqlSnippets = sourcePropertyMap->ToNativeSql (classAlias, ctx.GetCurrentScope ().GetECSqlType (), false);
+            if (nativeSqlSnippets.empty ())
+                {
+                BeAssert (false && "Expecting column names");
+                }
+
+            if (nativeSqlSnippets.size () > 1)
+                {
+                BeAssert (false && "Expecting single column");
+                }
+
+            if (ctx.GetCurrentScope().GetNativeSqlSelectClauseColumnCount() > 0)
+                ctx.GetSqlBuilderR().AppendComma();
+
+            ctx.GetSqlBuilderR ().Append (nativeSqlSnippets);
+
+            arrayField->GetBinder().SetSourceStatementType (ECSqlPrimitiveBinder::StatementType::Sqlite);
+            arrayField->GetBinder().SetSourceColumnIndex (ctx.GetCurrentScope().GetNativeSqlSelectClauseColumnCount());
+            ctx.GetCurrentScopeR().IncrementNativeSqlSelectClauseColumnCount (static_cast<int>(nativeSqlSnippets.size ()));
+            }           
+        }
+    return ECSqlStatus::Success;
+    }
+
+//-----------------------------------------------------------------------------------------
+// @bsimethod                                    Krischan.Eberle                    11/2013
+//+---------------+---------------+---------------+---------------+---------------+------
+//static
+ECSqlStatus ECSqlExpPreparer::ResolveParameterMappings (ECSqlPrepareContext& context)
+    {
+    //resolve parameter mappings
+    //Parameter index mapping: Vector index = SQLite parameter index (minus 1)
+    //                         Vector value = pair of ECSQL parameter index and index of parameter component (for types that map to more than one SQLite parameter)
+    //                                        the SQLite parameter maps to
+    // Ex: ECSQL: SELECT * FROM Foo WHERE IntProp = ? AND Point3DProp = ? would yield these mappings:
+    //     { {1, 0}, // First entry: SQLite index 1 -> Maps to first ECSQL parameter of type Integer. Only one component.
+    //       {2, 0}, // Second entry: SQLite index 2 -> Maps to second ECSQL parameter's first component (X column)
+    //       {2, 1}, // Third entry: SQLite index 3 -> Maps to second ECSQL parameter's second component (Y column)
+    //       {2, 2} } // Fourth entry: SQLite index 4 -> Maps to second ECSQL parameter's third component (Z column)
+    auto const& parameterIndexMappings = context.GetSqlBuilder ().GetParameterIndexMappings ();
+    auto& parameterMap = context.GetECSqlStatementR ().GetPreparedStatementP ()->GetParameterMapR ();
+    const auto nativeSqlParameterCount = parameterIndexMappings.size ();
+    if (nativeSqlParameterCount == 0)
+        return ECSqlStatus::Success;
+
+    int previousECSqlParameterIndex = 0;
+    ECSqlBinder* parameterBinder = nullptr;
+    bool isFirstItem = true;
+    for (size_t i = 0; i < nativeSqlParameterCount; i++)
+        {
+        //Parameter indices are 1-based
+        const auto nativeSqlIndex = i + 1;
+        //corresponding ECSQL parameter index
+        const auto ecsqlParameterIndex = parameterIndexMappings[i].GetIndex ();
+        //If ECSQL parameter maps to more than one SQLite parameters, the component index 
+        const auto ecsqlParameterComponentIndex = parameterIndexMappings[i].GetComponentIndex ();
+
+        //if ECSQL parameter index is same as before, we don't need to look up the parameter binder again
+        if (isFirstItem || ecsqlParameterIndex != previousECSqlParameterIndex)
+            {
+            ECSqlBinder* binder = nullptr;
+            ECSqlStatus stat = ECSqlStatus::Success;
+            if (ecsqlParameterIndex > 0)
+                stat = parameterMap.TryGetBinder (binder, ecsqlParameterIndex);
+            else
+                stat = parameterMap.TryGetInternalBinder (binder, (size_t) ((-1) * ecsqlParameterIndex));
+
+            if (!stat.IsSuccess())
+                {
+                BeAssert (false && "Resolution of parameter mappings failed. Index mismatches.");
+                return ECSqlStatus::Error;
+                }
+
+            parameterBinder = binder;
+            }
+        else
+            BeAssert (parameterBinder != nullptr);
+
+        parameterBinder->SetSqliteIndex (ecsqlParameterComponentIndex, nativeSqlIndex);
+        previousECSqlParameterIndex = ecsqlParameterIndex;
+        isFirstItem = false;
+        }
+
+    parameterMap.RemapForJoinTable(context);
+    return ECSqlStatus::Success;
+    }
+
+//-----------------------------------------------------------------------------------------
+// @bsimethod                                    Krischan.Eberle                    09/2013
+//+---------------+---------------+---------------+---------------+---------------+------
+//static
+bool ECSqlExpPreparer::IsNullExp (ExpCR exp)
+    {
+    return exp.GetType () == Exp::Type::LiteralValue && 
+        (static_cast<LiteralValueExp const&> (exp).GetTypeInfo ().GetKind () == ECSqlTypeInfo::Kind::Null);
+    }
+
+
+END_BENTLEY_SQLITE_EC_NAMESPACE