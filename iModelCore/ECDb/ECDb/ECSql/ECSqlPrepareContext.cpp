/*--------------------------------------------------------------------------------------+
|
|     $Source: ECDb/ECSql/ECSqlPrepareContext.cpp $
|
|  $Copyright: (c) 2016 Bentley Systems, Incorporated. All rights reserved. $
|
+--------------------------------------------------------------------------------------*/
#include "ECDbPch.h"
#include "ECSqlPrepareContext.h"
#include "ECSqlStatementBase.h"

USING_NAMESPACE_BENTLEY_EC

BEGIN_BENTLEY_SQLITE_EC_NAMESPACE

//****************************** ECSqlPrepareContext::StatementScope ********************
//-----------------------------------------------------------------------------------------
// @bsimethod                                    Krischan.Eberle                    11/2013
//+---------------+---------------+---------------+---------------+---------------+------
ECSqlPrepareContext::ExpScope::ExpScope(ExpCR exp, ExpScope const* parent, OptionsExp const* options)
    : m_exp(exp), m_parent(parent), m_options(options), m_nativeSqlSelectClauseColumnCount(0), m_extendedOptions(ExtendedOptions::None)
    {
    m_ecsqlType = DetermineECSqlType(exp);
    }

//-----------------------------------------------------------------------------------------
// @bsimethod                                    Krischan.Eberle                    11/2013
//+---------------+---------------+---------------+---------------+---------------+------
ECSqlType ECSqlPrepareContext::ExpScope::DetermineECSqlType (ExpCR exp) const
    {
    switch (exp.GetType ())
        {
        case Exp::Type::SingleSelect:
        case Exp::Type::Select:
                return ECSqlType::Select;
            case Exp::Type::Insert:
                return ECSqlType::Insert;
            case Exp::Type::Update:
                return ECSqlType::Update;
            case Exp::Type::Delete:
                return ECSqlType::Delete;
            default:
                {
                BeAssert (m_parent != nullptr && "DetermineECSqlType");
                return m_parent->GetECSqlType ();
                }
        }
    }

//****************************** ECSqlPrepareContext::StatementScopeStack ********************
//-----------------------------------------------------------------------------------------
// @bsimethod                                    Krischan.Eberle                    11/2013
//+---------------+---------------+---------------+---------------+---------------+------
void ECSqlPrepareContext::ExpScopeStack::Push (ExpCR exp, OptionsExp const* options)
    {
    ExpScope const* parent = nullptr;
    if (Depth() > 0)
        parent = & Current();

    m_scopes.push_back (ExpScope (exp, parent, options));
    }

//-----------------------------------------------------------------------------------------
// @bsimethod                                    Affan.Khan                       06/2013
//+---------------+---------------+---------------+---------------+---------------+------
void ECSqlPrepareContext::ExpScopeStack::Pop ()
    {
    m_scopes.pop_back();
    }

//-----------------------------------------------------------------------------------------
// @bsimethod                                    Affan.Khan                       06/2013
//+---------------+---------------+---------------+---------------+---------------+------
size_t ECSqlPrepareContext::ExpScopeStack::Depth () const 
    { 
    return m_scopes.size ();
    }

//-----------------------------------------------------------------------------------------
// @bsimethod                                    Affan.Khan                       06/2013
//+---------------+---------------+---------------+---------------+---------------+------
ECSqlPrepareContext::ExpScope const& ECSqlPrepareContext::ExpScopeStack::Current () const
    {
    BeAssert (!m_scopes.empty ());
    return m_scopes.back ();
    }
//-----------------------------------------------------------------------------------------
// @bsimethod                                    Affan.Khan                       06/2013
//+---------------+---------------+---------------+---------------+---------------+------
ECSqlPrepareContext::ExpScope& ECSqlPrepareContext::ExpScopeStack::CurrentR () 
    {
    BeAssert (!m_scopes.empty ());
    return m_scopes.back ();
    }

//****************************** ECSqlPrepareContext ********************
//-----------------------------------------------------------------------------------------
// @bsimethod                                    Krischan.Eberle                    10/2013
//+---------------+---------------+---------------+---------------+---------------+------
ECSqlPrepareContext::ECSqlPrepareContext(ECDbCR ecdb, ECSqlStatementBase& preparedStatment)
    : m_ecdb(ecdb), m_ecsqlStatement(preparedStatment), m_parentCtx(nullptr), m_parentArrayProperty(nullptr),
    m_parentColumnInfo(nullptr), m_nativeStatementIsNoop(false), m_joinedTableInfo(nullptr)
    {}

//-----------------------------------------------------------------------------------------
// @bsimethod                                    Affan.Khan                    12/2015
//+---------------+---------------+---------------+---------------+---------------+------
ECSqlPrepareContext::ECSqlPrepareContext(ECDbCR ecdb, ECSqlStatementBase& preparedStatment, ECClassId joinedTableClassId)
    : m_ecdb(ecdb), m_ecsqlStatement(preparedStatment), m_parentCtx(nullptr), m_parentArrayProperty(nullptr),
    m_parentColumnInfo(nullptr), m_nativeStatementIsNoop(false), m_joinedTableClassId(joinedTableClassId), m_joinedTableInfo(nullptr)
    {}

//-----------------------------------------------------------------------------------------
// @bsimethod                                    Affan.Khan                    04/2014
//+---------------+---------------+---------------+---------------+---------------+------
ECSqlPrepareContext::ECSqlPrepareContext(ECDbCR ecdb, ECSqlStatementBase& preparedStatment, ECSqlPrepareContext const& parentCtx)
    : m_ecdb(ecdb), m_ecsqlStatement(preparedStatment), m_parentCtx(&parentCtx), m_parentArrayProperty(nullptr),
    m_parentColumnInfo(nullptr), m_nativeStatementIsNoop(false), m_joinedTableInfo(nullptr)
    {}

//-----------------------------------------------------------------------------------------
// @bsimethod                                    Affan.Khan                       06/2013
//+---------------+---------------+---------------+---------------+---------------+------
ECSqlPrepareContext::ECSqlPrepareContext(ECDbCR ecdb, ECSqlStatementBase& preparedStatment, ECSqlPrepareContext const& parentCtx, ArrayECPropertyCR parentArrayProperty, ECSqlColumnInfo const* parentColumnInfo)
    : m_ecdb(ecdb), m_ecsqlStatement(preparedStatment), m_parentCtx(&parentCtx),
    m_parentArrayProperty(&parentArrayProperty), m_parentColumnInfo(parentColumnInfo),
    m_nativeStatementIsNoop(false), m_joinedTableInfo(nullptr)
    {}

//-----------------------------------------------------------------------------------------
// @bsimethod                                    Affan.Khan                       01/2016
//+---------------+---------------+---------------+---------------+---------------+------
ECSqlPrepareContext::JoinedTableInfo const* ECSqlPrepareContext::TrySetupJoinedTableInfo(Exp const& exp, Utf8CP orignalECSQL)
    {
    m_joinedTableInfo = JoinedTableInfo::Create(*this, exp, orignalECSQL);
    return GetJoinedTableInfo();
    }

//-----------------------------------------------------------------------------------------
// @bsimethod                                    Affan.Khan                       06/2013
//+---------------+---------------+---------------+---------------+---------------+------
ECSqlStatementBase& ECSqlPrepareContext::GetECSqlStatementR () const
    {
    return m_ecsqlStatement;
    }

//-----------------------------------------------------------------------------------------
// @bsimethod                                    Affan.Khan                       06/2013
//+---------------+---------------+---------------+---------------+---------------+------
Utf8CP ECSqlPrepareContext::GetNativeSql () const 
    { 
    return m_nativeSqlBuilder.ToString ();
    }


//-----------------------------------------------------------------------------------------
// @bsimethod                                    Affan.Khan                       06/2013
//+---------------+---------------+---------------+---------------+---------------+------
int ECSqlPrepareContext::ExpScope::GetNativeSqlSelectClauseColumnCount () const 
    {
    return m_nativeSqlSelectClauseColumnCount;
    }

//-----------------------------------------------------------------------------------------
// @bsimethod                                    Affan.Khan                       06/2013
//+---------------+---------------+---------------+---------------+---------------+------
void ECSqlPrepareContext::ExpScope::IncrementNativeSqlSelectClauseColumnCount (size_t value)
    {
    m_nativeSqlSelectClauseColumnCount += static_cast<int> (value);
    }

//-----------------------------------------------------------------------------------------
// @bsimethod                                    Affan.Khan                       01/2016
//+---------------+---------------+---------------+---------------+---------------+------
//static 
std::unique_ptr<ECSqlPrepareContext::JoinedTableInfo> ECSqlPrepareContext::JoinedTableInfo::CreateForInsert(ECSqlPrepareContext& ctx, InsertStatementExp const& exp)
    {
    ClassMap const& classMap = exp.GetClassNameExp()->GetInfo().GetMap();
    if (!classMap.GetMapStrategy().IsTablePerHierarchy() || !classMap.GetTphHelper()->HasJoinedTable())
        return nullptr;

    ECClassId parentOfJoinedTableClassId = classMap.GetTphHelper()->DetermineParentOfJoinedTableECClassId();
    if (!parentOfJoinedTableClassId.IsValid())
        {
        BeAssert(false && "Root class for joined table must exist.");
        return nullptr;
        }

    ECClassCP parentOfJoinedTableClass = ctx.GetECDb().Schemas().GetECClass(parentOfJoinedTableClassId);
    if (parentOfJoinedTableClass == nullptr)
        {
        BeAssert(false && "Root class for joined table must exist.");
        return nullptr;
        }

    NativeSqlBuilder parentOfJoinedTableECSQL;
    NativeSqlBuilder joinedTableECSQL;

    DbTable const& primaryTable = classMap.GetPrimaryTable();
    DbTable const& joinedTable = classMap.GetJoinedTable();

    NativeSqlBuilder::List joinedTableProperties;
    NativeSqlBuilder::List joinedTableValues;
    NativeSqlBuilder::List parentOfJoinedTableValues;
    NativeSqlBuilder::List parentOfJoinedTableProperties;

    joinedTableECSQL.Append("INSERT INTO ").Append(classMap.GetClass().GetECSqlName().c_str());
    parentOfJoinedTableECSQL.Append("INSERT INTO ").Append(parentOfJoinedTableClass->GetECSqlName().c_str());

    std::unique_ptr<ECSqlPrepareContext::JoinedTableInfo> info = std::unique_ptr<ECSqlPrepareContext::JoinedTableInfo>( new JoinedTableInfo(classMap.GetClass()));
    auto propertyList = exp.GetPropertyNameListExp();
    auto valueList = exp.GetValuesExp();
    for (size_t i = 0; i < propertyList->GetChildrenCount(); i++)
        {
        PropertyNameExp const* property = propertyList->GetPropertyNameExp(i);
        ValueExp const* value = valueList->GetValueExp(i);
        std::vector<Parameter const*> thisValueParams;
        for (Exp const* exp : value->Find(Exp::Type::Parameter, true /* recursive*/))
            {
            ParameterExp const* param = static_cast<ParameterExp const*>(exp);
            if (!param->IsNamedParameter() || info->m_parameterMap.GetOrignal().Find(param->GetParameterName()) == nullptr)
                thisValueParams.push_back(info->m_parameterMap.GetOrignalR().Add(*param));
            }

        if (property->GetPropertyMap().IsSystemPropertyMap())
            {
            joinedTableProperties.push_back(NativeSqlBuilder(property->ToECSql().c_str()));
            joinedTableValues.push_back(NativeSqlBuilder(value->ToECSql().c_str()));
            parentOfJoinedTableProperties.push_back(NativeSqlBuilder(property->ToECSql().c_str()));
            parentOfJoinedTableValues.push_back(NativeSqlBuilder(value->ToECSql().c_str()));

            info->m_parameterMap.GetPrimaryR().Add(thisValueParams);
            info->m_parameterMap.GetSecondaryR().Add(thisValueParams);

            if (!info->m_ecinstanceIdIsUserProvided  && property->GetPropertyMap().GetSingleColumn())
                {
                info->m_ecinstanceIdIsUserProvided = Enum::Contains(property->GetPropertyMap().GetSingleColumn()->GetKind(), DbColumn::Kind::ECInstanceId);
                BeAssert(thisValueParams.size() <= 1);
                if (thisValueParams.size() == 1)
                    info->m_primaryECInstanceIdParameterIndex = info->m_parameterMap.GetPrimaryR().Last();
                else if (thisValueParams.size() > 1)
                    {
                    BeAssert(false && "This case is not handled where e.g. (ECInstanceId ) VALUES ( ? + ? ) has more then one parameter");
                    return nullptr;
                    }
                }
            }
        else if (property->GetPropertyMap().MapsToTable(joinedTable))
            {
            joinedTableProperties.push_back(NativeSqlBuilder(property->ToECSql().c_str()));
            joinedTableValues.push_back(NativeSqlBuilder(value->ToECSql().c_str()));
            info->m_parameterMap.GetSecondaryR().Add(thisValueParams);
            }
        else
            {
            BeAssert(property->GetPropertyMap().MapsToTable(primaryTable));
            parentOfJoinedTableProperties.push_back(NativeSqlBuilder(property->ToECSql().c_str()));
            parentOfJoinedTableValues.push_back(NativeSqlBuilder(value->ToECSql().c_str()));
            info->m_parameterMap.GetPrimaryR().Add(thisValueParams);
            }
        }

    if (!info->m_ecinstanceIdIsUserProvided)
        {
        parentOfJoinedTableProperties.push_back(NativeSqlBuilder("ECInstanceId"));
        parentOfJoinedTableValues.push_back(NativeSqlBuilder("?"));
        info->m_parameterMap.GetPrimaryR().Add();
        info->m_primaryECInstanceIdParameterIndex = info->m_parameterMap.GetPrimaryR().Last();
        }

    if (joinedTableProperties.empty())
        {
        joinedTableProperties.push_back(NativeSqlBuilder("ECInstanceId"));
        joinedTableValues.push_back(NativeSqlBuilder("NULL"));
        }

    joinedTableECSQL.AppendParenLeft().Append(joinedTableProperties).Append(") VALUES (").Append(joinedTableValues).AppendParenRight();
    parentOfJoinedTableECSQL.AppendParenLeft().Append(parentOfJoinedTableProperties).Append(") VALUES (").Append(parentOfJoinedTableValues).AppendParenRight();

    info->m_joinedTableECSql = joinedTableECSQL.ToString();
    info->m_parentOfJoinedTableECSql = parentOfJoinedTableECSQL.ToString();
    return info;
    }

//-----------------------------------------------------------------------------------------
// @bsimethod                                    Affan.Khan                       01/2016
//+---------------+---------------+---------------+---------------+---------------+------
//static 
std::unique_ptr<ECSqlPrepareContext::JoinedTableInfo> ECSqlPrepareContext::JoinedTableInfo::CreateForUpdate(ECSqlPrepareContext& ctx, UpdateStatementExp const& exp)
    {
    ClassMap const& classMap = exp.GetClassNameExp()->GetInfo().GetMap();
    if (!classMap.GetMapStrategy().IsTablePerHierarchy() || !classMap.GetTphHelper()->HasJoinedTable())
        return nullptr;

    ECClassId parentOfJoinedTableClassId = classMap.GetTphHelper()->DetermineParentOfJoinedTableECClassId();
    if (!parentOfJoinedTableClassId.IsValid())
        {
        BeAssert(false && "Root class for joined table must exist.");
        return nullptr;
        }

    ECClassCP parentOfJoinedTableClass = ctx.GetECDb().Schemas().GetECClass(parentOfJoinedTableClassId);
    if (parentOfJoinedTableClass == nullptr)
        {
        BeAssert(false && "Root class for joined table must exist.");
        return nullptr;
        }

    NativeSqlBuilder parentOfJoinedTableECSQL;
    NativeSqlBuilder joinedTableECSQL;

    DbTable const& primaryTable = classMap.GetPrimaryTable();
    DbTable const& joinedTable = classMap.GetJoinedTable();
<<<<<<< HEAD
=======
    auto tables = exp.GetReferencedTables();
    if (tables.size() <= 2)
        {
        if (&classMap.GetJoinedTable() == &parentOfJoinedTableClassMap->GetJoinedTable())
            return nullptr;
        }
>>>>>>> ea42375c

    NativeSqlBuilder::List joinedTableProperties;
    NativeSqlBuilder::List joinedTableValues;
    NativeSqlBuilder::List parentOfJoinedTableValues;
    NativeSqlBuilder::List parentOfJoinedTableProperties;
    bool isPolymorphic = exp.GetClassNameExp()->IsPolymorphic();
    joinedTableECSQL.Append("UPDATE ").AppendIf(!isPolymorphic, "ONLY ").Append(classMap.GetClass().GetECSqlName().c_str()).Append(" SET ");
    parentOfJoinedTableECSQL.Append("UPDATE ").Append(parentOfJoinedTableClass->GetECSqlName().c_str()).Append(" SET ");

    std::unique_ptr<ECSqlPrepareContext::JoinedTableInfo> info = std::unique_ptr<ECSqlPrepareContext::JoinedTableInfo>(new JoinedTableInfo(classMap.GetClass()));
    auto assignmentList = exp.GetAssignmentListExp();
    for (size_t i = 0; i < assignmentList->GetChildrenCount(); i++)
        {
        auto assignmentExp = assignmentList->GetAssignmentExp(i);
        auto property = assignmentExp->GetPropertyNameExp();
        auto value = assignmentExp->GetValueExp();

        std::vector<Parameter const*> thisValueParams;
        for (auto exp : value->Find(Exp::Type::Parameter, true /* recursive*/))
            {
            auto param = static_cast<ParameterExp const*>(exp);
            if (!param->IsNamedParameter() || info->m_parameterMap.GetOrignal().Find(param->GetParameterName()) == nullptr)
                thisValueParams.push_back(info->m_parameterMap.GetOrignalR().Add(*param));
            }

        if (property->GetPropertyMap().IsSystemPropertyMap())
            {
            BeAssert(false && "Updating system properties are not supported");
            return nullptr;
            }
        else if (property->GetPropertyMap().MapsToTable(joinedTable))
            {
            joinedTableProperties.push_back(NativeSqlBuilder(property->ToECSql().c_str()));
            joinedTableValues.push_back(NativeSqlBuilder(value->ToECSql().c_str()));
            info->m_parameterMap.GetSecondaryR().Add(thisValueParams);
            }
        else
            {
            BeAssert(property->GetPropertyMap().MapsToTable(primaryTable));
            parentOfJoinedTableProperties.push_back(NativeSqlBuilder(property->ToECSql().c_str()));
            parentOfJoinedTableValues.push_back(NativeSqlBuilder(value->ToECSql().c_str()));
            info->m_parameterMap.GetPrimaryR().Add(thisValueParams);
            }
        }

    joinedTableECSQL.Append(BuildAssignmentExpression(joinedTableProperties, joinedTableValues));
    parentOfJoinedTableECSQL.Append(BuildAssignmentExpression(parentOfJoinedTableProperties, parentOfJoinedTableValues));

    if (auto bwhere = exp.GetWhereClauseExp())
        {
        std::vector<Parameter const*> thisValueParams;
        for (auto exp : bwhere->Find(Exp::Type::Parameter, true /* recursive*/))
            {
            auto param = static_cast<ParameterExp const*>(exp);
            if (!(param->IsNamedParameter() && info->m_parameterMap.GetOrignal().Find(param->GetParameterName())))
                thisValueParams.push_back(info->m_parameterMap.GetOrignalR().Add(*param));
            }

        info->m_parameterMap.GetSecondaryR().Add(thisValueParams);
        info->m_parameterMap.GetPrimaryR().Add(thisValueParams);
        joinedTableECSQL.AppendSpace().Append(bwhere->ToECSql().c_str());
        parentOfJoinedTableECSQL.AppendSpace().Append(bwhere->ToECSql().c_str());
        }

    OptionsExp const* optionsExp = exp.GetOptionsClauseExp();
    if (optionsExp != nullptr)
        {
        joinedTableECSQL.AppendSpace().Append(optionsExp->ToECSql().c_str());
        parentOfJoinedTableECSQL.AppendSpace().Append(optionsExp->ToECSql().c_str());
        }

    if (!joinedTableProperties.empty())
        info->m_joinedTableECSql = joinedTableECSQL.ToString();

    if (!parentOfJoinedTableProperties.empty())
        info->m_parentOfJoinedTableECSql = parentOfJoinedTableECSQL.ToString();

    return info;
    }

//-----------------------------------------------------------------------------------------
// @bsimethod                                    Affan.Khan                       01/2016
//+---------------+---------------+---------------+---------------+---------------+------
//static
NativeSqlBuilder ECSqlPrepareContext::JoinedTableInfo::BuildAssignmentExpression(NativeSqlBuilder::List const& prop, NativeSqlBuilder::List const& values)
    {
    BeAssert(prop.size() == values.size());
    NativeSqlBuilder out;
    for (auto propI = prop.begin(), valueI = values.begin(); propI != prop.end() && valueI != values.end(); ++propI, ++valueI)
        {
        if (propI != prop.begin())
            out.AppendComma();

        out.Append(*propI).Append("=").Append(*valueI);      
        }

    return out;
    }

//-----------------------------------------------------------------------------------------
// @bsimethod                                    Affan.Khan                       01/2016
//+---------------+---------------+---------------+---------------+---------------+------
//static 
std::unique_ptr<ECSqlPrepareContext::JoinedTableInfo> ECSqlPrepareContext::JoinedTableInfo::Create(ECSqlPrepareContext& ctx, Exp const& exp, Utf8CP orignalECSQL)
    {
    std::unique_ptr<JoinedTableInfo> info = nullptr;
    if (exp.GetType() == Exp::Type::Insert)
        info = CreateForInsert(ctx, static_cast<InsertStatementExp const&>(exp));
    else if (exp.GetType() == Exp::Type::Update)
        info = CreateForUpdate(ctx, static_cast<UpdateStatementExp const&>(exp));

    if (info != nullptr)
        {
        if (info->m_joinedTableECSql.empty() && info->m_parentOfJoinedTableECSql.empty())
            {
            BeAssert(false);
            return nullptr;
            }

        info->m_originalECSql = orignalECSQL;

        auto& primary = info->m_parameterMap.GetPrimaryR();
        auto& secondary = info->m_parameterMap.GetSecondaryR();
        for (auto i = primary.First(); i > 0 && i <= primary.Last(); ++i)
            {
            auto p = const_cast<Parameter*>(primary.Find(i));
            if (p && p->GetOrignalParameter())
                {
                for (auto j = secondary.First(); j > 0 && j <= secondary.Last(); ++j)
                    {
                    auto s = const_cast<Parameter*>(secondary.Find(j));
                    if (s && p->GetOrignalParameter() == s->GetOrignalParameter())
                        {
                        p->m_shared = s->m_shared = true;
                        }
                    }
                }
            }

        return info;
        }

    return nullptr;
    }

END_BENTLEY_SQLITE_EC_NAMESPACE


<|MERGE_RESOLUTION|>--- conflicted
+++ resolved
@@ -1,470 +1,461 @@
-/*--------------------------------------------------------------------------------------+
-|
-|     $Source: ECDb/ECSql/ECSqlPrepareContext.cpp $
-|
-|  $Copyright: (c) 2016 Bentley Systems, Incorporated. All rights reserved. $
-|
-+--------------------------------------------------------------------------------------*/
-#include "ECDbPch.h"
-#include "ECSqlPrepareContext.h"
-#include "ECSqlStatementBase.h"
-
-USING_NAMESPACE_BENTLEY_EC
-
-BEGIN_BENTLEY_SQLITE_EC_NAMESPACE
-
-//****************************** ECSqlPrepareContext::StatementScope ********************
-//-----------------------------------------------------------------------------------------
-// @bsimethod                                    Krischan.Eberle                    11/2013
-//+---------------+---------------+---------------+---------------+---------------+------
-ECSqlPrepareContext::ExpScope::ExpScope(ExpCR exp, ExpScope const* parent, OptionsExp const* options)
-    : m_exp(exp), m_parent(parent), m_options(options), m_nativeSqlSelectClauseColumnCount(0), m_extendedOptions(ExtendedOptions::None)
-    {
-    m_ecsqlType = DetermineECSqlType(exp);
-    }
-
-//-----------------------------------------------------------------------------------------
-// @bsimethod                                    Krischan.Eberle                    11/2013
-//+---------------+---------------+---------------+---------------+---------------+------
-ECSqlType ECSqlPrepareContext::ExpScope::DetermineECSqlType (ExpCR exp) const
-    {
-    switch (exp.GetType ())
-        {
-        case Exp::Type::SingleSelect:
-        case Exp::Type::Select:
-                return ECSqlType::Select;
-            case Exp::Type::Insert:
-                return ECSqlType::Insert;
-            case Exp::Type::Update:
-                return ECSqlType::Update;
-            case Exp::Type::Delete:
-                return ECSqlType::Delete;
-            default:
-                {
-                BeAssert (m_parent != nullptr && "DetermineECSqlType");
-                return m_parent->GetECSqlType ();
-                }
-        }
-    }
-
-//****************************** ECSqlPrepareContext::StatementScopeStack ********************
-//-----------------------------------------------------------------------------------------
-// @bsimethod                                    Krischan.Eberle                    11/2013
-//+---------------+---------------+---------------+---------------+---------------+------
-void ECSqlPrepareContext::ExpScopeStack::Push (ExpCR exp, OptionsExp const* options)
-    {
-    ExpScope const* parent = nullptr;
-    if (Depth() > 0)
-        parent = & Current();
-
-    m_scopes.push_back (ExpScope (exp, parent, options));
-    }
-
-//-----------------------------------------------------------------------------------------
-// @bsimethod                                    Affan.Khan                       06/2013
-//+---------------+---------------+---------------+---------------+---------------+------
-void ECSqlPrepareContext::ExpScopeStack::Pop ()
-    {
-    m_scopes.pop_back();
-    }
-
-//-----------------------------------------------------------------------------------------
-// @bsimethod                                    Affan.Khan                       06/2013
-//+---------------+---------------+---------------+---------------+---------------+------
-size_t ECSqlPrepareContext::ExpScopeStack::Depth () const 
-    { 
-    return m_scopes.size ();
-    }
-
-//-----------------------------------------------------------------------------------------
-// @bsimethod                                    Affan.Khan                       06/2013
-//+---------------+---------------+---------------+---------------+---------------+------
-ECSqlPrepareContext::ExpScope const& ECSqlPrepareContext::ExpScopeStack::Current () const
-    {
-    BeAssert (!m_scopes.empty ());
-    return m_scopes.back ();
-    }
-//-----------------------------------------------------------------------------------------
-// @bsimethod                                    Affan.Khan                       06/2013
-//+---------------+---------------+---------------+---------------+---------------+------
-ECSqlPrepareContext::ExpScope& ECSqlPrepareContext::ExpScopeStack::CurrentR () 
-    {
-    BeAssert (!m_scopes.empty ());
-    return m_scopes.back ();
-    }
-
-//****************************** ECSqlPrepareContext ********************
-//-----------------------------------------------------------------------------------------
-// @bsimethod                                    Krischan.Eberle                    10/2013
-//+---------------+---------------+---------------+---------------+---------------+------
-ECSqlPrepareContext::ECSqlPrepareContext(ECDbCR ecdb, ECSqlStatementBase& preparedStatment)
-    : m_ecdb(ecdb), m_ecsqlStatement(preparedStatment), m_parentCtx(nullptr), m_parentArrayProperty(nullptr),
-    m_parentColumnInfo(nullptr), m_nativeStatementIsNoop(false), m_joinedTableInfo(nullptr)
-    {}
-
-//-----------------------------------------------------------------------------------------
-// @bsimethod                                    Affan.Khan                    12/2015
-//+---------------+---------------+---------------+---------------+---------------+------
-ECSqlPrepareContext::ECSqlPrepareContext(ECDbCR ecdb, ECSqlStatementBase& preparedStatment, ECClassId joinedTableClassId)
-    : m_ecdb(ecdb), m_ecsqlStatement(preparedStatment), m_parentCtx(nullptr), m_parentArrayProperty(nullptr),
-    m_parentColumnInfo(nullptr), m_nativeStatementIsNoop(false), m_joinedTableClassId(joinedTableClassId), m_joinedTableInfo(nullptr)
-    {}
-
-//-----------------------------------------------------------------------------------------
-// @bsimethod                                    Affan.Khan                    04/2014
-//+---------------+---------------+---------------+---------------+---------------+------
-ECSqlPrepareContext::ECSqlPrepareContext(ECDbCR ecdb, ECSqlStatementBase& preparedStatment, ECSqlPrepareContext const& parentCtx)
-    : m_ecdb(ecdb), m_ecsqlStatement(preparedStatment), m_parentCtx(&parentCtx), m_parentArrayProperty(nullptr),
-    m_parentColumnInfo(nullptr), m_nativeStatementIsNoop(false), m_joinedTableInfo(nullptr)
-    {}
-
-//-----------------------------------------------------------------------------------------
-// @bsimethod                                    Affan.Khan                       06/2013
-//+---------------+---------------+---------------+---------------+---------------+------
-ECSqlPrepareContext::ECSqlPrepareContext(ECDbCR ecdb, ECSqlStatementBase& preparedStatment, ECSqlPrepareContext const& parentCtx, ArrayECPropertyCR parentArrayProperty, ECSqlColumnInfo const* parentColumnInfo)
-    : m_ecdb(ecdb), m_ecsqlStatement(preparedStatment), m_parentCtx(&parentCtx),
-    m_parentArrayProperty(&parentArrayProperty), m_parentColumnInfo(parentColumnInfo),
-    m_nativeStatementIsNoop(false), m_joinedTableInfo(nullptr)
-    {}
-
-//-----------------------------------------------------------------------------------------
-// @bsimethod                                    Affan.Khan                       01/2016
-//+---------------+---------------+---------------+---------------+---------------+------
-ECSqlPrepareContext::JoinedTableInfo const* ECSqlPrepareContext::TrySetupJoinedTableInfo(Exp const& exp, Utf8CP orignalECSQL)
-    {
-    m_joinedTableInfo = JoinedTableInfo::Create(*this, exp, orignalECSQL);
-    return GetJoinedTableInfo();
-    }
-
-//-----------------------------------------------------------------------------------------
-// @bsimethod                                    Affan.Khan                       06/2013
-//+---------------+---------------+---------------+---------------+---------------+------
-ECSqlStatementBase& ECSqlPrepareContext::GetECSqlStatementR () const
-    {
-    return m_ecsqlStatement;
-    }
-
-//-----------------------------------------------------------------------------------------
-// @bsimethod                                    Affan.Khan                       06/2013
-//+---------------+---------------+---------------+---------------+---------------+------
-Utf8CP ECSqlPrepareContext::GetNativeSql () const 
-    { 
-    return m_nativeSqlBuilder.ToString ();
-    }
-
-
-//-----------------------------------------------------------------------------------------
-// @bsimethod                                    Affan.Khan                       06/2013
-//+---------------+---------------+---------------+---------------+---------------+------
-int ECSqlPrepareContext::ExpScope::GetNativeSqlSelectClauseColumnCount () const 
-    {
-    return m_nativeSqlSelectClauseColumnCount;
-    }
-
-//-----------------------------------------------------------------------------------------
-// @bsimethod                                    Affan.Khan                       06/2013
-//+---------------+---------------+---------------+---------------+---------------+------
-void ECSqlPrepareContext::ExpScope::IncrementNativeSqlSelectClauseColumnCount (size_t value)
-    {
-    m_nativeSqlSelectClauseColumnCount += static_cast<int> (value);
-    }
-
-//-----------------------------------------------------------------------------------------
-// @bsimethod                                    Affan.Khan                       01/2016
-//+---------------+---------------+---------------+---------------+---------------+------
-//static 
-std::unique_ptr<ECSqlPrepareContext::JoinedTableInfo> ECSqlPrepareContext::JoinedTableInfo::CreateForInsert(ECSqlPrepareContext& ctx, InsertStatementExp const& exp)
-    {
-    ClassMap const& classMap = exp.GetClassNameExp()->GetInfo().GetMap();
-    if (!classMap.GetMapStrategy().IsTablePerHierarchy() || !classMap.GetTphHelper()->HasJoinedTable())
-        return nullptr;
-
-    ECClassId parentOfJoinedTableClassId = classMap.GetTphHelper()->DetermineParentOfJoinedTableECClassId();
-    if (!parentOfJoinedTableClassId.IsValid())
-        {
-        BeAssert(false && "Root class for joined table must exist.");
-        return nullptr;
-        }
-
-    ECClassCP parentOfJoinedTableClass = ctx.GetECDb().Schemas().GetECClass(parentOfJoinedTableClassId);
-    if (parentOfJoinedTableClass == nullptr)
-        {
-        BeAssert(false && "Root class for joined table must exist.");
-        return nullptr;
-        }
-
-    NativeSqlBuilder parentOfJoinedTableECSQL;
-    NativeSqlBuilder joinedTableECSQL;
-
-    DbTable const& primaryTable = classMap.GetPrimaryTable();
-    DbTable const& joinedTable = classMap.GetJoinedTable();
-
-    NativeSqlBuilder::List joinedTableProperties;
-    NativeSqlBuilder::List joinedTableValues;
-    NativeSqlBuilder::List parentOfJoinedTableValues;
-    NativeSqlBuilder::List parentOfJoinedTableProperties;
-
-    joinedTableECSQL.Append("INSERT INTO ").Append(classMap.GetClass().GetECSqlName().c_str());
-    parentOfJoinedTableECSQL.Append("INSERT INTO ").Append(parentOfJoinedTableClass->GetECSqlName().c_str());
-
-    std::unique_ptr<ECSqlPrepareContext::JoinedTableInfo> info = std::unique_ptr<ECSqlPrepareContext::JoinedTableInfo>( new JoinedTableInfo(classMap.GetClass()));
-    auto propertyList = exp.GetPropertyNameListExp();
-    auto valueList = exp.GetValuesExp();
-    for (size_t i = 0; i < propertyList->GetChildrenCount(); i++)
-        {
-        PropertyNameExp const* property = propertyList->GetPropertyNameExp(i);
-        ValueExp const* value = valueList->GetValueExp(i);
-        std::vector<Parameter const*> thisValueParams;
-        for (Exp const* exp : value->Find(Exp::Type::Parameter, true /* recursive*/))
-            {
-            ParameterExp const* param = static_cast<ParameterExp const*>(exp);
-            if (!param->IsNamedParameter() || info->m_parameterMap.GetOrignal().Find(param->GetParameterName()) == nullptr)
-                thisValueParams.push_back(info->m_parameterMap.GetOrignalR().Add(*param));
-            }
-
-        if (property->GetPropertyMap().IsSystemPropertyMap())
-            {
-            joinedTableProperties.push_back(NativeSqlBuilder(property->ToECSql().c_str()));
-            joinedTableValues.push_back(NativeSqlBuilder(value->ToECSql().c_str()));
-            parentOfJoinedTableProperties.push_back(NativeSqlBuilder(property->ToECSql().c_str()));
-            parentOfJoinedTableValues.push_back(NativeSqlBuilder(value->ToECSql().c_str()));
-
-            info->m_parameterMap.GetPrimaryR().Add(thisValueParams);
-            info->m_parameterMap.GetSecondaryR().Add(thisValueParams);
-
-            if (!info->m_ecinstanceIdIsUserProvided  && property->GetPropertyMap().GetSingleColumn())
-                {
-                info->m_ecinstanceIdIsUserProvided = Enum::Contains(property->GetPropertyMap().GetSingleColumn()->GetKind(), DbColumn::Kind::ECInstanceId);
-                BeAssert(thisValueParams.size() <= 1);
-                if (thisValueParams.size() == 1)
-                    info->m_primaryECInstanceIdParameterIndex = info->m_parameterMap.GetPrimaryR().Last();
-                else if (thisValueParams.size() > 1)
-                    {
-                    BeAssert(false && "This case is not handled where e.g. (ECInstanceId ) VALUES ( ? + ? ) has more then one parameter");
-                    return nullptr;
-                    }
-                }
-            }
-        else if (property->GetPropertyMap().MapsToTable(joinedTable))
-            {
-            joinedTableProperties.push_back(NativeSqlBuilder(property->ToECSql().c_str()));
-            joinedTableValues.push_back(NativeSqlBuilder(value->ToECSql().c_str()));
-            info->m_parameterMap.GetSecondaryR().Add(thisValueParams);
-            }
-        else
-            {
-            BeAssert(property->GetPropertyMap().MapsToTable(primaryTable));
-            parentOfJoinedTableProperties.push_back(NativeSqlBuilder(property->ToECSql().c_str()));
-            parentOfJoinedTableValues.push_back(NativeSqlBuilder(value->ToECSql().c_str()));
-            info->m_parameterMap.GetPrimaryR().Add(thisValueParams);
-            }
-        }
-
-    if (!info->m_ecinstanceIdIsUserProvided)
-        {
-        parentOfJoinedTableProperties.push_back(NativeSqlBuilder("ECInstanceId"));
-        parentOfJoinedTableValues.push_back(NativeSqlBuilder("?"));
-        info->m_parameterMap.GetPrimaryR().Add();
-        info->m_primaryECInstanceIdParameterIndex = info->m_parameterMap.GetPrimaryR().Last();
-        }
-
-    if (joinedTableProperties.empty())
-        {
-        joinedTableProperties.push_back(NativeSqlBuilder("ECInstanceId"));
-        joinedTableValues.push_back(NativeSqlBuilder("NULL"));
-        }
-
-    joinedTableECSQL.AppendParenLeft().Append(joinedTableProperties).Append(") VALUES (").Append(joinedTableValues).AppendParenRight();
-    parentOfJoinedTableECSQL.AppendParenLeft().Append(parentOfJoinedTableProperties).Append(") VALUES (").Append(parentOfJoinedTableValues).AppendParenRight();
-
-    info->m_joinedTableECSql = joinedTableECSQL.ToString();
-    info->m_parentOfJoinedTableECSql = parentOfJoinedTableECSQL.ToString();
-    return info;
-    }
-
-//-----------------------------------------------------------------------------------------
-// @bsimethod                                    Affan.Khan                       01/2016
-//+---------------+---------------+---------------+---------------+---------------+------
-//static 
-std::unique_ptr<ECSqlPrepareContext::JoinedTableInfo> ECSqlPrepareContext::JoinedTableInfo::CreateForUpdate(ECSqlPrepareContext& ctx, UpdateStatementExp const& exp)
-    {
-    ClassMap const& classMap = exp.GetClassNameExp()->GetInfo().GetMap();
-    if (!classMap.GetMapStrategy().IsTablePerHierarchy() || !classMap.GetTphHelper()->HasJoinedTable())
-        return nullptr;
-
-    ECClassId parentOfJoinedTableClassId = classMap.GetTphHelper()->DetermineParentOfJoinedTableECClassId();
-    if (!parentOfJoinedTableClassId.IsValid())
-        {
-        BeAssert(false && "Root class for joined table must exist.");
-        return nullptr;
-        }
-
-    ECClassCP parentOfJoinedTableClass = ctx.GetECDb().Schemas().GetECClass(parentOfJoinedTableClassId);
-    if (parentOfJoinedTableClass == nullptr)
-        {
-        BeAssert(false && "Root class for joined table must exist.");
-        return nullptr;
-        }
-
-    NativeSqlBuilder parentOfJoinedTableECSQL;
-    NativeSqlBuilder joinedTableECSQL;
-
-    DbTable const& primaryTable = classMap.GetPrimaryTable();
-    DbTable const& joinedTable = classMap.GetJoinedTable();
-<<<<<<< HEAD
-=======
-    auto tables = exp.GetReferencedTables();
-    if (tables.size() <= 2)
-        {
-        if (&classMap.GetJoinedTable() == &parentOfJoinedTableClassMap->GetJoinedTable())
-            return nullptr;
-        }
->>>>>>> ea42375c
-
-    NativeSqlBuilder::List joinedTableProperties;
-    NativeSqlBuilder::List joinedTableValues;
-    NativeSqlBuilder::List parentOfJoinedTableValues;
-    NativeSqlBuilder::List parentOfJoinedTableProperties;
-    bool isPolymorphic = exp.GetClassNameExp()->IsPolymorphic();
-    joinedTableECSQL.Append("UPDATE ").AppendIf(!isPolymorphic, "ONLY ").Append(classMap.GetClass().GetECSqlName().c_str()).Append(" SET ");
-    parentOfJoinedTableECSQL.Append("UPDATE ").Append(parentOfJoinedTableClass->GetECSqlName().c_str()).Append(" SET ");
-
-    std::unique_ptr<ECSqlPrepareContext::JoinedTableInfo> info = std::unique_ptr<ECSqlPrepareContext::JoinedTableInfo>(new JoinedTableInfo(classMap.GetClass()));
-    auto assignmentList = exp.GetAssignmentListExp();
-    for (size_t i = 0; i < assignmentList->GetChildrenCount(); i++)
-        {
-        auto assignmentExp = assignmentList->GetAssignmentExp(i);
-        auto property = assignmentExp->GetPropertyNameExp();
-        auto value = assignmentExp->GetValueExp();
-
-        std::vector<Parameter const*> thisValueParams;
-        for (auto exp : value->Find(Exp::Type::Parameter, true /* recursive*/))
-            {
-            auto param = static_cast<ParameterExp const*>(exp);
-            if (!param->IsNamedParameter() || info->m_parameterMap.GetOrignal().Find(param->GetParameterName()) == nullptr)
-                thisValueParams.push_back(info->m_parameterMap.GetOrignalR().Add(*param));
-            }
-
-        if (property->GetPropertyMap().IsSystemPropertyMap())
-            {
-            BeAssert(false && "Updating system properties are not supported");
-            return nullptr;
-            }
-        else if (property->GetPropertyMap().MapsToTable(joinedTable))
-            {
-            joinedTableProperties.push_back(NativeSqlBuilder(property->ToECSql().c_str()));
-            joinedTableValues.push_back(NativeSqlBuilder(value->ToECSql().c_str()));
-            info->m_parameterMap.GetSecondaryR().Add(thisValueParams);
-            }
-        else
-            {
-            BeAssert(property->GetPropertyMap().MapsToTable(primaryTable));
-            parentOfJoinedTableProperties.push_back(NativeSqlBuilder(property->ToECSql().c_str()));
-            parentOfJoinedTableValues.push_back(NativeSqlBuilder(value->ToECSql().c_str()));
-            info->m_parameterMap.GetPrimaryR().Add(thisValueParams);
-            }
-        }
-
-    joinedTableECSQL.Append(BuildAssignmentExpression(joinedTableProperties, joinedTableValues));
-    parentOfJoinedTableECSQL.Append(BuildAssignmentExpression(parentOfJoinedTableProperties, parentOfJoinedTableValues));
-
-    if (auto bwhere = exp.GetWhereClauseExp())
-        {
-        std::vector<Parameter const*> thisValueParams;
-        for (auto exp : bwhere->Find(Exp::Type::Parameter, true /* recursive*/))
-            {
-            auto param = static_cast<ParameterExp const*>(exp);
-            if (!(param->IsNamedParameter() && info->m_parameterMap.GetOrignal().Find(param->GetParameterName())))
-                thisValueParams.push_back(info->m_parameterMap.GetOrignalR().Add(*param));
-            }
-
-        info->m_parameterMap.GetSecondaryR().Add(thisValueParams);
-        info->m_parameterMap.GetPrimaryR().Add(thisValueParams);
-        joinedTableECSQL.AppendSpace().Append(bwhere->ToECSql().c_str());
-        parentOfJoinedTableECSQL.AppendSpace().Append(bwhere->ToECSql().c_str());
-        }
-
-    OptionsExp const* optionsExp = exp.GetOptionsClauseExp();
-    if (optionsExp != nullptr)
-        {
-        joinedTableECSQL.AppendSpace().Append(optionsExp->ToECSql().c_str());
-        parentOfJoinedTableECSQL.AppendSpace().Append(optionsExp->ToECSql().c_str());
-        }
-
-    if (!joinedTableProperties.empty())
-        info->m_joinedTableECSql = joinedTableECSQL.ToString();
-
-    if (!parentOfJoinedTableProperties.empty())
-        info->m_parentOfJoinedTableECSql = parentOfJoinedTableECSQL.ToString();
-
-    return info;
-    }
-
-//-----------------------------------------------------------------------------------------
-// @bsimethod                                    Affan.Khan                       01/2016
-//+---------------+---------------+---------------+---------------+---------------+------
-//static
-NativeSqlBuilder ECSqlPrepareContext::JoinedTableInfo::BuildAssignmentExpression(NativeSqlBuilder::List const& prop, NativeSqlBuilder::List const& values)
-    {
-    BeAssert(prop.size() == values.size());
-    NativeSqlBuilder out;
-    for (auto propI = prop.begin(), valueI = values.begin(); propI != prop.end() && valueI != values.end(); ++propI, ++valueI)
-        {
-        if (propI != prop.begin())
-            out.AppendComma();
-
-        out.Append(*propI).Append("=").Append(*valueI);      
-        }
-
-    return out;
-    }
-
-//-----------------------------------------------------------------------------------------
-// @bsimethod                                    Affan.Khan                       01/2016
-//+---------------+---------------+---------------+---------------+---------------+------
-//static 
-std::unique_ptr<ECSqlPrepareContext::JoinedTableInfo> ECSqlPrepareContext::JoinedTableInfo::Create(ECSqlPrepareContext& ctx, Exp const& exp, Utf8CP orignalECSQL)
-    {
-    std::unique_ptr<JoinedTableInfo> info = nullptr;
-    if (exp.GetType() == Exp::Type::Insert)
-        info = CreateForInsert(ctx, static_cast<InsertStatementExp const&>(exp));
-    else if (exp.GetType() == Exp::Type::Update)
-        info = CreateForUpdate(ctx, static_cast<UpdateStatementExp const&>(exp));
-
-    if (info != nullptr)
-        {
-        if (info->m_joinedTableECSql.empty() && info->m_parentOfJoinedTableECSql.empty())
-            {
-            BeAssert(false);
-            return nullptr;
-            }
-
-        info->m_originalECSql = orignalECSQL;
-
-        auto& primary = info->m_parameterMap.GetPrimaryR();
-        auto& secondary = info->m_parameterMap.GetSecondaryR();
-        for (auto i = primary.First(); i > 0 && i <= primary.Last(); ++i)
-            {
-            auto p = const_cast<Parameter*>(primary.Find(i));
-            if (p && p->GetOrignalParameter())
-                {
-                for (auto j = secondary.First(); j > 0 && j <= secondary.Last(); ++j)
-                    {
-                    auto s = const_cast<Parameter*>(secondary.Find(j));
-                    if (s && p->GetOrignalParameter() == s->GetOrignalParameter())
-                        {
-                        p->m_shared = s->m_shared = true;
-                        }
-                    }
-                }
-            }
-
-        return info;
-        }
-
-    return nullptr;
-    }
-
-END_BENTLEY_SQLITE_EC_NAMESPACE
-
-
+/*--------------------------------------------------------------------------------------+
+|
+|     $Source: ECDb/ECSql/ECSqlPrepareContext.cpp $
+|
+|  $Copyright: (c) 2016 Bentley Systems, Incorporated. All rights reserved. $
+|
++--------------------------------------------------------------------------------------*/
+#include "ECDbPch.h"
+#include "ECSqlPrepareContext.h"
+#include "ECSqlStatementBase.h"
+
+USING_NAMESPACE_BENTLEY_EC
+
+BEGIN_BENTLEY_SQLITE_EC_NAMESPACE
+
+//****************************** ECSqlPrepareContext::StatementScope ********************
+//-----------------------------------------------------------------------------------------
+// @bsimethod                                    Krischan.Eberle                    11/2013
+//+---------------+---------------+---------------+---------------+---------------+------
+ECSqlPrepareContext::ExpScope::ExpScope(ExpCR exp, ExpScope const* parent, OptionsExp const* options)
+    : m_exp(exp), m_parent(parent), m_options(options), m_nativeSqlSelectClauseColumnCount(0), m_extendedOptions(ExtendedOptions::None)
+    {
+    m_ecsqlType = DetermineECSqlType(exp);
+    }
+
+//-----------------------------------------------------------------------------------------
+// @bsimethod                                    Krischan.Eberle                    11/2013
+//+---------------+---------------+---------------+---------------+---------------+------
+ECSqlType ECSqlPrepareContext::ExpScope::DetermineECSqlType (ExpCR exp) const
+    {
+    switch (exp.GetType ())
+        {
+        case Exp::Type::SingleSelect:
+        case Exp::Type::Select:
+                return ECSqlType::Select;
+            case Exp::Type::Insert:
+                return ECSqlType::Insert;
+            case Exp::Type::Update:
+                return ECSqlType::Update;
+            case Exp::Type::Delete:
+                return ECSqlType::Delete;
+            default:
+                {
+                BeAssert (m_parent != nullptr && "DetermineECSqlType");
+                return m_parent->GetECSqlType ();
+                }
+        }
+    }
+
+//****************************** ECSqlPrepareContext::StatementScopeStack ********************
+//-----------------------------------------------------------------------------------------
+// @bsimethod                                    Krischan.Eberle                    11/2013
+//+---------------+---------------+---------------+---------------+---------------+------
+void ECSqlPrepareContext::ExpScopeStack::Push (ExpCR exp, OptionsExp const* options)
+    {
+    ExpScope const* parent = nullptr;
+    if (Depth() > 0)
+        parent = & Current();
+
+    m_scopes.push_back (ExpScope (exp, parent, options));
+    }
+
+//-----------------------------------------------------------------------------------------
+// @bsimethod                                    Affan.Khan                       06/2013
+//+---------------+---------------+---------------+---------------+---------------+------
+void ECSqlPrepareContext::ExpScopeStack::Pop ()
+    {
+    m_scopes.pop_back();
+    }
+
+//-----------------------------------------------------------------------------------------
+// @bsimethod                                    Affan.Khan                       06/2013
+//+---------------+---------------+---------------+---------------+---------------+------
+size_t ECSqlPrepareContext::ExpScopeStack::Depth () const 
+    { 
+    return m_scopes.size ();
+    }
+
+//-----------------------------------------------------------------------------------------
+// @bsimethod                                    Affan.Khan                       06/2013
+//+---------------+---------------+---------------+---------------+---------------+------
+ECSqlPrepareContext::ExpScope const& ECSqlPrepareContext::ExpScopeStack::Current () const
+    {
+    BeAssert (!m_scopes.empty ());
+    return m_scopes.back ();
+    }
+//-----------------------------------------------------------------------------------------
+// @bsimethod                                    Affan.Khan                       06/2013
+//+---------------+---------------+---------------+---------------+---------------+------
+ECSqlPrepareContext::ExpScope& ECSqlPrepareContext::ExpScopeStack::CurrentR () 
+    {
+    BeAssert (!m_scopes.empty ());
+    return m_scopes.back ();
+    }
+
+//****************************** ECSqlPrepareContext ********************
+//-----------------------------------------------------------------------------------------
+// @bsimethod                                    Krischan.Eberle                    10/2013
+//+---------------+---------------+---------------+---------------+---------------+------
+ECSqlPrepareContext::ECSqlPrepareContext(ECDbCR ecdb, ECSqlStatementBase& preparedStatment)
+    : m_ecdb(ecdb), m_ecsqlStatement(preparedStatment), m_parentCtx(nullptr), m_parentArrayProperty(nullptr),
+    m_parentColumnInfo(nullptr), m_nativeStatementIsNoop(false), m_joinedTableInfo(nullptr)
+    {}
+
+//-----------------------------------------------------------------------------------------
+// @bsimethod                                    Affan.Khan                    12/2015
+//+---------------+---------------+---------------+---------------+---------------+------
+ECSqlPrepareContext::ECSqlPrepareContext(ECDbCR ecdb, ECSqlStatementBase& preparedStatment, ECClassId joinedTableClassId)
+    : m_ecdb(ecdb), m_ecsqlStatement(preparedStatment), m_parentCtx(nullptr), m_parentArrayProperty(nullptr),
+    m_parentColumnInfo(nullptr), m_nativeStatementIsNoop(false), m_joinedTableClassId(joinedTableClassId), m_joinedTableInfo(nullptr)
+    {}
+
+//-----------------------------------------------------------------------------------------
+// @bsimethod                                    Affan.Khan                    04/2014
+//+---------------+---------------+---------------+---------------+---------------+------
+ECSqlPrepareContext::ECSqlPrepareContext(ECDbCR ecdb, ECSqlStatementBase& preparedStatment, ECSqlPrepareContext const& parentCtx)
+    : m_ecdb(ecdb), m_ecsqlStatement(preparedStatment), m_parentCtx(&parentCtx), m_parentArrayProperty(nullptr),
+    m_parentColumnInfo(nullptr), m_nativeStatementIsNoop(false), m_joinedTableInfo(nullptr)
+    {}
+
+//-----------------------------------------------------------------------------------------
+// @bsimethod                                    Affan.Khan                       06/2013
+//+---------------+---------------+---------------+---------------+---------------+------
+ECSqlPrepareContext::ECSqlPrepareContext(ECDbCR ecdb, ECSqlStatementBase& preparedStatment, ECSqlPrepareContext const& parentCtx, ArrayECPropertyCR parentArrayProperty, ECSqlColumnInfo const* parentColumnInfo)
+    : m_ecdb(ecdb), m_ecsqlStatement(preparedStatment), m_parentCtx(&parentCtx),
+    m_parentArrayProperty(&parentArrayProperty), m_parentColumnInfo(parentColumnInfo),
+    m_nativeStatementIsNoop(false), m_joinedTableInfo(nullptr)
+    {}
+
+//-----------------------------------------------------------------------------------------
+// @bsimethod                                    Affan.Khan                       01/2016
+//+---------------+---------------+---------------+---------------+---------------+------
+ECSqlPrepareContext::JoinedTableInfo const* ECSqlPrepareContext::TrySetupJoinedTableInfo(Exp const& exp, Utf8CP orignalECSQL)
+    {
+    m_joinedTableInfo = JoinedTableInfo::Create(*this, exp, orignalECSQL);
+    return GetJoinedTableInfo();
+    }
+
+//-----------------------------------------------------------------------------------------
+// @bsimethod                                    Affan.Khan                       06/2013
+//+---------------+---------------+---------------+---------------+---------------+------
+ECSqlStatementBase& ECSqlPrepareContext::GetECSqlStatementR () const
+    {
+    return m_ecsqlStatement;
+    }
+
+//-----------------------------------------------------------------------------------------
+// @bsimethod                                    Affan.Khan                       06/2013
+//+---------------+---------------+---------------+---------------+---------------+------
+Utf8CP ECSqlPrepareContext::GetNativeSql () const 
+    { 
+    return m_nativeSqlBuilder.ToString ();
+    }
+
+
+//-----------------------------------------------------------------------------------------
+// @bsimethod                                    Affan.Khan                       06/2013
+//+---------------+---------------+---------------+---------------+---------------+------
+int ECSqlPrepareContext::ExpScope::GetNativeSqlSelectClauseColumnCount () const 
+    {
+    return m_nativeSqlSelectClauseColumnCount;
+    }
+
+//-----------------------------------------------------------------------------------------
+// @bsimethod                                    Affan.Khan                       06/2013
+//+---------------+---------------+---------------+---------------+---------------+------
+void ECSqlPrepareContext::ExpScope::IncrementNativeSqlSelectClauseColumnCount (size_t value)
+    {
+    m_nativeSqlSelectClauseColumnCount += static_cast<int> (value);
+    }
+
+//-----------------------------------------------------------------------------------------
+// @bsimethod                                    Affan.Khan                       01/2016
+//+---------------+---------------+---------------+---------------+---------------+------
+//static 
+std::unique_ptr<ECSqlPrepareContext::JoinedTableInfo> ECSqlPrepareContext::JoinedTableInfo::CreateForInsert(ECSqlPrepareContext& ctx, InsertStatementExp const& exp)
+    {
+    ClassMap const& classMap = exp.GetClassNameExp()->GetInfo().GetMap();
+    if (!classMap.GetMapStrategy().IsTablePerHierarchy() || !classMap.GetTphHelper()->HasJoinedTable())
+        return nullptr;
+
+    ECClassId parentOfJoinedTableClassId = classMap.GetTphHelper()->DetermineParentOfJoinedTableECClassId();
+    if (!parentOfJoinedTableClassId.IsValid())
+        {
+        BeAssert(false && "Root class for joined table must exist.");
+        return nullptr;
+        }
+
+    ECClassCP parentOfJoinedTableClass = ctx.GetECDb().Schemas().GetECClass(parentOfJoinedTableClassId);
+    if (parentOfJoinedTableClass == nullptr)
+        {
+        BeAssert(false && "Root class for joined table must exist.");
+        return nullptr;
+        }
+
+    NativeSqlBuilder parentOfJoinedTableECSQL;
+    NativeSqlBuilder joinedTableECSQL;
+
+    DbTable const& primaryTable = classMap.GetPrimaryTable();
+    DbTable const& joinedTable = classMap.GetJoinedTable();
+
+    NativeSqlBuilder::List joinedTableProperties;
+    NativeSqlBuilder::List joinedTableValues;
+    NativeSqlBuilder::List parentOfJoinedTableValues;
+    NativeSqlBuilder::List parentOfJoinedTableProperties;
+
+    joinedTableECSQL.Append("INSERT INTO ").Append(classMap.GetClass().GetECSqlName().c_str());
+    parentOfJoinedTableECSQL.Append("INSERT INTO ").Append(parentOfJoinedTableClass->GetECSqlName().c_str());
+
+    std::unique_ptr<ECSqlPrepareContext::JoinedTableInfo> info = std::unique_ptr<ECSqlPrepareContext::JoinedTableInfo>( new JoinedTableInfo(classMap.GetClass()));
+    auto propertyList = exp.GetPropertyNameListExp();
+    auto valueList = exp.GetValuesExp();
+    for (size_t i = 0; i < propertyList->GetChildrenCount(); i++)
+        {
+        PropertyNameExp const* property = propertyList->GetPropertyNameExp(i);
+        ValueExp const* value = valueList->GetValueExp(i);
+        std::vector<Parameter const*> thisValueParams;
+        for (Exp const* exp : value->Find(Exp::Type::Parameter, true /* recursive*/))
+            {
+            ParameterExp const* param = static_cast<ParameterExp const*>(exp);
+            if (!param->IsNamedParameter() || info->m_parameterMap.GetOrignal().Find(param->GetParameterName()) == nullptr)
+                thisValueParams.push_back(info->m_parameterMap.GetOrignalR().Add(*param));
+            }
+
+        if (property->GetPropertyMap().IsSystemPropertyMap())
+            {
+            joinedTableProperties.push_back(NativeSqlBuilder(property->ToECSql().c_str()));
+            joinedTableValues.push_back(NativeSqlBuilder(value->ToECSql().c_str()));
+            parentOfJoinedTableProperties.push_back(NativeSqlBuilder(property->ToECSql().c_str()));
+            parentOfJoinedTableValues.push_back(NativeSqlBuilder(value->ToECSql().c_str()));
+
+            info->m_parameterMap.GetPrimaryR().Add(thisValueParams);
+            info->m_parameterMap.GetSecondaryR().Add(thisValueParams);
+
+            if (!info->m_ecinstanceIdIsUserProvided  && property->GetPropertyMap().GetSingleColumn())
+                {
+                info->m_ecinstanceIdIsUserProvided = Enum::Contains(property->GetPropertyMap().GetSingleColumn()->GetKind(), DbColumn::Kind::ECInstanceId);
+                BeAssert(thisValueParams.size() <= 1);
+                if (thisValueParams.size() == 1)
+                    info->m_primaryECInstanceIdParameterIndex = info->m_parameterMap.GetPrimaryR().Last();
+                else if (thisValueParams.size() > 1)
+                    {
+                    BeAssert(false && "This case is not handled where e.g. (ECInstanceId ) VALUES ( ? + ? ) has more then one parameter");
+                    return nullptr;
+                    }
+                }
+            }
+        else if (property->GetPropertyMap().MapsToTable(joinedTable))
+            {
+            joinedTableProperties.push_back(NativeSqlBuilder(property->ToECSql().c_str()));
+            joinedTableValues.push_back(NativeSqlBuilder(value->ToECSql().c_str()));
+            info->m_parameterMap.GetSecondaryR().Add(thisValueParams);
+            }
+        else
+            {
+            BeAssert(property->GetPropertyMap().MapsToTable(primaryTable));
+            parentOfJoinedTableProperties.push_back(NativeSqlBuilder(property->ToECSql().c_str()));
+            parentOfJoinedTableValues.push_back(NativeSqlBuilder(value->ToECSql().c_str()));
+            info->m_parameterMap.GetPrimaryR().Add(thisValueParams);
+            }
+        }
+
+    if (!info->m_ecinstanceIdIsUserProvided)
+        {
+        parentOfJoinedTableProperties.push_back(NativeSqlBuilder("ECInstanceId"));
+        parentOfJoinedTableValues.push_back(NativeSqlBuilder("?"));
+        info->m_parameterMap.GetPrimaryR().Add();
+        info->m_primaryECInstanceIdParameterIndex = info->m_parameterMap.GetPrimaryR().Last();
+        }
+
+    if (joinedTableProperties.empty())
+        {
+        joinedTableProperties.push_back(NativeSqlBuilder("ECInstanceId"));
+        joinedTableValues.push_back(NativeSqlBuilder("NULL"));
+        }
+
+    joinedTableECSQL.AppendParenLeft().Append(joinedTableProperties).Append(") VALUES (").Append(joinedTableValues).AppendParenRight();
+    parentOfJoinedTableECSQL.AppendParenLeft().Append(parentOfJoinedTableProperties).Append(") VALUES (").Append(parentOfJoinedTableValues).AppendParenRight();
+
+    info->m_joinedTableECSql = joinedTableECSQL.ToString();
+    info->m_parentOfJoinedTableECSql = parentOfJoinedTableECSQL.ToString();
+    return info;
+    }
+
+//-----------------------------------------------------------------------------------------
+// @bsimethod                                    Affan.Khan                       01/2016
+//+---------------+---------------+---------------+---------------+---------------+------
+//static 
+std::unique_ptr<ECSqlPrepareContext::JoinedTableInfo> ECSqlPrepareContext::JoinedTableInfo::CreateForUpdate(ECSqlPrepareContext& ctx, UpdateStatementExp const& exp)
+    {
+    ClassMap const& classMap = exp.GetClassNameExp()->GetInfo().GetMap();
+    if (!classMap.GetMapStrategy().IsTablePerHierarchy() || !classMap.GetTphHelper()->HasJoinedTable())
+        return nullptr;
+
+    ECClassId parentOfJoinedTableClassId = classMap.GetTphHelper()->DetermineParentOfJoinedTableECClassId();
+    if (!parentOfJoinedTableClassId.IsValid())
+        {
+        BeAssert(false && "Root class for joined table must exist.");
+        return nullptr;
+        }
+
+    ECClassCP parentOfJoinedTableClass = ctx.GetECDb().Schemas().GetECClass(parentOfJoinedTableClassId);
+    if (parentOfJoinedTableClass == nullptr)
+        {
+        BeAssert(false && "Root class for joined table must exist.");
+        return nullptr;
+        }
+
+    NativeSqlBuilder parentOfJoinedTableECSQL;
+    NativeSqlBuilder joinedTableECSQL;
+
+    DbTable const& primaryTable = classMap.GetPrimaryTable();
+    DbTable const& joinedTable = classMap.GetJoinedTable();
+
+    NativeSqlBuilder::List joinedTableProperties;
+    NativeSqlBuilder::List joinedTableValues;
+    NativeSqlBuilder::List parentOfJoinedTableValues;
+    NativeSqlBuilder::List parentOfJoinedTableProperties;
+    bool isPolymorphic = exp.GetClassNameExp()->IsPolymorphic();
+    joinedTableECSQL.Append("UPDATE ").AppendIf(!isPolymorphic, "ONLY ").Append(classMap.GetClass().GetECSqlName().c_str()).Append(" SET ");
+    parentOfJoinedTableECSQL.Append("UPDATE ").Append(parentOfJoinedTableClass->GetECSqlName().c_str()).Append(" SET ");
+
+    std::unique_ptr<ECSqlPrepareContext::JoinedTableInfo> info = std::unique_ptr<ECSqlPrepareContext::JoinedTableInfo>(new JoinedTableInfo(classMap.GetClass()));
+    auto assignmentList = exp.GetAssignmentListExp();
+    for (size_t i = 0; i < assignmentList->GetChildrenCount(); i++)
+        {
+        auto assignmentExp = assignmentList->GetAssignmentExp(i);
+        auto property = assignmentExp->GetPropertyNameExp();
+        auto value = assignmentExp->GetValueExp();
+
+        std::vector<Parameter const*> thisValueParams;
+        for (auto exp : value->Find(Exp::Type::Parameter, true /* recursive*/))
+            {
+            auto param = static_cast<ParameterExp const*>(exp);
+            if (!param->IsNamedParameter() || info->m_parameterMap.GetOrignal().Find(param->GetParameterName()) == nullptr)
+                thisValueParams.push_back(info->m_parameterMap.GetOrignalR().Add(*param));
+            }
+
+        if (property->GetPropertyMap().IsSystemPropertyMap())
+            {
+            BeAssert(false && "Updating system properties are not supported");
+            return nullptr;
+            }
+        else if (property->GetPropertyMap().MapsToTable(joinedTable))
+            {
+            joinedTableProperties.push_back(NativeSqlBuilder(property->ToECSql().c_str()));
+            joinedTableValues.push_back(NativeSqlBuilder(value->ToECSql().c_str()));
+            info->m_parameterMap.GetSecondaryR().Add(thisValueParams);
+            }
+        else
+            {
+            BeAssert(property->GetPropertyMap().MapsToTable(primaryTable));
+            parentOfJoinedTableProperties.push_back(NativeSqlBuilder(property->ToECSql().c_str()));
+            parentOfJoinedTableValues.push_back(NativeSqlBuilder(value->ToECSql().c_str()));
+            info->m_parameterMap.GetPrimaryR().Add(thisValueParams);
+            }
+        }
+
+    joinedTableECSQL.Append(BuildAssignmentExpression(joinedTableProperties, joinedTableValues));
+    parentOfJoinedTableECSQL.Append(BuildAssignmentExpression(parentOfJoinedTableProperties, parentOfJoinedTableValues));
+
+    if (auto bwhere = exp.GetWhereClauseExp())
+        {
+        std::vector<Parameter const*> thisValueParams;
+        for (auto exp : bwhere->Find(Exp::Type::Parameter, true /* recursive*/))
+            {
+            auto param = static_cast<ParameterExp const*>(exp);
+            if (!(param->IsNamedParameter() && info->m_parameterMap.GetOrignal().Find(param->GetParameterName())))
+                thisValueParams.push_back(info->m_parameterMap.GetOrignalR().Add(*param));
+            }
+
+        info->m_parameterMap.GetSecondaryR().Add(thisValueParams);
+        info->m_parameterMap.GetPrimaryR().Add(thisValueParams);
+        joinedTableECSQL.AppendSpace().Append(bwhere->ToECSql().c_str());
+        parentOfJoinedTableECSQL.AppendSpace().Append(bwhere->ToECSql().c_str());
+        }
+
+    OptionsExp const* optionsExp = exp.GetOptionsClauseExp();
+    if (optionsExp != nullptr)
+        {
+        joinedTableECSQL.AppendSpace().Append(optionsExp->ToECSql().c_str());
+        parentOfJoinedTableECSQL.AppendSpace().Append(optionsExp->ToECSql().c_str());
+        }
+
+    if (!joinedTableProperties.empty())
+        info->m_joinedTableECSql = joinedTableECSQL.ToString();
+
+    if (!parentOfJoinedTableProperties.empty())
+        info->m_parentOfJoinedTableECSql = parentOfJoinedTableECSQL.ToString();
+
+    return info;
+    }
+
+//-----------------------------------------------------------------------------------------
+// @bsimethod                                    Affan.Khan                       01/2016
+//+---------------+---------------+---------------+---------------+---------------+------
+//static
+NativeSqlBuilder ECSqlPrepareContext::JoinedTableInfo::BuildAssignmentExpression(NativeSqlBuilder::List const& prop, NativeSqlBuilder::List const& values)
+    {
+    BeAssert(prop.size() == values.size());
+    NativeSqlBuilder out;
+    for (auto propI = prop.begin(), valueI = values.begin(); propI != prop.end() && valueI != values.end(); ++propI, ++valueI)
+        {
+        if (propI != prop.begin())
+            out.AppendComma();
+
+        out.Append(*propI).Append("=").Append(*valueI);      
+        }
+
+    return out;
+    }
+
+//-----------------------------------------------------------------------------------------
+// @bsimethod                                    Affan.Khan                       01/2016
+//+---------------+---------------+---------------+---------------+---------------+------
+//static 
+std::unique_ptr<ECSqlPrepareContext::JoinedTableInfo> ECSqlPrepareContext::JoinedTableInfo::Create(ECSqlPrepareContext& ctx, Exp const& exp, Utf8CP orignalECSQL)
+    {
+    std::unique_ptr<JoinedTableInfo> info = nullptr;
+    if (exp.GetType() == Exp::Type::Insert)
+        info = CreateForInsert(ctx, static_cast<InsertStatementExp const&>(exp));
+    else if (exp.GetType() == Exp::Type::Update)
+        info = CreateForUpdate(ctx, static_cast<UpdateStatementExp const&>(exp));
+
+    if (info != nullptr)
+        {
+        if (info->m_joinedTableECSql.empty() && info->m_parentOfJoinedTableECSql.empty())
+            {
+            BeAssert(false);
+            return nullptr;
+            }
+
+        info->m_originalECSql = orignalECSQL;
+
+        auto& primary = info->m_parameterMap.GetPrimaryR();
+        auto& secondary = info->m_parameterMap.GetSecondaryR();
+        for (auto i = primary.First(); i > 0 && i <= primary.Last(); ++i)
+            {
+            auto p = const_cast<Parameter*>(primary.Find(i));
+            if (p && p->GetOrignalParameter())
+                {
+                for (auto j = secondary.First(); j > 0 && j <= secondary.Last(); ++j)
+                    {
+                    auto s = const_cast<Parameter*>(secondary.Find(j));
+                    if (s && p->GetOrignalParameter() == s->GetOrignalParameter())
+                        {
+                        p->m_shared = s->m_shared = true;
+                        }
+                    }
+                }
+            }
+
+        return info;
+        }
+
+    return nullptr;
+    }
+
+END_BENTLEY_SQLITE_EC_NAMESPACE
+
+