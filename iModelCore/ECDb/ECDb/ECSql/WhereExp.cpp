/*--------------------------------------------------------------------------------------+
|
|     $Source: ECDb/ECSql/WhereExp.cpp $
|
|  $Copyright: (c) 2017 Bentley Systems, Incorporated. All rights reserved. $
|
+--------------------------------------------------------------------------------------*/
#include "ECDbPch.h"

BEGIN_BENTLEY_SQLITE_EC_NAMESPACE

//-----------------------------------------------------------------------------------------
// @bsimethod                                    Affan.Khan                       05/2013
//+---------------+---------------+---------------+---------------+---------------+------
WhereExp::WhereExp(std::unique_ptr<BooleanExp> expression) : Exp(Type::Where) { AddChild(std::move(expression)); }

<<<<<<< HEAD
//-----------------------------------------------------------------------------------------
// @bsimethod                                    Affan.Khan                    09/2015
//+---------------+---------------+---------------+---------------+---------------+--------
std::set<DbTable const*> WhereExp::GetReferencedTables() const
    {
    std::set<DbTable const*> tmp;
    if (!IsComplete())
        {
        BeAssert(false && "This operation is supported on resolved expressions");
        return tmp;
        }

    std::vector<Exp const*> expList = Find(Type::PropertyName, true);
    for (Exp const* exp : expList)
        {
        PropertyNameExp const& propertyNameExp = exp->GetAs<PropertyNameExp>();
        if (propertyNameExp.IsPropertyRef())
            continue;

        PropertyMap const* propertyMap = propertyNameExp.GetTypeInfo().GetPropertyMap();
        if (propertyMap->IsSystem())
            tmp.insert(&propertyMap->GetClassMap().GetJoinedOrPrimaryTable());
        else
            tmp.insert(&propertyMap->GetAs<DataPropertyMap>().GetTable());
        }

    return tmp;
    }
=======
>>>>>>> cf45829e
END_BENTLEY_SQLITE_EC_NAMESPACE
<|MERGE_RESOLUTION|>--- conflicted
+++ resolved
@@ -1,48 +1,18 @@
-/*--------------------------------------------------------------------------------------+
-|
-|     $Source: ECDb/ECSql/WhereExp.cpp $
-|
-|  $Copyright: (c) 2017 Bentley Systems, Incorporated. All rights reserved. $
-|
-+--------------------------------------------------------------------------------------*/
-#include "ECDbPch.h"
-
-BEGIN_BENTLEY_SQLITE_EC_NAMESPACE
-
-//-----------------------------------------------------------------------------------------
-// @bsimethod                                    Affan.Khan                       05/2013
-//+---------------+---------------+---------------+---------------+---------------+------
-WhereExp::WhereExp(std::unique_ptr<BooleanExp> expression) : Exp(Type::Where) { AddChild(std::move(expression)); }
-
-<<<<<<< HEAD
-//-----------------------------------------------------------------------------------------
-// @bsimethod                                    Affan.Khan                    09/2015
-//+---------------+---------------+---------------+---------------+---------------+--------
-std::set<DbTable const*> WhereExp::GetReferencedTables() const
-    {
-    std::set<DbTable const*> tmp;
-    if (!IsComplete())
-        {
-        BeAssert(false && "This operation is supported on resolved expressions");
-        return tmp;
-        }
-
-    std::vector<Exp const*> expList = Find(Type::PropertyName, true);
-    for (Exp const* exp : expList)
-        {
-        PropertyNameExp const& propertyNameExp = exp->GetAs<PropertyNameExp>();
-        if (propertyNameExp.IsPropertyRef())
-            continue;
-
-        PropertyMap const* propertyMap = propertyNameExp.GetTypeInfo().GetPropertyMap();
-        if (propertyMap->IsSystem())
-            tmp.insert(&propertyMap->GetClassMap().GetJoinedOrPrimaryTable());
-        else
-            tmp.insert(&propertyMap->GetAs<DataPropertyMap>().GetTable());
-        }
-
-    return tmp;
-    }
-=======
->>>>>>> cf45829e
-END_BENTLEY_SQLITE_EC_NAMESPACE
+/*--------------------------------------------------------------------------------------+
+|
+|     $Source: ECDb/ECSql/WhereExp.cpp $
+|
+|  $Copyright: (c) 2017 Bentley Systems, Incorporated. All rights reserved. $
+|
++--------------------------------------------------------------------------------------*/
+#include "ECDbPch.h"
+
+BEGIN_BENTLEY_SQLITE_EC_NAMESPACE
+
+//-----------------------------------------------------------------------------------------
+// @bsimethod                                    Affan.Khan                       05/2013
+//+---------------+---------------+---------------+---------------+---------------+------
+WhereExp::WhereExp(std::unique_ptr<BooleanExp> expression) : Exp(Type::Where) { AddChild(std::move(expression)); }
+
+            tmp.insert(&propertyMap->GetClassMap().GetJoinedTable());
+END_BENTLEY_SQLITE_EC_NAMESPACE