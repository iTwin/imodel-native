--- conflicted
+++ resolved
@@ -1,71 +1,66 @@
-/*--------------------------------------------------------------------------------------+
-|
-|     $Source: ECDb/ECDbProfileManager.h $
-|
-|  $Copyright: (c) 2016 Bentley Systems, Incorporated. All rights reserved. $
-|
-+--------------------------------------------------------------------------------------*/
-#pragma once
-//__BENTLEY_INTERNAL_ONLY__
-#include "ECDbInternalTypes.h"
-#include "ECDbProfileUpgrader.h"
-
-BEGIN_BENTLEY_SQLITE_EC_NAMESPACE
-
-#define ECDB_CACHETABLE_ClassHierarchy "ec_cache_ClassHierarchy"
-#define ECDB_CACHETABLE_ClassHasTables "ec_cache_ClassHasTables"
-
-//=======================================================================================
-// @bsiclass                                                 Krischan.Eberle      12/2012
-//+===============+===============+===============+===============+===============+======
-struct ECDbProfileManager
-    {
-private:
-    //non-instantiable class
-    ECDbProfileManager();
-    ~ECDbProfileManager();
-
-    static DbResult CreateECProfileTables(ECDbCR);
-    //! Reads the version of the ECDb profile of the given ECDb file
-    //! @return BE_SQLITE_OK in case of success or error code if the SQLite database is no
-    //! ECDb file, i.e. does not have the ECDb profile
-    static DbResult ReadProfileVersion(SchemaVersion& profileVersion, ECDbCR, Savepoint& defaultTransaction);
-    //! @param onProfileCreation true if this method is called during profile creation. false if 
-    //! called during profile upgrade
-    static DbResult AssignProfileVersion(ECDbR, bool onProfileCreation);
-
-
-    //! Expected version of the ECDb profile for this version of the ECDb API.
-<<<<<<< HEAD
-    static SchemaVersion GetExpectedVersion() { return SchemaVersion(3, 7, 3, 1); }
-=======
-    static SchemaVersion GetExpectedVersion() { return SchemaVersion(3, 7, 0, 1); }
->>>>>>> 9d008c34
-    //! Minimum version of the ECDb profile which can still be auto-upgraded to the latest profile version.
-    static SchemaVersion GetMinimumSupportedVersion() { return SchemaVersion(3, 7, 0, 0); }
-
-    static DbResult RunUpgraders(ECDbCR, SchemaVersion const& currentProfileVersion);
-
-    static PropertySpec GetProfileVersionPropertySpec() { return PropertySpec("SchemaVersion", "ec_Db"); }
-    static PropertySpec GetInitialProfileVersionPropertySpec() { return PropertySpec("InitialSchemaVersion", "ec_Db"); }
-
-public:
-    //! Creates the ECDb profile in the specified ECDb file.
-    //! @remarks In case of success the outermost transaction is committed.
-    //!     In case of error, the outermost transaction is rolled back.
-    //! @param[in] ecdb ECDb file handle to create the profile in.
-    //! @return BE_SQLITE_OK if successful. Error code otherwise.
-    static DbResult CreateECProfile(ECDbR ecdb);
-
-    //! Upgrades the ECDb profile in the specified ECDb file to the latest version (if the file's profile
-    //! is not up-to-date).
-    //! @remarks In case an upgrade was necessary and the upgrade was successful,
-    //! the outermost transaction is committed. In case of
-    //! error, the outermost transaction is rolled back. 
-    //! @param[in] ecdb ECDb file handle to upgrade
-    //! @param[in] openParams Open params passed by the client
-    //! @return BE_SQLITE_OK if successful. Error code otherwise.
-    static DbResult UpgradeECProfile(ECDbR ecdb, Db::OpenParams const& openParams);
-    };
-
+/*--------------------------------------------------------------------------------------+
+|
+|     $Source: ECDb/ECDbProfileManager.h $
+|
+|  $Copyright: (c) 2016 Bentley Systems, Incorporated. All rights reserved. $
+|
++--------------------------------------------------------------------------------------*/
+#pragma once
+//__BENTLEY_INTERNAL_ONLY__
+#include "ECDbInternalTypes.h"
+#include "ECDbProfileUpgrader.h"
+
+BEGIN_BENTLEY_SQLITE_EC_NAMESPACE
+
+#define ECDB_CACHETABLE_ClassHierarchy "ec_cache_ClassHierarchy"
+#define ECDB_CACHETABLE_ClassHasTables "ec_cache_ClassHasTables"
+
+//=======================================================================================
+// @bsiclass                                                 Krischan.Eberle      12/2012
+//+===============+===============+===============+===============+===============+======
+struct ECDbProfileManager
+    {
+private:
+    //non-instantiable class
+    ECDbProfileManager();
+    ~ECDbProfileManager();
+
+    static DbResult CreateECProfileTables(ECDbCR);
+    //! Reads the version of the ECDb profile of the given ECDb file
+    //! @return BE_SQLITE_OK in case of success or error code if the SQLite database is no
+    //! ECDb file, i.e. does not have the ECDb profile
+    static DbResult ReadProfileVersion(SchemaVersion& profileVersion, ECDbCR, Savepoint& defaultTransaction);
+    //! @param onProfileCreation true if this method is called during profile creation. false if 
+    //! called during profile upgrade
+    static DbResult AssignProfileVersion(ECDbR, bool onProfileCreation);
+
+    //! Expected version of the ECDb profile for this version of the ECDb API.
+    static SchemaVersion GetExpectedVersion() { return SchemaVersion(3, 7, 3, 1); }
+    //! Minimum version of the ECDb profile which can still be auto-upgraded to the latest profile version.
+    static SchemaVersion GetMinimumSupportedVersion() { return SchemaVersion(3, 7, 0, 0); }
+
+    static DbResult RunUpgraders(ECDbCR, SchemaVersion const& currentProfileVersion);
+
+    static PropertySpec GetProfileVersionPropertySpec() { return PropertySpec("SchemaVersion", "ec_Db"); }
+    static PropertySpec GetInitialProfileVersionPropertySpec() { return PropertySpec("InitialSchemaVersion", "ec_Db"); }
+
+public:
+    //! Creates the ECDb profile in the specified ECDb file.
+    //! @remarks In case of success the outermost transaction is committed.
+    //!     In case of error, the outermost transaction is rolled back.
+    //! @param[in] ecdb ECDb file handle to create the profile in.
+    //! @return BE_SQLITE_OK if successful. Error code otherwise.
+    static DbResult CreateECProfile(ECDbR ecdb);
+
+    //! Upgrades the ECDb profile in the specified ECDb file to the latest version (if the file's profile
+    //! is not up-to-date).
+    //! @remarks In case an upgrade was necessary and the upgrade was successful,
+    //! the outermost transaction is committed. In case of
+    //! error, the outermost transaction is rolled back. 
+    //! @param[in] ecdb ECDb file handle to upgrade
+    //! @param[in] openParams Open params passed by the client
+    //! @return BE_SQLITE_OK if successful. Error code otherwise.
+    static DbResult UpgradeECProfile(ECDbR ecdb, Db::OpenParams const& openParams);
+    };
+
 END_BENTLEY_SQLITE_EC_NAMESPACE