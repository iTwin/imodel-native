/*--------------------------------------------------------------------------------------+
|
|     $Source: ECDb/PropertyMapVisitor.cpp $
|
|  $Copyright: (c) 2016 Bentley Systems, Incorporated. All rights reserved. $
|
+--------------------------------------------------------------------------------------*/
#include "ECDbPch.h"

USING_NAMESPACE_BENTLEY_EC

BEGIN_BENTLEY_SQLITE_EC_NAMESPACE

//************************************GetColumnsPropertyMapVisitor********************
//---------------------------------------------------------------------------------------
// @bsimethod                                                   Affan.Khan          07/16
//---------------------------------------------------------------------------------------
BentleyStatus GetColumnsPropertyMapVisitor::_Visit(SingleColumnDataPropertyMap const& propertyMap) const
    {
    if ((m_table == nullptr || m_table == &propertyMap.GetTable()) && 
        Enum::Contains(m_filter, propertyMap.GetType()))
        m_columns.push_back(&propertyMap.GetColumn());

    return SUCCESS;
    }

//---------------------------------------------------------------------------------------
// @bsimethod                                                   Affan.Khan          07/16
//---------------------------------------------------------------------------------------
BentleyStatus GetColumnsPropertyMapVisitor::_Visit(CompoundDataPropertyMap const& propertyMap) const
    {
    if (!Enum::Contains(m_filter, propertyMap.GetType()))
        return SUCCESS;

    for (DataPropertyMap const* childPropMap : propertyMap)
        {
        if (SUCCESS != childPropMap->AcceptVisitor(*this))
            return ERROR;
        }

    return SUCCESS;
    }

//---------------------------------------------------------------------------------------
// @bsimethod                                                   Affan.Khan          07/16
//---------------------------------------------------------------------------------------
BentleyStatus GetColumnsPropertyMapVisitor::_Visit(SystemPropertyMap const& propertyMap) const
    {
    if (!Enum::Contains(m_filter, propertyMap.GetType()))
        return SUCCESS;

    if (m_doNotSkipSystemPropertyMaps)
        {
        for (SystemPropertyMap::PerTablePrimitivePropertyMap const* m : propertyMap.GetDataPropertyMaps())
            {
            m_columns.push_back(&m->GetColumn());
            }

        return SUCCESS;
        }

    if (m_table == nullptr)
        return SUCCESS;

    SystemPropertyMap::PerTablePrimitivePropertyMap const* dataPropMap = propertyMap.FindDataPropertyMap(*m_table);
    if (dataPropMap != nullptr)
        m_columns.push_back(&dataPropMap->GetColumn());
    
    return SUCCESS;
    }

//---------------------------------------------------------------------------------------
// @bsimethod                                                   Affan.Khan          07/16
//---------------------------------------------------------------------------------------
bool GetColumnsPropertyMapVisitor::AllColumnsAreVirtual() const
    {
    BeAssert(!GetColumns().empty());
    bool isVirtual = true;
    for (DbColumn const* column : GetColumns())
        {
        isVirtual &= column->GetPersistenceType() == PersistenceType::Virtual;
        if (!isVirtual)
            break;
        }

    return isVirtual;
    }

//---------------------------------------------------------------------------------------
// @bsimethod                                                   Affan.Khan          07/16
//---------------------------------------------------------------------------------------
DbColumn const* GetColumnsPropertyMapVisitor::GetSingleColumn() const
    {
    BeAssert(GetColumns().size() == 1);
    if (GetColumns().size() != 1)
        return nullptr;

    return GetColumns().front();
    }

//************************************GetTablesPropertyMapVisitor********************
//---------------------------------------------------------------------------------------
// @bsimethod                                                   Affan.Khan          07/16
//---------------------------------------------------------------------------------------
BentleyStatus GetTablesPropertyMapVisitor::_Visit(SingleColumnDataPropertyMap const& propertyMap) const
    {
    if (Enum::Contains(m_filter, propertyMap.GetType()))
        m_tables.insert(&propertyMap.GetTable());

    return SUCCESS;
    }

//---------------------------------------------------------------------------------------
// @bsimethod                                                   Affan.Khan          07/16
//---------------------------------------------------------------------------------------
BentleyStatus GetTablesPropertyMapVisitor::_Visit(CompoundDataPropertyMap const& propertyMap) const
    {
    if (Enum::Contains(m_filter, propertyMap.GetType()))
        m_tables.insert(&propertyMap.GetTable());

    return SUCCESS;
    }

//---------------------------------------------------------------------------------------
// @bsimethod                                                   Affan.Khan          07/16
//---------------------------------------------------------------------------------------
BentleyStatus GetTablesPropertyMapVisitor::_Visit(SystemPropertyMap const& propertyMap) const
    {
    if (Enum::Contains(m_filter, propertyMap.GetType()))
        m_tables.insert(propertyMap.GetTables().begin(), propertyMap.GetTables().end());

    return SUCCESS;
    }

//---------------------------------------------------------------------------------------
// @bsimethod                                                   Affan.Khan          07/16
//---------------------------------------------------------------------------------------
DbTable const* GetTablesPropertyMapVisitor::GetSingleTable() const
    {
    BeAssert(!m_tables.empty());
    if (m_tables.size() != 1)
        return nullptr;

    return *(m_tables.begin());
    }


//************************************SearchPropertyMapVisitor********************
//---------------------------------------------------------------------------------------
// @bsimethod                                                   Affan.Khan          07/16
//---------------------------------------------------------------------------------------
BentleyStatus SearchPropertyMapVisitor::_Visit(SingleColumnDataPropertyMap const& propertyMap) const
    {
    if (Enum::Contains(m_filter, propertyMap.GetType()))
        m_foundPropertyMaps.push_back(&propertyMap);

    return SUCCESS;
    }

//---------------------------------------------------------------------------------------
// @bsimethod                                                   Affan.Khan          07/16
//---------------------------------------------------------------------------------------
BentleyStatus SearchPropertyMapVisitor::_Visit(CompoundDataPropertyMap const& propertyMap) const
    {
    if (!Enum::Contains(m_filter, propertyMap.GetType()))
        return SUCCESS;

    if (!m_doNotAddCompoundPropertiesToResult)
        m_foundPropertyMaps.push_back(&propertyMap);

    for (DataPropertyMap const* childPropMap : propertyMap)
        {
        if (SUCCESS != childPropMap->AcceptVisitor(*this))
            return ERROR;
        }

    return SUCCESS;
    }

//---------------------------------------------------------------------------------------
// @bsimethod                                                   Affan.Khan          07/16
//---------------------------------------------------------------------------------------
BentleyStatus SearchPropertyMapVisitor::_Visit(SystemPropertyMap const& propertyMap) const
    {
    if (Enum::Contains(m_filter, propertyMap.GetType()))
        m_foundPropertyMaps.push_back(&propertyMap);

    return SUCCESS;
    }

//************************************ToSqlPropertyMapVisitor********************

//---------------------------------------------------------------------------------------
// @bsimethod                                                   Affan.Khan          07/16
//---------------------------------------------------------------------------------------
ToSqlPropertyMapVisitor::ToSqlPropertyMapVisitor(DbTable const& tableFilter, SqlTarget target, Utf8CP classIdentifier, bool wrapInParentheses /*= false*/, bool forAssignmentExpression /*= false*/) 
    : IPropertyMapVisitor(), m_tableFilter(tableFilter), m_target(target), m_classIdentifier(classIdentifier), m_wrapInParentheses(wrapInParentheses),  m_isForAssignmentExpression(forAssignmentExpression)
    {
    if (m_classIdentifier != nullptr && Utf8String::IsNullOrEmpty(m_classIdentifier))
        m_classIdentifier = nullptr;
    }

//---------------------------------------------------------------------------------------
// @bsimethod                                                 Krischan.Eberle       11/16
//---------------------------------------------------------------------------------------
BentleyStatus ToSqlPropertyMapVisitor::_Visit(CompoundDataPropertyMap const& propertyMap) const
    {
    if (propertyMap.GetType() == PropertyMap::Type::Navigation)
        return ToNativeSql(static_cast<NavigationPropertyMap const&> (propertyMap));

    return IPropertyMapVisitor::_Visit(propertyMap);
    }

//---------------------------------------------------------------------------------------
// @bsimethod                                                   Affan.Khan          07/16
//---------------------------------------------------------------------------------------
BentleyStatus ToSqlPropertyMapVisitor::_Visit(SystemPropertyMap const& propertyMap) const
    {
    switch (propertyMap.GetType())
        {
            case PropertyMap::Type::ConstraintECInstanceId:
                return ToNativeSql(static_cast<ConstraintECInstanceIdPropertyMap const&>(propertyMap));
            case PropertyMap::Type::ConstraintECClassId:
                return ToNativeSql(static_cast<ConstraintECClassIdPropertyMap const&>(propertyMap));
            case PropertyMap::Type::ECClassId:
                return ToNativeSql(static_cast<ECClassIdPropertyMap const&>(propertyMap));
            case PropertyMap::Type::ECInstanceId:
                return ToNativeSql(static_cast<ECInstanceIdPropertyMap const&>(propertyMap));
            default:
                BeAssert(false);
                return ERROR;
        }
    }

//---------------------------------------------------------------------------------------
// @bsimethod                                                   Affan.Khan          07/16
//---------------------------------------------------------------------------------------
BentleyStatus ToSqlPropertyMapVisitor::ToNativeSql(SingleColumnDataPropertyMap const& propertyMap) const
    {
    if (propertyMap.GetType() == PropertyMap::Type::NavigationRelECClassId)
        return ToNativeSql(static_cast<NavigationPropertyMap::RelECClassIdPropertyMap const&>(propertyMap), nullptr);

    Result& result = Record(propertyMap);
    if (m_wrapInParentheses)
        result.GetSqlBuilderR().AppendParenLeft();

<<<<<<< HEAD
    if (propertyMap.GetOverflowState() == DataPropertyMap::OverflowState::Yes)
=======
    if (!propertyMap.IsOverflow())
>>>>>>> ad614a1f
        {
        result.GetSqlBuilderR().Append(m_classIdentifier, propertyMap.GetColumn().GetName().c_str());
        if (m_wrapInParentheses)
            result.GetSqlBuilderR().AppendParenRight();

        return SUCCESS;
        }

    DbColumn const* overFlowColumn = propertyMap.GetColumn().GetPhysicalOverflowColumn();
    BeAssert(overFlowColumn != nullptr);
    //"json_extract(<overFlowColumnMaster>, '$.<overFlowColumnSlave>')"
    if (m_isForAssignmentExpression)
        {
        //result.GetSqlBuilderR().Append(m_classIdentifier, overFlowColumn->GetName().c_str());
        result.GetSqlBuilderR().Append(propertyMap.GetColumn().GetName().c_str());
        }
    else
        {
        if (m_target == SqlTarget::Table)
            {
            bool addBlobToBase64Func = false;
            if (propertyMap.GetProperty().GetIsPrimitiveArray() || (propertyMap.GetProperty().GetIsPrimitive() && propertyMap.GetProperty().GetAsPrimitiveProperty()->GetType() == PRIMITIVETYPE_Binary))
                {
                addBlobToBase64Func = true;
                }

            if (addBlobToBase64Func)
                result.GetSqlBuilderR().Append("Base64ToBlob(json_extract(")
                .Append(m_classIdentifier, overFlowColumn->GetName().c_str())
                .AppendComma().Append("'$.")
                .Append(propertyMap.GetColumn().GetName().c_str()).Append("'))");
            else
                result.GetSqlBuilderR().Append("json_extract(")
                .Append(m_classIdentifier, overFlowColumn->GetName().c_str())
                .AppendComma().Append("'$.")
                .Append(propertyMap.GetColumn().GetName().c_str()).Append("')");
            }
        else
            {
            result.GetSqlBuilderR().Append(m_classIdentifier, propertyMap.GetColumn().GetName().c_str());
            }
        }

    if (m_wrapInParentheses)
        result.GetSqlBuilderR().AppendParenRight();

    return SUCCESS;
    }

//---------------------------------------------------------------------------------------
// @bsimethod                                                 Krischan.Eberle       11/16
//---------------------------------------------------------------------------------------
BentleyStatus ToSqlPropertyMapVisitor::ToNativeSql(NavigationPropertyMap const& propertyMap) const
    {
    NavigationPropertyMap::IdPropertyMap const& idPropMap = propertyMap.GetIdPropertyMap();
    if (SUCCESS != _Visit(idPropMap))
        return ERROR;

    NavigationPropertyMap::RelECClassIdPropertyMap const& relClassIdPropMap = propertyMap.GetRelECClassIdPropertyMap();
    return ToNativeSql(relClassIdPropMap, &idPropMap);
    }

//---------------------------------------------------------------------------------------
// @bsimethod                                                   Affan.Khan          07/16
//---------------------------------------------------------------------------------------
BentleyStatus ToSqlPropertyMapVisitor::ToNativeSql(NavigationPropertyMap::RelECClassIdPropertyMap const& relClassIdPropMap, NavigationPropertyMap::IdPropertyMap const* idPropMap) const
    {
    Result& result = Record(relClassIdPropMap);

    if (m_isForAssignmentExpression)
        {
        if (relClassIdPropMap.IsVirtual()) //ignore completely, no-op binders will be
            return SUCCESS;

        result.GetSqlBuilderR().Append(m_classIdentifier, relClassIdPropMap.GetColumn().GetName().c_str());
        return SUCCESS;
        }

    //if the id prop map is passed it means that entire nav prop is specified in the ECSQL, not just the rel class id
    //in that case we can inject the rule that a rel class id is always null if the id is null.
    //if the entire nav prop is not specified we cannot inject that rule because the id might not be available
    //in the SQLite SQL.
    Utf8CP sqlSnippetFormat = nullptr;
    if (idPropMap != nullptr)
        sqlSnippetFormat = "CASE WHEN %s IS NULL THEN NULL ELSE %s END";
    else
        sqlSnippetFormat = "%s%s";

    if (!relClassIdPropMap.IsVirtual() || m_target == SqlTarget::SelectView)
        {
        NativeSqlBuilder idColSql;
        if (idPropMap != nullptr)
            idColSql.Append(m_classIdentifier, idPropMap->GetColumn().GetName().c_str());

        NativeSqlBuilder relClassIdColSql;
        relClassIdColSql.Append(m_classIdentifier, relClassIdPropMap.GetColumn().GetName().c_str());

        result.GetSqlBuilderR().AppendFormatted(sqlSnippetFormat, idColSql.ToString(), relClassIdColSql.ToString());
        return SUCCESS;
        }

    BeAssert(m_target == SqlTarget::Table && relClassIdPropMap.IsVirtual());

    Utf8CP idColStr = "";
    if (idPropMap != nullptr)
        idColStr = idPropMap->GetColumn().GetName().c_str();

    result.GetSqlBuilderR().AppendFormatted(sqlSnippetFormat, idColStr, relClassIdPropMap.GetDefaultClassId().ToString().c_str());
    return SUCCESS;
    }


//---------------------------------------------------------------------------------------
// @bsimethod                                                   Affan.Khan          07/16
//---------------------------------------------------------------------------------------
BentleyStatus ToSqlPropertyMapVisitor::ToNativeSql(ConstraintECInstanceIdPropertyMap const& propertyMap) const
    {
    SystemPropertyMap::PerTablePrimitivePropertyMap const* vmap = propertyMap.FindDataPropertyMap(m_tableFilter);
    if (vmap == nullptr)
        {
        BeAssert(false);
        return ERROR;
        }

    Result& result = Record(*vmap);
    Utf8CP columnExp = m_target == SqlTarget::SelectView ? propertyMap.GetAccessString().c_str() : vmap->GetColumn().GetName().c_str();
    if (m_wrapInParentheses) 
        result.GetSqlBuilderR().AppendParenLeft();
    
    result.GetSqlBuilderR().Append(m_classIdentifier, columnExp);
    if (m_wrapInParentheses) 
        result.GetSqlBuilderR().AppendParenRight();

    return SUCCESS;
    }

//---------------------------------------------------------------------------------------
// @bsimethod                                                   Affan.Khan          07/16
//---------------------------------------------------------------------------------------
BentleyStatus ToSqlPropertyMapVisitor::ToNativeSql(ECClassIdPropertyMap const& propertyMap) const
    {
    SystemPropertyMap::PerTablePrimitivePropertyMap const* vmap = propertyMap.FindDataPropertyMap(m_tableFilter);
    if (vmap == nullptr)
        {
        BeAssert(false);
        return ERROR;
        }

    const bool isVirtual = propertyMap.IsVirtual(m_tableFilter);
    Result& result = Record(*vmap);
    if (m_wrapInParentheses) result.GetSqlBuilderR().AppendParenLeft();
    if (m_target == SqlTarget::SelectView)
        result.GetSqlBuilderR().Append(m_classIdentifier, COL_ECClassId);
    else
        {
        if (isVirtual)
            result.GetSqlBuilderR().Append(propertyMap.GetDefaultECClassId());
        else
            result.GetSqlBuilderR().Append(m_classIdentifier, vmap->GetColumn().GetName().c_str());
        }
        
    if (m_wrapInParentheses) 
        result.GetSqlBuilderR().AppendParenRight();

    return SUCCESS;
    }


//---------------------------------------------------------------------------------------
// @bsimethod                                                   Affan.Khan          07/16
//---------------------------------------------------------------------------------------
BentleyStatus ToSqlPropertyMapVisitor::ToNativeSql(ConstraintECClassIdPropertyMap const& propertyMap) const
    {
    SystemPropertyMap::PerTablePrimitivePropertyMap const* vmap = propertyMap.FindDataPropertyMap(m_tableFilter);
    if (vmap == nullptr)
        {
        BeAssert(false);
        return ERROR;
        }

    const bool isVirtual = propertyMap.IsVirtual(m_tableFilter);
    Result& result = Record(*vmap);
    if (m_wrapInParentheses) result.GetSqlBuilderR().AppendParenLeft();
    if (m_target == SqlTarget::SelectView)
        result.GetSqlBuilderR().Append(m_classIdentifier, propertyMap.GetAccessString().c_str());
    else
        {
        if (isVirtual)
            result.GetSqlBuilderR().Append(propertyMap.GetDefaultECClassId());
        else
            result.GetSqlBuilderR().Append(m_classIdentifier, vmap->GetColumn().GetName().c_str());
        }

    if (m_wrapInParentheses) 
        result.GetSqlBuilderR().AppendParenRight();

    return SUCCESS;
    }

//---------------------------------------------------------------------------------------
// @bsimethod                                                   Affan.Khan          07/16
//---------------------------------------------------------------------------------------
BentleyStatus ToSqlPropertyMapVisitor::ToNativeSql(ECInstanceIdPropertyMap const& propertyMap) const
    {
    SystemPropertyMap::PerTablePrimitivePropertyMap const* vmap = propertyMap.FindDataPropertyMap(m_tableFilter);
    if (vmap == nullptr)
        {
        BeAssert(false);
        return ERROR;
        }

    Result& result = Record(*vmap);
    Utf8CP columnExp = m_target == SqlTarget::SelectView ? propertyMap.GetAccessString().c_str() : vmap->GetColumn().GetName().c_str();
    if (m_wrapInParentheses) 
        result.GetSqlBuilderR().AppendParenLeft();
    
    result.GetSqlBuilderR().Append(m_classIdentifier, columnExp);
    if (m_wrapInParentheses) 
        result.GetSqlBuilderR().AppendParenRight();

    return SUCCESS;
    }

//---------------------------------------------------------------------------------------
// @bsimethod                                                   Affan.Khan          07/16
//---------------------------------------------------------------------------------------
ToSqlPropertyMapVisitor::Result& ToSqlPropertyMapVisitor::Record(SingleColumnDataPropertyMap const& propertyMap) const
    {
    m_resultSetByAccessString[propertyMap.GetAccessString().c_str()] = m_resultSet.size();
    m_resultSet.push_back(Result(propertyMap));
    return m_resultSet.back();
    }

//---------------------------------------------------------------------------------------
// @bsimethod                                                   Affan.Khan          07/16
//---------------------------------------------------------------------------------------
const ToSqlPropertyMapVisitor::Result* ToSqlPropertyMapVisitor::Find(Utf8CP accessString) const
    {
    auto itor = m_resultSetByAccessString.find(accessString);
    if (itor == m_resultSetByAccessString.end())
        return nullptr;

    return &m_resultSet.at(itor->second);
    }

//************************************SavePropertyMapVisitor*************************************

//---------------------------------------------------------------------------------------
// @bsimethod                                                   Affan.Khan          07/16
//---------------------------------------------------------------------------------------
BentleyStatus SavePropertyMapVisitor::_Visit(SingleColumnDataPropertyMap const& propertyMap) const
    {
    const ECN::ECPropertyId rootPropertyId = propertyMap.GetRootPropertyId();
    Utf8StringCR accessString = propertyMap.GetAccessString();
    if (m_context.InsertPropertyMap(rootPropertyId, accessString.c_str(), propertyMap.GetColumn().GetId()) != SUCCESS)
        {
        BeAssert(false);
        return ERROR;
        }

    return SUCCESS;
    }

//---------------------------------------------------------------------------------------
// @bsimethod                                                   Affan.Khan          07/16
//---------------------------------------------------------------------------------------
BentleyStatus SavePropertyMapVisitor::_Visit(SystemPropertyMap const& propertyMap) const
    {
    const ECN::ECPropertyId propertyId = propertyMap.GetProperty().GetId();
    Utf8StringCR accessString = propertyMap.GetAccessString();
    for (SystemPropertyMap::PerTablePrimitivePropertyMap const* childMap : propertyMap.GetDataPropertyMaps())
        {
        if (m_context.InsertPropertyMap(propertyId, accessString.c_str(), childMap->GetColumn().GetId()) != SUCCESS)
            {
            BeAssert(false);
            return ERROR;
            }
        }

    return SUCCESS;
    }

END_BENTLEY_SQLITE_EC_NAMESPACE
<|MERGE_RESOLUTION|>--- conflicted
+++ resolved
@@ -1,534 +1,530 @@
-/*--------------------------------------------------------------------------------------+
-|
-|     $Source: ECDb/PropertyMapVisitor.cpp $
-|
-|  $Copyright: (c) 2016 Bentley Systems, Incorporated. All rights reserved. $
-|
-+--------------------------------------------------------------------------------------*/
-#include "ECDbPch.h"
-
-USING_NAMESPACE_BENTLEY_EC
-
-BEGIN_BENTLEY_SQLITE_EC_NAMESPACE
-
-//************************************GetColumnsPropertyMapVisitor********************
-//---------------------------------------------------------------------------------------
-// @bsimethod                                                   Affan.Khan          07/16
-//---------------------------------------------------------------------------------------
-BentleyStatus GetColumnsPropertyMapVisitor::_Visit(SingleColumnDataPropertyMap const& propertyMap) const
-    {
-    if ((m_table == nullptr || m_table == &propertyMap.GetTable()) && 
-        Enum::Contains(m_filter, propertyMap.GetType()))
-        m_columns.push_back(&propertyMap.GetColumn());
-
-    return SUCCESS;
-    }
-
-//---------------------------------------------------------------------------------------
-// @bsimethod                                                   Affan.Khan          07/16
-//---------------------------------------------------------------------------------------
-BentleyStatus GetColumnsPropertyMapVisitor::_Visit(CompoundDataPropertyMap const& propertyMap) const
-    {
-    if (!Enum::Contains(m_filter, propertyMap.GetType()))
-        return SUCCESS;
-
-    for (DataPropertyMap const* childPropMap : propertyMap)
-        {
-        if (SUCCESS != childPropMap->AcceptVisitor(*this))
-            return ERROR;
-        }
-
-    return SUCCESS;
-    }
-
-//---------------------------------------------------------------------------------------
-// @bsimethod                                                   Affan.Khan          07/16
-//---------------------------------------------------------------------------------------
-BentleyStatus GetColumnsPropertyMapVisitor::_Visit(SystemPropertyMap const& propertyMap) const
-    {
-    if (!Enum::Contains(m_filter, propertyMap.GetType()))
-        return SUCCESS;
-
-    if (m_doNotSkipSystemPropertyMaps)
-        {
-        for (SystemPropertyMap::PerTablePrimitivePropertyMap const* m : propertyMap.GetDataPropertyMaps())
-            {
-            m_columns.push_back(&m->GetColumn());
-            }
-
-        return SUCCESS;
-        }
-
-    if (m_table == nullptr)
-        return SUCCESS;
-
-    SystemPropertyMap::PerTablePrimitivePropertyMap const* dataPropMap = propertyMap.FindDataPropertyMap(*m_table);
-    if (dataPropMap != nullptr)
-        m_columns.push_back(&dataPropMap->GetColumn());
-    
-    return SUCCESS;
-    }
-
-//---------------------------------------------------------------------------------------
-// @bsimethod                                                   Affan.Khan          07/16
-//---------------------------------------------------------------------------------------
-bool GetColumnsPropertyMapVisitor::AllColumnsAreVirtual() const
-    {
-    BeAssert(!GetColumns().empty());
-    bool isVirtual = true;
-    for (DbColumn const* column : GetColumns())
-        {
-        isVirtual &= column->GetPersistenceType() == PersistenceType::Virtual;
-        if (!isVirtual)
-            break;
-        }
-
-    return isVirtual;
-    }
-
-//---------------------------------------------------------------------------------------
-// @bsimethod                                                   Affan.Khan          07/16
-//---------------------------------------------------------------------------------------
-DbColumn const* GetColumnsPropertyMapVisitor::GetSingleColumn() const
-    {
-    BeAssert(GetColumns().size() == 1);
-    if (GetColumns().size() != 1)
-        return nullptr;
-
-    return GetColumns().front();
-    }
-
-//************************************GetTablesPropertyMapVisitor********************
-//---------------------------------------------------------------------------------------
-// @bsimethod                                                   Affan.Khan          07/16
-//---------------------------------------------------------------------------------------
-BentleyStatus GetTablesPropertyMapVisitor::_Visit(SingleColumnDataPropertyMap const& propertyMap) const
-    {
-    if (Enum::Contains(m_filter, propertyMap.GetType()))
-        m_tables.insert(&propertyMap.GetTable());
-
-    return SUCCESS;
-    }
-
-//---------------------------------------------------------------------------------------
-// @bsimethod                                                   Affan.Khan          07/16
-//---------------------------------------------------------------------------------------
-BentleyStatus GetTablesPropertyMapVisitor::_Visit(CompoundDataPropertyMap const& propertyMap) const
-    {
-    if (Enum::Contains(m_filter, propertyMap.GetType()))
-        m_tables.insert(&propertyMap.GetTable());
-
-    return SUCCESS;
-    }
-
-//---------------------------------------------------------------------------------------
-// @bsimethod                                                   Affan.Khan          07/16
-//---------------------------------------------------------------------------------------
-BentleyStatus GetTablesPropertyMapVisitor::_Visit(SystemPropertyMap const& propertyMap) const
-    {
-    if (Enum::Contains(m_filter, propertyMap.GetType()))
-        m_tables.insert(propertyMap.GetTables().begin(), propertyMap.GetTables().end());
-
-    return SUCCESS;
-    }
-
-//---------------------------------------------------------------------------------------
-// @bsimethod                                                   Affan.Khan          07/16
-//---------------------------------------------------------------------------------------
-DbTable const* GetTablesPropertyMapVisitor::GetSingleTable() const
-    {
-    BeAssert(!m_tables.empty());
-    if (m_tables.size() != 1)
-        return nullptr;
-
-    return *(m_tables.begin());
-    }
-
-
-//************************************SearchPropertyMapVisitor********************
-//---------------------------------------------------------------------------------------
-// @bsimethod                                                   Affan.Khan          07/16
-//---------------------------------------------------------------------------------------
-BentleyStatus SearchPropertyMapVisitor::_Visit(SingleColumnDataPropertyMap const& propertyMap) const
-    {
-    if (Enum::Contains(m_filter, propertyMap.GetType()))
-        m_foundPropertyMaps.push_back(&propertyMap);
-
-    return SUCCESS;
-    }
-
-//---------------------------------------------------------------------------------------
-// @bsimethod                                                   Affan.Khan          07/16
-//---------------------------------------------------------------------------------------
-BentleyStatus SearchPropertyMapVisitor::_Visit(CompoundDataPropertyMap const& propertyMap) const
-    {
-    if (!Enum::Contains(m_filter, propertyMap.GetType()))
-        return SUCCESS;
-
-    if (!m_doNotAddCompoundPropertiesToResult)
-        m_foundPropertyMaps.push_back(&propertyMap);
-
-    for (DataPropertyMap const* childPropMap : propertyMap)
-        {
-        if (SUCCESS != childPropMap->AcceptVisitor(*this))
-            return ERROR;
-        }
-
-    return SUCCESS;
-    }
-
-//---------------------------------------------------------------------------------------
-// @bsimethod                                                   Affan.Khan          07/16
-//---------------------------------------------------------------------------------------
-BentleyStatus SearchPropertyMapVisitor::_Visit(SystemPropertyMap const& propertyMap) const
-    {
-    if (Enum::Contains(m_filter, propertyMap.GetType()))
-        m_foundPropertyMaps.push_back(&propertyMap);
-
-    return SUCCESS;
-    }
-
-//************************************ToSqlPropertyMapVisitor********************
-
-//---------------------------------------------------------------------------------------
-// @bsimethod                                                   Affan.Khan          07/16
-//---------------------------------------------------------------------------------------
-ToSqlPropertyMapVisitor::ToSqlPropertyMapVisitor(DbTable const& tableFilter, SqlTarget target, Utf8CP classIdentifier, bool wrapInParentheses /*= false*/, bool forAssignmentExpression /*= false*/) 
-    : IPropertyMapVisitor(), m_tableFilter(tableFilter), m_target(target), m_classIdentifier(classIdentifier), m_wrapInParentheses(wrapInParentheses),  m_isForAssignmentExpression(forAssignmentExpression)
-    {
-    if (m_classIdentifier != nullptr && Utf8String::IsNullOrEmpty(m_classIdentifier))
-        m_classIdentifier = nullptr;
-    }
-
-//---------------------------------------------------------------------------------------
-// @bsimethod                                                 Krischan.Eberle       11/16
-//---------------------------------------------------------------------------------------
-BentleyStatus ToSqlPropertyMapVisitor::_Visit(CompoundDataPropertyMap const& propertyMap) const
-    {
-    if (propertyMap.GetType() == PropertyMap::Type::Navigation)
-        return ToNativeSql(static_cast<NavigationPropertyMap const&> (propertyMap));
-
-    return IPropertyMapVisitor::_Visit(propertyMap);
-    }
-
-//---------------------------------------------------------------------------------------
-// @bsimethod                                                   Affan.Khan          07/16
-//---------------------------------------------------------------------------------------
-BentleyStatus ToSqlPropertyMapVisitor::_Visit(SystemPropertyMap const& propertyMap) const
-    {
-    switch (propertyMap.GetType())
-        {
-            case PropertyMap::Type::ConstraintECInstanceId:
-                return ToNativeSql(static_cast<ConstraintECInstanceIdPropertyMap const&>(propertyMap));
-            case PropertyMap::Type::ConstraintECClassId:
-                return ToNativeSql(static_cast<ConstraintECClassIdPropertyMap const&>(propertyMap));
-            case PropertyMap::Type::ECClassId:
-                return ToNativeSql(static_cast<ECClassIdPropertyMap const&>(propertyMap));
-            case PropertyMap::Type::ECInstanceId:
-                return ToNativeSql(static_cast<ECInstanceIdPropertyMap const&>(propertyMap));
-            default:
-                BeAssert(false);
-                return ERROR;
-        }
-    }
-
-//---------------------------------------------------------------------------------------
-// @bsimethod                                                   Affan.Khan          07/16
-//---------------------------------------------------------------------------------------
-BentleyStatus ToSqlPropertyMapVisitor::ToNativeSql(SingleColumnDataPropertyMap const& propertyMap) const
-    {
-    if (propertyMap.GetType() == PropertyMap::Type::NavigationRelECClassId)
-        return ToNativeSql(static_cast<NavigationPropertyMap::RelECClassIdPropertyMap const&>(propertyMap), nullptr);
-
-    Result& result = Record(propertyMap);
-    if (m_wrapInParentheses)
-        result.GetSqlBuilderR().AppendParenLeft();
-
-<<<<<<< HEAD
-    if (propertyMap.GetOverflowState() == DataPropertyMap::OverflowState::Yes)
-=======
-    if (!propertyMap.IsOverflow())
->>>>>>> ad614a1f
-        {
-        result.GetSqlBuilderR().Append(m_classIdentifier, propertyMap.GetColumn().GetName().c_str());
-        if (m_wrapInParentheses)
-            result.GetSqlBuilderR().AppendParenRight();
-
-        return SUCCESS;
-        }
-
-    DbColumn const* overFlowColumn = propertyMap.GetColumn().GetPhysicalOverflowColumn();
-    BeAssert(overFlowColumn != nullptr);
-    //"json_extract(<overFlowColumnMaster>, '$.<overFlowColumnSlave>')"
-    if (m_isForAssignmentExpression)
-        {
-        //result.GetSqlBuilderR().Append(m_classIdentifier, overFlowColumn->GetName().c_str());
-        result.GetSqlBuilderR().Append(propertyMap.GetColumn().GetName().c_str());
-        }
-    else
-        {
-        if (m_target == SqlTarget::Table)
-            {
-            bool addBlobToBase64Func = false;
-            if (propertyMap.GetProperty().GetIsPrimitiveArray() || (propertyMap.GetProperty().GetIsPrimitive() && propertyMap.GetProperty().GetAsPrimitiveProperty()->GetType() == PRIMITIVETYPE_Binary))
-                {
-                addBlobToBase64Func = true;
-                }
-
-            if (addBlobToBase64Func)
-                result.GetSqlBuilderR().Append("Base64ToBlob(json_extract(")
-                .Append(m_classIdentifier, overFlowColumn->GetName().c_str())
-                .AppendComma().Append("'$.")
-                .Append(propertyMap.GetColumn().GetName().c_str()).Append("'))");
-            else
-                result.GetSqlBuilderR().Append("json_extract(")
-                .Append(m_classIdentifier, overFlowColumn->GetName().c_str())
-                .AppendComma().Append("'$.")
-                .Append(propertyMap.GetColumn().GetName().c_str()).Append("')");
-            }
-        else
-            {
-            result.GetSqlBuilderR().Append(m_classIdentifier, propertyMap.GetColumn().GetName().c_str());
-            }
-        }
-
-    if (m_wrapInParentheses)
-        result.GetSqlBuilderR().AppendParenRight();
-
-    return SUCCESS;
-    }
-
-//---------------------------------------------------------------------------------------
-// @bsimethod                                                 Krischan.Eberle       11/16
-//---------------------------------------------------------------------------------------
-BentleyStatus ToSqlPropertyMapVisitor::ToNativeSql(NavigationPropertyMap const& propertyMap) const
-    {
-    NavigationPropertyMap::IdPropertyMap const& idPropMap = propertyMap.GetIdPropertyMap();
-    if (SUCCESS != _Visit(idPropMap))
-        return ERROR;
-
-    NavigationPropertyMap::RelECClassIdPropertyMap const& relClassIdPropMap = propertyMap.GetRelECClassIdPropertyMap();
-    return ToNativeSql(relClassIdPropMap, &idPropMap);
-    }
-
-//---------------------------------------------------------------------------------------
-// @bsimethod                                                   Affan.Khan          07/16
-//---------------------------------------------------------------------------------------
-BentleyStatus ToSqlPropertyMapVisitor::ToNativeSql(NavigationPropertyMap::RelECClassIdPropertyMap const& relClassIdPropMap, NavigationPropertyMap::IdPropertyMap const* idPropMap) const
-    {
-    Result& result = Record(relClassIdPropMap);
-
-    if (m_isForAssignmentExpression)
-        {
-        if (relClassIdPropMap.IsVirtual()) //ignore completely, no-op binders will be
-            return SUCCESS;
-
-        result.GetSqlBuilderR().Append(m_classIdentifier, relClassIdPropMap.GetColumn().GetName().c_str());
-        return SUCCESS;
-        }
-
-    //if the id prop map is passed it means that entire nav prop is specified in the ECSQL, not just the rel class id
-    //in that case we can inject the rule that a rel class id is always null if the id is null.
-    //if the entire nav prop is not specified we cannot inject that rule because the id might not be available
-    //in the SQLite SQL.
-    Utf8CP sqlSnippetFormat = nullptr;
-    if (idPropMap != nullptr)
-        sqlSnippetFormat = "CASE WHEN %s IS NULL THEN NULL ELSE %s END";
-    else
-        sqlSnippetFormat = "%s%s";
-
-    if (!relClassIdPropMap.IsVirtual() || m_target == SqlTarget::SelectView)
-        {
-        NativeSqlBuilder idColSql;
-        if (idPropMap != nullptr)
-            idColSql.Append(m_classIdentifier, idPropMap->GetColumn().GetName().c_str());
-
-        NativeSqlBuilder relClassIdColSql;
-        relClassIdColSql.Append(m_classIdentifier, relClassIdPropMap.GetColumn().GetName().c_str());
-
-        result.GetSqlBuilderR().AppendFormatted(sqlSnippetFormat, idColSql.ToString(), relClassIdColSql.ToString());
-        return SUCCESS;
-        }
-
-    BeAssert(m_target == SqlTarget::Table && relClassIdPropMap.IsVirtual());
-
-    Utf8CP idColStr = "";
-    if (idPropMap != nullptr)
-        idColStr = idPropMap->GetColumn().GetName().c_str();
-
-    result.GetSqlBuilderR().AppendFormatted(sqlSnippetFormat, idColStr, relClassIdPropMap.GetDefaultClassId().ToString().c_str());
-    return SUCCESS;
-    }
-
-
-//---------------------------------------------------------------------------------------
-// @bsimethod                                                   Affan.Khan          07/16
-//---------------------------------------------------------------------------------------
-BentleyStatus ToSqlPropertyMapVisitor::ToNativeSql(ConstraintECInstanceIdPropertyMap const& propertyMap) const
-    {
-    SystemPropertyMap::PerTablePrimitivePropertyMap const* vmap = propertyMap.FindDataPropertyMap(m_tableFilter);
-    if (vmap == nullptr)
-        {
-        BeAssert(false);
-        return ERROR;
-        }
-
-    Result& result = Record(*vmap);
-    Utf8CP columnExp = m_target == SqlTarget::SelectView ? propertyMap.GetAccessString().c_str() : vmap->GetColumn().GetName().c_str();
-    if (m_wrapInParentheses) 
-        result.GetSqlBuilderR().AppendParenLeft();
-    
-    result.GetSqlBuilderR().Append(m_classIdentifier, columnExp);
-    if (m_wrapInParentheses) 
-        result.GetSqlBuilderR().AppendParenRight();
-
-    return SUCCESS;
-    }
-
-//---------------------------------------------------------------------------------------
-// @bsimethod                                                   Affan.Khan          07/16
-//---------------------------------------------------------------------------------------
-BentleyStatus ToSqlPropertyMapVisitor::ToNativeSql(ECClassIdPropertyMap const& propertyMap) const
-    {
-    SystemPropertyMap::PerTablePrimitivePropertyMap const* vmap = propertyMap.FindDataPropertyMap(m_tableFilter);
-    if (vmap == nullptr)
-        {
-        BeAssert(false);
-        return ERROR;
-        }
-
-    const bool isVirtual = propertyMap.IsVirtual(m_tableFilter);
-    Result& result = Record(*vmap);
-    if (m_wrapInParentheses) result.GetSqlBuilderR().AppendParenLeft();
-    if (m_target == SqlTarget::SelectView)
-        result.GetSqlBuilderR().Append(m_classIdentifier, COL_ECClassId);
-    else
-        {
-        if (isVirtual)
-            result.GetSqlBuilderR().Append(propertyMap.GetDefaultECClassId());
-        else
-            result.GetSqlBuilderR().Append(m_classIdentifier, vmap->GetColumn().GetName().c_str());
-        }
-        
-    if (m_wrapInParentheses) 
-        result.GetSqlBuilderR().AppendParenRight();
-
-    return SUCCESS;
-    }
-
-
-//---------------------------------------------------------------------------------------
-// @bsimethod                                                   Affan.Khan          07/16
-//---------------------------------------------------------------------------------------
-BentleyStatus ToSqlPropertyMapVisitor::ToNativeSql(ConstraintECClassIdPropertyMap const& propertyMap) const
-    {
-    SystemPropertyMap::PerTablePrimitivePropertyMap const* vmap = propertyMap.FindDataPropertyMap(m_tableFilter);
-    if (vmap == nullptr)
-        {
-        BeAssert(false);
-        return ERROR;
-        }
-
-    const bool isVirtual = propertyMap.IsVirtual(m_tableFilter);
-    Result& result = Record(*vmap);
-    if (m_wrapInParentheses) result.GetSqlBuilderR().AppendParenLeft();
-    if (m_target == SqlTarget::SelectView)
-        result.GetSqlBuilderR().Append(m_classIdentifier, propertyMap.GetAccessString().c_str());
-    else
-        {
-        if (isVirtual)
-            result.GetSqlBuilderR().Append(propertyMap.GetDefaultECClassId());
-        else
-            result.GetSqlBuilderR().Append(m_classIdentifier, vmap->GetColumn().GetName().c_str());
-        }
-
-    if (m_wrapInParentheses) 
-        result.GetSqlBuilderR().AppendParenRight();
-
-    return SUCCESS;
-    }
-
-//---------------------------------------------------------------------------------------
-// @bsimethod                                                   Affan.Khan          07/16
-//---------------------------------------------------------------------------------------
-BentleyStatus ToSqlPropertyMapVisitor::ToNativeSql(ECInstanceIdPropertyMap const& propertyMap) const
-    {
-    SystemPropertyMap::PerTablePrimitivePropertyMap const* vmap = propertyMap.FindDataPropertyMap(m_tableFilter);
-    if (vmap == nullptr)
-        {
-        BeAssert(false);
-        return ERROR;
-        }
-
-    Result& result = Record(*vmap);
-    Utf8CP columnExp = m_target == SqlTarget::SelectView ? propertyMap.GetAccessString().c_str() : vmap->GetColumn().GetName().c_str();
-    if (m_wrapInParentheses) 
-        result.GetSqlBuilderR().AppendParenLeft();
-    
-    result.GetSqlBuilderR().Append(m_classIdentifier, columnExp);
-    if (m_wrapInParentheses) 
-        result.GetSqlBuilderR().AppendParenRight();
-
-    return SUCCESS;
-    }
-
-//---------------------------------------------------------------------------------------
-// @bsimethod                                                   Affan.Khan          07/16
-//---------------------------------------------------------------------------------------
-ToSqlPropertyMapVisitor::Result& ToSqlPropertyMapVisitor::Record(SingleColumnDataPropertyMap const& propertyMap) const
-    {
-    m_resultSetByAccessString[propertyMap.GetAccessString().c_str()] = m_resultSet.size();
-    m_resultSet.push_back(Result(propertyMap));
-    return m_resultSet.back();
-    }
-
-//---------------------------------------------------------------------------------------
-// @bsimethod                                                   Affan.Khan          07/16
-//---------------------------------------------------------------------------------------
-const ToSqlPropertyMapVisitor::Result* ToSqlPropertyMapVisitor::Find(Utf8CP accessString) const
-    {
-    auto itor = m_resultSetByAccessString.find(accessString);
-    if (itor == m_resultSetByAccessString.end())
-        return nullptr;
-
-    return &m_resultSet.at(itor->second);
-    }
-
-//************************************SavePropertyMapVisitor*************************************
-
-//---------------------------------------------------------------------------------------
-// @bsimethod                                                   Affan.Khan          07/16
-//---------------------------------------------------------------------------------------
-BentleyStatus SavePropertyMapVisitor::_Visit(SingleColumnDataPropertyMap const& propertyMap) const
-    {
-    const ECN::ECPropertyId rootPropertyId = propertyMap.GetRootPropertyId();
-    Utf8StringCR accessString = propertyMap.GetAccessString();
-    if (m_context.InsertPropertyMap(rootPropertyId, accessString.c_str(), propertyMap.GetColumn().GetId()) != SUCCESS)
-        {
-        BeAssert(false);
-        return ERROR;
-        }
-
-    return SUCCESS;
-    }
-
-//---------------------------------------------------------------------------------------
-// @bsimethod                                                   Affan.Khan          07/16
-//---------------------------------------------------------------------------------------
-BentleyStatus SavePropertyMapVisitor::_Visit(SystemPropertyMap const& propertyMap) const
-    {
-    const ECN::ECPropertyId propertyId = propertyMap.GetProperty().GetId();
-    Utf8StringCR accessString = propertyMap.GetAccessString();
-    for (SystemPropertyMap::PerTablePrimitivePropertyMap const* childMap : propertyMap.GetDataPropertyMaps())
-        {
-        if (m_context.InsertPropertyMap(propertyId, accessString.c_str(), childMap->GetColumn().GetId()) != SUCCESS)
-            {
-            BeAssert(false);
-            return ERROR;
-            }
-        }
-
-    return SUCCESS;
-    }
-
-END_BENTLEY_SQLITE_EC_NAMESPACE
+/*--------------------------------------------------------------------------------------+
+|
+|     $Source: ECDb/PropertyMapVisitor.cpp $
+|
+|  $Copyright: (c) 2016 Bentley Systems, Incorporated. All rights reserved. $
+|
++--------------------------------------------------------------------------------------*/
+#include "ECDbPch.h"
+
+USING_NAMESPACE_BENTLEY_EC
+
+BEGIN_BENTLEY_SQLITE_EC_NAMESPACE
+
+//************************************GetColumnsPropertyMapVisitor********************
+//---------------------------------------------------------------------------------------
+// @bsimethod                                                   Affan.Khan          07/16
+//---------------------------------------------------------------------------------------
+BentleyStatus GetColumnsPropertyMapVisitor::_Visit(SingleColumnDataPropertyMap const& propertyMap) const
+    {
+    if ((m_table == nullptr || m_table == &propertyMap.GetTable()) && 
+        Enum::Contains(m_filter, propertyMap.GetType()))
+        m_columns.push_back(&propertyMap.GetColumn());
+
+    return SUCCESS;
+    }
+
+//---------------------------------------------------------------------------------------
+// @bsimethod                                                   Affan.Khan          07/16
+//---------------------------------------------------------------------------------------
+BentleyStatus GetColumnsPropertyMapVisitor::_Visit(CompoundDataPropertyMap const& propertyMap) const
+    {
+    if (!Enum::Contains(m_filter, propertyMap.GetType()))
+        return SUCCESS;
+
+    for (DataPropertyMap const* childPropMap : propertyMap)
+        {
+        if (SUCCESS != childPropMap->AcceptVisitor(*this))
+            return ERROR;
+        }
+
+    return SUCCESS;
+    }
+
+//---------------------------------------------------------------------------------------
+// @bsimethod                                                   Affan.Khan          07/16
+//---------------------------------------------------------------------------------------
+BentleyStatus GetColumnsPropertyMapVisitor::_Visit(SystemPropertyMap const& propertyMap) const
+    {
+    if (!Enum::Contains(m_filter, propertyMap.GetType()))
+        return SUCCESS;
+
+    if (m_doNotSkipSystemPropertyMaps)
+        {
+        for (SystemPropertyMap::PerTablePrimitivePropertyMap const* m : propertyMap.GetDataPropertyMaps())
+            {
+            m_columns.push_back(&m->GetColumn());
+            }
+
+        return SUCCESS;
+        }
+
+    if (m_table == nullptr)
+        return SUCCESS;
+
+    SystemPropertyMap::PerTablePrimitivePropertyMap const* dataPropMap = propertyMap.FindDataPropertyMap(*m_table);
+    if (dataPropMap != nullptr)
+        m_columns.push_back(&dataPropMap->GetColumn());
+    
+    return SUCCESS;
+    }
+
+//---------------------------------------------------------------------------------------
+// @bsimethod                                                   Affan.Khan          07/16
+//---------------------------------------------------------------------------------------
+bool GetColumnsPropertyMapVisitor::AllColumnsAreVirtual() const
+    {
+    BeAssert(!GetColumns().empty());
+    bool isVirtual = true;
+    for (DbColumn const* column : GetColumns())
+        {
+        isVirtual &= column->GetPersistenceType() == PersistenceType::Virtual;
+        if (!isVirtual)
+            break;
+        }
+
+    return isVirtual;
+    }
+
+//---------------------------------------------------------------------------------------
+// @bsimethod                                                   Affan.Khan          07/16
+//---------------------------------------------------------------------------------------
+DbColumn const* GetColumnsPropertyMapVisitor::GetSingleColumn() const
+    {
+    BeAssert(GetColumns().size() == 1);
+    if (GetColumns().size() != 1)
+        return nullptr;
+
+    return GetColumns().front();
+    }
+
+//************************************GetTablesPropertyMapVisitor********************
+//---------------------------------------------------------------------------------------
+// @bsimethod                                                   Affan.Khan          07/16
+//---------------------------------------------------------------------------------------
+BentleyStatus GetTablesPropertyMapVisitor::_Visit(SingleColumnDataPropertyMap const& propertyMap) const
+    {
+    if (Enum::Contains(m_filter, propertyMap.GetType()))
+        m_tables.insert(&propertyMap.GetTable());
+
+    return SUCCESS;
+    }
+
+//---------------------------------------------------------------------------------------
+// @bsimethod                                                   Affan.Khan          07/16
+//---------------------------------------------------------------------------------------
+BentleyStatus GetTablesPropertyMapVisitor::_Visit(CompoundDataPropertyMap const& propertyMap) const
+    {
+    if (Enum::Contains(m_filter, propertyMap.GetType()))
+        m_tables.insert(&propertyMap.GetTable());
+
+    return SUCCESS;
+    }
+
+//---------------------------------------------------------------------------------------
+// @bsimethod                                                   Affan.Khan          07/16
+//---------------------------------------------------------------------------------------
+BentleyStatus GetTablesPropertyMapVisitor::_Visit(SystemPropertyMap const& propertyMap) const
+    {
+    if (Enum::Contains(m_filter, propertyMap.GetType()))
+        m_tables.insert(propertyMap.GetTables().begin(), propertyMap.GetTables().end());
+
+    return SUCCESS;
+    }
+
+//---------------------------------------------------------------------------------------
+// @bsimethod                                                   Affan.Khan          07/16
+//---------------------------------------------------------------------------------------
+DbTable const* GetTablesPropertyMapVisitor::GetSingleTable() const
+    {
+    BeAssert(!m_tables.empty());
+    if (m_tables.size() != 1)
+        return nullptr;
+
+    return *(m_tables.begin());
+    }
+
+
+//************************************SearchPropertyMapVisitor********************
+//---------------------------------------------------------------------------------------
+// @bsimethod                                                   Affan.Khan          07/16
+//---------------------------------------------------------------------------------------
+BentleyStatus SearchPropertyMapVisitor::_Visit(SingleColumnDataPropertyMap const& propertyMap) const
+    {
+    if (Enum::Contains(m_filter, propertyMap.GetType()))
+        m_foundPropertyMaps.push_back(&propertyMap);
+
+    return SUCCESS;
+    }
+
+//---------------------------------------------------------------------------------------
+// @bsimethod                                                   Affan.Khan          07/16
+//---------------------------------------------------------------------------------------
+BentleyStatus SearchPropertyMapVisitor::_Visit(CompoundDataPropertyMap const& propertyMap) const
+    {
+    if (!Enum::Contains(m_filter, propertyMap.GetType()))
+        return SUCCESS;
+
+    if (!m_doNotAddCompoundPropertiesToResult)
+        m_foundPropertyMaps.push_back(&propertyMap);
+
+    for (DataPropertyMap const* childPropMap : propertyMap)
+        {
+        if (SUCCESS != childPropMap->AcceptVisitor(*this))
+            return ERROR;
+        }
+
+    return SUCCESS;
+    }
+
+//---------------------------------------------------------------------------------------
+// @bsimethod                                                   Affan.Khan          07/16
+//---------------------------------------------------------------------------------------
+BentleyStatus SearchPropertyMapVisitor::_Visit(SystemPropertyMap const& propertyMap) const
+    {
+    if (Enum::Contains(m_filter, propertyMap.GetType()))
+        m_foundPropertyMaps.push_back(&propertyMap);
+
+    return SUCCESS;
+    }
+
+//************************************ToSqlPropertyMapVisitor********************
+
+//---------------------------------------------------------------------------------------
+// @bsimethod                                                   Affan.Khan          07/16
+//---------------------------------------------------------------------------------------
+ToSqlPropertyMapVisitor::ToSqlPropertyMapVisitor(DbTable const& tableFilter, SqlTarget target, Utf8CP classIdentifier, bool wrapInParentheses /*= false*/, bool forAssignmentExpression /*= false*/) 
+    : IPropertyMapVisitor(), m_tableFilter(tableFilter), m_target(target), m_classIdentifier(classIdentifier), m_wrapInParentheses(wrapInParentheses),  m_isForAssignmentExpression(forAssignmentExpression)
+    {
+    if (m_classIdentifier != nullptr && Utf8String::IsNullOrEmpty(m_classIdentifier))
+        m_classIdentifier = nullptr;
+    }
+
+//---------------------------------------------------------------------------------------
+// @bsimethod                                                 Krischan.Eberle       11/16
+//---------------------------------------------------------------------------------------
+BentleyStatus ToSqlPropertyMapVisitor::_Visit(CompoundDataPropertyMap const& propertyMap) const
+    {
+    if (propertyMap.GetType() == PropertyMap::Type::Navigation)
+        return ToNativeSql(static_cast<NavigationPropertyMap const&> (propertyMap));
+
+    return IPropertyMapVisitor::_Visit(propertyMap);
+    }
+
+//---------------------------------------------------------------------------------------
+// @bsimethod                                                   Affan.Khan          07/16
+//---------------------------------------------------------------------------------------
+BentleyStatus ToSqlPropertyMapVisitor::_Visit(SystemPropertyMap const& propertyMap) const
+    {
+    switch (propertyMap.GetType())
+        {
+            case PropertyMap::Type::ConstraintECInstanceId:
+                return ToNativeSql(static_cast<ConstraintECInstanceIdPropertyMap const&>(propertyMap));
+            case PropertyMap::Type::ConstraintECClassId:
+                return ToNativeSql(static_cast<ConstraintECClassIdPropertyMap const&>(propertyMap));
+            case PropertyMap::Type::ECClassId:
+                return ToNativeSql(static_cast<ECClassIdPropertyMap const&>(propertyMap));
+            case PropertyMap::Type::ECInstanceId:
+                return ToNativeSql(static_cast<ECInstanceIdPropertyMap const&>(propertyMap));
+            default:
+                BeAssert(false);
+                return ERROR;
+        }
+    }
+
+//---------------------------------------------------------------------------------------
+// @bsimethod                                                   Affan.Khan          07/16
+//---------------------------------------------------------------------------------------
+BentleyStatus ToSqlPropertyMapVisitor::ToNativeSql(SingleColumnDataPropertyMap const& propertyMap) const
+    {
+    if (propertyMap.GetType() == PropertyMap::Type::NavigationRelECClassId)
+        return ToNativeSql(static_cast<NavigationPropertyMap::RelECClassIdPropertyMap const&>(propertyMap), nullptr);
+
+    Result& result = Record(propertyMap);
+    if (m_wrapInParentheses)
+        result.GetSqlBuilderR().AppendParenLeft();
+
+    if (propertyMap.GetOverflowState() != DataPropertyMap::OverflowState::Yes)
+        {
+        result.GetSqlBuilderR().Append(m_classIdentifier, propertyMap.GetColumn().GetName().c_str());
+        if (m_wrapInParentheses)
+            result.GetSqlBuilderR().AppendParenRight();
+
+        return SUCCESS;
+        }
+
+    DbColumn const* overFlowColumn = propertyMap.GetColumn().GetPhysicalOverflowColumn();
+    BeAssert(overFlowColumn != nullptr);
+    //"json_extract(<overFlowColumnMaster>, '$.<overFlowColumnSlave>')"
+    if (m_isForAssignmentExpression)
+        {
+        //result.GetSqlBuilderR().Append(m_classIdentifier, overFlowColumn->GetName().c_str());
+        result.GetSqlBuilderR().Append(propertyMap.GetColumn().GetName().c_str());
+        }
+    else
+        {
+        if (m_target == SqlTarget::Table)
+            {
+            bool addBlobToBase64Func = false;
+            if (propertyMap.GetProperty().GetIsPrimitiveArray() || (propertyMap.GetProperty().GetIsPrimitive() && propertyMap.GetProperty().GetAsPrimitiveProperty()->GetType() == PRIMITIVETYPE_Binary))
+                {
+                addBlobToBase64Func = true;
+                }
+
+            if (addBlobToBase64Func)
+                result.GetSqlBuilderR().Append("Base64ToBlob(json_extract(")
+                .Append(m_classIdentifier, overFlowColumn->GetName().c_str())
+                .AppendComma().Append("'$.")
+                .Append(propertyMap.GetColumn().GetName().c_str()).Append("'))");
+            else
+                result.GetSqlBuilderR().Append("json_extract(")
+                .Append(m_classIdentifier, overFlowColumn->GetName().c_str())
+                .AppendComma().Append("'$.")
+                .Append(propertyMap.GetColumn().GetName().c_str()).Append("')");
+            }
+        else
+            {
+            result.GetSqlBuilderR().Append(m_classIdentifier, propertyMap.GetColumn().GetName().c_str());
+            }
+        }
+
+    if (m_wrapInParentheses)
+        result.GetSqlBuilderR().AppendParenRight();
+
+    return SUCCESS;
+    }
+
+//---------------------------------------------------------------------------------------
+// @bsimethod                                                 Krischan.Eberle       11/16
+//---------------------------------------------------------------------------------------
+BentleyStatus ToSqlPropertyMapVisitor::ToNativeSql(NavigationPropertyMap const& propertyMap) const
+    {
+    NavigationPropertyMap::IdPropertyMap const& idPropMap = propertyMap.GetIdPropertyMap();
+    if (SUCCESS != _Visit(idPropMap))
+        return ERROR;
+
+    NavigationPropertyMap::RelECClassIdPropertyMap const& relClassIdPropMap = propertyMap.GetRelECClassIdPropertyMap();
+    return ToNativeSql(relClassIdPropMap, &idPropMap);
+    }
+
+//---------------------------------------------------------------------------------------
+// @bsimethod                                                   Affan.Khan          07/16
+//---------------------------------------------------------------------------------------
+BentleyStatus ToSqlPropertyMapVisitor::ToNativeSql(NavigationPropertyMap::RelECClassIdPropertyMap const& relClassIdPropMap, NavigationPropertyMap::IdPropertyMap const* idPropMap) const
+    {
+    Result& result = Record(relClassIdPropMap);
+
+    if (m_isForAssignmentExpression)
+        {
+        if (relClassIdPropMap.IsVirtual()) //ignore completely, no-op binders will be
+            return SUCCESS;
+
+        result.GetSqlBuilderR().Append(m_classIdentifier, relClassIdPropMap.GetColumn().GetName().c_str());
+        return SUCCESS;
+        }
+
+    //if the id prop map is passed it means that entire nav prop is specified in the ECSQL, not just the rel class id
+    //in that case we can inject the rule that a rel class id is always null if the id is null.
+    //if the entire nav prop is not specified we cannot inject that rule because the id might not be available
+    //in the SQLite SQL.
+    Utf8CP sqlSnippetFormat = nullptr;
+    if (idPropMap != nullptr)
+        sqlSnippetFormat = "CASE WHEN %s IS NULL THEN NULL ELSE %s END";
+    else
+        sqlSnippetFormat = "%s%s";
+
+    if (!relClassIdPropMap.IsVirtual() || m_target == SqlTarget::SelectView)
+        {
+        NativeSqlBuilder idColSql;
+        if (idPropMap != nullptr)
+            idColSql.Append(m_classIdentifier, idPropMap->GetColumn().GetName().c_str());
+
+        NativeSqlBuilder relClassIdColSql;
+        relClassIdColSql.Append(m_classIdentifier, relClassIdPropMap.GetColumn().GetName().c_str());
+
+        result.GetSqlBuilderR().AppendFormatted(sqlSnippetFormat, idColSql.ToString(), relClassIdColSql.ToString());
+        return SUCCESS;
+        }
+
+    BeAssert(m_target == SqlTarget::Table && relClassIdPropMap.IsVirtual());
+
+    Utf8CP idColStr = "";
+    if (idPropMap != nullptr)
+        idColStr = idPropMap->GetColumn().GetName().c_str();
+
+    result.GetSqlBuilderR().AppendFormatted(sqlSnippetFormat, idColStr, relClassIdPropMap.GetDefaultClassId().ToString().c_str());
+    return SUCCESS;
+    }
+
+
+//---------------------------------------------------------------------------------------
+// @bsimethod                                                   Affan.Khan          07/16
+//---------------------------------------------------------------------------------------
+BentleyStatus ToSqlPropertyMapVisitor::ToNativeSql(ConstraintECInstanceIdPropertyMap const& propertyMap) const
+    {
+    SystemPropertyMap::PerTablePrimitivePropertyMap const* vmap = propertyMap.FindDataPropertyMap(m_tableFilter);
+    if (vmap == nullptr)
+        {
+        BeAssert(false);
+        return ERROR;
+        }
+
+    Result& result = Record(*vmap);
+    Utf8CP columnExp = m_target == SqlTarget::SelectView ? propertyMap.GetAccessString().c_str() : vmap->GetColumn().GetName().c_str();
+    if (m_wrapInParentheses) 
+        result.GetSqlBuilderR().AppendParenLeft();
+    
+    result.GetSqlBuilderR().Append(m_classIdentifier, columnExp);
+    if (m_wrapInParentheses) 
+        result.GetSqlBuilderR().AppendParenRight();
+
+    return SUCCESS;
+    }
+
+//---------------------------------------------------------------------------------------
+// @bsimethod                                                   Affan.Khan          07/16
+//---------------------------------------------------------------------------------------
+BentleyStatus ToSqlPropertyMapVisitor::ToNativeSql(ECClassIdPropertyMap const& propertyMap) const
+    {
+    SystemPropertyMap::PerTablePrimitivePropertyMap const* vmap = propertyMap.FindDataPropertyMap(m_tableFilter);
+    if (vmap == nullptr)
+        {
+        BeAssert(false);
+        return ERROR;
+        }
+
+    const bool isVirtual = propertyMap.IsVirtual(m_tableFilter);
+    Result& result = Record(*vmap);
+    if (m_wrapInParentheses) result.GetSqlBuilderR().AppendParenLeft();
+    if (m_target == SqlTarget::SelectView)
+        result.GetSqlBuilderR().Append(m_classIdentifier, COL_ECClassId);
+    else
+        {
+        if (isVirtual)
+            result.GetSqlBuilderR().Append(propertyMap.GetDefaultECClassId());
+        else
+            result.GetSqlBuilderR().Append(m_classIdentifier, vmap->GetColumn().GetName().c_str());
+        }
+        
+    if (m_wrapInParentheses) 
+        result.GetSqlBuilderR().AppendParenRight();
+
+    return SUCCESS;
+    }
+
+
+//---------------------------------------------------------------------------------------
+// @bsimethod                                                   Affan.Khan          07/16
+//---------------------------------------------------------------------------------------
+BentleyStatus ToSqlPropertyMapVisitor::ToNativeSql(ConstraintECClassIdPropertyMap const& propertyMap) const
+    {
+    SystemPropertyMap::PerTablePrimitivePropertyMap const* vmap = propertyMap.FindDataPropertyMap(m_tableFilter);
+    if (vmap == nullptr)
+        {
+        BeAssert(false);
+        return ERROR;
+        }
+
+    const bool isVirtual = propertyMap.IsVirtual(m_tableFilter);
+    Result& result = Record(*vmap);
+    if (m_wrapInParentheses) result.GetSqlBuilderR().AppendParenLeft();
+    if (m_target == SqlTarget::SelectView)
+        result.GetSqlBuilderR().Append(m_classIdentifier, propertyMap.GetAccessString().c_str());
+    else
+        {
+        if (isVirtual)
+            result.GetSqlBuilderR().Append(propertyMap.GetDefaultECClassId());
+        else
+            result.GetSqlBuilderR().Append(m_classIdentifier, vmap->GetColumn().GetName().c_str());
+        }
+
+    if (m_wrapInParentheses) 
+        result.GetSqlBuilderR().AppendParenRight();
+
+    return SUCCESS;
+    }
+
+//---------------------------------------------------------------------------------------
+// @bsimethod                                                   Affan.Khan          07/16
+//---------------------------------------------------------------------------------------
+BentleyStatus ToSqlPropertyMapVisitor::ToNativeSql(ECInstanceIdPropertyMap const& propertyMap) const
+    {
+    SystemPropertyMap::PerTablePrimitivePropertyMap const* vmap = propertyMap.FindDataPropertyMap(m_tableFilter);
+    if (vmap == nullptr)
+        {
+        BeAssert(false);
+        return ERROR;
+        }
+
+    Result& result = Record(*vmap);
+    Utf8CP columnExp = m_target == SqlTarget::SelectView ? propertyMap.GetAccessString().c_str() : vmap->GetColumn().GetName().c_str();
+    if (m_wrapInParentheses) 
+        result.GetSqlBuilderR().AppendParenLeft();
+    
+    result.GetSqlBuilderR().Append(m_classIdentifier, columnExp);
+    if (m_wrapInParentheses) 
+        result.GetSqlBuilderR().AppendParenRight();
+
+    return SUCCESS;
+    }
+
+//---------------------------------------------------------------------------------------
+// @bsimethod                                                   Affan.Khan          07/16
+//---------------------------------------------------------------------------------------
+ToSqlPropertyMapVisitor::Result& ToSqlPropertyMapVisitor::Record(SingleColumnDataPropertyMap const& propertyMap) const
+    {
+    m_resultSetByAccessString[propertyMap.GetAccessString().c_str()] = m_resultSet.size();
+    m_resultSet.push_back(Result(propertyMap));
+    return m_resultSet.back();
+    }
+
+//---------------------------------------------------------------------------------------
+// @bsimethod                                                   Affan.Khan          07/16
+//---------------------------------------------------------------------------------------
+const ToSqlPropertyMapVisitor::Result* ToSqlPropertyMapVisitor::Find(Utf8CP accessString) const
+    {
+    auto itor = m_resultSetByAccessString.find(accessString);
+    if (itor == m_resultSetByAccessString.end())
+        return nullptr;
+
+    return &m_resultSet.at(itor->second);
+    }
+
+//************************************SavePropertyMapVisitor*************************************
+
+//---------------------------------------------------------------------------------------
+// @bsimethod                                                   Affan.Khan          07/16
+//---------------------------------------------------------------------------------------
+BentleyStatus SavePropertyMapVisitor::_Visit(SingleColumnDataPropertyMap const& propertyMap) const
+    {
+    const ECN::ECPropertyId rootPropertyId = propertyMap.GetRootPropertyId();
+    Utf8StringCR accessString = propertyMap.GetAccessString();
+    if (m_context.InsertPropertyMap(rootPropertyId, accessString.c_str(), propertyMap.GetColumn().GetId()) != SUCCESS)
+        {
+        BeAssert(false);
+        return ERROR;
+        }
+
+    return SUCCESS;
+    }
+
+//---------------------------------------------------------------------------------------
+// @bsimethod                                                   Affan.Khan          07/16
+//---------------------------------------------------------------------------------------
+BentleyStatus SavePropertyMapVisitor::_Visit(SystemPropertyMap const& propertyMap) const
+    {
+    const ECN::ECPropertyId propertyId = propertyMap.GetProperty().GetId();
+    Utf8StringCR accessString = propertyMap.GetAccessString();
+    for (SystemPropertyMap::PerTablePrimitivePropertyMap const* childMap : propertyMap.GetDataPropertyMaps())
+        {
+        if (m_context.InsertPropertyMap(propertyId, accessString.c_str(), childMap->GetColumn().GetId()) != SUCCESS)
+            {
+            BeAssert(false);
+            return ERROR;
+            }
+        }
+
+    return SUCCESS;
+    }
+
+END_BENTLEY_SQLITE_EC_NAMESPACE