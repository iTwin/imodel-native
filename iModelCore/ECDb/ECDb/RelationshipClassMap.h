--- conflicted
+++ resolved
@@ -1,230 +1,225 @@
-/*--------------------------------------------------------------------------------------+
-|
-|     $Source: ECDb/RelationshipClassMap.h $
-|
-|  $Copyright: (c) 2016 Bentley Systems, Incorporated. All rights reserved. $
-|
-+--------------------------------------------------------------------------------------*/
-#pragma once
-#include "ECDbInternalTypes.h"
-#include "ClassMap.h"
-
-BEGIN_BENTLEY_SQLITE_EC_NAMESPACE
-
-//=======================================================================================
-// @bsiclass                                                 Krischan.Eberle      07/2014
-//+===============+===============+===============+===============+===============+======
-struct RelationshipConstraintMap : NonCopyableClass
-    {
-    private:
-        ECDb const& m_ecdb;
-        ECN::ECClassId m_relClassId;
-        ECN::ECRelationshipEnd m_constraintEnd;
-        ECN::ECRelationshipConstraintCR m_constraint;
-        ConstraintECInstanceIdPropertyMap const* m_ecInstanceIdPropMap;
-        ConstraintECClassIdPropertyMap const* m_ecClassIdPropMap;
-        bool m_anyClassMatches;
-
-    public:
-        RelationshipConstraintMap(ECDb const&, ECN::ECClassId relClassId, ECN::ECRelationshipEnd, ECN::ECRelationshipConstraintCR);
-
-        ConstraintECInstanceIdPropertyMap const* GetECInstanceIdPropMap() const { return m_ecInstanceIdPropMap; }
-        void SetECInstanceIdPropMap(ConstraintECInstanceIdPropertyMap const* ecinstanceIdPropMap) { m_ecInstanceIdPropMap = ecinstanceIdPropMap; }
-        ConstraintECClassIdPropertyMap const* GetECClassIdPropMap() const { return m_ecClassIdPropMap; }
-        void SetECClassIdPropMap(ConstraintECClassIdPropertyMap const* ecClassIdPropMap) { m_ecClassIdPropMap = ecClassIdPropMap; }
-
-        bool TryGetSingleClassIdFromConstraint(ECN::ECClassId&) const;
-        bool IsSingleAbstractClass() const { return m_constraint.GetClasses().size() == 1 && m_constraint.GetClasses().front()->GetClassModifier() == ECN::ECClassModifier::Abstract; }
-        ECN::ECRelationshipConstraintCR GetRelationshipConstraint() const { return m_constraint; }
-    };
-
-/*=================================================================================**//**
-* @bsiclass                                                 Ramanujam.Raman      06/2012
-+===============+===============+===============+===============+===============+======*/
-struct RelationshipClassMap : ClassMap
-    {
-    public:
-        enum class ReferentialIntegrityMethod
-            {
-            None,
-            ForeignKey,
-            Trigger
-            };
-
-    protected:
-        static Utf8CP const DEFAULT_SOURCEECINSTANCEID_COLUMNNAME;
-        static Utf8CP const DEFAULT_SOURCEECCLASSID_COLUMNNAME;
-        static Utf8CP const DEFAULT_TARGETECINSTANCEID_COLUMNNAME;
-        static Utf8CP const DEFAULT_TARGETECCLASSID_COLUMNNAME;
-
-        RelationshipConstraintMap m_sourceConstraintMap;
-        RelationshipConstraintMap m_targetConstraintMap;
-
-        RelationshipClassMap(ECDb const&, Type, ECN::ECRelationshipClassCR, MapStrategyExtendedInfo const&, bool setIsDirty);
-        DbColumn* CreateConstraintColumn(Utf8CP columnName, DbColumn::Kind columnId, PersistenceType);
-        void DetermineConstraintClassIdColumnHandling(bool& addConstraintClassIdColumnNeeded, ECN::ECClassId& defaultConstraintClassId, ECN::ECRelationshipConstraintCR constraint) const;
-
-        RelationshipConstraintMap& GetConstraintMapR(ECN::ECRelationshipEnd constraintEnd);
-
-    public:
-        virtual ~RelationshipClassMap() {}
-
-        ECN::ECRelationshipClassCR GetRelationshipClass() const { return *(GetClass().GetRelationshipClassCP()); }
-        RelationshipConstraintMap const& GetConstraintMap(ECN::ECRelationshipEnd constraintEnd) const;
-        ConstraintECInstanceIdPropertyMap const* GetConstraintECInstanceIdPropMap(ECN::ECRelationshipEnd constraintEnd) const;
-        ConstraintECClassIdPropertyMap const* GetConstraintECClassIdPropMap(ECN::ECRelationshipEnd) const;
-
-        ConstraintECInstanceIdPropertyMap const* GetSourceECInstanceIdPropMap() const { return m_sourceConstraintMap.GetECInstanceIdPropMap(); }
-        ConstraintECClassIdPropertyMap const* GetSourceECClassIdPropMap() const { return m_sourceConstraintMap.GetECClassIdPropMap(); }
-        ConstraintECInstanceIdPropertyMap const* GetTargetECInstanceIdPropMap() const { return m_targetConstraintMap.GetECInstanceIdPropMap(); }
-        ConstraintECClassIdPropertyMap const* GetTargetECClassIdPropMap() const { return m_targetConstraintMap.GetECClassIdPropMap(); }
-
-        virtual ReferentialIntegrityMethod _GetDataIntegrityEnforcementMethod() const = 0;
-        virtual bool _RequiresJoin(ECN::ECRelationshipEnd) const;
-
-        static bool ConstraintIncludesAnyClass(ECN::ECRelationshipConstraintClassList const&);
-    };
-
-typedef RelationshipClassMap const& RelationshipClassMapCR;
-
-/*=================================================================================**//**
-* @bsiclass                                                 Ramanujam.Raman      06/2012
-+===============+===============+===============+===============+===============+======*/
-struct RelationshipClassEndTableMap : RelationshipClassMap
-    {
-    private:
-        struct ColumnLists : NonCopyableClass
-            {
-            std::vector<DbColumn const*> m_relECClassIdColumnsPerFkTable; //Rel ECClassId
-            std::vector<DbColumn const*> m_ecInstanceIdColumnsPerFkTable; //ForeignEnd ECInstanceId
-            std::vector<DbColumn const*> m_classIdColumnsPerFkTable; //ForeignEnd ECClassId
-            std::vector<DbColumn const*> m_relClassIdColumnsPerFkTable; //ForeignEnd ECClassId
-            std::vector<DbColumn const*> m_fkColumnsPerFkTable; //ReferencedEnd ECInstanceId
-            //The referenced end class id cols are either from the FK table, or if the referenced table has its own class id column, that one is taken.
-            //WIP_FOR_AFFAN: Is this safe enough? Does consuming code know that the prop map has columns to another table??
-            std::vector<DbColumn const*> m_referencedEndECClassIdColumns; //ReferencedEnd ECClassId in the referenced table or fk table
-            static void push_back(std::vector<DbColumn const*>& list, DbColumn const* column)
-                {
-                BeAssert(column != nullptr);
-                if (std::find(list.begin(), list.end(), column) == list.end())
-                    list.push_back(column);
-                }
-            };
-
-        struct ForeignKeyColumnInfo : NonCopyableClass
-            {
-            private:
-                bool m_canImplyFromNavigationProperty;
-                Utf8String m_impliedColumnName;
-                bool m_appendToEnd;
-                PropertyMap const* m_propMapBeforeNavProp;
-                PropertyMap const* m_propMapAfterNavProp;
-
-            public:
-                ForeignKeyColumnInfo() : m_canImplyFromNavigationProperty(false), m_appendToEnd(true), m_propMapBeforeNavProp(nullptr), m_propMapAfterNavProp(nullptr) {}
-
-                void Assign(Utf8CP impliedColName, bool appendToEnd, PropertyMap const* propMapBeforeNavProp, PropertyMap const* propMapAfterNavProp)
-                    {
-                    m_canImplyFromNavigationProperty = true;
-                    m_impliedColumnName.assign(impliedColName);
-                    m_appendToEnd = appendToEnd;
-                    m_propMapBeforeNavProp = propMapBeforeNavProp;
-                    m_propMapAfterNavProp = propMapAfterNavProp;
-                    }
-
-                void Clear()
-                    {
-                    m_canImplyFromNavigationProperty = false;
-                    m_impliedColumnName.clear();
-                    m_appendToEnd = true;
-                    m_propMapBeforeNavProp = nullptr;
-                    m_propMapAfterNavProp = nullptr;
-                    }
-
-                bool CanImplyFromNavigationProperty() const { return m_canImplyFromNavigationProperty; }
-                Utf8StringCR GetImpliedColumnName() const { return m_impliedColumnName; }
-                bool AppendToEnd() const { return m_appendToEnd; }
-                PropertyMap const* GetPropertyMapBeforeNavProp() const { return m_propMapBeforeNavProp; }
-                PropertyMap const* GetPropertyMapAfterNavProp() const { return m_propMapAfterNavProp; }
-            };
-
-        RelationshipClassEndTableMap(ECDb const&, ECN::ECRelationshipClassCR, MapStrategyExtendedInfo const&, bool setIsDirty);
-
-        void AddIndexToRelationshipEnd(ClassMappingContext&);
-
-        virtual ClassMappingStatus _Map(ClassMappingContext&) override;
-        DbColumn* CreateRelECClassIdColumn(DbTable&, Utf8CP colName, bool makeNotNull) const;
-
-        BentleyStatus DetermineKeyAndConstraintColumns(ColumnLists&, RelationshipMappingInfo const&);
-        Utf8String DetermineFkColumnName(RelationshipMappingInfo const&, ForeignKeyColumnInfo const&) const;
-        static Utf8String DetermineRelECClassIdColumnName(ECN::ECRelationshipClassCR, Utf8StringCR fkColumnName);
-        BentleyStatus MapSubClass(RelationshipMappingInfo const&);
-
-        BentleyStatus TryGetForeignKeyColumnInfoFromNavigationProperty(ForeignKeyColumnInfo&, ECN::ECRelationshipConstraintCR, ECN::ECRelationshipClassCR, ECN::ECRelationshipEnd) const;
-        BentleyStatus TryDetermineForeignKeyColumnPosition(int& position, DbTable const&, ForeignKeyColumnInfo const&) const;
-
-        virtual BentleyStatus _Load(ClassMapLoadContext&, DbClassMapLoadContext const&) override;
-
-        BentleyStatus ValidateForeignKeyColumn(DbColumn const& fkColumn, bool cardinalityImpliesNotNullOnFkCol, DbColumn::Kind) const;
-
-    public:
-        ~RelationshipClassEndTableMap() {}
-
-        //!Gets the end in which the ForeignKey is persisted
-        ECN::ECRelationshipEnd GetForeignEnd() const;
-        //!Gets the end the ForeignKey end references
-        ECN::ECRelationshipEnd GetReferencedEnd() const;
-
-        ConstraintECInstanceIdPropertyMap const* GetForeignEndECInstanceIdPropMap() const;
-        ConstraintECInstanceIdPropertyMap const* GetReferencedEndECInstanceIdPropMap() const;
-        ConstraintECClassIdPropertyMap const* GetReferencedEndECClassIdPropMap() const;
-
-        static ClassMapPtr Create(ECDb const& ecdb, ECN::ECRelationshipClassCR ecRelClass, MapStrategyExtendedInfo const& mapStrategy, bool setIsDirty) { return new RelationshipClassEndTableMap(ecdb, ecRelClass, mapStrategy, setIsDirty); }
-        virtual ReferentialIntegrityMethod _GetDataIntegrityEnforcementMethod() const override;
-        virtual bool _RequiresJoin(ECN::ECRelationshipEnd) const override;
-    };
-
-/*==========================================================================
-* @bsiclass                                                 Ramanujam.Raman      06/2012
-+===============+===============+===============+===============+===============+======*/
-struct RelationshipClassLinkTableMap : RelationshipClassMap
-    {
-    private:
-        enum class RelationshipIndexSpec
-            {
-            Source,
-            Target,
-            SourceAndTarget
-            };
-
-    private:
-        RelationshipClassLinkTableMap(ECDb const&, ECN::ECRelationshipClassCR, MapStrategyExtendedInfo const&, bool setIsDirty);
-
-        virtual ClassMappingStatus _Map(ClassMappingContext&) override;
-
-        ClassMappingStatus CreateConstraintPropMaps(RelationshipMappingInfo const&, bool addSourceECClassIdColumnToTable, ECN::ECClassId defaultSourceECClassid, bool addTargetECClassIdColumnToTable, ECN::ECClassId defaultTargetECClassId);
-
-        void AddIndices(ClassMappingContext&);
-        void AddIndex(SchemaImportContext&, RelationshipIndexSpec, bool addUniqueIndex);
-
-<<<<<<< HEAD
-        bool GetConstraintECInstanceIdColumnName(Utf8StringR columnName, ECN::ECRelationshipEnd relationshipEnd, DbTable const& table) const;
-        virtual BentleyStatus _Load(ClassMapLoadContext&, DbClassMapLoadContext const&) override;
-=======
-        virtual BentleyStatus _Load( ClassMapLoadContext&, DbClassMapLoadContext const&) override;
->>>>>>> 84b3b175
-        DbColumn* ConfigureForeignECClassIdKey(RelationshipMappingInfo const&, ECN::ECRelationshipEnd relationshipEnd);
-
-        static void GenerateIndexColumnList(std::vector<DbColumn const*>&, DbColumn const* col1, DbColumn const* col2, DbColumn const* col3, DbColumn const* col4);
-
-        static Utf8String DetermineConstraintECInstanceIdColumnName(RelationshipMappingInfo::LinkTableMappingInfo const&, ECN::ECRelationshipEnd);
-        static Utf8String DetermineConstraintECClassIdColumnName(RelationshipMappingInfo::LinkTableMappingInfo const&, ECN::ECRelationshipEnd);
-
-    public:
-        ~RelationshipClassLinkTableMap() {}
-        static ClassMapPtr Create(ECDb const& ecdb, ECN::ECRelationshipClassCR relClass, MapStrategyExtendedInfo const& mapStrategy, bool setIsDirty) { return new RelationshipClassLinkTableMap(ecdb, relClass, mapStrategy, setIsDirty); }
-
-        virtual ReferentialIntegrityMethod _GetDataIntegrityEnforcementMethod() const override;
-    };
-
-END_BENTLEY_SQLITE_EC_NAMESPACE
+/*--------------------------------------------------------------------------------------+
+|
+|     $Source: ECDb/RelationshipClassMap.h $
+|
+|  $Copyright: (c) 2016 Bentley Systems, Incorporated. All rights reserved. $
+|
++--------------------------------------------------------------------------------------*/
+#pragma once
+#include "ECDbInternalTypes.h"
+#include "ClassMap.h"
+
+BEGIN_BENTLEY_SQLITE_EC_NAMESPACE
+
+//=======================================================================================
+// @bsiclass                                                 Krischan.Eberle      07/2014
+//+===============+===============+===============+===============+===============+======
+struct RelationshipConstraintMap : NonCopyableClass
+    {
+    private:
+        ECDb const& m_ecdb;
+        ECN::ECClassId m_relClassId;
+        ECN::ECRelationshipEnd m_constraintEnd;
+        ECN::ECRelationshipConstraintCR m_constraint;
+        ConstraintECInstanceIdPropertyMap const* m_ecInstanceIdPropMap;
+        ConstraintECClassIdPropertyMap const* m_ecClassIdPropMap;
+        bool m_anyClassMatches;
+
+    public:
+        RelationshipConstraintMap(ECDb const&, ECN::ECClassId relClassId, ECN::ECRelationshipEnd, ECN::ECRelationshipConstraintCR);
+
+        ConstraintECInstanceIdPropertyMap const* GetECInstanceIdPropMap() const { return m_ecInstanceIdPropMap; }
+        void SetECInstanceIdPropMap(ConstraintECInstanceIdPropertyMap const* ecinstanceIdPropMap) { m_ecInstanceIdPropMap = ecinstanceIdPropMap; }
+        ConstraintECClassIdPropertyMap const* GetECClassIdPropMap() const { return m_ecClassIdPropMap; }
+        void SetECClassIdPropMap(ConstraintECClassIdPropertyMap const* ecClassIdPropMap) { m_ecClassIdPropMap = ecClassIdPropMap; }
+
+        bool TryGetSingleClassIdFromConstraint(ECN::ECClassId&) const;
+        bool IsSingleAbstractClass() const { return m_constraint.GetClasses().size() == 1 && m_constraint.GetClasses().front()->GetClassModifier() == ECN::ECClassModifier::Abstract; }
+        ECN::ECRelationshipConstraintCR GetRelationshipConstraint() const { return m_constraint; }
+    };
+
+/*=================================================================================**//**
+* @bsiclass                                                 Ramanujam.Raman      06/2012
++===============+===============+===============+===============+===============+======*/
+struct RelationshipClassMap : ClassMap
+    {
+    public:
+        enum class ReferentialIntegrityMethod
+            {
+            None,
+            ForeignKey,
+            Trigger
+            };
+
+    protected:
+        static Utf8CP const DEFAULT_SOURCEECINSTANCEID_COLUMNNAME;
+        static Utf8CP const DEFAULT_SOURCEECCLASSID_COLUMNNAME;
+        static Utf8CP const DEFAULT_TARGETECINSTANCEID_COLUMNNAME;
+        static Utf8CP const DEFAULT_TARGETECCLASSID_COLUMNNAME;
+
+        RelationshipConstraintMap m_sourceConstraintMap;
+        RelationshipConstraintMap m_targetConstraintMap;
+
+        RelationshipClassMap(ECDb const&, Type, ECN::ECRelationshipClassCR, MapStrategyExtendedInfo const&, bool setIsDirty);
+        DbColumn* CreateConstraintColumn(Utf8CP columnName, DbColumn::Kind columnId, PersistenceType);
+        void DetermineConstraintClassIdColumnHandling(bool& addConstraintClassIdColumnNeeded, ECN::ECClassId& defaultConstraintClassId, ECN::ECRelationshipConstraintCR constraint) const;
+
+        RelationshipConstraintMap& GetConstraintMapR(ECN::ECRelationshipEnd constraintEnd);
+
+    public:
+        virtual ~RelationshipClassMap() {}
+
+        ECN::ECRelationshipClassCR GetRelationshipClass() const { return *(GetClass().GetRelationshipClassCP()); }
+        RelationshipConstraintMap const& GetConstraintMap(ECN::ECRelationshipEnd constraintEnd) const;
+        ConstraintECInstanceIdPropertyMap const* GetConstraintECInstanceIdPropMap(ECN::ECRelationshipEnd constraintEnd) const;
+        ConstraintECClassIdPropertyMap const* GetConstraintECClassIdPropMap(ECN::ECRelationshipEnd) const;
+
+        ConstraintECInstanceIdPropertyMap const* GetSourceECInstanceIdPropMap() const { return m_sourceConstraintMap.GetECInstanceIdPropMap(); }
+        ConstraintECClassIdPropertyMap const* GetSourceECClassIdPropMap() const { return m_sourceConstraintMap.GetECClassIdPropMap(); }
+        ConstraintECInstanceIdPropertyMap const* GetTargetECInstanceIdPropMap() const { return m_targetConstraintMap.GetECInstanceIdPropMap(); }
+        ConstraintECClassIdPropertyMap const* GetTargetECClassIdPropMap() const { return m_targetConstraintMap.GetECClassIdPropMap(); }
+
+        virtual ReferentialIntegrityMethod _GetDataIntegrityEnforcementMethod() const = 0;
+        virtual bool _RequiresJoin(ECN::ECRelationshipEnd) const;
+
+        static bool ConstraintIncludesAnyClass(ECN::ECRelationshipConstraintClassList const&);
+    };
+
+typedef RelationshipClassMap const& RelationshipClassMapCR;
+
+/*=================================================================================**//**
+* @bsiclass                                                 Ramanujam.Raman      06/2012
++===============+===============+===============+===============+===============+======*/
+struct RelationshipClassEndTableMap : RelationshipClassMap
+    {
+    private:
+        struct ColumnLists : NonCopyableClass
+            {
+            std::vector<DbColumn const*> m_relECClassIdColumnsPerFkTable; //Rel ECClassId
+            std::vector<DbColumn const*> m_ecInstanceIdColumnsPerFkTable; //ForeignEnd ECInstanceId
+            std::vector<DbColumn const*> m_classIdColumnsPerFkTable; //ForeignEnd ECClassId
+            std::vector<DbColumn const*> m_relClassIdColumnsPerFkTable; //ForeignEnd ECClassId
+            std::vector<DbColumn const*> m_fkColumnsPerFkTable; //ReferencedEnd ECInstanceId
+            //The referenced end class id cols are either from the FK table, or if the referenced table has its own class id column, that one is taken.
+            //WIP_FOR_AFFAN: Is this safe enough? Does consuming code know that the prop map has columns to another table??
+            std::vector<DbColumn const*> m_referencedEndECClassIdColumns; //ReferencedEnd ECClassId in the referenced table or fk table
+            static void push_back(std::vector<DbColumn const*>& list, DbColumn const* column)
+                {
+                BeAssert(column != nullptr);
+                if (std::find(list.begin(), list.end(), column) == list.end())
+                    list.push_back(column);
+                }
+            };
+
+        struct ForeignKeyColumnInfo : NonCopyableClass
+            {
+            private:
+                bool m_canImplyFromNavigationProperty;
+                Utf8String m_impliedColumnName;
+                bool m_appendToEnd;
+                PropertyMap const* m_propMapBeforeNavProp;
+                PropertyMap const* m_propMapAfterNavProp;
+
+            public:
+                ForeignKeyColumnInfo() : m_canImplyFromNavigationProperty(false), m_appendToEnd(true), m_propMapBeforeNavProp(nullptr), m_propMapAfterNavProp(nullptr) {}
+
+                void Assign(Utf8CP impliedColName, bool appendToEnd, PropertyMap const* propMapBeforeNavProp, PropertyMap const* propMapAfterNavProp)
+                    {
+                    m_canImplyFromNavigationProperty = true;
+                    m_impliedColumnName.assign(impliedColName);
+                    m_appendToEnd = appendToEnd;
+                    m_propMapBeforeNavProp = propMapBeforeNavProp;
+                    m_propMapAfterNavProp = propMapAfterNavProp;
+                    }
+
+                void Clear()
+                    {
+                    m_canImplyFromNavigationProperty = false;
+                    m_impliedColumnName.clear();
+                    m_appendToEnd = true;
+                    m_propMapBeforeNavProp = nullptr;
+                    m_propMapAfterNavProp = nullptr;
+                    }
+
+                bool CanImplyFromNavigationProperty() const { return m_canImplyFromNavigationProperty; }
+                Utf8StringCR GetImpliedColumnName() const { return m_impliedColumnName; }
+                bool AppendToEnd() const { return m_appendToEnd; }
+                PropertyMap const* GetPropertyMapBeforeNavProp() const { return m_propMapBeforeNavProp; }
+                PropertyMap const* GetPropertyMapAfterNavProp() const { return m_propMapAfterNavProp; }
+            };
+
+        RelationshipClassEndTableMap(ECDb const&, ECN::ECRelationshipClassCR, MapStrategyExtendedInfo const&, bool setIsDirty);
+
+        void AddIndexToRelationshipEnd(ClassMappingContext&);
+
+        virtual ClassMappingStatus _Map(ClassMappingContext&) override;
+        DbColumn* CreateRelECClassIdColumn(DbTable&, Utf8CP colName, bool makeNotNull) const;
+
+        BentleyStatus DetermineKeyAndConstraintColumns(ColumnLists&, RelationshipMappingInfo const&);
+        Utf8String DetermineFkColumnName(RelationshipMappingInfo const&, ForeignKeyColumnInfo const&) const;
+        static Utf8String DetermineRelECClassIdColumnName(ECN::ECRelationshipClassCR, Utf8StringCR fkColumnName);
+        BentleyStatus MapSubClass(RelationshipMappingInfo const&);
+
+        BentleyStatus TryGetForeignKeyColumnInfoFromNavigationProperty(ForeignKeyColumnInfo&, ECN::ECRelationshipConstraintCR, ECN::ECRelationshipClassCR, ECN::ECRelationshipEnd) const;
+        BentleyStatus TryDetermineForeignKeyColumnPosition(int& position, DbTable const&, ForeignKeyColumnInfo const&) const;
+
+        virtual BentleyStatus _Load(ClassMapLoadContext&, DbClassMapLoadContext const&) override;
+
+        BentleyStatus ValidateForeignKeyColumn(DbColumn const& fkColumn, bool cardinalityImpliesNotNullOnFkCol, DbColumn::Kind) const;
+
+    public:
+        ~RelationshipClassEndTableMap() {}
+
+        //!Gets the end in which the ForeignKey is persisted
+        ECN::ECRelationshipEnd GetForeignEnd() const;
+        //!Gets the end the ForeignKey end references
+        ECN::ECRelationshipEnd GetReferencedEnd() const;
+
+        ConstraintECInstanceIdPropertyMap const* GetForeignEndECInstanceIdPropMap() const;
+        ConstraintECInstanceIdPropertyMap const* GetReferencedEndECInstanceIdPropMap() const;
+        ConstraintECClassIdPropertyMap const* GetReferencedEndECClassIdPropMap() const;
+
+        static ClassMapPtr Create(ECDb const& ecdb, ECN::ECRelationshipClassCR ecRelClass, MapStrategyExtendedInfo const& mapStrategy, bool setIsDirty) { return new RelationshipClassEndTableMap(ecdb, ecRelClass, mapStrategy, setIsDirty); }
+        virtual ReferentialIntegrityMethod _GetDataIntegrityEnforcementMethod() const override;
+        virtual bool _RequiresJoin(ECN::ECRelationshipEnd) const override;
+    };
+
+/*==========================================================================
+* @bsiclass                                                 Ramanujam.Raman      06/2012
++===============+===============+===============+===============+===============+======*/
+struct RelationshipClassLinkTableMap : RelationshipClassMap
+    {
+    private:
+        enum class RelationshipIndexSpec
+            {
+            Source,
+            Target,
+            SourceAndTarget
+            };
+
+    private:
+        RelationshipClassLinkTableMap(ECDb const&, ECN::ECRelationshipClassCR, MapStrategyExtendedInfo const&, bool setIsDirty);
+
+        virtual ClassMappingStatus _Map(ClassMappingContext&) override;
+
+        ClassMappingStatus CreateConstraintPropMaps(RelationshipMappingInfo const&, bool addSourceECClassIdColumnToTable, ECN::ECClassId defaultSourceECClassid, bool addTargetECClassIdColumnToTable, ECN::ECClassId defaultTargetECClassId);
+
+        void AddIndices(ClassMappingContext&);
+        void AddIndex(SchemaImportContext&, RelationshipIndexSpec, bool addUniqueIndex);
+
+        virtual BentleyStatus _Load(ClassMapLoadContext&, DbClassMapLoadContext const&) override;
+        DbColumn* ConfigureForeignECClassIdKey(RelationshipMappingInfo const&, ECN::ECRelationshipEnd relationshipEnd);
+
+        static void GenerateIndexColumnList(std::vector<DbColumn const*>&, DbColumn const* col1, DbColumn const* col2, DbColumn const* col3, DbColumn const* col4);
+
+        static Utf8String DetermineConstraintECInstanceIdColumnName(RelationshipMappingInfo::LinkTableMappingInfo const&, ECN::ECRelationshipEnd);
+        static Utf8String DetermineConstraintECClassIdColumnName(RelationshipMappingInfo::LinkTableMappingInfo const&, ECN::ECRelationshipEnd);
+
+    public:
+        ~RelationshipClassLinkTableMap() {}
+        static ClassMapPtr Create(ECDb const& ecdb, ECN::ECRelationshipClassCR relClass, MapStrategyExtendedInfo const& mapStrategy, bool setIsDirty) { return new RelationshipClassLinkTableMap(ecdb, relClass, mapStrategy, setIsDirty); }
+
+        virtual ReferentialIntegrityMethod _GetDataIntegrityEnforcementMethod() const override;
+    };
+
+END_BENTLEY_SQLITE_EC_NAMESPACE