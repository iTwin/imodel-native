--- conflicted
+++ resolved
@@ -1,183 +1,178 @@
-/*--------------------------------------------------------------------------------------+
-|
-|     $Source: ECDb/RelationshipClassMap.h $
-|
-|  $Copyright: (c) 2017 Bentley Systems, Incorporated. All rights reserved. $
-|
-+--------------------------------------------------------------------------------------*/
-#pragma once
-#include "ECDbInternalTypes.h"
-#include "ClassMap.h"
-
-BEGIN_BENTLEY_SQLITE_EC_NAMESPACE
-
-//=======================================================================================
-// @bsiclass                                                 Krischan.Eberle      07/2014
-//+===============+===============+===============+===============+===============+======
-struct RelationshipConstraintMap : NonCopyableClass
-    {
-    private:
-        ECN::ECRelationshipConstraintCR m_constraint;
-        ConstraintECInstanceIdPropertyMap const* m_ecInstanceIdPropMap;
-        ConstraintECClassIdPropertyMap const* m_ecClassIdPropMap;
-
-    public:
-        explicit RelationshipConstraintMap(ECN::ECRelationshipConstraintCR constraint)
-            :  m_constraint(constraint), m_ecInstanceIdPropMap(nullptr), m_ecClassIdPropMap(nullptr)
-            {}
-        ConstraintECInstanceIdPropertyMap const* GetECInstanceIdPropMap() const { return m_ecInstanceIdPropMap; }
-        void SetECInstanceIdPropMap(ConstraintECInstanceIdPropertyMap const* ecinstanceIdPropMap) { m_ecInstanceIdPropMap = ecinstanceIdPropMap; }
-        ConstraintECClassIdPropertyMap const* GetECClassIdPropMap() const { return m_ecClassIdPropMap; }
-        void SetECClassIdPropMap(ConstraintECClassIdPropertyMap const* ecClassIdPropMap) { m_ecClassIdPropMap = ecClassIdPropMap; }
-        ECN::ECRelationshipConstraintCR GetRelationshipConstraint() const { return m_constraint; }
-    };
-
-/*=================================================================================**//**
-* @bsiclass                                                 Ramanujam.Raman      06/2012
-+===============+===============+===============+===============+===============+======*/
-struct RelationshipClassMap : ClassMap
-    {
-    public:
-        enum class ReferentialIntegrityMethod
-            {
-            None,
-            ForeignKey,
-            Trigger
-            };
-
-    protected:
-        static Utf8CP const DEFAULT_SOURCEECINSTANCEID_COLUMNNAME;
-        static Utf8CP const DEFAULT_SOURCEECCLASSID_COLUMNNAME;
-        static Utf8CP const DEFAULT_TARGETECINSTANCEID_COLUMNNAME;
-        static Utf8CP const DEFAULT_TARGETECCLASSID_COLUMNNAME;
-
-        RelationshipConstraintMap m_sourceConstraintMap;
-        RelationshipConstraintMap m_targetConstraintMap;
-
-        RelationshipClassMap(ECDb const&, Type, ECN::ECClassCR, MapStrategyExtendedInfo const&);
-        RelationshipConstraintMap& GetConstraintMapR(ECN::ECRelationshipEnd constraintEnd);
-
-    public:
-        virtual ~RelationshipClassMap() {}
-
-        ECN::ECRelationshipClassCR GetRelationshipClass() const { return *(GetClass().GetRelationshipClassCP()); }
-        RelationshipConstraintMap const& GetConstraintMap(ECN::ECRelationshipEnd constraintEnd) const;
-        ConstraintECInstanceIdPropertyMap const* GetConstraintECInstanceIdPropMap(ECN::ECRelationshipEnd constraintEnd) const;
-        ConstraintECClassIdPropertyMap const* GetConstraintECClassIdPropMap(ECN::ECRelationshipEnd) const;
-
-        ConstraintECInstanceIdPropertyMap const* GetSourceECInstanceIdPropMap() const { return m_sourceConstraintMap.GetECInstanceIdPropMap(); }
-        ConstraintECClassIdPropertyMap const* GetSourceECClassIdPropMap() const { return m_sourceConstraintMap.GetECClassIdPropMap(); }
-        ConstraintECInstanceIdPropertyMap const* GetTargetECInstanceIdPropMap() const { return m_targetConstraintMap.GetECInstanceIdPropMap(); }
-        ConstraintECClassIdPropertyMap const* GetTargetECClassIdPropMap() const { return m_targetConstraintMap.GetECClassIdPropMap(); }
-        static bool ConstraintIncludesAnyClass(ECN::ECRelationshipConstraintClassList const&);
-    };
-
-typedef RelationshipClassMap const& RelationshipClassMapCR;
-
-/*=================================================================================**//**
-* @bsiclass                                                 Ramanujam.Raman      06/2012
-+===============+===============+===============+===============+===============+======*/
-struct RelationshipClassEndTableMap final : RelationshipClassMap
-    {
-    friend struct ClassMapFactory;
-
-    private:
-        static Utf8CP DEFAULT_FK_COL_PREFIX;
-        static Utf8CP RELECCLASSID_COLNAME_TOKEN;
-        bool m_mapping;
-        struct ForeignKeyColumnInfo final: NonCopyableClass
-            {
-            private:
-                bool m_canImplyFromNavigationProperty = false;
-                Utf8String m_impliedFkColName;
-                Utf8String m_impliedRelClassIdColName;
-
-            public:
-                ForeignKeyColumnInfo() {}
-
-                void Assign(Utf8StringCR impliedFkColName, Utf8StringCR impliedRelClassIdColName)
-                    {
-                    m_canImplyFromNavigationProperty = true;
-                    m_impliedFkColName.assign(impliedFkColName);
-                    m_impliedRelClassIdColName.assign(impliedRelClassIdColName);
-                    }
-
-                bool CanImplyFromNavigationProperty() const { return m_canImplyFromNavigationProperty; }
-                Utf8StringCR GetImpliedFkColumnName() const { return m_impliedFkColName; }
-                Utf8StringCR GetImpliedRelClassIdColumnName() const { return m_impliedRelClassIdColName; }
-            };
-        RelationshipClassEndTableMap(ECDb const&, ECN::ECClassCR, MapStrategyExtendedInfo const&);
-<<<<<<< HEAD
-        RelationshipClassEndTableMap(ECDb const&, ECN::ECClassCR, MapStrategyExtendedInfo const&, UpdatableViewInfo const&);
-=======
-
->>>>>>> 4ae480b7
-        void AddIndexToRelationshipEnd(RelationshipMappingInfo const&);
-        ClassMappingStatus _Map(ClassMappingContext&) override;
-        BentleyStatus _Load(ClassMapLoadContext&, DbClassMapLoadContext const&) override;
-        BentleyStatus ValidateForeignKeyColumn(DbColumn const& fkColumn, bool cardinalityImpliesNotNullOnFkCol, DbColumn::Kind) const;
-        void GetForeignKeyColumnInfo(ForeignKeyColumnInfo& fkColInfo, NavigationPropertyMap const& navProp) const;
-        DbColumn* CreateForeignColumn(RelationshipMappingInfo const& classMappingInfo, DbTable&  fkTable, NavigationPropertyMap const& navPropMap, ForeignKeyColumnInfo &fkColInfo);
-        DbColumn* CreateReferencedClassIdColumn(DbTable& fkTable) const;
-        DbColumn* CreateRelECClassIdColumn(DbTable& fkTable, ForeignKeyColumnInfo const& fkColInfo, DbColumn const& fkCol, NavigationPropertyMap const& navPropMap) const;
-        ClassMappingStatus CreateForiegnKeyConstraint(DbTable const& referencedTable, RelationshipMappingInfo const& classMappingInfo);
-        ClassMappingStatus UpdatePersistedEndForChild(SchemaImportContext& ctx, NavigationPropertyMap& navPropMap);
-        RelationshipClassEndTableMap* GetRootRelationshipMap(SchemaImportContext& ctx);
-        ClassMappingStatus FinishMappingForChild(SchemaImportContext& ctx);
-    public:
-
-        ~RelationshipClassEndTableMap() {}
-        ClassMappingStatus UpdatePersistedEnd(SchemaImportContext& ctx, NavigationPropertyMap& navPropMap);
-        //!Gets the end in which the ForeignKey is persisted
-        ECN::ECRelationshipEnd GetForeignEnd() const;
-        //!Gets the end the ForeignKey end references
-        ECN::ECRelationshipEnd GetReferencedEnd() const;
-        ClassMappingStatus FinishMapping(SchemaImportContext& ctx);
-        ConstraintECInstanceIdPropertyMap const* GetReferencedEndECInstanceIdPropMap() const;
-        //WIP: This code must go elsewhere. It is only used by the column factory
-        Utf8String GetAccessStringForId() const { return Utf8String(GetClass().GetFullName()) + Utf8String("." ECDBSYS_PROP_NavPropId); }
-        Utf8String GetAccessStringForRelClassId() const { return Utf8String(GetClass().GetFullName()) + Utf8String("." ECDBSYS_PROP_NavPropRelECClassId); }
-    };
-
-/*==========================================================================
-* @bsiclass                                                 Ramanujam.Raman      06/2012
-+===============+===============+===============+===============+===============+======*/
-struct RelationshipClassLinkTableMap final : RelationshipClassMap
-    {
-    friend struct ClassMapFactory;
-
-    private:
-        enum class RelationshipIndexSpec
-            {
-            Source,
-            Target,
-            SourceAndTarget
-            };
-
-    private:
-        RelationshipClassLinkTableMap(ECDb const&, ECN::ECClassCR, MapStrategyExtendedInfo const&);
-
-        ClassMappingStatus _Map(ClassMappingContext&) override;
-        ClassMappingStatus MapSubClass(ClassMappingContext&, RelationshipMappingInfo const&);
-
-        ClassMappingStatus CreateConstraintPropMaps(ClassMappingContext&, RelationshipMappingInfo const&, bool addSourceECClassIdColumnToTable, bool addTargetECClassIdColumnToTable);
-
-        void AddIndices(ClassMappingContext&, bool allowDuplicateRelationship);
-        void AddIndex(SchemaImportContext&, RelationshipIndexSpec, bool addUniqueIndex);
-        DbColumn* CreateConstraintColumn(Utf8CP columnName, DbColumn::Kind, PersistenceType);
-        void DetermineConstraintClassIdColumnHandling(bool& addConstraintClassIdColumnNeeded, ECN::ECRelationshipConstraintCR) const;
-
-
-        BentleyStatus _Load(ClassMapLoadContext&, DbClassMapLoadContext const&) override;
-        DbColumn* ConfigureForeignECClassIdKey(ClassMappingContext&, RelationshipMappingInfo const&, ECN::ECRelationshipEnd);
-
-        static void GenerateIndexColumnList(std::vector<DbColumn const*>&, DbColumn const* col1, DbColumn const* col2, DbColumn const* col3, DbColumn const* col4);
-        static Utf8String DetermineConstraintECInstanceIdColumnName(RelationshipMappingInfo::LinkTableMappingInfo const&, ECN::ECRelationshipEnd);
-        static Utf8String DetermineConstraintECClassIdColumnName(RelationshipMappingInfo::LinkTableMappingInfo const&, ECN::ECRelationshipEnd);
-        static bool DetermineAllowDuplicateRelationshipsFlagFromRoot(ECN::ECRelationshipClassCR baseRelClass);
-
-    public:
-        ~RelationshipClassLinkTableMap() {}
-    };
-
-END_BENTLEY_SQLITE_EC_NAMESPACE
+/*--------------------------------------------------------------------------------------+
+|
+|     $Source: ECDb/RelationshipClassMap.h $
+|
+|  $Copyright: (c) 2017 Bentley Systems, Incorporated. All rights reserved. $
+|
++--------------------------------------------------------------------------------------*/
+#pragma once
+#include "ECDbInternalTypes.h"
+#include "ClassMap.h"
+
+BEGIN_BENTLEY_SQLITE_EC_NAMESPACE
+
+//=======================================================================================
+// @bsiclass                                                 Krischan.Eberle      07/2014
+//+===============+===============+===============+===============+===============+======
+struct RelationshipConstraintMap : NonCopyableClass
+    {
+    private:
+        ECN::ECRelationshipConstraintCR m_constraint;
+        ConstraintECInstanceIdPropertyMap const* m_ecInstanceIdPropMap;
+        ConstraintECClassIdPropertyMap const* m_ecClassIdPropMap;
+
+    public:
+        explicit RelationshipConstraintMap(ECN::ECRelationshipConstraintCR constraint)
+            :  m_constraint(constraint), m_ecInstanceIdPropMap(nullptr), m_ecClassIdPropMap(nullptr)
+            {}
+        ConstraintECInstanceIdPropertyMap const* GetECInstanceIdPropMap() const { return m_ecInstanceIdPropMap; }
+        void SetECInstanceIdPropMap(ConstraintECInstanceIdPropertyMap const* ecinstanceIdPropMap) { m_ecInstanceIdPropMap = ecinstanceIdPropMap; }
+        ConstraintECClassIdPropertyMap const* GetECClassIdPropMap() const { return m_ecClassIdPropMap; }
+        void SetECClassIdPropMap(ConstraintECClassIdPropertyMap const* ecClassIdPropMap) { m_ecClassIdPropMap = ecClassIdPropMap; }
+        ECN::ECRelationshipConstraintCR GetRelationshipConstraint() const { return m_constraint; }
+    };
+
+/*=================================================================================**//**
+* @bsiclass                                                 Ramanujam.Raman      06/2012
++===============+===============+===============+===============+===============+======*/
+struct RelationshipClassMap : ClassMap
+    {
+    public:
+        enum class ReferentialIntegrityMethod
+            {
+            None,
+            ForeignKey,
+            Trigger
+            };
+
+    protected:
+        static Utf8CP const DEFAULT_SOURCEECINSTANCEID_COLUMNNAME;
+        static Utf8CP const DEFAULT_SOURCEECCLASSID_COLUMNNAME;
+        static Utf8CP const DEFAULT_TARGETECINSTANCEID_COLUMNNAME;
+        static Utf8CP const DEFAULT_TARGETECCLASSID_COLUMNNAME;
+
+        RelationshipConstraintMap m_sourceConstraintMap;
+        RelationshipConstraintMap m_targetConstraintMap;
+
+        RelationshipClassMap(ECDb const&, Type, ECN::ECClassCR, MapStrategyExtendedInfo const&);
+        RelationshipConstraintMap& GetConstraintMapR(ECN::ECRelationshipEnd constraintEnd);
+
+    public:
+        virtual ~RelationshipClassMap() {}
+
+        ECN::ECRelationshipClassCR GetRelationshipClass() const { return *(GetClass().GetRelationshipClassCP()); }
+        RelationshipConstraintMap const& GetConstraintMap(ECN::ECRelationshipEnd constraintEnd) const;
+        ConstraintECInstanceIdPropertyMap const* GetConstraintECInstanceIdPropMap(ECN::ECRelationshipEnd constraintEnd) const;
+        ConstraintECClassIdPropertyMap const* GetConstraintECClassIdPropMap(ECN::ECRelationshipEnd) const;
+
+        ConstraintECInstanceIdPropertyMap const* GetSourceECInstanceIdPropMap() const { return m_sourceConstraintMap.GetECInstanceIdPropMap(); }
+        ConstraintECClassIdPropertyMap const* GetSourceECClassIdPropMap() const { return m_sourceConstraintMap.GetECClassIdPropMap(); }
+        ConstraintECInstanceIdPropertyMap const* GetTargetECInstanceIdPropMap() const { return m_targetConstraintMap.GetECInstanceIdPropMap(); }
+        ConstraintECClassIdPropertyMap const* GetTargetECClassIdPropMap() const { return m_targetConstraintMap.GetECClassIdPropMap(); }
+        static bool ConstraintIncludesAnyClass(ECN::ECRelationshipConstraintClassList const&);
+    };
+
+typedef RelationshipClassMap const& RelationshipClassMapCR;
+
+/*=================================================================================**//**
+* @bsiclass                                                 Ramanujam.Raman      06/2012
++===============+===============+===============+===============+===============+======*/
+struct RelationshipClassEndTableMap final : RelationshipClassMap
+    {
+    friend struct ClassMapFactory;
+
+    private:
+        static Utf8CP DEFAULT_FK_COL_PREFIX;
+        static Utf8CP RELECCLASSID_COLNAME_TOKEN;
+        bool m_mapping;
+        struct ForeignKeyColumnInfo final: NonCopyableClass
+            {
+            private:
+                bool m_canImplyFromNavigationProperty = false;
+                Utf8String m_impliedFkColName;
+                Utf8String m_impliedRelClassIdColName;
+
+            public:
+                ForeignKeyColumnInfo() {}
+
+                void Assign(Utf8StringCR impliedFkColName, Utf8StringCR impliedRelClassIdColName)
+                    {
+                    m_canImplyFromNavigationProperty = true;
+                    m_impliedFkColName.assign(impliedFkColName);
+                    m_impliedRelClassIdColName.assign(impliedRelClassIdColName);
+                    }
+
+                bool CanImplyFromNavigationProperty() const { return m_canImplyFromNavigationProperty; }
+                Utf8StringCR GetImpliedFkColumnName() const { return m_impliedFkColName; }
+                Utf8StringCR GetImpliedRelClassIdColumnName() const { return m_impliedRelClassIdColName; }
+            };
+        RelationshipClassEndTableMap(ECDb const&, ECN::ECClassCR, MapStrategyExtendedInfo const&);
+        void AddIndexToRelationshipEnd(RelationshipMappingInfo const&);
+        ClassMappingStatus _Map(ClassMappingContext&) override;
+        BentleyStatus _Load(ClassMapLoadContext&, DbClassMapLoadContext const&) override;
+        BentleyStatus ValidateForeignKeyColumn(DbColumn const& fkColumn, bool cardinalityImpliesNotNullOnFkCol, DbColumn::Kind) const;
+        void GetForeignKeyColumnInfo(ForeignKeyColumnInfo& fkColInfo, NavigationPropertyMap const& navProp) const;
+        DbColumn* CreateForeignColumn(RelationshipMappingInfo const& classMappingInfo, DbTable&  fkTable, NavigationPropertyMap const& navPropMap, ForeignKeyColumnInfo &fkColInfo);
+        DbColumn* CreateReferencedClassIdColumn(DbTable& fkTable) const;
+        DbColumn* CreateRelECClassIdColumn(DbTable& fkTable, ForeignKeyColumnInfo const& fkColInfo, DbColumn const& fkCol, NavigationPropertyMap const& navPropMap) const;
+        ClassMappingStatus CreateForiegnKeyConstraint(DbTable const& referencedTable, RelationshipMappingInfo const& classMappingInfo);
+        ClassMappingStatus UpdatePersistedEndForChild(SchemaImportContext& ctx, NavigationPropertyMap& navPropMap);
+        RelationshipClassEndTableMap* GetRootRelationshipMap(SchemaImportContext& ctx);
+        ClassMappingStatus FinishMappingForChild(SchemaImportContext& ctx);
+    public:
+
+        ~RelationshipClassEndTableMap() {}
+        ClassMappingStatus UpdatePersistedEnd(SchemaImportContext& ctx, NavigationPropertyMap& navPropMap);
+        //!Gets the end in which the ForeignKey is persisted
+        ECN::ECRelationshipEnd GetForeignEnd() const;
+        //!Gets the end the ForeignKey end references
+        ECN::ECRelationshipEnd GetReferencedEnd() const;
+        ClassMappingStatus FinishMapping(SchemaImportContext& ctx);
+        ConstraintECInstanceIdPropertyMap const* GetReferencedEndECInstanceIdPropMap() const;
+        //WIP: This code must go elsewhere. It is only used by the column factory
+        Utf8String GetAccessStringForId() const { return Utf8String(GetClass().GetFullName()) + Utf8String("." ECDBSYS_PROP_NavPropId); }
+        Utf8String GetAccessStringForRelClassId() const { return Utf8String(GetClass().GetFullName()) + Utf8String("." ECDBSYS_PROP_NavPropRelECClassId); }
+    };
+
+/*==========================================================================
+* @bsiclass                                                 Ramanujam.Raman      06/2012
++===============+===============+===============+===============+===============+======*/
+struct RelationshipClassLinkTableMap final : RelationshipClassMap
+    {
+    friend struct ClassMapFactory;
+
+    private:
+        enum class RelationshipIndexSpec
+            {
+            Source,
+            Target,
+            SourceAndTarget
+            };
+
+    private:
+        RelationshipClassLinkTableMap(ECDb const&, ECN::ECClassCR, MapStrategyExtendedInfo const&);
+
+        ClassMappingStatus _Map(ClassMappingContext&) override;
+        ClassMappingStatus MapSubClass(ClassMappingContext&, RelationshipMappingInfo const&);
+
+        ClassMappingStatus CreateConstraintPropMaps(ClassMappingContext&, RelationshipMappingInfo const&, bool addSourceECClassIdColumnToTable, bool addTargetECClassIdColumnToTable);
+
+        void AddIndices(ClassMappingContext&, bool allowDuplicateRelationship);
+        void AddIndex(SchemaImportContext&, RelationshipIndexSpec, bool addUniqueIndex);
+        DbColumn* CreateConstraintColumn(Utf8CP columnName, DbColumn::Kind, PersistenceType);
+        void DetermineConstraintClassIdColumnHandling(bool& addConstraintClassIdColumnNeeded, ECN::ECRelationshipConstraintCR) const;
+
+
+        BentleyStatus _Load(ClassMapLoadContext&, DbClassMapLoadContext const&) override;
+        DbColumn* ConfigureForeignECClassIdKey(ClassMappingContext&, RelationshipMappingInfo const&, ECN::ECRelationshipEnd);
+
+        static void GenerateIndexColumnList(std::vector<DbColumn const*>&, DbColumn const* col1, DbColumn const* col2, DbColumn const* col3, DbColumn const* col4);
+        static Utf8String DetermineConstraintECInstanceIdColumnName(RelationshipMappingInfo::LinkTableMappingInfo const&, ECN::ECRelationshipEnd);
+        static Utf8String DetermineConstraintECClassIdColumnName(RelationshipMappingInfo::LinkTableMappingInfo const&, ECN::ECRelationshipEnd);
+        static bool DetermineAllowDuplicateRelationshipsFlagFromRoot(ECN::ECRelationshipClassCR baseRelClass);
+
+    public:
+        ~RelationshipClassLinkTableMap() {}
+    };
+
+END_BENTLEY_SQLITE_EC_NAMESPACE