--- conflicted
+++ resolved
@@ -1,152 +1,148 @@
-/*--------------------------------------------------------------------------------------+
-|
-|     $Source: ECDb/ViewGenerator.h $
-|
-|  $Copyright: (c) 2016 Bentley Systems, Incorporated. All rights reserved. $
-|
-+--------------------------------------------------------------------------------------*/
-#pragma once
-//__BENTLEY_INTERNAL_ONLY__
-#include "ECDbInternalTypes.h"
-#include "DbSchema.h"
-
-BEGIN_BENTLEY_SQLITE_EC_NAMESPACE
-
-struct ECSqlPrepareContext;
-struct ConstraintECClassIdJoinInfo;
-
-/*=================================================================================**//**
-* @bsiclass                                                     Affan.Khan       07/2013
-+===============+===============+===============+===============+===============+======*/
-struct ViewGenerator
-    {
-    private:
-        struct ToSqlVisitor final : IPropertyMapVisitor
-            {
-            struct Result
-                {
-                private:
-                    SingleColumnDataPropertyMap const* m_propertyMap;
-                    NativeSqlBuilder m_sql;
-
-                public:
-                    Result() : m_propertyMap(nullptr) {}
-                    explicit Result(SingleColumnDataPropertyMap const& propertyMap) :m_propertyMap(&propertyMap) {}
-
-                    Utf8CP GetAccessString() const { return GetPropertyMap().GetAccessString().c_str(); }
-                    SingleColumnDataPropertyMap const& GetPropertyMap() const { BeAssert(m_propertyMap != nullptr); return *m_propertyMap; }
-                    NativeSqlBuilder& GetSqlBuilderR() { return m_sql; }
-                    NativeSqlBuilder const& GetSqlBuilder() const { return m_sql; }
-                    Utf8CP GetSql() const { return m_sql.ToString(); }
-                    DbColumn const& GetColumn() const { return GetPropertyMap().GetColumn(); }
-                    DbTable const& GetTable() const { return GetColumn().GetTable(); }
-                };
-
-            private:
-                Utf8CP m_classIdentifier;
-                DbTable const& m_tableFilter;
-                bool m_usePropertyNameAsAliasForSystemPropertyMaps;
-                mutable bmap<Utf8CP, size_t, CompareIUtf8Ascii> m_resultSetByAccessString;
-                mutable std::vector<Result> m_resultSet;
-                bool m_forECClassView;
-
-                virtual BentleyStatus _Visit(SingleColumnDataPropertyMap const& propertyMap) const override { return ToNativeSql(propertyMap); }
-                virtual BentleyStatus _Visit(SystemPropertyMap const&) const override;
-
-                BentleyStatus ToNativeSql(SingleColumnDataPropertyMap const&) const;
-                BentleyStatus ToNativeSql(NavigationPropertyMap::RelECClassIdPropertyMap const&) const;
-                BentleyStatus ToNativeSql(ConstraintECInstanceIdPropertyMap const&) const;
-                BentleyStatus ToNativeSql(ConstraintECClassIdPropertyMap const&) const;
-                BentleyStatus ToNativeSql(ECClassIdPropertyMap const&) const;
-                BentleyStatus ToNativeSql(ECInstanceIdPropertyMap const&) const;
-                Result& Record(SingleColumnDataPropertyMap const&) const;
-
-            public:
-                ToSqlVisitor(DbTable const& tableFilter, Utf8CP classIdentifier, bool usePropertyNameAsAliasForSystemPropertyMaps, bool forECClassViews);
-                ~ToSqlVisitor() {}
-                std::vector<Result> const& GetResultSet() const { return m_resultSet; }
-                void Reset() const { m_resultSetByAccessString.clear(); m_resultSet.clear(); }
-            };
-
-    private:
-        ECDb const& m_ecdb;
-        bool m_optimizeByIncludingOnlyRealTables;
-        ECSqlPrepareContext const* m_prepareContext;
-        bool m_isPolymorphic;
-        std::unique_ptr<std::vector<Utf8String>> m_viewAccessStringList;
-        bool m_asSubQuery;
-        bool m_captureViewAccessStringList;
-
-    private:
-        explicit ViewGenerator(ECDb const& ecdb, bool returnViewAccessStringList = false, bool asSubQuery = true) :
-            m_ecdb(ecdb), m_optimizeByIncludingOnlyRealTables(true), m_prepareContext(nullptr), m_asSubQuery(asSubQuery), m_captureViewAccessStringList(true)
-            {
-            if (returnViewAccessStringList)
-                m_viewAccessStringList = decltype(m_viewAccessStringList)(new std::vector<Utf8String>());
-            }
-
-        static BentleyStatus CreateECClassView(ECDbCR, ClassMapCR);
-
-        /*=====================System Polymorphic view===================== */
-        static BentleyStatus CreateUpdatableViewIfRequired(ECDbCR, ClassMap const&);
-        static BentleyStatus GenerateUpdateTriggerSetClause(NativeSqlBuilder& sql, ClassMap const& baseClassMap, ClassMap const& derivedClassMap);
-        BentleyStatus GenerateViewSql(NativeSqlBuilder& viewSql, ClassMap const&, bool isPolymorphicQuery, ECSqlPrepareContext const*);
-        /*=====================NEW API=================*/
-        bool IsECClassIdFilterEnabled() const;
-        void RecordPropertyMapIfRequried(PropertyMap const& accessString);
-        BentleyStatus RenderPropertyMaps(NativeSqlBuilder& sqlView, DbTable const*& requireJoinTo, ClassMapCR classMap, DbTable const& contextTable, ClassMapCP baseClass = nullptr, PropertyMap::Type filter = PropertyMap::Type::Entity, bool requireJoin = false);
-        BentleyStatus RenderRelationshipClassEndTableMap(NativeSqlBuilder& viewSql, RelationshipClassEndTableMap const& relationMap);
-        BentleyStatus RenderRelationshipClassMap(NativeSqlBuilder& viewSql, RelationshipClassMap const& relationMap, DbTable const& contextTable, ConstraintECClassIdJoinInfo const& sourceJoinInfo, ConstraintECClassIdJoinInfo const& targetJoinInfo, RelationshipClassLinkTableMap const* castInto = nullptr) ;
-        BentleyStatus RenderRelationshipClassLinkTableMap(NativeSqlBuilder& viewSql, RelationshipClassLinkTableMap const& relationMap);
-        BentleyStatus RenderEntityClassMap(NativeSqlBuilder& viewSql, ClassMap const& classMap);
-        BentleyStatus RenderEntityClassMap(NativeSqlBuilder& viewSql, ClassMap const& classMap, DbTable const& contextTable, ClassMapCP castAs = nullptr);
-        BentleyStatus RenderNullView(NativeSqlBuilder& viewSql, ClassMap const& classMap);
-    public:
-        //! Generates a SQLite polymorphic SELECT query for a given classMap
-        //! @param viewSql [out] Output SQL for view
-        //! @param classMap [in] Source classMap for which to generate view
-        //! @param isPolymorphicQuery [in] if true return a polymorphic view of ECClass else return a non-polymorphic view. Intend to be use by ECSQL "ONLY <ecClass>"
-        //! @param prepareContext [in] prepareContext from ECSQL
-        //! @remarks Only work work normal ECClasses but not relationship. It also support query over ecdb.Instances
-        static BentleyStatus GenerateSelectViewSql(NativeSqlBuilder& viewSql, ECDb const&, ClassMap const& classMap, bool isPolymorphicQuery, ECSqlPrepareContext const& prepareContext);
-        static BentleyStatus CreateUpdatableViews(ECDbCR);
-        static BentleyStatus DropUpdatableViews(ECDbCR);
-<<<<<<< HEAD
-=======
-
-        static BentleyStatus CreateECClassViews(ECDbCR, bvector<ECN::ECClassId> const&);
->>>>>>> 0582c075
-        static BentleyStatus CreateECClassViews(ECDbCR);
-        static BentleyStatus DropECClassViews(ECDbCR);
-    };
-
-/*=================================================================================**//**
-* @bsiclass                                                     Affan.Khan       11/2016
-+===============+===============+===============+===============+===============+======*/
-struct ConstraintECClassIdJoinInfo
-    {
-    private:
-        bool m_joinIsRequired;
-        DbColumn const* m_primaryECInstanceIdCol;
-        DbColumn const* m_primaryECClassIdCol;
-        DbColumn const* m_foreignECInstanceIdCol;
-        ConstraintECClassIdPropertyMap const* m_propertyMap;
-        ConstraintECClassIdJoinInfo() : m_joinIsRequired(false), m_primaryECInstanceIdCol(nullptr), m_primaryECClassIdCol(nullptr), m_foreignECInstanceIdCol(nullptr), m_propertyMap(nullptr) {}
-        Utf8CP GetSqlTableAlias()const;
-        Utf8CP GetSqlECClassIdColumnAlias()const;
-  
-    public:
-
-        static ConstraintECClassIdJoinInfo Create(ConstraintECClassIdPropertyMap const& propertyMap, DbTable const& contextTable);
-        ~ConstraintECClassIdJoinInfo() {}
-
-        bool RequiresJoin() const { return m_joinIsRequired; }
-        ConstraintECClassIdPropertyMap const& GetConstraintECClassIdPropMap() const { BeAssert(RequiresJoin()); return *m_propertyMap; }
-        DbColumn const& GetPrimaryECInstanceIdColumn() const { BeAssert(RequiresJoin()); return *m_primaryECClassIdCol; }
-        DbColumn const& GetPrimaryECClassIdColumn() const { BeAssert(RequiresJoin()); return *m_primaryECClassIdCol; }
-        DbColumn const& GetForignECInstanceIdColumn() const { BeAssert(RequiresJoin()); return *m_foreignECInstanceIdCol; }
-        NativeSqlBuilder GetNativeConstraintECClassIdSql(bool appendAlias) const;
-        NativeSqlBuilder GetNativeJoinSql() const;
-        static DbTable const* RequiresJoinTo(ConstraintECClassIdPropertyMap const& propertyMap, bool ignoreVirtualColumnCheck = false);
-    };
-END_BENTLEY_SQLITE_EC_NAMESPACE
+/*--------------------------------------------------------------------------------------+
+|
+|     $Source: ECDb/ViewGenerator.h $
+|
+|  $Copyright: (c) 2016 Bentley Systems, Incorporated. All rights reserved. $
+|
++--------------------------------------------------------------------------------------*/
+#pragma once
+//__BENTLEY_INTERNAL_ONLY__
+#include "ECDbInternalTypes.h"
+#include "DbSchema.h"
+
+BEGIN_BENTLEY_SQLITE_EC_NAMESPACE
+
+struct ECSqlPrepareContext;
+struct ConstraintECClassIdJoinInfo;
+
+/*=================================================================================**//**
+* @bsiclass                                                     Affan.Khan       07/2013
++===============+===============+===============+===============+===============+======*/
+struct ViewGenerator
+    {
+    private:
+        struct ToSqlVisitor final : IPropertyMapVisitor
+            {
+            struct Result
+                {
+                private:
+                    SingleColumnDataPropertyMap const* m_propertyMap;
+                    NativeSqlBuilder m_sql;
+
+                public:
+                    Result() : m_propertyMap(nullptr) {}
+                    explicit Result(SingleColumnDataPropertyMap const& propertyMap) :m_propertyMap(&propertyMap) {}
+
+                    Utf8CP GetAccessString() const { return GetPropertyMap().GetAccessString().c_str(); }
+                    SingleColumnDataPropertyMap const& GetPropertyMap() const { BeAssert(m_propertyMap != nullptr); return *m_propertyMap; }
+                    NativeSqlBuilder& GetSqlBuilderR() { return m_sql; }
+                    NativeSqlBuilder const& GetSqlBuilder() const { return m_sql; }
+                    Utf8CP GetSql() const { return m_sql.ToString(); }
+                    DbColumn const& GetColumn() const { return GetPropertyMap().GetColumn(); }
+                    DbTable const& GetTable() const { return GetColumn().GetTable(); }
+                };
+
+            private:
+                Utf8CP m_classIdentifier;
+                DbTable const& m_tableFilter;
+                bool m_usePropertyNameAsAliasForSystemPropertyMaps;
+                mutable bmap<Utf8CP, size_t, CompareIUtf8Ascii> m_resultSetByAccessString;
+                mutable std::vector<Result> m_resultSet;
+                bool m_forECClassView;
+
+                virtual BentleyStatus _Visit(SingleColumnDataPropertyMap const& propertyMap) const override { return ToNativeSql(propertyMap); }
+                virtual BentleyStatus _Visit(SystemPropertyMap const&) const override;
+
+                BentleyStatus ToNativeSql(SingleColumnDataPropertyMap const&) const;
+                BentleyStatus ToNativeSql(NavigationPropertyMap::RelECClassIdPropertyMap const&) const;
+                BentleyStatus ToNativeSql(ConstraintECInstanceIdPropertyMap const&) const;
+                BentleyStatus ToNativeSql(ConstraintECClassIdPropertyMap const&) const;
+                BentleyStatus ToNativeSql(ECClassIdPropertyMap const&) const;
+                BentleyStatus ToNativeSql(ECInstanceIdPropertyMap const&) const;
+                Result& Record(SingleColumnDataPropertyMap const&) const;
+
+            public:
+                ToSqlVisitor(DbTable const& tableFilter, Utf8CP classIdentifier, bool usePropertyNameAsAliasForSystemPropertyMaps, bool forECClassViews);
+                ~ToSqlVisitor() {}
+                std::vector<Result> const& GetResultSet() const { return m_resultSet; }
+                void Reset() const { m_resultSetByAccessString.clear(); m_resultSet.clear(); }
+            };
+
+    private:
+        ECDb const& m_ecdb;
+        bool m_optimizeByIncludingOnlyRealTables;
+        ECSqlPrepareContext const* m_prepareContext;
+        bool m_isPolymorphic;
+        std::unique_ptr<std::vector<Utf8String>> m_viewAccessStringList;
+        bool m_asSubQuery;
+        bool m_captureViewAccessStringList;
+
+    private:
+        explicit ViewGenerator(ECDb const& ecdb, bool returnViewAccessStringList = false, bool asSubQuery = true) :
+            m_ecdb(ecdb), m_optimizeByIncludingOnlyRealTables(true), m_prepareContext(nullptr), m_asSubQuery(asSubQuery), m_captureViewAccessStringList(true)
+            {
+            if (returnViewAccessStringList)
+                m_viewAccessStringList = decltype(m_viewAccessStringList)(new std::vector<Utf8String>());
+            }
+
+        static BentleyStatus CreateECClassView(ECDbCR, ClassMapCR);
+
+        /*=====================System Polymorphic view===================== */
+        static BentleyStatus CreateUpdatableViewIfRequired(ECDbCR, ClassMap const&);
+        static BentleyStatus GenerateUpdateTriggerSetClause(NativeSqlBuilder& sql, ClassMap const& baseClassMap, ClassMap const& derivedClassMap);
+        BentleyStatus GenerateViewSql(NativeSqlBuilder& viewSql, ClassMap const&, bool isPolymorphicQuery, ECSqlPrepareContext const*);
+        /*=====================NEW API=================*/
+        bool IsECClassIdFilterEnabled() const;
+        void RecordPropertyMapIfRequried(PropertyMap const& accessString);
+        BentleyStatus RenderPropertyMaps(NativeSqlBuilder& sqlView, DbTable const*& requireJoinTo, ClassMapCR classMap, DbTable const& contextTable, ClassMapCP baseClass = nullptr, PropertyMap::Type filter = PropertyMap::Type::Entity, bool requireJoin = false);
+        BentleyStatus RenderRelationshipClassEndTableMap(NativeSqlBuilder& viewSql, RelationshipClassEndTableMap const& relationMap);
+        BentleyStatus RenderRelationshipClassMap(NativeSqlBuilder& viewSql, RelationshipClassMap const& relationMap, DbTable const& contextTable, ConstraintECClassIdJoinInfo const& sourceJoinInfo, ConstraintECClassIdJoinInfo const& targetJoinInfo, RelationshipClassLinkTableMap const* castInto = nullptr) ;
+        BentleyStatus RenderRelationshipClassLinkTableMap(NativeSqlBuilder& viewSql, RelationshipClassLinkTableMap const& relationMap);
+        BentleyStatus RenderEntityClassMap(NativeSqlBuilder& viewSql, ClassMap const& classMap);
+        BentleyStatus RenderEntityClassMap(NativeSqlBuilder& viewSql, ClassMap const& classMap, DbTable const& contextTable, ClassMapCP castAs = nullptr);
+        BentleyStatus RenderNullView(NativeSqlBuilder& viewSql, ClassMap const& classMap);
+    public:
+        //! Generates a SQLite polymorphic SELECT query for a given classMap
+        //! @param viewSql [out] Output SQL for view
+        //! @param classMap [in] Source classMap for which to generate view
+        //! @param isPolymorphicQuery [in] if true return a polymorphic view of ECClass else return a non-polymorphic view. Intend to be use by ECSQL "ONLY <ecClass>"
+        //! @param prepareContext [in] prepareContext from ECSQL
+        //! @remarks Only work work normal ECClasses but not relationship. It also support query over ecdb.Instances
+        static BentleyStatus GenerateSelectViewSql(NativeSqlBuilder& viewSql, ECDb const&, ClassMap const& classMap, bool isPolymorphicQuery, ECSqlPrepareContext const& prepareContext);
+        static BentleyStatus CreateUpdatableViews(ECDbCR);
+        static BentleyStatus DropUpdatableViews(ECDbCR);
+        static BentleyStatus CreateECClassViews(ECDbCR, bvector<ECN::ECClassId> const&);
+        static BentleyStatus CreateECClassViews(ECDbCR);
+        static BentleyStatus DropECClassViews(ECDbCR);
+    };
+
+/*=================================================================================**//**
+* @bsiclass                                                     Affan.Khan       11/2016
++===============+===============+===============+===============+===============+======*/
+struct ConstraintECClassIdJoinInfo
+    {
+    private:
+        bool m_joinIsRequired;
+        DbColumn const* m_primaryECInstanceIdCol;
+        DbColumn const* m_primaryECClassIdCol;
+        DbColumn const* m_foreignECInstanceIdCol;
+        ConstraintECClassIdPropertyMap const* m_propertyMap;
+        ConstraintECClassIdJoinInfo() : m_joinIsRequired(false), m_primaryECInstanceIdCol(nullptr), m_primaryECClassIdCol(nullptr), m_foreignECInstanceIdCol(nullptr), m_propertyMap(nullptr) {}
+        Utf8CP GetSqlTableAlias()const;
+        Utf8CP GetSqlECClassIdColumnAlias()const;
+  
+    public:
+
+        static ConstraintECClassIdJoinInfo Create(ConstraintECClassIdPropertyMap const& propertyMap, DbTable const& contextTable);
+        ~ConstraintECClassIdJoinInfo() {}
+
+        bool RequiresJoin() const { return m_joinIsRequired; }
+        ConstraintECClassIdPropertyMap const& GetConstraintECClassIdPropMap() const { BeAssert(RequiresJoin()); return *m_propertyMap; }
+        DbColumn const& GetPrimaryECInstanceIdColumn() const { BeAssert(RequiresJoin()); return *m_primaryECClassIdCol; }
+        DbColumn const& GetPrimaryECClassIdColumn() const { BeAssert(RequiresJoin()); return *m_primaryECClassIdCol; }
+        DbColumn const& GetForignECInstanceIdColumn() const { BeAssert(RequiresJoin()); return *m_foreignECInstanceIdCol; }
+        NativeSqlBuilder GetNativeConstraintECClassIdSql(bool appendAlias) const;
+        NativeSqlBuilder GetNativeJoinSql() const;
+        static DbTable const* RequiresJoinTo(ConstraintECClassIdPropertyMap const& propertyMap, bool ignoreVirtualColumnCheck = false);
+    };
+END_BENTLEY_SQLITE_EC_NAMESPACE