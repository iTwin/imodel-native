--- conflicted
+++ resolved
@@ -1,151 +1,142 @@
-/*--------------------------------------------------------------------------------------+
-|
-|     $Source: ECDb/LightweightCache.h $
-|
-|  $Copyright: (c) 2016 Bentley Systems, Incorporated. All rights reserved. $
-|
-+--------------------------------------------------------------------------------------*/
-#pragma once
-#include "ECDbInternalTypes.h"
-
-BEGIN_BENTLEY_SQLITE_EC_NAMESPACE
-struct StorageDescription;
-
-struct LightweightCache final: NonCopyableClass
-    {
-    public:
-        enum class RelationshipEnd : int
-            {
-            None = 0,
-            Source = 1,
-            Target = 2,
-            Both = Source | Target
-            };
-        enum class RelationshipType : int
-            {
-            Link = 0,
-            Source = (int) MapStrategy::ForeignKeyRelationshipInSourceTable,
-            Target = (int) MapStrategy::ForeignKeyRelationshipInTargetTable,
-            };
-
-
-        typedef bmap<ECN::ECClassId, RelationshipType> RelationshipTypeByClassId;
-        typedef bmap<DbTable const*, std::vector<ECN::ECClassId>> ClassIdsPerTableMap;
-        typedef bmap<DbTable const*, RelationshipTypeByClassId> RelationshipPerTable;
-
-    private:
-        mutable ClassIdsPerTableMap m_classIdsPerTable;
-        mutable bmap<ECN::ECClassId, ClassIdsPerTableMap> m_horizontalPartitions;
-        mutable bmap<ECN::ECClassId, bmap<ECN::ECClassId, RelationshipEnd>> m_relationshipClassIdsPerConstraintClassIds;
-        mutable bmap<ECN::ECClassId, bmap<ECN::ECClassId, RelationshipEnd>> m_constraintClassIdsPerRelClassIds;
-        mutable std::map<ECN::ECClassId, std::unique_ptr<StorageDescription>> m_storageDescriptions;
-        mutable RelationshipPerTable m_relationshipPerTable;
-        mutable bmap<ECN::ECClassId, bset<DbTable const*>> m_tablesPerClassId;
-
-        ECDbMap const& m_map;
-        ClassIdsPerTableMap const& LoadHorizontalPartitions(ECN::ECClassId)  const;
-        bset<DbTable const*> const& LoadTablesForClassId(ECN::ECClassId) const;
-        std::vector<ECN::ECClassId> const& LoadClassIdsPerTable(DbTable const&) const;
-        bmap<ECN::ECClassId, RelationshipEnd> const& LoadRelationshipConstraintClasses(ECN::ECClassId relationshipId) const;
-        bmap<ECN::ECClassId, RelationshipEnd> const& LoadConstraintClassesForRelationships(ECN::ECClassId constraintClassId) const;
-<<<<<<< HEAD
-=======
-        std::vector<ECN::ECClassId> const& LoadNonAbstractClassIdsPerTable(DbTable const&) const;
->>>>>>> 1fcd9b99
-
-    public:
-        explicit LightweightCache(ECDbMap const& map);
-        ~LightweightCache() {}
-        std::vector<ECN::ECClassId> const& GetClassesForTable(DbTable const&) const;
-<<<<<<< HEAD
-        bset<DbTable const*> const& GetVerticalPartitionsForClass(ECN::ECClassId classId) const;
-=======
-        std::vector<ECN::ECClassId> const& GetNonAbstractClassesForTable(DbTable const&) const;
-        bset<DbTable const*> const& GetVerticalPartitionsForClass(ECN::ECClassId) const;
->>>>>>> 1fcd9b99
-        ClassIdsPerTableMap const& GetHorizontalPartitionsForClass(ECN::ECClassId) const;
-        //Gets all the constraint class ids plus the constraint end that make up the relationship with the given class id.
-        //@remarks: AnyClass constraints are ignored.
-        bmap<ECN::ECClassId, RelationshipEnd> const& GetConstraintClassesForRelationshipClass(ECN::ECClassId relClassId) const;
-        //For a end table relationship class map, the storage description provides horizontal partitions
-        //For the end table's constraint classes - not for the relationship itself.
-        StorageDescription const& GetStorageDescription(ClassMap const&)  const;
-        void Reset();
-    };
-//=======================================================================================
-//! Hold detail about how table partition is described for this class
-// @bsiclass                                               Affan.Khan           05/2015
-//+===============+===============+===============+===============+===============+======
-struct Partition final
-    {
-    friend struct StorageDescription;
-
-    private:
-        DbTable const* m_table;
-        std::vector<ECN::ECClassId> m_partitionClassIds;
-        std::vector<ECN::ECClassId> m_inversedPartitionClassIds;
-        bool m_hasInversedPartitionClassIds;
-
-        bool IsSharedTable() const { return m_partitionClassIds.size() + m_inversedPartitionClassIds.size() > 1; }
-
-        void AddClassId(ECN::ECClassId classId) { m_partitionClassIds.push_back(classId); }
-        void GenerateClassIdFilter(std::vector<ECN::ECClassId> const& tableClassIds);
-
-    public:
-        explicit Partition(DbTable const& table) : m_table(&table), m_hasInversedPartitionClassIds(false) {}
-        ~Partition() {}
-        Partition(Partition const&);
-        Partition& operator=(Partition const& rhs);
-        Partition(Partition&& rhs);
-
-        DbTable const& GetTable() const { return *m_table; }
-        ECN::ECClassId GetRootClassId() const { BeAssert(!m_partitionClassIds.empty()); return m_partitionClassIds[0]; }
-        std::vector<ECN::ECClassId> const& GetClassIds() const { return m_partitionClassIds; }
-        bool NeedsECClassIdFilter() const;
-        void AppendECClassIdFilterSql(Utf8StringR filterSql, Utf8CP classIdColName) const;
-    };
-
-//=======================================================================================
-//! Represents storage description for a given class map and its derived classes for polymorphic queries
-// @bsiclass                                               Affan.Khan           05/2015
-//+===============+===============+===============+===============+===============+======
-struct StorageDescription  final: NonCopyableClass
-    {
-    private:
-        ECN::ECClassId m_classId;
-        std::vector<Partition> m_horizontalPartitions;
-        std::vector<size_t> m_nonVirtualHorizontalPartitionIndices;
-        std::vector<Partition> m_verticalPartitions;
-        size_t m_rootHorizontalPartitionIndex;
-        size_t m_rootVerticalPartitionIndex;
-
-        explicit StorageDescription(ECN::ECClassId classId) : m_classId(classId), m_rootHorizontalPartitionIndex(0), m_rootVerticalPartitionIndex(0) {}
-
-        Partition* AddHorizontalPartition(DbTable const&, bool isRootPartition);
-        Partition* AddVerticalPartition(DbTable const&, bool isRootPartition);
-
-    public:
-        static std::unique_ptr<StorageDescription> Create(ClassMap const&, LightweightCache const& lwmc);
-
-        ~StorageDescription() {}
-
-        std::vector<Partition> const& GetVerticalPartitions() const { return m_verticalPartitions; }
-
-        //! Returns nullptr, if more than one non-virtual partitions exist.
-        //! If polymorphic is true or has no non-virtual partitions, gets root horizontal partition.
-        //! If has a single non-virtual partition returns that.
-        Partition const* GetHorizontalPartition(bool polymorphic) const;
-        Partition const& GetRootHorizontalPartition() const;
-        Partition const* GetVerticalPartition(DbTable const&) const;
-        Partition const* GetHorizontalPartition(DbTable const&) const;
-
-        std::vector<Partition> const& GetHorizontalPartitions() const { return m_horizontalPartitions; }
-        bool HasNonVirtualPartitions() const { return !m_nonVirtualHorizontalPartitionIndices.empty(); }
-        bool HierarchyMapsToMultipleTables() const { return m_nonVirtualHorizontalPartitionIndices.size() > 1; }
-        ECN::ECClassId GetClassId() const { return m_classId; }
-
-        BentleyStatus GenerateECClassIdFilter(Utf8StringR filterSqlExpression, DbTable const&, DbColumn const& classIdColumn, bool polymorphic, bool fullyQualifyColumnName = false, Utf8CP tableAlias = nullptr) const;
-    };
-
-END_BENTLEY_SQLITE_EC_NAMESPACE
-
+/*--------------------------------------------------------------------------------------+
+|
+|     $Source: ECDb/LightweightCache.h $
+|
+|  $Copyright: (c) 2016 Bentley Systems, Incorporated. All rights reserved. $
+|
++--------------------------------------------------------------------------------------*/
+#pragma once
+#include "ECDbInternalTypes.h"
+
+BEGIN_BENTLEY_SQLITE_EC_NAMESPACE
+struct StorageDescription;
+
+struct LightweightCache final: NonCopyableClass
+    {
+    public:
+        enum class RelationshipEnd : int
+            {
+            None = 0,
+            Source = 1,
+            Target = 2,
+            Both = Source | Target
+            };
+        enum class RelationshipType : int
+            {
+            Link = 0,
+            Source = (int) MapStrategy::ForeignKeyRelationshipInSourceTable,
+            Target = (int) MapStrategy::ForeignKeyRelationshipInTargetTable,
+            };
+
+
+        typedef bmap<ECN::ECClassId, RelationshipType> RelationshipTypeByClassId;
+        typedef bmap<DbTable const*, std::vector<ECN::ECClassId>> ClassIdsPerTableMap;
+        typedef bmap<DbTable const*, RelationshipTypeByClassId> RelationshipPerTable;
+
+    private:
+        mutable ClassIdsPerTableMap m_classIdsPerTable;
+        mutable bmap<ECN::ECClassId, ClassIdsPerTableMap> m_horizontalPartitions;
+        mutable bmap<ECN::ECClassId, bmap<ECN::ECClassId, RelationshipEnd>> m_relationshipClassIdsPerConstraintClassIds;
+        mutable bmap<ECN::ECClassId, bmap<ECN::ECClassId, RelationshipEnd>> m_constraintClassIdsPerRelClassIds;
+        mutable std::map<ECN::ECClassId, std::unique_ptr<StorageDescription>> m_storageDescriptions;
+        mutable RelationshipPerTable m_relationshipPerTable;
+        mutable bmap<ECN::ECClassId, bset<DbTable const*>> m_tablesPerClassId;
+
+        ECDbMap const& m_map;
+        ClassIdsPerTableMap const& LoadHorizontalPartitions(ECN::ECClassId)  const;
+        bset<DbTable const*> const& LoadTablesForClassId(ECN::ECClassId) const;
+        std::vector<ECN::ECClassId> const& LoadClassIdsPerTable(DbTable const&) const;
+        bmap<ECN::ECClassId, RelationshipEnd> const& LoadRelationshipConstraintClasses(ECN::ECClassId relationshipId) const;
+        bmap<ECN::ECClassId, RelationshipEnd> const& LoadConstraintClassesForRelationships(ECN::ECClassId constraintClassId) const;
+
+    public:
+        explicit LightweightCache(ECDbMap const& map);
+        ~LightweightCache() {}
+        std::vector<ECN::ECClassId> const& GetClassesForTable(DbTable const&) const;
+        bset<DbTable const*> const& GetVerticalPartitionsForClass(ECN::ECClassId) const;
+        ClassIdsPerTableMap const& GetHorizontalPartitionsForClass(ECN::ECClassId) const;
+        //Gets all the constraint class ids plus the constraint end that make up the relationship with the given class id.
+        //@remarks: AnyClass constraints are ignored.
+        bmap<ECN::ECClassId, RelationshipEnd> const& GetConstraintClassesForRelationshipClass(ECN::ECClassId relClassId) const;
+        //For a end table relationship class map, the storage description provides horizontal partitions
+        //For the end table's constraint classes - not for the relationship itself.
+        StorageDescription const& GetStorageDescription(ClassMap const&)  const;
+        void Reset();
+    };
+//=======================================================================================
+//! Hold detail about how table partition is described for this class
+// @bsiclass                                               Affan.Khan           05/2015
+//+===============+===============+===============+===============+===============+======
+struct Partition final
+    {
+    friend struct StorageDescription;
+
+    private:
+        DbTable const* m_table;
+        std::vector<ECN::ECClassId> m_partitionClassIds;
+        std::vector<ECN::ECClassId> m_inversedPartitionClassIds;
+        bool m_hasInversedPartitionClassIds;
+
+        bool IsSharedTable() const { return m_partitionClassIds.size() + m_inversedPartitionClassIds.size() > 1; }
+
+        void AddClassId(ECN::ECClassId classId) { m_partitionClassIds.push_back(classId); }
+        void GenerateClassIdFilter(std::vector<ECN::ECClassId> const& tableClassIds);
+
+    public:
+        explicit Partition(DbTable const& table) : m_table(&table), m_hasInversedPartitionClassIds(false) {}
+        ~Partition() {}
+        Partition(Partition const&);
+        Partition& operator=(Partition const& rhs);
+        Partition(Partition&& rhs);
+
+        DbTable const& GetTable() const { return *m_table; }
+        ECN::ECClassId GetRootClassId() const { BeAssert(!m_partitionClassIds.empty()); return m_partitionClassIds[0]; }
+        std::vector<ECN::ECClassId> const& GetClassIds() const { return m_partitionClassIds; }
+        bool NeedsECClassIdFilter() const;
+        void AppendECClassIdFilterSql(Utf8StringR filterSql, Utf8CP classIdColName) const;
+    };
+
+//=======================================================================================
+//! Represents storage description for a given class map and its derived classes for polymorphic queries
+// @bsiclass                                               Affan.Khan           05/2015
+//+===============+===============+===============+===============+===============+======
+struct StorageDescription  final: NonCopyableClass
+    {
+    private:
+        ECN::ECClassId m_classId;
+        std::vector<Partition> m_horizontalPartitions;
+        std::vector<size_t> m_nonVirtualHorizontalPartitionIndices;
+        std::vector<Partition> m_verticalPartitions;
+        size_t m_rootHorizontalPartitionIndex;
+        size_t m_rootVerticalPartitionIndex;
+
+        explicit StorageDescription(ECN::ECClassId classId) : m_classId(classId), m_rootHorizontalPartitionIndex(0), m_rootVerticalPartitionIndex(0) {}
+
+        Partition* AddHorizontalPartition(DbTable const&, bool isRootPartition);
+        Partition* AddVerticalPartition(DbTable const&, bool isRootPartition);
+
+    public:
+        static std::unique_ptr<StorageDescription> Create(ClassMap const&, LightweightCache const& lwmc);
+
+        ~StorageDescription() {}
+
+        std::vector<Partition> const& GetVerticalPartitions() const { return m_verticalPartitions; }
+
+        //! Returns nullptr, if more than one non-virtual partitions exist.
+        //! If polymorphic is true or has no non-virtual partitions, gets root horizontal partition.
+        //! If has a single non-virtual partition returns that.
+        Partition const* GetHorizontalPartition(bool polymorphic) const;
+        Partition const& GetRootHorizontalPartition() const;
+        Partition const* GetVerticalPartition(DbTable const&) const;
+        Partition const* GetHorizontalPartition(DbTable const&) const;
+
+        std::vector<Partition> const& GetHorizontalPartitions() const { return m_horizontalPartitions; }
+        bool HasNonVirtualPartitions() const { return !m_nonVirtualHorizontalPartitionIndices.empty(); }
+        bool HierarchyMapsToMultipleTables() const { return m_nonVirtualHorizontalPartitionIndices.size() > 1; }
+        ECN::ECClassId GetClassId() const { return m_classId; }
+
+        BentleyStatus GenerateECClassIdFilter(Utf8StringR filterSqlExpression, DbTable const&, DbColumn const& classIdColumn, bool polymorphic, bool fullyQualifyColumnName = false, Utf8CP tableAlias = nullptr) const;
+    };
+
+END_BENTLEY_SQLITE_EC_NAMESPACE
+