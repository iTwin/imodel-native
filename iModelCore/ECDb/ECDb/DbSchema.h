--- conflicted
+++ resolved
@@ -1,705 +1,573 @@
-/*--------------------------------------------------------------------------------------+
-|
-|     $Source: ECDb/DbSchema.h $
-|
-|  $Copyright: (c) 2016 Bentley Systems, Incorporated. All rights reserved. $
-|
-+--------------------------------------------------------------------------------------*/
-#pragma once
-//__BENTLEY_INTERNAL_ONLY__
-#include "ECDbInternalTypes.h"
-#include <Bentley/BeId.h>
-#include "BeBriefcaseBasedIdSequence.h"
-#include "MapStrategy.h"
-#include <unordered_map>
-BEGIN_BENTLEY_SQLITE_EC_NAMESPACE
-
-#define DBSCHEMA_NULLTABLENAME "ECDbNotMapped"
-
-enum class PersistenceType
-    {
-    Persisted, //! Persisted in DB
-    Virtual //! Not persisted in db rather used as a view specification
-    };
-
-struct DbTableId : BeInt64Id
-    {
-    BEINT64_ID_DECLARE_MEMBERS(DbTableId, BeInt64Id)
-    };
-
-struct DbColumnId : BeInt64Id
-    {
-    BEINT64_ID_DECLARE_MEMBERS(DbColumnId, BeInt64Id)
-    };
-
-struct DbIndexId : BeInt64Id
-    {
-    BEINT64_ID_DECLARE_MEMBERS(DbIndexId, BeInt64Id)
-    };
-
-struct DbConstraintId : BeInt64Id
-    {
-    BEINT64_ID_DECLARE_MEMBERS(DbConstraintId, BeInt64Id)
-    };
-
-struct ClassMapId : BeInt64Id
-    {
-    BEINT64_ID_DECLARE_MEMBERS(ClassMapId, BeInt64Id)
-    };
-
-struct PropertyPathId : BeInt64Id
-    {
-    BEINT64_ID_DECLARE_MEMBERS(PropertyPathId, BeInt64Id)
-    };
-
-struct DbSchemaNameGenerator
-    {
-private:
-    int m_uniqueIdGenerator;
-    Utf8String m_format;
-
-public:
-    explicit DbSchemaNameGenerator(Utf8CP format = "ecdb_%s") :m_format(format), m_uniqueIdGenerator(1) {}
-    ~DbSchemaNameGenerator() {}
-
-    void Generate(Utf8StringR generatedName)
-        {
-        generatedName.clear();
-        generatedName.Sprintf(m_format.c_str(), m_uniqueIdGenerator);
-        m_uniqueIdGenerator++;
-        }
-    };
-
-struct DbTable;
-struct PrimaryKeyDbConstraint;
-
-//======================================================================================
-// @bsiclass                                                 Affan.Khan         09/2014
-//======================================================================================
-struct DbColumn : NonCopyableClass
-    {
-public:
-    enum class Type
-        {
-        Any = 0,
-        Boolean = 1,
-        Blob = 2,
-        TimeStamp = 3,
-        Real = 4,
-        Integer = 5,
-        Text = 6
-        };
-
-    enum class Kind
-        {
-        //NOTE: do not assign other ints to the values as they get persisted as is in the ECDb file
-        Unknown = 0, //! Not known to ECDb or user define columns
-        ECInstanceId = 1, //! ECInstanceId system column also primary key of the table
-        ECClassId = 2, //! ECClassId system column. Use if more then on classes is mapped to this table
-        SourceECInstanceId = 32,
-        SourceECClassId = 64,
-        TargetECInstanceId = 128,
-        TargetECClassId = 256,
-        DataColumn = 512, //! unshared data column
-        SharedDataColumn = 1024, //! shared data column
-        RelECClassId = 2048
-        };
-
-    struct Constraints : NonCopyableClass
-        {
-        public:
-            enum class Collation
-                {
-                Default = 0, // Default is really Binary in sqlite. But we will not provide collation for property to sqlite in this case and assume sqlite default.
-                Binary = 1, // Compares string data using memcmp, regardless of text encoding
-                NoCase = 2, // The same as binary, except the 26 upper case characters of ASCII are folded to their lower case equivalents before the comparison is performed. Note that only ASCII characters are case folded. SQLite does not attempt to do full UTF case folding due to the size of the tables required.
-                RTrim = 3  // The same as binary, except that trailing space characters are ignored.
-                };
-
-        private:
-            bool m_hasNotNullConstraint;
-            bool m_hasUniqueConstraint;
-            Utf8String m_checkConstraint;
-            Utf8String m_defaultValueConstraint;
-            Collation m_collation;
-
-        public:
-            Constraints() : m_hasNotNullConstraint(false), m_hasUniqueConstraint(false), m_collation(Collation::Default) {}
-
-            bool HasNotNullConstraint() const { return m_hasNotNullConstraint; }
-            void SetNotNullConstraint() { m_hasNotNullConstraint = true; }
-            bool HasUniqueConstraint() const { return m_hasUniqueConstraint; }
-            void SetUniqueConstraint() { m_hasUniqueConstraint = true; }
-            Utf8StringCR GetCheckConstraint() const { return m_checkConstraint; }
-            void SetCheckConstraint(Utf8CP expression) { m_checkConstraint = expression; }
-            Utf8StringCR GetDefaultValueConstraint() const { return m_defaultValueConstraint; }
-            void SetDefaultValueExpression(Utf8CP expression) { m_defaultValueConstraint = expression; }
-            Collation GetCollation()  const { return m_collation; }
-            void SetCollation(Collation collation) { m_collation = collation; }
-
-            static Utf8CP CollationToSql(Collation);
-            static bool TryParseCollationString(Collation&, Utf8CP);
-        };
-
-private:
-    DbColumnId m_id;
-    Utf8String m_name;
-    DbTable& m_table;
-    Type m_type;
-    Kind m_kind;
-    Constraints m_constraints;
-    PersistenceType m_persistenceType;
-    PrimaryKeyDbConstraint const* m_pkConstraint;
-
-public:
-    DbColumn(DbColumnId id, DbTable& table, Utf8CP name, Type type, Kind kind, PersistenceType persistenceType)
-        : m_id(id), m_table(table), m_name(name), m_type(type), m_persistenceType(persistenceType), m_kind(kind), m_pkConstraint(nullptr)
-        {}
-
-    ~DbColumn() {}
-
-    DbColumnId GetId() const { return m_id; }
-    PersistenceType GetPersistenceType() const { return m_persistenceType; }
-    Utf8StringCR GetName() const { return m_name; }
-    Type GetType() const { return m_type; }
-    bool DoNotAllowDbNull() const { return m_pkConstraint != nullptr || m_constraints.HasNotNullConstraint(); }
-    bool IsUnique() const;
-
-    DbTable const& GetTable() const { return m_table; }
-    DbTable& GetTableR() const { return m_table; }
-    Constraints const& GetConstraints() const { return m_constraints; };
-    Constraints& GetConstraintsR() { return m_constraints; };
-    void SetIsPrimaryKeyColumn(PrimaryKeyDbConstraint const& pkConstraint) { m_pkConstraint = &pkConstraint; }
-    bool IsOnlyColumnOfPrimaryKeyConstraint() const;
-    Kind GetKind() const { return m_kind; }
-    bool IsShared() const { return m_kind == Kind::SharedDataColumn; }
-    BentleyStatus SetKind(Kind);
-    BentleyStatus AddKind(Kind kind) { return SetKind(Enum::Or(m_kind, kind)); }
-
-    static Utf8CP TypeToSql(DbColumn::Type);
-    static Type PrimitiveTypeToColumnType(ECN::PrimitiveType);
-    static bool IsCompatible(Type lhs, Type rhs);
-    static Utf8CP KindToString(Kind);
-    static BentleyStatus MakePersisted(DbColumn& column);
-    };
-
-//======================================================================================
-// @bsiclass                                                 Affan.Khan         09/2014
-//======================================================================================
-struct DbConstraint : NonCopyableClass
-    {
-public:
-    enum class Type
-        {
-        PrimaryKey,
-        ForeignKey
-        };
-
-private:
-    Type m_type;
-    DbTable const& m_table;
-
-protected:
-    DbConstraint(Type type, DbTable const& table) :m_type(type), m_table(table) {}
-
-public:
-    virtual ~DbConstraint() {}
-
-    Type GetType() const { return m_type; }
-    DbTable const& GetTable() const { return m_table; }
-    };
-
-//======================================================================================
-// @bsiclass                                                 Affan.Khan         09/2014
-//======================================================================================
-struct PrimaryKeyDbConstraint : DbConstraint
-    {
-private:
-    std::vector<DbColumn const*> m_columns;
-
-    explicit PrimaryKeyDbConstraint(DbTable const& table) : DbConstraint(Type::PrimaryKey, table) {}
-
-public:
-    ~PrimaryKeyDbConstraint() {}
-    static std::unique_ptr<PrimaryKeyDbConstraint> Create(DbTable const&, std::vector<DbColumn*> const&);
-
-    bool Contains(DbColumn const& column) const { return std::find(m_columns.begin(), m_columns.end(), &column) != m_columns.end(); }
-    std::vector<DbColumn const*> const& GetColumns() const { return m_columns; }
-    };
-
-
-//======================================================================================
-// @bsiclass                                                 Affan.Khan         09/2014
-//======================================================================================
-struct ForeignKeyDbConstraint : DbConstraint
-    {
-public:
-    //=======================================================================================
-    //! @bsiclass                                                Affan.Khan      03/2015
-    //+===============+===============+===============+===============+===============+======
-    enum class ActionType
-        {
-        NotSpecified,
-        Cascade,
-        NoAction,
-        SetNull,
-        SetDefault,
-        Restrict,
-        };
-
-    private:
-        std::vector<DbColumn const*> m_fkColumns;
-        std::vector<DbColumn const*> m_referencedTableColumns;
-        ActionType m_onDeleteAction;
-        ActionType m_onUpdateAction;
-
-    public:
-        ForeignKeyDbConstraint(DbTable const& fkTable, DbColumn const& fkColumn, DbColumn const& referencedColumn, ForeignKeyDbConstraint::ActionType onDeleteAction, ForeignKeyDbConstraint::ActionType onUpdateAction);
-        ~ForeignKeyDbConstraint() {}
-
-        DbTable const& GetReferencedTable() const { BeAssert(!m_referencedTableColumns.empty()); return m_referencedTableColumns[0]->GetTable(); }
-        DbTable const& GetForeignKeyTable() const { return GetTable(); }
-
-        std::vector<DbColumn const*> const& GetFkColumns() const { return m_fkColumns; }
-        std::vector<DbColumn const*> const& GetReferencedTableColumns() const { return m_referencedTableColumns; }
-
-        ActionType GetOnDeleteAction() const { return m_onDeleteAction; }
-        ActionType GetOnUpdateAction() const { return m_onUpdateAction; }
-
-        bool IsValid() const;
-        bool IsDuplicate() const;
-        void RemoveIfDuplicate();
-        bool Equals(ForeignKeyDbConstraint const& rhs) const;
-
-        BentleyStatus Remove(Utf8CP fkColumnName, Utf8CP referencedColumnName);
-        BentleyStatus Remove(size_t index);
-
-        static ActionType ToActionType(Utf8CP str);
-        static Utf8CP ActionTypeToSql(ActionType actionType);
-    };
-
-//======================================================================================
-// @bsiclass                                        muhammad.zaighum        01/2015
-//======================================================================================
-struct DbTrigger : NonCopyableClass
-    {
-public:
-    enum class Type
-        {
-        Before,
-        After
-        };
-
-private:
-    Utf8String m_triggerName;
-    DbTable const& m_table;
-    Type m_type;
-    Utf8String m_condition;
-    Utf8String m_body;
-
-    explicit DbTrigger(DbTable const& table) : m_table(table) {}
-
-public:
-    DbTrigger(Utf8CP triggerName, DbTable const& table, Type type, Utf8CP condition, Utf8CP body) : m_triggerName(triggerName), m_table(table), m_type(type), m_condition(condition), m_body(body) {}
-
-    Utf8CP GetName()const { return m_triggerName.c_str(); }
-    DbTable const& GetTable()const { return m_table; }
-    Type GetType()const { return m_type; }
-    Utf8CP GetCondition()const { return m_condition.c_str(); }
-    Utf8CP GetBody()const { return m_body.c_str(); }
-    };
-
-struct DbSchema;
-
-//======================================================================================
-// @bsiclass                                                 Affan.Khan         09/2014
-//======================================================================================
-struct DbTable : NonCopyableClass
-    {
-public:
-    enum class Type
-        {
-        Primary = 0,
-        Joined = 1,
-        Existing = 2
-        };
-
-    enum class ColumnEvent
-        {
-        Created,
-        Deleted
-        };
-
-    struct EditHandle : NonCopyableClass
-        {
-    private:
-        bool m_canEdit;
-
-    public:
-        EditHandle() :m_canEdit(true) {}
-        ~EditHandle() {}
-
-        bool BeginEdit();
-        bool EndEdit();
-        bool CanEdit() const { return m_canEdit; }
-        bool AssertNotInEditMode();
-        };
-
-private:
-    DbTableId m_id;
-    Utf8String m_name;
-    DbTable const* m_parentOfJoinedTable;
-    DbSchema& m_dbSchema;
-    DbSchemaNameGenerator m_columnNameGenerator;
-    Type m_type;
-    PersistenceType m_persistenceType;
-    ECN::ECClassId m_exclusiveRootECClassId;
-    std::map<Utf8CP, std::shared_ptr<DbColumn>, CompareIUtf8Ascii> m_columns;
-    std::vector<DbColumn const*> m_orderedColumns;
-    std::unique_ptr<PrimaryKeyDbConstraint> m_pkConstraint;
-    std::vector<std::unique_ptr<DbConstraint>> m_constraints;
-    std::map<Utf8CP, std::unique_ptr<DbTrigger>, CompareIUtf8Ascii> m_triggers;
-
-    int m_minimumSharedColumnCount;
-    mutable bool m_isClassIdColumnCached;
-    mutable DbColumn const* m_classIdColumn;
-    EditHandle m_editHandle;
-    std::vector<DbTable const*> m_joinedTables;
-    std::vector<std::function<void(ColumnEvent, DbColumn&)>> m_columnEvents;
-
-    DbColumn* CreateColumn(DbColumnId, Utf8CP name, DbColumn::Type, int position, DbColumn::Kind, PersistenceType);
-
-public:
-    DbTable(DbTableId id, Utf8CP name, DbSchema& dbSchema, PersistenceType type, Type tableType, ECN::ECClassId const& exclusiveRootClass, DbTable const* parentOfJoinedTable)
-        : m_id(id), m_name(name), m_dbSchema(dbSchema), m_columnNameGenerator("sc%02x"), m_persistenceType(type), m_type(tableType), m_exclusiveRootECClassId(exclusiveRootClass),
-        m_pkConstraint(nullptr), m_minimumSharedColumnCount(-1), m_isClassIdColumnCached(false),
-        m_classIdColumn(nullptr), m_parentOfJoinedTable(parentOfJoinedTable)
-        {
-        BeAssert((tableType == Type::Joined && parentOfJoinedTable != nullptr) ||
-                 (tableType != Type::Joined && parentOfJoinedTable == nullptr) && "parentOfJoinedTable must be provided for Type::Joined and must be null for any other DbTable::Type.");
-
-        if (tableType == Type::Joined && parentOfJoinedTable != nullptr)
-            const_cast<DbTable*>(parentOfJoinedTable)->m_joinedTables.push_back(this);
-        }
-
-    ~DbTable() {}
-
-    //!If this is a joined table the method returns the parent of the joined table, aka primary table.
-    //!Otherwise the method returns nullptr
-    DbTable const* GetParentOfJoinedTable() const { return m_parentOfJoinedTable; }
-
-    DbTableId GetId() const { return m_id; }
-    void SetId(DbTableId id) { m_id = id; }
-    Utf8StringCR GetName() const { return m_name; }
-    PersistenceType GetPersistenceType() const { return m_persistenceType; }
-    Type GetType() const { return m_type; }
-    bool IsOwnedByECDb() const { return m_type != Type::Existing; }
-    //!See ClassMap::DetermineIsExclusiveRootClassOfTable for the rules when a table has an exclusive root class
-    bool HasExclusiveRootECClass() const { return m_exclusiveRootECClassId.IsValid(); }
-    ECN::ECClassId const& GetExclusiveRootECClassId() const { BeAssert(HasExclusiveRootECClass()); return m_exclusiveRootECClassId; }
-
-    DbColumn* CreateColumn(Utf8CP name, DbColumn::Type type, DbColumn::Kind kind, PersistenceType persistenceType) { return CreateColumn(name, type, -1, kind, persistenceType); }
-    DbColumn* CreateSharedColumn() { return CreateColumn(nullptr, DbColumn::Type::Any, DbColumn::Kind::SharedDataColumn, PersistenceType::Persisted); }
-    DbColumn* CreateColumn(Utf8CP name, DbColumn::Type type, int position, DbColumn::Kind kind, PersistenceType persType) { return CreateColumn(DbColumnId(), name, type, position, kind, persType); }
-    DbColumn* CreateColumn(DbColumnId id, Utf8CP name, DbColumn::Type type, DbColumn::Kind kind, PersistenceType persType) { return CreateColumn(id, name, type, -1, kind, persType); }
-    BentleyStatus SetMinimumSharedColumnCount(int minimumSharedColumnCount);
-    BentleyStatus EnsureMinimumNumberOfSharedColumns();
-
-    std::vector<DbTable const*> const& GetJoinedTables() const { return m_joinedTables; }
-
-    BentleyStatus CreateTrigger(Utf8CP triggerName, DbTrigger::Type, Utf8CP condition, Utf8CP body);
-    std::vector<const DbTrigger*> GetTriggers()const;
-    DbColumn const* FindColumn(Utf8CP name) const;
-    DbColumn* FindColumnP(Utf8CP name) const;
-    std::weak_ptr<DbColumn> FindColumnWeakPtr(Utf8CP name) const;
-    bool TryGetECClassIdColumn(DbColumn const*&) const;
-    std::vector<DbColumn const*> const& GetColumns() const { return m_orderedColumns; }
-    BentleyStatus GetFilteredColumnList(std::vector<DbColumn const*>&, PersistenceType) const;
-    BentleyStatus GetFilteredColumnList(std::vector<DbColumn const*>&, DbColumn::Kind) const;
-    DbColumn const* GetFilteredColumnFirst(DbColumn::Kind) const;
-    BentleyStatus DeleteColumn(DbColumn&);
-    void AddColumnEventHandler(std::function<void(ColumnEvent, DbColumn&)> columnEventHandler) { m_columnEvents.push_back(columnEventHandler); }
-
-    EditHandle& GetEditHandleR() { return m_editHandle; }
-    EditHandle const& GetEditHandle() const { return m_editHandle; }
-    BentleyStatus CreatePrimaryKeyConstraint(std::vector<DbColumn*> const& pkColumns, std::vector<size_t> const* pkOrdinals = nullptr);
-    PrimaryKeyDbConstraint const* GetPrimaryKeyConstraint() const { return m_pkConstraint.get(); }
-    ForeignKeyDbConstraint const* CreateForeignKeyConstraint(DbColumn const& fkColumn, DbColumn const& referencedColumn, ForeignKeyDbConstraint::ActionType onDeleteAction, ForeignKeyDbConstraint::ActionType onUpdateAction);
-    std::vector<DbConstraint const*> GetConstraints() const;
-    BentleyStatus RemoveConstraint(DbConstraint const&);
-    //! Only changing to persistence type is supported in limited conditions
-    bool IsNullTable() const;
-    bool IsValid() const { return m_columns.size() > 0; }
-    };
-
-//======================================================================================
-// @bsiclass                                                 Affan.Khan         09/2014
-//======================================================================================
-struct DbIndex
-    {
-private:
-    DbIndexId m_id;
-    Utf8String m_name;
-    DbTable* m_table;
-    std::vector<DbColumn const*> m_columns;
-    bool m_isUnique;
-    bool m_addColsAreNotNullWhereExp;
-    bool m_isAutoGenerated;
-    ECN::ECClassId m_classId;
-    bool m_appliesToSubclassesIfPartial;
-
-public:
-    DbIndex(DbIndexId id, DbTable& table, Utf8CP name, bool isUnique, std::vector<DbColumn const*> const& columns, bool addColsAreNotNullWhereExp, bool isAutoGenerated, ECN::ECClassId classId, bool appliesToSubclassesIfPartial)
-        :m_id(id), m_name(name), m_table(&table), m_isUnique(isUnique), m_columns(columns), m_addColsAreNotNullWhereExp(addColsAreNotNullWhereExp), m_isAutoGenerated(isAutoGenerated), m_classId(classId), m_appliesToSubclassesIfPartial(appliesToSubclassesIfPartial)
-        {
-        BeAssert(!Utf8String::IsNullOrEmpty(name) && !m_columns.empty());
-        }
-
-    DbIndexId GetId() const { BeAssert(m_id.IsValid()); return m_id; }
-    Utf8StringCR GetName() const { return m_name; }
-    DbTable const& GetTable() const { BeAssert(m_table != nullptr); return *m_table; }
-    bool GetIsUnique() const { return m_isUnique; }
-    std::vector<DbColumn const*> const& GetColumns() const { return m_columns; }
-    bool IsAddColumnsAreNotNullWhereExp() const { return m_addColsAreNotNullWhereExp; }
-    bool IsAutoGenerated() const { return m_isAutoGenerated; }
-    //! If false, the index will not be partial
-    bool HasClassId() const { return m_classId.IsValid(); }
-    ECN::ECClassId GetClassId() const { return m_classId; }
-    //! If true, the partial index will include subclasses in that table. If false, the partial index
-    //! will not include subclasses. This is only relevant if the index is partial at all,
-    //! i.e. if HasClassId() is true
-    bool AppliesToSubclassesIfPartial() const { return m_appliesToSubclassesIfPartial; }
-    };
-
-<<<<<<< HEAD
-struct ClassDbMapping;
-
-//======================================================================================
-// @bsiclass                                                 Affan.Khan         09/2014
-//======================================================================================
-struct PropertyDbMapping : NonCopyableClass
-    {
-public:
-    struct Path
-        {
-        private:
-            PropertyPathId m_pathId;
-            ECN::ECPropertyId m_rootPropertyId;
-            Utf8String m_accessString;
-
-        public:
-            Path(PropertyPathId id, ECN::ECPropertyId rootPropertyId, Utf8CP accessString)
-                :m_pathId(id), m_rootPropertyId(rootPropertyId), m_accessString(accessString)
-                {}
-            ~Path() {}
-
-            PropertyPathId GetId() const { return m_pathId; }
-            ECN::ECPropertyId GetRootPropertyId() const { return m_rootPropertyId; }
-            Utf8StringCR GetAccessString() const { return m_accessString; }
-            Utf8String GetName() const
-                {
-                const size_t i = m_accessString.find('.');
-                if (i == Utf8String::npos)
-                    return m_accessString;
-
-                return m_accessString.substr(0, i);
-                }
-        };
-
-private:
-    ClassDbMapping const& m_classMapping;
-    Path const& m_propertyPath;
-    std::vector<DbColumn const*> m_columns;
-
-public:
-    PropertyDbMapping(ClassDbMapping const& classMapping, Path const& propertyPath) :m_classMapping(classMapping), m_propertyPath(propertyPath) {}
-    std::vector<DbColumn const*>& GetColumnsR() { return m_columns; }
-    std::vector<DbColumn const*> const& GetColumns() const { return m_columns; }
-    Path const& GetPropertyPath() const { return m_propertyPath; }
-    ClassDbMapping const& GetClassMapping() const { return m_classMapping; }
-    DbColumn const* ExpectingSingleColumn() const { BeAssert(m_columns.size() == 1 && "Expecting exactly one column"); return m_columns[0]; }
-    };
-
-struct DbMappings;
-
-//======================================================================================
-// @bsiclass                                                 Affan.Khan         09/2014
-//======================================================================================
-struct ClassDbMapping : NonCopyableClass
-    {
-private:
-    DbMappings& m_dbMappings;
-    ClassMapId m_id;
-    ECN::ECClassId m_ecClassId;
-    MapStrategyExtendedInfo m_mapStrategyExtInfo;
-    std::vector<std::unique_ptr<PropertyDbMapping>> m_localPropertyMaps;
-    ClassMapId m_baseClassMappingId;
-
-public:
-    ClassDbMapping(DbMappings& dbMappings, ClassMapId id, ECN::ECClassId classId, MapStrategyExtendedInfo const& mapStrategy, ClassMapId baseClassMappingId)
-        :m_dbMappings(dbMappings), m_id(id), m_ecClassId(classId), m_mapStrategyExtInfo(mapStrategy), m_baseClassMappingId(baseClassMappingId)
-        {}
-
-    ClassMapId GetId() const { return m_id; }
-    ECN::ECClassId GetClassId() const { return m_ecClassId; }
-    MapStrategyExtendedInfo const& GetMapStrategy() const { return m_mapStrategyExtInfo; }
-
-    ClassMapId GetBaseClassMappingId() const { return m_baseClassMappingId; }
-    ClassDbMapping const* GetBaseClassMapping() const;
-    void GetPropertyMappings(std::vector<PropertyDbMapping const*>& propertyMappings, bool includeBaseProperties) const;
-
-    PropertyDbMapping const* FindPropertyMapping(ECN::ECPropertyId rootPropertyId, Utf8CP accessString) const;
-    PropertyDbMapping const* FindPropertyMapping(Utf8CP accessString) const;
-    PropertyDbMapping* CreatePropertyMapping(PropertyDbMapping::Path const&);
-    PropertyDbMapping* CreatePropertyMapping(ECN::ECPropertyId rootPropertyId, Utf8CP accessString, std::vector<DbColumn const*> const&);
-    };
-
-//======================================================================================
-// @bsiclass                                                 Affan.Khan         09/2014
-//======================================================================================
-struct DbMappings
-    {
-public:
-    typedef std::map<PropertyPathId, std::unique_ptr<PropertyDbMapping::Path>> PropertyPathMap;
-    typedef std::map<ClassMapId, std::unique_ptr<ClassDbMapping>> ClassMappingMap;
-
-private:
-    ECDbCR m_ecdb;
-    PropertyPathMap m_propertyPaths;
-    bmap<ECN::ECPropertyId, bmap<Utf8CP, PropertyDbMapping::Path*, CompareIUtf8Ascii>> m_propertyPathsByRootPropertyId;
-    ClassMappingMap m_classMappings;
-    bmap<ECN::ECClassId, std::vector<ClassDbMapping const*>> m_classMappingsByClassId;
-
-public:
-    explicit DbMappings(ECDbCR ecdb) : m_ecdb(ecdb) {}
-        
-    void Reset();
-
-    ClassMappingMap const& GetClassMappings() const { return m_classMappings; }
-    ClassDbMapping const* FindClassMapping(ClassMapId) const;
-    std::vector<ClassDbMapping const*> const* FindClassMappings(ECN::ECClassId) const;
-
-    PropertyPathMap const& GetPropertyPaths() const { return m_propertyPaths; }
-    PropertyDbMapping::Path const * FindPropertyPath(ECN::ECPropertyId rootPropertyId, Utf8CP accessString) const;
-    PropertyDbMapping::Path const* FindPropertyPath(PropertyPathId) const;
-        
-    ClassDbMapping* AddClassMapping(ClassMapId, ECN::ECClassId, MapStrategyExtendedInfo const&, ClassMapId baseClassMapId);
-    ClassDbMapping* CreateClassMapping(ECN::ECClassId classId, MapStrategyExtendedInfo const&, ClassMapId baseClassMapId);
-    PropertyDbMapping::Path* AddPropertyPath(PropertyPathId, ECN::ECPropertyId rootPropertyId, Utf8CP accessString);
-    PropertyDbMapping::Path* CreatePropertyPath(ECN::ECPropertyId rootPropertyId, Utf8CP accessString);
-    };
-
-=======
->>>>>>> 8c8f0f05
-//======================================================================================
-// @bsiclass                                                 Affan.Khan         09/2014
-//======================================================================================
-struct DbSchema : NonCopyableClass
-    {
-public:
-    enum class EntityType
-        {
-        None,
-        Table,
-        View,
-        Index,
-        Trigger
-        };
-#ifdef USE_HASH_TABLE
-    struct Utf8StringHash
-        {
-        std::size_t operator()(Utf8String const& str) const
-            {
-            return std::hash_value(str.c_str());
-            }
-        };
-
-    struct Utf8StringEqual
-        {
-        bool operator()(Utf8String const& lhs, Utf8String const& rhs) const
-            {
-            return lhs.EqualsIAscii(rhs.c_str());
-            }
-        };
-
-    typedef std::unordered_map<Utf8String, std::unique_ptr<DbTable>, Utf8StringHash, Utf8StringEqual> TableMap;
-#else
-    typedef std::map<Utf8String, std::unique_ptr<DbTable>, CompareIUtf8Ascii> TableMap;
-#endif
-    typedef std::map<DbTableId, Utf8String> TableMapById;
-
-    private:
-
-    ECDbCR m_ecdb;
-    DbSchemaNameGenerator m_nameGenerator;
-    mutable TableMap m_tableMapByName;
-    mutable TableMapById m_tableMapById;
-
-    mutable DbTable* m_nullTable;
-    mutable std::vector<std::unique_ptr<DbIndex>> m_indexes;
-    mutable bset<Utf8CP, CompareIUtf8Ascii> m_usedIndexNames;
-<<<<<<< HEAD
-    DbMappings m_dbMappings;
-    LoadState m_loadState;
-
-
-=======
-    mutable bool m_indexesLoaded;
-    mutable bool m_syncTableCacheNames;
-private:
-    BentleyStatus LoadTable(Utf8StringCR name, DbTable*& tableP) const;
-    BentleyStatus LoadColumns(DbTable& table) const;
-    BentleyStatus InsertTable(DbTable const& table) const;
-    BentleyStatus InsertColumn(DbColumn const& column, int columnOrdinal, int primaryKeyOrdinal) const;
-    BentleyStatus LoadIndexes() const;
-    BentleyStatus InsertIndex(DbIndex const& index) const;
-    BentleyStatus UpdateTable(DbTable const& table) const;
-    BentleyStatus UpdateColumn(DbColumn const& column, int columnOrdinal, int primaryKeyOrdina) const;
-    static bool IsTrue(int sqlInt) { return sqlInt != 0; }
-    static int BoolToSqlInt(bool val) { return val ? 1 : 0; }
-
-    std::map<Utf8String, DbTableId, CompareIUtf8Ascii> GetPersistedTableMap() const;
-    std::map<Utf8String, DbTableId, CompareIUtf8Ascii> GetExistingTableMap() const;
-    std::map<Utf8String, DbColumnId, CompareIUtf8Ascii> GetPersistedColumnMap(DbTableId tableId) const;
->>>>>>> 8c8f0f05
-public:
-    explicit DbSchema(ECDbCR ecdb) : m_ecdb(ecdb), m_nameGenerator("ecdb_%03d"), m_nullTable(nullptr), m_indexesLoaded(false), m_syncTableCacheNames(false) { }
-    ~DbSchema() {}
-    //! Create a table with a given name or if name is null a name will be generated
-    DbTable* CreateTable(Utf8CP name, DbTable::Type, PersistenceType type, ECN::ECClassId const& exclusiveRootClassId, DbTable const* primaryTable);
-    DbTable* CreateTable(DbTableId, Utf8CP name, DbTable::Type, PersistenceType type, ECN::ECClassId const& exclusiveRootClassId, DbTable const* primaryTable);
-    DbTable* CreateTableAndColumnsForExistingTableMapStrategy(Utf8CP existingTableName);
-<<<<<<< HEAD
-    TableMap const& GetTables() const { return m_tables; }
-=======
-    DbTable* CreateTable(DbTableId, Utf8CP name, DbTable::Type, PersistenceType type, DbTable const* primaryTable);
-    std::vector<DbTable const*> GetCachedTables() const;
->>>>>>> 8c8f0f05
-    DbTable const* FindTable(Utf8CP name) const;
-    DbTable const* FindTable(DbTableId id) const;
-    DbTable* FindTableP(Utf8CP name) const;
-    DbSchemaNameGenerator& GetNameGenerator() { return m_nameGenerator; }
-    bool IsTableNameInUse(Utf8CP tableName) const;
-    DbTable const* GetNullTable() const;
-    std::vector<std::unique_ptr<DbIndex>> const& GetIndexes() const;
-    DbIndex* CreateIndex(DbIndexId, DbTable&, Utf8CP indexName, bool isUnique, std::vector<DbColumn const*> const&, bool addIsNotNullWhereExp, bool isAutoGenerated, ECN::ECClassId, bool applyToSubclassesIfPartial);
-    DbIndex* CreateIndex(DbTable&, Utf8CP indexName, bool isUnique, std::vector<DbColumn const*> const&, bool addIsNotNullWhereExp, bool isAutoGenerated, ECN::ECClassId, bool applyToSubclassesIfPartial = true);
-    DbIndex* CreateIndex(DbTable&, Utf8CP indexName, bool isUnique, std::vector<Utf8CP> const& columnNames, bool addIsNotNullWhereExp, bool isAutoGenerated, ECN::ECClassId, bool applyToSubclassesIfPartial = true);
-    BentleyStatus SynchronizeExistingTables();
-    void SyncTableCache() const;
-    ECDbCR GetECDb() const { return m_ecdb; }
-    void Reset();
-
-    //!Update existing table in db so any new columns added would be save to disk.
-    BentleyStatus UpdateTableOnDisk(DbTable const& table) const
-        {
-        return UpdateTable(table);
-        }
-    //!This function save or update table as required. It skip if a table is not loaded
-    BentleyStatus SaveOrUpdateTables() const;
-    BentleyStatus CreateOrUpdateIndexes() const;
-    static EntityType GetEntityType(ECDbCR ecdb, Utf8CP name);
-    };
-
-END_BENTLEY_SQLITE_EC_NAMESPACE
-
+/*--------------------------------------------------------------------------------------+
+|
+|     $Source: ECDb/DbSchema.h $
+|
+|  $Copyright: (c) 2016 Bentley Systems, Incorporated. All rights reserved. $
+|
++--------------------------------------------------------------------------------------*/
+#pragma once
+//__BENTLEY_INTERNAL_ONLY__
+#include "ECDbInternalTypes.h"
+#include <Bentley/BeId.h>
+#include "BeBriefcaseBasedIdSequence.h"
+#include "MapStrategy.h"
+#include <unordered_map>
+BEGIN_BENTLEY_SQLITE_EC_NAMESPACE
+
+#define DBSCHEMA_NULLTABLENAME "ECDbNotMapped"
+
+enum class PersistenceType
+    {
+    Persisted, //! Persisted in DB
+    Virtual //! Not persisted in db rather used as a view specification
+    };
+
+struct DbTableId : BeInt64Id
+    {
+    BEINT64_ID_DECLARE_MEMBERS(DbTableId, BeInt64Id)
+    };
+
+struct DbColumnId : BeInt64Id
+    {
+    BEINT64_ID_DECLARE_MEMBERS(DbColumnId, BeInt64Id)
+    };
+
+struct DbIndexId : BeInt64Id
+    {
+    BEINT64_ID_DECLARE_MEMBERS(DbIndexId, BeInt64Id)
+    };
+
+struct DbConstraintId : BeInt64Id
+    {
+    BEINT64_ID_DECLARE_MEMBERS(DbConstraintId, BeInt64Id)
+    };
+
+struct ClassMapId : BeInt64Id
+    {
+    BEINT64_ID_DECLARE_MEMBERS(ClassMapId, BeInt64Id)
+    };
+
+struct PropertyPathId : BeInt64Id
+    {
+    BEINT64_ID_DECLARE_MEMBERS(PropertyPathId, BeInt64Id)
+    };
+
+struct DbSchemaNameGenerator
+    {
+private:
+    int m_uniqueIdGenerator;
+    Utf8String m_format;
+
+public:
+    explicit DbSchemaNameGenerator(Utf8CP format = "ecdb_%s") :m_format(format), m_uniqueIdGenerator(1) {}
+    ~DbSchemaNameGenerator() {}
+
+    void Generate(Utf8StringR generatedName)
+        {
+        generatedName.clear();
+        generatedName.Sprintf(m_format.c_str(), m_uniqueIdGenerator);
+        m_uniqueIdGenerator++;
+        }
+    };
+
+struct DbTable;
+struct PrimaryKeyDbConstraint;
+
+//======================================================================================
+// @bsiclass                                                 Affan.Khan         09/2014
+//======================================================================================
+struct DbColumn : NonCopyableClass
+    {
+public:
+    enum class Type
+        {
+        Any = 0,
+        Boolean = 1,
+        Blob = 2,
+        TimeStamp = 3,
+        Real = 4,
+        Integer = 5,
+        Text = 6
+        };
+
+    enum class Kind
+        {
+        //NOTE: do not assign other ints to the values as they get persisted as is in the ECDb file
+        Unknown = 0, //! Not known to ECDb or user define columns
+        ECInstanceId = 1, //! ECInstanceId system column also primary key of the table
+        ECClassId = 2, //! ECClassId system column. Use if more then on classes is mapped to this table
+        SourceECInstanceId = 32,
+        SourceECClassId = 64,
+        TargetECInstanceId = 128,
+        TargetECClassId = 256,
+        DataColumn = 512, //! unshared data column
+        SharedDataColumn = 1024, //! shared data column
+        RelECClassId = 2048
+        };
+
+    struct Constraints : NonCopyableClass
+        {
+        public:
+            enum class Collation
+                {
+                Default = 0, // Default is really Binary in sqlite. But we will not provide collation for property to sqlite in this case and assume sqlite default.
+                Binary = 1, // Compares string data using memcmp, regardless of text encoding
+                NoCase = 2, // The same as binary, except the 26 upper case characters of ASCII are folded to their lower case equivalents before the comparison is performed. Note that only ASCII characters are case folded. SQLite does not attempt to do full UTF case folding due to the size of the tables required.
+                RTrim = 3  // The same as binary, except that trailing space characters are ignored.
+                };
+
+        private:
+            bool m_hasNotNullConstraint;
+            bool m_hasUniqueConstraint;
+            Utf8String m_checkConstraint;
+            Utf8String m_defaultValueConstraint;
+            Collation m_collation;
+
+        public:
+            Constraints() : m_hasNotNullConstraint(false), m_hasUniqueConstraint(false), m_collation(Collation::Default) {}
+
+            bool HasNotNullConstraint() const { return m_hasNotNullConstraint; }
+            void SetNotNullConstraint() { m_hasNotNullConstraint = true; }
+            bool HasUniqueConstraint() const { return m_hasUniqueConstraint; }
+            void SetUniqueConstraint() { m_hasUniqueConstraint = true; }
+            Utf8StringCR GetCheckConstraint() const { return m_checkConstraint; }
+            void SetCheckConstraint(Utf8CP expression) { m_checkConstraint = expression; }
+            Utf8StringCR GetDefaultValueConstraint() const { return m_defaultValueConstraint; }
+            void SetDefaultValueExpression(Utf8CP expression) { m_defaultValueConstraint = expression; }
+            Collation GetCollation()  const { return m_collation; }
+            void SetCollation(Collation collation) { m_collation = collation; }
+
+            static Utf8CP CollationToSql(Collation);
+            static bool TryParseCollationString(Collation&, Utf8CP);
+        };
+
+private:
+    DbColumnId m_id;
+    Utf8String m_name;
+    DbTable& m_table;
+    Type m_type;
+    Kind m_kind;
+    Constraints m_constraints;
+    PersistenceType m_persistenceType;
+    PrimaryKeyDbConstraint const* m_pkConstraint;
+
+public:
+    DbColumn(DbColumnId id, DbTable& table, Utf8CP name, Type type, Kind kind, PersistenceType persistenceType)
+        : m_id(id), m_table(table), m_name(name), m_type(type), m_persistenceType(persistenceType), m_kind(kind), m_pkConstraint(nullptr)
+        {}
+
+    ~DbColumn() {}
+
+    DbColumnId GetId() const { return m_id; }
+    PersistenceType GetPersistenceType() const { return m_persistenceType; }
+    Utf8StringCR GetName() const { return m_name; }
+    Type GetType() const { return m_type; }
+    bool DoNotAllowDbNull() const { return m_pkConstraint != nullptr || m_constraints.HasNotNullConstraint(); }
+    bool IsUnique() const;
+
+    DbTable const& GetTable() const { return m_table; }
+    DbTable& GetTableR() const { return m_table; }
+    Constraints const& GetConstraints() const { return m_constraints; };
+    Constraints& GetConstraintsR() { return m_constraints; };
+    void SetIsPrimaryKeyColumn(PrimaryKeyDbConstraint const& pkConstraint) { m_pkConstraint = &pkConstraint; }
+    bool IsOnlyColumnOfPrimaryKeyConstraint() const;
+    Kind GetKind() const { return m_kind; }
+    bool IsShared() const { return m_kind == Kind::SharedDataColumn; }
+    BentleyStatus SetKind(Kind);
+    BentleyStatus AddKind(Kind kind) { return SetKind(Enum::Or(m_kind, kind)); }
+
+    static Utf8CP TypeToSql(DbColumn::Type);
+    static Type PrimitiveTypeToColumnType(ECN::PrimitiveType);
+    static bool IsCompatible(Type lhs, Type rhs);
+    static Utf8CP KindToString(Kind);
+    static BentleyStatus MakePersisted(DbColumn& column);
+    };
+
+//======================================================================================
+// @bsiclass                                                 Affan.Khan         09/2014
+//======================================================================================
+struct DbConstraint : NonCopyableClass
+    {
+public:
+    enum class Type
+        {
+        PrimaryKey,
+        ForeignKey
+        };
+
+private:
+    Type m_type;
+    DbTable const& m_table;
+
+protected:
+    DbConstraint(Type type, DbTable const& table) :m_type(type), m_table(table) {}
+
+public:
+    virtual ~DbConstraint() {}
+
+    Type GetType() const { return m_type; }
+    DbTable const& GetTable() const { return m_table; }
+    };
+
+//======================================================================================
+// @bsiclass                                                 Affan.Khan         09/2014
+//======================================================================================
+struct PrimaryKeyDbConstraint : DbConstraint
+    {
+private:
+    std::vector<DbColumn const*> m_columns;
+
+    explicit PrimaryKeyDbConstraint(DbTable const& table) : DbConstraint(Type::PrimaryKey, table) {}
+
+public:
+    ~PrimaryKeyDbConstraint() {}
+    static std::unique_ptr<PrimaryKeyDbConstraint> Create(DbTable const&, std::vector<DbColumn*> const&);
+
+    bool Contains(DbColumn const& column) const { return std::find(m_columns.begin(), m_columns.end(), &column) != m_columns.end(); }
+    std::vector<DbColumn const*> const& GetColumns() const { return m_columns; }
+    };
+
+
+//======================================================================================
+// @bsiclass                                                 Affan.Khan         09/2014
+//======================================================================================
+struct ForeignKeyDbConstraint : DbConstraint
+    {
+public:
+    //=======================================================================================
+    //! @bsiclass                                                Affan.Khan      03/2015
+    //+===============+===============+===============+===============+===============+======
+    enum class ActionType
+        {
+        NotSpecified,
+        Cascade,
+        NoAction,
+        SetNull,
+        SetDefault,
+        Restrict,
+        };
+
+    private:
+        std::vector<DbColumn const*> m_fkColumns;
+        std::vector<DbColumn const*> m_referencedTableColumns;
+        ActionType m_onDeleteAction;
+        ActionType m_onUpdateAction;
+
+    public:
+        ForeignKeyDbConstraint(DbTable const& fkTable, DbColumn const& fkColumn, DbColumn const& referencedColumn, ForeignKeyDbConstraint::ActionType onDeleteAction, ForeignKeyDbConstraint::ActionType onUpdateAction);
+        ~ForeignKeyDbConstraint() {}
+
+        DbTable const& GetReferencedTable() const { BeAssert(!m_referencedTableColumns.empty()); return m_referencedTableColumns[0]->GetTable(); }
+        DbTable const& GetForeignKeyTable() const { return GetTable(); }
+
+        std::vector<DbColumn const*> const& GetFkColumns() const { return m_fkColumns; }
+        std::vector<DbColumn const*> const& GetReferencedTableColumns() const { return m_referencedTableColumns; }
+
+        ActionType GetOnDeleteAction() const { return m_onDeleteAction; }
+        ActionType GetOnUpdateAction() const { return m_onUpdateAction; }
+
+        bool IsValid() const;
+        bool IsDuplicate() const;
+        void RemoveIfDuplicate();
+        bool Equals(ForeignKeyDbConstraint const& rhs) const;
+
+        BentleyStatus Remove(Utf8CP fkColumnName, Utf8CP referencedColumnName);
+        BentleyStatus Remove(size_t index);
+
+        static ActionType ToActionType(Utf8CP str);
+        static Utf8CP ActionTypeToSql(ActionType actionType);
+    };
+
+//======================================================================================
+// @bsiclass                                        muhammad.zaighum        01/2015
+//======================================================================================
+struct DbTrigger : NonCopyableClass
+    {
+public:
+    enum class Type
+        {
+        Before,
+        After
+        };
+
+private:
+    Utf8String m_triggerName;
+    DbTable const& m_table;
+    Type m_type;
+    Utf8String m_condition;
+    Utf8String m_body;
+
+    explicit DbTrigger(DbTable const& table) : m_table(table) {}
+
+public:
+    DbTrigger(Utf8CP triggerName, DbTable const& table, Type type, Utf8CP condition, Utf8CP body) : m_triggerName(triggerName), m_table(table), m_type(type), m_condition(condition), m_body(body) {}
+
+    Utf8CP GetName()const { return m_triggerName.c_str(); }
+    DbTable const& GetTable()const { return m_table; }
+    Type GetType()const { return m_type; }
+    Utf8CP GetCondition()const { return m_condition.c_str(); }
+    Utf8CP GetBody()const { return m_body.c_str(); }
+    };
+
+struct DbSchema;
+
+//======================================================================================
+// @bsiclass                                                 Affan.Khan         09/2014
+//======================================================================================
+struct DbTable : NonCopyableClass
+    {
+public:
+    enum class Type
+        {
+        Primary = 0,
+        Joined = 1,
+        Existing = 2
+        };
+
+    enum class ColumnEvent
+        {
+        Created,
+        Deleted
+        };
+
+    struct EditHandle : NonCopyableClass
+        {
+    private:
+        bool m_canEdit;
+
+    public:
+        EditHandle() :m_canEdit(true) {}
+        ~EditHandle() {}
+
+        bool BeginEdit();
+        bool EndEdit();
+        bool CanEdit() const { return m_canEdit; }
+        bool AssertNotInEditMode();
+        };
+
+private:
+    DbTableId m_id;
+    Utf8String m_name;
+    DbTable const* m_parentOfJoinedTable;
+    DbSchema& m_dbSchema;
+    DbSchemaNameGenerator m_columnNameGenerator;
+    Type m_type;
+    PersistenceType m_persistenceType;
+    ECN::ECClassId m_exclusiveRootECClassId;
+    std::map<Utf8CP, std::shared_ptr<DbColumn>, CompareIUtf8Ascii> m_columns;
+    std::vector<DbColumn const*> m_orderedColumns;
+    std::unique_ptr<PrimaryKeyDbConstraint> m_pkConstraint;
+    std::vector<std::unique_ptr<DbConstraint>> m_constraints;
+    std::map<Utf8CP, std::unique_ptr<DbTrigger>, CompareIUtf8Ascii> m_triggers;
+
+    int m_minimumSharedColumnCount;
+    mutable bool m_isClassIdColumnCached;
+    mutable DbColumn const* m_classIdColumn;
+    EditHandle m_editHandle;
+    std::vector<DbTable const*> m_joinedTables;
+    std::vector<std::function<void(ColumnEvent, DbColumn&)>> m_columnEvents;
+
+    DbColumn* CreateColumn(DbColumnId, Utf8CP name, DbColumn::Type, int position, DbColumn::Kind, PersistenceType);
+
+public:
+    DbTable(DbTableId id, Utf8CP name, DbSchema& dbSchema, PersistenceType type, Type tableType, ECN::ECClassId const& exclusiveRootClass, DbTable const* parentOfJoinedTable)
+        : m_id(id), m_name(name), m_dbSchema(dbSchema), m_columnNameGenerator("sc%02x"), m_persistenceType(type), m_type(tableType), m_exclusiveRootECClassId(exclusiveRootClass),
+        m_pkConstraint(nullptr), m_minimumSharedColumnCount(-1), m_isClassIdColumnCached(false),
+        m_classIdColumn(nullptr), m_parentOfJoinedTable(parentOfJoinedTable)
+        {
+        BeAssert((tableType == Type::Joined && parentOfJoinedTable != nullptr) ||
+                 (tableType != Type::Joined && parentOfJoinedTable == nullptr) && "parentOfJoinedTable must be provided for Type::Joined and must be null for any other DbTable::Type.");
+
+        if (tableType == Type::Joined && parentOfJoinedTable != nullptr)
+            const_cast<DbTable*>(parentOfJoinedTable)->m_joinedTables.push_back(this);
+        }
+
+    ~DbTable() {}
+
+    //!If this is a joined table the method returns the parent of the joined table, aka primary table.
+    //!Otherwise the method returns nullptr
+    DbTable const* GetParentOfJoinedTable() const { return m_parentOfJoinedTable; }
+
+    DbTableId GetId() const { return m_id; }
+    void SetId(DbTableId id) { m_id = id; }
+    Utf8StringCR GetName() const { return m_name; }
+    PersistenceType GetPersistenceType() const { return m_persistenceType; }
+    Type GetType() const { return m_type; }
+    bool IsOwnedByECDb() const { return m_type != Type::Existing; }
+    //!See ClassMap::DetermineIsExclusiveRootClassOfTable for the rules when a table has an exclusive root class
+    bool HasExclusiveRootECClass() const { return m_exclusiveRootECClassId.IsValid(); }
+    ECN::ECClassId const& GetExclusiveRootECClassId() const { BeAssert(HasExclusiveRootECClass()); return m_exclusiveRootECClassId; }
+
+    DbColumn* CreateColumn(Utf8CP name, DbColumn::Type type, DbColumn::Kind kind, PersistenceType persistenceType) { return CreateColumn(name, type, -1, kind, persistenceType); }
+    DbColumn* CreateSharedColumn() { return CreateColumn(nullptr, DbColumn::Type::Any, DbColumn::Kind::SharedDataColumn, PersistenceType::Persisted); }
+    DbColumn* CreateColumn(Utf8CP name, DbColumn::Type type, int position, DbColumn::Kind kind, PersistenceType persType) { return CreateColumn(DbColumnId(), name, type, position, kind, persType); }
+    DbColumn* CreateColumn(DbColumnId id, Utf8CP name, DbColumn::Type type, DbColumn::Kind kind, PersistenceType persType) { return CreateColumn(id, name, type, -1, kind, persType); }
+    BentleyStatus SetMinimumSharedColumnCount(int minimumSharedColumnCount);
+    BentleyStatus EnsureMinimumNumberOfSharedColumns();
+
+    std::vector<DbTable const*> const& GetJoinedTables() const { return m_joinedTables; }
+
+    BentleyStatus CreateTrigger(Utf8CP triggerName, DbTrigger::Type, Utf8CP condition, Utf8CP body);
+    std::vector<const DbTrigger*> GetTriggers()const;
+    DbColumn const* FindColumn(Utf8CP name) const;
+    DbColumn* FindColumnP(Utf8CP name) const;
+    std::weak_ptr<DbColumn> FindColumnWeakPtr(Utf8CP name) const;
+    bool TryGetECClassIdColumn(DbColumn const*&) const;
+    std::vector<DbColumn const*> const& GetColumns() const { return m_orderedColumns; }
+    BentleyStatus GetFilteredColumnList(std::vector<DbColumn const*>&, PersistenceType) const;
+    BentleyStatus GetFilteredColumnList(std::vector<DbColumn const*>&, DbColumn::Kind) const;
+    DbColumn const* GetFilteredColumnFirst(DbColumn::Kind) const;
+    BentleyStatus DeleteColumn(DbColumn&);
+    void AddColumnEventHandler(std::function<void(ColumnEvent, DbColumn&)> columnEventHandler) { m_columnEvents.push_back(columnEventHandler); }
+
+    EditHandle& GetEditHandleR() { return m_editHandle; }
+    EditHandle const& GetEditHandle() const { return m_editHandle; }
+    BentleyStatus CreatePrimaryKeyConstraint(std::vector<DbColumn*> const& pkColumns, std::vector<size_t> const* pkOrdinals = nullptr);
+    PrimaryKeyDbConstraint const* GetPrimaryKeyConstraint() const { return m_pkConstraint.get(); }
+    ForeignKeyDbConstraint const* CreateForeignKeyConstraint(DbColumn const& fkColumn, DbColumn const& referencedColumn, ForeignKeyDbConstraint::ActionType onDeleteAction, ForeignKeyDbConstraint::ActionType onUpdateAction);
+    std::vector<DbConstraint const*> GetConstraints() const;
+    BentleyStatus RemoveConstraint(DbConstraint const&);
+    //! Only changing to persistence type is supported in limited conditions
+    bool IsNullTable() const;
+    bool IsValid() const { return m_columns.size() > 0; }
+    };
+
+//======================================================================================
+// @bsiclass                                                 Affan.Khan         09/2014
+//======================================================================================
+struct DbIndex
+    {
+private:
+    DbIndexId m_id;
+    Utf8String m_name;
+    DbTable* m_table;
+    std::vector<DbColumn const*> m_columns;
+    bool m_isUnique;
+    bool m_addColsAreNotNullWhereExp;
+    bool m_isAutoGenerated;
+    ECN::ECClassId m_classId;
+    bool m_appliesToSubclassesIfPartial;
+
+public:
+    DbIndex(DbIndexId id, DbTable& table, Utf8CP name, bool isUnique, std::vector<DbColumn const*> const& columns, bool addColsAreNotNullWhereExp, bool isAutoGenerated, ECN::ECClassId classId, bool appliesToSubclassesIfPartial)
+        :m_id(id), m_name(name), m_table(&table), m_isUnique(isUnique), m_columns(columns), m_addColsAreNotNullWhereExp(addColsAreNotNullWhereExp), m_isAutoGenerated(isAutoGenerated), m_classId(classId), m_appliesToSubclassesIfPartial(appliesToSubclassesIfPartial)
+        {
+        BeAssert(!Utf8String::IsNullOrEmpty(name) && !m_columns.empty());
+        }
+
+    DbIndexId GetId() const { BeAssert(m_id.IsValid()); return m_id; }
+    Utf8StringCR GetName() const { return m_name; }
+    DbTable const& GetTable() const { BeAssert(m_table != nullptr); return *m_table; }
+    bool GetIsUnique() const { return m_isUnique; }
+    std::vector<DbColumn const*> const& GetColumns() const { return m_columns; }
+    bool IsAddColumnsAreNotNullWhereExp() const { return m_addColsAreNotNullWhereExp; }
+    bool IsAutoGenerated() const { return m_isAutoGenerated; }
+    //! If false, the index will not be partial
+    bool HasClassId() const { return m_classId.IsValid(); }
+    ECN::ECClassId GetClassId() const { return m_classId; }
+    //! If true, the partial index will include subclasses in that table. If false, the partial index
+    //! will not include subclasses. This is only relevant if the index is partial at all,
+    //! i.e. if HasClassId() is true
+    bool AppliesToSubclassesIfPartial() const { return m_appliesToSubclassesIfPartial; }
+    };
+
+//======================================================================================
+// @bsiclass                                                 Affan.Khan         09/2014
+//======================================================================================
+struct DbSchema : NonCopyableClass
+    {
+public:
+    enum class EntityType
+        {
+        None,
+        Table,
+        View,
+        Index,
+        Trigger
+        };
+#ifdef USE_HASH_TABLE
+    struct Utf8StringHash
+        {
+        std::size_t operator()(Utf8String const& str) const
+            {
+            return std::hash_value(str.c_str());
+            }
+        };
+
+    struct Utf8StringEqual
+        {
+        bool operator()(Utf8String const& lhs, Utf8String const& rhs) const
+            {
+            return lhs.EqualsIAscii(rhs.c_str());
+            }
+        };
+
+    typedef std::unordered_map<Utf8String, std::unique_ptr<DbTable>, Utf8StringHash, Utf8StringEqual> TableMap;
+#else
+    typedef std::map<Utf8String, std::unique_ptr<DbTable>, CompareIUtf8Ascii> TableMap;
+#endif
+    typedef std::map<DbTableId, Utf8String> TableMapById;
+
+    private:
+
+    ECDbCR m_ecdb;
+    DbSchemaNameGenerator m_nameGenerator;
+    mutable TableMap m_tableMapByName;
+    mutable TableMapById m_tableMapById;
+
+    mutable DbTable* m_nullTable;
+    mutable std::vector<std::unique_ptr<DbIndex>> m_indexes;
+    mutable bset<Utf8CP, CompareIUtf8Ascii> m_usedIndexNames;
+    mutable bool m_indexesLoaded;
+    mutable bool m_syncTableCacheNames;
+private:
+    BentleyStatus LoadTable(Utf8StringCR name, DbTable*& tableP) const;
+    BentleyStatus LoadColumns(DbTable& table) const;
+    BentleyStatus InsertTable(DbTable const& table) const;
+    BentleyStatus InsertColumn(DbColumn const& column, int columnOrdinal, int primaryKeyOrdinal) const;
+    BentleyStatus LoadIndexes() const;
+    BentleyStatus InsertIndex(DbIndex const& index) const;
+    BentleyStatus UpdateTable(DbTable const& table) const;
+    BentleyStatus UpdateColumn(DbColumn const& column, int columnOrdinal, int primaryKeyOrdina) const;
+    static bool IsTrue(int sqlInt) { return sqlInt != 0; }
+    static int BoolToSqlInt(bool val) { return val ? 1 : 0; }
+
+    std::map<Utf8String, DbTableId, CompareIUtf8Ascii> GetPersistedTableMap() const;
+    std::map<Utf8String, DbTableId, CompareIUtf8Ascii> GetExistingTableMap() const;
+    std::map<Utf8String, DbColumnId, CompareIUtf8Ascii> GetPersistedColumnMap(DbTableId tableId) const;
+public:
+    explicit DbSchema(ECDbCR ecdb) : m_ecdb(ecdb), m_nameGenerator("ecdb_%03d"), m_nullTable(nullptr), m_indexesLoaded(false), m_syncTableCacheNames(false) { }
+    ~DbSchema() {}
+    //! Create a table with a given name or if name is null a name will be generated
+    DbTable* CreateTable(Utf8CP name, DbTable::Type, PersistenceType type, ECN::ECClassId const& exclusiveRootClassId, DbTable const* primaryTable);
+    DbTable* CreateTable(DbTableId, Utf8CP name, DbTable::Type, PersistenceType type, ECN::ECClassId const& exclusiveRootClassId, DbTable const* primaryTable);
+    DbTable* CreateTableAndColumnsForExistingTableMapStrategy(Utf8CP existingTableName);
+    std::vector<DbTable const*> GetCachedTables() const;
+    DbTable const* FindTable(Utf8CP name) const;
+    DbTable const* FindTable(DbTableId id) const;
+    DbTable* FindTableP(Utf8CP name) const;
+    DbSchemaNameGenerator& GetNameGenerator() { return m_nameGenerator; }
+    bool IsTableNameInUse(Utf8CP tableName) const;
+    DbTable const* GetNullTable() const;
+    std::vector<std::unique_ptr<DbIndex>> const& GetIndexes() const;
+    DbIndex* CreateIndex(DbIndexId, DbTable&, Utf8CP indexName, bool isUnique, std::vector<DbColumn const*> const&, bool addIsNotNullWhereExp, bool isAutoGenerated, ECN::ECClassId, bool applyToSubclassesIfPartial);
+    DbIndex* CreateIndex(DbTable&, Utf8CP indexName, bool isUnique, std::vector<DbColumn const*> const&, bool addIsNotNullWhereExp, bool isAutoGenerated, ECN::ECClassId, bool applyToSubclassesIfPartial = true);
+    DbIndex* CreateIndex(DbTable&, Utf8CP indexName, bool isUnique, std::vector<Utf8CP> const& columnNames, bool addIsNotNullWhereExp, bool isAutoGenerated, ECN::ECClassId, bool applyToSubclassesIfPartial = true);
+    BentleyStatus SynchronizeExistingTables();
+    void SyncTableCache() const;
+    ECDbCR GetECDb() const { return m_ecdb; }
+    void Reset();
+
+    //!Update existing table in db so any new columns added would be save to disk.
+    BentleyStatus UpdateTableOnDisk(DbTable const& table) const
+        {
+        return UpdateTable(table);
+        }
+    //!This function save or update table as required. It skip if a table is not loaded
+    BentleyStatus SaveOrUpdateTables() const;
+    BentleyStatus CreateOrUpdateIndexes() const;
+    static EntityType GetEntityType(ECDbCR ecdb, Utf8CP name);
+    };
+
+END_BENTLEY_SQLITE_EC_NAMESPACE
+