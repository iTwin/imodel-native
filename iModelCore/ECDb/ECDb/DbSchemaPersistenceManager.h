--- conflicted
+++ resolved
@@ -1,175 +1,172 @@
-/*--------------------------------------------------------------------------------------+
-|
-|     $Source: ECDb/DbSchemaPersistenceManager.h $
-|
-|  $Copyright: (c) 2017 Bentley Systems, Incorporated. All rights reserved. $
-|
-+--------------------------------------------------------------------------------------*/
-#pragma once
-//__BENTLEY_INTERNAL_ONLY__
-#include "DbSchema.h"
-
-BEGIN_BENTLEY_SQLITE_EC_NAMESPACE
-
-//======================================================================================
-//! Represents one row of the result set when running the SQLite pragma table_info
-// @bsiclass                                                 Affan.Khan         06/2016
-//======================================================================================
-struct SqliteColumnInfo final
-    {
-    private:
-        Utf8String m_name;
-        DbColumn::Type m_type;
-        int m_pkordinal;
-        bool m_isnotnull;
-        Utf8String m_defaultConstraint;
-
-    public:
-        SqliteColumnInfo(Utf8StringCR name, DbColumn::Type type, int pkordinal, bool isnotnull, Utf8StringCR defaultConstraint)
-            :m_name(name), m_type(type), m_pkordinal(pkordinal), m_isnotnull(isnotnull), m_defaultConstraint(defaultConstraint) {}
-
-        DbColumn::Type GetType() const { return m_type; }
-        Utf8StringCR GetName() const { return m_name; }
-        int GetPrimaryKeyOrdinal() const { return m_pkordinal; }
-        bool IsNotNull() const { return m_isnotnull; }
-        Utf8StringCR GetDefaultConstraint() const { return m_defaultConstraint; }
-    };
-
-//======================================================================================
-// @bsiclass                                                 Affan.Khan         09/2014
-//======================================================================================
-struct DbSchemaPersistenceManager final : public NonCopyableClass
-    {
-public:
-    enum class CreateOrUpdateTableResult
-        {
-        Created = 1,
-        Updated = 2,
-        WasUpToDate = 3,
-        Skipped = 4,
-        Error = 5
-        };
-
-private:
-    DbSchemaPersistenceManager();
-    ~DbSchemaPersistenceManager();
-
-    static bool IsTableChanged(ECDbCR, DbTable const&);
-
-    static BentleyStatus CreateTable(ECDbCR, DbTable const&);
-    static BentleyStatus UpdateTable(ECDbCR, DbTable const&);
-    static BentleyStatus AlterTable(ECDbCR, DbTable const&, std::vector<DbColumn const*> const& columnsToAdd);
-
-    static BentleyStatus CreateTriggers(ECDbCR, DbTable const&, bool failIfExists);
-    static bool TriggerExistsInDb(ECDbCR, DbTrigger const&);
-
-    static BentleyStatus AppendColumnDdl(Utf8StringR ddl, DbColumn const&);
-    //!@param[in] singleFkColumn must not be nullptr if @p embedInColumnDdl is true
-    static BentleyStatus AppendForeignKeyToColumnDdl(Utf8StringR ddl, ForeignKeyDbConstraint const&, DbColumn const& singleFkColumn);
-    static BentleyStatus AppendForeignKeyDdl(Utf8StringR ddl, ForeignKeyDbConstraint const&);
-    static void DoAppendForeignKeyDdl(Utf8StringR ddl, ForeignKeyDbConstraint const&);
-    static void AppendColumnNamesToDdl(Utf8StringR ddl, std::vector<DbColumn const*> const&);
-
-    static BentleyStatus GenerateIndexWhereClause(Utf8StringR ddl, ECDbCR, DbIndex const&);
-
-public:
-    static BentleyStatus CreateIndex(ECDbCR, DbIndex const&, Utf8StringCR ddl);
-
-    static BentleyStatus BuildCreateIndexDdl(Utf8StringR ddl, Utf8StringR comparableIndexDef, ECDbCR, DbIndex const&);
-
-    static CreateOrUpdateTableResult CreateOrUpdateTable(ECDbCR, DbTable const&);
-    static BentleyStatus RepopulateClassHierarchyCacheTable(ECDbCR);
-    static BentleyStatus RepopulateClassHasTableCacheTable(ECDbCR);
-
-    static BentleyStatus RunPragmaTableInfo(std::vector<SqliteColumnInfo>& colInfos, ECDbCR, Utf8StringCR tableName, Utf8CP dbSchemaName = nullptr);
-
-    static bmap<Utf8String, DbTableId, CompareIUtf8Ascii> GetTableDefNamesAndIds(ECDbCR, Utf8CP whereClause = nullptr);
-    static bmap<Utf8String, DbColumnId, CompareIUtf8Ascii> GetColumnNamesAndIds(ECDbCR, DbTableId);
-
-    template<typename TId>
-    static TId GetLastInsertedId(ECDbCR ecdb)
-        {
-        const int64_t id = ecdb.GetLastInsertRowId();
-        if (id <= 0)
-            {
-            BeAssert(false && "Could not retrieve last inserted row id from SQLite");
-            return TId();
-            }
-
-        return TId((uint64_t) id);
-        }
-
-<<<<<<< HEAD
-    static bool TableExistsInDb(ECDbCR ecdb, Utf8CP tableName, Utf8CP dbSchemaName = nullptr)
-        { 
-        if (Utf8String::IsNullOrEmpty(dbSchemaName))
-            return BE_SQLITE_OK == ecdb.TryExecuteSql(Utf8PrintfString("SELECT NULL FROM [%s]", tableName).c_str());
-
-        return BE_SQLITE_OK == ecdb.TryExecuteSql(Utf8PrintfString("SELECT NULL FROM [%s].[%s]", dbSchemaName, tableName).c_str()); 
-        }
-
-    static bool IndexExistsInDb(ECDbCR ecdb, Utf8CP indexName, Utf8CP dbSchemaName = nullptr)
-        {
-        CachedStatementPtr stmt;
-        if (Utf8String::IsNullOrEmpty(dbSchemaName))
-            stmt = ecdb.GetCachedStatement("SELECT 1 FROM sqlite_master where type='index' AND name=?");
-        else
-            stmt = ecdb.GetCachedStatement(Utf8PrintfString("SELECT 1 FROM %s.sqlite_master where type='index' AND name=?", dbSchemaName).c_str());
-        
-        if (stmt == nullptr)
-            {
-            BeAssert(false);
-            return false;
-            }
-
-        stmt->BindText(1, indexName, Statement::MakeCopy::No);
-        return stmt->Step() == BE_SQLITE_ROW;
-        }
-
-=======
-    //!Safe method to cast an integer value to the DbTable::Type enum.
-    //!It makes sure the integer is a valid value for the enum.
-    static Nullable<DbTable::Type> ToDbTableType(int val)
-        {
-        if (val == Enum::ToInt(DbTable::Type::Existing) || val == Enum::ToInt(DbTable::Type::Joined) || val == Enum::ToInt(DbTable::Type::Overflow) ||
-            val == Enum::ToInt(DbTable::Type::Primary) || val == Enum::ToInt(DbTable::Type::Virtual))
-            return Enum::FromInt<DbTable::Type>(val);
-
-        return Nullable<DbTable::Type>();
-        };
-
-    //!Safe method to cast an integer value to the DbColumn::Kind enum.
-    //!It makes sure the integer is a valid value for the enum.
-    static Nullable<DbColumn::Kind> ToDbColumnKind(int val)
-        {
-        if (val == Enum::ToInt(DbColumn::Kind::Default) || val == Enum::ToInt(DbColumn::Kind::ECClassId) || val == Enum::ToInt(DbColumn::Kind::ECInstanceId) || val == Enum::ToInt(DbColumn::Kind::SharedData))
-            return Enum::FromInt<DbColumn::Kind>(val);
-
-        return Nullable<DbColumn::Kind>();
-        };
-
-    //!Safe method to cast an integer value to the DbColumn::Type enum.
-    //!It makes sure the integer is a valid value for the enum.
-    static Nullable<DbColumn::Type> ToDbColumnType(int val)
-        {
-        if (val == Enum::ToInt(DbColumn::Type::Any) || val == Enum::ToInt(DbColumn::Type::Blob) || val == Enum::ToInt(DbColumn::Type::Boolean) || val == Enum::ToInt(DbColumn::Type::Integer) ||
-            val == Enum::ToInt(DbColumn::Type::Real) || val == Enum::ToInt(DbColumn::Type::Text) || val == Enum::ToInt(DbColumn::Type::TimeStamp))
-            return Enum::FromInt<DbColumn::Type>(val);
-
-        return Nullable<DbColumn::Type>();
-        };
-
-    //!Safe method to cast an integer value to the DbColumn::Constraints::Collation enum.
-    //!It makes sure the integer is a valid value for the enum.
-    static Nullable<DbColumn::Constraints::Collation> ToDbColumnCollation(int val)
-        {
-        if (val == Enum::ToInt(DbColumn::Constraints::Collation::Binary) || val == Enum::ToInt(DbColumn::Constraints::Collation::NoCase) ||
-            val == Enum::ToInt(DbColumn::Constraints::Collation::RTrim) || val == Enum::ToInt(DbColumn::Constraints::Collation::Unset))
-            return Enum::FromInt<DbColumn::Constraints::Collation>(val);
-
-        return Nullable<DbColumn::Constraints::Collation>();
-        };
->>>>>>> a3cceb1a
-    };
-
+/*--------------------------------------------------------------------------------------+
+|
+|     $Source: ECDb/DbSchemaPersistenceManager.h $
+|
+|  $Copyright: (c) 2017 Bentley Systems, Incorporated. All rights reserved. $
+|
++--------------------------------------------------------------------------------------*/
+#pragma once
+//__BENTLEY_INTERNAL_ONLY__
+#include "DbSchema.h"
+
+BEGIN_BENTLEY_SQLITE_EC_NAMESPACE
+
+//======================================================================================
+//! Represents one row of the result set when running the SQLite pragma table_info
+// @bsiclass                                                 Affan.Khan         06/2016
+//======================================================================================
+struct SqliteColumnInfo final
+    {
+    private:
+        Utf8String m_name;
+        DbColumn::Type m_type;
+        int m_pkordinal;
+        bool m_isnotnull;
+        Utf8String m_defaultConstraint;
+
+    public:
+        SqliteColumnInfo(Utf8StringCR name, DbColumn::Type type, int pkordinal, bool isnotnull, Utf8StringCR defaultConstraint)
+            :m_name(name), m_type(type), m_pkordinal(pkordinal), m_isnotnull(isnotnull), m_defaultConstraint(defaultConstraint) {}
+
+        DbColumn::Type GetType() const { return m_type; }
+        Utf8StringCR GetName() const { return m_name; }
+        int GetPrimaryKeyOrdinal() const { return m_pkordinal; }
+        bool IsNotNull() const { return m_isnotnull; }
+        Utf8StringCR GetDefaultConstraint() const { return m_defaultConstraint; }
+    };
+
+//======================================================================================
+// @bsiclass                                                 Affan.Khan         09/2014
+//======================================================================================
+struct DbSchemaPersistenceManager final : public NonCopyableClass
+    {
+public:
+    enum class CreateOrUpdateTableResult
+        {
+        Created = 1,
+        Updated = 2,
+        WasUpToDate = 3,
+        Skipped = 4,
+        Error = 5
+        };
+
+private:
+    DbSchemaPersistenceManager();
+    ~DbSchemaPersistenceManager();
+
+    static bool IsTableChanged(ECDbCR, DbTable const&);
+
+    static BentleyStatus CreateTable(ECDbCR, DbTable const&);
+    static BentleyStatus UpdateTable(ECDbCR, DbTable const&);
+    static BentleyStatus AlterTable(ECDbCR, DbTable const&, std::vector<DbColumn const*> const& columnsToAdd);
+
+    static BentleyStatus CreateTriggers(ECDbCR, DbTable const&, bool failIfExists);
+    static bool TriggerExistsInDb(ECDbCR, DbTrigger const&);
+
+    static BentleyStatus AppendColumnDdl(Utf8StringR ddl, DbColumn const&);
+    //!@param[in] singleFkColumn must not be nullptr if @p embedInColumnDdl is true
+    static BentleyStatus AppendForeignKeyToColumnDdl(Utf8StringR ddl, ForeignKeyDbConstraint const&, DbColumn const& singleFkColumn);
+    static BentleyStatus AppendForeignKeyDdl(Utf8StringR ddl, ForeignKeyDbConstraint const&);
+    static void DoAppendForeignKeyDdl(Utf8StringR ddl, ForeignKeyDbConstraint const&);
+    static void AppendColumnNamesToDdl(Utf8StringR ddl, std::vector<DbColumn const*> const&);
+
+    static BentleyStatus GenerateIndexWhereClause(Utf8StringR ddl, ECDbCR, DbIndex const&);
+
+public:
+    static BentleyStatus CreateIndex(ECDbCR, DbIndex const&, Utf8StringCR ddl);
+
+    static BentleyStatus BuildCreateIndexDdl(Utf8StringR ddl, Utf8StringR comparableIndexDef, ECDbCR, DbIndex const&);
+
+    static CreateOrUpdateTableResult CreateOrUpdateTable(ECDbCR, DbTable const&);
+    static BentleyStatus RepopulateClassHierarchyCacheTable(ECDbCR);
+    static BentleyStatus RepopulateClassHasTableCacheTable(ECDbCR);
+
+    static BentleyStatus RunPragmaTableInfo(std::vector<SqliteColumnInfo>& colInfos, ECDbCR, Utf8StringCR tableName, Utf8CP dbSchemaName = nullptr);
+
+    static bmap<Utf8String, DbTableId, CompareIUtf8Ascii> GetTableDefNamesAndIds(ECDbCR, Utf8CP whereClause = nullptr);
+    static bmap<Utf8String, DbColumnId, CompareIUtf8Ascii> GetColumnNamesAndIds(ECDbCR, DbTableId);
+
+    template<typename TId>
+    static TId GetLastInsertedId(ECDbCR ecdb)
+        {
+        const int64_t id = ecdb.GetLastInsertRowId();
+        if (id <= 0)
+            {
+            BeAssert(false && "Could not retrieve last inserted row id from SQLite");
+            return TId();
+            }
+
+        return TId((uint64_t) id);
+        }
+		
+	   static bool TableExistsInDb(ECDbCR ecdb, Utf8CP tableName, Utf8CP dbSchemaName = nullptr)
+        { 
+        if (Utf8String::IsNullOrEmpty(dbSchemaName))
+            return BE_SQLITE_OK == ecdb.TryExecuteSql(Utf8PrintfString("SELECT NULL FROM [%s]", tableName).c_str());
+
+        return BE_SQLITE_OK == ecdb.TryExecuteSql(Utf8PrintfString("SELECT NULL FROM [%s].[%s]", dbSchemaName, tableName).c_str()); 
+        }
+
+    static bool IndexExistsInDb(ECDbCR ecdb, Utf8CP indexName, Utf8CP dbSchemaName = nullptr)
+        {
+        CachedStatementPtr stmt;
+        if (Utf8String::IsNullOrEmpty(dbSchemaName))
+            stmt = ecdb.GetCachedStatement("SELECT 1 FROM sqlite_master where type='index' AND name=?");
+        else
+            stmt = ecdb.GetCachedStatement(Utf8PrintfString("SELECT 1 FROM %s.sqlite_master where type='index' AND name=?", dbSchemaName).c_str());
+        
+        if (stmt == nullptr)
+            {
+            BeAssert(false);
+            return false;
+            }
+
+        stmt->BindText(1, indexName, Statement::MakeCopy::No);
+        return stmt->Step() == BE_SQLITE_ROW;
+        }
+
+    //!Safe method to cast an integer value to the DbTable::Type enum.
+    //!It makes sure the integer is a valid value for the enum.
+    static Nullable<DbTable::Type> ToDbTableType(int val)
+        {
+        if (val == Enum::ToInt(DbTable::Type::Existing) || val == Enum::ToInt(DbTable::Type::Joined) || val == Enum::ToInt(DbTable::Type::Overflow) ||
+            val == Enum::ToInt(DbTable::Type::Primary) || val == Enum::ToInt(DbTable::Type::Virtual))
+            return Enum::FromInt<DbTable::Type>(val);
+
+        return Nullable<DbTable::Type>();
+        };
+
+    //!Safe method to cast an integer value to the DbColumn::Kind enum.
+    //!It makes sure the integer is a valid value for the enum.
+    static Nullable<DbColumn::Kind> ToDbColumnKind(int val)
+        {
+        if (val == Enum::ToInt(DbColumn::Kind::Default) || val == Enum::ToInt(DbColumn::Kind::ECClassId) || val == Enum::ToInt(DbColumn::Kind::ECInstanceId) || val == Enum::ToInt(DbColumn::Kind::SharedData))
+            return Enum::FromInt<DbColumn::Kind>(val);
+
+        return Nullable<DbColumn::Kind>();
+        };
+
+    //!Safe method to cast an integer value to the DbColumn::Type enum.
+    //!It makes sure the integer is a valid value for the enum.
+    static Nullable<DbColumn::Type> ToDbColumnType(int val)
+        {
+        if (val == Enum::ToInt(DbColumn::Type::Any) || val == Enum::ToInt(DbColumn::Type::Blob) || val == Enum::ToInt(DbColumn::Type::Boolean) || val == Enum::ToInt(DbColumn::Type::Integer) ||
+            val == Enum::ToInt(DbColumn::Type::Real) || val == Enum::ToInt(DbColumn::Type::Text) || val == Enum::ToInt(DbColumn::Type::TimeStamp))
+            return Enum::FromInt<DbColumn::Type>(val);
+
+        return Nullable<DbColumn::Type>();
+        };
+
+    //!Safe method to cast an integer value to the DbColumn::Constraints::Collation enum.
+    //!It makes sure the integer is a valid value for the enum.
+    static Nullable<DbColumn::Constraints::Collation> ToDbColumnCollation(int val)
+        {
+        if (val == Enum::ToInt(DbColumn::Constraints::Collation::Binary) || val == Enum::ToInt(DbColumn::Constraints::Collation::NoCase) ||
+            val == Enum::ToInt(DbColumn::Constraints::Collation::RTrim) || val == Enum::ToInt(DbColumn::Constraints::Collation::Unset))
+            return Enum::FromInt<DbColumn::Constraints::Collation>(val);
+
+        return Nullable<DbColumn::Constraints::Collation>();
+        };
+    };
+
 END_BENTLEY_SQLITE_EC_NAMESPACE