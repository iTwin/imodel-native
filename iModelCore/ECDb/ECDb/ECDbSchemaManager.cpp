/*--------------------------------------------------------------------------------------+
|
|     $Source: ECDb/ECDbSchemaManager.cpp $
|
|  $Copyright: (c) 2016 Bentley Systems, Incorporated. All rights reserved. $
|
+--------------------------------------------------------------------------------------*/
#include "ECDbPch.h"
#include <ECUnits/Units.h>
#include "SchemaImportContext.h"
#include "ECDbExpressionSymbolProvider.h"

USING_NAMESPACE_BENTLEY_EC

BEGIN_BENTLEY_SQLITE_EC_NAMESPACE


//******************************** ECDbSchemaManager ****************************************
/*---------------------------------------------------------------------------------------
* @bsimethod                                                    Affan.Khan        05/2012
+---------------+---------------+---------------+---------------+---------------+------*/
ECDbSchemaManager::ECDbSchemaManager (ECDbR ecdb, ECDbMapR map) :m_ecdb (ecdb), m_map (map)
    {
    m_ecReader = ECDbSchemaReader::Create(ecdb);
    }

//---------------------------------------------------------------------------------------
// @bsimethod                                                    casey.mullen      01/2013
//---------------------------------------------------------------------------------------
ECDbSchemaManager::~ECDbSchemaManager () {}

/*---------------------------------------------------------------------------------------
* @bsimethod                                                   Affan.Khan        06/2012
+---------------+---------------+---------------+---------------+---------------+------*/
BentleyStatus ECDbSchemaManager::GetECSchemas (ECSchemaList& schemas, bool ensureAllClassesLoaded) const
    {
    ECSchemaKeys schemaKeys;
    auto stat = GetECSchemaKeys(schemaKeys);
    if (stat != SUCCESS)
        return stat;

    schemas.clear();
    for (ECSchemaKey const& schemaKey : schemaKeys)
        {
        ECSchemaCP out = GetECSchema (schemaKey.GetECSchemaId (), ensureAllClassesLoaded);
        if (out == nullptr)
            return ERROR;

        schemas.push_back(out);
        }

    return SUCCESS;
    }

/*---------------------------------------------------------------------------------**//**
* Returns true if thisSchema directly references possiblyReferencedSchema
* @bsimethod                                 Ramanujam.Raman                05/2012
+---------------+---------------+---------------+---------------+---------------+------*/
bool DirectlyReferences(ECSchemaCP thisSchema, ECSchemaCP possiblyReferencedSchema)
    {
    ECSchemaReferenceListCR referencedSchemas = thisSchema->GetReferencedSchemas();
    for (ECSchemaReferenceList::const_iterator it = referencedSchemas.begin(); it != referencedSchemas.end(); ++it)
        {
        if (it->second.get() == possiblyReferencedSchema)
            return true;
        }
    return false;
    }

//---------------------------------------------------------------------------------------
// @bsimethod                                                    Casey.Mullen      01/2013
//---------------------------------------------------------------------------------------
bool DependsOn(ECSchemaCP thisSchema, ECSchemaCP possibleDependency)
    {
    if (DirectlyReferences(thisSchema, possibleDependency))
        return true;

    SupplementalSchemaMetaDataPtr metaData;
    if (SupplementalSchemaMetaData::TryGetFromSchema(metaData, *possibleDependency)
        && metaData.IsValid()
        && metaData->IsForPrimarySchema(thisSchema->GetName(), 0, 0, SchemaMatchType::Latest))
        {
        return true; // possibleDependency supplements thisSchema. possibleDependency must be imported before thisSchema
        }

    // Maybe possibleDependency supplements one of my references?
    ECSchemaReferenceListCR referencedSchemas = thisSchema->GetReferencedSchemas();
    for (ECSchemaReferenceList::const_iterator it = referencedSchemas.begin(); it != referencedSchemas.end(); ++it)
        {
        if (DependsOn(it->second.get(), possibleDependency))
            return true;
        }

    return false;
    }

/*---------------------------------------------------------------------------------**//**
* @bsimethod                                 Ramanujam.Raman                07/2012
+---------------+---------------+---------------+---------------+---------------+------*/
void InsertSchemaInDependencyOrderedList(bvector<ECSchemaP>& schemas, ECSchemaP insertSchema)
    {
    if (std::find(schemas.begin(), schemas.end(), insertSchema) != schemas.end())
        return; // This (and its referenced ECSchemas) are already in the list

    bvector<ECSchemaP>::reverse_iterator rit;
    for (rit = schemas.rbegin(); rit < schemas.rend(); ++rit)
        {
        if (DependsOn(insertSchema, *rit))
            {
            schemas.insert(rit.base(), insertSchema); // insert right after the referenced schema in the list
            return;
            }
        }

    schemas.insert(schemas.begin(), insertSchema); // insert at the beginning
    }

/*---------------------------------------------------------------------------------**//**
* @bsimethod                                 Ramanujam.Raman                07/2012
+---------------+---------------+---------------+---------------+---------------+------*/
void BuildDependencyOrderedSchemaList(bvector<ECSchemaP>& schemas, ECSchemaP insertSchema)
    {
    InsertSchemaInDependencyOrderedList(schemas, insertSchema);
    ECSchemaReferenceListCR referencedSchemas = insertSchema->GetReferencedSchemas();
    for (ECSchemaReferenceList::const_iterator iter = referencedSchemas.begin(); iter != referencedSchemas.end(); ++iter)
        {
        ECSchemaR referencedSchema = *iter->second.get();
        InsertSchemaInDependencyOrderedList(schemas, &referencedSchema);
        }
    }
//---------------------------------------------------------------------------------------
// @bsimethod                                 Affan.Khan                     06/2012
//+---------------+---------------+---------------+---------------+---------------+------
BentleyStatus ECDbSchemaManager::ImportECSchemas 
(
ECSchemaCacheR cache, 
ImportOptions const& options
) const
    {
    SchemaImportContext context (m_map.GetSQLManager().GetDbSchemaR());
    if (SUCCESS != context.Initialize())
        return ERROR;

    if (m_ecdb.IsReadonly ())
        {
        m_ecdb.GetECDbImplR().GetIssueReporter().Report(ECDbIssueSeverity::Error, "Failed to import ECSchemas. ECDb file is read-only.");
        return ERROR;
        }

    if (cache.GetCount () == 0)
        {
        m_ecdb.GetECDbImplR().GetIssueReporter().Report(ECDbIssueSeverity::Error, "Failed to import ECSchemas. List of ECSchemas to import is empty.");
        return ERROR;
        }

    StopWatch timer(true);

    BeMutexHolder lock (m_criticalSection);
    
    bvector<ECSchemaCP> importedSchemas;
    if (SUCCESS != BatchImportECSchemas (context, importedSchemas, cache, options))
        return ERROR;
  
    if (MapStatus::Error == m_map.MapSchemas (context, importedSchemas))
        return ERROR;

    {
    RelationshipPurger purger;
    if (SUCCESS != purger.Purge(m_ecdb))
        return ERROR;
    }

    m_ecdb.ClearECDbCache();

    timer.Stop();
    LOG.infov("Imported ECSchemas in %.4f msecs.",  timer.GetElapsedSeconds() * 1000.0);
    return SUCCESS;
    }

/*---------------------------------------------------------------------------------------
* @bsimethod                                                   Affan.Khan        29/2012
+---------------+---------------+---------------+---------------+---------------+------*/
BentleyStatus ECDbSchemaManager::BatchImportECSchemas(SchemaImportContext const& context, bvector<ECN::ECSchemaCP>& importedSchemas, ECSchemaCacheR schemaCache, ImportOptions const& options) const
    {
    bvector<ECSchemaP> schemas;
    schemaCache.GetSchemas(schemas);

    bvector<ECSchemaP> schemasToImport;
    for (ECSchemaP schema : schemas)
        {
        BeAssert(schema != nullptr);
        if (schema == nullptr) continue;

        ECSchemaId id = ECDbSchemaPersistenceHelper::GetECSchemaId(m_ecdb, schema->GetName().c_str());
        if (schema->HasId() && (!id.IsValid() || id != schema->GetId()))
            {
            m_ecdb.GetECDbImplR().GetIssueReporter().Report(ECDbIssueSeverity::Error, "ECSchema %s is owned by some other ECDb file.", schema->GetFullSchemaName().c_str());
            return ERROR;
            }

<<<<<<< HEAD
        //if (id > INT64_C(0))
        //    {
        //    //schema with same name already exists. If version of existing schema is older than fail, as ECDb does not update
        //    //schemas via import
        //    SchemaKey existingSchemaKey;
        //    if (!ECDbSchemaPersistenceHelper::TryGetECSchemaKey(existingSchemaKey, m_ecdb, id))
        //        {
        //        BeAssert(false && "SchemaId exists, so schema key must be retrievable");
        //        return ERROR;
        //        }

        //    if (schema->GetSchemaKey().CompareByVersion(existingSchemaKey) > 0)
        //        {
        //        m_ecdb.GetECDbImplR().GetIssueReporter().Report(ECDbIssueSeverity::Error,
        //                                                        "Failed to import the ECSchema '%s'. The ECSchema already exists in the ECDb file with an older version '%s'. ECDb does not support to update ECSchemas on import.",
        //                                                        schema->GetFullSchemaName().c_str(),
        //                                                        ECSchema::FormatSchemaVersion(existingSchemaKey.GetVersionMajor(), existingSchemaKey.GetVersionWrite(), existingSchemaKey.GetVersionMinor()).c_str());
        //        return ERROR;
        //        }
        //    }
        //else
=======
        if (id.IsValid())
            {
            //schema with same name already exists. If version of existing schema is older than fail, as ECDb does not update
            //schemas via import
            SchemaKey existingSchemaKey;
            if (!ECDbSchemaPersistenceHelper::TryGetECSchemaKey(existingSchemaKey, m_ecdb, id))
                {
                BeAssert(false && "SchemaId exists, so schema key must be retrievable");
                return ERROR;
                }

            if (schema->GetSchemaKey().CompareByVersion(existingSchemaKey) > 0)
                {
                m_ecdb.GetECDbImplR().GetIssueReporter().Report(ECDbIssueSeverity::Error,
                                                                "Failed to import the ECSchema '%s'. The ECSchema already exists in the ECDb file with an older version '%s'. ECDb does not support to update ECSchemas on import.",
                                                                schema->GetFullSchemaName().c_str(),
                                                                ECSchema::FormatSchemaVersion(existingSchemaKey.GetVersionMajor(), existingSchemaKey.GetVersionWrite(), existingSchemaKey.GetVersionMinor()).c_str());
                return ERROR;
                }
            }
        else
>>>>>>> fa9ff065
            BuildDependencyOrderedSchemaList(schemasToImport, schema);
        }

    //1. Only import supplemental schema if doSupplement = True AND saveSupplementals = TRUE
    bvector<ECSchemaP> primarySchemas;
    bvector<ECSchemaP> suppSchemas;
    for (ECSchemaP schema : schemasToImport)
        {
        if (schema->IsSupplementalSchema())
            suppSchemas.push_back(schema);
        else
            primarySchemas.push_back(schema);
        }

    if (!suppSchemas.empty() && options.DoSupplementation())
        {
        for (ECSchemaP primarySchema : primarySchemas)
            {
            if (primarySchema->IsSupplemented())
                continue;

            SupplementedSchemaBuilder builder;
            SupplementedSchemaStatus status = builder.UpdateSchema(*primarySchema, suppSchemas, false /*dont create ca copy while supplementing*/);
            if (SupplementedSchemaStatus::Success != status)
                {
                m_ecdb.GetECDbImplR().GetIssueReporter().Report(ECDbIssueSeverity::Error, "Failed to supplement ECSchema %s. See log file for details.", primarySchema->GetFullSchemaName().c_str());
                return ERROR;
                }

            //All consolidated customattribute must be reference. But Supplemental Provenance in BSCA is not
            //This bug could also be fixed in SupplementSchema builder but its much safer to do it here for now.
            if (primarySchema->GetSupplementalInfo().IsValid())
                {
                auto provenance = primarySchema->GetCustomAttribute("SupplementalProvenance");
                if (provenance.IsValid())
                    {
                    auto& bsca = provenance->GetClass().GetSchema();
                    if (!ECSchema::IsSchemaReferenced(*primarySchema, bsca))
                        {
                        primarySchema->AddReferencedSchema(const_cast<ECSchemaR>(bsca));
                        }
                    }
                }
            }
        }

    // The dependency order may have *changed* due to supplementation adding new ECSchema references! Re-sort them.
    bvector<ECSchemaP> dependencyOrderedPrimarySchemas;
    for (ECSchemaP schema : primarySchemas)
        BuildDependencyOrderedSchemaList(dependencyOrderedPrimarySchemas, schema);

    primarySchemas.clear(); // Just make sure no one tries to use it anymore

    ECSchemaValidationResult validationResult;
    bool isValid = ECSchemaValidator::ValidateSchemas(validationResult, dependencyOrderedPrimarySchemas);
    if (validationResult.HasErrors())
        {
        std::vector<Utf8String> errorMessages;
        validationResult.ToString(errorMessages);

        const ECDbIssueSeverity sev = ECDbIssueSeverity::Error;
        m_ecdb.GetECDbImplR().GetIssueReporter().Report(sev, "Failed to import ECSchemas. Details: ");

        for (Utf8StringCR errorMessage : errorMessages)
            m_ecdb.GetECDbImplR().GetIssueReporter().Report(sev, errorMessage.c_str());
        }

    if (!isValid)
        return ERROR;

    ECSchemaCompareContext ctx;
    if (ctx.Prepare(*this, dependencyOrderedPrimarySchemas) != SUCCESS)
        return ERROR;

    ECDbSchemaWriter schemaWriter(m_ecdb);
<<<<<<< HEAD
    for (ECSchemaCP schema : ctx.GetImportedSchemaSet())
=======
    ECDbExpressionSymbolContext symbolsContext(m_ecdb);
    for (ECSchemaCP schema : dependencyOrderedPrimarySchemas)
>>>>>>> fa9ff065
        {
        importedSchemas.push_back(schema);
        //if (INT64_C(0) != ECDbSchemaPersistenceHelper::GetECSchemaId(m_ecdb, schema->GetName().c_str()))
        //    continue;

<<<<<<< HEAD
        if (SUCCESS != schemaWriter.Import(ctx, *schema))
=======
        if (ECDbSchemaPersistenceHelper::GetECSchemaId(m_ecdb, schema->GetName().c_str()).IsValid())
            continue;

        if (SUCCESS != schemaWriter.Import(*schema))
>>>>>>> fa9ff065
            return ERROR;
        }

    return SUCCESS;
    }


/*---------------------------------------------------------------------------------------
* @bsimethod                                                    Affan.Khan        07/2012
+---------------+---------------+---------------+---------------+---------------+------*/
ECSchemaCP ECDbSchemaManager::GetECSchema (Utf8CP schemaName, bool ensureAllClassesLoaded) const
    {
    const ECSchemaId schemaId = ECDbSchemaPersistenceHelper::GetECSchemaId(GetECDb(), schemaName);
    if (!schemaId.IsValid())
        return nullptr;

    return GetECSchema(schemaId, ensureAllClassesLoaded);
    }

/*---------------------------------------------------------------------------------------
* @bsimethod                                                    Affan.Khan        07/2012
+---------------+---------------+---------------+---------------+---------------+------*/
ECSchemaCP ECDbSchemaManager::GetECSchema (ECSchemaId schemaId, bool ensureAllClassesLoaded) const
    {
    return m_ecReader->GetECSchema(schemaId, ensureAllClassesLoaded);
    }

/*---------------------------------------------------------------------------------------
* @bsimethod                                                    Affan.Khan        07/2012
+---------------+---------------+---------------+---------------+---------------+------*/
bool ECDbSchemaManager::ContainsECSchema(Utf8CP schemaName)  const
    {
    if (Utf8String::IsNullOrEmpty(schemaName))
        {
        BeAssert(false && "schemaName argument to ContainsECSchema must not be null or empty string.");
        return false;
        }

    return ECDbSchemaPersistenceHelper::GetECSchemaId(m_ecdb, schemaName).IsValid();
    }

/*---------------------------------------------------------------------------------------
* @bsimethod                                                    Affan.Khan        06/2012
+---------------+---------------+---------------+---------------+---------------+------*/
ECClassCP ECDbSchemaManager::GetECClass (Utf8CP schemaNameOrPrefix, Utf8CP className, ResolveSchema resolveSchema) const
    {
    ECClassId id;
    if (!TryGetECClassId(id, schemaNameOrPrefix, className, resolveSchema))
        return nullptr;

    return GetECClass(id);
    }

/*---------------------------------------------------------------------------------------
* @bsimethod                                                    Affan.Khan        06/2012
+---------------+---------------+---------------+---------------+---------------+------*/
ECClassCP ECDbSchemaManager::GetECClass(ECClassId ecClassId) const
    {
    return m_ecReader->GetECClass(ecClassId);
    }

/*---------------------------------------------------------------------------------------
* @bsimethod                                                    Affan.Khan        06/2012
+---------------+---------------+---------------+---------------+---------------+------*/
bool ECDbSchemaManager::TryGetECClassId(ECClassId& id, Utf8CP schemaNameOrPrefix, Utf8CP className, ResolveSchema resolveSchema) const
    {
    return m_ecReader->TryGetECClassId(id, schemaNameOrPrefix, className, resolveSchema);
    }

//---------------------------------------------------------------------------------------
// @bsimethod                                 Krischan.Eberle                       12/13
//---------------------------------------------------------------------------------------
ECDerivedClassesList const& ECDbSchemaManager::GetDerivedECClasses (ECClassCR baseECClass) const
    {
    if (EnsureDerivedClassesExist (baseECClass) != SUCCESS)
       {
       BeAssert (false);
       }

    return baseECClass.GetDerivedClasses ();
    }

//---------------------------------------------------------------------------------------
// @bsimethod                                                   Krischan.Eberle    12/2015
//+---------------+---------------+---------------+---------------+---------------+------
ECEnumerationCP ECDbSchemaManager::GetECEnumeration(Utf8CP schemaName, Utf8CP enumName) const
    {
    return m_ecReader->GetECEnumeration(schemaName, enumName);
    }

/*---------------------------------------------------------------------------------------
* @bsimethod                                                    Affan.Khan        07/2012
+---------------+---------------+---------------+---------------+---------------+------*/
BentleyStatus ECDbSchemaManager::GetECSchemaKeys (ECSchemaKeys& keys) const
    {
    return ECDbSchemaPersistenceHelper::GetECSchemaKeys(keys, m_ecdb);
    }

/*---------------------------------------------------------------------------------------
* @bsimethod                                                    Affan.Khan        07/2012
+---------------+---------------+---------------+---------------+---------------+------*/
BentleyStatus ECDbSchemaManager::GetECClassKeys (ECClassKeys& keys, Utf8CP schemaName) const
    {
    PRECONDITION(schemaName != nullptr && "schemaName parameter cannot be null", ERROR);
    ECSchemaId schemaId = ECDbSchemaPersistenceHelper::GetECSchemaId (m_ecdb, schemaName);
    return ECDbSchemaPersistenceHelper::GetECClassKeys(keys, schemaId, m_ecdb);
    }

/*---------------------------------------------------------------------------------------
* @bsimethod                                                    Affan.Khan        07/2012
+---------------+---------------+---------------+---------------+---------------+------*/
void ECDbSchemaManager::ClearCache () const { m_ecReader->ClearCache(); }

/*---------------------------------------------------------------------------------------
* @bsimethod                                                    Affan.Khan        09/2012
+---------------+---------------+---------------+---------------+---------------+------*/
//---------------------------------------------------------------------------------------
// @bsimethod                                 Krischan.Eberle               12/2012
//+---------------+---------------+---------------+---------------+---------------+------
ECDbCR ECDbSchemaManager::GetECDb () const { return m_ecdb; }

//---------------------------------------------------------------------------------------
// @bsimethod                                                    casey.mullen      01/2013
//---------------------------------------------------------------------------------------
ECSchemaPtr ECDbSchemaManager::_LocateSchema(SchemaKeyR key, SchemaMatchType matchType, ECSchemaReadContextR schemaContext)
    {
    const ECSchemaId schemaId = ECDbSchemaPersistenceHelper::GetECSchemaId(GetECDb(), key.GetName().c_str());
    if (!schemaId.IsValid())
        return nullptr;

    ECSchemaCP schema = m_ecReader->GetECSchema(schemaId, true);
    if (schema == nullptr)
        return nullptr;

    if (schema->GetSchemaKey().Matches(key, matchType))
        {
        ECSchemaP schemaP = const_cast<ECSchemaP> (schema);
        schemaContext.GetCache().AddSchema(*schemaP);
        return schemaP;
        }

    return nullptr;
    }

/*---------------------------------------------------------------------------------**//**
* @bsimethod                                   Ramanujam.Raman                   12/12
+---------------+---------------+---------------+---------------+---------------+------*/
ECClassCP ECDbSchemaManager::_LocateClass (Utf8CP schemaName, Utf8CP className)
    {
    return GetECClass (schemaName, className);
    }

//---------------------------------------------------------------------------------------
// @bsimethod                                                    Affan.Khan      05/2013
//---------------------------------------------------------------------------------------
//static
ECClassId ECDbSchemaManager::GetClassIdForECClassFromDuplicateECSchema (ECDbCR db, ECClassCR ecClass)
    {
    ECClassId id;
    db.Schemas().TryGetECClassId(id, ecClass.GetSchema().GetName().c_str(), ecClass.GetName().c_str(), ResolveSchema::BySchemaName);
    const_cast<ECClassR>(ecClass).SetId(id);
    return id;
    }

//---------------------------------------------------------------------------------------
// @bsimethod                                                    Affan.Khan      05/2013
//---------------------------------------------------------------------------------------
ECPropertyId ECDbSchemaManager::GetPropertyIdForECPropertyFromDuplicateECSchema(ECDbCR db, ECPropertyCR ecProperty)
    {
    ECPropertyId ecPropertyId = ECDbSchemaPersistenceHelper::GetECPropertyId (db, ecProperty.GetClass().GetSchema().GetName().c_str(), ecProperty.GetClass().GetName().c_str(), ecProperty.GetName().c_str()); 
    const_cast<ECPropertyR>(ecProperty).SetId(ecPropertyId);
    return ecPropertyId;
    }

//---------------------------------------------------------------------------------------
// @bsimethod                                                    Affan.Khan      05/2013
//---------------------------------------------------------------------------------------
ECSchemaId ECDbSchemaManager::GetSchemaIdForECSchemaFromDuplicateECSchema(ECDbCR db, ECSchemaCR ecSchema)
    {
    const ECSchemaId ecSchemaId = ECDbSchemaPersistenceHelper::GetECSchemaId(db, ecSchema.GetName().c_str());
    const_cast<ECSchemaR>(ecSchema).SetId(ecSchemaId);
    return ecSchemaId;
    }

//---------------------------------------------------------------------------------------
// @bsimethod                                                    affan.khan      03/2013
//---------------------------------------------------------------------------------------
BentleyStatus ECDbSchemaManager::EnsureDerivedClassesExist(ECN::ECClassCR ecClass) const
    {
    ECClassId ecClassId;
    if (ecClass.HasId())
        ecClassId = ecClass.GetId();
    else
        ecClassId = GetClassIdForECClassFromDuplicateECSchema(m_ecdb, ecClass);

    return m_ecReader->EnsureDerivedClassesExist(ecClassId);
    }

//---------------------------------------------------------------------------------------
// @bsimethod                                                   Affan.Khan   12/2015
//---------------------------------------------------------------------------------------
BentleyStatus ECDbSchemaManager::CreateECClassViewsInDb() const
    {
    return m_map.CreateECClassViewsInDb();
    }

//*********************************************************************************
// ECDbSchemaManager::ImportOptions
//*********************************************************************************

//---------------------------------------------------------------------------------------
// @bsimethod                                                   Krischan.Eberle   04/2014
//---------------------------------------------------------------------------------------
ECDbSchemaManager::ImportOptions::ImportOptions ()
    : m_doSupplementation (true)
    {}

//---------------------------------------------------------------------------------------
// @bsimethod                                                   Krischan.Eberle   04/2014
//---------------------------------------------------------------------------------------
ECDbSchemaManager::ImportOptions::ImportOptions (bool doSupplementation)
    : m_doSupplementation (doSupplementation)
    {}

//---------------------------------------------------------------------------------------
// @bsimethod                                                   Krischan.Eberle   04/2014
//---------------------------------------------------------------------------------------
bool ECDbSchemaManager::ImportOptions::DoSupplementation () const { return m_doSupplementation; }


END_BENTLEY_SQLITE_EC_NAMESPACE


<|MERGE_RESOLUTION|>--- conflicted
+++ resolved
@@ -1,572 +1,516 @@
-/*--------------------------------------------------------------------------------------+
-|
-|     $Source: ECDb/ECDbSchemaManager.cpp $
-|
-|  $Copyright: (c) 2016 Bentley Systems, Incorporated. All rights reserved. $
-|
-+--------------------------------------------------------------------------------------*/
-#include "ECDbPch.h"
-#include <ECUnits/Units.h>
-#include "SchemaImportContext.h"
-#include "ECDbExpressionSymbolProvider.h"
-
-USING_NAMESPACE_BENTLEY_EC
-
-BEGIN_BENTLEY_SQLITE_EC_NAMESPACE
-
-
-//******************************** ECDbSchemaManager ****************************************
-/*---------------------------------------------------------------------------------------
-* @bsimethod                                                    Affan.Khan        05/2012
-+---------------+---------------+---------------+---------------+---------------+------*/
-ECDbSchemaManager::ECDbSchemaManager (ECDbR ecdb, ECDbMapR map) :m_ecdb (ecdb), m_map (map)
-    {
-    m_ecReader = ECDbSchemaReader::Create(ecdb);
-    }
-
-//---------------------------------------------------------------------------------------
-// @bsimethod                                                    casey.mullen      01/2013
-//---------------------------------------------------------------------------------------
-ECDbSchemaManager::~ECDbSchemaManager () {}
-
-/*---------------------------------------------------------------------------------------
-* @bsimethod                                                   Affan.Khan        06/2012
-+---------------+---------------+---------------+---------------+---------------+------*/
-BentleyStatus ECDbSchemaManager::GetECSchemas (ECSchemaList& schemas, bool ensureAllClassesLoaded) const
-    {
-    ECSchemaKeys schemaKeys;
-    auto stat = GetECSchemaKeys(schemaKeys);
-    if (stat != SUCCESS)
-        return stat;
-
-    schemas.clear();
-    for (ECSchemaKey const& schemaKey : schemaKeys)
-        {
-        ECSchemaCP out = GetECSchema (schemaKey.GetECSchemaId (), ensureAllClassesLoaded);
-        if (out == nullptr)
-            return ERROR;
-
-        schemas.push_back(out);
-        }
-
-    return SUCCESS;
-    }
-
-/*---------------------------------------------------------------------------------**//**
-* Returns true if thisSchema directly references possiblyReferencedSchema
-* @bsimethod                                 Ramanujam.Raman                05/2012
-+---------------+---------------+---------------+---------------+---------------+------*/
-bool DirectlyReferences(ECSchemaCP thisSchema, ECSchemaCP possiblyReferencedSchema)
-    {
-    ECSchemaReferenceListCR referencedSchemas = thisSchema->GetReferencedSchemas();
-    for (ECSchemaReferenceList::const_iterator it = referencedSchemas.begin(); it != referencedSchemas.end(); ++it)
-        {
-        if (it->second.get() == possiblyReferencedSchema)
-            return true;
-        }
-    return false;
-    }
-
-//---------------------------------------------------------------------------------------
-// @bsimethod                                                    Casey.Mullen      01/2013
-//---------------------------------------------------------------------------------------
-bool DependsOn(ECSchemaCP thisSchema, ECSchemaCP possibleDependency)
-    {
-    if (DirectlyReferences(thisSchema, possibleDependency))
-        return true;
-
-    SupplementalSchemaMetaDataPtr metaData;
-    if (SupplementalSchemaMetaData::TryGetFromSchema(metaData, *possibleDependency)
-        && metaData.IsValid()
-        && metaData->IsForPrimarySchema(thisSchema->GetName(), 0, 0, SchemaMatchType::Latest))
-        {
-        return true; // possibleDependency supplements thisSchema. possibleDependency must be imported before thisSchema
-        }
-
-    // Maybe possibleDependency supplements one of my references?
-    ECSchemaReferenceListCR referencedSchemas = thisSchema->GetReferencedSchemas();
-    for (ECSchemaReferenceList::const_iterator it = referencedSchemas.begin(); it != referencedSchemas.end(); ++it)
-        {
-        if (DependsOn(it->second.get(), possibleDependency))
-            return true;
-        }
-
-    return false;
-    }
-
-/*---------------------------------------------------------------------------------**//**
-* @bsimethod                                 Ramanujam.Raman                07/2012
-+---------------+---------------+---------------+---------------+---------------+------*/
-void InsertSchemaInDependencyOrderedList(bvector<ECSchemaP>& schemas, ECSchemaP insertSchema)
-    {
-    if (std::find(schemas.begin(), schemas.end(), insertSchema) != schemas.end())
-        return; // This (and its referenced ECSchemas) are already in the list
-
-    bvector<ECSchemaP>::reverse_iterator rit;
-    for (rit = schemas.rbegin(); rit < schemas.rend(); ++rit)
-        {
-        if (DependsOn(insertSchema, *rit))
-            {
-            schemas.insert(rit.base(), insertSchema); // insert right after the referenced schema in the list
-            return;
-            }
-        }
-
-    schemas.insert(schemas.begin(), insertSchema); // insert at the beginning
-    }
-
-/*---------------------------------------------------------------------------------**//**
-* @bsimethod                                 Ramanujam.Raman                07/2012
-+---------------+---------------+---------------+---------------+---------------+------*/
-void BuildDependencyOrderedSchemaList(bvector<ECSchemaP>& schemas, ECSchemaP insertSchema)
-    {
-    InsertSchemaInDependencyOrderedList(schemas, insertSchema);
-    ECSchemaReferenceListCR referencedSchemas = insertSchema->GetReferencedSchemas();
-    for (ECSchemaReferenceList::const_iterator iter = referencedSchemas.begin(); iter != referencedSchemas.end(); ++iter)
-        {
-        ECSchemaR referencedSchema = *iter->second.get();
-        InsertSchemaInDependencyOrderedList(schemas, &referencedSchema);
-        }
-    }
-//---------------------------------------------------------------------------------------
-// @bsimethod                                 Affan.Khan                     06/2012
-//+---------------+---------------+---------------+---------------+---------------+------
-BentleyStatus ECDbSchemaManager::ImportECSchemas 
-(
-ECSchemaCacheR cache, 
-ImportOptions const& options
-) const
-    {
-    SchemaImportContext context (m_map.GetSQLManager().GetDbSchemaR());
-    if (SUCCESS != context.Initialize())
-        return ERROR;
-
-    if (m_ecdb.IsReadonly ())
-        {
-        m_ecdb.GetECDbImplR().GetIssueReporter().Report(ECDbIssueSeverity::Error, "Failed to import ECSchemas. ECDb file is read-only.");
-        return ERROR;
-        }
-
-    if (cache.GetCount () == 0)
-        {
-        m_ecdb.GetECDbImplR().GetIssueReporter().Report(ECDbIssueSeverity::Error, "Failed to import ECSchemas. List of ECSchemas to import is empty.");
-        return ERROR;
-        }
-
-    StopWatch timer(true);
-
-    BeMutexHolder lock (m_criticalSection);
-    
-    bvector<ECSchemaCP> importedSchemas;
-    if (SUCCESS != BatchImportECSchemas (context, importedSchemas, cache, options))
-        return ERROR;
-  
-    if (MapStatus::Error == m_map.MapSchemas (context, importedSchemas))
-        return ERROR;
-
-    {
-    RelationshipPurger purger;
-    if (SUCCESS != purger.Purge(m_ecdb))
-        return ERROR;
-    }
-
-    m_ecdb.ClearECDbCache();
-
-    timer.Stop();
-    LOG.infov("Imported ECSchemas in %.4f msecs.",  timer.GetElapsedSeconds() * 1000.0);
-    return SUCCESS;
-    }
-
-/*---------------------------------------------------------------------------------------
-* @bsimethod                                                   Affan.Khan        29/2012
-+---------------+---------------+---------------+---------------+---------------+------*/
-BentleyStatus ECDbSchemaManager::BatchImportECSchemas(SchemaImportContext const& context, bvector<ECN::ECSchemaCP>& importedSchemas, ECSchemaCacheR schemaCache, ImportOptions const& options) const
-    {
-    bvector<ECSchemaP> schemas;
-    schemaCache.GetSchemas(schemas);
-
-    bvector<ECSchemaP> schemasToImport;
-    for (ECSchemaP schema : schemas)
-        {
-        BeAssert(schema != nullptr);
-        if (schema == nullptr) continue;
-
-        ECSchemaId id = ECDbSchemaPersistenceHelper::GetECSchemaId(m_ecdb, schema->GetName().c_str());
-        if (schema->HasId() && (!id.IsValid() || id != schema->GetId()))
-            {
-            m_ecdb.GetECDbImplR().GetIssueReporter().Report(ECDbIssueSeverity::Error, "ECSchema %s is owned by some other ECDb file.", schema->GetFullSchemaName().c_str());
-            return ERROR;
-            }
-
-<<<<<<< HEAD
-        //if (id > INT64_C(0))
-        //    {
-        //    //schema with same name already exists. If version of existing schema is older than fail, as ECDb does not update
-        //    //schemas via import
-        //    SchemaKey existingSchemaKey;
-        //    if (!ECDbSchemaPersistenceHelper::TryGetECSchemaKey(existingSchemaKey, m_ecdb, id))
-        //        {
-        //        BeAssert(false && "SchemaId exists, so schema key must be retrievable");
-        //        return ERROR;
-        //        }
-
-        //    if (schema->GetSchemaKey().CompareByVersion(existingSchemaKey) > 0)
-        //        {
-        //        m_ecdb.GetECDbImplR().GetIssueReporter().Report(ECDbIssueSeverity::Error,
-        //                                                        "Failed to import the ECSchema '%s'. The ECSchema already exists in the ECDb file with an older version '%s'. ECDb does not support to update ECSchemas on import.",
-        //                                                        schema->GetFullSchemaName().c_str(),
-        //                                                        ECSchema::FormatSchemaVersion(existingSchemaKey.GetVersionMajor(), existingSchemaKey.GetVersionWrite(), existingSchemaKey.GetVersionMinor()).c_str());
-        //        return ERROR;
-        //        }
-        //    }
-        //else
-=======
-        if (id.IsValid())
-            {
-            //schema with same name already exists. If version of existing schema is older than fail, as ECDb does not update
-            //schemas via import
-            SchemaKey existingSchemaKey;
-            if (!ECDbSchemaPersistenceHelper::TryGetECSchemaKey(existingSchemaKey, m_ecdb, id))
-                {
-                BeAssert(false && "SchemaId exists, so schema key must be retrievable");
-                return ERROR;
-                }
-
-            if (schema->GetSchemaKey().CompareByVersion(existingSchemaKey) > 0)
-                {
-                m_ecdb.GetECDbImplR().GetIssueReporter().Report(ECDbIssueSeverity::Error,
-                                                                "Failed to import the ECSchema '%s'. The ECSchema already exists in the ECDb file with an older version '%s'. ECDb does not support to update ECSchemas on import.",
-                                                                schema->GetFullSchemaName().c_str(),
-                                                                ECSchema::FormatSchemaVersion(existingSchemaKey.GetVersionMajor(), existingSchemaKey.GetVersionWrite(), existingSchemaKey.GetVersionMinor()).c_str());
-                return ERROR;
-                }
-            }
-        else
->>>>>>> fa9ff065
-            BuildDependencyOrderedSchemaList(schemasToImport, schema);
-        }
-
-    //1. Only import supplemental schema if doSupplement = True AND saveSupplementals = TRUE
-    bvector<ECSchemaP> primarySchemas;
-    bvector<ECSchemaP> suppSchemas;
-    for (ECSchemaP schema : schemasToImport)
-        {
-        if (schema->IsSupplementalSchema())
-            suppSchemas.push_back(schema);
-        else
-            primarySchemas.push_back(schema);
-        }
-
-    if (!suppSchemas.empty() && options.DoSupplementation())
-        {
-        for (ECSchemaP primarySchema : primarySchemas)
-            {
-            if (primarySchema->IsSupplemented())
-                continue;
-
-            SupplementedSchemaBuilder builder;
-            SupplementedSchemaStatus status = builder.UpdateSchema(*primarySchema, suppSchemas, false /*dont create ca copy while supplementing*/);
-            if (SupplementedSchemaStatus::Success != status)
-                {
-                m_ecdb.GetECDbImplR().GetIssueReporter().Report(ECDbIssueSeverity::Error, "Failed to supplement ECSchema %s. See log file for details.", primarySchema->GetFullSchemaName().c_str());
-                return ERROR;
-                }
-
-            //All consolidated customattribute must be reference. But Supplemental Provenance in BSCA is not
-            //This bug could also be fixed in SupplementSchema builder but its much safer to do it here for now.
-            if (primarySchema->GetSupplementalInfo().IsValid())
-                {
-                auto provenance = primarySchema->GetCustomAttribute("SupplementalProvenance");
-                if (provenance.IsValid())
-                    {
-                    auto& bsca = provenance->GetClass().GetSchema();
-                    if (!ECSchema::IsSchemaReferenced(*primarySchema, bsca))
-                        {
-                        primarySchema->AddReferencedSchema(const_cast<ECSchemaR>(bsca));
-                        }
-                    }
-                }
-            }
-        }
-
-    // The dependency order may have *changed* due to supplementation adding new ECSchema references! Re-sort them.
-    bvector<ECSchemaP> dependencyOrderedPrimarySchemas;
-    for (ECSchemaP schema : primarySchemas)
-        BuildDependencyOrderedSchemaList(dependencyOrderedPrimarySchemas, schema);
-
-    primarySchemas.clear(); // Just make sure no one tries to use it anymore
-
-    ECSchemaValidationResult validationResult;
-    bool isValid = ECSchemaValidator::ValidateSchemas(validationResult, dependencyOrderedPrimarySchemas);
-    if (validationResult.HasErrors())
-        {
-        std::vector<Utf8String> errorMessages;
-        validationResult.ToString(errorMessages);
-
-        const ECDbIssueSeverity sev = ECDbIssueSeverity::Error;
-        m_ecdb.GetECDbImplR().GetIssueReporter().Report(sev, "Failed to import ECSchemas. Details: ");
-
-        for (Utf8StringCR errorMessage : errorMessages)
-            m_ecdb.GetECDbImplR().GetIssueReporter().Report(sev, errorMessage.c_str());
-        }
-
-    if (!isValid)
-        return ERROR;
-
-    ECSchemaCompareContext ctx;
-    if (ctx.Prepare(*this, dependencyOrderedPrimarySchemas) != SUCCESS)
-        return ERROR;
-
-    ECDbSchemaWriter schemaWriter(m_ecdb);
-<<<<<<< HEAD
-    for (ECSchemaCP schema : ctx.GetImportedSchemaSet())
-=======
-    ECDbExpressionSymbolContext symbolsContext(m_ecdb);
-    for (ECSchemaCP schema : dependencyOrderedPrimarySchemas)
->>>>>>> fa9ff065
-        {
-        importedSchemas.push_back(schema);
-        //if (INT64_C(0) != ECDbSchemaPersistenceHelper::GetECSchemaId(m_ecdb, schema->GetName().c_str()))
-        //    continue;
-
-<<<<<<< HEAD
-        if (SUCCESS != schemaWriter.Import(ctx, *schema))
-=======
-        if (ECDbSchemaPersistenceHelper::GetECSchemaId(m_ecdb, schema->GetName().c_str()).IsValid())
-            continue;
-
-        if (SUCCESS != schemaWriter.Import(*schema))
->>>>>>> fa9ff065
-            return ERROR;
-        }
-
-    return SUCCESS;
-    }
-
-
-/*---------------------------------------------------------------------------------------
-* @bsimethod                                                    Affan.Khan        07/2012
-+---------------+---------------+---------------+---------------+---------------+------*/
-ECSchemaCP ECDbSchemaManager::GetECSchema (Utf8CP schemaName, bool ensureAllClassesLoaded) const
-    {
-    const ECSchemaId schemaId = ECDbSchemaPersistenceHelper::GetECSchemaId(GetECDb(), schemaName);
-    if (!schemaId.IsValid())
-        return nullptr;
-
-    return GetECSchema(schemaId, ensureAllClassesLoaded);
-    }
-
-/*---------------------------------------------------------------------------------------
-* @bsimethod                                                    Affan.Khan        07/2012
-+---------------+---------------+---------------+---------------+---------------+------*/
-ECSchemaCP ECDbSchemaManager::GetECSchema (ECSchemaId schemaId, bool ensureAllClassesLoaded) const
-    {
-    return m_ecReader->GetECSchema(schemaId, ensureAllClassesLoaded);
-    }
-
-/*---------------------------------------------------------------------------------------
-* @bsimethod                                                    Affan.Khan        07/2012
-+---------------+---------------+---------------+---------------+---------------+------*/
-bool ECDbSchemaManager::ContainsECSchema(Utf8CP schemaName)  const
-    {
-    if (Utf8String::IsNullOrEmpty(schemaName))
-        {
-        BeAssert(false && "schemaName argument to ContainsECSchema must not be null or empty string.");
-        return false;
-        }
-
-    return ECDbSchemaPersistenceHelper::GetECSchemaId(m_ecdb, schemaName).IsValid();
-    }
-
-/*---------------------------------------------------------------------------------------
-* @bsimethod                                                    Affan.Khan        06/2012
-+---------------+---------------+---------------+---------------+---------------+------*/
-ECClassCP ECDbSchemaManager::GetECClass (Utf8CP schemaNameOrPrefix, Utf8CP className, ResolveSchema resolveSchema) const
-    {
-    ECClassId id;
-    if (!TryGetECClassId(id, schemaNameOrPrefix, className, resolveSchema))
-        return nullptr;
-
-    return GetECClass(id);
-    }
-
-/*---------------------------------------------------------------------------------------
-* @bsimethod                                                    Affan.Khan        06/2012
-+---------------+---------------+---------------+---------------+---------------+------*/
-ECClassCP ECDbSchemaManager::GetECClass(ECClassId ecClassId) const
-    {
-    return m_ecReader->GetECClass(ecClassId);
-    }
-
-/*---------------------------------------------------------------------------------------
-* @bsimethod                                                    Affan.Khan        06/2012
-+---------------+---------------+---------------+---------------+---------------+------*/
-bool ECDbSchemaManager::TryGetECClassId(ECClassId& id, Utf8CP schemaNameOrPrefix, Utf8CP className, ResolveSchema resolveSchema) const
-    {
-    return m_ecReader->TryGetECClassId(id, schemaNameOrPrefix, className, resolveSchema);
-    }
-
-//---------------------------------------------------------------------------------------
-// @bsimethod                                 Krischan.Eberle                       12/13
-//---------------------------------------------------------------------------------------
-ECDerivedClassesList const& ECDbSchemaManager::GetDerivedECClasses (ECClassCR baseECClass) const
-    {
-    if (EnsureDerivedClassesExist (baseECClass) != SUCCESS)
-       {
-       BeAssert (false);
-       }
-
-    return baseECClass.GetDerivedClasses ();
-    }
-
-//---------------------------------------------------------------------------------------
-// @bsimethod                                                   Krischan.Eberle    12/2015
-//+---------------+---------------+---------------+---------------+---------------+------
-ECEnumerationCP ECDbSchemaManager::GetECEnumeration(Utf8CP schemaName, Utf8CP enumName) const
-    {
-    return m_ecReader->GetECEnumeration(schemaName, enumName);
-    }
-
-/*---------------------------------------------------------------------------------------
-* @bsimethod                                                    Affan.Khan        07/2012
-+---------------+---------------+---------------+---------------+---------------+------*/
-BentleyStatus ECDbSchemaManager::GetECSchemaKeys (ECSchemaKeys& keys) const
-    {
-    return ECDbSchemaPersistenceHelper::GetECSchemaKeys(keys, m_ecdb);
-    }
-
-/*---------------------------------------------------------------------------------------
-* @bsimethod                                                    Affan.Khan        07/2012
-+---------------+---------------+---------------+---------------+---------------+------*/
-BentleyStatus ECDbSchemaManager::GetECClassKeys (ECClassKeys& keys, Utf8CP schemaName) const
-    {
-    PRECONDITION(schemaName != nullptr && "schemaName parameter cannot be null", ERROR);
-    ECSchemaId schemaId = ECDbSchemaPersistenceHelper::GetECSchemaId (m_ecdb, schemaName);
-    return ECDbSchemaPersistenceHelper::GetECClassKeys(keys, schemaId, m_ecdb);
-    }
-
-/*---------------------------------------------------------------------------------------
-* @bsimethod                                                    Affan.Khan        07/2012
-+---------------+---------------+---------------+---------------+---------------+------*/
-void ECDbSchemaManager::ClearCache () const { m_ecReader->ClearCache(); }
-
-/*---------------------------------------------------------------------------------------
-* @bsimethod                                                    Affan.Khan        09/2012
-+---------------+---------------+---------------+---------------+---------------+------*/
-//---------------------------------------------------------------------------------------
-// @bsimethod                                 Krischan.Eberle               12/2012
-//+---------------+---------------+---------------+---------------+---------------+------
-ECDbCR ECDbSchemaManager::GetECDb () const { return m_ecdb; }
-
-//---------------------------------------------------------------------------------------
-// @bsimethod                                                    casey.mullen      01/2013
-//---------------------------------------------------------------------------------------
-ECSchemaPtr ECDbSchemaManager::_LocateSchema(SchemaKeyR key, SchemaMatchType matchType, ECSchemaReadContextR schemaContext)
-    {
-    const ECSchemaId schemaId = ECDbSchemaPersistenceHelper::GetECSchemaId(GetECDb(), key.GetName().c_str());
-    if (!schemaId.IsValid())
-        return nullptr;
-
-    ECSchemaCP schema = m_ecReader->GetECSchema(schemaId, true);
-    if (schema == nullptr)
-        return nullptr;
-
-    if (schema->GetSchemaKey().Matches(key, matchType))
-        {
-        ECSchemaP schemaP = const_cast<ECSchemaP> (schema);
-        schemaContext.GetCache().AddSchema(*schemaP);
-        return schemaP;
-        }
-
-    return nullptr;
-    }
-
-/*---------------------------------------------------------------------------------**//**
-* @bsimethod                                   Ramanujam.Raman                   12/12
-+---------------+---------------+---------------+---------------+---------------+------*/
-ECClassCP ECDbSchemaManager::_LocateClass (Utf8CP schemaName, Utf8CP className)
-    {
-    return GetECClass (schemaName, className);
-    }
-
-//---------------------------------------------------------------------------------------
-// @bsimethod                                                    Affan.Khan      05/2013
-//---------------------------------------------------------------------------------------
-//static
-ECClassId ECDbSchemaManager::GetClassIdForECClassFromDuplicateECSchema (ECDbCR db, ECClassCR ecClass)
-    {
-    ECClassId id;
-    db.Schemas().TryGetECClassId(id, ecClass.GetSchema().GetName().c_str(), ecClass.GetName().c_str(), ResolveSchema::BySchemaName);
-    const_cast<ECClassR>(ecClass).SetId(id);
-    return id;
-    }
-
-//---------------------------------------------------------------------------------------
-// @bsimethod                                                    Affan.Khan      05/2013
-//---------------------------------------------------------------------------------------
-ECPropertyId ECDbSchemaManager::GetPropertyIdForECPropertyFromDuplicateECSchema(ECDbCR db, ECPropertyCR ecProperty)
-    {
-    ECPropertyId ecPropertyId = ECDbSchemaPersistenceHelper::GetECPropertyId (db, ecProperty.GetClass().GetSchema().GetName().c_str(), ecProperty.GetClass().GetName().c_str(), ecProperty.GetName().c_str()); 
-    const_cast<ECPropertyR>(ecProperty).SetId(ecPropertyId);
-    return ecPropertyId;
-    }
-
-//---------------------------------------------------------------------------------------
-// @bsimethod                                                    Affan.Khan      05/2013
-//---------------------------------------------------------------------------------------
-ECSchemaId ECDbSchemaManager::GetSchemaIdForECSchemaFromDuplicateECSchema(ECDbCR db, ECSchemaCR ecSchema)
-    {
-    const ECSchemaId ecSchemaId = ECDbSchemaPersistenceHelper::GetECSchemaId(db, ecSchema.GetName().c_str());
-    const_cast<ECSchemaR>(ecSchema).SetId(ecSchemaId);
-    return ecSchemaId;
-    }
-
-//---------------------------------------------------------------------------------------
-// @bsimethod                                                    affan.khan      03/2013
-//---------------------------------------------------------------------------------------
-BentleyStatus ECDbSchemaManager::EnsureDerivedClassesExist(ECN::ECClassCR ecClass) const
-    {
-    ECClassId ecClassId;
-    if (ecClass.HasId())
-        ecClassId = ecClass.GetId();
-    else
-        ecClassId = GetClassIdForECClassFromDuplicateECSchema(m_ecdb, ecClass);
-
-    return m_ecReader->EnsureDerivedClassesExist(ecClassId);
-    }
-
-//---------------------------------------------------------------------------------------
-// @bsimethod                                                   Affan.Khan   12/2015
-//---------------------------------------------------------------------------------------
-BentleyStatus ECDbSchemaManager::CreateECClassViewsInDb() const
-    {
-    return m_map.CreateECClassViewsInDb();
-    }
-
-//*********************************************************************************
-// ECDbSchemaManager::ImportOptions
-//*********************************************************************************
-
-//---------------------------------------------------------------------------------------
-// @bsimethod                                                   Krischan.Eberle   04/2014
-//---------------------------------------------------------------------------------------
-ECDbSchemaManager::ImportOptions::ImportOptions ()
-    : m_doSupplementation (true)
-    {}
-
-//---------------------------------------------------------------------------------------
-// @bsimethod                                                   Krischan.Eberle   04/2014
-//---------------------------------------------------------------------------------------
-ECDbSchemaManager::ImportOptions::ImportOptions (bool doSupplementation)
-    : m_doSupplementation (doSupplementation)
-    {}
-
-//---------------------------------------------------------------------------------------
-// @bsimethod                                                   Krischan.Eberle   04/2014
-//---------------------------------------------------------------------------------------
-bool ECDbSchemaManager::ImportOptions::DoSupplementation () const { return m_doSupplementation; }
-
-
-END_BENTLEY_SQLITE_EC_NAMESPACE
-
-
+/*--------------------------------------------------------------------------------------+
+|
+|     $Source: ECDb/ECDbSchemaManager.cpp $
+|
+|  $Copyright: (c) 2016 Bentley Systems, Incorporated. All rights reserved. $
+|
++--------------------------------------------------------------------------------------*/
+#include "ECDbPch.h"
+#include <ECUnits/Units.h>
+#include "SchemaImportContext.h"
+#include "ECDbExpressionSymbolProvider.h"
+
+USING_NAMESPACE_BENTLEY_EC
+
+BEGIN_BENTLEY_SQLITE_EC_NAMESPACE
+
+
+//******************************** ECDbSchemaManager ****************************************
+/*---------------------------------------------------------------------------------------
+* @bsimethod                                                    Affan.Khan        05/2012
++---------------+---------------+---------------+---------------+---------------+------*/
+ECDbSchemaManager::ECDbSchemaManager (ECDbR ecdb, ECDbMapR map) :m_ecdb (ecdb), m_map (map)
+    {
+    m_ecReader = ECDbSchemaReader::Create(ecdb);
+    }
+
+//---------------------------------------------------------------------------------------
+// @bsimethod                                                    casey.mullen      01/2013
+//---------------------------------------------------------------------------------------
+ECDbSchemaManager::~ECDbSchemaManager () {}
+
+/*---------------------------------------------------------------------------------------
+* @bsimethod                                                   Affan.Khan        06/2012
++---------------+---------------+---------------+---------------+---------------+------*/
+BentleyStatus ECDbSchemaManager::GetECSchemas (ECSchemaList& schemas, bool ensureAllClassesLoaded) const
+    {
+    ECSchemaKeys schemaKeys;
+    auto stat = GetECSchemaKeys(schemaKeys);
+    if (stat != SUCCESS)
+        return stat;
+
+    schemas.clear();
+    for (ECSchemaKey const& schemaKey : schemaKeys)
+        {
+        ECSchemaCP out = GetECSchema (schemaKey.GetECSchemaId (), ensureAllClassesLoaded);
+        if (out == nullptr)
+            return ERROR;
+
+        schemas.push_back(out);
+        }
+
+    return SUCCESS;
+    }
+
+/*---------------------------------------------------------------------------------**//**
+* Returns true if thisSchema directly references possiblyReferencedSchema
+* @bsimethod                                 Ramanujam.Raman                05/2012
++---------------+---------------+---------------+---------------+---------------+------*/
+bool DirectlyReferences(ECSchemaCP thisSchema, ECSchemaCP possiblyReferencedSchema)
+    {
+    ECSchemaReferenceListCR referencedSchemas = thisSchema->GetReferencedSchemas();
+    for (ECSchemaReferenceList::const_iterator it = referencedSchemas.begin(); it != referencedSchemas.end(); ++it)
+        {
+        if (it->second.get() == possiblyReferencedSchema)
+            return true;
+        }
+    return false;
+    }
+
+//---------------------------------------------------------------------------------------
+// @bsimethod                                                    Casey.Mullen      01/2013
+//---------------------------------------------------------------------------------------
+bool DependsOn(ECSchemaCP thisSchema, ECSchemaCP possibleDependency)
+    {
+    if (DirectlyReferences(thisSchema, possibleDependency))
+        return true;
+
+    SupplementalSchemaMetaDataPtr metaData;
+    if (SupplementalSchemaMetaData::TryGetFromSchema(metaData, *possibleDependency)
+        && metaData.IsValid()
+        && metaData->IsForPrimarySchema(thisSchema->GetName(), 0, 0, SchemaMatchType::Latest))
+        {
+        return true; // possibleDependency supplements thisSchema. possibleDependency must be imported before thisSchema
+        }
+
+    // Maybe possibleDependency supplements one of my references?
+    ECSchemaReferenceListCR referencedSchemas = thisSchema->GetReferencedSchemas();
+    for (ECSchemaReferenceList::const_iterator it = referencedSchemas.begin(); it != referencedSchemas.end(); ++it)
+        {
+        if (DependsOn(it->second.get(), possibleDependency))
+            return true;
+        }
+
+    return false;
+    }
+
+/*---------------------------------------------------------------------------------**//**
+* @bsimethod                                 Ramanujam.Raman                07/2012
++---------------+---------------+---------------+---------------+---------------+------*/
+void InsertSchemaInDependencyOrderedList(bvector<ECSchemaP>& schemas, ECSchemaP insertSchema)
+    {
+    if (std::find(schemas.begin(), schemas.end(), insertSchema) != schemas.end())
+        return; // This (and its referenced ECSchemas) are already in the list
+
+    bvector<ECSchemaP>::reverse_iterator rit;
+    for (rit = schemas.rbegin(); rit < schemas.rend(); ++rit)
+        {
+        if (DependsOn(insertSchema, *rit))
+            {
+            schemas.insert(rit.base(), insertSchema); // insert right after the referenced schema in the list
+            return;
+            }
+        }
+
+    schemas.insert(schemas.begin(), insertSchema); // insert at the beginning
+    }
+
+/*---------------------------------------------------------------------------------**//**
+* @bsimethod                                 Ramanujam.Raman                07/2012
++---------------+---------------+---------------+---------------+---------------+------*/
+void BuildDependencyOrderedSchemaList(bvector<ECSchemaP>& schemas, ECSchemaP insertSchema)
+    {
+    InsertSchemaInDependencyOrderedList(schemas, insertSchema);
+    ECSchemaReferenceListCR referencedSchemas = insertSchema->GetReferencedSchemas();
+    for (ECSchemaReferenceList::const_iterator iter = referencedSchemas.begin(); iter != referencedSchemas.end(); ++iter)
+        {
+        ECSchemaR referencedSchema = *iter->second.get();
+        InsertSchemaInDependencyOrderedList(schemas, &referencedSchema);
+        }
+    }
+//---------------------------------------------------------------------------------------
+// @bsimethod                                 Affan.Khan                     06/2012
+//+---------------+---------------+---------------+---------------+---------------+------
+BentleyStatus ECDbSchemaManager::ImportECSchemas 
+(
+ECSchemaCacheR cache, 
+ImportOptions const& options
+) const
+    {
+    SchemaImportContext context (m_map.GetSQLManager().GetDbSchemaR());
+    if (SUCCESS != context.Initialize())
+        return ERROR;
+
+    if (m_ecdb.IsReadonly ())
+        {
+        m_ecdb.GetECDbImplR().GetIssueReporter().Report(ECDbIssueSeverity::Error, "Failed to import ECSchemas. ECDb file is read-only.");
+        return ERROR;
+        }
+
+    if (cache.GetCount () == 0)
+        {
+        m_ecdb.GetECDbImplR().GetIssueReporter().Report(ECDbIssueSeverity::Error, "Failed to import ECSchemas. List of ECSchemas to import is empty.");
+        return ERROR;
+        }
+
+    StopWatch timer(true);
+
+    BeMutexHolder lock (m_criticalSection);
+    
+    bvector<ECSchemaCP> importedSchemas;
+    if (SUCCESS != BatchImportECSchemas (context, importedSchemas, cache, options))
+        return ERROR;
+  
+    if (MapStatus::Error == m_map.MapSchemas (context, importedSchemas))
+        return ERROR;
+
+    {
+    RelationshipPurger purger;
+    if (SUCCESS != purger.Purge(m_ecdb))
+        return ERROR;
+    }
+
+    m_ecdb.ClearECDbCache();
+
+    timer.Stop();
+    LOG.infov("Imported ECSchemas in %.4f msecs.",  timer.GetElapsedSeconds() * 1000.0);
+    return SUCCESS;
+    }
+
+/*---------------------------------------------------------------------------------------
+* @bsimethod                                                   Affan.Khan        29/2012
++---------------+---------------+---------------+---------------+---------------+------*/
+BentleyStatus ECDbSchemaManager::BatchImportECSchemas(SchemaImportContext const& context, bvector<ECN::ECSchemaCP>& importedSchemas, ECSchemaCacheR schemaCache, ImportOptions const& options) const
+    {
+    bvector<ECSchemaP> schemas;
+    schemaCache.GetSchemas(schemas);
+
+    bvector<ECSchemaP> schemasToImport;
+    for (ECSchemaP schema : schemas)
+        {
+        BeAssert(schema != nullptr);
+        if (schema == nullptr) continue;
+
+        ECSchemaId id = ECDbSchemaPersistenceHelper::GetECSchemaId(m_ecdb, schema->GetName().c_str());
+        if (schema->HasId() && (!id.IsValid() || id != schema->GetId()))
+            {
+            m_ecdb.GetECDbImplR().GetIssueReporter().Report(ECDbIssueSeverity::Error, "ECSchema %s is owned by some other ECDb file.", schema->GetFullSchemaName().c_str());
+            return ERROR;
+            }
+
+
+            BuildDependencyOrderedSchemaList(schemasToImport, schema);
+        }
+
+    //1. Only import supplemental schema if doSupplement = True AND saveSupplementals = TRUE
+    bvector<ECSchemaP> primarySchemas;
+    bvector<ECSchemaP> suppSchemas;
+    for (ECSchemaP schema : schemasToImport)
+        {
+        if (schema->IsSupplementalSchema())
+            suppSchemas.push_back(schema);
+        else
+            primarySchemas.push_back(schema);
+        }
+
+    if (!suppSchemas.empty() && options.DoSupplementation())
+        {
+        for (ECSchemaP primarySchema : primarySchemas)
+            {
+            if (primarySchema->IsSupplemented())
+                continue;
+
+            SupplementedSchemaBuilder builder;
+            SupplementedSchemaStatus status = builder.UpdateSchema(*primarySchema, suppSchemas, false /*dont create ca copy while supplementing*/);
+            if (SupplementedSchemaStatus::Success != status)
+                {
+                m_ecdb.GetECDbImplR().GetIssueReporter().Report(ECDbIssueSeverity::Error, "Failed to supplement ECSchema %s. See log file for details.", primarySchema->GetFullSchemaName().c_str());
+                return ERROR;
+                }
+
+            //All consolidated customattribute must be reference. But Supplemental Provenance in BSCA is not
+            //This bug could also be fixed in SupplementSchema builder but its much safer to do it here for now.
+            if (primarySchema->GetSupplementalInfo().IsValid())
+                {
+                auto provenance = primarySchema->GetCustomAttribute("SupplementalProvenance");
+                if (provenance.IsValid())
+                    {
+                    auto& bsca = provenance->GetClass().GetSchema();
+                    if (!ECSchema::IsSchemaReferenced(*primarySchema, bsca))
+                        {
+                        primarySchema->AddReferencedSchema(const_cast<ECSchemaR>(bsca));
+                        }
+                    }
+                }
+            }
+        }
+
+    // The dependency order may have *changed* due to supplementation adding new ECSchema references! Re-sort them.
+    bvector<ECSchemaP> dependencyOrderedPrimarySchemas;
+    for (ECSchemaP schema : primarySchemas)
+        BuildDependencyOrderedSchemaList(dependencyOrderedPrimarySchemas, schema);
+
+    primarySchemas.clear(); // Just make sure no one tries to use it anymore
+
+    ECSchemaValidationResult validationResult;
+    bool isValid = ECSchemaValidator::ValidateSchemas(validationResult, dependencyOrderedPrimarySchemas);
+    if (validationResult.HasErrors())
+        {
+        std::vector<Utf8String> errorMessages;
+        validationResult.ToString(errorMessages);
+
+        const ECDbIssueSeverity sev = ECDbIssueSeverity::Error;
+        m_ecdb.GetECDbImplR().GetIssueReporter().Report(sev, "Failed to import ECSchemas. Details: ");
+
+        for (Utf8StringCR errorMessage : errorMessages)
+            m_ecdb.GetECDbImplR().GetIssueReporter().Report(sev, errorMessage.c_str());
+        }
+
+    if (!isValid)
+        return ERROR;
+
+    ECSchemaCompareContext ctx;
+    if (ctx.Prepare(*this, dependencyOrderedPrimarySchemas) != SUCCESS)
+        return ERROR;
+
+    ECDbSchemaWriter schemaWriter(m_ecdb);
+    ECDbExpressionSymbolContext symbolsContext(m_ecdb);
+    for (ECSchemaCP schema : ctx.GetImportedSchemaSet())
+        {
+        importedSchemas.push_back(schema);
+ 
+
+        if (SUCCESS != schemaWriter.Import(ctx, *schema))
+            return ERROR;
+        }
+
+    return SUCCESS;
+    }
+
+
+/*---------------------------------------------------------------------------------------
+* @bsimethod                                                    Affan.Khan        07/2012
++---------------+---------------+---------------+---------------+---------------+------*/
+ECSchemaCP ECDbSchemaManager::GetECSchema (Utf8CP schemaName, bool ensureAllClassesLoaded) const
+    {
+    const ECSchemaId schemaId = ECDbSchemaPersistenceHelper::GetECSchemaId(GetECDb(), schemaName);
+    if (!schemaId.IsValid())
+        return nullptr;
+
+    return GetECSchema(schemaId, ensureAllClassesLoaded);
+    }
+
+/*---------------------------------------------------------------------------------------
+* @bsimethod                                                    Affan.Khan        07/2012
++---------------+---------------+---------------+---------------+---------------+------*/
+ECSchemaCP ECDbSchemaManager::GetECSchema (ECSchemaId schemaId, bool ensureAllClassesLoaded) const
+    {
+    return m_ecReader->GetECSchema(schemaId, ensureAllClassesLoaded);
+    }
+
+/*---------------------------------------------------------------------------------------
+* @bsimethod                                                    Affan.Khan        07/2012
++---------------+---------------+---------------+---------------+---------------+------*/
+bool ECDbSchemaManager::ContainsECSchema(Utf8CP schemaName)  const
+    {
+    if (Utf8String::IsNullOrEmpty(schemaName))
+        {
+        BeAssert(false && "schemaName argument to ContainsECSchema must not be null or empty string.");
+        return false;
+        }
+
+    return ECDbSchemaPersistenceHelper::GetECSchemaId(m_ecdb, schemaName).IsValid();
+    }
+
+/*---------------------------------------------------------------------------------------
+* @bsimethod                                                    Affan.Khan        06/2012
++---------------+---------------+---------------+---------------+---------------+------*/
+ECClassCP ECDbSchemaManager::GetECClass (Utf8CP schemaNameOrPrefix, Utf8CP className, ResolveSchema resolveSchema) const
+    {
+    ECClassId id;
+    if (!TryGetECClassId(id, schemaNameOrPrefix, className, resolveSchema))
+        return nullptr;
+
+    return GetECClass(id);
+    }
+
+/*---------------------------------------------------------------------------------------
+* @bsimethod                                                    Affan.Khan        06/2012
++---------------+---------------+---------------+---------------+---------------+------*/
+ECClassCP ECDbSchemaManager::GetECClass(ECClassId ecClassId) const
+    {
+    return m_ecReader->GetECClass(ecClassId);
+    }
+
+/*---------------------------------------------------------------------------------------
+* @bsimethod                                                    Affan.Khan        06/2012
++---------------+---------------+---------------+---------------+---------------+------*/
+bool ECDbSchemaManager::TryGetECClassId(ECClassId& id, Utf8CP schemaNameOrPrefix, Utf8CP className, ResolveSchema resolveSchema) const
+    {
+    return m_ecReader->TryGetECClassId(id, schemaNameOrPrefix, className, resolveSchema);
+    }
+
+//---------------------------------------------------------------------------------------
+// @bsimethod                                 Krischan.Eberle                       12/13
+//---------------------------------------------------------------------------------------
+ECDerivedClassesList const& ECDbSchemaManager::GetDerivedECClasses (ECClassCR baseECClass) const
+    {
+    if (EnsureDerivedClassesExist (baseECClass) != SUCCESS)
+       {
+       BeAssert (false);
+       }
+
+    return baseECClass.GetDerivedClasses ();
+    }
+
+//---------------------------------------------------------------------------------------
+// @bsimethod                                                   Krischan.Eberle    12/2015
+//+---------------+---------------+---------------+---------------+---------------+------
+ECEnumerationCP ECDbSchemaManager::GetECEnumeration(Utf8CP schemaName, Utf8CP enumName) const
+    {
+    return m_ecReader->GetECEnumeration(schemaName, enumName);
+    }
+
+/*---------------------------------------------------------------------------------------
+* @bsimethod                                                    Affan.Khan        07/2012
++---------------+---------------+---------------+---------------+---------------+------*/
+BentleyStatus ECDbSchemaManager::GetECSchemaKeys (ECSchemaKeys& keys) const
+    {
+    return ECDbSchemaPersistenceHelper::GetECSchemaKeys(keys, m_ecdb);
+    }
+
+/*---------------------------------------------------------------------------------------
+* @bsimethod                                                    Affan.Khan        07/2012
++---------------+---------------+---------------+---------------+---------------+------*/
+BentleyStatus ECDbSchemaManager::GetECClassKeys (ECClassKeys& keys, Utf8CP schemaName) const
+    {
+    PRECONDITION(schemaName != nullptr && "schemaName parameter cannot be null", ERROR);
+    ECSchemaId schemaId = ECDbSchemaPersistenceHelper::GetECSchemaId (m_ecdb, schemaName);
+    return ECDbSchemaPersistenceHelper::GetECClassKeys(keys, schemaId, m_ecdb);
+    }
+
+/*---------------------------------------------------------------------------------------
+* @bsimethod                                                    Affan.Khan        07/2012
++---------------+---------------+---------------+---------------+---------------+------*/
+void ECDbSchemaManager::ClearCache () const { m_ecReader->ClearCache(); }
+
+/*---------------------------------------------------------------------------------------
+* @bsimethod                                                    Affan.Khan        09/2012
++---------------+---------------+---------------+---------------+---------------+------*/
+//---------------------------------------------------------------------------------------
+// @bsimethod                                 Krischan.Eberle               12/2012
+//+---------------+---------------+---------------+---------------+---------------+------
+ECDbCR ECDbSchemaManager::GetECDb () const { return m_ecdb; }
+
+//---------------------------------------------------------------------------------------
+// @bsimethod                                                    casey.mullen      01/2013
+//---------------------------------------------------------------------------------------
+ECSchemaPtr ECDbSchemaManager::_LocateSchema(SchemaKeyR key, SchemaMatchType matchType, ECSchemaReadContextR schemaContext)
+    {
+    const ECSchemaId schemaId = ECDbSchemaPersistenceHelper::GetECSchemaId(GetECDb(), key.GetName().c_str());
+    if (!schemaId.IsValid())
+        return nullptr;
+
+    ECSchemaCP schema = m_ecReader->GetECSchema(schemaId, true);
+    if (schema == nullptr)
+        return nullptr;
+
+    if (schema->GetSchemaKey().Matches(key, matchType))
+        {
+        ECSchemaP schemaP = const_cast<ECSchemaP> (schema);
+        schemaContext.GetCache().AddSchema(*schemaP);
+        return schemaP;
+        }
+
+    return nullptr;
+    }
+
+/*---------------------------------------------------------------------------------**//**
+* @bsimethod                                   Ramanujam.Raman                   12/12
++---------------+---------------+---------------+---------------+---------------+------*/
+ECClassCP ECDbSchemaManager::_LocateClass (Utf8CP schemaName, Utf8CP className)
+    {
+    return GetECClass (schemaName, className);
+    }
+
+//---------------------------------------------------------------------------------------
+// @bsimethod                                                    Affan.Khan      05/2013
+//---------------------------------------------------------------------------------------
+//static
+ECClassId ECDbSchemaManager::GetClassIdForECClassFromDuplicateECSchema (ECDbCR db, ECClassCR ecClass)
+    {
+    ECClassId id;
+    db.Schemas().TryGetECClassId(id, ecClass.GetSchema().GetName().c_str(), ecClass.GetName().c_str(), ResolveSchema::BySchemaName);
+    const_cast<ECClassR>(ecClass).SetId(id);
+    return id;
+    }
+
+//---------------------------------------------------------------------------------------
+// @bsimethod                                                    Affan.Khan      05/2013
+//---------------------------------------------------------------------------------------
+ECPropertyId ECDbSchemaManager::GetPropertyIdForECPropertyFromDuplicateECSchema(ECDbCR db, ECPropertyCR ecProperty)
+    {
+    ECPropertyId ecPropertyId = ECDbSchemaPersistenceHelper::GetECPropertyId (db, ecProperty.GetClass().GetSchema().GetName().c_str(), ecProperty.GetClass().GetName().c_str(), ecProperty.GetName().c_str()); 
+    const_cast<ECPropertyR>(ecProperty).SetId(ecPropertyId);
+    return ecPropertyId;
+    }
+
+//---------------------------------------------------------------------------------------
+// @bsimethod                                                    Affan.Khan      05/2013
+//---------------------------------------------------------------------------------------
+ECSchemaId ECDbSchemaManager::GetSchemaIdForECSchemaFromDuplicateECSchema(ECDbCR db, ECSchemaCR ecSchema)
+    {
+    const ECSchemaId ecSchemaId = ECDbSchemaPersistenceHelper::GetECSchemaId(db, ecSchema.GetName().c_str());
+    const_cast<ECSchemaR>(ecSchema).SetId(ecSchemaId);
+    return ecSchemaId;
+    }
+
+//---------------------------------------------------------------------------------------
+// @bsimethod                                                    affan.khan      03/2013
+//---------------------------------------------------------------------------------------
+BentleyStatus ECDbSchemaManager::EnsureDerivedClassesExist(ECN::ECClassCR ecClass) const
+    {
+    ECClassId ecClassId;
+    if (ecClass.HasId())
+        ecClassId = ecClass.GetId();
+    else
+        ecClassId = GetClassIdForECClassFromDuplicateECSchema(m_ecdb, ecClass);
+
+    return m_ecReader->EnsureDerivedClassesExist(ecClassId);
+    }
+
+//---------------------------------------------------------------------------------------
+// @bsimethod                                                   Affan.Khan   12/2015
+//---------------------------------------------------------------------------------------
+BentleyStatus ECDbSchemaManager::CreateECClassViewsInDb() const
+    {
+    return m_map.CreateECClassViewsInDb();
+    }
+
+//*********************************************************************************
+// ECDbSchemaManager::ImportOptions
+//*********************************************************************************
+
+//---------------------------------------------------------------------------------------
+// @bsimethod                                                   Krischan.Eberle   04/2014
+//---------------------------------------------------------------------------------------
+ECDbSchemaManager::ImportOptions::ImportOptions ()
+    : m_doSupplementation (true)
+    {}
+
+//---------------------------------------------------------------------------------------
+// @bsimethod                                                   Krischan.Eberle   04/2014
+//---------------------------------------------------------------------------------------
+ECDbSchemaManager::ImportOptions::ImportOptions (bool doSupplementation)
+    : m_doSupplementation (doSupplementation)
+    {}
+
+//---------------------------------------------------------------------------------------
+// @bsimethod                                                   Krischan.Eberle   04/2014
+//---------------------------------------------------------------------------------------
+bool ECDbSchemaManager::ImportOptions::DoSupplementation () const { return m_doSupplementation; }
+
+
+END_BENTLEY_SQLITE_EC_NAMESPACE
+
+