--- conflicted
+++ resolved
@@ -1,466 +1,462 @@
-/*--------------------------------------------------------------------------------------+
-|
-|     $Source: ECDb/ECDbSchemaManager.cpp $
-|
-|  $Copyright: (c) 2016 Bentley Systems, Incorporated. All rights reserved. $
-|
-+--------------------------------------------------------------------------------------*/
-#include "ECDbPch.h"
-#include <ECUnits/Units.h>
-#include "SchemaImportContext.h"
-#include "ECDbExpressionSymbolProvider.h"
-#include <Bentley/BeTest.h>     // *** WIP_TEST_PERFORMANCE_PROJECT - this is temporary. Remove when we have cleaned up unit tests
-
-USING_NAMESPACE_BENTLEY_EC
-
-BEGIN_BENTLEY_SQLITE_EC_NAMESPACE
-
-
-//******************************** ECDbSchemaManager ****************************************
-/*---------------------------------------------------------------------------------------
-* @bsimethod                                                    Affan.Khan        05/2012
-+---------------+---------------+---------------+---------------+---------------+------*/
-ECDbSchemaManager::ECDbSchemaManager(ECDbCR ecdb, ECDbMap& map) :m_ecdb(ecdb), m_map(map), m_schemaReader(new ECDbSchemaReader(ecdb))
-    {}
-
-//---------------------------------------------------------------------------------------
-// @bsimethod                                                    casey.mullen      01/2013
-//---------------------------------------------------------------------------------------
-ECDbSchemaManager::~ECDbSchemaManager()
-    {
-    if (m_schemaReader != nullptr)
-        {
-        delete m_schemaReader;
-        m_schemaReader = nullptr;
-        }
-    }
-
-/*---------------------------------------------------------------------------------------
-* @bsimethod                                                   Affan.Khan        06/2012
-+---------------+---------------+---------------+---------------+---------------+------*/
-bvector<ECSchemaCP> ECDbSchemaManager::GetECSchemas(bool loadSchemaEntities) const
-    {
-    CachedStatementPtr stmt = m_ecdb.GetCachedStatement("SELECT Id FROM ec_Schema");
-    if (stmt == nullptr)
-        return bvector<ECSchemaCP>();
-
-    std::vector<ECSchemaId> schemaIds;
-    while (BE_SQLITE_ROW == stmt->Step())
-        {
-        schemaIds.push_back(stmt->GetValueId<ECSchemaId>(0));
-        }
-
-    stmt = nullptr; // in case the child call needs to reuse this statement
-
-    bvector<ECSchemaCP> schemas;
-    for (ECSchemaId schemaId : schemaIds)
-        {
-        ECSchemaCP out = GetECSchema(schemaId, loadSchemaEntities);
-        if (out == nullptr)
-            return bvector<ECSchemaCP>();
-
-        schemas.push_back(out);
-        }
-
-    return schemas;
-    }
-
-/*---------------------------------------------------------------------------------**//**
-* Returns true if thisSchema directly references possiblyReferencedSchema
-* @bsimethod                                 Ramanujam.Raman                05/2012
-+---------------+---------------+---------------+---------------+---------------+------*/
-bool DirectlyReferences(ECSchemaCP thisSchema, ECSchemaCP possiblyReferencedSchema)
-    {
-    ECSchemaReferenceListCR referencedSchemas = thisSchema->GetReferencedSchemas();
-    for (ECSchemaReferenceList::const_iterator it = referencedSchemas.begin(); it != referencedSchemas.end(); ++it)
-        {
-        if (it->second.get() == possiblyReferencedSchema)
-            return true;
-        }
-    return false;
-    }
-
-//---------------------------------------------------------------------------------------
-// @bsimethod                                                    Casey.Mullen      01/2013
-//---------------------------------------------------------------------------------------
-bool DependsOn(ECSchemaCP thisSchema, ECSchemaCP possibleDependency)
-    {
-    if (DirectlyReferences(thisSchema, possibleDependency))
-        return true;
-
-    SupplementalSchemaMetaDataPtr metaData;
-    if (SupplementalSchemaMetaData::TryGetFromSchema(metaData, *possibleDependency)
-        && metaData.IsValid()
-        && metaData->IsForPrimarySchema(thisSchema->GetName(), 0, 0, SchemaMatchType::Latest))
-        {
-        return true; // possibleDependency supplements thisSchema. possibleDependency must be imported before thisSchema
-        }
-
-    // Maybe possibleDependency supplements one of my references?
-    ECSchemaReferenceListCR referencedSchemas = thisSchema->GetReferencedSchemas();
-    for (ECSchemaReferenceList::const_iterator it = referencedSchemas.begin(); it != referencedSchemas.end(); ++it)
-        {
-        if (DependsOn(it->second.get(), possibleDependency))
-            return true;
-        }
-
-    return false;
-    }
-
-/*---------------------------------------------------------------------------------**//**
-* @bsimethod                                 Ramanujam.Raman                07/2012
-+---------------+---------------+---------------+---------------+---------------+------*/
-void InsertSchemaInDependencyOrderedList(bvector<ECSchemaP>& schemas, ECSchemaP insertSchema)
-    {
-    if (std::find(schemas.begin(), schemas.end(), insertSchema) != schemas.end())
-        return; // This (and its referenced ECSchemas) are already in the list
-
-    bvector<ECSchemaP>::reverse_iterator rit;
-    for (rit = schemas.rbegin(); rit < schemas.rend(); ++rit)
-        {
-        if (DependsOn(insertSchema, *rit))
-            {
-            schemas.insert(rit.base(), insertSchema); // insert right after the referenced schema in the list
-            return;
-            }
-        }
-
-    schemas.insert(schemas.begin(), insertSchema); // insert at the beginning
-    }
-
-/*---------------------------------------------------------------------------------**//**
-* @bsimethod                                 Ramanujam.Raman                07/2012
-+---------------+---------------+---------------+---------------+---------------+------*/
-void BuildDependencyOrderedSchemaList(bvector<ECSchemaP>& schemas, ECSchemaP insertSchema)
-    {
-    InsertSchemaInDependencyOrderedList(schemas, insertSchema);
-    ECSchemaReferenceListCR referencedSchemas = insertSchema->GetReferencedSchemas();
-    for (ECSchemaReferenceList::const_iterator iter = referencedSchemas.begin(); iter != referencedSchemas.end(); ++iter)
-        {
-        ECSchemaR referencedSchema = *iter->second.get();
-        InsertSchemaInDependencyOrderedList(schemas, &referencedSchema);
-        }
-    }
-//---------------------------------------------------------------------------------------
-// @bsimethod                                 Affan.Khan                     06/2012
-//+---------------+---------------+---------------+---------------+---------------+------
-BentleyStatus ECDbSchemaManager::ImportECSchemas(ECSchemaCacheR cache) const
-    {
-    STATEMENT_DIAGNOSTICS_LOGCOMMENT("Begin ECDbSchemaManager::ImportECSchemas");
-
-    if (m_ecdb.IsReadonly())
-        {
-        m_ecdb.GetECDbImplR().GetIssueReporter().Report(ECDbIssueSeverity::Error, "Failed to import ECSchemas. ECDb file is read-only.");
-        return ERROR;
-        }
-
-    if (cache.GetCount() == 0)
-        {
-        m_ecdb.GetECDbImplR().GetIssueReporter().Report(ECDbIssueSeverity::Error, "Failed to import ECSchemas. List of ECSchemas to import is empty.");
-        return ERROR;
-        }
-
-    StopWatch timer(true);
-
-    BeMutexHolder lock(m_criticalSection);
-
-    SchemaImportContext context;
-    if (SUCCESS != context.Initialize(m_map.GetDbSchemaR(), m_ecdb))
-        return ERROR;
-
-    if (ViewGenerator::DropECClassViews(GetECDb()) != SUCCESS)
-        return ERROR;
-
-    if (ViewGenerator::DropUpdatableViews(GetECDb()) != SUCCESS)
-        return ERROR;
-
-    if (SUCCESS != BatchImportECSchemas(context, cache))
-        return ERROR;
-
-    ECSchemaCompareContext& compareContext = context.GetECSchemaCompareContext();
-    if (compareContext.HasNoSchemasToImport())
-        return SUCCESS;
-
-    //See if cache need to be cleared. If compareContext.RequireECSchemaUpgrade() == true will clear the cache and reload imported schema.
-    if (compareContext.ReloadECSchemaIfRequired(*this) == ERROR)
-        return ERROR;
-
-   if (MappingStatus::Error == m_map.MapSchemas(context))
-        return ERROR;
-
-    if (ViewGenerator::CreateUpdatableViews(GetECDb()) != SUCCESS)
-        return ERROR;
-
-    m_ecdb.ClearECDbCache();
-
-    timer.Stop();
-    LOG.infov("Imported ECSchemas in %.4f msecs.", timer.GetElapsedSeconds() * 1000.0);
-    STATEMENT_DIAGNOSTICS_LOGCOMMENT("End ECDbSchemaManager::ImportECSchemas");
-    return SUCCESS;
-    }
-
-/*---------------------------------------------------------------------------------------
-* @bsimethod                                                   Affan.Khan        29/2012
-+---------------+---------------+---------------+---------------+---------------+------*/
-BentleyStatus ECDbSchemaManager::BatchImportECSchemas(SchemaImportContext& context, ECSchemaCacheR schemaCache) const
-    {
-    bvector<ECSchemaP> schemas;
-    schemaCache.GetSchemas(schemas);
-
-    bvector<ECSchemaP> schemasToImport;
-    for (ECSchemaP schema : schemas)
-        {
-        BeAssert(schema != nullptr);
-        if (schema == nullptr) 
-            continue;
-
-        if (schema->HasId())
-            {
-            ECSchemaId id = ECDbSchemaPersistenceHelper::GetECSchemaId(m_ecdb, schema->GetName().c_str());
-            if (!id.IsValid() || id != schema->GetId())
-                {
-                m_ecdb.GetECDbImplR().GetIssueReporter().Report(ECDbIssueSeverity::Error, "ECSchema %s is owned by some other ECDb file.", schema->GetFullSchemaName().c_str());
-                return ERROR;
-                }
-            }
-
-        BuildDependencyOrderedSchemaList(schemasToImport, schema);
-        }
-
-    bvector<ECSchemaP> primarySchemas;
-    bvector<ECSchemaP> suppSchemas;
-    for (ECSchemaP schema : schemasToImport)
-        {
-        if (schema->IsSupplementalSchema())
-            suppSchemas.push_back(schema);
-        else
-            primarySchemas.push_back(schema);
-        }
-
-    if (!suppSchemas.empty())
-        {
-        for (ECSchemaP primarySchema : primarySchemas)
-            {
-            if (primarySchema->IsSupplemented())
-                continue;
-
-            SupplementedSchemaBuilder builder;
-            SupplementedSchemaStatus status = builder.UpdateSchema(*primarySchema, suppSchemas, false /*dont create ca copy while supplementing*/);
-            if (SupplementedSchemaStatus::Success != status)
-                {
-                m_ecdb.GetECDbImplR().GetIssueReporter().Report(ECDbIssueSeverity::Error, "Failed to supplement ECSchema %s. See log file for details.", primarySchema->GetFullSchemaName().c_str());
-                return ERROR;
-                }
-
-            //All consolidated customattribute must be reference. But Supplemental Provenance in BSCA is not
-            //This bug could also be fixed in SupplementSchema builder but its much safer to do it here for now.
-            if (primarySchema->GetSupplementalInfo().IsValid())
-                {
-                auto provenance = primarySchema->GetCustomAttribute("SupplementalProvenance");
-                if (provenance.IsValid())
-                    {
-                    auto& bsca = provenance->GetClass().GetSchema();
-                    if (!ECSchema::IsSchemaReferenced(*primarySchema, bsca))
-                        {
-                        primarySchema->AddReferencedSchema(const_cast<ECSchemaR>(bsca));
-                        }
-                    }
-                }
-            }
-        }
-
-    // The dependency order may have *changed* due to supplementation adding new ECSchema references! Re-sort them.
-    bvector<ECSchemaP> dependencyOrderedPrimarySchemas;
-    for (ECSchemaP schema : primarySchemas)
-        BuildDependencyOrderedSchemaList(dependencyOrderedPrimarySchemas, schema);
-
-    primarySchemas.clear(); // Just make sure no one tries to use it anymore
-
-    ECSchemaValidationResult validationResult;
-    bool isValid = ECSchemaValidator::ValidateSchemas(validationResult, dependencyOrderedPrimarySchemas);
-    if (validationResult.HasErrors())
-        {
-        std::vector<Utf8String> errorMessages;
-        validationResult.ToString(errorMessages);
-
-        const ECDbIssueSeverity sev = ECDbIssueSeverity::Error;
-        m_ecdb.GetECDbImplR().GetIssueReporter().Report(sev, "Failed to import ECSchemas. Details: ");
-
-        for (Utf8StringCR errorMessage : errorMessages)
-            m_ecdb.GetECDbImplR().GetIssueReporter().Report(sev, errorMessage.c_str());
-        }
-
-    if (!isValid)
-        return ERROR;
-
-    ECSchemaCompareContext& schemaPrepareContext = context.GetECSchemaCompareContext();
-    if (schemaPrepareContext.Prepare(*this, dependencyOrderedPrimarySchemas) != SUCCESS)
-        return ERROR;
-
-    ECDbSchemaWriter schemaWriter(m_ecdb);
-    ECDbExpressionSymbolContext symbolsContext(m_ecdb);
-    for (ECSchemaCP schema : schemaPrepareContext.GetImportingSchemas())
-        {
-        if (SUCCESS != schemaWriter.Import(schemaPrepareContext, *schema))
-            return ERROR;
-        }
-
-    return DbSchemaPersistenceManager::RepopulateClassHierarchyCacheTable(m_ecdb);
-    }
-
-/*---------------------------------------------------------------------------------------
-* @bsimethod                                                    Affan.Khan        07/2012
-+---------------+---------------+---------------+---------------+---------------+------*/
-ECSchemaCP ECDbSchemaManager::GetECSchema(Utf8CP schemaName, bool loadSchemaEntities) const
-    {
-    const ECSchemaId schemaId = ECDbSchemaPersistenceHelper::GetECSchemaId(GetECDb(), schemaName);
-    if (!schemaId.IsValid())
-        return nullptr;
-
-    return GetECSchema(schemaId, loadSchemaEntities);
-    }
-
-/*---------------------------------------------------------------------------------------
-* @bsimethod                                                    Affan.Khan        07/2012
-+---------------+---------------+---------------+---------------+---------------+------*/
-ECSchemaCP ECDbSchemaManager::GetECSchema(ECSchemaId schemaId, bool loadSchemaEntities) const
-    {
-    return GetReader().GetECSchema(schemaId, loadSchemaEntities);
-    }
-
-/*---------------------------------------------------------------------------------------
-* @bsimethod                                                    Affan.Khan        07/2012
-+---------------+---------------+---------------+---------------+---------------+------*/
-bool ECDbSchemaManager::ContainsECSchema(Utf8CP schemaName)  const
-    {
-    if (Utf8String::IsNullOrEmpty(schemaName))
-        {
-        BeAssert(false && "schemaName argument to ContainsECSchema must not be null or empty string.");
-        return false;
-        }
-
-    return ECDbSchemaPersistenceHelper::GetECSchemaId(m_ecdb, schemaName).IsValid();
-    }
-
-/*---------------------------------------------------------------------------------------
-* @bsimethod                                                    Affan.Khan        06/2012
-+---------------+---------------+---------------+---------------+---------------+------*/
-ECClassCP ECDbSchemaManager::GetECClass(Utf8CP schemaNameOrAlias, Utf8CP className, ResolveSchema resolveSchema) const
-    {
-    ECClassId id;
-    if (!TryGetECClassId(id, schemaNameOrAlias, className, resolveSchema))
-        return nullptr;
-
-    return GetECClass(id);
-    }
-
-/*---------------------------------------------------------------------------------------
-* @bsimethod                                                    Affan.Khan        06/2012
-+---------------+---------------+---------------+---------------+---------------+------*/
-ECClassCP ECDbSchemaManager::GetECClass(ECClassId ecClassId) const
-    {
-    return GetReader().GetECClass(ecClassId);
-    }
-
-/*---------------------------------------------------------------------------------------
-* @bsimethod                                                    Affan.Khan        06/2012
-+---------------+---------------+---------------+---------------+---------------+------*/
-bool ECDbSchemaManager::TryGetECClassId(ECClassId& id, Utf8CP schemaNameOrAlias, Utf8CP className, ResolveSchema resolveSchema) const
-    {
-<<<<<<< HEAD
-    return m_schemaReader->TryGetECClassId(id, schemaNameOrAlias, className, resolveSchema);
-=======
-    id = GetReader().GetECClassId(schemaNameOrPrefix, className, resolveSchema);
-    return id.IsValid();
->>>>>>> 9060860e
-    }
-
-//---------------------------------------------------------------------------------------
-// @bsimethod                                 Krischan.Eberle                       12/13
-//---------------------------------------------------------------------------------------
-ECDerivedClassesList const& ECDbSchemaManager::GetDerivedECClasses(ECClassCR ecClass) const
-    {
-    ECClassId id = GetReader().GetECClassId(ecClass);
-    if (id.IsValid())
-        {
-        if (SUCCESS != GetReader().EnsureDerivedClassesExist(id))
-            LOG.errorv("Could not load derived classes for ECClass %s.", ecClass.GetFullName());
-        }
-    else
-        LOG.errorv("Cannot call ECDbSchemaManager::GetDerivedECClasses on ECClass %s. The ECClass does not exist in the ECDb file %s.", ecClass.GetFullName(), m_ecdb.GetDbFileName());
-
-    return ecClass.GetDerivedClasses();
-    }
-
-//---------------------------------------------------------------------------------------
-// @bsimethod                                                   Krischan.Eberle    12/2015
-//+---------------+---------------+---------------+---------------+---------------+------
-ECEnumerationCP ECDbSchemaManager::GetECEnumeration(Utf8CP schemaName, Utf8CP enumName) const
-    {
-    return GetReader().GetECEnumeration(schemaName, enumName);
-    }
-
-//---------------------------------------------------------------------------------------
-// @bsimethod                                                   Krischan.Eberle    06/2016
-//+---------------+---------------+---------------+---------------+---------------+------
-KindOfQuantityCP ECDbSchemaManager::GetKindOfQuantity(Utf8CP schemaName, Utf8CP koqName) const
-    {
-    return GetReader().GetKindOfQuantity(schemaName, koqName);
-    }
-
-/*---------------------------------------------------------------------------------------
-* @bsimethod                                                    Affan.Khan        07/2012
-+---------------+---------------+---------------+---------------+---------------+------*/
-void ECDbSchemaManager::ClearCache() const { GetReader().ClearCache(); }
-
-//---------------------------------------------------------------------------------------
-// @bsimethod                                 Krischan.Eberle               09/2016
-//+---------------+---------------+---------------+---------------+---------------+------
-ECDbSchemaReader const& ECDbSchemaManager::GetReader() const { BeAssert(m_schemaReader != nullptr); return *m_schemaReader; }
-
-//---------------------------------------------------------------------------------------
-// @bsimethod                                 Krischan.Eberle               12/2012
-//+---------------+---------------+---------------+---------------+---------------+------
-ECDbCR ECDbSchemaManager::GetECDb() const { return m_ecdb; }
-
-//---------------------------------------------------------------------------------------
-// @bsimethod                                                    casey.mullen      01/2013
-//---------------------------------------------------------------------------------------
-ECSchemaPtr ECDbSchemaManager::_LocateSchema(SchemaKeyR key, SchemaMatchType matchType, ECSchemaReadContextR schemaContext)
-    {
-    SchemaKey foundKey;
-    ECSchemaId foundId;
-    if (!ECDbSchemaPersistenceHelper::TryGetECSchemaKeyAndId(foundKey, foundId, m_ecdb, key.GetName().c_str()))
-        return nullptr;
-
-    if (!foundKey.Matches(key, matchType))
-        return nullptr;
-
-    ECSchemaCP schema = GetReader().GetECSchema(foundId, true);
-    if (schema == nullptr)
-        return nullptr;
-
-    ECSchemaP schemaP = const_cast<ECSchemaP> (schema);
-    schemaContext.GetCache().AddSchema(*schemaP);
-    return schemaP;
-    }
-
-/*---------------------------------------------------------------------------------**//**
-* @bsimethod                                   Ramanujam.Raman                   12/12
-+---------------+---------------+---------------+---------------+---------------+------*/
-ECClassCP ECDbSchemaManager::_LocateClass(Utf8CP schemaName, Utf8CP className)
-    {
-    return GetECClass(schemaName, className);
-    }
-
-//---------------------------------------------------------------------------------------
-// @bsimethod                                                   Affan.Khan   12/2015
-//---------------------------------------------------------------------------------------
-BentleyStatus ECDbSchemaManager::CreateECClassViewsInDb() const
-    {
-    return m_map.CreateECClassViewsInDb();
-    }
-
-END_BENTLEY_SQLITE_EC_NAMESPACE
-
-
+/*--------------------------------------------------------------------------------------+
+|
+|     $Source: ECDb/ECDbSchemaManager.cpp $
+|
+|  $Copyright: (c) 2016 Bentley Systems, Incorporated. All rights reserved. $
+|
++--------------------------------------------------------------------------------------*/
+#include "ECDbPch.h"
+#include <ECUnits/Units.h>
+#include "SchemaImportContext.h"
+#include "ECDbExpressionSymbolProvider.h"
+#include <Bentley/BeTest.h>     // *** WIP_TEST_PERFORMANCE_PROJECT - this is temporary. Remove when we have cleaned up unit tests
+
+USING_NAMESPACE_BENTLEY_EC
+
+BEGIN_BENTLEY_SQLITE_EC_NAMESPACE
+
+
+//******************************** ECDbSchemaManager ****************************************
+/*---------------------------------------------------------------------------------------
+* @bsimethod                                                    Affan.Khan        05/2012
++---------------+---------------+---------------+---------------+---------------+------*/
+ECDbSchemaManager::ECDbSchemaManager(ECDbCR ecdb, ECDbMap& map) :m_ecdb(ecdb), m_map(map), m_schemaReader(new ECDbSchemaReader(ecdb))
+    {}
+
+//---------------------------------------------------------------------------------------
+// @bsimethod                                                    casey.mullen      01/2013
+//---------------------------------------------------------------------------------------
+ECDbSchemaManager::~ECDbSchemaManager()
+    {
+    if (m_schemaReader != nullptr)
+        {
+        delete m_schemaReader;
+        m_schemaReader = nullptr;
+        }
+    }
+
+/*---------------------------------------------------------------------------------------
+* @bsimethod                                                   Affan.Khan        06/2012
++---------------+---------------+---------------+---------------+---------------+------*/
+bvector<ECSchemaCP> ECDbSchemaManager::GetECSchemas(bool loadSchemaEntities) const
+    {
+    CachedStatementPtr stmt = m_ecdb.GetCachedStatement("SELECT Id FROM ec_Schema");
+    if (stmt == nullptr)
+        return bvector<ECSchemaCP>();
+
+    std::vector<ECSchemaId> schemaIds;
+    while (BE_SQLITE_ROW == stmt->Step())
+        {
+        schemaIds.push_back(stmt->GetValueId<ECSchemaId>(0));
+        }
+
+    stmt = nullptr; // in case the child call needs to reuse this statement
+
+    bvector<ECSchemaCP> schemas;
+    for (ECSchemaId schemaId : schemaIds)
+        {
+        ECSchemaCP out = GetECSchema(schemaId, loadSchemaEntities);
+        if (out == nullptr)
+            return bvector<ECSchemaCP>();
+
+        schemas.push_back(out);
+        }
+
+    return schemas;
+    }
+
+/*---------------------------------------------------------------------------------**//**
+* Returns true if thisSchema directly references possiblyReferencedSchema
+* @bsimethod                                 Ramanujam.Raman                05/2012
++---------------+---------------+---------------+---------------+---------------+------*/
+bool DirectlyReferences(ECSchemaCP thisSchema, ECSchemaCP possiblyReferencedSchema)
+    {
+    ECSchemaReferenceListCR referencedSchemas = thisSchema->GetReferencedSchemas();
+    for (ECSchemaReferenceList::const_iterator it = referencedSchemas.begin(); it != referencedSchemas.end(); ++it)
+        {
+        if (it->second.get() == possiblyReferencedSchema)
+            return true;
+        }
+    return false;
+    }
+
+//---------------------------------------------------------------------------------------
+// @bsimethod                                                    Casey.Mullen      01/2013
+//---------------------------------------------------------------------------------------
+bool DependsOn(ECSchemaCP thisSchema, ECSchemaCP possibleDependency)
+    {
+    if (DirectlyReferences(thisSchema, possibleDependency))
+        return true;
+
+    SupplementalSchemaMetaDataPtr metaData;
+    if (SupplementalSchemaMetaData::TryGetFromSchema(metaData, *possibleDependency)
+        && metaData.IsValid()
+        && metaData->IsForPrimarySchema(thisSchema->GetName(), 0, 0, SchemaMatchType::Latest))
+        {
+        return true; // possibleDependency supplements thisSchema. possibleDependency must be imported before thisSchema
+        }
+
+    // Maybe possibleDependency supplements one of my references?
+    ECSchemaReferenceListCR referencedSchemas = thisSchema->GetReferencedSchemas();
+    for (ECSchemaReferenceList::const_iterator it = referencedSchemas.begin(); it != referencedSchemas.end(); ++it)
+        {
+        if (DependsOn(it->second.get(), possibleDependency))
+            return true;
+        }
+
+    return false;
+    }
+
+/*---------------------------------------------------------------------------------**//**
+* @bsimethod                                 Ramanujam.Raman                07/2012
++---------------+---------------+---------------+---------------+---------------+------*/
+void InsertSchemaInDependencyOrderedList(bvector<ECSchemaP>& schemas, ECSchemaP insertSchema)
+    {
+    if (std::find(schemas.begin(), schemas.end(), insertSchema) != schemas.end())
+        return; // This (and its referenced ECSchemas) are already in the list
+
+    bvector<ECSchemaP>::reverse_iterator rit;
+    for (rit = schemas.rbegin(); rit < schemas.rend(); ++rit)
+        {
+        if (DependsOn(insertSchema, *rit))
+            {
+            schemas.insert(rit.base(), insertSchema); // insert right after the referenced schema in the list
+            return;
+            }
+        }
+
+    schemas.insert(schemas.begin(), insertSchema); // insert at the beginning
+    }
+
+/*---------------------------------------------------------------------------------**//**
+* @bsimethod                                 Ramanujam.Raman                07/2012
++---------------+---------------+---------------+---------------+---------------+------*/
+void BuildDependencyOrderedSchemaList(bvector<ECSchemaP>& schemas, ECSchemaP insertSchema)
+    {
+    InsertSchemaInDependencyOrderedList(schemas, insertSchema);
+    ECSchemaReferenceListCR referencedSchemas = insertSchema->GetReferencedSchemas();
+    for (ECSchemaReferenceList::const_iterator iter = referencedSchemas.begin(); iter != referencedSchemas.end(); ++iter)
+        {
+        ECSchemaR referencedSchema = *iter->second.get();
+        InsertSchemaInDependencyOrderedList(schemas, &referencedSchema);
+        }
+    }
+//---------------------------------------------------------------------------------------
+// @bsimethod                                 Affan.Khan                     06/2012
+//+---------------+---------------+---------------+---------------+---------------+------
+BentleyStatus ECDbSchemaManager::ImportECSchemas(ECSchemaCacheR cache) const
+    {
+    STATEMENT_DIAGNOSTICS_LOGCOMMENT("Begin ECDbSchemaManager::ImportECSchemas");
+
+    if (m_ecdb.IsReadonly())
+        {
+        m_ecdb.GetECDbImplR().GetIssueReporter().Report(ECDbIssueSeverity::Error, "Failed to import ECSchemas. ECDb file is read-only.");
+        return ERROR;
+        }
+
+    if (cache.GetCount() == 0)
+        {
+        m_ecdb.GetECDbImplR().GetIssueReporter().Report(ECDbIssueSeverity::Error, "Failed to import ECSchemas. List of ECSchemas to import is empty.");
+        return ERROR;
+        }
+
+    StopWatch timer(true);
+
+    BeMutexHolder lock(m_criticalSection);
+
+    SchemaImportContext context;
+    if (SUCCESS != context.Initialize(m_map.GetDbSchemaR(), m_ecdb))
+        return ERROR;
+
+    if (ViewGenerator::DropECClassViews(GetECDb()) != SUCCESS)
+        return ERROR;
+
+    if (ViewGenerator::DropUpdatableViews(GetECDb()) != SUCCESS)
+        return ERROR;
+
+    if (SUCCESS != BatchImportECSchemas(context, cache))
+        return ERROR;
+
+    ECSchemaCompareContext& compareContext = context.GetECSchemaCompareContext();
+    if (compareContext.HasNoSchemasToImport())
+        return SUCCESS;
+
+    //See if cache need to be cleared. If compareContext.RequireECSchemaUpgrade() == true will clear the cache and reload imported schema.
+    if (compareContext.ReloadECSchemaIfRequired(*this) == ERROR)
+        return ERROR;
+
+    if (MappingStatus::Error == m_map.MapSchemas(context))
+        return ERROR;
+
+    if (ViewGenerator::CreateUpdatableViews(GetECDb()) != SUCCESS)
+        return ERROR;
+
+    m_ecdb.ClearECDbCache();
+
+    timer.Stop();
+    LOG.infov("Imported ECSchemas in %.4f msecs.", timer.GetElapsedSeconds() * 1000.0);
+    STATEMENT_DIAGNOSTICS_LOGCOMMENT("End ECDbSchemaManager::ImportECSchemas");
+    return SUCCESS;
+    }
+
+/*---------------------------------------------------------------------------------------
+* @bsimethod                                                   Affan.Khan        29/2012
++---------------+---------------+---------------+---------------+---------------+------*/
+BentleyStatus ECDbSchemaManager::BatchImportECSchemas(SchemaImportContext& context, ECSchemaCacheR schemaCache) const
+    {
+    bvector<ECSchemaP> schemas;
+    schemaCache.GetSchemas(schemas);
+
+    bvector<ECSchemaP> schemasToImport;
+    for (ECSchemaP schema : schemas)
+        {
+        BeAssert(schema != nullptr);
+        if (schema == nullptr) 
+            continue;
+
+        if (schema->HasId())
+            {
+            ECSchemaId id = ECDbSchemaPersistenceHelper::GetECSchemaId(m_ecdb, schema->GetName().c_str());
+            if (!id.IsValid() || id != schema->GetId())
+                {
+                m_ecdb.GetECDbImplR().GetIssueReporter().Report(ECDbIssueSeverity::Error, "ECSchema %s is owned by some other ECDb file.", schema->GetFullSchemaName().c_str());
+                return ERROR;
+                }
+            }
+
+        BuildDependencyOrderedSchemaList(schemasToImport, schema);
+        }
+
+    bvector<ECSchemaP> primarySchemas;
+    bvector<ECSchemaP> suppSchemas;
+    for (ECSchemaP schema : schemasToImport)
+        {
+        if (schema->IsSupplementalSchema())
+            suppSchemas.push_back(schema);
+        else
+            primarySchemas.push_back(schema);
+        }
+
+    if (!suppSchemas.empty())
+        {
+        for (ECSchemaP primarySchema : primarySchemas)
+            {
+            if (primarySchema->IsSupplemented())
+                continue;
+
+            SupplementedSchemaBuilder builder;
+            SupplementedSchemaStatus status = builder.UpdateSchema(*primarySchema, suppSchemas, false /*dont create ca copy while supplementing*/);
+            if (SupplementedSchemaStatus::Success != status)
+                {
+                m_ecdb.GetECDbImplR().GetIssueReporter().Report(ECDbIssueSeverity::Error, "Failed to supplement ECSchema %s. See log file for details.", primarySchema->GetFullSchemaName().c_str());
+                return ERROR;
+                }
+
+            //All consolidated customattribute must be reference. But Supplemental Provenance in BSCA is not
+            //This bug could also be fixed in SupplementSchema builder but its much safer to do it here for now.
+            if (primarySchema->GetSupplementalInfo().IsValid())
+                {
+                auto provenance = primarySchema->GetCustomAttribute("SupplementalProvenance");
+                if (provenance.IsValid())
+                    {
+                    auto& bsca = provenance->GetClass().GetSchema();
+                    if (!ECSchema::IsSchemaReferenced(*primarySchema, bsca))
+                        {
+                        primarySchema->AddReferencedSchema(const_cast<ECSchemaR>(bsca));
+                        }
+                    }
+                }
+            }
+        }
+
+    // The dependency order may have *changed* due to supplementation adding new ECSchema references! Re-sort them.
+    bvector<ECSchemaP> dependencyOrderedPrimarySchemas;
+    for (ECSchemaP schema : primarySchemas)
+        BuildDependencyOrderedSchemaList(dependencyOrderedPrimarySchemas, schema);
+
+    primarySchemas.clear(); // Just make sure no one tries to use it anymore
+
+    ECSchemaValidationResult validationResult;
+    bool isValid = ECSchemaValidator::ValidateSchemas(validationResult, dependencyOrderedPrimarySchemas);
+    if (validationResult.HasErrors())
+        {
+        std::vector<Utf8String> errorMessages;
+        validationResult.ToString(errorMessages);
+
+        const ECDbIssueSeverity sev = ECDbIssueSeverity::Error;
+        m_ecdb.GetECDbImplR().GetIssueReporter().Report(sev, "Failed to import ECSchemas. Details: ");
+
+        for (Utf8StringCR errorMessage : errorMessages)
+            m_ecdb.GetECDbImplR().GetIssueReporter().Report(sev, errorMessage.c_str());
+        }
+
+    if (!isValid)
+        return ERROR;
+
+    ECSchemaCompareContext& schemaPrepareContext = context.GetECSchemaCompareContext();
+    if (schemaPrepareContext.Prepare(*this, dependencyOrderedPrimarySchemas) != SUCCESS)
+        return ERROR;
+
+    ECDbSchemaWriter schemaWriter(m_ecdb);
+    ECDbExpressionSymbolContext symbolsContext(m_ecdb);
+    for (ECSchemaCP schema : schemaPrepareContext.GetImportingSchemas())
+        {
+        if (SUCCESS != schemaWriter.Import(schemaPrepareContext, *schema))
+            return ERROR;
+        }
+
+    return DbSchemaPersistenceManager::RepopulateClassHierarchyCacheTable(m_ecdb);
+    }
+
+/*---------------------------------------------------------------------------------------
+* @bsimethod                                                    Affan.Khan        07/2012
++---------------+---------------+---------------+---------------+---------------+------*/
+ECSchemaCP ECDbSchemaManager::GetECSchema(Utf8CP schemaName, bool loadSchemaEntities) const
+    {
+    const ECSchemaId schemaId = ECDbSchemaPersistenceHelper::GetECSchemaId(GetECDb(), schemaName);
+    if (!schemaId.IsValid())
+        return nullptr;
+
+    return GetECSchema(schemaId, loadSchemaEntities);
+    }
+
+/*---------------------------------------------------------------------------------------
+* @bsimethod                                                    Affan.Khan        07/2012
++---------------+---------------+---------------+---------------+---------------+------*/
+ECSchemaCP ECDbSchemaManager::GetECSchema(ECSchemaId schemaId, bool loadSchemaEntities) const
+    {
+    return GetReader().GetECSchema(schemaId, loadSchemaEntities);
+    }
+
+/*---------------------------------------------------------------------------------------
+* @bsimethod                                                    Affan.Khan        07/2012
++---------------+---------------+---------------+---------------+---------------+------*/
+bool ECDbSchemaManager::ContainsECSchema(Utf8CP schemaName)  const
+    {
+    if (Utf8String::IsNullOrEmpty(schemaName))
+        {
+        BeAssert(false && "schemaName argument to ContainsECSchema must not be null or empty string.");
+        return false;
+        }
+
+    return ECDbSchemaPersistenceHelper::GetECSchemaId(m_ecdb, schemaName).IsValid();
+    }
+
+/*---------------------------------------------------------------------------------------
+* @bsimethod                                                    Affan.Khan        06/2012
++---------------+---------------+---------------+---------------+---------------+------*/
+ECClassCP ECDbSchemaManager::GetECClass(Utf8CP schemaNameOrAlias, Utf8CP className, ResolveSchema resolveSchema) const
+    {
+    ECClassId id;
+    if (!TryGetECClassId(id, schemaNameOrAlias, className, resolveSchema))
+        return nullptr;
+
+    return GetECClass(id);
+    }
+
+/*---------------------------------------------------------------------------------------
+* @bsimethod                                                    Affan.Khan        06/2012
++---------------+---------------+---------------+---------------+---------------+------*/
+ECClassCP ECDbSchemaManager::GetECClass(ECClassId ecClassId) const
+    {
+    return GetReader().GetECClass(ecClassId);
+    }
+
+/*---------------------------------------------------------------------------------------
+* @bsimethod                                                    Affan.Khan        06/2012
++---------------+---------------+---------------+---------------+---------------+------*/
+bool ECDbSchemaManager::TryGetECClassId(ECClassId& id, Utf8CP schemaNameOrAlias, Utf8CP className, ResolveSchema resolveSchema) const
+    {
+    id = GetReader().GetECClassId(schemaNameOrAlias, className, resolveSchema);
+    return id.IsValid();
+    }
+
+//---------------------------------------------------------------------------------------
+// @bsimethod                                 Krischan.Eberle                       12/13
+//---------------------------------------------------------------------------------------
+ECDerivedClassesList const& ECDbSchemaManager::GetDerivedECClasses(ECClassCR ecClass) const
+    {
+    ECClassId id = GetReader().GetECClassId(ecClass);
+    if (id.IsValid())
+        {
+        if (SUCCESS != GetReader().EnsureDerivedClassesExist(id))
+            LOG.errorv("Could not load derived classes for ECClass %s.", ecClass.GetFullName());
+        }
+    else
+        LOG.errorv("Cannot call ECDbSchemaManager::GetDerivedECClasses on ECClass %s. The ECClass does not exist in the ECDb file %s.", ecClass.GetFullName(), m_ecdb.GetDbFileName());
+
+    return ecClass.GetDerivedClasses();
+    }
+
+//---------------------------------------------------------------------------------------
+// @bsimethod                                                   Krischan.Eberle    12/2015
+//+---------------+---------------+---------------+---------------+---------------+------
+ECEnumerationCP ECDbSchemaManager::GetECEnumeration(Utf8CP schemaName, Utf8CP enumName) const
+    {
+    return GetReader().GetECEnumeration(schemaName, enumName);
+    }
+
+//---------------------------------------------------------------------------------------
+// @bsimethod                                                   Krischan.Eberle    06/2016
+//+---------------+---------------+---------------+---------------+---------------+------
+KindOfQuantityCP ECDbSchemaManager::GetKindOfQuantity(Utf8CP schemaName, Utf8CP koqName) const
+    {
+    return GetReader().GetKindOfQuantity(schemaName, koqName);
+    }
+
+/*---------------------------------------------------------------------------------------
+* @bsimethod                                                    Affan.Khan        07/2012
++---------------+---------------+---------------+---------------+---------------+------*/
+void ECDbSchemaManager::ClearCache() const { GetReader().ClearCache(); }
+
+//---------------------------------------------------------------------------------------
+// @bsimethod                                 Krischan.Eberle               09/2016
+//+---------------+---------------+---------------+---------------+---------------+------
+ECDbSchemaReader const& ECDbSchemaManager::GetReader() const { BeAssert(m_schemaReader != nullptr); return *m_schemaReader; }
+
+//---------------------------------------------------------------------------------------
+// @bsimethod                                 Krischan.Eberle               12/2012
+//+---------------+---------------+---------------+---------------+---------------+------
+ECDbCR ECDbSchemaManager::GetECDb() const { return m_ecdb; }
+
+//---------------------------------------------------------------------------------------
+// @bsimethod                                                    casey.mullen      01/2013
+//---------------------------------------------------------------------------------------
+ECSchemaPtr ECDbSchemaManager::_LocateSchema(SchemaKeyR key, SchemaMatchType matchType, ECSchemaReadContextR schemaContext)
+    {
+    SchemaKey foundKey;
+    ECSchemaId foundId;
+    if (!ECDbSchemaPersistenceHelper::TryGetECSchemaKeyAndId(foundKey, foundId, m_ecdb, key.GetName().c_str()))
+        return nullptr;
+
+    if (!foundKey.Matches(key, matchType))
+        return nullptr;
+
+    ECSchemaCP schema = GetReader().GetECSchema(foundId, true);
+    if (schema == nullptr)
+        return nullptr;
+
+    ECSchemaP schemaP = const_cast<ECSchemaP> (schema);
+    schemaContext.GetCache().AddSchema(*schemaP);
+    return schemaP;
+    }
+
+/*---------------------------------------------------------------------------------**//**
+* @bsimethod                                   Ramanujam.Raman                   12/12
++---------------+---------------+---------------+---------------+---------------+------*/
+ECClassCP ECDbSchemaManager::_LocateClass(Utf8CP schemaName, Utf8CP className)
+    {
+    return GetECClass(schemaName, className);
+    }
+
+//---------------------------------------------------------------------------------------
+// @bsimethod                                                   Affan.Khan   12/2015
+//---------------------------------------------------------------------------------------
+BentleyStatus ECDbSchemaManager::CreateECClassViewsInDb() const
+    {
+    return m_map.CreateECClassViewsInDb();
+    }
+
+END_BENTLEY_SQLITE_EC_NAMESPACE
+
+