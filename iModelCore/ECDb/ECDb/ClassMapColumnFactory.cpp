--- conflicted
+++ resolved
@@ -1,990 +1,986 @@
-/*--------------------------------------------------------------------------------------+
-|
-|     $Source: ECDb/ClassMapColumnFactory.cpp $
-|
-|  $Copyright: (c) 2017 Bentley Systems, Incorporated. All rights reserved. $
-|
-+--------------------------------------------------------------------------------------*/
-#include "ECDbPch.h"
-
-USING_NAMESPACE_BENTLEY_EC
-
-BEGIN_BENTLEY_SQLITE_EC_NAMESPACE
-
-//------------------------------------------------------------------------------------------
-//@bsimethod                                                    Affan.Khan       12 / 2016
-//------------------------------------------------------------------------------------------
-ClassMapColumnFactory::ClassMapColumnFactory(ClassMap const& classMap) 
-    : m_classMap(classMap), m_usesSharedColumnStrategy(classMap.GetMapStrategy().GetTphInfo().IsValid() && classMap.GetMapStrategy().GetTphInfo().GetShareColumnsMode() == TablePerHierarchyInfo::ShareColumnsMode::Yes), m_sharedColumnCount(-1)
-    {
-    if (m_usesSharedColumnStrategy)
-        {
-        if (m_classMap.GetMapStrategy().GetTphInfo().GetSharedColumnCount().IsValid())
-            m_sharedColumnCount = m_classMap.GetMapStrategy().GetTphInfo().GetSharedColumnCount().Value();
-        }
-
-    Initialize();
-    }
-
-//------------------------------------------------------------------------------------------
-//@bsimethod                                                    Affan.Khan       04/2017
-//------------------------------------------------------------------------------------------
-DbTable* ClassMapColumnFactory::GetOverflowTable() const
-    {
-    if (GetTable().GetDerivedTables().empty())
-        {
-        DbTable*  overflowTable = m_classMap.GetDbMap().GetDbSchemaR().CreateOverflowTable(GetTable());
-        const_cast<ClassMap&>(m_classMap).SetOverflowTable(*overflowTable);
-        return overflowTable;
-        }
-    else if (GetTable().GetDerivedTables().size() == 1)
-        {
-        DbTable* overflowTable = const_cast<DbTable*>(GetTable().GetDerivedTables().front());
-        if (overflowTable->GetType() == DbTable::Type::Overflow)
-            return overflowTable;
-        }
-
-    BeAssert(false && "Cannot create overflow table");
-    return nullptr;
-    }
-
-//------------------------------------------------------------------------------------------
-//@bsimethod                                                    Affan.Khan       04/2017
-//------------------------------------------------------------------------------------------
-BentleyStatus ClassMapColumnFactory::BeignSharedColumnBlock(Utf8CP propertyName, bset<const ClassMap*> const* additionalFilter) const
-    {
-    if (m_columnReservationInfo != nullptr)
-        {
-        BeAssert(false);
-        return ERROR;
-        }
-
-    if (!m_usesSharedColumnStrategy)
-        {
-        BeAssert(false && "Shared Column must be enabled for this allocation to work");
-        return ERROR;
-        }
-
-    BeAssert(propertyName != nullptr);
-    ECN::ECPropertyCP property = m_classMap.GetClass().GetPropertyP(propertyName);
-    if (property == nullptr)
-        {
-        BeAssert(false && "Property must exist in associated class map");
-        return ERROR;
-        }
-
-    SetupCompoundFilter(additionalFilter);
-    int sharedColumnThatCanBeCreated;
-    int sharedColumnThatCanBeReused;
-    if (TryGetAvaliableColumns(sharedColumnThatCanBeCreated, sharedColumnThatCanBeReused) != SUCCESS)
-        {
-        RemoveCompoundFilter();
-        return ERROR;
-        }
-    
-    int columnsRequired = ColumnReservationInfo::MaxColumnsRequiredToPersistAProperty(*property);
-    if (columnsRequired < (sharedColumnThatCanBeReused + sharedColumnThatCanBeCreated))
-        {
-        m_columnReservationInfo = std::unique_ptr<ColumnReservationInfo>(new ColumnReservationInfo(*property,columnsRequired, sharedColumnThatCanBeReused, sharedColumnThatCanBeCreated));
-        }
-    else
-        {
-        DbTable* overflowTable = GetOverflowTable();
-        if (overflowTable == nullptr)
-            {
-            RemoveCompoundFilter();
-            return ERROR;
-            }
-
-        m_columnReservationInfo = std::unique_ptr<ColumnReservationInfo>(new ColumnReservationInfo(*property, columnsRequired, *overflowTable));
-        }
-
-    RemoveCompoundFilter();
-    return SUCCESS;
-    }
-
-//------------------------------------------------------------------------------------------
-//@bsimethod                                                    Affan.Khan       04/2017
-//------------------------------------------------------------------------------------------
-BentleyStatus ClassMapColumnFactory::EndSharedColumnBlock() const
-    {
-    if (m_columnReservationInfo == nullptr)
-        {
-        BeAssert(false);
-        return ERROR;
-        }
-    //if (!m_columnReservationInfo->IsValid())
-    //    {
-    //    BeAssert(false);
-    //    return ERROR;
-    //    }
-
-    m_columnReservationInfo = nullptr;
-    return SUCCESS;
-    }
-
-//------------------------------------------------------------------------------------------
-//@bsimethod                                                    Affan.Khan       01 / 2015
-//------------------------------------------------------------------------------------------
-void ClassMapColumnFactory::Initialize() const
-    {
-        UsedColumnFinder::ColumnMap columnMap;
-    if (SUCCESS != UsedColumnFinder::Find(columnMap, m_classMap))
-        {
-        BeAssert(false && "UsedColumnFinder::Find(columnMap, m_classMap) return ERROR");
-        return;
-        }
-
-    for (std::pair<Utf8String, DbColumn const*> const& entry : columnMap)
-        {
-        AddColumnToCache(*entry.second, entry.first);
-        }
-    }
-
-//------------------------------------------------------------------------------------------
-//@bsimethod                                                    Affan.Khan       01 / 2015
-//------------------------------------------------------------------------------------------
-DbColumn* ClassMapColumnFactory::CreateColumn(ECN::ECPropertyCR ecProp, DbColumn::Type colType, DbColumn::CreateParams const& params, Utf8StringCR accessString) const
-    {
-    DbColumn* outColumn = nullptr;
-    if (m_usesSharedColumnStrategy)
-        outColumn = ApplySharedColumnStrategy(ecProp, colType, params);
-    else
-        outColumn = ApplyDefaultStrategy(ecProp, colType, params, accessString);
-
-    if (outColumn == nullptr)
-        return nullptr;
-
-    return outColumn;
-    }
-
-//------------------------------------------------------------------------------------------
-//@bsimethod                                                    Affan.Khan       01 / 2015
-//------------------------------------------------------------------------------------------
-void ClassMapColumnFactory::SetupCompoundFilter(bset<const ClassMap*> const* additionalFilter) const
-    {
-    if (m_compoundFilter.size() != 1 || additionalFilter != nullptr)
-        {
-        m_compoundFilter.clear();
-        m_compoundFilter.push_back(&m_classMap);
-        }
-
-    if (!additionalFilter)
-        return;
-
-    for (ClassMap const* additionalClassMap : *additionalFilter)
-        {
-        if (additionalClassMap == &m_classMap)
-            continue;
-
-        if (additionalClassMap->GetJoinedOrPrimaryTable().GetId() != GetTable().GetId())
-            {
-            BeAssert(false);
-            continue;
-            }
-
-        m_compoundFilter.push_back(additionalClassMap);
-        }
-    }
-
-//------------------------------------------------------------------------------------------
-//@bsimethod                                                    Affan.Khan       01 / 2017
-//------------------------------------------------------------------------------------------
-void ClassMapColumnFactory::RemoveCompoundFilter () const
-    {
-    if (m_compoundFilter.size() != 1)
-        m_compoundFilter.clear();
-    }
-//------------------------------------------------------------------------------------------
-//@bsimethod                                                    Affan.Khan       01 / 2017
-//------------------------------------------------------------------------------------------
-DbColumn* ClassMapColumnFactory::AllocateDataColumn(ECN::ECPropertyCR property, DbColumn::Type type, DbColumn::CreateParams const& param, Utf8StringCR accessString, bset<const ClassMap*> const* additionalFilter) const
-    {
-    SetupCompoundFilter(additionalFilter);
-    bool foundColumn = false;
-    DbColumn* outColumn = nullptr;
-    //First try to find existing map
-    std::map<Utf8String, std::set<DbColumn const*>, CompareIUtf8Ascii>::iterator itor;
-    for (ClassMap const* classMapFilter : m_compoundFilter)
-        {
-        itor = classMapFilter->GetColumnFactory().m_usedColumnMap.find(accessString);
-        if (itor != m_usedColumnMap.end())
-            {
-            foundColumn = true;
-            break;
-            }
-        }
-
-    if (foundColumn)
-        {
-        //Find a column that is suitable
-        const std::set<DbColumn const*>& mappedColumns = itor->second;
-        for (DbColumn const* mappedColumn : mappedColumns)
-            {
-            //set allocate column to mapped column if it fits
-            if (IsCompatible(*mappedColumn, type, param))
-                {
-                outColumn = const_cast<DbColumn*>(mappedColumn);
-                break;
-                }
-            }
-
-        if (outColumn == nullptr)
-            outColumn = CreateColumn(property, type, param, accessString);
-        else
-            {
-            if (m_columnReservationInfo)
-                {
-                m_columnReservationInfo->AllocateExisting();
-                }
-            }
-        }
-    else
-        {
-        outColumn = CreateColumn(property, type, param, accessString);
-        }
-
-    //Register column
-    if (outColumn)
-        {
-        for (ClassMap const* classMapFilter : m_compoundFilter)
-            classMapFilter->GetColumnFactory().AddColumnToCache(*outColumn, accessString);
-        }
-
-    RemoveCompoundFilter();
-    return outColumn;
-    }
-
-//------------------------------------------------------------------------------------------
-//@bsimethod                                                    Affan.Khan       01 / 2015
-//-----------------------------------------------------------------------------------------
-bool ClassMapColumnFactory::IsColumnInUseByClassMap(DbColumn const& column) const
-    {
-    for (ClassMap const* classMap : m_compoundFilter)
-        {
-        if (classMap->GetColumnFactory().m_usedColumnSet.find(&column) != classMap->GetColumnFactory().m_usedColumnSet.end())
-            return true;
-        }
-
-    return false;
-    }
-
-//------------------------------------------------------------------------------------------
-//@bsimethod                                                    Affan.Khan       01 / 2015
-//-----------------------------------------------------------------------------------------
-DbColumn* ClassMapColumnFactory::ApplyDefaultStrategy(ECN::ECPropertyCR ecProp, DbColumn::Type colType, DbColumn::CreateParams const& params, Utf8StringCR accessString) const
-    {
-    DbColumn* existingColumn = GetTable().FindColumnP(params.GetColumnName().c_str());
-    if (existingColumn != nullptr && !IsColumnInUseByClassMap(*existingColumn) &&
-        DbColumn::IsCompatible(existingColumn->GetType(), colType))
-        {
-        if (!GetTable().IsOwnedByECDb() || (existingColumn->GetConstraints().HasNotNullConstraint() == params.AddNotNullConstraint() &&
-                                            existingColumn->GetConstraints().HasUniqueConstraint() == params.AddUniqueConstraint() &&
-                                            existingColumn->GetConstraints().GetCollation() == params.GetCollation()))
-            {
-            return existingColumn;
-            }
-
-        GetECDb().GetECDbImplR().GetIssueReporter().Report("Column %s in table %s is used by multiple property maps where property name and data type matches,"
-                                                        " but where one of the constraints NOT NULL, UNIQUE, or COLLATE differs.",
-                                                        existingColumn->GetName().c_str(), GetTable().GetName().c_str());
-        return nullptr;
-        }
-
-
-    BeAssert(!params.GetColumnName().empty() && "Column name must not be null for default strategy");
-    bool effectiveNotNullConstraint = params.AddNotNullConstraint();
-    if (params.AddNotNullConstraint() && (GetTable().HasExclusiveRootECClass() && GetTable().GetExclusiveRootECClassId() != m_classMap.GetClass().GetId()))
-        {
-        LOG.warningv("For the ECProperty '%s' on ECClass '%s' a NOT NULL constraint is defined. The constraint cannot be enforced though because "
-                     "the ECProperty has base ECClasses mapped to the same table.",
-                     ecProp.GetName().c_str(), ecProp.GetClass().GetFullName());
-
-        effectiveNotNullConstraint = false;
-        }
-
-    //col rename needed for TPH and shared tables without column sharing if sibling classes have same property names
-    const ECClassId classId = GetPersistenceClassId(ecProp, accessString);
-    if (!classId.IsValid())
-        return nullptr;
-
-    Utf8String resolvedColumnName, tmp;
-    int retryCount = 0;
-    if (SUCCESS != ResolveColumnName(tmp, params.GetColumnName(), classId, retryCount))
-        return nullptr;
-
-    resolvedColumnName = tmp;
-    while (GetTable().FindColumnP(resolvedColumnName.c_str()) != nullptr)
-        {
-        retryCount++;
-        resolvedColumnName = tmp;
-        if (SUCCESS != ResolveColumnName(resolvedColumnName, params.GetColumnName(), classId, retryCount))
-            return nullptr;
-        }
-
-    DbColumn* newColumn = GetTable().CreateColumn(resolvedColumnName, colType, DbColumn::Kind::DataColumn, PersistenceType::Physical);
-    if (newColumn == nullptr)
-        return nullptr;
-
-    if (effectiveNotNullConstraint)
-        newColumn->GetConstraintsR().SetNotNullConstraint();
-
-    if (params.AddUniqueConstraint())
-        newColumn->GetConstraintsR().SetUniqueConstraint();
-
-    if (params.GetCollation() != DbColumn::Constraints::Collation::Unset)
-        newColumn->GetConstraintsR().SetCollation(params.GetCollation());
-
-    AddColumnToCache(*newColumn, accessString);
-    return newColumn;
-    }
-
-//---------------------------------------------------------------------------------------
-// @bsimethod                                                    Affan.Khan      04/2017
-//---------------------------------------------------------------------------------------
-BentleyStatus ClassMapColumnFactory::TryGetAvaliableColumns(int& sharedColumnThatCanBeCreated, int& sharedColumnThatCanBeReused) const
-    {
-    const int maxColumnInBaseTable = 63;
-    const std::vector<DbColumn const*> physicalColumns = GetTable().FindAll(PersistenceType::Physical);
-    const std::vector<DbColumn const*> sharedColumns = GetTable().FindAll(DbColumn::Kind::SharedDataColumn);
-    const int nAvaliablePhysicalColumns = maxColumnInBaseTable - (int) physicalColumns.size();
-    sharedColumnThatCanBeReused = 0;
-    for (DbColumn const* sharedColumn : sharedColumns)
-        if (!IsColumnInUseByClassMap(*sharedColumn))
-            sharedColumnThatCanBeReused++;
-
-    if (m_sharedColumnCount >= 0)
-        {
-        if (sharedColumns.size() > m_sharedColumnCount)
-            {
-            BeAssert(false && "SharedColumnCount bypassed the limit set in CA");
-            return ERROR;
-            }
-
-        sharedColumnThatCanBeCreated = m_sharedColumnCount - (int)sharedColumns.size();
-        if (sharedColumnThatCanBeCreated > nAvaliablePhysicalColumns)
-            sharedColumnThatCanBeCreated = nAvaliablePhysicalColumns; //restrict avaliable shared columns to avaliable physical columsn
-        }
-    else
-        {
-        sharedColumnThatCanBeCreated = nAvaliablePhysicalColumns;
-        }
-
-
-    return SUCCESS;
-    }
-
-//------------------------------------------------------------------------------------------
-//@bsimethod                                                    Affan.Khan       01 / 2015
-//------------------------------------------------------------------------------------------
-DbColumn* ClassMapColumnFactory::ApplySharedColumnStrategy(ECN::ECPropertyCR prop, DbColumn::Type colType, DbColumn::CreateParams const& params) const
-    {
-    //Defining a col name for a shared column is a DB thing and DB CAs are taken strictly.
-    if (params.IsColumnNameFromPropertyMapCA())
-        {
-        GetECDb().GetECDbImplR().GetIssueReporter().Report("Failed to map ECProperty '%s:%s'. It has a 'PropertyMap' custom attribute which specifies a value for 'ColumnName'. "
-                                                        "'ColumnName' must not be specified for this ECProperty because it is mapped to a column shared with other ECProperties.",
-                                                        prop.GetClass().GetFullName(), prop.GetName().c_str());
-        return nullptr;
-        }
-
-    //Defining a collation which is not doable is an error because this is a DB thing and DB CAs are taken strictly.
-    if (params.GetCollation() != DbColumn::Constraints::Collation::Unset)
-        {
-        GetECDb().GetECDbImplR().GetIssueReporter().Report("Failed to map ECProperty '%s:%s'. It has a 'PropertyMap' custom attribute which specifies a Collation constraint "
-                                                        "which cannot be created because the ECProperty is mapped to a column shared with other ECProperties.",
-                                                        prop.GetClass().GetFullName(), prop.GetName().c_str());
-        return nullptr;
-        }
-
-    //NOT NULL and UNIQUE will soon become ECSchema level things. They are not an error, and can only be taken as hints because
-    //the ECSchema level doesn't say which layer (DB or API) has to enforce it
-    bool addNotNullConstraint = params.AddNotNullConstraint();
-    bool addUniqueConstraint = params.AddUniqueConstraint();
-    if (params.AddNotNullConstraint() || params.AddUniqueConstraint())
-        {
-        LOG.warningv("For the ECProperty '%s' on ECClass '%s' either a NOT NULL or a UNIQUE constraint is defined. The constraint cannot be enforced though because "
-                     "the ECProperty is mapped to a column shared with other ECProperties.",
-                     prop.GetName().c_str(), prop.GetClass().GetFullName());
-
-        addNotNullConstraint = false;
-        addUniqueConstraint = false;
-        }
-
-    DbColumn const* reusableColumn = nullptr;
-    if (TryFindReusableSharedDataColumn(reusableColumn))
-        {
-        if (m_columnReservationInfo && !m_columnReservationInfo->GetOverflowTable())
-            m_columnReservationInfo->AllocateExisting();
-
-        return const_cast<DbColumn*>(reusableColumn);
-        }
-    
-    DbColumn* col;
-    if (m_columnReservationInfo && m_columnReservationInfo->GetOverflowTable())
-        {
-        col = m_columnReservationInfo->GetOverflowTable()->CreateSharedColumn(colType);
-        }
-    else
-        {
-        col = GetTable().CreateSharedColumn(colType);
-        }
-
-    if (m_columnReservationInfo && !m_columnReservationInfo->GetOverflowTable())
-        m_columnReservationInfo->AllocateNew();
-
-    if (col == nullptr)
-        {
-        BeAssert(false);
-        return nullptr;
-        }
-
-    if (addNotNullConstraint)
-        col->GetConstraintsR().SetNotNullConstraint();
-
-    if (addUniqueConstraint)
-        col->GetConstraintsR().SetUniqueConstraint();
-
-    if (params.GetCollation() == DbColumn::Constraints::Collation::Unset)
-        col->GetConstraintsR().SetCollation(params.GetCollation());
-
-    return col;
-    }
-
-//------------------------------------------------------------------------------------------
-//@bsimethod                                                    Affan.Khan       01 / 2015
-//------------------------------------------------------------------------------------------
-BentleyStatus ClassMapColumnFactory::ResolveColumnName(Utf8StringR resolvedColumName, Utf8StringCR requestedColumnName, ECN::ECClassId classId, int retryCount) const
-    {
-    if (retryCount > 0)
-        {
-        BeAssert(!resolvedColumName.empty());
-        resolvedColumName += SqlPrintfString("%d", retryCount);
-        return SUCCESS;
-        }
-
-    if (requestedColumnName.empty())
-        {
-        //use name generator
-        resolvedColumName.clear();
-        return SUCCESS;
-        }
-
-    DbColumn const* existingColumn = GetTable().FindColumnP(requestedColumnName.c_str());
-    if (existingColumn != nullptr && IsColumnInUseByClassMap(*existingColumn))
-        {
-        Utf8Char classIdStr[ECClassId::ID_STRINGBUFFER_LENGTH];
-        classId.ToString(classIdStr);
-        resolvedColumName.Sprintf("c%s_%s", classIdStr, requestedColumnName.c_str());
-        }
-    else
-        resolvedColumName.assign(requestedColumnName);
-
-    return SUCCESS;
-    }
-
-//------------------------------------------------------------------------------------------
-//@bsimethod                                                    Affan.Khan       01 / 2015
-//------------------------------------------------------------------------------------------
-ECClassId ClassMapColumnFactory::GetPersistenceClassId(ECN::ECPropertyCR ecProp, Utf8StringCR propAccessString) const
-    {
-    const size_t dotPosition = propAccessString.find(".");
-    ECPropertyCP property = nullptr;
-    if (dotPosition != Utf8String::npos)
-        {
-        //! Get root property in given accessString.
-        property = m_classMap.GetClass().GetPropertyP(propAccessString.substr(0, dotPosition).c_str());
-        }
-    else
-        property = m_classMap.GetClass().GetPropertyP(propAccessString.c_str());
-
-
-    if (property == nullptr)
-        {
-        BeAssert(false && "Failed to find root property");
-        return ECClassId();
-        }
-
-    return property->GetClass().GetId();
-    }
-
-//------------------------------------------------------------------------------------------
-//@bsimethod                                                    Affan.Khan       01 / 2015
-//------------------------------------------------------------------------------------------
-bool ClassMapColumnFactory::TryFindReusableSharedDataColumn(DbColumn const*& reusableColumn) const
-    {
-    reusableColumn = nullptr;
-    for (DbColumn const* column : GetTable().GetColumns())
-        {
-        if (column->IsShared() && !IsColumnInUseByClassMap(*column))
-            {
-            reusableColumn = column;
-            return true; 
-            }
-        }
-
-    return false;
-    }
-
-//------------------------------------------------------------------------------------------
-//@bsimethod                                                    Affan.Khan       01 / 2015
-//------------------------------------------------------------------------------------------
-void ClassMapColumnFactory::AddColumnToCache(DbColumn const& column, Utf8StringCR accessString) const
-    {
-    m_usedColumnMap[accessString].insert(&column);
-    m_usedColumnSet.insert(&column);
-    }
-
-//------------------------------------------------------------------------------------------
-//@bsimethod                                                    Affan.Khan       01 / 2015
-//------------------------------------------------------------------------------------------
-bool ClassMapColumnFactory::IsCompatible(DbColumn const& avaliableColumn, DbColumn::Type type, DbColumn::CreateParams const& params) const
-    {
-    if (DbColumn::IsCompatible(avaliableColumn.GetType(), type))
-        {
-        if (!GetTable().IsOwnedByECDb() || (avaliableColumn.GetConstraints().HasNotNullConstraint() == params.AddNotNullConstraint() &&
-                                            avaliableColumn.GetConstraints().HasUniqueConstraint() == params.AddUniqueConstraint() &&
-                                            avaliableColumn.GetConstraints().GetCollation() == params.GetCollation()))
-            {
-            return true;
-            }
-        }
-
-    return false;
-    }
-
-
-//------------------------------------------------------------------------------------------
-//@bsimethod                                                    Affan.Khan       01 / 2015
-//------------------------------------------------------------------------------------------
-DbTable& ClassMapColumnFactory::GetTable() const  { return m_classMap.GetJoinedOrPrimaryTable();  }
-
-//------------------------------------------------------------------------------------------
-//@bsimethod                                                    Affan.Khan       01 / 2015
-//------------------------------------------------------------------------------------------
-ECDbCR ClassMapColumnFactory::GetECDb() const { return m_classMap.GetDbMap().GetECDb(); }
-
-//------------------------------------------------------------------------------------------
-//@bsimethod                                                    Affan.Khan       01 / 2015
-//------------------------------------------------------------------------------------------
-void ClassMapColumnFactory::Debug() const
-    {
-    NativeSqlBuilder sql;
-    sql.Append("ClassMap : ").AppendLine(m_classMap.GetClass().GetFullName());
-
-    for (auto const& pair : m_usedColumnMap)
-        {
-        for (DbColumn const* column : pair.second)
-            sql.Append(pair.first.c_str()).Append(" -> ").Append(column->GetTable().GetName().c_str()).AppendDot().Append(column->GetName().c_str()).AppendLine("");
-        }
-    sql.AppendLine("------------------------------------------------");
-
-    printf("%s\n", sql.ToString());
-    }
-
-//**************************ClassMapColumnFactory::UsedColumnFinder*************************
-//------------------------------------------------------------------------------------------
-//@bsimethod                                                    Affan.Khan       02 / 2017
-//------------------------------------------------------------------------------------------
-ClassMap const* ClassMapColumnFactory::UsedColumnFinder::GetClassMap(ECN::ECClassCR entityClass) const
-    {
-    return m_classMap.GetDbMap().GetClassMap(entityClass);
-    }
-
-//------------------------------------------------------------------------------------------
-//@bsimethod                                                    Affan.Khan       02 / 2017
-//------------------------------------------------------------------------------------------
-bool ClassMapColumnFactory::UsedColumnFinder::IsMappedIntoContextClassMapTables(ClassMap const& classMap) const
-    {
-    for (DbTable const* table : classMap.GetTables())
-        {
-        if (m_contextMapTableSet.find(table) != m_contextMapTableSet.end())
-            return true;
-        }
-
-    return false;
-    }
-
-//------------------------------------------------------------------------------------------
-//@bsimethod                                                    Affan.Khan       02 / 2017
-//------------------------------------------------------------------------------------------
-bool ClassMapColumnFactory::UsedColumnFinder::IsMappedIntoContextClassMapTables(PropertyMap const& propertyMap) const
-    {
-    GetTablesPropertyMapVisitor visitor;
-    propertyMap.AcceptVisitor(visitor);
-    for (DbTable const* table : visitor.GetTables())
-        {
-        if (m_contextMapTableSet.find(table) != m_contextMapTableSet.end())
-            return true;
-        }
-
-    return false;
-    }
-
-//------------------------------------------------------------------------------------------
-//@bsimethod                                                    Affan.Khan       02 / 2017
-//------------------------------------------------------------------------------------------
-BentleyStatus ClassMapColumnFactory::UsedColumnFinder::ResolveMixins()
-    {
-    for (ClassMapCP deepestClassMapped : m_deepestClassMapped)
-        {
-        std::vector<ECEntityClassCP> unresolvedMixins(m_mixins.begin(), m_mixins.end());
-        for (ECEntityClassCP mixIn : unresolvedMixins)
-            {
-            if (deepestClassMapped->GetClass().Is(mixIn))
-                {
-                m_mixins.erase(mixIn);
-                }
-            }
-        }
-
-    //this mixin has not be resolved. We need to find it implementation if avaliable.
-    if (!m_mixins.empty())
-        {
-        //std::vector<ECEntityClassCP> unresolvedMixins(m_mixins.begin(), m_mixins.end());
-        for (ECEntityClassCP unresolvedMixin : m_mixins)
-            {
-            ClassMap const* impl = ResolveMixin(*unresolvedMixin);
-            if (impl != nullptr)
-                {
-                m_mixinImpls[unresolvedMixin] = impl;
-                }
-            else
-                {
-                //Find base mixin and find there impl
-                ResolveBaseMixin(*unresolvedMixin);
-                }
-            }
-        }
-
-    return SUCCESS;
-    }
-
-//------------------------------------------------------------------------------------------
-//@bsimethod                                                    Affan.Khan       02 / 2017
-//------------------------------------------------------------------------------------------
-void ClassMapColumnFactory::UsedColumnFinder::ResolveBaseMixin(ECN::ECClassCR currentClass)
-    {
-    for (ECClassCP baseClass : currentClass.GetBaseClasses())
-        {
-        ECEntityClassCP baseEntityClass = baseClass->GetEntityClassCP();
-        ClassMap const* impl = ResolveMixin(*baseEntityClass);
-        if (impl != nullptr)
-            {
-            if (m_mixinImpls.find(baseEntityClass) == m_mixinImpls.end())
-                m_mixinImpls[baseEntityClass] = impl;
-            }
-        else
-            {
-            ResolveBaseMixin(*baseEntityClass);
-            }
-        }
-    }
-
-//------------------------------------------------------------------------------------------
-//@bsimethod                                                    Affan.Khan       02 / 2017
-//------------------------------------------------------------------------------------------
-ClassMap const* ClassMapColumnFactory::UsedColumnFinder::ResolveMixin(ECN::ECClassCR currentClass)
-    {
-    ClassMap const* currentClassMap = GetClassMap(currentClass);
-    if (currentClassMap && !currentClassMap->GetTables().empty() &&
-        currentClass.GetId() != m_classMap.GetClass().GetId() && IsMappedIntoContextClassMapTables(*currentClassMap))
-        {
-        return currentClassMap;
-        }
-
-    for (ECClassCP derivedClass : m_classMap.GetDbMap().GetECDb().Schemas().GetDerivedClasses(currentClass))
-        {
-        if (currentClassMap = ResolveMixin(*derivedClass))
-            return currentClassMap;
-        }
-
-    return nullptr;
-    }
-
-//------------------------------------------------------------------------------------------
-//@bsimethod                                                    Affan.Khan       02 / 2017
-//-----------------------------------------------------------------------------------------
-BentleyStatus ClassMapColumnFactory::UsedColumnFinder::TraverseClassHierarchy(ECN::ECClassCR currentClass, ClassMap const* parentClassMap)
-    {
-    if (m_primaryHierarchy.find(&currentClass) != m_primaryHierarchy.end())
-        return SUCCESS;
-
-    m_primaryHierarchy.insert(&currentClass);
-    ClassMap const* currentClassMap = GetClassMap(currentClass);
-    if (currentClass.GetId() == m_classMap.GetClass().GetId())
-        {
-        for (ECClassCP baseClass : currentClass.GetBaseClasses())
-            {
-            ECEntityClassCP entityClass = baseClass->GetEntityClassCP();
-            if (entityClass && !entityClass->IsMixin())
-                {
-                if (ClassMap const* baseClassMap = GetClassMap(*baseClass))
-                    m_deepestClassMapped.insert(baseClassMap);
-                }
-            }
-        }
-
-    if (currentClassMap == nullptr || currentClassMap->GetTables().empty())
-        {
-        if (parentClassMap != nullptr)
-            m_deepestClassMapped.insert(parentClassMap);
-
-        return SUCCESS;
-        }
-
-    if (currentClass.GetId() != m_classMap.GetClass().GetId() && IsMappedIntoContextClassMapTables(*currentClassMap))
-        parentClassMap = currentClassMap;
-
-    ECDerivedClassesList const& derivedClasses = m_classMap.GetDbMap().GetECDb().Schemas().GetDerivedClasses(currentClass);
-    if (derivedClasses.empty())
-        {
-        if (parentClassMap != nullptr)
-            m_deepestClassMapped.insert(parentClassMap);
-        }
-    else
-        {
-        for (ECClassCP derivedClass : derivedClasses)
-            if (TraverseClassHierarchy(*derivedClass, parentClassMap) != SUCCESS)
-                return ERROR;
-        }
-
-    return SUCCESS;
-    }
-
-//------------------------------------------------------------------------------------------
-//@bsimethod                                                    Affan.Khan       02 / 2017
-//------------------------------------------------------------------------------------------
-BentleyStatus ClassMapColumnFactory::UsedColumnFinder::FindRelationshipEndTableMaps(ECN::ECClassId classId)
-    {
-    for (bpair<ECN::ECClassId, LightweightCache::RelationshipEnd> const& relKey : m_classMap.GetDbMap().GetLightweightCache().GetRelationshipClasssForConstraintClass(classId))
-        {
-<<<<<<< HEAD
-        //!We are interested in relationship that are end table and are persisted in m_classMap.GetJoinedOrPrimaryTable()
-=======
-        if (m_endTableRelationship.find(relKey.first) != m_endTableRelationship.end())
-            continue;
-
-        m_endTableRelationship[relKey.first] = nullptr;
-        //!We are interested in relationship that are end table and are persisted in m_classMap.GetJoinedTable()
->>>>>>> cf45829e
-        ECClassCP relClass = m_classMap.GetDbMap().GetECDb().Schemas().GetClass(relKey.first);
-        BeAssert(relClass != nullptr);
-        ClassMap const* relMap = m_classMap.GetDbMap().GetClassMap(*relClass);
-        if (relMap == nullptr || relMap->GetTables().empty())
-            continue;
-
-        if (relMap->GetType() != ClassMap::Type::RelationshipEndTable)
-            continue;
-
-        RelationshipClassEndTableMap const& endTableMap = relMap->GetAs<RelationshipClassEndTableMap>();
-        RelationshipConstraintMap const& persistedEnd = endTableMap.GetConstraintMap(endTableMap.GetForeignEnd());
-        if (!IsMappedIntoContextClassMapTables(*persistedEnd.GetECInstanceIdPropMap()))
-            continue;
-
-        m_endTableRelationship[endTableMap.GetClass().GetId()] = &endTableMap;
-        }
-
-    return SUCCESS;
-    }
-//------------------------------------------------------------------------------------------
-//@bsimethod                                                    Affan.Khan       02 / 2017
-//------------------------------------------------------------------------------------------
-ClassMapColumnFactory::UsedColumnFinder::UsedColumnFinder(ClassMap const& classMap)
-    :m_classMap(classMap)
-    {
-    m_contextMapTableSet.insert(classMap.GetTables().begin(), classMap.GetTables().end());
-    }
-
-//---------------------------------------------------------------------------------------
-// @bsimethod                                                    Affan.Khan      02/2017
-//---------------------------------------------------------------------------------------
-BentleyStatus ClassMapColumnFactory::UsedColumnFinder::QueryRelevantMixIns()
-    {
-    ECDbCR ecdb = m_classMap.GetDbMap().GetECDb();
-    CachedStatementPtr stmt = ecdb.GetCachedStatement(
-        "SELECT  CHBC.BaseClassId from " TABLE_ClassHierarchyCache " CCH "
-        "INNER JOIN " TABLE_ClassHasBaseClasses " CHBC ON CHBC.ClassId = CCH.ClassId "
-        "WHERE CCH.BaseClassId=? AND CHBC.BaseClassId IN ("
-        "SELECT CA.ContainerId FROM " TABLE_Class " C"
-        "                      INNER JOIN " TABLE_Schema " S ON S.Id=C.SchemaId"
-        "                      INNER JOIN " TABLE_CustomAttribute " CA ON CA.ClassId = C.Id "
-        "                      WHERE C.Name = 'IsMixin' AND S.Name='CoreCustomAttributes') "
-        "GROUP BY CHBC.BaseClassId");
-
-    if (BE_SQLITE_OK != stmt->BindId(1, m_classMap.GetClass().GetId()))
-        return ERROR;
-
-    while (stmt->Step() == BE_SQLITE_ROW)
-        {
-        ECClassId mixinId = stmt->GetValueId<ECClassId>(0);
-        ECClassCP classCP = ecdb.Schemas().GetClass(mixinId);
-        if (!classCP->IsEntityClass() || !classCP->GetEntityClassCP()->IsMixin())
-            {
-            BeAssert(false && "SQL query has issue. Something changed about Mixin CA");
-            return ERROR;
-            }
-
-        m_mixins.insert(classCP->GetEntityClassCP());
-        }
-
-    return SUCCESS;
-    }
-//------------------------------------------------------------------------------------------
-//@bsimethod                                                    Affan.Khan       02 / 2017
-//------------------------------------------------------------------------------------------
-BentleyStatus ClassMapColumnFactory::UsedColumnFinder::Execute(ColumnMap& columnMap)
-    {
-    //Traverse derived class hierarchy and find deepest mapped classes. 
-    //It also identify any mixin that it encounter
-    if (TraverseClassHierarchy(m_classMap.GetClass(), nullptr) != SUCCESS)
-        return ERROR;
-
-    if (QueryRelevantMixIns() != SUCCESS)
-        return ERROR;
-
-    //Find implementation for mixins and also remove the mixin from queue that has implementation as part of deepest mapped classes
-    if (ResolveMixins() != SUCCESS)
-        return ERROR;
-
-    //Find relationship that is relevant to current class so to adds its column to used column list
-    for(ECClassCP ecClass: m_primaryHierarchy)
-        if (FindRelationshipEndTableMaps(ecClass->GetId()) != SUCCESS)
-            return ERROR;
-
-    //Append current map property maps
-    if (!m_classMap.GetPropertyMaps().empty())
-        {
-        SearchPropertyMapVisitor visitor(PropertyMap::Type::SingleColumnData);
-        m_classMap.GetPropertyMaps().AcceptVisitor(visitor);
-        for (PropertyMap const* propertyMap : visitor.Results())
-            columnMap.insert(std::make_pair(propertyMap->GetAccessString(), &propertyMap->GetAs<SingleColumnDataPropertyMap>().GetColumn()));
-        }
-
-    for (ClassMapCP deepestClassMapped : m_deepestClassMapped)
-        {
-        SearchPropertyMapVisitor visitor(PropertyMap::Type::SingleColumnData);
-        deepestClassMapped->GetPropertyMaps().AcceptVisitor(visitor);
-        for (PropertyMap const* propertyMap : visitor.Results())
-            {
-            if (columnMap.find(propertyMap->GetAccessString().c_str()) != columnMap.end())
-                continue;
-
-            if (IsMappedIntoContextClassMapTables(*propertyMap))
-                {
-                SingleColumnDataPropertyMap const& singleColDataPropertyMap = propertyMap->GetAs<SingleColumnDataPropertyMap>();
-                columnMap.insert(std::make_pair(singleColDataPropertyMap.GetAccessString(), &singleColDataPropertyMap.GetColumn()));
-                }
-            }
-        }
-
-    for (std::pair<ECEntityClassCP, ClassMapCP > const& entry : m_mixinImpls)
-        {
-        std::set<Utf8CP, CompareIUtf8Ascii> mixInPropertySet;
-        for (ECPropertyCP property : entry.first->GetProperties(true))
-            mixInPropertySet.insert(property->GetName().c_str());
-
-        SearchPropertyMapVisitor visitor(PropertyMap::Type::SingleColumnData);
-        entry.second->GetPropertyMaps().AcceptVisitor(visitor);
-        for (PropertyMap const* propertyMap : visitor.Results())
-            {
-            if (columnMap.find(propertyMap->GetAccessString().c_str()) != columnMap.end())
-                continue;
-
-            PropertyMap const* cur = propertyMap;
-            while (cur->GetParent())
-                cur = cur->GetParent();
-
-            //ignore other properties in case of mixin
-            if (mixInPropertySet.find(cur->GetName().c_str()) == mixInPropertySet.end())
-                continue;
-
-            if (IsMappedIntoContextClassMapTables(*propertyMap))
-                {
-                SingleColumnDataPropertyMap const& singleColDataPropertyMap = propertyMap->GetAs<SingleColumnDataPropertyMap>();
-                columnMap.insert(std::make_pair(singleColDataPropertyMap.GetAccessString(), &singleColDataPropertyMap.GetColumn()));
-                }
-            }
-        }
-
-    for (auto const& row : m_endTableRelationship)
-        {
-        if (!row.second) 
-            continue;
-
-        RelationshipClassEndTableMap const* relClassEndTableMap = row.second;
-        RelationshipConstraintMap const& persistedEnd = relClassEndTableMap->GetConstraintMap(relClassEndTableMap->GetReferencedEnd());
-        SystemPropertyMap::PerTableIdPropertyMap const* relECClassIdPropMap = nullptr;
-        SystemPropertyMap::PerTableIdPropertyMap const* ecInstanceIdPropMap = nullptr;
-        for (DbTable const* mappedTable : m_classMap.GetTables())
-            {
-            if (!ecInstanceIdPropMap)
-                {
-                ecInstanceIdPropMap = persistedEnd.GetECInstanceIdPropMap()->FindDataPropertyMap(*mappedTable);
-                if (ecInstanceIdPropMap != nullptr)
-                    columnMap.insert(std::make_pair(relClassEndTableMap->BuildQualifiedAccessString(ecInstanceIdPropMap->GetAccessString()), &ecInstanceIdPropMap->GetColumn()));
-                }
-
-            if (!relECClassIdPropMap) 
-                {
-                relECClassIdPropMap = relClassEndTableMap->GetECClassIdPropertyMap()->FindDataPropertyMap(*mappedTable);
-                if (relECClassIdPropMap != nullptr)
-                    columnMap.insert(std::make_pair(relClassEndTableMap->BuildQualifiedAccessString(relECClassIdPropMap->GetAccessString()), &relECClassIdPropMap->GetColumn()));
-                }
-            }
-        }
-
-    return SUCCESS;
-    }
-
-//------------------------------------------------------------------------------------------
-//@bsimethod                                                    Affan.Khan       02 / 2017
-//------------------------------------------------------------------------------------------
-BentleyStatus ClassMapColumnFactory::UsedColumnFinder::Find(ClassMapColumnFactory::UsedColumnFinder::ColumnMap& columnMap, ClassMap const& classMap)
-    {
-    UsedColumnFinder calc(classMap);
-    return calc.Execute(columnMap);
-    }
-
-
-
-//**************************ClassMapColumnFactory::ColumnReservationInfo*************************
-//------------------------------------------------------------------------------------------
-//@bsimethod                                                    Affan.Khan       02 / 2017
-//------------------------------------------------------------------------------------------
-//static 
-int ClassMapColumnFactory::ColumnReservationInfo::MaxColumnsRequiredToPersistAProperty(ECN::ECPropertyCR ecProperty)
-    {
-    int columnsRequired = 0;
-    if (ecProperty.GetIsNavigation())
-        {
-        columnsRequired = 2;
-        }
-    else if (PrimitiveECPropertyCP primitive = ecProperty.GetAsPrimitiveProperty())
-        {
-        if (primitive->GetType() == PrimitiveType::PRIMITIVETYPE_Point3d)
-            columnsRequired = 3;
-        else if (primitive->GetType() == PrimitiveType::PRIMITIVETYPE_Point2d)
-            columnsRequired = 2;
-        else
-            columnsRequired = 1;
-        }
-    else if (ecProperty.GetIsArray())
-        {
-        columnsRequired = 1;
-        }
-    else if (StructECPropertyCP structProperty = ecProperty.GetAsStructProperty())
-        {
-        for (ECN::ECPropertyCP prop : structProperty->GetType().GetProperties(true))
-            columnsRequired += MaxColumnsRequiredToPersistAProperty(*prop);
-        }
-    else
-        {
-        columnsRequired = std::numeric_limits<int>().max();
-        BeAssert(false && "Unknow type of ECProperty");
-        }
-
-    return columnsRequired;
-    }
-
+/*--------------------------------------------------------------------------------------+
+|
+|     $Source: ECDb/ClassMapColumnFactory.cpp $
+|
+|  $Copyright: (c) 2017 Bentley Systems, Incorporated. All rights reserved. $
+|
++--------------------------------------------------------------------------------------*/
+#include "ECDbPch.h"
+
+USING_NAMESPACE_BENTLEY_EC
+
+BEGIN_BENTLEY_SQLITE_EC_NAMESPACE
+
+//------------------------------------------------------------------------------------------
+//@bsimethod                                                    Affan.Khan       12 / 2016
+//------------------------------------------------------------------------------------------
+ClassMapColumnFactory::ClassMapColumnFactory(ClassMap const& classMap) 
+    : m_classMap(classMap), m_usesSharedColumnStrategy(classMap.GetMapStrategy().GetTphInfo().IsValid() && classMap.GetMapStrategy().GetTphInfo().GetShareColumnsMode() == TablePerHierarchyInfo::ShareColumnsMode::Yes), m_sharedColumnCount(-1)
+    {
+    if (m_usesSharedColumnStrategy)
+        {
+        if (m_classMap.GetMapStrategy().GetTphInfo().GetSharedColumnCount().IsValid())
+            m_sharedColumnCount = m_classMap.GetMapStrategy().GetTphInfo().GetSharedColumnCount().Value();
+        }
+
+    Initialize();
+    }
+
+//------------------------------------------------------------------------------------------
+//@bsimethod                                                    Affan.Khan       04/2017
+//------------------------------------------------------------------------------------------
+DbTable* ClassMapColumnFactory::GetOverflowTable() const
+    {
+    if (GetTable().GetDerivedTables().empty())
+        {
+        DbTable*  overflowTable = m_classMap.GetDbMap().GetDbSchemaR().CreateOverflowTable(GetTable());
+        const_cast<ClassMap&>(m_classMap).SetOverflowTable(*overflowTable);
+        return overflowTable;
+        }
+    else if (GetTable().GetDerivedTables().size() == 1)
+        {
+        DbTable* overflowTable = const_cast<DbTable*>(GetTable().GetDerivedTables().front());
+        if (overflowTable->GetType() == DbTable::Type::Overflow)
+            return overflowTable;
+        }
+
+    BeAssert(false && "Cannot create overflow table");
+    return nullptr;
+    }
+
+//------------------------------------------------------------------------------------------
+//@bsimethod                                                    Affan.Khan       04/2017
+//------------------------------------------------------------------------------------------
+BentleyStatus ClassMapColumnFactory::BeignSharedColumnBlock(Utf8CP propertyName, bset<const ClassMap*> const* additionalFilter) const
+    {
+    if (m_columnReservationInfo != nullptr)
+        {
+        BeAssert(false);
+        return ERROR;
+        }
+
+    if (!m_usesSharedColumnStrategy)
+        {
+        BeAssert(false && "Shared Column must be enabled for this allocation to work");
+        return ERROR;
+        }
+
+    BeAssert(propertyName != nullptr);
+    ECN::ECPropertyCP property = m_classMap.GetClass().GetPropertyP(propertyName);
+    if (property == nullptr)
+        {
+        BeAssert(false && "Property must exist in associated class map");
+        return ERROR;
+        }
+
+    SetupCompoundFilter(additionalFilter);
+    int sharedColumnThatCanBeCreated;
+    int sharedColumnThatCanBeReused;
+    if (TryGetAvaliableColumns(sharedColumnThatCanBeCreated, sharedColumnThatCanBeReused) != SUCCESS)
+        {
+        RemoveCompoundFilter();
+        return ERROR;
+        }
+    
+    int columnsRequired = ColumnReservationInfo::MaxColumnsRequiredToPersistAProperty(*property);
+    if (columnsRequired < (sharedColumnThatCanBeReused + sharedColumnThatCanBeCreated))
+        {
+        m_columnReservationInfo = std::unique_ptr<ColumnReservationInfo>(new ColumnReservationInfo(*property,columnsRequired, sharedColumnThatCanBeReused, sharedColumnThatCanBeCreated));
+        }
+    else
+        {
+        DbTable* overflowTable = GetOverflowTable();
+        if (overflowTable == nullptr)
+            {
+            RemoveCompoundFilter();
+            return ERROR;
+            }
+
+        m_columnReservationInfo = std::unique_ptr<ColumnReservationInfo>(new ColumnReservationInfo(*property, columnsRequired, *overflowTable));
+        }
+
+    RemoveCompoundFilter();
+    return SUCCESS;
+    }
+
+//------------------------------------------------------------------------------------------
+//@bsimethod                                                    Affan.Khan       04/2017
+//------------------------------------------------------------------------------------------
+BentleyStatus ClassMapColumnFactory::EndSharedColumnBlock() const
+    {
+    if (m_columnReservationInfo == nullptr)
+        {
+        BeAssert(false);
+        return ERROR;
+        }
+    //if (!m_columnReservationInfo->IsValid())
+    //    {
+    //    BeAssert(false);
+    //    return ERROR;
+    //    }
+
+    m_columnReservationInfo = nullptr;
+    return SUCCESS;
+    }
+
+//------------------------------------------------------------------------------------------
+//@bsimethod                                                    Affan.Khan       01 / 2015
+//------------------------------------------------------------------------------------------
+void ClassMapColumnFactory::Initialize() const
+    {
+        UsedColumnFinder::ColumnMap columnMap;
+    if (SUCCESS != UsedColumnFinder::Find(columnMap, m_classMap))
+        {
+        BeAssert(false && "UsedColumnFinder::Find(columnMap, m_classMap) return ERROR");
+        return;
+        }
+
+    for (std::pair<Utf8String, DbColumn const*> const& entry : columnMap)
+        {
+        AddColumnToCache(*entry.second, entry.first);
+        }
+    }
+
+//------------------------------------------------------------------------------------------
+//@bsimethod                                                    Affan.Khan       01 / 2015
+//------------------------------------------------------------------------------------------
+DbColumn* ClassMapColumnFactory::CreateColumn(ECN::ECPropertyCR ecProp, DbColumn::Type colType, DbColumn::CreateParams const& params, Utf8StringCR accessString) const
+    {
+    DbColumn* outColumn = nullptr;
+    if (m_usesSharedColumnStrategy)
+        outColumn = ApplySharedColumnStrategy(ecProp, colType, params);
+    else
+        outColumn = ApplyDefaultStrategy(ecProp, colType, params, accessString);
+
+    if (outColumn == nullptr)
+        return nullptr;
+
+    return outColumn;
+    }
+
+//------------------------------------------------------------------------------------------
+//@bsimethod                                                    Affan.Khan       01 / 2015
+//------------------------------------------------------------------------------------------
+void ClassMapColumnFactory::SetupCompoundFilter(bset<const ClassMap*> const* additionalFilter) const
+    {
+    if (m_compoundFilter.size() != 1 || additionalFilter != nullptr)
+        {
+        m_compoundFilter.clear();
+        m_compoundFilter.push_back(&m_classMap);
+        }
+
+    if (!additionalFilter)
+        return;
+
+    for (ClassMap const* additionalClassMap : *additionalFilter)
+        {
+        if (additionalClassMap == &m_classMap)
+            continue;
+
+        if (additionalClassMap->GetJoinedOrPrimaryTable().GetId() != GetTable().GetId())
+            {
+            BeAssert(false);
+            continue;
+            }
+
+        m_compoundFilter.push_back(additionalClassMap);
+        }
+    }
+
+//------------------------------------------------------------------------------------------
+//@bsimethod                                                    Affan.Khan       01 / 2017
+//------------------------------------------------------------------------------------------
+void ClassMapColumnFactory::RemoveCompoundFilter () const
+    {
+    if (m_compoundFilter.size() != 1)
+        m_compoundFilter.clear();
+    }
+//------------------------------------------------------------------------------------------
+//@bsimethod                                                    Affan.Khan       01 / 2017
+//------------------------------------------------------------------------------------------
+DbColumn* ClassMapColumnFactory::AllocateDataColumn(ECN::ECPropertyCR property, DbColumn::Type type, DbColumn::CreateParams const& param, Utf8StringCR accessString, bset<const ClassMap*> const* additionalFilter) const
+    {
+    SetupCompoundFilter(additionalFilter);
+    bool foundColumn = false;
+    DbColumn* outColumn = nullptr;
+    //First try to find existing map
+    std::map<Utf8String, std::set<DbColumn const*>, CompareIUtf8Ascii>::iterator itor;
+    for (ClassMap const* classMapFilter : m_compoundFilter)
+        {
+        itor = classMapFilter->GetColumnFactory().m_usedColumnMap.find(accessString);
+        if (itor != m_usedColumnMap.end())
+            {
+            foundColumn = true;
+            break;
+            }
+        }
+
+    if (foundColumn)
+        {
+        //Find a column that is suitable
+        const std::set<DbColumn const*>& mappedColumns = itor->second;
+        for (DbColumn const* mappedColumn : mappedColumns)
+            {
+            //set allocate column to mapped column if it fits
+            if (IsCompatible(*mappedColumn, type, param))
+                {
+                outColumn = const_cast<DbColumn*>(mappedColumn);
+                break;
+                }
+            }
+
+        if (outColumn == nullptr)
+            outColumn = CreateColumn(property, type, param, accessString);
+        else
+            {
+            if (m_columnReservationInfo)
+                {
+                m_columnReservationInfo->AllocateExisting();
+                }
+            }
+        }
+    else
+        {
+        outColumn = CreateColumn(property, type, param, accessString);
+        }
+
+    //Register column
+    if (outColumn)
+        {
+        for (ClassMap const* classMapFilter : m_compoundFilter)
+            classMapFilter->GetColumnFactory().AddColumnToCache(*outColumn, accessString);
+        }
+
+    RemoveCompoundFilter();
+    return outColumn;
+    }
+
+//------------------------------------------------------------------------------------------
+//@bsimethod                                                    Affan.Khan       01 / 2015
+//-----------------------------------------------------------------------------------------
+bool ClassMapColumnFactory::IsColumnInUseByClassMap(DbColumn const& column) const
+    {
+    for (ClassMap const* classMap : m_compoundFilter)
+        {
+        if (classMap->GetColumnFactory().m_usedColumnSet.find(&column) != classMap->GetColumnFactory().m_usedColumnSet.end())
+            return true;
+        }
+
+    return false;
+    }
+
+//------------------------------------------------------------------------------------------
+//@bsimethod                                                    Affan.Khan       01 / 2015
+//-----------------------------------------------------------------------------------------
+DbColumn* ClassMapColumnFactory::ApplyDefaultStrategy(ECN::ECPropertyCR ecProp, DbColumn::Type colType, DbColumn::CreateParams const& params, Utf8StringCR accessString) const
+    {
+    DbColumn* existingColumn = GetTable().FindColumnP(params.GetColumnName().c_str());
+    if (existingColumn != nullptr && !IsColumnInUseByClassMap(*existingColumn) &&
+        DbColumn::IsCompatible(existingColumn->GetType(), colType))
+        {
+        if (!GetTable().IsOwnedByECDb() || (existingColumn->GetConstraints().HasNotNullConstraint() == params.AddNotNullConstraint() &&
+                                            existingColumn->GetConstraints().HasUniqueConstraint() == params.AddUniqueConstraint() &&
+                                            existingColumn->GetConstraints().GetCollation() == params.GetCollation()))
+            {
+            return existingColumn;
+            }
+
+        GetECDb().GetECDbImplR().GetIssueReporter().Report("Column %s in table %s is used by multiple property maps where property name and data type matches,"
+                                                        " but where one of the constraints NOT NULL, UNIQUE, or COLLATE differs.",
+                                                        existingColumn->GetName().c_str(), GetTable().GetName().c_str());
+        return nullptr;
+        }
+
+
+    BeAssert(!params.GetColumnName().empty() && "Column name must not be null for default strategy");
+    bool effectiveNotNullConstraint = params.AddNotNullConstraint();
+    if (params.AddNotNullConstraint() && (GetTable().HasExclusiveRootECClass() && GetTable().GetExclusiveRootECClassId() != m_classMap.GetClass().GetId()))
+        {
+        LOG.warningv("For the ECProperty '%s' on ECClass '%s' a NOT NULL constraint is defined. The constraint cannot be enforced though because "
+                     "the ECProperty has base ECClasses mapped to the same table.",
+                     ecProp.GetName().c_str(), ecProp.GetClass().GetFullName());
+
+        effectiveNotNullConstraint = false;
+        }
+
+    //col rename needed for TPH and shared tables without column sharing if sibling classes have same property names
+    const ECClassId classId = GetPersistenceClassId(ecProp, accessString);
+    if (!classId.IsValid())
+        return nullptr;
+
+    Utf8String resolvedColumnName, tmp;
+    int retryCount = 0;
+    if (SUCCESS != ResolveColumnName(tmp, params.GetColumnName(), classId, retryCount))
+        return nullptr;
+
+    resolvedColumnName = tmp;
+    while (GetTable().FindColumnP(resolvedColumnName.c_str()) != nullptr)
+        {
+        retryCount++;
+        resolvedColumnName = tmp;
+        if (SUCCESS != ResolveColumnName(resolvedColumnName, params.GetColumnName(), classId, retryCount))
+            return nullptr;
+        }
+
+    DbColumn* newColumn = GetTable().CreateColumn(resolvedColumnName, colType, DbColumn::Kind::DataColumn, PersistenceType::Physical);
+    if (newColumn == nullptr)
+        return nullptr;
+
+    if (effectiveNotNullConstraint)
+        newColumn->GetConstraintsR().SetNotNullConstraint();
+
+    if (params.AddUniqueConstraint())
+        newColumn->GetConstraintsR().SetUniqueConstraint();
+
+    if (params.GetCollation() != DbColumn::Constraints::Collation::Unset)
+        newColumn->GetConstraintsR().SetCollation(params.GetCollation());
+
+    AddColumnToCache(*newColumn, accessString);
+    return newColumn;
+    }
+
+//---------------------------------------------------------------------------------------
+// @bsimethod                                                    Affan.Khan      04/2017
+//---------------------------------------------------------------------------------------
+BentleyStatus ClassMapColumnFactory::TryGetAvaliableColumns(int& sharedColumnThatCanBeCreated, int& sharedColumnThatCanBeReused) const
+    {
+    const int maxColumnInBaseTable = 63;
+    const std::vector<DbColumn const*> physicalColumns = GetTable().FindAll(PersistenceType::Physical);
+    const std::vector<DbColumn const*> sharedColumns = GetTable().FindAll(DbColumn::Kind::SharedDataColumn);
+    const int nAvaliablePhysicalColumns = maxColumnInBaseTable - (int) physicalColumns.size();
+    sharedColumnThatCanBeReused = 0;
+    for (DbColumn const* sharedColumn : sharedColumns)
+        if (!IsColumnInUseByClassMap(*sharedColumn))
+            sharedColumnThatCanBeReused++;
+
+    if (m_sharedColumnCount >= 0)
+        {
+        if (sharedColumns.size() > m_sharedColumnCount)
+            {
+            BeAssert(false && "SharedColumnCount bypassed the limit set in CA");
+            return ERROR;
+            }
+
+        sharedColumnThatCanBeCreated = m_sharedColumnCount - (int)sharedColumns.size();
+        if (sharedColumnThatCanBeCreated > nAvaliablePhysicalColumns)
+            sharedColumnThatCanBeCreated = nAvaliablePhysicalColumns; //restrict avaliable shared columns to avaliable physical columsn
+        }
+    else
+        {
+        sharedColumnThatCanBeCreated = nAvaliablePhysicalColumns;
+        }
+
+
+    return SUCCESS;
+    }
+
+//------------------------------------------------------------------------------------------
+//@bsimethod                                                    Affan.Khan       01 / 2015
+//------------------------------------------------------------------------------------------
+DbColumn* ClassMapColumnFactory::ApplySharedColumnStrategy(ECN::ECPropertyCR prop, DbColumn::Type colType, DbColumn::CreateParams const& params) const
+    {
+    //Defining a col name for a shared column is a DB thing and DB CAs are taken strictly.
+    if (params.IsColumnNameFromPropertyMapCA())
+        {
+        GetECDb().GetECDbImplR().GetIssueReporter().Report("Failed to map ECProperty '%s:%s'. It has a 'PropertyMap' custom attribute which specifies a value for 'ColumnName'. "
+                                                        "'ColumnName' must not be specified for this ECProperty because it is mapped to a column shared with other ECProperties.",
+                                                        prop.GetClass().GetFullName(), prop.GetName().c_str());
+        return nullptr;
+        }
+
+    //Defining a collation which is not doable is an error because this is a DB thing and DB CAs are taken strictly.
+    if (params.GetCollation() != DbColumn::Constraints::Collation::Unset)
+        {
+        GetECDb().GetECDbImplR().GetIssueReporter().Report("Failed to map ECProperty '%s:%s'. It has a 'PropertyMap' custom attribute which specifies a Collation constraint "
+                                                        "which cannot be created because the ECProperty is mapped to a column shared with other ECProperties.",
+                                                        prop.GetClass().GetFullName(), prop.GetName().c_str());
+        return nullptr;
+        }
+
+    //NOT NULL and UNIQUE will soon become ECSchema level things. They are not an error, and can only be taken as hints because
+    //the ECSchema level doesn't say which layer (DB or API) has to enforce it
+    bool addNotNullConstraint = params.AddNotNullConstraint();
+    bool addUniqueConstraint = params.AddUniqueConstraint();
+    if (params.AddNotNullConstraint() || params.AddUniqueConstraint())
+        {
+        LOG.warningv("For the ECProperty '%s' on ECClass '%s' either a NOT NULL or a UNIQUE constraint is defined. The constraint cannot be enforced though because "
+                     "the ECProperty is mapped to a column shared with other ECProperties.",
+                     prop.GetName().c_str(), prop.GetClass().GetFullName());
+
+        addNotNullConstraint = false;
+        addUniqueConstraint = false;
+        }
+
+    DbColumn const* reusableColumn = nullptr;
+    if (TryFindReusableSharedDataColumn(reusableColumn))
+        {
+        if (m_columnReservationInfo && !m_columnReservationInfo->GetOverflowTable())
+            m_columnReservationInfo->AllocateExisting();
+
+        return const_cast<DbColumn*>(reusableColumn);
+        }
+    
+    DbColumn* col;
+    if (m_columnReservationInfo && m_columnReservationInfo->GetOverflowTable())
+        {
+        col = m_columnReservationInfo->GetOverflowTable()->CreateSharedColumn(colType);
+        }
+    else
+        {
+        col = GetTable().CreateSharedColumn(colType);
+        }
+
+    if (m_columnReservationInfo && !m_columnReservationInfo->GetOverflowTable())
+        m_columnReservationInfo->AllocateNew();
+
+    if (col == nullptr)
+        {
+        BeAssert(false);
+        return nullptr;
+        }
+
+    if (addNotNullConstraint)
+        col->GetConstraintsR().SetNotNullConstraint();
+
+    if (addUniqueConstraint)
+        col->GetConstraintsR().SetUniqueConstraint();
+
+    if (params.GetCollation() == DbColumn::Constraints::Collation::Unset)
+        col->GetConstraintsR().SetCollation(params.GetCollation());
+
+    return col;
+    }
+
+//------------------------------------------------------------------------------------------
+//@bsimethod                                                    Affan.Khan       01 / 2015
+//------------------------------------------------------------------------------------------
+BentleyStatus ClassMapColumnFactory::ResolveColumnName(Utf8StringR resolvedColumName, Utf8StringCR requestedColumnName, ECN::ECClassId classId, int retryCount) const
+    {
+    if (retryCount > 0)
+        {
+        BeAssert(!resolvedColumName.empty());
+        resolvedColumName += SqlPrintfString("%d", retryCount);
+        return SUCCESS;
+        }
+
+    if (requestedColumnName.empty())
+        {
+        //use name generator
+        resolvedColumName.clear();
+        return SUCCESS;
+        }
+
+    DbColumn const* existingColumn = GetTable().FindColumnP(requestedColumnName.c_str());
+    if (existingColumn != nullptr && IsColumnInUseByClassMap(*existingColumn))
+        {
+        Utf8Char classIdStr[ECClassId::ID_STRINGBUFFER_LENGTH];
+        classId.ToString(classIdStr);
+        resolvedColumName.Sprintf("c%s_%s", classIdStr, requestedColumnName.c_str());
+        }
+    else
+        resolvedColumName.assign(requestedColumnName);
+
+    return SUCCESS;
+    }
+
+//------------------------------------------------------------------------------------------
+//@bsimethod                                                    Affan.Khan       01 / 2015
+//------------------------------------------------------------------------------------------
+ECClassId ClassMapColumnFactory::GetPersistenceClassId(ECN::ECPropertyCR ecProp, Utf8StringCR propAccessString) const
+    {
+    const size_t dotPosition = propAccessString.find(".");
+    ECPropertyCP property = nullptr;
+    if (dotPosition != Utf8String::npos)
+        {
+        //! Get root property in given accessString.
+        property = m_classMap.GetClass().GetPropertyP(propAccessString.substr(0, dotPosition).c_str());
+        }
+    else
+        property = m_classMap.GetClass().GetPropertyP(propAccessString.c_str());
+
+
+    if (property == nullptr)
+        {
+        BeAssert(false && "Failed to find root property");
+        return ECClassId();
+        }
+
+    return property->GetClass().GetId();
+    }
+
+//------------------------------------------------------------------------------------------
+//@bsimethod                                                    Affan.Khan       01 / 2015
+//------------------------------------------------------------------------------------------
+bool ClassMapColumnFactory::TryFindReusableSharedDataColumn(DbColumn const*& reusableColumn) const
+    {
+    reusableColumn = nullptr;
+    for (DbColumn const* column : GetTable().GetColumns())
+        {
+        if (column->IsShared() && !IsColumnInUseByClassMap(*column))
+            {
+            reusableColumn = column;
+            return true; 
+            }
+        }
+
+    return false;
+    }
+
+//------------------------------------------------------------------------------------------
+//@bsimethod                                                    Affan.Khan       01 / 2015
+//------------------------------------------------------------------------------------------
+void ClassMapColumnFactory::AddColumnToCache(DbColumn const& column, Utf8StringCR accessString) const
+    {
+    m_usedColumnMap[accessString].insert(&column);
+    m_usedColumnSet.insert(&column);
+    }
+
+//------------------------------------------------------------------------------------------
+//@bsimethod                                                    Affan.Khan       01 / 2015
+//------------------------------------------------------------------------------------------
+bool ClassMapColumnFactory::IsCompatible(DbColumn const& avaliableColumn, DbColumn::Type type, DbColumn::CreateParams const& params) const
+    {
+    if (DbColumn::IsCompatible(avaliableColumn.GetType(), type))
+        {
+        if (!GetTable().IsOwnedByECDb() || (avaliableColumn.GetConstraints().HasNotNullConstraint() == params.AddNotNullConstraint() &&
+                                            avaliableColumn.GetConstraints().HasUniqueConstraint() == params.AddUniqueConstraint() &&
+                                            avaliableColumn.GetConstraints().GetCollation() == params.GetCollation()))
+            {
+            return true;
+            }
+        }
+
+    return false;
+    }
+
+
+//------------------------------------------------------------------------------------------
+//@bsimethod                                                    Affan.Khan       01 / 2015
+//------------------------------------------------------------------------------------------
+DbTable& ClassMapColumnFactory::GetTable() const  { return m_classMap.GetJoinedOrPrimaryTable();  }
+
+//------------------------------------------------------------------------------------------
+//@bsimethod                                                    Affan.Khan       01 / 2015
+//------------------------------------------------------------------------------------------
+ECDbCR ClassMapColumnFactory::GetECDb() const { return m_classMap.GetDbMap().GetECDb(); }
+
+//------------------------------------------------------------------------------------------
+//@bsimethod                                                    Affan.Khan       01 / 2015
+//------------------------------------------------------------------------------------------
+void ClassMapColumnFactory::Debug() const
+    {
+    NativeSqlBuilder sql;
+    sql.Append("ClassMap : ").AppendLine(m_classMap.GetClass().GetFullName());
+
+    for (auto const& pair : m_usedColumnMap)
+        {
+        for (DbColumn const* column : pair.second)
+            sql.Append(pair.first.c_str()).Append(" -> ").Append(column->GetTable().GetName().c_str()).AppendDot().Append(column->GetName().c_str()).AppendLine("");
+        }
+    sql.AppendLine("------------------------------------------------");
+
+    printf("%s\n", sql.ToString());
+    }
+
+//**************************ClassMapColumnFactory::UsedColumnFinder*************************
+//------------------------------------------------------------------------------------------
+//@bsimethod                                                    Affan.Khan       02 / 2017
+//------------------------------------------------------------------------------------------
+ClassMap const* ClassMapColumnFactory::UsedColumnFinder::GetClassMap(ECN::ECClassCR entityClass) const
+    {
+    return m_classMap.GetDbMap().GetClassMap(entityClass);
+    }
+
+//------------------------------------------------------------------------------------------
+//@bsimethod                                                    Affan.Khan       02 / 2017
+//------------------------------------------------------------------------------------------
+bool ClassMapColumnFactory::UsedColumnFinder::IsMappedIntoContextClassMapTables(ClassMap const& classMap) const
+    {
+    for (DbTable const* table : classMap.GetTables())
+        {
+        if (m_contextMapTableSet.find(table) != m_contextMapTableSet.end())
+            return true;
+        }
+
+    return false;
+    }
+
+//------------------------------------------------------------------------------------------
+//@bsimethod                                                    Affan.Khan       02 / 2017
+//------------------------------------------------------------------------------------------
+bool ClassMapColumnFactory::UsedColumnFinder::IsMappedIntoContextClassMapTables(PropertyMap const& propertyMap) const
+    {
+    GetTablesPropertyMapVisitor visitor;
+    propertyMap.AcceptVisitor(visitor);
+    for (DbTable const* table : visitor.GetTables())
+        {
+        if (m_contextMapTableSet.find(table) != m_contextMapTableSet.end())
+            return true;
+        }
+
+    return false;
+    }
+
+//------------------------------------------------------------------------------------------
+//@bsimethod                                                    Affan.Khan       02 / 2017
+//------------------------------------------------------------------------------------------
+BentleyStatus ClassMapColumnFactory::UsedColumnFinder::ResolveMixins()
+    {
+    for (ClassMapCP deepestClassMapped : m_deepestClassMapped)
+        {
+        std::vector<ECEntityClassCP> unresolvedMixins(m_mixins.begin(), m_mixins.end());
+        for (ECEntityClassCP mixIn : unresolvedMixins)
+            {
+            if (deepestClassMapped->GetClass().Is(mixIn))
+                {
+                m_mixins.erase(mixIn);
+                }
+            }
+        }
+
+    //this mixin has not be resolved. We need to find it implementation if avaliable.
+    if (!m_mixins.empty())
+        {
+        //std::vector<ECEntityClassCP> unresolvedMixins(m_mixins.begin(), m_mixins.end());
+        for (ECEntityClassCP unresolvedMixin : m_mixins)
+            {
+            ClassMap const* impl = ResolveMixin(*unresolvedMixin);
+            if (impl != nullptr)
+                {
+                m_mixinImpls[unresolvedMixin] = impl;
+                }
+            else
+                {
+                //Find base mixin and find there impl
+                ResolveBaseMixin(*unresolvedMixin);
+                }
+            }
+        }
+
+    return SUCCESS;
+    }
+
+//------------------------------------------------------------------------------------------
+//@bsimethod                                                    Affan.Khan       02 / 2017
+//------------------------------------------------------------------------------------------
+void ClassMapColumnFactory::UsedColumnFinder::ResolveBaseMixin(ECN::ECClassCR currentClass)
+    {
+    for (ECClassCP baseClass : currentClass.GetBaseClasses())
+        {
+        ECEntityClassCP baseEntityClass = baseClass->GetEntityClassCP();
+        ClassMap const* impl = ResolveMixin(*baseEntityClass);
+        if (impl != nullptr)
+            {
+            if (m_mixinImpls.find(baseEntityClass) == m_mixinImpls.end())
+                m_mixinImpls[baseEntityClass] = impl;
+            }
+        else
+            {
+            ResolveBaseMixin(*baseEntityClass);
+            }
+        }
+    }
+
+//------------------------------------------------------------------------------------------
+//@bsimethod                                                    Affan.Khan       02 / 2017
+//------------------------------------------------------------------------------------------
+ClassMap const* ClassMapColumnFactory::UsedColumnFinder::ResolveMixin(ECN::ECClassCR currentClass)
+    {
+    ClassMap const* currentClassMap = GetClassMap(currentClass);
+    if (currentClassMap && !currentClassMap->GetTables().empty() &&
+        currentClass.GetId() != m_classMap.GetClass().GetId() && IsMappedIntoContextClassMapTables(*currentClassMap))
+        {
+        return currentClassMap;
+        }
+
+    for (ECClassCP derivedClass : m_classMap.GetDbMap().GetECDb().Schemas().GetDerivedClasses(currentClass))
+        {
+        if (currentClassMap = ResolveMixin(*derivedClass))
+            return currentClassMap;
+        }
+
+    return nullptr;
+    }
+
+//------------------------------------------------------------------------------------------
+//@bsimethod                                                    Affan.Khan       02 / 2017
+//-----------------------------------------------------------------------------------------
+BentleyStatus ClassMapColumnFactory::UsedColumnFinder::TraverseClassHierarchy(ECN::ECClassCR currentClass, ClassMap const* parentClassMap)
+    {
+    if (m_primaryHierarchy.find(&currentClass) != m_primaryHierarchy.end())
+        return SUCCESS;
+
+    m_primaryHierarchy.insert(&currentClass);
+    ClassMap const* currentClassMap = GetClassMap(currentClass);
+    if (currentClass.GetId() == m_classMap.GetClass().GetId())
+        {
+        for (ECClassCP baseClass : currentClass.GetBaseClasses())
+            {
+            ECEntityClassCP entityClass = baseClass->GetEntityClassCP();
+            if (entityClass && !entityClass->IsMixin())
+                {
+                if (ClassMap const* baseClassMap = GetClassMap(*baseClass))
+                    m_deepestClassMapped.insert(baseClassMap);
+                }
+            }
+        }
+
+    if (currentClassMap == nullptr || currentClassMap->GetTables().empty())
+        {
+        if (parentClassMap != nullptr)
+            m_deepestClassMapped.insert(parentClassMap);
+
+        return SUCCESS;
+        }
+
+    if (currentClass.GetId() != m_classMap.GetClass().GetId() && IsMappedIntoContextClassMapTables(*currentClassMap))
+        parentClassMap = currentClassMap;
+
+    ECDerivedClassesList const& derivedClasses = m_classMap.GetDbMap().GetECDb().Schemas().GetDerivedClasses(currentClass);
+    if (derivedClasses.empty())
+        {
+        if (parentClassMap != nullptr)
+            m_deepestClassMapped.insert(parentClassMap);
+        }
+    else
+        {
+        for (ECClassCP derivedClass : derivedClasses)
+            if (TraverseClassHierarchy(*derivedClass, parentClassMap) != SUCCESS)
+                return ERROR;
+        }
+
+    return SUCCESS;
+    }
+
+//------------------------------------------------------------------------------------------
+//@bsimethod                                                    Affan.Khan       02 / 2017
+//------------------------------------------------------------------------------------------
+BentleyStatus ClassMapColumnFactory::UsedColumnFinder::FindRelationshipEndTableMaps(ECN::ECClassId classId)
+    {
+    for (bpair<ECN::ECClassId, LightweightCache::RelationshipEnd> const& relKey : m_classMap.GetDbMap().GetLightweightCache().GetRelationshipClasssForConstraintClass(classId))
+        {
+        if (m_endTableRelationship.find(relKey.first) != m_endTableRelationship.end())
+            continue;
+
+        m_endTableRelationship[relKey.first] = nullptr;
+        //!We are interested in relationship that are end table and are persisted in m_classMap.GetJoinedOrPrimaryTable()
+        ECClassCP relClass = m_classMap.GetDbMap().GetECDb().Schemas().GetClass(relKey.first);
+        BeAssert(relClass != nullptr);
+        ClassMap const* relMap = m_classMap.GetDbMap().GetClassMap(*relClass);
+        if (relMap == nullptr || relMap->GetTables().empty())
+            continue;
+
+        if (relMap->GetType() != ClassMap::Type::RelationshipEndTable)
+            continue;
+
+        RelationshipClassEndTableMap const& endTableMap = relMap->GetAs<RelationshipClassEndTableMap>();
+        RelationshipConstraintMap const& persistedEnd = endTableMap.GetConstraintMap(endTableMap.GetForeignEnd());
+        if (!IsMappedIntoContextClassMapTables(*persistedEnd.GetECInstanceIdPropMap()))
+            continue;
+
+        m_endTableRelationship[endTableMap.GetClass().GetId()] = &endTableMap;
+        }
+
+    return SUCCESS;
+    }
+//------------------------------------------------------------------------------------------
+//@bsimethod                                                    Affan.Khan       02 / 2017
+//------------------------------------------------------------------------------------------
+ClassMapColumnFactory::UsedColumnFinder::UsedColumnFinder(ClassMap const& classMap)
+    :m_classMap(classMap)
+    {
+    m_contextMapTableSet.insert(classMap.GetTables().begin(), classMap.GetTables().end());
+    }
+
+//---------------------------------------------------------------------------------------
+// @bsimethod                                                    Affan.Khan      02/2017
+//---------------------------------------------------------------------------------------
+BentleyStatus ClassMapColumnFactory::UsedColumnFinder::QueryRelevantMixIns()
+    {
+    ECDbCR ecdb = m_classMap.GetDbMap().GetECDb();
+    CachedStatementPtr stmt = ecdb.GetCachedStatement(
+        "SELECT  CHBC.BaseClassId from " TABLE_ClassHierarchyCache " CCH "
+        "INNER JOIN " TABLE_ClassHasBaseClasses " CHBC ON CHBC.ClassId = CCH.ClassId "
+        "WHERE CCH.BaseClassId=? AND CHBC.BaseClassId IN ("
+        "SELECT CA.ContainerId FROM " TABLE_Class " C"
+        "                      INNER JOIN " TABLE_Schema " S ON S.Id=C.SchemaId"
+        "                      INNER JOIN " TABLE_CustomAttribute " CA ON CA.ClassId = C.Id "
+        "                      WHERE C.Name = 'IsMixin' AND S.Name='CoreCustomAttributes') "
+        "GROUP BY CHBC.BaseClassId");
+
+    if (BE_SQLITE_OK != stmt->BindId(1, m_classMap.GetClass().GetId()))
+        return ERROR;
+
+    while (stmt->Step() == BE_SQLITE_ROW)
+        {
+        ECClassId mixinId = stmt->GetValueId<ECClassId>(0);
+        ECClassCP classCP = ecdb.Schemas().GetClass(mixinId);
+        if (!classCP->IsEntityClass() || !classCP->GetEntityClassCP()->IsMixin())
+            {
+            BeAssert(false && "SQL query has issue. Something changed about Mixin CA");
+            return ERROR;
+            }
+
+        m_mixins.insert(classCP->GetEntityClassCP());
+        }
+
+    return SUCCESS;
+    }
+//------------------------------------------------------------------------------------------
+//@bsimethod                                                    Affan.Khan       02 / 2017
+//------------------------------------------------------------------------------------------
+BentleyStatus ClassMapColumnFactory::UsedColumnFinder::Execute(ColumnMap& columnMap)
+    {
+    //Traverse derived class hierarchy and find deepest mapped classes. 
+    //It also identify any mixin that it encounter
+    if (TraverseClassHierarchy(m_classMap.GetClass(), nullptr) != SUCCESS)
+        return ERROR;
+
+    if (QueryRelevantMixIns() != SUCCESS)
+        return ERROR;
+
+    //Find implementation for mixins and also remove the mixin from queue that has implementation as part of deepest mapped classes
+    if (ResolveMixins() != SUCCESS)
+        return ERROR;
+
+    //Find relationship that is relevant to current class so to adds its column to used column list
+    for(ECClassCP ecClass: m_primaryHierarchy)
+        if (FindRelationshipEndTableMaps(ecClass->GetId()) != SUCCESS)
+            return ERROR;
+
+    //Append current map property maps
+    if (!m_classMap.GetPropertyMaps().empty())
+        {
+        SearchPropertyMapVisitor visitor(PropertyMap::Type::SingleColumnData);
+        m_classMap.GetPropertyMaps().AcceptVisitor(visitor);
+        for (PropertyMap const* propertyMap : visitor.Results())
+            columnMap.insert(std::make_pair(propertyMap->GetAccessString(), &propertyMap->GetAs<SingleColumnDataPropertyMap>().GetColumn()));
+        }
+
+    for (ClassMapCP deepestClassMapped : m_deepestClassMapped)
+        {
+        SearchPropertyMapVisitor visitor(PropertyMap::Type::SingleColumnData);
+        deepestClassMapped->GetPropertyMaps().AcceptVisitor(visitor);
+        for (PropertyMap const* propertyMap : visitor.Results())
+            {
+            if (columnMap.find(propertyMap->GetAccessString().c_str()) != columnMap.end())
+                continue;
+
+            if (IsMappedIntoContextClassMapTables(*propertyMap))
+                {
+                SingleColumnDataPropertyMap const& singleColDataPropertyMap = propertyMap->GetAs<SingleColumnDataPropertyMap>();
+                columnMap.insert(std::make_pair(singleColDataPropertyMap.GetAccessString(), &singleColDataPropertyMap.GetColumn()));
+                }
+            }
+        }
+
+    for (std::pair<ECEntityClassCP, ClassMapCP > const& entry : m_mixinImpls)
+        {
+        std::set<Utf8CP, CompareIUtf8Ascii> mixInPropertySet;
+        for (ECPropertyCP property : entry.first->GetProperties(true))
+            mixInPropertySet.insert(property->GetName().c_str());
+
+        SearchPropertyMapVisitor visitor(PropertyMap::Type::SingleColumnData);
+        entry.second->GetPropertyMaps().AcceptVisitor(visitor);
+        for (PropertyMap const* propertyMap : visitor.Results())
+            {
+            if (columnMap.find(propertyMap->GetAccessString().c_str()) != columnMap.end())
+                continue;
+
+            PropertyMap const* cur = propertyMap;
+            while (cur->GetParent())
+                cur = cur->GetParent();
+
+            //ignore other properties in case of mixin
+            if (mixInPropertySet.find(cur->GetName().c_str()) == mixInPropertySet.end())
+                continue;
+
+            if (IsMappedIntoContextClassMapTables(*propertyMap))
+                {
+                SingleColumnDataPropertyMap const& singleColDataPropertyMap = propertyMap->GetAs<SingleColumnDataPropertyMap>();
+                columnMap.insert(std::make_pair(singleColDataPropertyMap.GetAccessString(), &singleColDataPropertyMap.GetColumn()));
+                }
+            }
+        }
+
+    for (auto const& row : m_endTableRelationship)
+        {
+        if (!row.second) 
+            continue;
+
+        RelationshipClassEndTableMap const* relClassEndTableMap = row.second;
+        RelationshipConstraintMap const& persistedEnd = relClassEndTableMap->GetConstraintMap(relClassEndTableMap->GetReferencedEnd());
+        SystemPropertyMap::PerTableIdPropertyMap const* relECClassIdPropMap = nullptr;
+        SystemPropertyMap::PerTableIdPropertyMap const* ecInstanceIdPropMap = nullptr;
+        for (DbTable const* mappedTable : m_classMap.GetTables())
+            {
+            if (!ecInstanceIdPropMap)
+                {
+                ecInstanceIdPropMap = persistedEnd.GetECInstanceIdPropMap()->FindDataPropertyMap(*mappedTable);
+                if (ecInstanceIdPropMap != nullptr)
+                    columnMap.insert(std::make_pair(relClassEndTableMap->BuildQualifiedAccessString(ecInstanceIdPropMap->GetAccessString()), &ecInstanceIdPropMap->GetColumn()));
+                }
+
+            if (!relECClassIdPropMap) 
+                {
+                relECClassIdPropMap = relClassEndTableMap->GetECClassIdPropertyMap()->FindDataPropertyMap(*mappedTable);
+                if (relECClassIdPropMap != nullptr)
+                    columnMap.insert(std::make_pair(relClassEndTableMap->BuildQualifiedAccessString(relECClassIdPropMap->GetAccessString()), &relECClassIdPropMap->GetColumn()));
+                }
+            }
+        }
+
+    return SUCCESS;
+    }
+
+//------------------------------------------------------------------------------------------
+//@bsimethod                                                    Affan.Khan       02 / 2017
+//------------------------------------------------------------------------------------------
+BentleyStatus ClassMapColumnFactory::UsedColumnFinder::Find(ClassMapColumnFactory::UsedColumnFinder::ColumnMap& columnMap, ClassMap const& classMap)
+    {
+    UsedColumnFinder calc(classMap);
+    return calc.Execute(columnMap);
+    }
+
+
+
+//**************************ClassMapColumnFactory::ColumnReservationInfo*************************
+//------------------------------------------------------------------------------------------
+//@bsimethod                                                    Affan.Khan       02 / 2017
+//------------------------------------------------------------------------------------------
+//static 
+int ClassMapColumnFactory::ColumnReservationInfo::MaxColumnsRequiredToPersistAProperty(ECN::ECPropertyCR ecProperty)
+    {
+    int columnsRequired = 0;
+    if (ecProperty.GetIsNavigation())
+        {
+        columnsRequired = 2;
+        }
+    else if (PrimitiveECPropertyCP primitive = ecProperty.GetAsPrimitiveProperty())
+        {
+        if (primitive->GetType() == PrimitiveType::PRIMITIVETYPE_Point3d)
+            columnsRequired = 3;
+        else if (primitive->GetType() == PrimitiveType::PRIMITIVETYPE_Point2d)
+            columnsRequired = 2;
+        else
+            columnsRequired = 1;
+        }
+    else if (ecProperty.GetIsArray())
+        {
+        columnsRequired = 1;
+        }
+    else if (StructECPropertyCP structProperty = ecProperty.GetAsStructProperty())
+        {
+        for (ECN::ECPropertyCP prop : structProperty->GetType().GetProperties(true))
+            columnsRequired += MaxColumnsRequiredToPersistAProperty(*prop);
+        }
+    else
+        {
+        columnsRequired = std::numeric_limits<int>().max();
+        BeAssert(false && "Unknow type of ECProperty");
+        }
+
+    return columnsRequired;
+    }
+
 END_BENTLEY_SQLITE_EC_NAMESPACE