/*--------------------------------------------------------------------------------------+
|
|     $Source: ECDb/ClassMapColumnFactory.cpp $
|
|  $Copyright: (c) 2017 Bentley Systems, Incorporated. All rights reserved. $
|
+--------------------------------------------------------------------------------------*/
#include "ECDbPch.h"

USING_NAMESPACE_BENTLEY_EC

BEGIN_BENTLEY_SQLITE_EC_NAMESPACE

//------------------------------------------------------------------------------------------
//@bsimethod                                                    Affan.Khan       05 / 2017
//-----------------------------------------------------------------------------------------
bool ColumnMaps::IsColumnInUsed(DbColumn const& column) const { return n_columns.find(&column) != n_columns.end(); }
//------------------------------------------------------------------------------------------
//@bsimethod                                                    Affan.Khan       05 / 2017
//-----------------------------------------------------------------------------------------
void ColumnMaps::Insert(SingleColumnDataPropertyMap const& propertyMap) { Insert(propertyMap.GetAccessString().c_str(), propertyMap.GetColumn()); }

//------------------------------------------------------------------------------------------
//@bsimethod                                                    Affan.Khan       05 / 2017
//-----------------------------------------------------------------------------------------
Utf8StringCR ColumnMaps::Copy(Utf8StringCR str)
    {
    auto itor = m_strings.find(str);
    if (itor != m_strings.end())
        return *itor;

    return *(m_strings.insert(str).first);
    }

//------------------------------------------------------------------------------------------
//@bsimethod                                                    Affan.Khan       05 / 2017
//-----------------------------------------------------------------------------------------
void ColumnMaps::Insert(Utf8StringCR accessString, DbColumn const& column, bool newlyMappedColumn)
    {
    Utf8StringCR copiedAccessString = Copy(accessString);
    m_maps.insert(make_bpair(copiedAccessString.c_str(), &column));
    n_columns.insert(&column);
    if (newlyMappedColumn)
        m_newMappedColumns.insert(copiedAccessString.c_str());
    }

//------------------------------------------------------------------------------------------
//@bsimethod                                                    Affan.Khan       05 / 2017
//-----------------------------------------------------------------------------------------
BentleyStatus ColumnMapContext::QueryInheritedColumnMaps(ColumnMaps& columnMaps, ClassMap const& classMap)
    {
    ECDbCR ecdb = classMap.GetDbMap().GetECDb();
    ECClassCR  contextClass = classMap.GetClass();
    if (!contextClass.HasBaseClasses())
        return SUCCESS;

    std::vector<ClassMapCP> baseClasses;

    for (ECClassCP baseClass : contextClass.GetBaseClasses())
        {
        ClassMap const* baseClassMap = ecdb.Schemas().GetDbMap().GetClassMap(*baseClass);
        if (baseClassMap == nullptr)
            {
            BeAssert(false && "Expecting class map for primary base class to exist and never null");
            return ERROR;
            }


        if (baseClassMap->GetPrimaryTable().GetId() != classMap.GetPrimaryTable().GetId())
            continue;

        baseClasses.push_back(baseClassMap);
        }


    if (baseClasses.size() > 1)
        {
        BeAssert(false && "Expecting zero or one base class");
        return ERROR;
        }


    for (ClassMap const* baseClassMap : baseClasses)
        if (Query(columnMaps, *baseClassMap, Filter::InheritedAndLocal, nullptr) != SUCCESS)
            return ERROR;

    return SUCCESS;
    }

//------------------------------------------------------------------------------------------
//@bsimethod                                                    Affan.Khan       05 / 2017
//-----------------------------------------------------------------------------------------
BentleyStatus ColumnMapContext::QueryDerivedColumnMaps(ColumnMaps& columnMaps, ClassMap const& contextClassMap)
    {
    ECDbCR ecdb = contextClassMap.GetDbMap().GetECDb();
    ECDerivedClassesList const& derivedClasses = ecdb.Schemas().GetDerivedClasses(contextClassMap.GetClass());
    DbMap const& dbMap = ecdb.Schemas().GetDbMap();
    for (ECN::ECClassCP derivedClass : derivedClasses)
        {
        if (ClassMapCP derivedClassMap = dbMap.GetClassMap(*derivedClass))
            {
            DbTable const& primTable = derivedClassMap->GetPrimaryTable();
            if (primTable.GetType() == DbTable::Type::Virtual)
                continue;

            if (primTable.GetId() != contextClassMap.GetPrimaryTable().GetId())
                continue;

            if (Query(columnMaps, *derivedClassMap, Filter::DerivedAndLocal, &contextClassMap) != SUCCESS)
                return ERROR;
            }
        }

    return SUCCESS;
    }

//------------------------------------------------------------------------------------------
//@bsimethod                                                    Affan.Khan       05 / 2017
//-----------------------------------------------------------------------------------------
BentleyStatus ColumnMapContext::Query(ColumnMaps& columnMaps, ClassMap const& classMap, Filter filter, ClassMap const* base)
    {
    //Following is need for multisession import where base class already persisted.
    RelationshpFilter relationshipFilter = RelationshpFilter::All;
    bool isNewClass = classMap.GetState() == ObjectState::New;
    if (!isNewClass)
        relationshipFilter = RelationshpFilter::Direct;

    if (filter == Filter::InheritedAndLocal)
        {
        if (QueryLocalColumnMaps(columnMaps, classMap) != SUCCESS)
            return ERROR;

        if (base == nullptr)
            {
            ECPropertyIterableCR itor = classMap.GetClass().GetProperties(true);
            const size_t nProperties = std::distance(itor.begin(), itor.end()) + 2;
            const size_t unmapped = nProperties - classMap.GetPropertyMaps().Size();            
            if (unmapped > 0)
                {
                if (QueryInheritedColumnMaps(columnMaps, classMap) != SUCCESS)
                    return ERROR;
                }
            }
        }

    if (filter == Filter::DerivedAndLocal)
        {
        if (QueryLocalColumnMaps(columnMaps, classMap) != SUCCESS)
            return ERROR;

        if (QueryDerivedColumnMaps(columnMaps, classMap) != SUCCESS)
            return ERROR;
        }

    if (filter == Filter::Full)
        {
        if (QueryLocalColumnMaps(columnMaps, classMap) != SUCCESS)
            return ERROR;

        if (base == nullptr)
            {
            ECPropertyIterableCR itor = classMap.GetClass().GetProperties(true);
            const size_t nProperties = std::distance(itor.begin(), itor.end()) + 2;
            const size_t unmapped = nProperties - classMap.GetPropertyMaps().Size();
            if (unmapped > 0)
                {
                if (QueryInheritedColumnMaps(columnMaps, classMap) != SUCCESS)
                    return ERROR;
                }
            }

        if (QueryDerivedColumnMaps(columnMaps, classMap) != SUCCESS)
            return ERROR;
        }

    return SUCCESS;
    }

//------------------------------------------------------------------------------------------
//@bsimethod                                                    Affan.Khan       05 / 2017
//-----------------------------------------------------------------------------------------
BentleyStatus ColumnMapContext::Query(ColumnMaps& columnMaps, ClassMap const& classMap, Filter filter)
    {
    static double fullTime;
    StopWatch stopwatch(true);
    BentleyStatus r = Query(columnMaps, classMap, filter, nullptr);
    stopwatch.Stop();
    fullTime += stopwatch.GetElapsedSeconds();
    return r;
    }

//------------------------------------------------------------------------------------------
//@bsimethod                                                    Affan.Khan       05 / 2017
//-----------------------------------------------------------------------------------------
BentleyStatus ColumnMapContext::QueryLocalColumnMaps(ColumnMaps& columnMaps, ClassMap const& classMap)
    {
    for (ECPropertyCP property : classMap.GetClass().GetProperties(true))
        {
        PropertyMap const* propertyMap = classMap.GetPropertyMaps().Find(property->GetName().c_str());
        if (propertyMap == nullptr)
            continue;

        SearchPropertyMapVisitor visitor(PropertyMap::Type::SingleColumnData);
        propertyMap->AcceptVisitor(visitor);
        for (PropertyMap const* p : visitor.Results())
            columnMaps.Insert(p->GetAs<SingleColumnDataPropertyMap>());
        }

    return SUCCESS;
    }

//*****************************************************************************************
//ClassMapColumnFactory
//*****************************************************************************************
// ------------------------------------------------------------------------------------------
//@bsimethod                                                    Affan.Khan       05 / 2017
//-----------------------------------------------------------------------------------------
ClassMapColumnFactory::ClassMapColumnFactory(ClassMap const& classMap) : m_classMap(classMap), m_primaryOrJoinedTable(&m_classMap.GetJoinedOrPrimaryTable())
    {
    m_useSharedColumnStrategy = (classMap.GetMapStrategy().GetTphInfo().IsValid() && classMap.GetMapStrategy().GetTphInfo().GetShareColumnsMode() == TablePerHierarchyInfo::ShareColumnsMode::Yes);
    if (m_useSharedColumnStrategy && m_classMap.GetMapStrategy().GetTphInfo().GetMaxSharedColumnsBeforeOverflow().IsValid())
        m_maxSharedColumnCount = m_classMap.GetMapStrategy().GetTphInfo().GetMaxSharedColumnsBeforeOverflow();
    }

//------------------------------------------------------------------------------------------
//@bsimethod                                                    Affan.Khan       05 / 2017
//-----------------------------------------------------------------------------------------
//static
uint32_t ClassMapColumnFactory::MaxColumnsRequiredToPersistProperty(ECN::ECPropertyCR ecProperty)
    {
    if (ecProperty.GetIsNavigation())
        return 2;

    if (PrimitiveECPropertyCP primitive = ecProperty.GetAsPrimitiveProperty())
        {
        if (primitive->GetType() == PrimitiveType::PRIMITIVETYPE_Point3d)
            return 3;
        
        if (primitive->GetType() == PrimitiveType::PRIMITIVETYPE_Point2d)
            return 2;

        return 1;
        }

    if (ecProperty.GetIsArray())
        return 1;

    if (StructECPropertyCP structProperty = ecProperty.GetAsStructProperty())
        {
        uint32_t columnsRequired = 0;
        for (ECN::ECPropertyCP prop : structProperty->GetType().GetProperties(true))
            {
            columnsRequired += MaxColumnsRequiredToPersistProperty(*prop);
            }

        return columnsRequired;
        }

    BeAssert("Unhandled ECProperty type in ClassMapColumnFactory::MaxColumnsRequiredToPersistProperty");
    return 0;
    }

//------------------------------------------------------------------------------------------
//@bsimethod                                                    Affan.Khan       05 / 2017
//-----------------------------------------------------------------------------------------
DbColumn* ClassMapColumnFactory::AllocateColumn(SchemaImportContext& ctx, ECN::ECPropertyCR ecProp, DbColumn::Type colType, DbColumn::CreateParams const& params, Utf8StringCR accessString) const
    {
    std::function<ECN::ECClassId(ECN::ECPropertyCR, Utf8StringCR)> getPersistenceClassId = [&] (ECN::ECPropertyCR ecProp, Utf8StringCR propAccessString)
        {
        const size_t dotPosition = propAccessString.find(".");
        ECN::ECPropertyCP property = nullptr;
        if (dotPosition != Utf8String::npos)
            {
            //! Get root property in given accessString.
            property = m_classMap.GetClass().GetPropertyP(propAccessString.substr(0, dotPosition).c_str());
            }
        else
            property = m_classMap.GetClass().GetPropertyP(propAccessString.c_str());


        if (property == nullptr)
            {
            BeAssert(false && "Failed to find root property");
            return ECN::ECClassId();
            }

        return property->GetClass().GetId();
        };

    std::function<void(Utf8StringR, Utf8StringCR, ECN::ECClassId, int)> resolveColumnName = [&] (Utf8StringR resolvedColumName, Utf8StringCR requestedColumnName, ECN::ECClassId classId, int retryCount)
        {
        if (retryCount > 0)
            {
            BeAssert(!resolvedColumName.empty());
            resolvedColumName += SqlPrintfString("%d", retryCount);
            return;
            }

        if (requestedColumnName.empty())
            {
            //use name generator
            resolvedColumName.clear();
            return;
            }

        DbColumn const* existingColumn = GetEffectiveTable(ctx)->FindColumnP(requestedColumnName.c_str());
        if (existingColumn != nullptr && IsColumnInUse(*existingColumn))
            {
            Utf8Char classIdStr[ECN::ECClassId::ID_STRINGBUFFER_LENGTH];
            classId.ToString(classIdStr);
            resolvedColumName.Sprintf("c%s_%s", classIdStr, requestedColumnName.c_str());
            }
        else
            resolvedColumName.assign(requestedColumnName);
        };


    DbTable* effectiveTableP = GetEffectiveTable(ctx);
    if (effectiveTableP == nullptr)
        {
        BeAssert(false);
        return nullptr;
        }
    DbTable& effectiveTable = *effectiveTableP;

    DbColumn* existingColumn = effectiveTable.FindColumnP(params.GetColumnName().c_str());
    if (existingColumn != nullptr && !IsColumnInUse(*existingColumn) &&
        DbColumn::IsCompatible(existingColumn->GetType(), colType))
        {
        if (effectiveTable.GetType() == DbTable::Type::Existing ||
            (existingColumn->GetConstraints().HasNotNullConstraint() == params.AddNotNullConstraint() &&
                                                      existingColumn->GetConstraints().HasUniqueConstraint() == params.AddUniqueConstraint() &&
                                                      existingColumn->GetConstraints().GetCollation() == params.GetCollation()))
            {
            return existingColumn;
            }

        ctx.Issues().Report("Column %s in table %s is used by multiple property maps where property name and data type matches,"
                                                           " but where one of the constraints NOT NULL, UNIQUE, or COLLATE differs.",
                                                           existingColumn->GetName().c_str(), effectiveTable.GetName().c_str());
        return nullptr;
        }


    BeAssert(!params.GetColumnName().empty() && "Column name must not be null for default strategy");
    bool effectiveNotNullConstraint = params.AddNotNullConstraint();
    if (params.AddNotNullConstraint() && (effectiveTable.HasExclusiveRootECClass() && effectiveTable.GetExclusiveRootECClassId() != m_classMap.GetClass().GetId()))
        {
        LOG.warningv("For the ECProperty '%s' on ECClass '%s' a NOT NULL constraint is defined. The constraint cannot be enforced though because "
                     "the ECProperty has base ECClasses mapped to the same table.",
                     ecProp.GetName().c_str(), ecProp.GetClass().GetFullName());

        effectiveNotNullConstraint = false;
        }

    //col rename needed for TPH and shared tables without column sharing if sibling classes have same property names
    const ECN::ECClassId classId = getPersistenceClassId(ecProp, accessString);
    if (!classId.IsValid())
        return nullptr;

    Utf8String resolvedColumnName, tmp;
    int retryCount = 0;
    resolveColumnName(tmp, params.GetColumnName(), classId, retryCount);

    resolvedColumnName = tmp;
    while (effectiveTable.FindColumnP(resolvedColumnName.c_str()) != nullptr)
        {
        retryCount++;
        resolvedColumnName = tmp;
        resolveColumnName(resolvedColumnName, params.GetColumnName(), classId, retryCount);
        }

    DbColumn* newColumn = effectiveTable.CreateColumn(resolvedColumnName, colType, DbColumn::Kind::Default, PersistenceType::Physical);
    if (newColumn == nullptr)
        return nullptr;

    if (effectiveNotNullConstraint)
        newColumn->GetConstraintsR().SetNotNullConstraint();

    if (params.AddUniqueConstraint())
        newColumn->GetConstraintsR().SetUniqueConstraint();

    if (params.GetCollation() != DbColumn::Constraints::Collation::Unset)
        newColumn->GetConstraintsR().SetCollation(params.GetCollation());

    return RegisterColumnMap(accessString, newColumn);
    }

//------------------------------------------------------------------------------------------
//@bsimethod                                                    Affan.Khan       05 / 2017
//-----------------------------------------------------------------------------------------
DbColumn* ClassMapColumnFactory::AllocatedSharedColumn(SchemaImportContext& ctx, ECN::ECPropertyCR prop, DbColumn::CreateParams const& params, Utf8StringCR accessString) const
    {
    //Defining a col name for a shared column is a DB thing and DB CAs are taken strictly.
    if (params.IsColumnNameFromPropertyMapCA())
        {
        ctx.Issues().Report("Failed to map ECProperty '%s:%s'. It has a 'PropertyMap' custom attribute which specifies a value for 'ColumnName'. "
                                                           "'ColumnName' must not be specified for this ECProperty because it is mapped to a column shared with other ECProperties.",
                                                           prop.GetClass().GetFullName(), prop.GetName().c_str());
        return nullptr;
        }

    //Defining a collation which is not doable is an error because this is a DB thing and DB CAs are taken strictly.
    if (params.GetCollation() != DbColumn::Constraints::Collation::Unset)
        {
        ctx.Issues().Report("Failed to map ECProperty '%s:%s'. It has a 'PropertyMap' custom attribute which specifies a Collation constraint "
                                                           "which cannot be created because the ECProperty is mapped to a column shared with other ECProperties.",
                                                           prop.GetClass().GetFullName(), prop.GetName().c_str());
        return nullptr;
        }

    //NOT NULL and UNIQUE will soon become ECSchema level things. They are not an error, and can only be taken as hints because
    //the ECSchema level doesn't say which layer (DB or API) has to enforce it
    if (params.AddNotNullConstraint() || params.AddUniqueConstraint())
        {
        LOG.warningv("For the ECProperty '%s' on ECClass '%s' either a NOT NULL or a UNIQUE constraint is defined. The constraint cannot be enforced though because "
                     "the ECProperty is mapped to a column shared with other ECProperties.",
                     prop.GetName().c_str(), prop.GetClass().GetFullName());

        }

    return RegisterColumnMap(accessString, ReuseOrCreateSharedColumn(ctx));
    }

//------------------------------------------------------------------------------------------
//@bsimethod                                                    Affan.Khan       05 / 2017
//-----------------------------------------------------------------------------------------
void ClassMapColumnFactory::ReserveSharedColumns(Utf8StringCR propertyName) const
    {
    BeAssert(!propertyName.empty());
    ECN::ECPropertyCP property = m_classMap.GetClass().GetPropertyP(propertyName);
    if (property == nullptr)
            {
            BeAssert(false && "Property must exist in associated class map");
            return;
            }

    const uint32_t columnsRequired = MaxColumnsRequiredToPersistProperty(*property);
    ReserveSharedColumns(columnsRequired);
    }

//------------------------------------------------------------------------------------------
//@bsimethod                                                    Affan.Khan       05 / 2017
//-----------------------------------------------------------------------------------------
void ClassMapColumnFactory::ReserveSharedColumns(uint32_t columnsRequired) const
    {
    if (m_areSharedColumnsReserved)
        {
        BeAssert(false);
        return;
        }

    if (!m_useSharedColumnStrategy)
        {
        BeAssert(false && "Shared Column must be enabled for this allocation to work");
        return;
        }

    std::function<bool(uint32_t&, uint32_t&)> findAvailableColumns = [this] (uint32_t& sharedColumnThatCanBeCreated, uint32_t& sharedColumnThatCanBeReused)
        {
        const uint32_t maxColumnInBaseTable = 63;
        const std::vector<DbColumn const*> physicalColumns = m_primaryOrJoinedTable->FindAll(PersistenceType::Physical);
        const std::vector<DbColumn const*> sharedColumns = m_primaryOrJoinedTable->FindAll(DbColumn::Kind::SharedData);
        const uint32_t nAvaliablePhysicalColumns = maxColumnInBaseTable - (uint32_t) physicalColumns.size();
        sharedColumnThatCanBeReused = 0;
        for (DbColumn const* sharedColumn : sharedColumns)
            {
            if (!IsColumnInUse(*sharedColumn))
                sharedColumnThatCanBeReused++;
            }

        if (!m_maxSharedColumnCount.IsNull())
            {
            if (((uint32_t) sharedColumns.size()) > m_maxSharedColumnCount.Value())
                {
                BeAssert(false && "SharedColumnCount bypassed the limit set in CA");
                return false;
                }

            sharedColumnThatCanBeCreated = m_maxSharedColumnCount.Value() - (uint32_t) sharedColumns.size();
            if (sharedColumnThatCanBeCreated > nAvaliablePhysicalColumns)
                sharedColumnThatCanBeCreated = nAvaliablePhysicalColumns; //restrict available shared columns to available physical columns
            }
        else
            sharedColumnThatCanBeCreated = nAvaliablePhysicalColumns;

        return true;
        };

    uint32_t sharedColumnThatCanBeCreated = 0, sharedColumnThatCanBeReused = 0;
    if (!findAvailableColumns(sharedColumnThatCanBeCreated, sharedColumnThatCanBeReused))
        return;

    if (columnsRequired > (sharedColumnThatCanBeReused + sharedColumnThatCanBeCreated))
        m_areSharedColumnsReserved = true;
    }



//------------------------------------------------------------------------------------------
//@bsimethod                                                    Affan.Khan       05 / 2017
//-----------------------------------------------------------------------------------------
DbColumn* ClassMapColumnFactory::RegisterColumnMap(Utf8StringCR accessString, DbColumn* column) const
    {
    GetColumnMaps()->Insert(accessString, *column, true);
    return column;
    }

//------------------------------------------------------------------------------------------
//@bsimethod                                                    Affan.Khan       05 / 2017
//-----------------------------------------------------------------------------------------
DbColumn* ClassMapColumnFactory::Allocate(SchemaImportContext& ctx, ECN::ECPropertyCR property, DbColumn::Type type, DbColumn::CreateParams const& param, Utf8StringCR accessString, bool forcePhysicalColum) const
    {
    if (DbColumn* column = GetColumnMaps()->FindP(accessString.c_str()))
        {
        if (IsCompatible(*column, type, param))
            return column;
        }

    if (m_useSharedColumnStrategy && !forcePhysicalColum)
        return AllocatedSharedColumn(ctx, property, param, accessString);

    return AllocateColumn(ctx, property, type, param, accessString);
    }

//------------------------------------------------------------------------------------------
//@bsimethod                                                    Affan.Khan       05 / 2017
//-----------------------------------------------------------------------------------------
DbTable* ClassMapColumnFactory::GetEffectiveTable(SchemaImportContext& ctx) const
    {
    if (m_areSharedColumnsReserved)
        return GetOrCreateOverflowTable(ctx);

    return m_primaryOrJoinedTable;
    }

//------------------------------------------------------------------------------------------
//@bsimethod                                                    Affan.Khan       05 / 2017
//-----------------------------------------------------------------------------------------
bool ClassMapColumnFactory::IsColumnInUse(DbColumn const& column) const { return GetColumnMaps()->IsColumnInUsed(column); }
//------------------------------------------------------------------------------------------
//@bsimethod                                                    Affan.Khan       05 / 2017
//-----------------------------------------------------------------------------------------
DbTable* ClassMapColumnFactory::GetOrCreateOverflowTable(SchemaImportContext& ctx) const
    {
    if (m_overflowTable != nullptr)
        return m_overflowTable;

    if (m_primaryOrJoinedTable->GetLinkNode().GetChildren().empty())
        {
        DbTable* overflowTable = DbMappingManager::Tables::CreateOverflowTable(ctx, *m_primaryOrJoinedTable);
        const_cast<ClassMap&>(m_classMap).SetOverflowTable(*overflowTable);
        m_overflowTable = overflowTable;
        return m_overflowTable;
        }
    else if (m_primaryOrJoinedTable->GetLinkNode().GetChildren().size() == 1)
        {
        DbTable::LinkNode const* overflowTable = m_primaryOrJoinedTable->GetLinkNode().GetChildren()[0];
        if (overflowTable->GetType() == DbTable::Type::Overflow)
            {
            m_overflowTable = &overflowTable->GetTableR();
            return m_overflowTable;
            }
        }

    BeAssert(false && "Cannot create overflow table");
    return nullptr;
    }


//------------------------------------------------------------------------------------------
//@bsimethod                                                    Affan.Khan       05 / 2017
//-----------------------------------------------------------------------------------------
ColumnMaps* ClassMapColumnFactory::GetColumnMaps() const
    {
    BeAssert(m_columnResolutionScope != nullptr);
    if (m_columnResolutionScope == nullptr)
        return nullptr;

    return &m_columnResolutionScope->GetColumnMaps();
    }

//------------------------------------------------------------------------------------------
//@bsimethod                                                    Affan.Khan       05 / 2017
//-----------------------------------------------------------------------------------------
DbColumn* ClassMapColumnFactory::ReuseOrCreateSharedColumn(SchemaImportContext& ctx) const
    {
    for (DbColumn const* column : GetEffectiveTable(ctx)->GetColumns())
        {
        if (column->IsShared() && !GetColumnMaps()->IsColumnInUsed(*column))
            return const_cast<DbColumn*>(column);
        }

    return GetEffectiveTable(ctx)->CreateSharedColumn();
    }

//------------------------------------------------------------------------------------------
//@bsimethod                                                    Affan.Khan       05 / 2017
//-----------------------------------------------------------------------------------------
bool ClassMapColumnFactory::IsCompatible(DbColumn const& avaliableColumn, DbColumn::Type type, DbColumn::CreateParams const& params) const
    {
    if (DbColumn::IsCompatible(avaliableColumn.GetType(), type))
        {
        if (m_primaryOrJoinedTable->GetType() == DbTable::Type::Existing
            || (avaliableColumn.GetConstraints().HasNotNullConstraint() == params.AddNotNullConstraint() &&
                avaliableColumn.GetConstraints().HasUniqueConstraint() == params.AddUniqueConstraint() &&
                avaliableColumn.GetConstraints().GetCollation() == params.GetCollation()))
            {
            return true;
            }
        }

    return false;
    }


//***************************************************************************************
// ClassMapColumnFactory::ColumnResolutionScope
//***************************************************************************************
//------------------------------------------------------------------------------------------
//@bsimethod                                                    Affan.Khan       05 / 2017
//-----------------------------------------------------------------------------------------
ClassMapColumnFactory::ColumnResolutionScope::ColumnResolutionScope(ClassMap const& classMap) : m_classMap(classMap)
    {
    if (m_classMap.GetColumnFactory().m_columnResolutionScope != nullptr)
        {
        BeAssert(m_classMap.GetColumnFactory().m_columnResolutionScope == nullptr);
        return;
        }

    m_classMap.GetColumnFactory().m_columnResolutionScope = this;
    }

//------------------------------------------------------------------------------------------
//@bsimethod                                                    Affan.Khan       05 / 2017
//-----------------------------------------------------------------------------------------
ClassMapColumnFactory::ColumnResolutionScope::~ColumnResolutionScope()
    {
#if 0
    if (m_init)
        {
        LOG.debugv("<<<<<<<<<<<<<<<<<<<< (%s <<<<<<<<<<<<<<<<<<<<)", m_classMap.GetClass().GetName().c_str());
        for (auto const& key : m_columnMaps.GetEntries())
            {
            DbColumn const* column = key.second;
            Utf8CP accessString = key.first;
            bool isMapped = m_columnMaps.IsNew(accessString);
            LOG.debugv("----->>> %s [%s] map to [%s].[%s]", isMapped ? "NEW" : "OLD", accessString, column->GetTable().GetName().c_str(), column->GetName().c_str());
            }

        LOG.debugv(">>>>>>>>>>>>>>>>>>>> (%s) >>>>>>>>>>>>>>>>>>>>", m_classMap.GetClass().GetName().c_str());
        }
#endif
    m_classMap.GetColumnFactory().m_columnResolutionScope = nullptr;
    }

//------------------------------------------------------------------------------------------
//@bsimethod                                                    Affan.Khan       05 / 2017
//-----------------------------------------------------------------------------------------
ColumnMaps& ClassMapColumnFactory::ColumnResolutionScope::GetColumnMaps()
    {
    if (!m_init)
        {
        _Fill(m_columnMaps);
        m_init = true;
        }

    return m_columnMaps;
    }

//------------------------------------------------------------------------------------------
//@bsimethod                                                    Affan.Khan       05 / 2017
//-----------------------------------------------------------------------------------------
ECDbCR ClassMapColumnFactory::GetECDb() const { return m_classMap.GetDbMap().GetECDb(); }



//------------------------------------------------------------------------------------------
//@bsimethod                                                    Affan.Khan       05 / 2017
//-----------------------------------------------------------------------------------------
void ImportColumnResolutionScope::_Fill(ColumnMaps& columnMaps)
    {
    ColumnMapContext::Query(columnMaps, m_classMap, ColumnMapContext::Filter::InheritedAndLocal);
    }

//------------------------------------------------------------------------------------------
//@bsimethod                                                    Affan.Khan       05 / 2017
//-----------------------------------------------------------------------------------------
void UpdateColumnResolutionScope::_Fill(ColumnMaps& columnMaps)
    {
    ColumnMapContext::Query(columnMaps, m_classMap, ColumnMapContext::Filter::Full);
    }
<<<<<<< HEAD
END_BENTLEY_SQLITE_EC_NAMESPACE

=======

END_BENTLEY_SQLITE_EC_NAMESPACE
>>>>>>> d609f0a9
<|MERGE_RESOLUTION|>--- conflicted
+++ resolved
@@ -1,699 +1,694 @@
-/*--------------------------------------------------------------------------------------+
-|
-|     $Source: ECDb/ClassMapColumnFactory.cpp $
-|
-|  $Copyright: (c) 2017 Bentley Systems, Incorporated. All rights reserved. $
-|
-+--------------------------------------------------------------------------------------*/
-#include "ECDbPch.h"
-
-USING_NAMESPACE_BENTLEY_EC
-
-BEGIN_BENTLEY_SQLITE_EC_NAMESPACE
-
-//------------------------------------------------------------------------------------------
-//@bsimethod                                                    Affan.Khan       05 / 2017
-//-----------------------------------------------------------------------------------------
-bool ColumnMaps::IsColumnInUsed(DbColumn const& column) const { return n_columns.find(&column) != n_columns.end(); }
-//------------------------------------------------------------------------------------------
-//@bsimethod                                                    Affan.Khan       05 / 2017
-//-----------------------------------------------------------------------------------------
-void ColumnMaps::Insert(SingleColumnDataPropertyMap const& propertyMap) { Insert(propertyMap.GetAccessString().c_str(), propertyMap.GetColumn()); }
-
-//------------------------------------------------------------------------------------------
-//@bsimethod                                                    Affan.Khan       05 / 2017
-//-----------------------------------------------------------------------------------------
-Utf8StringCR ColumnMaps::Copy(Utf8StringCR str)
-    {
-    auto itor = m_strings.find(str);
-    if (itor != m_strings.end())
-        return *itor;
-
-    return *(m_strings.insert(str).first);
-    }
-
-//------------------------------------------------------------------------------------------
-//@bsimethod                                                    Affan.Khan       05 / 2017
-//-----------------------------------------------------------------------------------------
-void ColumnMaps::Insert(Utf8StringCR accessString, DbColumn const& column, bool newlyMappedColumn)
-    {
-    Utf8StringCR copiedAccessString = Copy(accessString);
-    m_maps.insert(make_bpair(copiedAccessString.c_str(), &column));
-    n_columns.insert(&column);
-    if (newlyMappedColumn)
-        m_newMappedColumns.insert(copiedAccessString.c_str());
-    }
-
-//------------------------------------------------------------------------------------------
-//@bsimethod                                                    Affan.Khan       05 / 2017
-//-----------------------------------------------------------------------------------------
-BentleyStatus ColumnMapContext::QueryInheritedColumnMaps(ColumnMaps& columnMaps, ClassMap const& classMap)
-    {
-    ECDbCR ecdb = classMap.GetDbMap().GetECDb();
-    ECClassCR  contextClass = classMap.GetClass();
-    if (!contextClass.HasBaseClasses())
-        return SUCCESS;
-
-    std::vector<ClassMapCP> baseClasses;
-
-    for (ECClassCP baseClass : contextClass.GetBaseClasses())
-        {
-        ClassMap const* baseClassMap = ecdb.Schemas().GetDbMap().GetClassMap(*baseClass);
-        if (baseClassMap == nullptr)
-            {
-            BeAssert(false && "Expecting class map for primary base class to exist and never null");
-            return ERROR;
-            }
-
-
-        if (baseClassMap->GetPrimaryTable().GetId() != classMap.GetPrimaryTable().GetId())
-            continue;
-
-        baseClasses.push_back(baseClassMap);
-        }
-
-
-    if (baseClasses.size() > 1)
-        {
-        BeAssert(false && "Expecting zero or one base class");
-        return ERROR;
-        }
-
-
-    for (ClassMap const* baseClassMap : baseClasses)
-        if (Query(columnMaps, *baseClassMap, Filter::InheritedAndLocal, nullptr) != SUCCESS)
-            return ERROR;
-
-    return SUCCESS;
-    }
-
-//------------------------------------------------------------------------------------------
-//@bsimethod                                                    Affan.Khan       05 / 2017
-//-----------------------------------------------------------------------------------------
-BentleyStatus ColumnMapContext::QueryDerivedColumnMaps(ColumnMaps& columnMaps, ClassMap const& contextClassMap)
-    {
-    ECDbCR ecdb = contextClassMap.GetDbMap().GetECDb();
-    ECDerivedClassesList const& derivedClasses = ecdb.Schemas().GetDerivedClasses(contextClassMap.GetClass());
-    DbMap const& dbMap = ecdb.Schemas().GetDbMap();
-    for (ECN::ECClassCP derivedClass : derivedClasses)
-        {
-        if (ClassMapCP derivedClassMap = dbMap.GetClassMap(*derivedClass))
-            {
-            DbTable const& primTable = derivedClassMap->GetPrimaryTable();
-            if (primTable.GetType() == DbTable::Type::Virtual)
-                continue;
-
-            if (primTable.GetId() != contextClassMap.GetPrimaryTable().GetId())
-                continue;
-
-            if (Query(columnMaps, *derivedClassMap, Filter::DerivedAndLocal, &contextClassMap) != SUCCESS)
-                return ERROR;
-            }
-        }
-
-    return SUCCESS;
-    }
-
-//------------------------------------------------------------------------------------------
-//@bsimethod                                                    Affan.Khan       05 / 2017
-//-----------------------------------------------------------------------------------------
-BentleyStatus ColumnMapContext::Query(ColumnMaps& columnMaps, ClassMap const& classMap, Filter filter, ClassMap const* base)
-    {
-    //Following is need for multisession import where base class already persisted.
-    RelationshpFilter relationshipFilter = RelationshpFilter::All;
-    bool isNewClass = classMap.GetState() == ObjectState::New;
-    if (!isNewClass)
-        relationshipFilter = RelationshpFilter::Direct;
-
-    if (filter == Filter::InheritedAndLocal)
-        {
-        if (QueryLocalColumnMaps(columnMaps, classMap) != SUCCESS)
-            return ERROR;
-
-        if (base == nullptr)
-            {
-            ECPropertyIterableCR itor = classMap.GetClass().GetProperties(true);
-            const size_t nProperties = std::distance(itor.begin(), itor.end()) + 2;
-            const size_t unmapped = nProperties - classMap.GetPropertyMaps().Size();            
-            if (unmapped > 0)
-                {
-                if (QueryInheritedColumnMaps(columnMaps, classMap) != SUCCESS)
-                    return ERROR;
-                }
-            }
-        }
-
-    if (filter == Filter::DerivedAndLocal)
-        {
-        if (QueryLocalColumnMaps(columnMaps, classMap) != SUCCESS)
-            return ERROR;
-
-        if (QueryDerivedColumnMaps(columnMaps, classMap) != SUCCESS)
-            return ERROR;
-        }
-
-    if (filter == Filter::Full)
-        {
-        if (QueryLocalColumnMaps(columnMaps, classMap) != SUCCESS)
-            return ERROR;
-
-        if (base == nullptr)
-            {
-            ECPropertyIterableCR itor = classMap.GetClass().GetProperties(true);
-            const size_t nProperties = std::distance(itor.begin(), itor.end()) + 2;
-            const size_t unmapped = nProperties - classMap.GetPropertyMaps().Size();
-            if (unmapped > 0)
-                {
-                if (QueryInheritedColumnMaps(columnMaps, classMap) != SUCCESS)
-                    return ERROR;
-                }
-            }
-
-        if (QueryDerivedColumnMaps(columnMaps, classMap) != SUCCESS)
-            return ERROR;
-        }
-
-    return SUCCESS;
-    }
-
-//------------------------------------------------------------------------------------------
-//@bsimethod                                                    Affan.Khan       05 / 2017
-//-----------------------------------------------------------------------------------------
-BentleyStatus ColumnMapContext::Query(ColumnMaps& columnMaps, ClassMap const& classMap, Filter filter)
-    {
-    static double fullTime;
-    StopWatch stopwatch(true);
-    BentleyStatus r = Query(columnMaps, classMap, filter, nullptr);
-    stopwatch.Stop();
-    fullTime += stopwatch.GetElapsedSeconds();
-    return r;
-    }
-
-//------------------------------------------------------------------------------------------
-//@bsimethod                                                    Affan.Khan       05 / 2017
-//-----------------------------------------------------------------------------------------
-BentleyStatus ColumnMapContext::QueryLocalColumnMaps(ColumnMaps& columnMaps, ClassMap const& classMap)
-    {
-    for (ECPropertyCP property : classMap.GetClass().GetProperties(true))
-        {
-        PropertyMap const* propertyMap = classMap.GetPropertyMaps().Find(property->GetName().c_str());
-        if (propertyMap == nullptr)
-            continue;
-
-        SearchPropertyMapVisitor visitor(PropertyMap::Type::SingleColumnData);
-        propertyMap->AcceptVisitor(visitor);
-        for (PropertyMap const* p : visitor.Results())
-            columnMaps.Insert(p->GetAs<SingleColumnDataPropertyMap>());
-        }
-
-    return SUCCESS;
-    }
-
-//*****************************************************************************************
-//ClassMapColumnFactory
-//*****************************************************************************************
-// ------------------------------------------------------------------------------------------
-//@bsimethod                                                    Affan.Khan       05 / 2017
-//-----------------------------------------------------------------------------------------
-ClassMapColumnFactory::ClassMapColumnFactory(ClassMap const& classMap) : m_classMap(classMap), m_primaryOrJoinedTable(&m_classMap.GetJoinedOrPrimaryTable())
-    {
-    m_useSharedColumnStrategy = (classMap.GetMapStrategy().GetTphInfo().IsValid() && classMap.GetMapStrategy().GetTphInfo().GetShareColumnsMode() == TablePerHierarchyInfo::ShareColumnsMode::Yes);
-    if (m_useSharedColumnStrategy && m_classMap.GetMapStrategy().GetTphInfo().GetMaxSharedColumnsBeforeOverflow().IsValid())
-        m_maxSharedColumnCount = m_classMap.GetMapStrategy().GetTphInfo().GetMaxSharedColumnsBeforeOverflow();
-    }
-
-//------------------------------------------------------------------------------------------
-//@bsimethod                                                    Affan.Khan       05 / 2017
-//-----------------------------------------------------------------------------------------
-//static
-uint32_t ClassMapColumnFactory::MaxColumnsRequiredToPersistProperty(ECN::ECPropertyCR ecProperty)
-    {
-    if (ecProperty.GetIsNavigation())
-        return 2;
-
-    if (PrimitiveECPropertyCP primitive = ecProperty.GetAsPrimitiveProperty())
-        {
-        if (primitive->GetType() == PrimitiveType::PRIMITIVETYPE_Point3d)
-            return 3;
-        
-        if (primitive->GetType() == PrimitiveType::PRIMITIVETYPE_Point2d)
-            return 2;
-
-        return 1;
-        }
-
-    if (ecProperty.GetIsArray())
-        return 1;
-
-    if (StructECPropertyCP structProperty = ecProperty.GetAsStructProperty())
-        {
-        uint32_t columnsRequired = 0;
-        for (ECN::ECPropertyCP prop : structProperty->GetType().GetProperties(true))
-            {
-            columnsRequired += MaxColumnsRequiredToPersistProperty(*prop);
-            }
-
-        return columnsRequired;
-        }
-
-    BeAssert("Unhandled ECProperty type in ClassMapColumnFactory::MaxColumnsRequiredToPersistProperty");
-    return 0;
-    }
-
-//------------------------------------------------------------------------------------------
-//@bsimethod                                                    Affan.Khan       05 / 2017
-//-----------------------------------------------------------------------------------------
-DbColumn* ClassMapColumnFactory::AllocateColumn(SchemaImportContext& ctx, ECN::ECPropertyCR ecProp, DbColumn::Type colType, DbColumn::CreateParams const& params, Utf8StringCR accessString) const
-    {
-    std::function<ECN::ECClassId(ECN::ECPropertyCR, Utf8StringCR)> getPersistenceClassId = [&] (ECN::ECPropertyCR ecProp, Utf8StringCR propAccessString)
-        {
-        const size_t dotPosition = propAccessString.find(".");
-        ECN::ECPropertyCP property = nullptr;
-        if (dotPosition != Utf8String::npos)
-            {
-            //! Get root property in given accessString.
-            property = m_classMap.GetClass().GetPropertyP(propAccessString.substr(0, dotPosition).c_str());
-            }
-        else
-            property = m_classMap.GetClass().GetPropertyP(propAccessString.c_str());
-
-
-        if (property == nullptr)
-            {
-            BeAssert(false && "Failed to find root property");
-            return ECN::ECClassId();
-            }
-
-        return property->GetClass().GetId();
-        };
-
-    std::function<void(Utf8StringR, Utf8StringCR, ECN::ECClassId, int)> resolveColumnName = [&] (Utf8StringR resolvedColumName, Utf8StringCR requestedColumnName, ECN::ECClassId classId, int retryCount)
-        {
-        if (retryCount > 0)
-            {
-            BeAssert(!resolvedColumName.empty());
-            resolvedColumName += SqlPrintfString("%d", retryCount);
-            return;
-            }
-
-        if (requestedColumnName.empty())
-            {
-            //use name generator
-            resolvedColumName.clear();
-            return;
-            }
-
-        DbColumn const* existingColumn = GetEffectiveTable(ctx)->FindColumnP(requestedColumnName.c_str());
-        if (existingColumn != nullptr && IsColumnInUse(*existingColumn))
-            {
-            Utf8Char classIdStr[ECN::ECClassId::ID_STRINGBUFFER_LENGTH];
-            classId.ToString(classIdStr);
-            resolvedColumName.Sprintf("c%s_%s", classIdStr, requestedColumnName.c_str());
-            }
-        else
-            resolvedColumName.assign(requestedColumnName);
-        };
-
-
-    DbTable* effectiveTableP = GetEffectiveTable(ctx);
-    if (effectiveTableP == nullptr)
-        {
-        BeAssert(false);
-        return nullptr;
-        }
-    DbTable& effectiveTable = *effectiveTableP;
-
-    DbColumn* existingColumn = effectiveTable.FindColumnP(params.GetColumnName().c_str());
-    if (existingColumn != nullptr && !IsColumnInUse(*existingColumn) &&
-        DbColumn::IsCompatible(existingColumn->GetType(), colType))
-        {
-        if (effectiveTable.GetType() == DbTable::Type::Existing ||
-            (existingColumn->GetConstraints().HasNotNullConstraint() == params.AddNotNullConstraint() &&
-                                                      existingColumn->GetConstraints().HasUniqueConstraint() == params.AddUniqueConstraint() &&
-                                                      existingColumn->GetConstraints().GetCollation() == params.GetCollation()))
-            {
-            return existingColumn;
-            }
-
-        ctx.Issues().Report("Column %s in table %s is used by multiple property maps where property name and data type matches,"
-                                                           " but where one of the constraints NOT NULL, UNIQUE, or COLLATE differs.",
-                                                           existingColumn->GetName().c_str(), effectiveTable.GetName().c_str());
-        return nullptr;
-        }
-
-
-    BeAssert(!params.GetColumnName().empty() && "Column name must not be null for default strategy");
-    bool effectiveNotNullConstraint = params.AddNotNullConstraint();
-    if (params.AddNotNullConstraint() && (effectiveTable.HasExclusiveRootECClass() && effectiveTable.GetExclusiveRootECClassId() != m_classMap.GetClass().GetId()))
-        {
-        LOG.warningv("For the ECProperty '%s' on ECClass '%s' a NOT NULL constraint is defined. The constraint cannot be enforced though because "
-                     "the ECProperty has base ECClasses mapped to the same table.",
-                     ecProp.GetName().c_str(), ecProp.GetClass().GetFullName());
-
-        effectiveNotNullConstraint = false;
-        }
-
-    //col rename needed for TPH and shared tables without column sharing if sibling classes have same property names
-    const ECN::ECClassId classId = getPersistenceClassId(ecProp, accessString);
-    if (!classId.IsValid())
-        return nullptr;
-
-    Utf8String resolvedColumnName, tmp;
-    int retryCount = 0;
-    resolveColumnName(tmp, params.GetColumnName(), classId, retryCount);
-
-    resolvedColumnName = tmp;
-    while (effectiveTable.FindColumnP(resolvedColumnName.c_str()) != nullptr)
-        {
-        retryCount++;
-        resolvedColumnName = tmp;
-        resolveColumnName(resolvedColumnName, params.GetColumnName(), classId, retryCount);
-        }
-
-    DbColumn* newColumn = effectiveTable.CreateColumn(resolvedColumnName, colType, DbColumn::Kind::Default, PersistenceType::Physical);
-    if (newColumn == nullptr)
-        return nullptr;
-
-    if (effectiveNotNullConstraint)
-        newColumn->GetConstraintsR().SetNotNullConstraint();
-
-    if (params.AddUniqueConstraint())
-        newColumn->GetConstraintsR().SetUniqueConstraint();
-
-    if (params.GetCollation() != DbColumn::Constraints::Collation::Unset)
-        newColumn->GetConstraintsR().SetCollation(params.GetCollation());
-
-    return RegisterColumnMap(accessString, newColumn);
-    }
-
-//------------------------------------------------------------------------------------------
-//@bsimethod                                                    Affan.Khan       05 / 2017
-//-----------------------------------------------------------------------------------------
-DbColumn* ClassMapColumnFactory::AllocatedSharedColumn(SchemaImportContext& ctx, ECN::ECPropertyCR prop, DbColumn::CreateParams const& params, Utf8StringCR accessString) const
-    {
-    //Defining a col name for a shared column is a DB thing and DB CAs are taken strictly.
-    if (params.IsColumnNameFromPropertyMapCA())
-        {
-        ctx.Issues().Report("Failed to map ECProperty '%s:%s'. It has a 'PropertyMap' custom attribute which specifies a value for 'ColumnName'. "
-                                                           "'ColumnName' must not be specified for this ECProperty because it is mapped to a column shared with other ECProperties.",
-                                                           prop.GetClass().GetFullName(), prop.GetName().c_str());
-        return nullptr;
-        }
-
-    //Defining a collation which is not doable is an error because this is a DB thing and DB CAs are taken strictly.
-    if (params.GetCollation() != DbColumn::Constraints::Collation::Unset)
-        {
-        ctx.Issues().Report("Failed to map ECProperty '%s:%s'. It has a 'PropertyMap' custom attribute which specifies a Collation constraint "
-                                                           "which cannot be created because the ECProperty is mapped to a column shared with other ECProperties.",
-                                                           prop.GetClass().GetFullName(), prop.GetName().c_str());
-        return nullptr;
-        }
-
-    //NOT NULL and UNIQUE will soon become ECSchema level things. They are not an error, and can only be taken as hints because
-    //the ECSchema level doesn't say which layer (DB or API) has to enforce it
-    if (params.AddNotNullConstraint() || params.AddUniqueConstraint())
-        {
-        LOG.warningv("For the ECProperty '%s' on ECClass '%s' either a NOT NULL or a UNIQUE constraint is defined. The constraint cannot be enforced though because "
-                     "the ECProperty is mapped to a column shared with other ECProperties.",
-                     prop.GetName().c_str(), prop.GetClass().GetFullName());
-
-        }
-
-    return RegisterColumnMap(accessString, ReuseOrCreateSharedColumn(ctx));
-    }
-
-//------------------------------------------------------------------------------------------
-//@bsimethod                                                    Affan.Khan       05 / 2017
-//-----------------------------------------------------------------------------------------
-void ClassMapColumnFactory::ReserveSharedColumns(Utf8StringCR propertyName) const
-    {
-    BeAssert(!propertyName.empty());
-    ECN::ECPropertyCP property = m_classMap.GetClass().GetPropertyP(propertyName);
-    if (property == nullptr)
-            {
-            BeAssert(false && "Property must exist in associated class map");
-            return;
-            }
-
-    const uint32_t columnsRequired = MaxColumnsRequiredToPersistProperty(*property);
-    ReserveSharedColumns(columnsRequired);
-    }
-
-//------------------------------------------------------------------------------------------
-//@bsimethod                                                    Affan.Khan       05 / 2017
-//-----------------------------------------------------------------------------------------
-void ClassMapColumnFactory::ReserveSharedColumns(uint32_t columnsRequired) const
-    {
-    if (m_areSharedColumnsReserved)
-        {
-        BeAssert(false);
-        return;
-        }
-
-    if (!m_useSharedColumnStrategy)
-        {
-        BeAssert(false && "Shared Column must be enabled for this allocation to work");
-        return;
-        }
-
-    std::function<bool(uint32_t&, uint32_t&)> findAvailableColumns = [this] (uint32_t& sharedColumnThatCanBeCreated, uint32_t& sharedColumnThatCanBeReused)
-        {
-        const uint32_t maxColumnInBaseTable = 63;
-        const std::vector<DbColumn const*> physicalColumns = m_primaryOrJoinedTable->FindAll(PersistenceType::Physical);
-        const std::vector<DbColumn const*> sharedColumns = m_primaryOrJoinedTable->FindAll(DbColumn::Kind::SharedData);
-        const uint32_t nAvaliablePhysicalColumns = maxColumnInBaseTable - (uint32_t) physicalColumns.size();
-        sharedColumnThatCanBeReused = 0;
-        for (DbColumn const* sharedColumn : sharedColumns)
-            {
-            if (!IsColumnInUse(*sharedColumn))
-                sharedColumnThatCanBeReused++;
-            }
-
-        if (!m_maxSharedColumnCount.IsNull())
-            {
-            if (((uint32_t) sharedColumns.size()) > m_maxSharedColumnCount.Value())
-                {
-                BeAssert(false && "SharedColumnCount bypassed the limit set in CA");
-                return false;
-                }
-
-            sharedColumnThatCanBeCreated = m_maxSharedColumnCount.Value() - (uint32_t) sharedColumns.size();
-            if (sharedColumnThatCanBeCreated > nAvaliablePhysicalColumns)
-                sharedColumnThatCanBeCreated = nAvaliablePhysicalColumns; //restrict available shared columns to available physical columns
-            }
-        else
-            sharedColumnThatCanBeCreated = nAvaliablePhysicalColumns;
-
-        return true;
-        };
-
-    uint32_t sharedColumnThatCanBeCreated = 0, sharedColumnThatCanBeReused = 0;
-    if (!findAvailableColumns(sharedColumnThatCanBeCreated, sharedColumnThatCanBeReused))
-        return;
-
-    if (columnsRequired > (sharedColumnThatCanBeReused + sharedColumnThatCanBeCreated))
-        m_areSharedColumnsReserved = true;
-    }
-
-
-
-//------------------------------------------------------------------------------------------
-//@bsimethod                                                    Affan.Khan       05 / 2017
-//-----------------------------------------------------------------------------------------
-DbColumn* ClassMapColumnFactory::RegisterColumnMap(Utf8StringCR accessString, DbColumn* column) const
-    {
-    GetColumnMaps()->Insert(accessString, *column, true);
-    return column;
-    }
-
-//------------------------------------------------------------------------------------------
-//@bsimethod                                                    Affan.Khan       05 / 2017
-//-----------------------------------------------------------------------------------------
-DbColumn* ClassMapColumnFactory::Allocate(SchemaImportContext& ctx, ECN::ECPropertyCR property, DbColumn::Type type, DbColumn::CreateParams const& param, Utf8StringCR accessString, bool forcePhysicalColum) const
-    {
-    if (DbColumn* column = GetColumnMaps()->FindP(accessString.c_str()))
-        {
-        if (IsCompatible(*column, type, param))
-            return column;
-        }
-
-    if (m_useSharedColumnStrategy && !forcePhysicalColum)
-        return AllocatedSharedColumn(ctx, property, param, accessString);
-
-    return AllocateColumn(ctx, property, type, param, accessString);
-    }
-
-//------------------------------------------------------------------------------------------
-//@bsimethod                                                    Affan.Khan       05 / 2017
-//-----------------------------------------------------------------------------------------
-DbTable* ClassMapColumnFactory::GetEffectiveTable(SchemaImportContext& ctx) const
-    {
-    if (m_areSharedColumnsReserved)
-        return GetOrCreateOverflowTable(ctx);
-
-    return m_primaryOrJoinedTable;
-    }
-
-//------------------------------------------------------------------------------------------
-//@bsimethod                                                    Affan.Khan       05 / 2017
-//-----------------------------------------------------------------------------------------
-bool ClassMapColumnFactory::IsColumnInUse(DbColumn const& column) const { return GetColumnMaps()->IsColumnInUsed(column); }
-//------------------------------------------------------------------------------------------
-//@bsimethod                                                    Affan.Khan       05 / 2017
-//-----------------------------------------------------------------------------------------
-DbTable* ClassMapColumnFactory::GetOrCreateOverflowTable(SchemaImportContext& ctx) const
-    {
-    if (m_overflowTable != nullptr)
-        return m_overflowTable;
-
-    if (m_primaryOrJoinedTable->GetLinkNode().GetChildren().empty())
-        {
-        DbTable* overflowTable = DbMappingManager::Tables::CreateOverflowTable(ctx, *m_primaryOrJoinedTable);
-        const_cast<ClassMap&>(m_classMap).SetOverflowTable(*overflowTable);
-        m_overflowTable = overflowTable;
-        return m_overflowTable;
-        }
-    else if (m_primaryOrJoinedTable->GetLinkNode().GetChildren().size() == 1)
-        {
-        DbTable::LinkNode const* overflowTable = m_primaryOrJoinedTable->GetLinkNode().GetChildren()[0];
-        if (overflowTable->GetType() == DbTable::Type::Overflow)
-            {
-            m_overflowTable = &overflowTable->GetTableR();
-            return m_overflowTable;
-            }
-        }
-
-    BeAssert(false && "Cannot create overflow table");
-    return nullptr;
-    }
-
-
-//------------------------------------------------------------------------------------------
-//@bsimethod                                                    Affan.Khan       05 / 2017
-//-----------------------------------------------------------------------------------------
-ColumnMaps* ClassMapColumnFactory::GetColumnMaps() const
-    {
-    BeAssert(m_columnResolutionScope != nullptr);
-    if (m_columnResolutionScope == nullptr)
-        return nullptr;
-
-    return &m_columnResolutionScope->GetColumnMaps();
-    }
-
-//------------------------------------------------------------------------------------------
-//@bsimethod                                                    Affan.Khan       05 / 2017
-//-----------------------------------------------------------------------------------------
-DbColumn* ClassMapColumnFactory::ReuseOrCreateSharedColumn(SchemaImportContext& ctx) const
-    {
-    for (DbColumn const* column : GetEffectiveTable(ctx)->GetColumns())
-        {
-        if (column->IsShared() && !GetColumnMaps()->IsColumnInUsed(*column))
-            return const_cast<DbColumn*>(column);
-        }
-
-    return GetEffectiveTable(ctx)->CreateSharedColumn();
-    }
-
-//------------------------------------------------------------------------------------------
-//@bsimethod                                                    Affan.Khan       05 / 2017
-//-----------------------------------------------------------------------------------------
-bool ClassMapColumnFactory::IsCompatible(DbColumn const& avaliableColumn, DbColumn::Type type, DbColumn::CreateParams const& params) const
-    {
-    if (DbColumn::IsCompatible(avaliableColumn.GetType(), type))
-        {
-        if (m_primaryOrJoinedTable->GetType() == DbTable::Type::Existing
-            || (avaliableColumn.GetConstraints().HasNotNullConstraint() == params.AddNotNullConstraint() &&
-                avaliableColumn.GetConstraints().HasUniqueConstraint() == params.AddUniqueConstraint() &&
-                avaliableColumn.GetConstraints().GetCollation() == params.GetCollation()))
-            {
-            return true;
-            }
-        }
-
-    return false;
-    }
-
-
-//***************************************************************************************
-// ClassMapColumnFactory::ColumnResolutionScope
-//***************************************************************************************
-//------------------------------------------------------------------------------------------
-//@bsimethod                                                    Affan.Khan       05 / 2017
-//-----------------------------------------------------------------------------------------
-ClassMapColumnFactory::ColumnResolutionScope::ColumnResolutionScope(ClassMap const& classMap) : m_classMap(classMap)
-    {
-    if (m_classMap.GetColumnFactory().m_columnResolutionScope != nullptr)
-        {
-        BeAssert(m_classMap.GetColumnFactory().m_columnResolutionScope == nullptr);
-        return;
-        }
-
-    m_classMap.GetColumnFactory().m_columnResolutionScope = this;
-    }
-
-//------------------------------------------------------------------------------------------
-//@bsimethod                                                    Affan.Khan       05 / 2017
-//-----------------------------------------------------------------------------------------
-ClassMapColumnFactory::ColumnResolutionScope::~ColumnResolutionScope()
-    {
-#if 0
-    if (m_init)
-        {
-        LOG.debugv("<<<<<<<<<<<<<<<<<<<< (%s <<<<<<<<<<<<<<<<<<<<)", m_classMap.GetClass().GetName().c_str());
-        for (auto const& key : m_columnMaps.GetEntries())
-            {
-            DbColumn const* column = key.second;
-            Utf8CP accessString = key.first;
-            bool isMapped = m_columnMaps.IsNew(accessString);
-            LOG.debugv("----->>> %s [%s] map to [%s].[%s]", isMapped ? "NEW" : "OLD", accessString, column->GetTable().GetName().c_str(), column->GetName().c_str());
-            }
-
-        LOG.debugv(">>>>>>>>>>>>>>>>>>>> (%s) >>>>>>>>>>>>>>>>>>>>", m_classMap.GetClass().GetName().c_str());
-        }
-#endif
-    m_classMap.GetColumnFactory().m_columnResolutionScope = nullptr;
-    }
-
-//------------------------------------------------------------------------------------------
-//@bsimethod                                                    Affan.Khan       05 / 2017
-//-----------------------------------------------------------------------------------------
-ColumnMaps& ClassMapColumnFactory::ColumnResolutionScope::GetColumnMaps()
-    {
-    if (!m_init)
-        {
-        _Fill(m_columnMaps);
-        m_init = true;
-        }
-
-    return m_columnMaps;
-    }
-
-//------------------------------------------------------------------------------------------
-//@bsimethod                                                    Affan.Khan       05 / 2017
-//-----------------------------------------------------------------------------------------
-ECDbCR ClassMapColumnFactory::GetECDb() const { return m_classMap.GetDbMap().GetECDb(); }
-
-
-
-//------------------------------------------------------------------------------------------
-//@bsimethod                                                    Affan.Khan       05 / 2017
-//-----------------------------------------------------------------------------------------
-void ImportColumnResolutionScope::_Fill(ColumnMaps& columnMaps)
-    {
-    ColumnMapContext::Query(columnMaps, m_classMap, ColumnMapContext::Filter::InheritedAndLocal);
-    }
-
-//------------------------------------------------------------------------------------------
-//@bsimethod                                                    Affan.Khan       05 / 2017
-//-----------------------------------------------------------------------------------------
-void UpdateColumnResolutionScope::_Fill(ColumnMaps& columnMaps)
-    {
-    ColumnMapContext::Query(columnMaps, m_classMap, ColumnMapContext::Filter::Full);
-    }
-<<<<<<< HEAD
-END_BENTLEY_SQLITE_EC_NAMESPACE
-
-=======
-
-END_BENTLEY_SQLITE_EC_NAMESPACE
->>>>>>> d609f0a9
+/*--------------------------------------------------------------------------------------+
+|
+|     $Source: ECDb/ClassMapColumnFactory.cpp $
+|
+|  $Copyright: (c) 2017 Bentley Systems, Incorporated. All rights reserved. $
+|
++--------------------------------------------------------------------------------------*/
+#include "ECDbPch.h"
+
+USING_NAMESPACE_BENTLEY_EC
+
+BEGIN_BENTLEY_SQLITE_EC_NAMESPACE
+
+//------------------------------------------------------------------------------------------
+//@bsimethod                                                    Affan.Khan       05 / 2017
+//-----------------------------------------------------------------------------------------
+bool ColumnMaps::IsColumnInUsed(DbColumn const& column) const { return n_columns.find(&column) != n_columns.end(); }
+//------------------------------------------------------------------------------------------
+//@bsimethod                                                    Affan.Khan       05 / 2017
+//-----------------------------------------------------------------------------------------
+void ColumnMaps::Insert(SingleColumnDataPropertyMap const& propertyMap) { Insert(propertyMap.GetAccessString().c_str(), propertyMap.GetColumn()); }
+
+//------------------------------------------------------------------------------------------
+//@bsimethod                                                    Affan.Khan       05 / 2017
+//-----------------------------------------------------------------------------------------
+Utf8StringCR ColumnMaps::Copy(Utf8StringCR str)
+    {
+    auto itor = m_strings.find(str);
+    if (itor != m_strings.end())
+        return *itor;
+
+    return *(m_strings.insert(str).first);
+    }
+
+//------------------------------------------------------------------------------------------
+//@bsimethod                                                    Affan.Khan       05 / 2017
+//-----------------------------------------------------------------------------------------
+void ColumnMaps::Insert(Utf8StringCR accessString, DbColumn const& column, bool newlyMappedColumn)
+    {
+    Utf8StringCR copiedAccessString = Copy(accessString);
+    m_maps.insert(make_bpair(copiedAccessString.c_str(), &column));
+    n_columns.insert(&column);
+    if (newlyMappedColumn)
+        m_newMappedColumns.insert(copiedAccessString.c_str());
+    }
+
+//------------------------------------------------------------------------------------------
+//@bsimethod                                                    Affan.Khan       05 / 2017
+//-----------------------------------------------------------------------------------------
+BentleyStatus ColumnMapContext::QueryInheritedColumnMaps(ColumnMaps& columnMaps, ClassMap const& classMap)
+    {
+    ECDbCR ecdb = classMap.GetDbMap().GetECDb();
+    ECClassCR  contextClass = classMap.GetClass();
+    if (!contextClass.HasBaseClasses())
+        return SUCCESS;
+
+    std::vector<ClassMapCP> baseClasses;
+
+    for (ECClassCP baseClass : contextClass.GetBaseClasses())
+        {
+        ClassMap const* baseClassMap = ecdb.Schemas().GetDbMap().GetClassMap(*baseClass);
+        if (baseClassMap == nullptr)
+            {
+            BeAssert(false && "Expecting class map for primary base class to exist and never null");
+            return ERROR;
+            }
+
+
+        if (baseClassMap->GetPrimaryTable().GetId() != classMap.GetPrimaryTable().GetId())
+            continue;
+
+        baseClasses.push_back(baseClassMap);
+        }
+
+
+    if (baseClasses.size() > 1)
+        {
+        BeAssert(false && "Expecting zero or one base class");
+        return ERROR;
+        }
+
+
+    for (ClassMap const* baseClassMap : baseClasses)
+        if (Query(columnMaps, *baseClassMap, Filter::InheritedAndLocal, nullptr) != SUCCESS)
+            return ERROR;
+
+    return SUCCESS;
+    }
+
+//------------------------------------------------------------------------------------------
+//@bsimethod                                                    Affan.Khan       05 / 2017
+//-----------------------------------------------------------------------------------------
+BentleyStatus ColumnMapContext::QueryDerivedColumnMaps(ColumnMaps& columnMaps, ClassMap const& contextClassMap)
+    {
+    ECDbCR ecdb = contextClassMap.GetDbMap().GetECDb();
+    ECDerivedClassesList const& derivedClasses = ecdb.Schemas().GetDerivedClasses(contextClassMap.GetClass());
+    DbMap const& dbMap = ecdb.Schemas().GetDbMap();
+    for (ECN::ECClassCP derivedClass : derivedClasses)
+        {
+        if (ClassMapCP derivedClassMap = dbMap.GetClassMap(*derivedClass))
+            {
+            DbTable const& primTable = derivedClassMap->GetPrimaryTable();
+            if (primTable.GetType() == DbTable::Type::Virtual)
+                continue;
+
+            if (primTable.GetId() != contextClassMap.GetPrimaryTable().GetId())
+                continue;
+
+            if (Query(columnMaps, *derivedClassMap, Filter::DerivedAndLocal, &contextClassMap) != SUCCESS)
+                return ERROR;
+            }
+        }
+
+    return SUCCESS;
+    }
+
+//------------------------------------------------------------------------------------------
+//@bsimethod                                                    Affan.Khan       05 / 2017
+//-----------------------------------------------------------------------------------------
+BentleyStatus ColumnMapContext::Query(ColumnMaps& columnMaps, ClassMap const& classMap, Filter filter, ClassMap const* base)
+    {
+    //Following is need for multisession import where base class already persisted.
+    RelationshpFilter relationshipFilter = RelationshpFilter::All;
+    bool isNewClass = classMap.GetState() == ObjectState::New;
+    if (!isNewClass)
+        relationshipFilter = RelationshpFilter::Direct;
+
+    if (filter == Filter::InheritedAndLocal)
+        {
+        if (QueryLocalColumnMaps(columnMaps, classMap) != SUCCESS)
+            return ERROR;
+
+        if (base == nullptr)
+            {
+            ECPropertyIterableCR itor = classMap.GetClass().GetProperties(true);
+            const size_t nProperties = std::distance(itor.begin(), itor.end()) + 2;
+            const size_t unmapped = nProperties - classMap.GetPropertyMaps().Size();            
+            if (unmapped > 0)
+                {
+                if (QueryInheritedColumnMaps(columnMaps, classMap) != SUCCESS)
+                    return ERROR;
+                }
+            }
+        }
+
+    if (filter == Filter::DerivedAndLocal)
+        {
+        if (QueryLocalColumnMaps(columnMaps, classMap) != SUCCESS)
+            return ERROR;
+
+        if (QueryDerivedColumnMaps(columnMaps, classMap) != SUCCESS)
+            return ERROR;
+        }
+
+    if (filter == Filter::Full)
+        {
+        if (QueryLocalColumnMaps(columnMaps, classMap) != SUCCESS)
+            return ERROR;
+
+        if (base == nullptr)
+            {
+            ECPropertyIterableCR itor = classMap.GetClass().GetProperties(true);
+            const size_t nProperties = std::distance(itor.begin(), itor.end()) + 2;
+            const size_t unmapped = nProperties - classMap.GetPropertyMaps().Size();
+            if (unmapped > 0)
+                {
+                if (QueryInheritedColumnMaps(columnMaps, classMap) != SUCCESS)
+                    return ERROR;
+                }
+            }
+
+        if (QueryDerivedColumnMaps(columnMaps, classMap) != SUCCESS)
+            return ERROR;
+        }
+
+    return SUCCESS;
+    }
+
+//------------------------------------------------------------------------------------------
+//@bsimethod                                                    Affan.Khan       05 / 2017
+//-----------------------------------------------------------------------------------------
+BentleyStatus ColumnMapContext::Query(ColumnMaps& columnMaps, ClassMap const& classMap, Filter filter)
+    {
+    static double fullTime;
+    StopWatch stopwatch(true);
+    BentleyStatus r = Query(columnMaps, classMap, filter, nullptr);
+    stopwatch.Stop();
+    fullTime += stopwatch.GetElapsedSeconds();
+    return r;
+    }
+
+//------------------------------------------------------------------------------------------
+//@bsimethod                                                    Affan.Khan       05 / 2017
+//-----------------------------------------------------------------------------------------
+BentleyStatus ColumnMapContext::QueryLocalColumnMaps(ColumnMaps& columnMaps, ClassMap const& classMap)
+    {
+    for (ECPropertyCP property : classMap.GetClass().GetProperties(true))
+        {
+        PropertyMap const* propertyMap = classMap.GetPropertyMaps().Find(property->GetName().c_str());
+        if (propertyMap == nullptr)
+            continue;
+
+        SearchPropertyMapVisitor visitor(PropertyMap::Type::SingleColumnData);
+        propertyMap->AcceptVisitor(visitor);
+        for (PropertyMap const* p : visitor.Results())
+            columnMaps.Insert(p->GetAs<SingleColumnDataPropertyMap>());
+        }
+
+    return SUCCESS;
+    }
+
+//*****************************************************************************************
+//ClassMapColumnFactory
+//*****************************************************************************************
+// ------------------------------------------------------------------------------------------
+//@bsimethod                                                    Affan.Khan       05 / 2017
+//-----------------------------------------------------------------------------------------
+ClassMapColumnFactory::ClassMapColumnFactory(ClassMap const& classMap) : m_classMap(classMap), m_primaryOrJoinedTable(&m_classMap.GetJoinedOrPrimaryTable())
+    {
+    m_useSharedColumnStrategy = (classMap.GetMapStrategy().GetTphInfo().IsValid() && classMap.GetMapStrategy().GetTphInfo().GetShareColumnsMode() == TablePerHierarchyInfo::ShareColumnsMode::Yes);
+    if (m_useSharedColumnStrategy && m_classMap.GetMapStrategy().GetTphInfo().GetMaxSharedColumnsBeforeOverflow().IsValid())
+        m_maxSharedColumnCount = m_classMap.GetMapStrategy().GetTphInfo().GetMaxSharedColumnsBeforeOverflow();
+    }
+
+//------------------------------------------------------------------------------------------
+//@bsimethod                                                    Affan.Khan       05 / 2017
+//-----------------------------------------------------------------------------------------
+//static
+uint32_t ClassMapColumnFactory::MaxColumnsRequiredToPersistProperty(ECN::ECPropertyCR ecProperty)
+    {
+    if (ecProperty.GetIsNavigation())
+        return 2;
+
+    if (PrimitiveECPropertyCP primitive = ecProperty.GetAsPrimitiveProperty())
+        {
+        if (primitive->GetType() == PrimitiveType::PRIMITIVETYPE_Point3d)
+            return 3;
+        
+        if (primitive->GetType() == PrimitiveType::PRIMITIVETYPE_Point2d)
+            return 2;
+
+        return 1;
+        }
+
+    if (ecProperty.GetIsArray())
+        return 1;
+
+    if (StructECPropertyCP structProperty = ecProperty.GetAsStructProperty())
+        {
+        uint32_t columnsRequired = 0;
+        for (ECN::ECPropertyCP prop : structProperty->GetType().GetProperties(true))
+            {
+            columnsRequired += MaxColumnsRequiredToPersistProperty(*prop);
+            }
+
+        return columnsRequired;
+        }
+
+    BeAssert("Unhandled ECProperty type in ClassMapColumnFactory::MaxColumnsRequiredToPersistProperty");
+    return 0;
+    }
+
+//------------------------------------------------------------------------------------------
+//@bsimethod                                                    Affan.Khan       05 / 2017
+//-----------------------------------------------------------------------------------------
+DbColumn* ClassMapColumnFactory::AllocateColumn(SchemaImportContext& ctx, ECN::ECPropertyCR ecProp, DbColumn::Type colType, DbColumn::CreateParams const& params, Utf8StringCR accessString) const
+    {
+    std::function<ECN::ECClassId(ECN::ECPropertyCR, Utf8StringCR)> getPersistenceClassId = [&] (ECN::ECPropertyCR ecProp, Utf8StringCR propAccessString)
+        {
+        const size_t dotPosition = propAccessString.find(".");
+        ECN::ECPropertyCP property = nullptr;
+        if (dotPosition != Utf8String::npos)
+            {
+            //! Get root property in given accessString.
+            property = m_classMap.GetClass().GetPropertyP(propAccessString.substr(0, dotPosition).c_str());
+            }
+        else
+            property = m_classMap.GetClass().GetPropertyP(propAccessString.c_str());
+
+
+        if (property == nullptr)
+            {
+            BeAssert(false && "Failed to find root property");
+            return ECN::ECClassId();
+            }
+
+        return property->GetClass().GetId();
+        };
+
+    std::function<void(Utf8StringR, Utf8StringCR, ECN::ECClassId, int)> resolveColumnName = [&] (Utf8StringR resolvedColumName, Utf8StringCR requestedColumnName, ECN::ECClassId classId, int retryCount)
+        {
+        if (retryCount > 0)
+            {
+            BeAssert(!resolvedColumName.empty());
+            resolvedColumName += SqlPrintfString("%d", retryCount);
+            return;
+            }
+
+        if (requestedColumnName.empty())
+            {
+            //use name generator
+            resolvedColumName.clear();
+            return;
+            }
+
+        DbColumn const* existingColumn = GetEffectiveTable(ctx)->FindColumnP(requestedColumnName.c_str());
+        if (existingColumn != nullptr && IsColumnInUse(*existingColumn))
+            {
+            Utf8Char classIdStr[ECN::ECClassId::ID_STRINGBUFFER_LENGTH];
+            classId.ToString(classIdStr);
+            resolvedColumName.Sprintf("c%s_%s", classIdStr, requestedColumnName.c_str());
+            }
+        else
+            resolvedColumName.assign(requestedColumnName);
+        };
+
+
+    DbTable* effectiveTableP = GetEffectiveTable(ctx);
+    if (effectiveTableP == nullptr)
+        {
+        BeAssert(false);
+        return nullptr;
+        }
+    DbTable& effectiveTable = *effectiveTableP;
+
+    DbColumn* existingColumn = effectiveTable.FindColumnP(params.GetColumnName().c_str());
+    if (existingColumn != nullptr && !IsColumnInUse(*existingColumn) &&
+        DbColumn::IsCompatible(existingColumn->GetType(), colType))
+        {
+        if (effectiveTable.GetType() == DbTable::Type::Existing ||
+            (existingColumn->GetConstraints().HasNotNullConstraint() == params.AddNotNullConstraint() &&
+                                                      existingColumn->GetConstraints().HasUniqueConstraint() == params.AddUniqueConstraint() &&
+                                                      existingColumn->GetConstraints().GetCollation() == params.GetCollation()))
+            {
+            return existingColumn;
+            }
+
+        ctx.Issues().Report("Column %s in table %s is used by multiple property maps where property name and data type matches,"
+                                                           " but where one of the constraints NOT NULL, UNIQUE, or COLLATE differs.",
+                                                           existingColumn->GetName().c_str(), effectiveTable.GetName().c_str());
+        return nullptr;
+        }
+
+
+    BeAssert(!params.GetColumnName().empty() && "Column name must not be null for default strategy");
+    bool effectiveNotNullConstraint = params.AddNotNullConstraint();
+    if (params.AddNotNullConstraint() && (effectiveTable.HasExclusiveRootECClass() && effectiveTable.GetExclusiveRootECClassId() != m_classMap.GetClass().GetId()))
+        {
+        LOG.warningv("For the ECProperty '%s' on ECClass '%s' a NOT NULL constraint is defined. The constraint cannot be enforced though because "
+                     "the ECProperty has base ECClasses mapped to the same table.",
+                     ecProp.GetName().c_str(), ecProp.GetClass().GetFullName());
+
+        effectiveNotNullConstraint = false;
+        }
+
+    //col rename needed for TPH and shared tables without column sharing if sibling classes have same property names
+    const ECN::ECClassId classId = getPersistenceClassId(ecProp, accessString);
+    if (!classId.IsValid())
+        return nullptr;
+
+    Utf8String resolvedColumnName, tmp;
+    int retryCount = 0;
+    resolveColumnName(tmp, params.GetColumnName(), classId, retryCount);
+
+    resolvedColumnName = tmp;
+    while (effectiveTable.FindColumnP(resolvedColumnName.c_str()) != nullptr)
+        {
+        retryCount++;
+        resolvedColumnName = tmp;
+        resolveColumnName(resolvedColumnName, params.GetColumnName(), classId, retryCount);
+        }
+
+    DbColumn* newColumn = effectiveTable.CreateColumn(resolvedColumnName, colType, DbColumn::Kind::Default, PersistenceType::Physical);
+    if (newColumn == nullptr)
+        return nullptr;
+
+    if (effectiveNotNullConstraint)
+        newColumn->GetConstraintsR().SetNotNullConstraint();
+
+    if (params.AddUniqueConstraint())
+        newColumn->GetConstraintsR().SetUniqueConstraint();
+
+    if (params.GetCollation() != DbColumn::Constraints::Collation::Unset)
+        newColumn->GetConstraintsR().SetCollation(params.GetCollation());
+
+    return RegisterColumnMap(accessString, newColumn);
+    }
+
+//------------------------------------------------------------------------------------------
+//@bsimethod                                                    Affan.Khan       05 / 2017
+//-----------------------------------------------------------------------------------------
+DbColumn* ClassMapColumnFactory::AllocatedSharedColumn(SchemaImportContext& ctx, ECN::ECPropertyCR prop, DbColumn::CreateParams const& params, Utf8StringCR accessString) const
+    {
+    //Defining a col name for a shared column is a DB thing and DB CAs are taken strictly.
+    if (params.IsColumnNameFromPropertyMapCA())
+        {
+        ctx.Issues().Report("Failed to map ECProperty '%s:%s'. It has a 'PropertyMap' custom attribute which specifies a value for 'ColumnName'. "
+                                                           "'ColumnName' must not be specified for this ECProperty because it is mapped to a column shared with other ECProperties.",
+                                                           prop.GetClass().GetFullName(), prop.GetName().c_str());
+        return nullptr;
+        }
+
+    //Defining a collation which is not doable is an error because this is a DB thing and DB CAs are taken strictly.
+    if (params.GetCollation() != DbColumn::Constraints::Collation::Unset)
+        {
+        ctx.Issues().Report("Failed to map ECProperty '%s:%s'. It has a 'PropertyMap' custom attribute which specifies a Collation constraint "
+                                                           "which cannot be created because the ECProperty is mapped to a column shared with other ECProperties.",
+                                                           prop.GetClass().GetFullName(), prop.GetName().c_str());
+        return nullptr;
+        }
+
+    //NOT NULL and UNIQUE will soon become ECSchema level things. They are not an error, and can only be taken as hints because
+    //the ECSchema level doesn't say which layer (DB or API) has to enforce it
+    if (params.AddNotNullConstraint() || params.AddUniqueConstraint())
+        {
+        LOG.warningv("For the ECProperty '%s' on ECClass '%s' either a NOT NULL or a UNIQUE constraint is defined. The constraint cannot be enforced though because "
+                     "the ECProperty is mapped to a column shared with other ECProperties.",
+                     prop.GetName().c_str(), prop.GetClass().GetFullName());
+
+        }
+
+    return RegisterColumnMap(accessString, ReuseOrCreateSharedColumn(ctx));
+    }
+
+//------------------------------------------------------------------------------------------
+//@bsimethod                                                    Affan.Khan       05 / 2017
+//-----------------------------------------------------------------------------------------
+void ClassMapColumnFactory::ReserveSharedColumns(Utf8StringCR propertyName) const
+    {
+    BeAssert(!propertyName.empty());
+    ECN::ECPropertyCP property = m_classMap.GetClass().GetPropertyP(propertyName);
+    if (property == nullptr)
+            {
+            BeAssert(false && "Property must exist in associated class map");
+            return;
+            }
+
+    const uint32_t columnsRequired = MaxColumnsRequiredToPersistProperty(*property);
+    ReserveSharedColumns(columnsRequired);
+    }
+
+//------------------------------------------------------------------------------------------
+//@bsimethod                                                    Affan.Khan       05 / 2017
+//-----------------------------------------------------------------------------------------
+void ClassMapColumnFactory::ReserveSharedColumns(uint32_t columnsRequired) const
+    {
+    if (m_areSharedColumnsReserved)
+        {
+        BeAssert(false);
+        return;
+        }
+
+    if (!m_useSharedColumnStrategy)
+        {
+        BeAssert(false && "Shared Column must be enabled for this allocation to work");
+        return;
+        }
+
+    std::function<bool(uint32_t&, uint32_t&)> findAvailableColumns = [this] (uint32_t& sharedColumnThatCanBeCreated, uint32_t& sharedColumnThatCanBeReused)
+        {
+        const uint32_t maxColumnInBaseTable = 63;
+        const std::vector<DbColumn const*> physicalColumns = m_primaryOrJoinedTable->FindAll(PersistenceType::Physical);
+        const std::vector<DbColumn const*> sharedColumns = m_primaryOrJoinedTable->FindAll(DbColumn::Kind::SharedData);
+        const uint32_t nAvaliablePhysicalColumns = maxColumnInBaseTable - (uint32_t) physicalColumns.size();
+        sharedColumnThatCanBeReused = 0;
+        for (DbColumn const* sharedColumn : sharedColumns)
+            {
+            if (!IsColumnInUse(*sharedColumn))
+                sharedColumnThatCanBeReused++;
+            }
+
+        if (!m_maxSharedColumnCount.IsNull())
+            {
+            if (((uint32_t) sharedColumns.size()) > m_maxSharedColumnCount.Value())
+                {
+                BeAssert(false && "SharedColumnCount bypassed the limit set in CA");
+                return false;
+                }
+
+            sharedColumnThatCanBeCreated = m_maxSharedColumnCount.Value() - (uint32_t) sharedColumns.size();
+            if (sharedColumnThatCanBeCreated > nAvaliablePhysicalColumns)
+                sharedColumnThatCanBeCreated = nAvaliablePhysicalColumns; //restrict available shared columns to available physical columns
+            }
+        else
+            sharedColumnThatCanBeCreated = nAvaliablePhysicalColumns;
+
+        return true;
+        };
+
+    uint32_t sharedColumnThatCanBeCreated = 0, sharedColumnThatCanBeReused = 0;
+    if (!findAvailableColumns(sharedColumnThatCanBeCreated, sharedColumnThatCanBeReused))
+        return;
+
+    if (columnsRequired > (sharedColumnThatCanBeReused + sharedColumnThatCanBeCreated))
+        m_areSharedColumnsReserved = true;
+    }
+
+
+
+//------------------------------------------------------------------------------------------
+//@bsimethod                                                    Affan.Khan       05 / 2017
+//-----------------------------------------------------------------------------------------
+DbColumn* ClassMapColumnFactory::RegisterColumnMap(Utf8StringCR accessString, DbColumn* column) const
+    {
+    GetColumnMaps()->Insert(accessString, *column, true);
+    return column;
+    }
+
+//------------------------------------------------------------------------------------------
+//@bsimethod                                                    Affan.Khan       05 / 2017
+//-----------------------------------------------------------------------------------------
+DbColumn* ClassMapColumnFactory::Allocate(SchemaImportContext& ctx, ECN::ECPropertyCR property, DbColumn::Type type, DbColumn::CreateParams const& param, Utf8StringCR accessString, bool forcePhysicalColum) const
+    {
+    if (DbColumn* column = GetColumnMaps()->FindP(accessString.c_str()))
+        {
+        if (IsCompatible(*column, type, param))
+            return column;
+        }
+
+    if (m_useSharedColumnStrategy && !forcePhysicalColum)
+        return AllocatedSharedColumn(ctx, property, param, accessString);
+
+    return AllocateColumn(ctx, property, type, param, accessString);
+    }
+
+//------------------------------------------------------------------------------------------
+//@bsimethod                                                    Affan.Khan       05 / 2017
+//-----------------------------------------------------------------------------------------
+DbTable* ClassMapColumnFactory::GetEffectiveTable(SchemaImportContext& ctx) const
+    {
+    if (m_areSharedColumnsReserved)
+        return GetOrCreateOverflowTable(ctx);
+
+    return m_primaryOrJoinedTable;
+    }
+
+//------------------------------------------------------------------------------------------
+//@bsimethod                                                    Affan.Khan       05 / 2017
+//-----------------------------------------------------------------------------------------
+bool ClassMapColumnFactory::IsColumnInUse(DbColumn const& column) const { return GetColumnMaps()->IsColumnInUsed(column); }
+//------------------------------------------------------------------------------------------
+//@bsimethod                                                    Affan.Khan       05 / 2017
+//-----------------------------------------------------------------------------------------
+DbTable* ClassMapColumnFactory::GetOrCreateOverflowTable(SchemaImportContext& ctx) const
+    {
+    if (m_overflowTable != nullptr)
+        return m_overflowTable;
+
+    if (m_primaryOrJoinedTable->GetLinkNode().GetChildren().empty())
+        {
+        DbTable* overflowTable = DbMappingManager::Tables::CreateOverflowTable(ctx, *m_primaryOrJoinedTable);
+        const_cast<ClassMap&>(m_classMap).SetOverflowTable(*overflowTable);
+        m_overflowTable = overflowTable;
+        return m_overflowTable;
+        }
+    else if (m_primaryOrJoinedTable->GetLinkNode().GetChildren().size() == 1)
+        {
+        DbTable::LinkNode const* overflowTable = m_primaryOrJoinedTable->GetLinkNode().GetChildren()[0];
+        if (overflowTable->GetType() == DbTable::Type::Overflow)
+            {
+            m_overflowTable = &overflowTable->GetTableR();
+            return m_overflowTable;
+            }
+        }
+
+    BeAssert(false && "Cannot create overflow table");
+    return nullptr;
+    }
+
+
+//------------------------------------------------------------------------------------------
+//@bsimethod                                                    Affan.Khan       05 / 2017
+//-----------------------------------------------------------------------------------------
+ColumnMaps* ClassMapColumnFactory::GetColumnMaps() const
+    {
+    BeAssert(m_columnResolutionScope != nullptr);
+    if (m_columnResolutionScope == nullptr)
+        return nullptr;
+
+    return &m_columnResolutionScope->GetColumnMaps();
+    }
+
+//------------------------------------------------------------------------------------------
+//@bsimethod                                                    Affan.Khan       05 / 2017
+//-----------------------------------------------------------------------------------------
+DbColumn* ClassMapColumnFactory::ReuseOrCreateSharedColumn(SchemaImportContext& ctx) const
+    {
+    for (DbColumn const* column : GetEffectiveTable(ctx)->GetColumns())
+        {
+        if (column->IsShared() && !GetColumnMaps()->IsColumnInUsed(*column))
+            return const_cast<DbColumn*>(column);
+        }
+
+    return GetEffectiveTable(ctx)->CreateSharedColumn();
+    }
+
+//------------------------------------------------------------------------------------------
+//@bsimethod                                                    Affan.Khan       05 / 2017
+//-----------------------------------------------------------------------------------------
+bool ClassMapColumnFactory::IsCompatible(DbColumn const& avaliableColumn, DbColumn::Type type, DbColumn::CreateParams const& params) const
+    {
+    if (DbColumn::IsCompatible(avaliableColumn.GetType(), type))
+        {
+        if (m_primaryOrJoinedTable->GetType() == DbTable::Type::Existing
+            || (avaliableColumn.GetConstraints().HasNotNullConstraint() == params.AddNotNullConstraint() &&
+                avaliableColumn.GetConstraints().HasUniqueConstraint() == params.AddUniqueConstraint() &&
+                avaliableColumn.GetConstraints().GetCollation() == params.GetCollation()))
+            {
+            return true;
+            }
+        }
+
+    return false;
+    }
+
+
+//***************************************************************************************
+// ClassMapColumnFactory::ColumnResolutionScope
+//***************************************************************************************
+//------------------------------------------------------------------------------------------
+//@bsimethod                                                    Affan.Khan       05 / 2017
+//-----------------------------------------------------------------------------------------
+ClassMapColumnFactory::ColumnResolutionScope::ColumnResolutionScope(ClassMap const& classMap) : m_classMap(classMap)
+    {
+    if (m_classMap.GetColumnFactory().m_columnResolutionScope != nullptr)
+        {
+        BeAssert(m_classMap.GetColumnFactory().m_columnResolutionScope == nullptr);
+        return;
+        }
+
+    m_classMap.GetColumnFactory().m_columnResolutionScope = this;
+    }
+
+//------------------------------------------------------------------------------------------
+//@bsimethod                                                    Affan.Khan       05 / 2017
+//-----------------------------------------------------------------------------------------
+ClassMapColumnFactory::ColumnResolutionScope::~ColumnResolutionScope()
+    {
+#if 0
+    if (m_init)
+        {
+        LOG.debugv("<<<<<<<<<<<<<<<<<<<< (%s <<<<<<<<<<<<<<<<<<<<)", m_classMap.GetClass().GetName().c_str());
+        for (auto const& key : m_columnMaps.GetEntries())
+            {
+            DbColumn const* column = key.second;
+            Utf8CP accessString = key.first;
+            bool isMapped = m_columnMaps.IsNew(accessString);
+            LOG.debugv("----->>> %s [%s] map to [%s].[%s]", isMapped ? "NEW" : "OLD", accessString, column->GetTable().GetName().c_str(), column->GetName().c_str());
+            }
+
+        LOG.debugv(">>>>>>>>>>>>>>>>>>>> (%s) >>>>>>>>>>>>>>>>>>>>", m_classMap.GetClass().GetName().c_str());
+        }
+#endif
+    m_classMap.GetColumnFactory().m_columnResolutionScope = nullptr;
+    }
+
+//------------------------------------------------------------------------------------------
+//@bsimethod                                                    Affan.Khan       05 / 2017
+//-----------------------------------------------------------------------------------------
+ColumnMaps& ClassMapColumnFactory::ColumnResolutionScope::GetColumnMaps()
+    {
+    if (!m_init)
+        {
+        _Fill(m_columnMaps);
+        m_init = true;
+        }
+
+    return m_columnMaps;
+    }
+
+//------------------------------------------------------------------------------------------
+//@bsimethod                                                    Affan.Khan       05 / 2017
+//-----------------------------------------------------------------------------------------
+ECDbCR ClassMapColumnFactory::GetECDb() const { return m_classMap.GetDbMap().GetECDb(); }
+
+
+
+//------------------------------------------------------------------------------------------
+//@bsimethod                                                    Affan.Khan       05 / 2017
+//-----------------------------------------------------------------------------------------
+void ImportColumnResolutionScope::_Fill(ColumnMaps& columnMaps)
+    {
+    ColumnMapContext::Query(columnMaps, m_classMap, ColumnMapContext::Filter::InheritedAndLocal);
+    }
+
+//------------------------------------------------------------------------------------------
+//@bsimethod                                                    Affan.Khan       05 / 2017
+//-----------------------------------------------------------------------------------------
+void UpdateColumnResolutionScope::_Fill(ColumnMaps& columnMaps)
+    {
+    ColumnMapContext::Query(columnMaps, m_classMap, ColumnMapContext::Filter::Full);
+    }
+
+END_BENTLEY_SQLITE_EC_NAMESPACE