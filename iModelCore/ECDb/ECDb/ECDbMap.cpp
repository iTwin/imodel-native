--- conflicted
+++ resolved
@@ -1,1920 +1,1914 @@
-/*--------------------------------------------------------------------------------------+
-|
-|     $Source: ECDb/ECDbMap.cpp $
-|
-|  $Copyright: (c) 2016 Bentley Systems, Incorporated. All rights reserved. $
-|
-+--------------------------------------------------------------------------------------*/
-#include "ECDbPch.h"
-#include <vector>
-
-USING_NAMESPACE_BENTLEY_EC
-
-BEGIN_BENTLEY_SQLITE_EC_NAMESPACE
-
-/*---------------------------------------------------------------------------------**//**
-* @bsimethod                                                    Casey.Mullen      11/2011
-+---------------+---------------+---------------+---------------+---------------+------*/
-ECDbMap::ECDbMap(ECDbCR ecdb) : m_ecdb(ecdb), m_dbSchema(ecdb), m_schemaImportContext(nullptr), m_lightweightCache(*this)
-    {}
-
-//----------------------------------------------------------------------------------------
-// @bsimethod                                                    Krischan.Eberle   05/2015
-//---------------+---------------+---------------+---------------+---------------+--------
-SchemaImportContext* ECDbMap::GetSchemaImportContext() const
-    {
-    if (AssertIfIsNotImportingSchema())
-        return nullptr;
-
-    return m_schemaImportContext;
-    }
-
-//----------------------------------------------------------------------------------------
-// @bsimethod                                                    Affan.Khan      02/2015
-//---------------+---------------+---------------+---------------+---------------+--------
-bool ECDbMap::IsImportingSchema() const
-    {
-    return m_schemaImportContext != nullptr;
-    }
-
-
-//----------------------------------------------------------------------------------------
-// @bsimethod                                                    Affan.Khan      12/2015
-//---------------+---------------+---------------+---------------+---------------+--------
-DbTable const* ECDbMap::GetPrimaryTable(DbTable const& joinedTable) const
-    {
-    if (joinedTable.GetType() != DbTable::Type::Joined)
-        return &joinedTable;
-
-    for (ECClassId firstClassId : GetLightweightCache().GetClassesForTable(joinedTable))
-        {
-        ClassMapCP classMap = GetClassMap(firstClassId);
-        if (classMap != nullptr)
-            {
-            if (!classMap->IsMappedToSingleTable())
-                {
-                return &classMap->GetPrimaryTable();
-                }
-            }
-        }
-
-    BeAssert(false && "Must find a classmap");
-    return nullptr;
-    }
-//----------------------------------------------------------------------------------------
-// @bsimethod                                                    Affan.Khan      02/2015
-//---------------+---------------+---------------+---------------+---------------+--------
-bool ECDbMap::AssertIfIsNotImportingSchema() const
-    {
-    BeAssert(IsImportingSchema() && "ECDb is in currently in schema import mode. Which was not expected");
-    return !IsImportingSchema();
-    }
-
-//---------------------------------------------------------------------------------------
-// @bsimethod                                                   Krischan.Eberle    04/2014
-//+---------------+---------------+---------------+---------------+---------------+------
-MappingStatus ECDbMap::MapSchemas(SchemaImportContext& schemaImportContext)
-    {
-    if (m_schemaImportContext != nullptr)
-        {
-        BeAssert(false && "MapSchemas is expected to be called if no other schema import is running.");
-        return MappingStatus::Error;
-        }
-
-    if (schemaImportContext.GetECSchemaCompareContext().HasNoSchemasToImport())
-        return MappingStatus::Success;
-
-    m_schemaImportContext = &schemaImportContext;
-
-    const MappingStatus stat = DoMapSchemas();
-    if (MappingStatus::Success != stat)
-        {
-        m_schemaImportContext = nullptr;
-        return stat;
-        }
-
-    if (SUCCESS != SaveDbSchema())
-        {
-        ClearCache();
-        m_schemaImportContext = nullptr;
-        return MappingStatus::Error;
-        }
-
-    if (SUCCESS != CreateOrUpdateRequiredTables())
-        {
-        ClearCache();
-        m_schemaImportContext = nullptr;
-        return MappingStatus::Error;
-        }
-
-    if (SUCCESS != CreateOrUpdateIndexesInDb())
-        {
-        ClearCache();
-        m_schemaImportContext = nullptr;
-        return MappingStatus::Error;
-        }
-
-    ECDbMapAnalyser mapAnalyser(*this);
-    if (mapAnalyser.Analyse(true /*apply changes*/) != SUCCESS)
-        {
-        m_schemaImportContext = nullptr;
-        return MappingStatus::Error;
-        }
-
-    m_schemaImportContext = nullptr;
-    return MappingStatus::Success;
-    }
-
-//---------------------------------------------------------------------------------------
-// @bsimethod                                                    affan.khan         12/2015
-//---------------------------------------------------------------------------------------
-BentleyStatus ECDbMap::CreateECClassViewsInDb() const
-    {
-    if (GetECDb().IsReadonly())
-        {
-        GetECDb().GetECDbImplR().GetIssueReporter().Report(ECDbIssueSeverity::Error, "Can only call ECDb::CreateECClassViewsInDb() on an ECDb file with read-write access.");
-        return ERROR;
-        }
-
-    Utf8String sql;
-    sql.Sprintf("SELECT c.Id FROM ec_Class c, ec_ClassMap cm WHERE c.Id = cm.ClassId AND c.Type IN (%d,%d) AND cm.MapStrategy<>%d",
-                Enum::ToInt(ECClassType::Entity),
-                Enum::ToInt(ECClassType::Relationship),
-                Enum::ToInt(ECDbMapStrategy::Strategy::NotMapped));
-
-    Statement stmt;
-    if (BE_SQLITE_OK != stmt.Prepare(GetECDb(), sql.c_str()))
-        return ERROR;
-
-    std::vector<ClassMapCP> classMaps;
-    while (stmt.Step() == BE_SQLITE_ROW)
-        {
-        ECClassId classId = stmt.GetValueId<ECClassId>(0);
-        ClassMapCP classMap = GetClassMap(classId);
-        if (classMap == nullptr)
-            {
-            BeAssert(classMap != nullptr);
-            return ERROR;
-            }
-
-        BeAssert((classMap->GetClass().IsEntityClass() || classMap->GetClass().IsRelationshipClass()) && classMap->GetType() != ClassMap::Type::Unmapped);
-        classMaps.push_back(classMap);
-        }
-
-    ECClassViewGenerator viewGenerator(*this);
-    return viewGenerator.BuildViews(classMaps);
-    }
-
-//---------------------------------------------------------------------------------------
-// @bsimethod                                                    affan.khan         03/2016
-//---------------------------------------------------------------------------------------
-std::vector<ECClassCP> ECDbMap::GetBaseClassesNotAlreadyMapped(ECClassCR ecclass) const
-    {
-    //!This does not work due to navigation properties
-    std::vector<ECClassCP> baseClasses;
-    for (ECClassCP baseClass : ecclass.GetBaseClasses())
-        {
-        ClassMapCP baseClassMap = GetClassMap(*baseClass);
-        if (baseClassMap == nullptr)
-            {
-            baseClasses.push_back(baseClass);
-            }
-        }
-
-    return baseClasses;
-    }
-//---------------------------------------------------------------------------------------
-// @bsimethod                                                    affan.khan         03/2016
-//---------------------------------------------------------------------------------------
-void ECDbMap::VisitRoot(ECClassCR ecclass, std::set<ECClassCP>& doneList, std::set<ECClassCP>& rootClassSet, std::vector<ECClassCP>& rootClassList, std::vector<ECRelationshipClassCP>& rootRelationshipList) const
-    {
-    if (doneList.find(&ecclass) != doneList.end())
-        return;
-
-    doneList.insert(&ecclass);
-    if (!ecclass.HasBaseClasses())
-        {
-        if (rootClassSet.find(&ecclass) == rootClassSet.end())
-            {
-            rootClassSet.insert(&ecclass);
-            if (auto relationship = ecclass.GetRelationshipClassCP())
-                rootRelationshipList.push_back(relationship);
-            else
-                rootClassList.push_back(&ecclass);
-            }
-
-        return;
-        }
-
-    for (ECClassCP baseClass : ecclass.GetBaseClasses())
-        {
-        if (baseClass == nullptr)
-            continue;
-
-        if (doneList.find(baseClass) != doneList.end())
-            return;
-
-        VisitRoot(*baseClass, doneList, rootClassSet, rootClassList, rootRelationshipList);
-        }
-    }
-//---------------------------------------------------------------------------------------
-// @bsimethod                                                    affan.khan         09/2012
-//---------------------------------------------------------------------------------------
-MappingStatus ECDbMap::DoMapSchemas()
-    {
-    if (AssertIfIsNotImportingSchema())
-        return MappingStatus::Error;
-
-    StopWatch timer(true);
-
-    // Identify root classes/relationship-classes
-    ECSchemaCompareContext& ctx = GetSchemaImportContext()->GetECSchemaCompareContext();
-
-    std::set<ECClassCP> doneList;
-    std::set<ECClassCP> rootClassSet;
-    std::vector<ECClassCP> rootClassList;
-    std::vector<ECRelationshipClassCP> rootRelationshipList;
-
-    for (ECSchemaCP schema : ctx.GetImportingSchemas())
-        {
-        if (schema->IsSupplementalSchema())
-            continue; // Don't map any supplemental schemas
-
-        for (ECClassCP ecClass : schema->GetClasses())
-            {
-            if (doneList.find(ecClass) != doneList.end())
-                continue;
-
-            VisitRoot(*ecClass, doneList, rootClassSet, rootClassList, rootRelationshipList);
-            }
-        }
-
-    // Starting with the root, recursively map the entire class hierarchy. 
-    MappingStatus status = MappingStatus::Success;
-    for (ECClassCP rootClass : rootClassList)
-        {
-        status = MapClass(*rootClass);
-        if (status == MappingStatus::Error)
-            return status;
-        }
-
-    //need to add classid cols where necessary for classes before processing relationships
-    if (SUCCESS != FinishTableDefinitions(true))
-        return MappingStatus::Error;
-
-    BeAssert(status != MappingStatus::BaseClassesNotMapped && "Expected to resolve all class maps by now.");
-    for (ECRelationshipClassCP rootRelationshipClass : rootRelationshipList)
-        {
-        status = MapClass(*rootRelationshipClass);
-        if (status == MappingStatus::Error)
-            return status;
-        }
-
-    //NavigationPropertyMaps can only be finished after all relationships have been mapped
-    if (SUCCESS != GetSchemaImportContext()->GetClassMapLoadContext().Postprocess(*this))
-        return MappingStatus::Error;
-
-    BeAssert(status != MappingStatus::BaseClassesNotMapped && "Expected to resolve all class maps by now.");
-    for (auto& kvpair : GetSchemaImportContext()->GetClassMapInfoCache())
-        {
-        if (SUCCESS != kvpair.first->CreateUserProvidedIndexes(*GetSchemaImportContext(), kvpair.second->GetIndexInfos()))
-            return MappingStatus::Error;
-        }
-
-    //now create class id cols for the relationship classes, and ensure shared col min count
-    if (SUCCESS != FinishTableDefinitions())
-        return MappingStatus::Error;
-
-    timer.Stop();
-    if (LOG.isSeverityEnabled(NativeLogging::LOG_DEBUG))
-        LOG.debugv("Mapped %" PRIu64 " ECSchemas containing %" PRIu64 " ECClasses and %" PRIu64 " ECRelationshipClasses to the database in %.4f seconds",
-        (uint64_t) ctx.GetImportingSchemas().size(), (uint64_t) rootClassList.size(), (uint64_t) rootRelationshipList.size(), timer.GetElapsedSeconds());
-
-    return MappingStatus::Success;
-    }
-
-//---------------------------------------------------------------------------------------
-//* @bsimethod                                 Affan.Khan                           07 / 2012
-//---------------------------------------------------------------------------------------
- BentleyStatus ECDbMap::TryLoadClassMap(ClassMapPtr& classMap, ClassMapLoadContext& ctx, ECN::ECClassCR ecClass) const
-    {
-    BeMutexHolder lock(m_mutex);
-    classMap = nullptr;
-
-    if (!Enum::Contains(m_dbSchema.GetLoadState(), DbSchema::LoadState::Core))
-        {
-        if (DbSchemaPersistenceManager::Load(GetDbSchemaR(), m_ecdb, DbSchema::LoadState::Core) != SUCCESS)
-            {
-            BeAssert(false);
-            return ERROR;
-            }
-        }
-
-    std::vector<ClassDbMapping const*> const* classMaps = m_dbSchema.GetDbMappings().FindClassMappings(ecClass.GetId());
-    if (classMaps == nullptr)
-        return SUCCESS;
-
-    if (classMaps->empty())
-        {
-        BeAssert(false && "Failed to find ClassDbMapping for given ECClass");
-        return ERROR;
-        }
-
-    if (classMaps->size() > 1)
-        {
-        BeAssert(false && "Feature of nested class map not implemented");
-        return ERROR;
-        }
-
-    ClassDbMapping const& classMapInfo = *classMaps->front();
-    ClassDbMapping const* baseClassMapInfo = classMapInfo.GetBaseClassMapping();
-    ECClassCP baseClass = baseClassMapInfo == nullptr ? nullptr : GetECDb().Schemas().GetECClass(baseClassMapInfo->GetClassId());
-    ClassMap const* baseClassMap = nullptr;
-    if (baseClass != nullptr)
-        {
-        ClassMapPtr baseClassMapPtr = nullptr;
-        if (SUCCESS != TryGetClassMap(baseClassMapPtr, ctx, *baseClass))
-            return ERROR;
-
-        baseClassMap = baseClassMapPtr.get();
-        }
-
-    bool setIsDirty = false;
-    ECDbMapStrategy const& mapStrategy = classMapInfo.GetMapStrategy();
-    ClassMapPtr classMapTmp = nullptr;
-    if (mapStrategy.IsNotMapped())
-        classMapTmp = UnmappedClassMap::Create(ecClass, *this, mapStrategy, setIsDirty);
-    else
-        {
-        ECRelationshipClassCP ecRelationshipClass = ecClass.GetRelationshipClassCP();
-        if (ecRelationshipClass != nullptr)
-            {
-            if (mapStrategy.IsForeignKeyMapping())
-                classMapTmp = RelationshipClassEndTableMap::Create(*ecRelationshipClass, *this, mapStrategy, setIsDirty);
-            else
-                classMapTmp = RelationshipClassLinkTableMap::Create(*ecRelationshipClass, *this, mapStrategy, setIsDirty);
-            }
-        else
-            classMapTmp = ClassMap::Create(ecClass, *this, mapStrategy, setIsDirty);
-        }
-    classMapTmp->SetId(classMapInfo.GetId());
-
-    if (MappingStatus::Error == AddClassMap(classMapTmp))
-        return ERROR;
-
-    std::set<ClassMap const*> loadGraph;
-    if (SUCCESS != classMapTmp->Load(loadGraph, ctx, classMapInfo, baseClassMap))
-        return ERROR;
-
-    ECRelationshipClassCP ecRelationshipClass = ecClass.GetRelationshipClassCP();
-    // Construct and initialize the class map
-    if (ecRelationshipClass != nullptr)
-        {
-        for (ECClassCP endECClassToLoad : GetClassesFromRelationshipEnd(ecRelationshipClass->GetSource()))
-            {
-            ctx.AddConstraintClass(*endECClassToLoad);
-            }
-
-        for (ECClassCP endECClassToLoad : GetClassesFromRelationshipEnd(ecRelationshipClass->GetTarget()))
-            {
-            ctx.AddConstraintClass(*endECClassToLoad);
-            }
-        }
-
-    classMap = classMapTmp;
-    return SUCCESS;
-    }
-
-/*---------------------------------------------------------------------------------------
-* @bsimethod                                   Ramanujam.Raman                   06/12
-+---------------+---------------+---------------+---------------+---------------+------*/
-MappingStatus ECDbMap::MapClass(ECClassCR ecClass)
-    {
-    if (AssertIfIsNotImportingSchema())
-        return MappingStatus::Error;
-
-    if (!ecClass.HasId())
-        {
-        if (!ECDbSchemaManager::GetClassIdForECClassFromDuplicateECSchema(GetECDb(), ecClass).IsValid())
-            {
-            LOG.errorv("ECClass %s does not exist in ECDb. Import ECSchema containing the class first", ecClass.GetFullName());
-            BeAssert(false);
-            return MappingStatus::Error;
-            }
-        }
-
-    ClassMapPtr existingClassMap = nullptr;
-    if (SUCCESS != TryGetClassMap(existingClassMap, m_schemaImportContext->GetClassMapLoadContext(), ecClass))
-        return MappingStatus::Error;
-
-    if (existingClassMap == nullptr)
-        {
-        MappingStatus status = MappingStatus::Success;
-        std::unique_ptr<ClassMappingInfo> classMapInfo = ClassMappingInfoFactory::Create(status, ecClass, *this);
-        if ((status == MappingStatus::BaseClassesNotMapped || status == MappingStatus::Error))
-            return status;
-
-        BeAssert(classMapInfo != nullptr);
-
-        ECDbMapStrategy const& mapStrategy = classMapInfo->GetMapStrategy();
-
-        ClassMapPtr classMap = nullptr;
-        if (mapStrategy.IsNotMapped())
-            classMap = UnmappedClassMap::Create(ecClass, *this, mapStrategy, true);
-        else
-            {
-            auto ecRelationshipClass = ecClass.GetRelationshipClassCP();
-            if (ecRelationshipClass != nullptr)
-                {
-                if (mapStrategy.IsForeignKeyMapping())
-                    classMap = RelationshipClassEndTableMap::Create(*ecRelationshipClass, *this, mapStrategy, true);
-                else
-                    classMap = RelationshipClassLinkTableMap::Create(*ecRelationshipClass, *this, mapStrategy, true);
-                }
-            else
-                classMap = ClassMap::Create(ecClass, *this, mapStrategy, true);
-            }
-
-        status = AddClassMap(classMap);
-        if (status == MappingStatus::Error)
-            return status;
-
-        status = classMap->Map(*GetSchemaImportContext(), *classMapInfo);
-        GetSchemaImportContext()->CacheClassMapInfo(*classMap, classMapInfo);
-
-        //error
-        if (status == MappingStatus::BaseClassesNotMapped || status == MappingStatus::Error)
-            return status;
-        }
-
-    for (ECClassP childClass : ecClass.GetDerivedClasses())
-        {
-        MappingStatus status = MapClass(*childClass);
-        if (status == MappingStatus::Error)
-            return status;
-        }
-
-    return MappingStatus::Success;
-    }
-
-/*---------------------------------------------------------------------------------------
-* @bsimethod                                                    casey.mullen      11/2011
-+---------------+---------------+---------------+---------------+---------------+------*/
-MappingStatus ECDbMap::AddClassMap(ClassMapPtr& classMap) const
-    {
-    BeMutexHolder lock(m_mutex);
-    ECClassCR ecClass = classMap->GetClass();
-    if (m_classMapDictionary.end() != m_classMapDictionary.find(ecClass.GetId()))
-        {
-        LOG.errorv("Attempted to add a second ClassMap for ECClass %s", ecClass.GetFullName());
-        BeAssert(false && "Attempted to add a second ClassMap for the same ECClass");
-        return MappingStatus::Error;
-        }
-
-    m_classMapDictionary[ecClass.GetId()] = classMap;
-    return MappingStatus::Success;
-    }
-
-//---------------------------------------------------------------------------------------
-// @bsimethod                                                    Krischan.Eberle   01/2016
-//+---------------+---------------+---------------+---------------+---------------+------
-ClassMap const* ECDbMap::GetClassMap(ECN::ECClassCR ecClass) const
-    {
-    if (m_schemaImportContext == nullptr)
-        {
-        ClassMapLoadContext ctx;
-        ClassMapPtr classMap = nullptr;
-        if (!TryGetClassMap(classMap, ctx, ecClass))
-            return nullptr;
-
-<<<<<<< HEAD
-        if (SUCCESS != ctx.Postprocess(*this))
-            return nullptr;
-
-        return classMap.get();
-        }
-=======
-    ClassMapPtr classMap = nullptr;
-    if (SUCCESS != TryGetClassMap(classMap, ctx, ecClass))
-        {
-        BeAssert(false && "Error during TryGetClassMap");
-        return nullptr;
-        }
-
-    if (classMap == nullptr)
-        return nullptr;
->>>>>>> d3f5205b
-
-    ClassMapPtr classMap = nullptr;
-    if (!TryGetClassMap(classMap, m_schemaImportContext->GetClassMapLoadContext(), ecClass))
-        return nullptr;
-
-    return classMap.get();
-    }
-
-//---------------------------------------------------------------------------------------
-// @bsimethod                                                    Krischan.Eberle   01/2016
-//+---------------+---------------+---------------+---------------+---------------+------
-ClassMap const* ECDbMap::GetClassMap(ECN::ECClassId classId) const
-    {
-    ECClassCP ecClass = GetECDb().Schemas().GetECClass(classId);
-    if (ecClass == nullptr)
-        return nullptr;
-
-    return GetClassMap(*ecClass);
-    }
-
-//---------------------------------------------------------------------------------------
-// @bsimethod                                                    Krischan.Eberle   02/2014
-//+---------------+---------------+---------------+---------------+---------------+------
-BentleyStatus ECDbMap::TryGetClassMap(ClassMapPtr& classMap, ClassMapLoadContext& ctx, ECN::ECClassCR ecClass) const
-    {
-    BeMutexHolder lock(m_mutex);
-    if (!ecClass.HasId())
-        {
-        ECDbSchemaManager::GetClassIdForECClassFromDuplicateECSchema(m_ecdb, ecClass);
-        BeAssert(ecClass.HasId() && "ECDbSchemaManager::GetClassIdForECClassFromDuplicateECSchema was not able to retrieve a class id.");
-        }
-
-    classMap = DoGetClassMap(ecClass);
-    if (classMap != nullptr)
-        return SUCCESS;
-
-    //lazy loading the class map implemented with const-casting the actual loading so that the 
-    //get method itself can remain const (logically const)
-    return TryLoadClassMap(classMap, ctx, ecClass);
-    }
-
-/*---------------------------------------------------------------------------------------
-* @bsimethod                                                    Affan.Khan         08/2012
-+---------------+---------------+---------------+---------------+---------------+------*/
-ClassMapPtr ECDbMap::DoGetClassMap(ECClassCR ecClass) const
-    {
-    auto it = m_classMapDictionary.find(ecClass.GetId());
-    if (m_classMapDictionary.end() == it)
-        return nullptr;
-    else
-        return it->second;
-    }
-
-/*---------------------------------------------------------------------------------------
-* @bsimethod                                                    casey.mullen      11/2011
-+---------------+---------------+---------------+---------------+---------------+------*/
-DbTable* ECDbMap::FindOrCreateTable(SchemaImportContext* schemaImportContext, Utf8CP tableName, DbTable::Type tableType, bool isVirtual, Utf8CP primaryKeyColumnName, DbTable const* baseTable)
-    {
-    if (AssertIfIsNotImportingSchema())
-        return nullptr;
-
-    BeMutexHolder lock(m_mutex);
-    DbTable* table = m_dbSchema.FindTableP(tableName);
-    if (table != nullptr)
-        {
-        if (table->GetType() != tableType)
-            {
-            std::function<Utf8CP(bool)> toStr = [] (bool val) { return val ? "true" : "false"; };
-            LOG.warningv("Multiple classes are mapped to the table %s although the classes require mismatching table metadata: "
-                         "Metadata IsMappedToExistingTable: Expected=%s - Actual=%s. Actual value is ignored.",
-                         tableName,
-                         toStr(tableType == DbTable::Type::Existing), toStr(!table->IsOwnedByECDb()));
-            BeAssert(false && "ECDb uses a table for two classes although the classes require mismatching table metadata.");
-            }
-
-        return table;
-        }
-
-    if (tableType != DbTable::Type::Existing)
-        {
-        table = m_dbSchema.CreateTable(tableName, tableType, isVirtual ? PersistenceType::Virtual : PersistenceType::Persisted, baseTable);
-        if (Utf8String::IsNullOrEmpty(primaryKeyColumnName))
-            primaryKeyColumnName = ECDB_COL_ECInstanceId;
-
-        DbColumn* column = table->CreateColumn(primaryKeyColumnName, DbColumn::Type::Integer, DbColumn::Kind::ECInstanceId, PersistenceType::Persisted);
-        if (table->GetPersistenceType() == PersistenceType::Persisted)
-            {
-            column->GetConstraintR().SetIsNotNull(true);
-            table->GetPrimaryKeyConstraintR().Add(primaryKeyColumnName);
-            }
-        }
-    else
-        {
-        table = m_dbSchema.CreateTableAndColumnsForExistingTableMapStrategy(tableName);
-        if (table == nullptr)
-            return nullptr;
-
-        if (!Utf8String::IsNullOrEmpty(primaryKeyColumnName))
-            {
-            auto editMode = table->GetEditHandle().CanEdit();
-            if (!editMode)
-                table->GetEditHandleR().BeginEdit();
-
-            auto systemColumn = table->FindColumnP(primaryKeyColumnName);
-            if (systemColumn == nullptr)
-                {
-                LOG.errorv("Primary key column '%s' does not exist in table '%s' which was specified in ClassMap custom attribute together with ExistingTable MapStrategy. Specify the column name in the ECInstanceIdColumn property in the ClassMap custom attribute, if it is not ECDb's default primary key column name.", primaryKeyColumnName, tableName);
-                return nullptr;
-                }
-
-            systemColumn->SetKind(DbColumn::Kind::ECInstanceId);
-            if (!editMode)
-                table->GetEditHandleR().EndEdit();
-            }
-        }
-
-    return table;
-    }
-
-//---------------------------------------------------------------------------------------
-// @bsimethod                                                    Affan.Khan      12/2015
-//+---------------+---------------+---------------+---------------+---------------+------
-ECDbMap::ClassMapsByTable ECDbMap::GetClassMapsByTable() const
-    {
-    ClassMapsByTable map;
-    for (auto const& entry : m_classMapDictionary)
-        {
-        if (entry.second->GetType() == ClassMap::Type::RelationshipEndTable ||
-            entry.second->GetType() == ClassMap::Type::Unmapped)
-            continue;
-
-        DbTable* primaryTable = &entry.second->GetPrimaryTable();
-        DbTable* joinedTable = &entry.second->GetJoinedTable();
-        map[primaryTable].insert(entry.second.get());
-        if (primaryTable != joinedTable)
-            map[joinedTable].insert(entry.second.get());
-        }
-
-    return map;
-    }
-
-//---------------------------------------------------------------------------------------
-// @bsimethod                                                  Krischan.Eberle    02/2016
-//+---------------+---------------+---------------+---------------+---------------+------
-BentleyStatus ECDbMap::EvaluateColumnNotNullConstraints() const
-    {
-    //NOT NULL constraints (either implied from (1,1) multiplicity of
-    //relationship or because of PropertyMap CA) can only be enforced
-    //if classes other than subclasses of the respective class are mapped to the same column.
-    //If it can be enforced, a NOT NULL constraint will be added. Otherwise it is dropped
-    //and a warning is logged.
-
-    //put relevant classids in a local vector as processing will imply loading more class maps
-    //into the cache, hence modifying m_classMapDictionary, hence invalidating the iterator.
-    std::vector<ECClassId> endTableRelClassIds;
-    for (bpair<ECClassId, ClassMapPtr> const& kvPair : m_classMapDictionary)
-        {
-        ClassMapCR classMap = *kvPair.second;
-        if (classMap.GetType() == ClassMap::Type::RelationshipEndTable)
-            {
-            RelationshipClassEndTableMap const& relClassMap = static_cast<RelationshipClassEndTableMap const&> (classMap);
-            const bool impliesNotNullOnFkCol = relClassMap.GetConstraintMap(relClassMap.GetReferencedEnd()).GetRelationshipConstraint().GetCardinality().GetLowerLimit() > 0;
-            if (impliesNotNullOnFkCol)
-                endTableRelClassIds.push_back(kvPair.first);
-            }
-        }
-
-    for (ECClassId relClassId : endTableRelClassIds)
-        {
-        ClassMap const* classMap = GetClassMap(relClassId);
-        if (classMap == nullptr || classMap->GetType() != ClassMap::Type::RelationshipEndTable)
-            {
-            BeAssert(false);
-            return ERROR;
-            }
-
-        RelationshipClassEndTableMap const& relClassMap = static_cast<RelationshipClassEndTableMap const&> (*classMap);
-
-        ECRelationshipConstraintCR foreignEndConstraint = relClassMap.GetConstraintMap(relClassMap.GetForeignEnd()).GetRelationshipConstraint();
-        const bool isPolymorphicConstraint = foreignEndConstraint.GetIsPolymorphic();
-
-        std::set<ClassMap const*> constraintClassMaps;
-        for (ECRelationshipConstraintClassCP constraintClass : relClassMap.GetConstraintMap(relClassMap.GetForeignEnd()).GetRelationshipConstraint().GetConstraintClasses())
-            {
-            if (SUCCESS != GetClassMapsFromRelationshipEnd(constraintClassMaps, constraintClass->GetClass(), isPolymorphicConstraint))
-                {
-                BeAssert(false);
-                return ERROR;
-                }
-            }
-
-        bmap<DbTable const*, bset<ClassMap const*>> constraintClassesPerTable;
-        for (ClassMap const* constraintClassMap : constraintClassMaps)
-            {
-            for (DbTable const* table : constraintClassMap->GetTables())
-                {
-                constraintClassesPerTable[table].insert(constraintClassMap);
-                }
-            }
-
-        LightweightCache const& lwc = GetLightweightCache();
-        for (DbTable const* fkTable : relClassMap.GetTables())
-            {
-            std::vector<ECClassId> allClassIds = lwc.GetClassesForTable(*fkTable);
-            bset<ClassMap const*> const& constraintClassIds = constraintClassesPerTable[fkTable];
-
-            DbColumn const* fkColumn = relClassMap.GetReferencedEndECInstanceIdPropMap()->GetSingleColumn(*fkTable, true);
-            if (fkColumn == nullptr)
-                {
-                BeAssert(false);
-                return ERROR;
-                }
-
-            if (allClassIds.size() == constraintClassIds.size())
-                {
-                DbColumn* fkColumnP = const_cast<DbColumn*> (fkColumn);
-                fkColumnP->GetConstraintR().SetIsNotNull(true);
-                continue;
-                }
-
-            BeAssert(!fkColumn->GetConstraint().IsNotNull());
-            m_ecdb.GetECDbImplR().GetIssueReporter().Report(ECDbIssueSeverity::Warning, "The cardinality of the ECRelationshipClass '%s' "
-                                                            "would imply the foreign key column to be 'not nullable'. ECDb cannot enforce that though for the "
-                                                            "foreign key column '%s' in table '%s' because other classes not involved in the ECRelationshipClass map to that table. "
-                                                            "Therefore the column is created without NOT NULL constraint.",
-                                                            relClassMap.GetClass().GetFullName(), fkColumn->GetName().c_str(), fkTable->GetName().c_str());
-            }
-        }
-
-    return SUCCESS;
-    }
-
-//---------------------------------------------------------------------------------------
-// @bsimethod                                                    Affan.Khan      12/2011
-//+---------------+---------------+---------------+---------------+---------------+------
-BentleyStatus ECDbMap::CreateOrUpdateRequiredTables() const
-    {
-    if (AssertIfIsNotImportingSchema())
-        return ERROR;
-
-    BeMutexHolder lock(m_mutex);
-    m_ecdb.GetStatementCache().Empty();
-    StopWatch timer(true);
-
-    if (SUCCESS != EvaluateColumnNotNullConstraints())
-        return ERROR;
-
-    int nCreated = 0;
-    int nUpdated = 0;
-    int nSkipped = 0;
-
-    //WIP_FOR_AFFAN: Why can't we use GetSQLManager().GetDbSchema().GetTables() instead
-    //of creating a local bmap with class map information we don't need here?
-    const ClassMapsByTable classMapsByTable = GetClassMapsByTable();
-    for (bpair<DbTable*, bset<ClassMap*>> const& kvPair : classMapsByTable)
-        {
-        DbTable* table = kvPair.first;
-        if (table->GetPersistenceType() == PersistenceType::Virtual || table->GetType() == DbTable::Type::Existing)
-            continue;
-
-        if (GetECDb().TableExists(table->GetName().c_str()))
-            {
-            if (DbSchemaPersistenceManager::IsTableChanged(m_ecdb, *table))
-                {
-                if (DbSchemaPersistenceManager::CreateOrUpdateTable(m_ecdb, *table) != SUCCESS)
-                    return ERROR;
-
-                nUpdated++;
-                }
-            else
-                nSkipped++;
-            }
-        else
-            {
-            if (DbSchemaPersistenceManager::CreateTable(m_ecdb, *table) != SUCCESS)
-                return ERROR;
-
-            nCreated++;
-            }
-        }
-
-    timer.Stop();
-    LOG.debugv("Created %d tables, skipped %d tables and updated %d table/view(s) in %.4f seconds", nCreated, nSkipped, nUpdated, timer.GetElapsedSeconds());
-    return SUCCESS;
-    }
-
-//---------------------------------------------------------------------------------------
-// @bsimethod                                                    Krischan.Eberle  02/2016
-//---------------------------------------------------------------------------------------
-BentleyStatus ECDbMap::CreateOrUpdateIndexesInDb() const
-    {
-    if (AssertIfIsNotImportingSchema())
-        return ERROR;
-
-    BeAssert(Enum::Contains(m_dbSchema.GetLoadState(), DbSchema::LoadState::Indexes));
-
-    std::vector<DbIndex const*> indexes;
-    for (std::unique_ptr<DbIndex> const& indexPtr : m_dbSchema.GetIndexes())
-        {
-        indexes.push_back(indexPtr.get());
-        }
-
-    IndexMappingInfoCache indexInfoCache(m_ecdb, *m_schemaImportContext);
-    for (DbIndex const* index : indexes)
-        {
-        const ECClassId classId = index->GetClassId();
-        if (!classId.IsValid())
-            continue;
-
-        DbTable const& indexTable = index->GetTable();
-
-        ClassMap const* classMap = GetClassMap(classId);
-        if (classMap == nullptr)
-            {
-            BeAssert(false);
-            return ERROR;
-            }
-
-        StorageDescription const& storageDesc = classMap->GetStorageDescription();
-        std::vector<Partition> const& horizPartitions = storageDesc.GetHorizontalPartitions();
-
-        std::vector<IndexMappingInfoPtr> const* baseClassIndexInfos = nullptr;
-        if (SUCCESS != indexInfoCache.TryGetIndexInfos(baseClassIndexInfos, *classMap))
-            return ERROR;
-
-        BeAssert(baseClassIndexInfos != nullptr);
-
-        for (Partition const& horizPartition : horizPartitions)
-            {
-            if (&indexTable == &horizPartition.GetTable())
-                continue;
-
-            bset<DbTable const*> alreadyProcessedTables;
-            //table of index doesn't need to be processed again either, so put it in the set, too
-            alreadyProcessedTables.insert(&indexTable);
-            for (ECClassId derivedClassId : horizPartition.GetClassIds())
-                {
-                ClassMap const* derivedClassMap = GetClassMap(derivedClassId);
-                if (derivedClassMap == nullptr)
-                    {
-                    BeAssert(false);
-                    return ERROR;
-                    }
-
-                DbTable const& joinedOrSingleTable = derivedClassMap->GetJoinedTable();
-                if (alreadyProcessedTables.find(&joinedOrSingleTable) != alreadyProcessedTables.end())
-                    continue;
-
-                std::vector<IndexMappingInfoPtr> indexMappingInfos;
-                for (IndexMappingInfoPtr const& indexMappingInfo : *baseClassIndexInfos)
-                    {
-                    Utf8String indexName;
-                    if (!Utf8String::IsNullOrEmpty(indexMappingInfo->GetName()))
-                        indexName.append(indexMappingInfo->GetName()).append("_").append(joinedOrSingleTable.GetName());
-
-                    indexMappingInfos.push_back(IndexMappingInfo::Clone(indexName.c_str(), *indexMappingInfo));
-                    }
-
-                if (SUCCESS != derivedClassMap->CreateUserProvidedIndexes(*m_schemaImportContext, indexMappingInfos))
-                    return ERROR;
-
-                alreadyProcessedTables.insert(&joinedOrSingleTable);
-                }
-            }
-        }
-
-    return DbSchemaPersistenceManager::CreateOrUpdateIndexes(m_ecdb, m_dbSchema);
-    }
-
-/*---------------------------------------------------------------------------------**//**
-* @bsimethod                                                    Affan.Khan      12/2011
-+---------------+---------------+---------------+---------------+---------------+------*/
-BentleyStatus ECDbMap::FinishTableDefinitions(bool onlyCreateClassIdColumns) const
-    {
-    AssertIfIsNotImportingSchema();
-    const ClassMapsByTable classMapsByTable = GetClassMapsByTable();
-    for (bpair<DbTable*, bset<ClassMap*>> const& kvPair : classMapsByTable)
-        {
-        DbTable* table = kvPair.first;
-        bset<ClassMap*> const& classMaps = kvPair.second;
-
-        if (SUCCESS != CreateClassIdColumnIfNecessary(*table, classMaps))
-            return ERROR;
-
-        if (onlyCreateClassIdColumns)
-            continue;
-
-        if (SUCCESS != table->EnsureMinimumNumberOfSharedColumns())
-            return ERROR;
-        }
-
-    return SUCCESS;
-    }
-
-
-//---------------------------------------------------------------------------------------
-// @bsimethod                                                    Affan.Khan        01/2015
-//---------------------------------------------------------------------------------------
-BentleyStatus ECDbMap::CreateClassIdColumnIfNecessary(DbTable& table, bset<ClassMap*> const& classMaps) const
-    {
-    if (table.GetFilteredColumnFirst(DbColumn::Kind::ECClassId) != nullptr ||
-        table.GetPersistenceType() != PersistenceType::Persisted ||
-        table.GetType() == DbTable::Type::Existing)
-        return SUCCESS;
-
-    bool addClassIdCol = false;
-    if (classMaps.size() == 1)
-        addClassIdCol = (*classMaps.begin())->GetMapStrategy().GetStrategy() == ECDbMapStrategy::Strategy::SharedTable;
-    else
-        addClassIdCol = classMaps.size() > 1;
-
-    if (!addClassIdCol)
-        return SUCCESS;
-
-    DbColumn * ecClassIdColumn = table.CreateColumn(ECDB_COL_ECClassId, DbColumn::Type::Integer, 1, DbColumn::Kind::ECClassId, PersistenceType::Persisted);
-    if (ecClassIdColumn == nullptr)
-        return ERROR;
-
-    ecClassIdColumn->GetConstraintR().SetIsNotNull(true);
-    //whenever we create a class id column, we index it to speed up the frequent class id look ups
-    Utf8String indexName("ix_");
-    indexName.append(table.GetName()).append("_ecclassid");
-    return GetDbSchemaR().CreateIndex(table, indexName.c_str(), false, {ecClassIdColumn},
-                                      false, true, ECClassId()) != nullptr ? SUCCESS : ERROR;
-    }
-
-/*---------------------------------------------------------------------------------**//**
-* @bsimethod                                                    Casey.Mullen      11/2011
-+---------------+---------------+---------------+---------------+---------------+------*/
-std::vector<ECClassCP> ECDbMap::GetClassesFromRelationshipEnd(ECRelationshipConstraintCR relationshipEnd) const
-    {
-    //for recursive lambdas, iOS requires us to define the lambda variable before assigning the actual function to it.
-    std::function<void(std::vector<ECClassCP>&, ECClassP, bool)> gatherClassesDelegate;
-    gatherClassesDelegate =
-        [this, &gatherClassesDelegate] (std::vector<ECClassCP>& classes, ECClassP ecClass, bool includeSubclasses)
-        {
-        classes.push_back(ecClass);
-        if (includeSubclasses)
-            {
-            for (auto childClass : ecClass->GetDerivedClasses())
-                {
-                gatherClassesDelegate(classes, childClass, includeSubclasses);
-                }
-            }
-        };
-
-    bool isPolymorphic = relationshipEnd.GetIsPolymorphic();
-    std::vector<ECClassCP> classes;
-    for (ECClassCP ecClass : relationshipEnd.GetClasses())
-        {
-        ECClassP ecClassP = const_cast<ECClassP> (ecClass);
-        gatherClassesDelegate(classes, ecClassP, isPolymorphic);
-        }
-
-    return classes;
-    }
-
-/*---------------------------------------------------------------------------------**//**
-* Gets the count of tables at the specified end of a relationship class.
-* @param  relationshpEnd [in] Constraint at the end of the relationship
-* @return Number of tables at the specified end of the relationship. Returns
-*         UINT_MAX if the end is AnyClass.
-* @bsimethod                                 Ramanujam.Raman                05/2012
-+---------------+---------------+---------------+---------------+---------------+------*/
-size_t ECDbMap::GetTableCountOnRelationshipEnd(ECRelationshipConstraintCR relationshipEnd) const
-    {
-    bool hasAnyClass = false;
-    std::set<ClassMap const*> classMaps = GetClassMapsFromRelationshipEnd(relationshipEnd, &hasAnyClass);
-
-    if (hasAnyClass)
-        return SIZE_MAX;
-
-    std::map<PersistenceType, std::set<DbTable const*>> tables;
-    bool abstractEndPoint = relationshipEnd.GetClasses().size() == 1 && relationshipEnd.GetClasses().front()->GetClassModifier() == ECClassModifier::Abstract;
-    std::vector<ECClassCP> classes = GetClassesFromRelationshipEnd(relationshipEnd);
-    for (ClassMap const* classMap : classMaps)
-        {
-        if (abstractEndPoint)
-            tables[classMap->GetPrimaryTable().GetPersistenceType()].insert(&classMap->GetJoinedTable());
-        else
-            tables[classMap->GetPrimaryTable().GetPersistenceType()].insert(&classMap->GetPrimaryTable());
-        }
-
-    if (tables[PersistenceType::Persisted].size() > 0)
-        return tables[PersistenceType::Persisted].size();
-
-    if (tables[PersistenceType::Virtual].size() > 0)
-        return 1;
-
-    return 0;
-    }
-
-//---------------------------------------------------------------------------------------
-// @bsimethod                                Affan.Khan                      12/2015
-//+---------------+---------------+---------------+---------------+---------------+------
-std::set<ClassMap const*> ECDbMap::GetClassMapsFromRelationshipEnd(ECRelationshipConstraintCR constraint, bool* hasAnyClass) const
-    {
-    if (hasAnyClass != nullptr)
-        *hasAnyClass = false;
-
-    std::set<ClassMap const*> classMaps;
-    for (ECClassCP ecClass : constraint.GetClasses())
-        {
-        if (ClassMap::IsAnyClass(*ecClass))
-            {
-            if (hasAnyClass)
-                *hasAnyClass = true;
-
-            classMaps.clear();
-            return classMaps;
-            }
-
-        ClassMap const* classMap = GetClassMap(*ecClass);
-        if (classMap == nullptr)
-            {
-            BeAssert(false);
-            classMaps.clear();
-            return classMaps;
-            }
-
-        const bool recursive = classMap->GetMapStrategy().GetStrategy() != ECDbMapStrategy::Strategy::SharedTable && constraint.GetIsPolymorphic();
-        if (SUCCESS != GetClassMapsFromRelationshipEnd(classMaps, *ecClass, recursive))
-            {
-            BeAssert(false);
-            classMaps.clear();
-            return classMaps;
-            }
-        }
-
-    return classMaps;
-    }
-
-//---------------------------------------------------------------------------------------
-// @bsimethod                                Affan.Khan                      12/2015
-//+---------------+---------------+---------------+---------------+---------------+------
-BentleyStatus ECDbMap::GetClassMapsFromRelationshipEnd(std::set<ClassMap const*>& classMaps, ECClassCR ecClass, bool recursive) const
-    {
-    ClassMap const* classMap = GetClassMap(ecClass);
-    if (classMap == nullptr)
-        {
-        BeAssert(classMap != nullptr && "ClassMap should not be null");
-        return ERROR;
-        }
-
-    if (classMap->GetMapStrategy().IsNotMapped())
-        return SUCCESS;
-
-    classMaps.insert(classMap);
-
-    if (!recursive)
-        return SUCCESS;
-
-    for (ECClassCP subclass : m_ecdb.Schemas().GetDerivedECClasses(ecClass))
-        {
-        if (SUCCESS != GetClassMapsFromRelationshipEnd(classMaps, *subclass, recursive))
-            return ERROR;
-        }
-
-    return SUCCESS;
-    }
-
-//---------------------------------------------------------------------------------------
-// @bsimethod                                Affan.Khan                      12/2015
-//+---------------+---------------+---------------+---------------+---------------+------
-std::set<DbTable const*> ECDbMap::GetTablesFromRelationshipEnd(ECRelationshipConstraintCR relationshipEnd, EndTablesOptimizationOptions options) const
-    {
-    BeAssert(options != EndTablesOptimizationOptions::Skip);
-
-    bool hasAnyClass = false;
-    std::set<ClassMap const*> classMaps = GetClassMapsFromRelationshipEnd(relationshipEnd, &hasAnyClass);
-
-    if (hasAnyClass)
-        return std::set<DbTable const*>();
-
-    std::map<DbTable const*, std::set<DbTable const*>> joinedTables;
-    std::set<DbTable const*> tables;
-    for (ClassMap const* classMap : classMaps)
-        {
-        std::vector<DbTable*> const& classPersistInTables = classMap->GetTables();
-        if (classPersistInTables.size() == 1)
-            {
-            tables.insert(classPersistInTables.front());
-            continue;
-            }
-
-        for (DbTable const* table : classPersistInTables)
-            {
-            if (DbTable const* primaryTable = table->GetParentOfJoinedTable())
-                {
-                joinedTables[primaryTable].insert(table);
-                tables.insert(table);
-                }
-            }
-        }
-
-    for (auto const& pair : joinedTables)
-        {
-        DbTable const* primaryTable = pair.first;
-        std::set<DbTable const*> const& joinedTables = pair.second;
-
-        bool isPrimaryTableSelected = tables.find(primaryTable) != tables.end();
-        if (options == EndTablesOptimizationOptions::ReferencedEnd)
-            {
-            for (auto childTable : primaryTable->GetJoinedTables())
-                tables.erase(childTable);
-
-            tables.insert(primaryTable);
-            continue;
-            }
-
-        if (isPrimaryTableSelected)
-            {
-            for (DbTable const* joinedTable : joinedTables)
-                tables.erase(joinedTable);
-            }
-        }
-
-    if (options == EndTablesOptimizationOptions::ForeignEnd)
-        return tables;
-
-    std::map<PersistenceType, std::set<DbTable const*>> finalListOfTables;
-    for (DbTable const* table : tables)
-        {
-        finalListOfTables[table->GetPersistenceType()].insert(table);
-        }
-
-
-    return finalListOfTables[PersistenceType::Persisted];
-    }
-
-/*---------------------------------------------------------------------------------**//**
-* @bsimethod                                 Affan Khan                          08/2012
-+---------------+---------------+---------------+---------------+---------------+------*/
-void ECDbMap::ClearCache()
-    {
-    BeMutexHolder lock(m_mutex);
-    m_classMapDictionary.clear();
-    m_dbSchema.Reset();
-    m_lightweightCache.Reset();
-    }
-
-/*---------------------------------------------------------------------------------**//**
-* @bsimethod                                 Affan Khan                          08/2012
-+---------------+---------------+---------------+---------------+---------------+------*/
-BentleyStatus ECDbMap::SaveDbSchema() const
-    {
-    BeMutexHolder lock(m_mutex);
-    StopWatch stopWatch(true);
-    int i = 0;
-    std::set<ClassMap const*> doneList;
-    for (bpair<ECClassId, ClassMapPtr> const& kvPair : m_classMapDictionary)
-        {
-        ClassMapR classMap = *kvPair.second;
-        ECClassCR ecClass = classMap.GetClass();
-        if (classMap.IsDirty())
-            {
-            i++;
-            if (SUCCESS != classMap.Save(doneList))
-                {
-                m_ecdb.GetECDbImplR().GetIssueReporter().Report(ECDbIssueSeverity::Error, "Failed to save mapping for ECClass %s: %s", ecClass.GetFullName(), m_ecdb.GetLastError().c_str());
-                return ERROR;
-                }
-            }
-        }
-
-    if (SUCCESS != DbSchemaPersistenceManager::Save(m_ecdb, m_dbSchema))
-        return ERROR;
-
-    m_lightweightCache.Reset();
-    stopWatch.Stop();
-
-    LOG.debugv("Saving ECDbMap for %d ECClasses took %.4lf msecs.", i, stopWatch.GetElapsedSeconds() * 1000.0);
-    return SUCCESS;
-    }
-
-
-//************************************************************************************
-// LightweightCache
-//************************************************************************************
-//---------------------------------------------------------------------------------------
-// @bsimethod                                                    Affan.Khan      07/2015
-//---------------------------------------------------------------------------------------
-void ECDbMap::LightweightCache::LoadClassIdsPerTable() const
-    {
-    if (m_loadedFlags.m_classIdsPerTableIsLoaded)
-        return;
-
-    Utf8String sql;
-    sql.Sprintf("SELECT t.Id, t.Name, c.Id FROM ec_Table t, ec_Class c, ec_PropertyMap pm, ec_ClassMap cm, ec_PropertyPath pp, ec_Column col "
-                "WHERE cm.Id=pm.ClassMapId AND pp.Id=pm.PropertyPathId AND col.Id=pm.ColumnId AND (col.ColumnKind & %d = 0) AND "
-                "c.Id=cm.ClassId AND t.Id=col.TableId AND "
-                "cm.MapStrategy<>%d AND cm.MapStrategy<>%d "
-                "GROUP BY t.Id, c.Id", Enum::ToInt(DbColumn::Kind::ECClassId),
-                Enum::ToInt(ECDbMapStrategy::Strategy::ForeignKeyRelationshipInSourceTable),
-                Enum::ToInt(ECDbMapStrategy::Strategy::ForeignKeyRelationshipInTargetTable));
-
-    CachedStatementPtr stmt = m_map.GetECDb().GetCachedStatement(sql.c_str());
-    DbTableId currentTableId;
-    DbTable const* currentTable = nullptr;
-    while (stmt->Step() == BE_SQLITE_ROW)
-        {
-        DbTableId tableId = stmt->GetValueId<DbTableId>(0);
-        if (currentTableId != tableId)
-            {
-            Utf8CP tableName = stmt->GetValueText(1);
-            currentTable = m_map.GetDbSchema().FindTable(tableName);
-            currentTableId = tableId;
-            BeAssert(currentTable != nullptr);
-            }
-
-        ECClassId id = stmt->GetValueId<ECClassId>(2);
-        m_classIdsPerTable[currentTable].push_back(id);
-        m_tablesPerClassId[id].insert(currentTable);
-        }
-
-    m_loadedFlags.m_classIdsPerTableIsLoaded = true;
-    }
-
-//---------------------------------------------------------------------------------------
-// @bsimethod                                                    Affan.Khan      07/2015
-//---------------------------------------------------------------------------------------
-void ECDbMap::LightweightCache::LoadRelationshipCache() const
-    {
-    if (m_loadedFlags.m_relationshipCacheIsLoaded)
-        return;
-
-    Utf8CP sql0 =
-        "WITH RECURSIVE DerivedClassList(RelationshipClassId, RelationshipEnd, IsPolymorphic, CurrentClassId, DerivedClassId) "
-        "AS (SELECT RCC.RelationshipClassId,RCC.RelationshipEnd,RC.IsPolymorphic,RCC.ClassId,RCC.ClassId "
-        "FROM ec_RelationshipConstraintClass RCC INNER JOIN ec_RelationshipConstraint RC ON RC.RelationshipClassId = RCC.RelationshipClassId AND RC.RelationshipEnd = RCC.RelationshipEnd "
-        "UNION "
-        "SELECT DCL.RelationshipClassId, DCL.RelationshipEnd, DCL.IsPolymorphic, BC.BaseClassId, BC.ClassId "
-        "FROM DerivedClassList DCL INNER JOIN ec_BaseClass BC ON BC.BaseClassId = DCL.DerivedClassId "
-        "WHERE IsPolymorphic = 1) "
-        "SELECT DerivedClassId, RelationshipClassId, RelationshipEnd FROM DerivedClassList";
-
-    auto stmt0 = m_map.GetECDb().GetCachedStatement(sql0);
-    while (stmt0->Step() == BE_SQLITE_ROW)
-        {
-        ECClassId constraintClassId = stmt0->GetValueId<ECClassId>(0);
-        ECClassId relationshipId = stmt0->GetValueId<ECClassId>(1);
-        BeAssert(!stmt0->IsColumnNull(2));
-        RelationshipEnd end = stmt0->GetValueInt(2) == 0 ? RelationshipEnd::Source : RelationshipEnd::Target;
-
-        bmap<ECN::ECClassId, RelationshipEnd>& relClassIds = m_relationshipClassIdsPerConstraintClassIds[constraintClassId];
-        auto relIt = relClassIds.find(relationshipId);
-        if (relIt == relClassIds.end())
-            relClassIds[relationshipId] = end;
-        else
-            relClassIds[relationshipId] = static_cast<RelationshipEnd>((int) (relIt->second) | (int) (end));
-
-
-        bmap<ECN::ECClassId, RelationshipEnd>& constraintClassIds = m_constraintClassIdsPerRelClassIds[relationshipId];
-        auto constraintIt = constraintClassIds.find(constraintClassId);
-        if (constraintIt == constraintClassIds.end())
-            constraintClassIds[constraintClassId] = end;
-        else
-            constraintClassIds[constraintClassId] = static_cast<RelationshipEnd>((int) (constraintIt->second) | (int) (end));
-        }
-
-    m_loadedFlags.m_relationshipCacheIsLoaded = true;
-    }
-
-
-//---------------------------------------------------------------------------------------
-// @bsimethod                                                    Affan.Khan      07/2015
-//---------------------------------------------------------------------------------------
-void ECDbMap::LightweightCache::LoadHorizontalPartitions()  const
-    {
-    if (m_loadedFlags.m_horizontalPartitionsIsLoaded)
-        return;
-
-    Utf8String sql;
-    sql.Sprintf(
-        "WITH RECURSIVE DerivedClassList(RootClassId,CurrentClassId,DerivedClassId) "
-        "AS (SELECT Id, Id, Id FROM ec_Class "
-        "UNION "
-        "SELECT RootClassId, BC.BaseClassId, BC.ClassId FROM DerivedClassList DCL "
-        "INNER JOIN ec_BaseClass BC ON BC.BaseClassId = DCL.DerivedClassId), "
-        "TableMapInfo AS ("
-        "SELECT ec_Class.Id ClassId, ec_Table.Name TableName FROM ec_PropertyMap "
-        "JOIN ec_Column ON ec_Column.Id = ec_PropertyMap.ColumnId AND (ec_Column.ColumnKind & %d = 0) "
-        "JOIN ec_PropertyPath ON ec_PropertyPath.Id = ec_PropertyMap.PropertyPathId "
-        "JOIN ec_ClassMap ON ec_ClassMap.Id = ec_PropertyMap.ClassMapId "
-        "JOIN ec_Class ON ec_Class.Id = ec_ClassMap.ClassId "
-        "JOIN ec_Table ON ec_Table.Id = ec_Column.TableId "
-        "WHERE ec_ClassMap.MapStrategy<>%d AND ec_ClassMap.MapStrategy<>%d AND ec_Table.Type<>%d "
-        "GROUP BY ec_Class.Id, ec_Table.Name) "
-        "SELECT DISTINCT DCL.RootClassId, DCL.DerivedClassId, TMI.TableName FROM DerivedClassList DCL "
-        "INNER JOIN TableMapInfo TMI ON TMI.ClassId=DCL.DerivedClassId ORDER BY DCL.RootClassId,TMI.TableName,DCL.DerivedClassId",
-        Enum::ToInt(DbColumn::Kind::ECClassId), Enum::ToInt(ECDbMapStrategy::Strategy::ForeignKeyRelationshipInSourceTable),
-        Enum::ToInt(ECDbMapStrategy::Strategy::ForeignKeyRelationshipInTargetTable), Enum::ToInt(DbTable::Type::Joined));
-
-    CachedStatementPtr stmt = m_map.GetECDb().GetCachedStatement(sql.c_str());
-    while (stmt->Step() == BE_SQLITE_ROW)
-        {
-        ECClassId rootClassId = stmt->GetValueId<ECClassId>(0);
-        ECClassId derivedClassId = stmt->GetValueId<ECClassId>(1);
-
-        Utf8CP tableName = stmt->GetValueText(2);
-        DbTable const* table = m_map.GetDbSchema().FindTable(tableName);
-        BeAssert(table != nullptr);
-        std::vector<ECClassId>& horizontalPartition = m_horizontalPartitions[rootClassId][table];
-        if (derivedClassId == rootClassId)
-            horizontalPartition.insert(horizontalPartition.begin(), derivedClassId);
-        else
-            horizontalPartition.insert(horizontalPartition.end(), derivedClassId);
-        }
-
-    m_loadedFlags.m_horizontalPartitionsIsLoaded = true;
-    }
-
-//---------------------------------------------------------------------------------------
-// @bsimethod                                                    Krischan.Eberle 08/2015
-//---------------------------------------------------------------------------------------
-bmap<ECN::ECClassId, ECDbMap::LightweightCache::RelationshipEnd> const& ECDbMap::LightweightCache::GetConstraintClassesForRelationshipClass(ECN::ECClassId relClassId) const
-    {
-    LoadRelationshipCache();
-    return m_constraintClassIdsPerRelClassIds[relClassId];
-    }
-
-//---------------------------------------------------------------------------------------
-// @bsimethod                                                    Affan.Khan      07/2015
-//---------------------------------------------------------------------------------------
-std::vector<ECClassId> const& ECDbMap::LightweightCache::GetClassesForTable(DbTable const& table) const
-    {
-    LoadClassIdsPerTable();
-    return m_classIdsPerTable[&table];
-    }
-
-//---------------------------------------------------------------------------------------
-// @bsimethod                                                    Affan.Khan      07/2015
-//---------------------------------------------------------------------------------------
-bset<DbTable const*> const& ECDbMap::LightweightCache::GetVerticalPartitionsForClass(ECN::ECClassId classId) const
-    {
-    LoadClassIdsPerTable();
-    return m_tablesPerClassId[classId];
-    }
-
-//---------------------------------------------------------------------------------------
-// @bsimethod                                                    Affan.Khan      10/2015
-//---------------------------------------------------------------------------------------
-ECDbMap::LightweightCache::ClassIdsPerTableMap const& ECDbMap::LightweightCache::GetHorizontalPartitionsForClass(ECN::ECClassId classId) const
-    {
-    LoadHorizontalPartitions();
-    return m_horizontalPartitions[classId];
-    }
-
-//---------------------------------------------------------------------------------------
-// @bsimethod                                                    Affan.Khan      07/2015
-//---------------------------------------------------------------------------------------
-void ECDbMap::LightweightCache::Reset()
-    {
-    m_loadedFlags.m_classIdsPerTableIsLoaded =
-        m_loadedFlags.m_relationshipPerTableLoaded =
-        m_loadedFlags.m_horizontalPartitionsIsLoaded =
-        m_loadedFlags.m_relationshipCacheIsLoaded = false;
-
-    m_horizontalPartitions.clear();
-    m_classIdsPerTable.clear();
-    m_relationshipClassIdsPerConstraintClassIds.clear();
-    m_constraintClassIdsPerRelClassIds.clear();
-    m_storageDescriptions.clear();
-    m_relationshipPerTable.clear();
-    m_tablesPerClassId.clear();
-    }
-
-//---------------------------------------------------------------------------------------
-// @bsimethod                                                    Affan.Khan      07/2015
-//---------------------------------------------------------------------------------------
-ECDbMap::LightweightCache::LightweightCache(ECDbMapCR map) : m_map(map) { Reset(); }
-
-//---------------------------------------------------------------------------------------
-// @bsimethod                                                    Affan.Khan      07/2015
-//---------------------------------------------------------------------------------------
-StorageDescription const& ECDbMap::LightweightCache::GetStorageDescription(ClassMap const& classMap)  const
-    {
-    const ECClassId classId = classMap.GetClass().GetId();
-    auto it = m_storageDescriptions.find(classId);
-    if (it == m_storageDescriptions.end())
-        {
-        auto des = StorageDescription::Create(classMap, *this);
-        auto desP = des.get();
-        m_storageDescriptions[classId] = std::move(des);
-        return *desP;
-        }
-
-    return *(it->second.get());
-    }
-
-
-//****************************************************************************************
-// StorageDescription
-//****************************************************************************************
-
-//------------------------------------------------------------------------------------------
-//@bsimethod                                                    Krischan.Eberle    10 / 2015
-//------------------------------------------------------------------------------------------
-BentleyStatus StorageDescription::GenerateECClassIdFilter(Utf8StringR filterSqlExpression, DbTable const& table, DbColumn const& classIdColumn, bool polymorphic, bool fullyQualifyColumnName, Utf8CP tableAlias) const
-    {
-    if (table.GetPersistenceType() != PersistenceType::Persisted)
-        return SUCCESS; //table is virtual -> noop
-
-    Partition const* partition = GetHorizontalPartition(table);
-    if (partition == nullptr)
-        {
-        if (!GetVerticalPartitions().empty())
-            {
-            partition = GetVerticalPartition(table);
-            }
-
-        if (partition == nullptr)
-            {
-            BeAssert(false && "Should always find a partition for the given table");
-            return ERROR;
-            }
-        }
-
-    Utf8String classIdColSql;
-    if (fullyQualifyColumnName)
-        {
-        classIdColSql.append("[");
-        if (tableAlias)
-            classIdColSql.append(tableAlias);
-        else
-            classIdColSql.append(table.GetName());
-
-        classIdColSql.append("].");
-        }
-
-    classIdColSql.append(classIdColumn.GetName());
-
-    if (!polymorphic)
-        {
-        //if partition's table is only used by a single class, no filter needed     
-        if (partition->IsSharedTable())
-            {
-            Utf8Char classIdStr[ECClassId::ID_STRINGBUFFER_LENGTH];
-            m_classId.ToString(classIdStr);
-            filterSqlExpression.append(classIdColSql).append("=").append(classIdStr);
-            }
-
-        return SUCCESS;
-        }
-
-    partition->AppendECClassIdFilterSql(filterSqlExpression, classIdColSql.c_str());
-    return SUCCESS;
-    }
-
-//------------------------------------------------------------------------------------------
-//@bsimethod                                                    Affan.Khan    05 / 2015
-//------------------------------------------------------------------------------------------
-//static
-std::unique_ptr<StorageDescription> StorageDescription::Create(ClassMap const& classMap, ECDbMap::LightweightCache const& lwmc)
-    {
-    const ECClassId classId = classMap.GetClass().GetId();
-    std::unique_ptr<StorageDescription> storageDescription = std::unique_ptr<StorageDescription>(new StorageDescription(classId));
-    std::set<ECClassId> derviedClassSet;
-    if (classMap.GetType() == ClassMap::Type::RelationshipEndTable)
-        {
-        RelationshipClassEndTableMap const& relClassMap = static_cast<RelationshipClassEndTableMap const&> (classMap);
-        for (DbTable const* endTable : relClassMap.GetTables())
-            {
-            const ECDbMap::LightweightCache::RelationshipEnd foreignEnd = relClassMap.GetForeignEnd() == ECRelationshipEnd::ECRelationshipEnd_Source ? ECDbMap::LightweightCache::RelationshipEnd::Source : ECDbMap::LightweightCache::RelationshipEnd::Target;
-
-            Partition* hp = storageDescription->AddHorizontalPartition(*endTable, true);
-
-            for (bpair<ECClassId, ECDbMap::LightweightCache::RelationshipEnd> const& kvpair : lwmc.GetConstraintClassesForRelationshipClass(classId))
-                {
-                ECClassId constraintClassId = kvpair.first;
-                ECDbMap::LightweightCache::RelationshipEnd end = kvpair.second;
-
-                if (end == ECDbMap::LightweightCache::RelationshipEnd::Both || end == foreignEnd)
-                    hp->AddClassId(constraintClassId);
-                }
-
-            hp->GenerateClassIdFilter(lwmc.GetClassesForTable(*endTable));
-            }
-
-        }
-    else
-        {
-        for (auto& kp : lwmc.GetHorizontalPartitionsForClass(classId))
-            {
-            auto table = kp.first;
-
-            auto& deriveClassList = kp.second;
-            derviedClassSet.insert(deriveClassList.begin(), deriveClassList.end());
-            if (deriveClassList.empty())
-                continue;
-
-            Partition* hp = storageDescription->AddHorizontalPartition(*table, deriveClassList.front() == classId);
-            for (ECClassId ecClassId : deriveClassList)
-                {
-                hp->AddClassId(ecClassId);
-                }
-
-            hp->GenerateClassIdFilter(lwmc.GetClassesForTable(*table));
-            }
-        }
-    //add vertical partitions
-    for (auto table : lwmc.GetVerticalPartitionsForClass(classId))
-        {
-        if (table->GetPersistenceType() == PersistenceType::Virtual)
-            continue;
-
-        Partition* vp = storageDescription->AddVerticalPartition(*table, storageDescription->GetHorizontalPartition(*table) != nullptr);
-        for (ECClassId ecClassId : derviedClassSet)
-            {
-            vp->AddClassId(ecClassId);
-            }
-
-        vp->GenerateClassIdFilter(lwmc.GetClassesForTable(*table));
-        }
-
-    return storageDescription;
-    }
-
-
-//------------------------------------------------------------------------------------------
-//@bsimethod                                                    Krischan.Eberle    10 / 2015
-//------------------------------------------------------------------------------------------
-Partition const* StorageDescription::GetHorizontalPartition(bool polymorphic) const
-    {
-    if (!polymorphic || !HasNonVirtualPartitions())
-        return &GetRootHorizontalPartition();
-
-    if (HierarchyMapsToMultipleTables())
-        return nullptr; //no single partition available
-
-    size_t ix = m_nonVirtualHorizontalPartitionIndices[0];
-    BeAssert(ix < m_horizontalPartitions.size());
-
-    return &m_horizontalPartitions[ix];
-    }
-
-//------------------------------------------------------------------------------------------
-//@bsimethod                                                    Krischan.Eberle    10 / 2015
-//------------------------------------------------------------------------------------------
-Partition const* StorageDescription::GetHorizontalPartition(DbTable const& table) const
-    {
-    for (Partition const& part : m_horizontalPartitions)
-        {
-        if (&part.GetTable() == &table)
-            return &part;
-        }
-
-    return nullptr;
-    }
-
-//------------------------------------------------------------------------------------------
-//@bsimethod                                                    Affan.KHan    11 / 2015
-//------------------------------------------------------------------------------------------
-Partition const* StorageDescription::GetVerticalPartition(DbTable const& table) const
-    {
-    for (Partition const& part : m_verticalPartitions)
-        {
-        if (&part.GetTable() == &table)
-            return &part;
-        }
-
-    return nullptr;
-    }
-
-//------------------------------------------------------------------------------------------
-//@bsimethod                                                    Krischan.Eberle    10 / 2015
-//------------------------------------------------------------------------------------------
-Partition const& StorageDescription::GetRootHorizontalPartition() const
-    {
-    BeAssert(m_rootHorizontalPartitionIndex < m_horizontalPartitions.size());
-    return m_horizontalPartitions[m_rootHorizontalPartitionIndex];
-    }
-
-//------------------------------------------------------------------------------------------
-//@bsimethod                                                    Krischan.Eberle    05 / 2015
-//------------------------------------------------------------------------------------------
-Partition* StorageDescription::AddHorizontalPartition(DbTable const& table, bool isRootPartition)
-    {
-    const bool isVirtual = table.GetPersistenceType() == PersistenceType::Virtual;
-    m_horizontalPartitions.push_back(Partition(table));
-
-    const size_t indexOfAddedPartition = m_horizontalPartitions.size() - 1;
-    if (!isVirtual)
-        m_nonVirtualHorizontalPartitionIndices.push_back(indexOfAddedPartition);
-
-    if (isRootPartition)
-        m_rootHorizontalPartitionIndex = indexOfAddedPartition;
-
-    return &m_horizontalPartitions[indexOfAddedPartition];
-    }
-
-//------------------------------------------------------------------------------------------
-//@bsimethod                                                    Affan.Khan    11 / 2015
-//------------------------------------------------------------------------------------------
-Partition* StorageDescription::AddVerticalPartition(DbTable const& table, bool isRootPartition)
-    {
-    BeAssert(table.GetPersistenceType() == PersistenceType::Persisted);
-    if (table.GetPersistenceType() == PersistenceType::Virtual)
-        return nullptr;
-
-    m_verticalPartitions.push_back(Partition(table));
-
-    const size_t indexOfAddedPartition = m_verticalPartitions.size() - 1;
-    if (isRootPartition)
-        m_rootVerticalPartitionIndex = indexOfAddedPartition;
-
-    return &m_verticalPartitions[indexOfAddedPartition];
-    }
-
-//****************************************************************************************
-// Partition
-//****************************************************************************************
-//------------------------------------------------------------------------------------------
-//@bsimethod                                                    Krischan.Eberle    02 / 2016
-//------------------------------------------------------------------------------------------
-Partition::Partition(Partition const& rhs)
-    : m_table(rhs.m_table), m_partitionClassIds(rhs.m_partitionClassIds),
-    m_inversedPartitionClassIds(rhs.m_inversedPartitionClassIds), m_hasInversedPartitionClassIds(rhs.m_hasInversedPartitionClassIds)
-    {}
-
-//------------------------------------------------------------------------------------------
-//@bsimethod                                                    Krischan.Eberle    05 / 2015
-//------------------------------------------------------------------------------------------
-Partition& Partition::operator=(Partition const& rhs)
-    {
-    if (this != &rhs)
-        {
-        m_table = rhs.m_table;
-        m_partitionClassIds = rhs.m_partitionClassIds;
-        m_inversedPartitionClassIds = rhs.m_inversedPartitionClassIds;
-        m_hasInversedPartitionClassIds = rhs.m_hasInversedPartitionClassIds;
-        }
-
-    return *this;
-    }
-
-//------------------------------------------------------------------------------------------
-//@bsimethod                                                    Krischan.Eberle    05 / 2015
-//------------------------------------------------------------------------------------------
-Partition::Partition(Partition&& rhs)
-    : m_table(std::move(rhs.m_table)), m_partitionClassIds(std::move(rhs.m_partitionClassIds)),
-    m_inversedPartitionClassIds(std::move(rhs.m_inversedPartitionClassIds)), m_hasInversedPartitionClassIds(std::move(rhs.m_hasInversedPartitionClassIds))
-    {
-    //nulling out the RHS m_table pointer is defensive, even if the destructor doesn't
-    //free the table (as it is now owned by Partition). If the ownership ever changes,
-    //this method is safe.
-    rhs.m_table = nullptr;
-    }
-
-//------------------------------------------------------------------------------------------
-//@bsimethod                                                    Krischan.Eberle    05 / 2015
-//------------------------------------------------------------------------------------------
-void Partition::GenerateClassIdFilter(std::vector<ECN::ECClassId> const& tableClassIds)
-    {
-    BeAssert(!m_partitionClassIds.empty());
-    m_hasInversedPartitionClassIds = m_partitionClassIds.size() > tableClassIds.size() / 2;
-    if (m_partitionClassIds.size() == tableClassIds.size())
-        return;
-
-    //tableClassIds list is already sorted
-    auto sortedPartitionClassIds = m_partitionClassIds;
-    std::sort(sortedPartitionClassIds.begin(), sortedPartitionClassIds.end());
-
-    auto partitionClassIdsIt = sortedPartitionClassIds.begin();
-    for (ECClassId candidateClassId : tableClassIds)
-        {
-        if (partitionClassIdsIt == sortedPartitionClassIds.end() || candidateClassId < *partitionClassIdsIt)
-            m_inversedPartitionClassIds.push_back(candidateClassId);
-        else
-            ++partitionClassIdsIt;
-        }
-    }
-
-//------------------------------------------------------------------------------------------
-//@bsimethod                                                    Krischan.Eberle    05 / 2015
-//------------------------------------------------------------------------------------------
-bool Partition::NeedsECClassIdFilter() const
-    {
-    BeAssert(!m_partitionClassIds.empty());
-    //If class ids are not inversed, we always have a non-empty partition class id list. So filtering is needed.
-    //if class ids are inversed, filtering is needed if the inversed list is not empty. If it is empty, it means
-    //don't filter at all -> consider all class ids
-    return !m_inversedPartitionClassIds.empty();
-    }
-
-//------------------------------------------------------------------------------------------
-//@bsimethod                                                    Affan.Khan       05 / 2015
-//------------------------------------------------------------------------------------------
-void Partition::AppendECClassIdFilterSql(Utf8StringR filterSqlExpression, Utf8CP classIdColName) const
-    {
-    BeAssert(!m_partitionClassIds.empty());
-
-    std::vector<ECClassId> const* classIds = nullptr;
-    Utf8CP equalOp = nullptr;
-    Utf8CP setOp = nullptr;
-    if (m_hasInversedPartitionClassIds)
-        {
-        classIds = &m_inversedPartitionClassIds;
-        if (classIds->empty())
-            return; //no filter needed, as all class ids should be considered
-
-        equalOp = "<>";
-        setOp = "AND";
-        }
-    else
-        {
-        classIds = &m_partitionClassIds;
-        equalOp = "=";
-        setOp = "OR";
-        }
-
-    bool isFirstItem = true;
-    for (ECClassId classId : *classIds)
-        {
-        if (!isFirstItem)
-            filterSqlExpression.append(" ").append(setOp).append(" ");
-
-        Utf8Char classIdStr[BeInt64Id::ID_STRINGBUFFER_LENGTH];
-        classId.ToString(classIdStr);
-        filterSqlExpression.append(classIdColName).append(equalOp).append(classIdStr);
-
-        isFirstItem = false;
-        }
-    }
-
-#define ECDB_HOLDING_VIEW "ec_RelationshipHoldingStatistics"
-#define ECDB_HOLDING_VIEW_HELDID_COLNAME "HeldECInstanceId"
-
-//----------------------------------------------------------------------------------------
-// @bsimethod                                                    Affan.Khan     01/2016
-//---------------+---------------+---------------+---------------+---------------+---------
-void RelationshipPurger::Finalize()
-    {
-    for (auto& stmt : m_stmts)
-        {
-        stmt->Finalize();
-        }
-
-    m_stmts.clear();
-    }
-
-//----------------------------------------------------------------------------------------
-// @bsimethod                                                    Affan.Khan     01/2016
-//---------------+---------------+---------------+---------------+---------------+---------
-BentleyStatus RelationshipPurger::Initialize(ECDbCR ecdb)
-    {
-    if (ecdb.IsReadonly())
-        return ERROR;
-
-    if (!m_stmts.empty())
-        return SUCCESS; //already initialized
-
-    Utf8String sql;
-    sql.Sprintf("SELECT C.Id FROM ec_Class C INNER JOIN ec_ClassMap CM ON CM.ClassId=C.Id WHERE C.RelationshipStrength=%d AND CM.MapStrategy!=%d",
-                Enum::ToInt(StrengthType::Holding), Enum::ToInt(ECDbMapStrategy::Strategy::NotMapped));
-
-    CachedStatementPtr stmt = ecdb.GetCachedStatement(sql.c_str());
-    if (stmt == nullptr)
-        return ERROR;
-
-    ECDbMapCR map = ecdb.GetECDbImplR().GetECDbMap();
-    std::vector<RelationshipClassMapCP> relationships;
-
-    while (stmt->Step() == BE_SQLITE_ROW)
-        {
-        ECClassId id = stmt->GetValueId<ECClassId>(0);
-        if (RelationshipClassMapCP relationshipClassMap = static_cast<RelationshipClassMapCP>(map.GetClassMap(id)))
-            relationships.push_back(relationshipClassMap);
-        }
-
-    //reset stmt so that it doesn't hold resources
-    stmt = nullptr;
-
-    SqlPerTableMap deleteOrphansSqlPerTableMap;
-    NativeSqlBuilder::List unionClauseList;
-    bmap<DbTable const*, ECDbMap::LightweightCache::RelationshipEnd> linkTables;
-    for (RelationshipClassMapCP relClassMap : relationships)
-        {
-        ECRelationshipClassCR relClass = relClassMap->GetRelationshipClass();
-        ECRelationshipConstraintCR heldConstraint = relClass.GetStrengthDirection() == ECRelatedInstanceDirection::Forward ? relClass.GetTarget() : relClass.GetSource();
-
-        std::set<DbTable const*> heldTables = map.GetTablesFromRelationshipEnd(heldConstraint, EndTablesOptimizationOptions::ForeignEnd);
-        for (DbTable const* table : heldTables)
-            {
-            DbTable const* heldTable = table->GetParentOfJoinedTable() != nullptr ? table->GetParentOfJoinedTable() : table;
-            Utf8CP heldTableName = heldTable->GetName().c_str();
-            auto itor = deleteOrphansSqlPerTableMap.find(heldTableName);
-            if (itor == deleteOrphansSqlPerTableMap.end())
-                {
-                DbColumn const* idCol = heldTable->GetFilteredColumnFirst(DbColumn::Kind::ECInstanceId);
-                deleteOrphansSqlPerTableMap[heldTableName] = BuildSql(heldTableName, idCol->GetName().c_str());
-                }
-            }
-
-        if (relClassMap->GetType() == ClassMap::Type::RelationshipEndTable)
-            {
-            RelationshipClassEndTableMap const* endTableRelClassMap = static_cast<RelationshipClassEndTableMap const*>(relClassMap);
-            PropertyMapCP foreignIdPropMap = endTableRelClassMap->GetConstraintECInstanceIdPropMap(endTableRelClassMap->GetReferencedEnd());
-
-            DbColumn::Kind foreignIdColKind = endTableRelClassMap->GetReferencedEnd() == ECRelationshipEnd_Source ? DbColumn::Kind::SourceECInstanceId : DbColumn::Kind::TargetECInstanceId;
-            NativeSqlBuilder unionClauseBuilder;
-            for (DbTable const* table : foreignIdPropMap->GetTables())
-                {
-                DbColumn const* foreignIdCol = table->GetFilteredColumnFirst(foreignIdColKind);
-                if (foreignIdCol == nullptr)
-                    {
-                    BeAssert(false);
-                    return ERROR;
-                    }
-
-                unionClauseBuilder.AppendFormatted("SELECT [%s] " ECDB_HOLDING_VIEW_HELDID_COLNAME " FROM [%s] WHERE [%s] IS NOT NULL", foreignIdCol->GetName().c_str(), table->GetName().c_str(), foreignIdCol->GetName().c_str());
-                }
-
-            if (!unionClauseBuilder.IsEmpty())
-                unionClauseList.push_back(std::move(unionClauseBuilder));
-            }
-        else
-            {
-            DbTable const& primaryTable = static_cast<RelationshipClassLinkTableMap const*>(relClassMap)->GetPrimaryTable();
-
-            ECDbMap::LightweightCache::RelationshipEnd heldEnd = relClass.GetStrengthDirection() == ECRelatedInstanceDirection::Forward ? ECDbMap::LightweightCache::RelationshipEnd::Target : ECDbMap::LightweightCache::RelationshipEnd::Source;
-            auto it = linkTables.find(&primaryTable);
-            if (it == linkTables.end())
-                linkTables[&primaryTable] = heldEnd;
-            else
-                {
-                if (Enum::Contains(it->second, heldEnd))
-                    continue;
-
-                linkTables[&primaryTable] = Enum::Or(linkTables[&primaryTable], heldEnd);
-                }
-
-            PropertyMapCP heldConstraintIdPropMap = relClass.GetStrengthDirection() == ECRelatedInstanceDirection::Forward ? relClassMap->GetTargetECInstanceIdPropMap() : relClassMap->GetSourceECInstanceIdPropMap();
-            DbColumn const* heldIdCol = heldConstraintIdPropMap->GetSingleColumn();
-            if (heldIdCol == nullptr)
-                return ERROR;
-
-            NativeSqlBuilder unionClauseBuilder;
-            unionClauseBuilder.AppendFormatted("SELECT [%s] " ECDB_HOLDING_VIEW_HELDID_COLNAME " FROM [%s]", heldIdCol->GetName().c_str(), primaryTable.GetName().c_str());
-            unionClauseList.push_back(std::move(unionClauseBuilder));
-            }
-        }
-
-    NativeSqlBuilder holdingViewBuilder("DROP VIEW IF EXISTS " ECDB_HOLDING_VIEW "; CREATE VIEW " ECDB_HOLDING_VIEW " AS ");
-    if (!unionClauseList.empty())
-        {
-        bool isFirstItem = true;
-        for (NativeSqlBuilder const& unionClause : unionClauseList)
-            {
-            if (!isFirstItem)
-                holdingViewBuilder.Append(" UNION ALL ");
-
-            holdingViewBuilder.Append(unionClause);
-            isFirstItem = false;
-            }
-
-        holdingViewBuilder.Append(";");
-        }
-    else
-        holdingViewBuilder.Append("SELECT NULL " ECDB_HOLDING_VIEW_HELDID_COLNAME " LIMIT 0;");
-
-    if (BE_SQLITE_OK != ecdb.ExecuteSql(holdingViewBuilder.ToString()))
-        {
-        BeAssert(false && "Failed to create holding view");
-        return ERROR;
-        }
-
-
-    for (bpair<Utf8CP, Utf8String> const& kvPair : deleteOrphansSqlPerTableMap)
-        {
-        std::unique_ptr<Statement> stmt = std::unique_ptr<Statement>(new Statement());
-        if (BE_SQLITE_OK != stmt->Prepare(ecdb, kvPair.second.c_str()))
-            {
-            BeAssert(false && "Failed to prepare sql");
-            return ERROR;
-            }
-
-        m_stmts.push_back(std::move(stmt));
-        }
-
-    return SUCCESS;
-    }
-
-//----------------------------------------------------------------------------------------
-// @bsimethod                                                    Affan.Khan     01/2016
-//---------------+---------------+---------------+---------------+---------------+---------
-BentleyStatus RelationshipPurger::Purge(ECDbCR ecdb)
-    {
-    if (Initialize(ecdb) != SUCCESS)
-        return ERROR;
-
-    for (std::unique_ptr<Statement>& stmt : m_stmts)
-        {
-        if (BE_SQLITE_DONE != stmt->Step())
-            return ERROR;
-        }
-
-    return SUCCESS;
-    }
-
-//----------------------------------------------------------------------------------------
-// @bsimethod                                                    Affan.Khan     01/2016
-//---------------+---------------+---------------+---------------+---------------+---------
-//static
-Utf8String RelationshipPurger::BuildSql(Utf8CP tableName, Utf8CP pkColumnName)
-    {
-    Utf8String str;
-    str.Sprintf("DELETE FROM [%s] WHERE [%s] NOT IN (SELECT " ECDB_HOLDING_VIEW_HELDID_COLNAME " FROM " ECDB_HOLDING_VIEW ")", tableName, pkColumnName);
-    return str;
-    }
-
-
-END_BENTLEY_SQLITE_EC_NAMESPACE
-
+/*--------------------------------------------------------------------------------------+
+|
+|     $Source: ECDb/ECDbMap.cpp $
+|
+|  $Copyright: (c) 2016 Bentley Systems, Incorporated. All rights reserved. $
+|
++--------------------------------------------------------------------------------------*/
+#include "ECDbPch.h"
+#include <vector>
+
+USING_NAMESPACE_BENTLEY_EC
+
+BEGIN_BENTLEY_SQLITE_EC_NAMESPACE
+
+/*---------------------------------------------------------------------------------**//**
+* @bsimethod                                                    Casey.Mullen      11/2011
++---------------+---------------+---------------+---------------+---------------+------*/
+ECDbMap::ECDbMap(ECDbCR ecdb) : m_ecdb(ecdb), m_dbSchema(ecdb), m_schemaImportContext(nullptr), m_lightweightCache(*this)
+    {}
+
+//----------------------------------------------------------------------------------------
+// @bsimethod                                                    Krischan.Eberle   05/2015
+//---------------+---------------+---------------+---------------+---------------+--------
+SchemaImportContext* ECDbMap::GetSchemaImportContext() const
+    {
+    if (AssertIfIsNotImportingSchema())
+        return nullptr;
+
+    return m_schemaImportContext;
+    }
+
+//----------------------------------------------------------------------------------------
+// @bsimethod                                                    Affan.Khan      02/2015
+//---------------+---------------+---------------+---------------+---------------+--------
+bool ECDbMap::IsImportingSchema() const
+    {
+    return m_schemaImportContext != nullptr;
+    }
+
+
+//----------------------------------------------------------------------------------------
+// @bsimethod                                                    Affan.Khan      12/2015
+//---------------+---------------+---------------+---------------+---------------+--------
+DbTable const* ECDbMap::GetPrimaryTable(DbTable const& joinedTable) const
+    {
+    if (joinedTable.GetType() != DbTable::Type::Joined)
+        return &joinedTable;
+
+    for (ECClassId firstClassId : GetLightweightCache().GetClassesForTable(joinedTable))
+        {
+        ClassMapCP classMap = GetClassMap(firstClassId);
+        if (classMap != nullptr)
+            {
+            if (!classMap->IsMappedToSingleTable())
+                {
+                return &classMap->GetPrimaryTable();
+                }
+            }
+        }
+
+    BeAssert(false && "Must find a classmap");
+    return nullptr;
+    }
+//----------------------------------------------------------------------------------------
+// @bsimethod                                                    Affan.Khan      02/2015
+//---------------+---------------+---------------+---------------+---------------+--------
+bool ECDbMap::AssertIfIsNotImportingSchema() const
+    {
+    BeAssert(IsImportingSchema() && "ECDb is in currently in schema import mode. Which was not expected");
+    return !IsImportingSchema();
+    }
+
+//---------------------------------------------------------------------------------------
+// @bsimethod                                                   Krischan.Eberle    04/2014
+//+---------------+---------------+---------------+---------------+---------------+------
+MappingStatus ECDbMap::MapSchemas(SchemaImportContext& schemaImportContext)
+    {
+    if (m_schemaImportContext != nullptr)
+        {
+        BeAssert(false && "MapSchemas is expected to be called if no other schema import is running.");
+        return MappingStatus::Error;
+        }
+
+    if (schemaImportContext.GetECSchemaCompareContext().HasNoSchemasToImport())
+        return MappingStatus::Success;
+
+    m_schemaImportContext = &schemaImportContext;
+
+    const MappingStatus stat = DoMapSchemas();
+    if (MappingStatus::Success != stat)
+        {
+        m_schemaImportContext = nullptr;
+        return stat;
+        }
+
+    if (SUCCESS != SaveDbSchema())
+        {
+        ClearCache();
+        m_schemaImportContext = nullptr;
+        return MappingStatus::Error;
+        }
+
+    if (SUCCESS != CreateOrUpdateRequiredTables())
+        {
+        ClearCache();
+        m_schemaImportContext = nullptr;
+        return MappingStatus::Error;
+        }
+
+    if (SUCCESS != CreateOrUpdateIndexesInDb())
+        {
+        ClearCache();
+        m_schemaImportContext = nullptr;
+        return MappingStatus::Error;
+        }
+
+    ECDbMapAnalyser mapAnalyser(*this);
+    if (mapAnalyser.Analyse(true /*apply changes*/) != SUCCESS)
+        {
+        m_schemaImportContext = nullptr;
+        return MappingStatus::Error;
+        }
+
+    m_schemaImportContext = nullptr;
+    return MappingStatus::Success;
+    }
+
+//---------------------------------------------------------------------------------------
+// @bsimethod                                                    affan.khan         12/2015
+//---------------------------------------------------------------------------------------
+BentleyStatus ECDbMap::CreateECClassViewsInDb() const
+    {
+    if (GetECDb().IsReadonly())
+        {
+        GetECDb().GetECDbImplR().GetIssueReporter().Report(ECDbIssueSeverity::Error, "Can only call ECDb::CreateECClassViewsInDb() on an ECDb file with read-write access.");
+        return ERROR;
+        }
+
+    Utf8String sql;
+    sql.Sprintf("SELECT c.Id FROM ec_Class c, ec_ClassMap cm WHERE c.Id = cm.ClassId AND c.Type IN (%d,%d) AND cm.MapStrategy<>%d",
+                Enum::ToInt(ECClassType::Entity),
+                Enum::ToInt(ECClassType::Relationship),
+                Enum::ToInt(ECDbMapStrategy::Strategy::NotMapped));
+
+    Statement stmt;
+    if (BE_SQLITE_OK != stmt.Prepare(GetECDb(), sql.c_str()))
+        return ERROR;
+
+    std::vector<ClassMapCP> classMaps;
+    while (stmt.Step() == BE_SQLITE_ROW)
+        {
+        ECClassId classId = stmt.GetValueId<ECClassId>(0);
+        ClassMapCP classMap = GetClassMap(classId);
+        if (classMap == nullptr)
+            {
+            BeAssert(classMap != nullptr);
+            return ERROR;
+            }
+
+        BeAssert((classMap->GetClass().IsEntityClass() || classMap->GetClass().IsRelationshipClass()) && classMap->GetType() != ClassMap::Type::Unmapped);
+        classMaps.push_back(classMap);
+        }
+
+    ECClassViewGenerator viewGenerator(*this);
+    return viewGenerator.BuildViews(classMaps);
+    }
+
+//---------------------------------------------------------------------------------------
+// @bsimethod                                                    affan.khan         03/2016
+//---------------------------------------------------------------------------------------
+std::vector<ECClassCP> ECDbMap::GetBaseClassesNotAlreadyMapped(ECClassCR ecclass) const
+    {
+    //!This does not work due to navigation properties
+    std::vector<ECClassCP> baseClasses;
+    for (ECClassCP baseClass : ecclass.GetBaseClasses())
+        {
+        ClassMapCP baseClassMap = GetClassMap(*baseClass);
+        if (baseClassMap == nullptr)
+            {
+            baseClasses.push_back(baseClass);
+            }
+        }
+
+    return baseClasses;
+    }
+//---------------------------------------------------------------------------------------
+// @bsimethod                                                    affan.khan         03/2016
+//---------------------------------------------------------------------------------------
+void ECDbMap::VisitRoot(ECClassCR ecclass, std::set<ECClassCP>& doneList, std::set<ECClassCP>& rootClassSet, std::vector<ECClassCP>& rootClassList, std::vector<ECRelationshipClassCP>& rootRelationshipList) const
+    {
+    if (doneList.find(&ecclass) != doneList.end())
+        return;
+
+    doneList.insert(&ecclass);
+    if (!ecclass.HasBaseClasses())
+        {
+        if (rootClassSet.find(&ecclass) == rootClassSet.end())
+            {
+            rootClassSet.insert(&ecclass);
+            if (auto relationship = ecclass.GetRelationshipClassCP())
+                rootRelationshipList.push_back(relationship);
+            else
+                rootClassList.push_back(&ecclass);
+            }
+
+        return;
+        }
+
+    for (ECClassCP baseClass : ecclass.GetBaseClasses())
+        {
+        if (baseClass == nullptr)
+            continue;
+
+        if (doneList.find(baseClass) != doneList.end())
+            return;
+
+        VisitRoot(*baseClass, doneList, rootClassSet, rootClassList, rootRelationshipList);
+        }
+    }
+//---------------------------------------------------------------------------------------
+// @bsimethod                                                    affan.khan         09/2012
+//---------------------------------------------------------------------------------------
+MappingStatus ECDbMap::DoMapSchemas()
+    {
+    if (AssertIfIsNotImportingSchema())
+        return MappingStatus::Error;
+
+    StopWatch timer(true);
+
+    // Identify root classes/relationship-classes
+    ECSchemaCompareContext& ctx = GetSchemaImportContext()->GetECSchemaCompareContext();
+
+    std::set<ECClassCP> doneList;
+    std::set<ECClassCP> rootClassSet;
+    std::vector<ECClassCP> rootClassList;
+    std::vector<ECRelationshipClassCP> rootRelationshipList;
+
+    for (ECSchemaCP schema : ctx.GetImportingSchemas())
+        {
+        if (schema->IsSupplementalSchema())
+            continue; // Don't map any supplemental schemas
+
+        for (ECClassCP ecClass : schema->GetClasses())
+            {
+            if (doneList.find(ecClass) != doneList.end())
+                continue;
+
+            VisitRoot(*ecClass, doneList, rootClassSet, rootClassList, rootRelationshipList);
+            }
+        }
+
+    // Starting with the root, recursively map the entire class hierarchy. 
+    MappingStatus status = MappingStatus::Success;
+    for (ECClassCP rootClass : rootClassList)
+        {
+        status = MapClass(*rootClass);
+        if (status == MappingStatus::Error)
+            return status;
+        }
+
+    //need to add classid cols where necessary for classes before processing relationships
+    if (SUCCESS != FinishTableDefinitions(true))
+        return MappingStatus::Error;
+
+    BeAssert(status != MappingStatus::BaseClassesNotMapped && "Expected to resolve all class maps by now.");
+    for (ECRelationshipClassCP rootRelationshipClass : rootRelationshipList)
+        {
+        status = MapClass(*rootRelationshipClass);
+        if (status == MappingStatus::Error)
+            return status;
+        }
+
+    //NavigationPropertyMaps can only be finished after all relationships have been mapped
+    if (SUCCESS != GetSchemaImportContext()->GetClassMapLoadContext().Postprocess(*this))
+        return MappingStatus::Error;
+
+    BeAssert(status != MappingStatus::BaseClassesNotMapped && "Expected to resolve all class maps by now.");
+    for (auto& kvpair : GetSchemaImportContext()->GetClassMapInfoCache())
+        {
+        if (SUCCESS != kvpair.first->CreateUserProvidedIndexes(*GetSchemaImportContext(), kvpair.second->GetIndexInfos()))
+            return MappingStatus::Error;
+        }
+
+    //now create class id cols for the relationship classes, and ensure shared col min count
+    if (SUCCESS != FinishTableDefinitions())
+        return MappingStatus::Error;
+
+    timer.Stop();
+    if (LOG.isSeverityEnabled(NativeLogging::LOG_DEBUG))
+        LOG.debugv("Mapped %" PRIu64 " ECSchemas containing %" PRIu64 " ECClasses and %" PRIu64 " ECRelationshipClasses to the database in %.4f seconds",
+        (uint64_t) ctx.GetImportingSchemas().size(), (uint64_t) rootClassList.size(), (uint64_t) rootRelationshipList.size(), timer.GetElapsedSeconds());
+
+    return MappingStatus::Success;
+    }
+
+//---------------------------------------------------------------------------------------
+//* @bsimethod                                 Affan.Khan                           07 / 2012
+//---------------------------------------------------------------------------------------
+ BentleyStatus ECDbMap::TryLoadClassMap(ClassMapPtr& classMap, ClassMapLoadContext& ctx, ECN::ECClassCR ecClass) const
+    {
+    BeMutexHolder lock(m_mutex);
+    classMap = nullptr;
+
+    if (!Enum::Contains(m_dbSchema.GetLoadState(), DbSchema::LoadState::Core))
+        {
+        if (DbSchemaPersistenceManager::Load(GetDbSchemaR(), m_ecdb, DbSchema::LoadState::Core) != SUCCESS)
+            {
+            BeAssert(false);
+            return ERROR;
+            }
+        }
+
+    std::vector<ClassDbMapping const*> const* classMaps = m_dbSchema.GetDbMappings().FindClassMappings(ecClass.GetId());
+    if (classMaps == nullptr)
+        return SUCCESS;
+
+    if (classMaps->empty())
+        {
+        BeAssert(false && "Failed to find ClassDbMapping for given ECClass");
+        return ERROR;
+        }
+
+    if (classMaps->size() > 1)
+        {
+        BeAssert(false && "Feature of nested class map not implemented");
+        return ERROR;
+        }
+
+    ClassDbMapping const& classMapInfo = *classMaps->front();
+    ClassDbMapping const* baseClassMapInfo = classMapInfo.GetBaseClassMapping();
+    ECClassCP baseClass = baseClassMapInfo == nullptr ? nullptr : GetECDb().Schemas().GetECClass(baseClassMapInfo->GetClassId());
+    ClassMap const* baseClassMap = nullptr;
+    if (baseClass != nullptr)
+        {
+        ClassMapPtr baseClassMapPtr = nullptr;
+        if (SUCCESS != TryGetClassMap(baseClassMapPtr, ctx, *baseClass))
+            return ERROR;
+
+        baseClassMap = baseClassMapPtr.get();
+        }
+
+    bool setIsDirty = false;
+    ECDbMapStrategy const& mapStrategy = classMapInfo.GetMapStrategy();
+    ClassMapPtr classMapTmp = nullptr;
+    if (mapStrategy.IsNotMapped())
+        classMapTmp = UnmappedClassMap::Create(ecClass, *this, mapStrategy, setIsDirty);
+    else
+        {
+        ECRelationshipClassCP ecRelationshipClass = ecClass.GetRelationshipClassCP();
+        if (ecRelationshipClass != nullptr)
+            {
+            if (mapStrategy.IsForeignKeyMapping())
+                classMapTmp = RelationshipClassEndTableMap::Create(*ecRelationshipClass, *this, mapStrategy, setIsDirty);
+            else
+                classMapTmp = RelationshipClassLinkTableMap::Create(*ecRelationshipClass, *this, mapStrategy, setIsDirty);
+            }
+        else
+            classMapTmp = ClassMap::Create(ecClass, *this, mapStrategy, setIsDirty);
+        }
+    classMapTmp->SetId(classMapInfo.GetId());
+
+    if (MappingStatus::Error == AddClassMap(classMapTmp))
+        return ERROR;
+
+    std::set<ClassMap const*> loadGraph;
+    if (SUCCESS != classMapTmp->Load(loadGraph, ctx, classMapInfo, baseClassMap))
+        return ERROR;
+
+    ECRelationshipClassCP ecRelationshipClass = ecClass.GetRelationshipClassCP();
+    // Construct and initialize the class map
+    if (ecRelationshipClass != nullptr)
+        {
+        for (ECClassCP endECClassToLoad : GetClassesFromRelationshipEnd(ecRelationshipClass->GetSource()))
+            {
+            ctx.AddConstraintClass(*endECClassToLoad);
+            }
+
+        for (ECClassCP endECClassToLoad : GetClassesFromRelationshipEnd(ecRelationshipClass->GetTarget()))
+            {
+            ctx.AddConstraintClass(*endECClassToLoad);
+            }
+        }
+
+    classMap = classMapTmp;
+    return SUCCESS;
+    }
+
+/*---------------------------------------------------------------------------------------
+* @bsimethod                                   Ramanujam.Raman                   06/12
++---------------+---------------+---------------+---------------+---------------+------*/
+MappingStatus ECDbMap::MapClass(ECClassCR ecClass)
+    {
+    if (AssertIfIsNotImportingSchema())
+        return MappingStatus::Error;
+
+    if (!ecClass.HasId())
+        {
+        if (!ECDbSchemaManager::GetClassIdForECClassFromDuplicateECSchema(GetECDb(), ecClass).IsValid())
+            {
+            LOG.errorv("ECClass %s does not exist in ECDb. Import ECSchema containing the class first", ecClass.GetFullName());
+            BeAssert(false);
+            return MappingStatus::Error;
+            }
+        }
+
+    ClassMapPtr existingClassMap = nullptr;
+    if (SUCCESS != TryGetClassMap(existingClassMap, m_schemaImportContext->GetClassMapLoadContext(), ecClass))
+        return MappingStatus::Error;
+
+    if (existingClassMap == nullptr)
+        {
+        MappingStatus status = MappingStatus::Success;
+        std::unique_ptr<ClassMappingInfo> classMapInfo = ClassMappingInfoFactory::Create(status, ecClass, *this);
+        if ((status == MappingStatus::BaseClassesNotMapped || status == MappingStatus::Error))
+            return status;
+
+        BeAssert(classMapInfo != nullptr);
+
+        ECDbMapStrategy const& mapStrategy = classMapInfo->GetMapStrategy();
+
+        ClassMapPtr classMap = nullptr;
+        if (mapStrategy.IsNotMapped())
+            classMap = UnmappedClassMap::Create(ecClass, *this, mapStrategy, true);
+        else
+            {
+            auto ecRelationshipClass = ecClass.GetRelationshipClassCP();
+            if (ecRelationshipClass != nullptr)
+                {
+                if (mapStrategy.IsForeignKeyMapping())
+                    classMap = RelationshipClassEndTableMap::Create(*ecRelationshipClass, *this, mapStrategy, true);
+                else
+                    classMap = RelationshipClassLinkTableMap::Create(*ecRelationshipClass, *this, mapStrategy, true);
+                }
+            else
+                classMap = ClassMap::Create(ecClass, *this, mapStrategy, true);
+            }
+
+        status = AddClassMap(classMap);
+        if (status == MappingStatus::Error)
+            return status;
+
+        status = classMap->Map(*GetSchemaImportContext(), *classMapInfo);
+        GetSchemaImportContext()->CacheClassMapInfo(*classMap, classMapInfo);
+
+        //error
+        if (status == MappingStatus::BaseClassesNotMapped || status == MappingStatus::Error)
+            return status;
+        }
+
+    for (ECClassP childClass : ecClass.GetDerivedClasses())
+        {
+        MappingStatus status = MapClass(*childClass);
+        if (status == MappingStatus::Error)
+            return status;
+        }
+
+    return MappingStatus::Success;
+    }
+
+/*---------------------------------------------------------------------------------------
+* @bsimethod                                                    casey.mullen      11/2011
++---------------+---------------+---------------+---------------+---------------+------*/
+MappingStatus ECDbMap::AddClassMap(ClassMapPtr& classMap) const
+    {
+    BeMutexHolder lock(m_mutex);
+    ECClassCR ecClass = classMap->GetClass();
+    if (m_classMapDictionary.end() != m_classMapDictionary.find(ecClass.GetId()))
+        {
+        LOG.errorv("Attempted to add a second ClassMap for ECClass %s", ecClass.GetFullName());
+        BeAssert(false && "Attempted to add a second ClassMap for the same ECClass");
+        return MappingStatus::Error;
+        }
+
+    m_classMapDictionary[ecClass.GetId()] = classMap;
+    return MappingStatus::Success;
+    }
+
+//---------------------------------------------------------------------------------------
+// @bsimethod                                                    Krischan.Eberle   01/2016
+//+---------------+---------------+---------------+---------------+---------------+------
+ClassMap const* ECDbMap::GetClassMap(ECN::ECClassCR ecClass) const
+    {
+    if (m_schemaImportContext == nullptr)
+        {
+        ClassMapLoadContext ctx;
+        ClassMapPtr classMap = nullptr;
+    if (SUCCESS != TryGetClassMap(classMap, ctx, ecClass))
+        {
+        BeAssert(false && "Error during TryGetClassMap");
+        return nullptr;
+        }
+
+    if (classMap == nullptr)
+            return nullptr;
+
+        if (SUCCESS != ctx.Postprocess(*this))
+            return nullptr;
+
+        return classMap.get();
+        }
+
+    ClassMapPtr classMap = nullptr;
+    if (!TryGetClassMap(classMap, m_schemaImportContext->GetClassMapLoadContext(), ecClass))
+        return nullptr;
+
+    return classMap.get();
+    }
+
+//---------------------------------------------------------------------------------------
+// @bsimethod                                                    Krischan.Eberle   01/2016
+//+---------------+---------------+---------------+---------------+---------------+------
+ClassMap const* ECDbMap::GetClassMap(ECN::ECClassId classId) const
+    {
+    ECClassCP ecClass = GetECDb().Schemas().GetECClass(classId);
+    if (ecClass == nullptr)
+        return nullptr;
+
+    return GetClassMap(*ecClass);
+    }
+
+//---------------------------------------------------------------------------------------
+// @bsimethod                                                    Krischan.Eberle   02/2014
+//+---------------+---------------+---------------+---------------+---------------+------
+BentleyStatus ECDbMap::TryGetClassMap(ClassMapPtr& classMap, ClassMapLoadContext& ctx, ECN::ECClassCR ecClass) const
+    {
+    BeMutexHolder lock(m_mutex);
+    if (!ecClass.HasId())
+        {
+        ECDbSchemaManager::GetClassIdForECClassFromDuplicateECSchema(m_ecdb, ecClass);
+        BeAssert(ecClass.HasId() && "ECDbSchemaManager::GetClassIdForECClassFromDuplicateECSchema was not able to retrieve a class id.");
+        }
+
+    classMap = DoGetClassMap(ecClass);
+    if (classMap != nullptr)
+        return SUCCESS;
+
+    //lazy loading the class map implemented with const-casting the actual loading so that the 
+    //get method itself can remain const (logically const)
+    return TryLoadClassMap(classMap, ctx, ecClass);
+    }
+
+/*---------------------------------------------------------------------------------------
+* @bsimethod                                                    Affan.Khan         08/2012
++---------------+---------------+---------------+---------------+---------------+------*/
+ClassMapPtr ECDbMap::DoGetClassMap(ECClassCR ecClass) const
+    {
+    auto it = m_classMapDictionary.find(ecClass.GetId());
+    if (m_classMapDictionary.end() == it)
+        return nullptr;
+    else
+        return it->second;
+    }
+
+/*---------------------------------------------------------------------------------------
+* @bsimethod                                                    casey.mullen      11/2011
++---------------+---------------+---------------+---------------+---------------+------*/
+DbTable* ECDbMap::FindOrCreateTable(SchemaImportContext* schemaImportContext, Utf8CP tableName, DbTable::Type tableType, bool isVirtual, Utf8CP primaryKeyColumnName, DbTable const* baseTable)
+    {
+    if (AssertIfIsNotImportingSchema())
+        return nullptr;
+
+    BeMutexHolder lock(m_mutex);
+    DbTable* table = m_dbSchema.FindTableP(tableName);
+    if (table != nullptr)
+        {
+        if (table->GetType() != tableType)
+            {
+            std::function<Utf8CP(bool)> toStr = [] (bool val) { return val ? "true" : "false"; };
+            LOG.warningv("Multiple classes are mapped to the table %s although the classes require mismatching table metadata: "
+                         "Metadata IsMappedToExistingTable: Expected=%s - Actual=%s. Actual value is ignored.",
+                         tableName,
+                         toStr(tableType == DbTable::Type::Existing), toStr(!table->IsOwnedByECDb()));
+            BeAssert(false && "ECDb uses a table for two classes although the classes require mismatching table metadata.");
+            }
+
+        return table;
+        }
+
+    if (tableType != DbTable::Type::Existing)
+        {
+        table = m_dbSchema.CreateTable(tableName, tableType, isVirtual ? PersistenceType::Virtual : PersistenceType::Persisted, baseTable);
+        if (Utf8String::IsNullOrEmpty(primaryKeyColumnName))
+            primaryKeyColumnName = ECDB_COL_ECInstanceId;
+
+        DbColumn* column = table->CreateColumn(primaryKeyColumnName, DbColumn::Type::Integer, DbColumn::Kind::ECInstanceId, PersistenceType::Persisted);
+        if (table->GetPersistenceType() == PersistenceType::Persisted)
+            {
+            column->GetConstraintR().SetIsNotNull(true);
+            table->GetPrimaryKeyConstraintR().Add(primaryKeyColumnName);
+            }
+        }
+    else
+        {
+        table = m_dbSchema.CreateTableAndColumnsForExistingTableMapStrategy(tableName);
+        if (table == nullptr)
+            return nullptr;
+
+        if (!Utf8String::IsNullOrEmpty(primaryKeyColumnName))
+            {
+            auto editMode = table->GetEditHandle().CanEdit();
+            if (!editMode)
+                table->GetEditHandleR().BeginEdit();
+
+            auto systemColumn = table->FindColumnP(primaryKeyColumnName);
+            if (systemColumn == nullptr)
+                {
+                LOG.errorv("Primary key column '%s' does not exist in table '%s' which was specified in ClassMap custom attribute together with ExistingTable MapStrategy. Specify the column name in the ECInstanceIdColumn property in the ClassMap custom attribute, if it is not ECDb's default primary key column name.", primaryKeyColumnName, tableName);
+                return nullptr;
+                }
+
+            systemColumn->SetKind(DbColumn::Kind::ECInstanceId);
+            if (!editMode)
+                table->GetEditHandleR().EndEdit();
+            }
+        }
+
+    return table;
+    }
+
+//---------------------------------------------------------------------------------------
+// @bsimethod                                                    Affan.Khan      12/2015
+//+---------------+---------------+---------------+---------------+---------------+------
+ECDbMap::ClassMapsByTable ECDbMap::GetClassMapsByTable() const
+    {
+    ClassMapsByTable map;
+    for (auto const& entry : m_classMapDictionary)
+        {
+        if (entry.second->GetType() == ClassMap::Type::RelationshipEndTable ||
+            entry.second->GetType() == ClassMap::Type::Unmapped)
+            continue;
+
+        DbTable* primaryTable = &entry.second->GetPrimaryTable();
+        DbTable* joinedTable = &entry.second->GetJoinedTable();
+        map[primaryTable].insert(entry.second.get());
+        if (primaryTable != joinedTable)
+            map[joinedTable].insert(entry.second.get());
+        }
+
+    return map;
+    }
+
+//---------------------------------------------------------------------------------------
+// @bsimethod                                                  Krischan.Eberle    02/2016
+//+---------------+---------------+---------------+---------------+---------------+------
+BentleyStatus ECDbMap::EvaluateColumnNotNullConstraints() const
+    {
+    //NOT NULL constraints (either implied from (1,1) multiplicity of
+    //relationship or because of PropertyMap CA) can only be enforced
+    //if classes other than subclasses of the respective class are mapped to the same column.
+    //If it can be enforced, a NOT NULL constraint will be added. Otherwise it is dropped
+    //and a warning is logged.
+
+    //put relevant classids in a local vector as processing will imply loading more class maps
+    //into the cache, hence modifying m_classMapDictionary, hence invalidating the iterator.
+    std::vector<ECClassId> endTableRelClassIds;
+    for (bpair<ECClassId, ClassMapPtr> const& kvPair : m_classMapDictionary)
+        {
+        ClassMapCR classMap = *kvPair.second;
+        if (classMap.GetType() == ClassMap::Type::RelationshipEndTable)
+            {
+            RelationshipClassEndTableMap const& relClassMap = static_cast<RelationshipClassEndTableMap const&> (classMap);
+            const bool impliesNotNullOnFkCol = relClassMap.GetConstraintMap(relClassMap.GetReferencedEnd()).GetRelationshipConstraint().GetCardinality().GetLowerLimit() > 0;
+            if (impliesNotNullOnFkCol)
+                endTableRelClassIds.push_back(kvPair.first);
+            }
+        }
+
+    for (ECClassId relClassId : endTableRelClassIds)
+        {
+        ClassMap const* classMap = GetClassMap(relClassId);
+        if (classMap == nullptr || classMap->GetType() != ClassMap::Type::RelationshipEndTable)
+            {
+            BeAssert(false);
+            return ERROR;
+            }
+
+        RelationshipClassEndTableMap const& relClassMap = static_cast<RelationshipClassEndTableMap const&> (*classMap);
+
+        ECRelationshipConstraintCR foreignEndConstraint = relClassMap.GetConstraintMap(relClassMap.GetForeignEnd()).GetRelationshipConstraint();
+        const bool isPolymorphicConstraint = foreignEndConstraint.GetIsPolymorphic();
+
+        std::set<ClassMap const*> constraintClassMaps;
+        for (ECRelationshipConstraintClassCP constraintClass : relClassMap.GetConstraintMap(relClassMap.GetForeignEnd()).GetRelationshipConstraint().GetConstraintClasses())
+            {
+            if (SUCCESS != GetClassMapsFromRelationshipEnd(constraintClassMaps, constraintClass->GetClass(), isPolymorphicConstraint))
+                {
+                BeAssert(false);
+                return ERROR;
+                }
+            }
+
+        bmap<DbTable const*, bset<ClassMap const*>> constraintClassesPerTable;
+        for (ClassMap const* constraintClassMap : constraintClassMaps)
+            {
+            for (DbTable const* table : constraintClassMap->GetTables())
+                {
+                constraintClassesPerTable[table].insert(constraintClassMap);
+                }
+            }
+
+        LightweightCache const& lwc = GetLightweightCache();
+        for (DbTable const* fkTable : relClassMap.GetTables())
+            {
+            std::vector<ECClassId> allClassIds = lwc.GetClassesForTable(*fkTable);
+            bset<ClassMap const*> const& constraintClassIds = constraintClassesPerTable[fkTable];
+
+            DbColumn const* fkColumn = relClassMap.GetReferencedEndECInstanceIdPropMap()->GetSingleColumn(*fkTable, true);
+            if (fkColumn == nullptr)
+                {
+                BeAssert(false);
+                return ERROR;
+                }
+
+            if (allClassIds.size() == constraintClassIds.size())
+                {
+                DbColumn* fkColumnP = const_cast<DbColumn*> (fkColumn);
+                fkColumnP->GetConstraintR().SetIsNotNull(true);
+                continue;
+                }
+
+            BeAssert(!fkColumn->GetConstraint().IsNotNull());
+            m_ecdb.GetECDbImplR().GetIssueReporter().Report(ECDbIssueSeverity::Warning, "The cardinality of the ECRelationshipClass '%s' "
+                                                            "would imply the foreign key column to be 'not nullable'. ECDb cannot enforce that though for the "
+                                                            "foreign key column '%s' in table '%s' because other classes not involved in the ECRelationshipClass map to that table. "
+                                                            "Therefore the column is created without NOT NULL constraint.",
+                                                            relClassMap.GetClass().GetFullName(), fkColumn->GetName().c_str(), fkTable->GetName().c_str());
+            }
+        }
+
+    return SUCCESS;
+    }
+
+//---------------------------------------------------------------------------------------
+// @bsimethod                                                    Affan.Khan      12/2011
+//+---------------+---------------+---------------+---------------+---------------+------
+BentleyStatus ECDbMap::CreateOrUpdateRequiredTables() const
+    {
+    if (AssertIfIsNotImportingSchema())
+        return ERROR;
+
+    BeMutexHolder lock(m_mutex);
+    m_ecdb.GetStatementCache().Empty();
+    StopWatch timer(true);
+
+    if (SUCCESS != EvaluateColumnNotNullConstraints())
+        return ERROR;
+
+    int nCreated = 0;
+    int nUpdated = 0;
+    int nSkipped = 0;
+
+    //WIP_FOR_AFFAN: Why can't we use GetSQLManager().GetDbSchema().GetTables() instead
+    //of creating a local bmap with class map information we don't need here?
+    const ClassMapsByTable classMapsByTable = GetClassMapsByTable();
+    for (bpair<DbTable*, bset<ClassMap*>> const& kvPair : classMapsByTable)
+        {
+        DbTable* table = kvPair.first;
+        if (table->GetPersistenceType() == PersistenceType::Virtual || table->GetType() == DbTable::Type::Existing)
+            continue;
+
+        if (GetECDb().TableExists(table->GetName().c_str()))
+            {
+            if (DbSchemaPersistenceManager::IsTableChanged(m_ecdb, *table))
+                {
+                if (DbSchemaPersistenceManager::CreateOrUpdateTable(m_ecdb, *table) != SUCCESS)
+                    return ERROR;
+
+                nUpdated++;
+                }
+            else
+                nSkipped++;
+            }
+        else
+            {
+            if (DbSchemaPersistenceManager::CreateTable(m_ecdb, *table) != SUCCESS)
+                return ERROR;
+
+            nCreated++;
+            }
+        }
+
+    timer.Stop();
+    LOG.debugv("Created %d tables, skipped %d tables and updated %d table/view(s) in %.4f seconds", nCreated, nSkipped, nUpdated, timer.GetElapsedSeconds());
+    return SUCCESS;
+    }
+
+//---------------------------------------------------------------------------------------
+// @bsimethod                                                    Krischan.Eberle  02/2016
+//---------------------------------------------------------------------------------------
+BentleyStatus ECDbMap::CreateOrUpdateIndexesInDb() const
+    {
+    if (AssertIfIsNotImportingSchema())
+        return ERROR;
+
+    BeAssert(Enum::Contains(m_dbSchema.GetLoadState(), DbSchema::LoadState::Indexes));
+
+    std::vector<DbIndex const*> indexes;
+    for (std::unique_ptr<DbIndex> const& indexPtr : m_dbSchema.GetIndexes())
+        {
+        indexes.push_back(indexPtr.get());
+        }
+
+    IndexMappingInfoCache indexInfoCache(m_ecdb, *m_schemaImportContext);
+    for (DbIndex const* index : indexes)
+        {
+        const ECClassId classId = index->GetClassId();
+        if (!classId.IsValid())
+            continue;
+
+        DbTable const& indexTable = index->GetTable();
+
+        ClassMap const* classMap = GetClassMap(classId);
+        if (classMap == nullptr)
+            {
+            BeAssert(false);
+            return ERROR;
+            }
+
+        StorageDescription const& storageDesc = classMap->GetStorageDescription();
+        std::vector<Partition> const& horizPartitions = storageDesc.GetHorizontalPartitions();
+
+        std::vector<IndexMappingInfoPtr> const* baseClassIndexInfos = nullptr;
+        if (SUCCESS != indexInfoCache.TryGetIndexInfos(baseClassIndexInfos, *classMap))
+            return ERROR;
+
+        BeAssert(baseClassIndexInfos != nullptr);
+
+        for (Partition const& horizPartition : horizPartitions)
+            {
+            if (&indexTable == &horizPartition.GetTable())
+                continue;
+
+            bset<DbTable const*> alreadyProcessedTables;
+            //table of index doesn't need to be processed again either, so put it in the set, too
+            alreadyProcessedTables.insert(&indexTable);
+            for (ECClassId derivedClassId : horizPartition.GetClassIds())
+                {
+                ClassMap const* derivedClassMap = GetClassMap(derivedClassId);
+                if (derivedClassMap == nullptr)
+                    {
+                    BeAssert(false);
+                    return ERROR;
+                    }
+
+                DbTable const& joinedOrSingleTable = derivedClassMap->GetJoinedTable();
+                if (alreadyProcessedTables.find(&joinedOrSingleTable) != alreadyProcessedTables.end())
+                    continue;
+
+                std::vector<IndexMappingInfoPtr> indexMappingInfos;
+                for (IndexMappingInfoPtr const& indexMappingInfo : *baseClassIndexInfos)
+                    {
+                    Utf8String indexName;
+                    if (!Utf8String::IsNullOrEmpty(indexMappingInfo->GetName()))
+                        indexName.append(indexMappingInfo->GetName()).append("_").append(joinedOrSingleTable.GetName());
+
+                    indexMappingInfos.push_back(IndexMappingInfo::Clone(indexName.c_str(), *indexMappingInfo));
+                    }
+
+                if (SUCCESS != derivedClassMap->CreateUserProvidedIndexes(*m_schemaImportContext, indexMappingInfos))
+                    return ERROR;
+
+                alreadyProcessedTables.insert(&joinedOrSingleTable);
+                }
+            }
+        }
+
+    return DbSchemaPersistenceManager::CreateOrUpdateIndexes(m_ecdb, m_dbSchema);
+    }
+
+/*---------------------------------------------------------------------------------**//**
+* @bsimethod                                                    Affan.Khan      12/2011
++---------------+---------------+---------------+---------------+---------------+------*/
+BentleyStatus ECDbMap::FinishTableDefinitions(bool onlyCreateClassIdColumns) const
+    {
+    AssertIfIsNotImportingSchema();
+    const ClassMapsByTable classMapsByTable = GetClassMapsByTable();
+    for (bpair<DbTable*, bset<ClassMap*>> const& kvPair : classMapsByTable)
+        {
+        DbTable* table = kvPair.first;
+        bset<ClassMap*> const& classMaps = kvPair.second;
+
+        if (SUCCESS != CreateClassIdColumnIfNecessary(*table, classMaps))
+            return ERROR;
+
+        if (onlyCreateClassIdColumns)
+            continue;
+
+        if (SUCCESS != table->EnsureMinimumNumberOfSharedColumns())
+            return ERROR;
+        }
+
+    return SUCCESS;
+    }
+
+
+//---------------------------------------------------------------------------------------
+// @bsimethod                                                    Affan.Khan        01/2015
+//---------------------------------------------------------------------------------------
+BentleyStatus ECDbMap::CreateClassIdColumnIfNecessary(DbTable& table, bset<ClassMap*> const& classMaps) const
+    {
+    if (table.GetFilteredColumnFirst(DbColumn::Kind::ECClassId) != nullptr ||
+        table.GetPersistenceType() != PersistenceType::Persisted ||
+        table.GetType() == DbTable::Type::Existing)
+        return SUCCESS;
+
+    bool addClassIdCol = false;
+    if (classMaps.size() == 1)
+        addClassIdCol = (*classMaps.begin())->GetMapStrategy().GetStrategy() == ECDbMapStrategy::Strategy::SharedTable;
+    else
+        addClassIdCol = classMaps.size() > 1;
+
+    if (!addClassIdCol)
+        return SUCCESS;
+
+    DbColumn * ecClassIdColumn = table.CreateColumn(ECDB_COL_ECClassId, DbColumn::Type::Integer, 1, DbColumn::Kind::ECClassId, PersistenceType::Persisted);
+    if (ecClassIdColumn == nullptr)
+        return ERROR;
+
+    ecClassIdColumn->GetConstraintR().SetIsNotNull(true);
+    //whenever we create a class id column, we index it to speed up the frequent class id look ups
+    Utf8String indexName("ix_");
+    indexName.append(table.GetName()).append("_ecclassid");
+    return GetDbSchemaR().CreateIndex(table, indexName.c_str(), false, {ecClassIdColumn},
+                                      false, true, ECClassId()) != nullptr ? SUCCESS : ERROR;
+    }
+
+/*---------------------------------------------------------------------------------**//**
+* @bsimethod                                                    Casey.Mullen      11/2011
++---------------+---------------+---------------+---------------+---------------+------*/
+std::vector<ECClassCP> ECDbMap::GetClassesFromRelationshipEnd(ECRelationshipConstraintCR relationshipEnd) const
+    {
+    //for recursive lambdas, iOS requires us to define the lambda variable before assigning the actual function to it.
+    std::function<void(std::vector<ECClassCP>&, ECClassP, bool)> gatherClassesDelegate;
+    gatherClassesDelegate =
+        [this, &gatherClassesDelegate] (std::vector<ECClassCP>& classes, ECClassP ecClass, bool includeSubclasses)
+        {
+        classes.push_back(ecClass);
+        if (includeSubclasses)
+            {
+            for (auto childClass : ecClass->GetDerivedClasses())
+                {
+                gatherClassesDelegate(classes, childClass, includeSubclasses);
+                }
+            }
+        };
+
+    bool isPolymorphic = relationshipEnd.GetIsPolymorphic();
+    std::vector<ECClassCP> classes;
+    for (ECClassCP ecClass : relationshipEnd.GetClasses())
+        {
+        ECClassP ecClassP = const_cast<ECClassP> (ecClass);
+        gatherClassesDelegate(classes, ecClassP, isPolymorphic);
+        }
+
+    return classes;
+    }
+
+/*---------------------------------------------------------------------------------**//**
+* Gets the count of tables at the specified end of a relationship class.
+* @param  relationshpEnd [in] Constraint at the end of the relationship
+* @return Number of tables at the specified end of the relationship. Returns
+*         UINT_MAX if the end is AnyClass.
+* @bsimethod                                 Ramanujam.Raman                05/2012
++---------------+---------------+---------------+---------------+---------------+------*/
+size_t ECDbMap::GetTableCountOnRelationshipEnd(ECRelationshipConstraintCR relationshipEnd) const
+    {
+    bool hasAnyClass = false;
+    std::set<ClassMap const*> classMaps = GetClassMapsFromRelationshipEnd(relationshipEnd, &hasAnyClass);
+
+    if (hasAnyClass)
+        return SIZE_MAX;
+
+    std::map<PersistenceType, std::set<DbTable const*>> tables;
+    bool abstractEndPoint = relationshipEnd.GetClasses().size() == 1 && relationshipEnd.GetClasses().front()->GetClassModifier() == ECClassModifier::Abstract;
+    std::vector<ECClassCP> classes = GetClassesFromRelationshipEnd(relationshipEnd);
+    for (ClassMap const* classMap : classMaps)
+        {
+        if (abstractEndPoint)
+            tables[classMap->GetPrimaryTable().GetPersistenceType()].insert(&classMap->GetJoinedTable());
+        else
+            tables[classMap->GetPrimaryTable().GetPersistenceType()].insert(&classMap->GetPrimaryTable());
+        }
+
+    if (tables[PersistenceType::Persisted].size() > 0)
+        return tables[PersistenceType::Persisted].size();
+
+    if (tables[PersistenceType::Virtual].size() > 0)
+        return 1;
+
+    return 0;
+    }
+
+//---------------------------------------------------------------------------------------
+// @bsimethod                                Affan.Khan                      12/2015
+//+---------------+---------------+---------------+---------------+---------------+------
+std::set<ClassMap const*> ECDbMap::GetClassMapsFromRelationshipEnd(ECRelationshipConstraintCR constraint, bool* hasAnyClass) const
+    {
+    if (hasAnyClass != nullptr)
+        *hasAnyClass = false;
+
+    std::set<ClassMap const*> classMaps;
+    for (ECClassCP ecClass : constraint.GetClasses())
+        {
+        if (ClassMap::IsAnyClass(*ecClass))
+            {
+            if (hasAnyClass)
+                *hasAnyClass = true;
+
+            classMaps.clear();
+            return classMaps;
+            }
+
+        ClassMap const* classMap = GetClassMap(*ecClass);
+        if (classMap == nullptr)
+            {
+            BeAssert(false);
+            classMaps.clear();
+            return classMaps;
+            }
+
+        const bool recursive = classMap->GetMapStrategy().GetStrategy() != ECDbMapStrategy::Strategy::SharedTable && constraint.GetIsPolymorphic();
+        if (SUCCESS != GetClassMapsFromRelationshipEnd(classMaps, *ecClass, recursive))
+            {
+            BeAssert(false);
+            classMaps.clear();
+            return classMaps;
+            }
+        }
+
+    return classMaps;
+    }
+
+//---------------------------------------------------------------------------------------
+// @bsimethod                                Affan.Khan                      12/2015
+//+---------------+---------------+---------------+---------------+---------------+------
+BentleyStatus ECDbMap::GetClassMapsFromRelationshipEnd(std::set<ClassMap const*>& classMaps, ECClassCR ecClass, bool recursive) const
+    {
+    ClassMap const* classMap = GetClassMap(ecClass);
+    if (classMap == nullptr)
+        {
+        BeAssert(classMap != nullptr && "ClassMap should not be null");
+        return ERROR;
+        }
+
+    if (classMap->GetMapStrategy().IsNotMapped())
+        return SUCCESS;
+
+    classMaps.insert(classMap);
+
+    if (!recursive)
+        return SUCCESS;
+
+    for (ECClassCP subclass : m_ecdb.Schemas().GetDerivedECClasses(ecClass))
+        {
+        if (SUCCESS != GetClassMapsFromRelationshipEnd(classMaps, *subclass, recursive))
+            return ERROR;
+        }
+
+    return SUCCESS;
+    }
+
+//---------------------------------------------------------------------------------------
+// @bsimethod                                Affan.Khan                      12/2015
+//+---------------+---------------+---------------+---------------+---------------+------
+std::set<DbTable const*> ECDbMap::GetTablesFromRelationshipEnd(ECRelationshipConstraintCR relationshipEnd, EndTablesOptimizationOptions options) const
+    {
+    BeAssert(options != EndTablesOptimizationOptions::Skip);
+
+    bool hasAnyClass = false;
+    std::set<ClassMap const*> classMaps = GetClassMapsFromRelationshipEnd(relationshipEnd, &hasAnyClass);
+
+    if (hasAnyClass)
+        return std::set<DbTable const*>();
+
+    std::map<DbTable const*, std::set<DbTable const*>> joinedTables;
+    std::set<DbTable const*> tables;
+    for (ClassMap const* classMap : classMaps)
+        {
+        std::vector<DbTable*> const& classPersistInTables = classMap->GetTables();
+        if (classPersistInTables.size() == 1)
+            {
+            tables.insert(classPersistInTables.front());
+            continue;
+            }
+
+        for (DbTable const* table : classPersistInTables)
+            {
+            if (DbTable const* primaryTable = table->GetParentOfJoinedTable())
+                {
+                joinedTables[primaryTable].insert(table);
+                tables.insert(table);
+                }
+            }
+        }
+
+    for (auto const& pair : joinedTables)
+        {
+        DbTable const* primaryTable = pair.first;
+        std::set<DbTable const*> const& joinedTables = pair.second;
+
+        bool isPrimaryTableSelected = tables.find(primaryTable) != tables.end();
+        if (options == EndTablesOptimizationOptions::ReferencedEnd)
+            {
+            for (auto childTable : primaryTable->GetJoinedTables())
+                tables.erase(childTable);
+
+            tables.insert(primaryTable);
+            continue;
+            }
+
+        if (isPrimaryTableSelected)
+            {
+            for (DbTable const* joinedTable : joinedTables)
+                tables.erase(joinedTable);
+            }
+        }
+
+    if (options == EndTablesOptimizationOptions::ForeignEnd)
+        return tables;
+
+    std::map<PersistenceType, std::set<DbTable const*>> finalListOfTables;
+    for (DbTable const* table : tables)
+        {
+        finalListOfTables[table->GetPersistenceType()].insert(table);
+        }
+
+
+    return finalListOfTables[PersistenceType::Persisted];
+    }
+
+/*---------------------------------------------------------------------------------**//**
+* @bsimethod                                 Affan Khan                          08/2012
++---------------+---------------+---------------+---------------+---------------+------*/
+void ECDbMap::ClearCache()
+    {
+    BeMutexHolder lock(m_mutex);
+    m_classMapDictionary.clear();
+    m_dbSchema.Reset();
+    m_lightweightCache.Reset();
+    }
+
+/*---------------------------------------------------------------------------------**//**
+* @bsimethod                                 Affan Khan                          08/2012
++---------------+---------------+---------------+---------------+---------------+------*/
+BentleyStatus ECDbMap::SaveDbSchema() const
+    {
+    BeMutexHolder lock(m_mutex);
+    StopWatch stopWatch(true);
+    int i = 0;
+    std::set<ClassMap const*> doneList;
+    for (bpair<ECClassId, ClassMapPtr> const& kvPair : m_classMapDictionary)
+        {
+        ClassMapR classMap = *kvPair.second;
+        ECClassCR ecClass = classMap.GetClass();
+        if (classMap.IsDirty())
+            {
+            i++;
+            if (SUCCESS != classMap.Save(doneList))
+                {
+                m_ecdb.GetECDbImplR().GetIssueReporter().Report(ECDbIssueSeverity::Error, "Failed to save mapping for ECClass %s: %s", ecClass.GetFullName(), m_ecdb.GetLastError().c_str());
+                return ERROR;
+                }
+            }
+        }
+
+    if (SUCCESS != DbSchemaPersistenceManager::Save(m_ecdb, m_dbSchema))
+        return ERROR;
+
+    m_lightweightCache.Reset();
+    stopWatch.Stop();
+
+    LOG.debugv("Saving ECDbMap for %d ECClasses took %.4lf msecs.", i, stopWatch.GetElapsedSeconds() * 1000.0);
+    return SUCCESS;
+    }
+
+
+//************************************************************************************
+// LightweightCache
+//************************************************************************************
+//---------------------------------------------------------------------------------------
+// @bsimethod                                                    Affan.Khan      07/2015
+//---------------------------------------------------------------------------------------
+void ECDbMap::LightweightCache::LoadClassIdsPerTable() const
+    {
+    if (m_loadedFlags.m_classIdsPerTableIsLoaded)
+        return;
+
+    Utf8String sql;
+    sql.Sprintf("SELECT t.Id, t.Name, c.Id FROM ec_Table t, ec_Class c, ec_PropertyMap pm, ec_ClassMap cm, ec_PropertyPath pp, ec_Column col "
+                "WHERE cm.Id=pm.ClassMapId AND pp.Id=pm.PropertyPathId AND col.Id=pm.ColumnId AND (col.ColumnKind & %d = 0) AND "
+                "c.Id=cm.ClassId AND t.Id=col.TableId AND "
+                "cm.MapStrategy<>%d AND cm.MapStrategy<>%d "
+                "GROUP BY t.Id, c.Id", Enum::ToInt(DbColumn::Kind::ECClassId),
+                Enum::ToInt(ECDbMapStrategy::Strategy::ForeignKeyRelationshipInSourceTable),
+                Enum::ToInt(ECDbMapStrategy::Strategy::ForeignKeyRelationshipInTargetTable));
+
+    CachedStatementPtr stmt = m_map.GetECDb().GetCachedStatement(sql.c_str());
+    DbTableId currentTableId;
+    DbTable const* currentTable = nullptr;
+    while (stmt->Step() == BE_SQLITE_ROW)
+        {
+        DbTableId tableId = stmt->GetValueId<DbTableId>(0);
+        if (currentTableId != tableId)
+            {
+            Utf8CP tableName = stmt->GetValueText(1);
+            currentTable = m_map.GetDbSchema().FindTable(tableName);
+            currentTableId = tableId;
+            BeAssert(currentTable != nullptr);
+            }
+
+        ECClassId id = stmt->GetValueId<ECClassId>(2);
+        m_classIdsPerTable[currentTable].push_back(id);
+        m_tablesPerClassId[id].insert(currentTable);
+        }
+
+    m_loadedFlags.m_classIdsPerTableIsLoaded = true;
+    }
+
+//---------------------------------------------------------------------------------------
+// @bsimethod                                                    Affan.Khan      07/2015
+//---------------------------------------------------------------------------------------
+void ECDbMap::LightweightCache::LoadRelationshipCache() const
+    {
+    if (m_loadedFlags.m_relationshipCacheIsLoaded)
+        return;
+
+    Utf8CP sql0 =
+        "WITH RECURSIVE DerivedClassList(RelationshipClassId, RelationshipEnd, IsPolymorphic, CurrentClassId, DerivedClassId) "
+        "AS (SELECT RCC.RelationshipClassId,RCC.RelationshipEnd,RC.IsPolymorphic,RCC.ClassId,RCC.ClassId "
+        "FROM ec_RelationshipConstraintClass RCC INNER JOIN ec_RelationshipConstraint RC ON RC.RelationshipClassId = RCC.RelationshipClassId AND RC.RelationshipEnd = RCC.RelationshipEnd "
+        "UNION "
+        "SELECT DCL.RelationshipClassId, DCL.RelationshipEnd, DCL.IsPolymorphic, BC.BaseClassId, BC.ClassId "
+        "FROM DerivedClassList DCL INNER JOIN ec_BaseClass BC ON BC.BaseClassId = DCL.DerivedClassId "
+        "WHERE IsPolymorphic = 1) "
+        "SELECT DerivedClassId, RelationshipClassId, RelationshipEnd FROM DerivedClassList";
+
+    auto stmt0 = m_map.GetECDb().GetCachedStatement(sql0);
+    while (stmt0->Step() == BE_SQLITE_ROW)
+        {
+        ECClassId constraintClassId = stmt0->GetValueId<ECClassId>(0);
+        ECClassId relationshipId = stmt0->GetValueId<ECClassId>(1);
+        BeAssert(!stmt0->IsColumnNull(2));
+        RelationshipEnd end = stmt0->GetValueInt(2) == 0 ? RelationshipEnd::Source : RelationshipEnd::Target;
+
+        bmap<ECN::ECClassId, RelationshipEnd>& relClassIds = m_relationshipClassIdsPerConstraintClassIds[constraintClassId];
+        auto relIt = relClassIds.find(relationshipId);
+        if (relIt == relClassIds.end())
+            relClassIds[relationshipId] = end;
+        else
+            relClassIds[relationshipId] = static_cast<RelationshipEnd>((int) (relIt->second) | (int) (end));
+
+
+        bmap<ECN::ECClassId, RelationshipEnd>& constraintClassIds = m_constraintClassIdsPerRelClassIds[relationshipId];
+        auto constraintIt = constraintClassIds.find(constraintClassId);
+        if (constraintIt == constraintClassIds.end())
+            constraintClassIds[constraintClassId] = end;
+        else
+            constraintClassIds[constraintClassId] = static_cast<RelationshipEnd>((int) (constraintIt->second) | (int) (end));
+        }
+
+    m_loadedFlags.m_relationshipCacheIsLoaded = true;
+    }
+
+
+//---------------------------------------------------------------------------------------
+// @bsimethod                                                    Affan.Khan      07/2015
+//---------------------------------------------------------------------------------------
+void ECDbMap::LightweightCache::LoadHorizontalPartitions()  const
+    {
+    if (m_loadedFlags.m_horizontalPartitionsIsLoaded)
+        return;
+
+    Utf8String sql;
+    sql.Sprintf(
+        "WITH RECURSIVE DerivedClassList(RootClassId,CurrentClassId,DerivedClassId) "
+        "AS (SELECT Id, Id, Id FROM ec_Class "
+        "UNION "
+        "SELECT RootClassId, BC.BaseClassId, BC.ClassId FROM DerivedClassList DCL "
+        "INNER JOIN ec_BaseClass BC ON BC.BaseClassId = DCL.DerivedClassId), "
+        "TableMapInfo AS ("
+        "SELECT ec_Class.Id ClassId, ec_Table.Name TableName FROM ec_PropertyMap "
+        "JOIN ec_Column ON ec_Column.Id = ec_PropertyMap.ColumnId AND (ec_Column.ColumnKind & %d = 0) "
+        "JOIN ec_PropertyPath ON ec_PropertyPath.Id = ec_PropertyMap.PropertyPathId "
+        "JOIN ec_ClassMap ON ec_ClassMap.Id = ec_PropertyMap.ClassMapId "
+        "JOIN ec_Class ON ec_Class.Id = ec_ClassMap.ClassId "
+        "JOIN ec_Table ON ec_Table.Id = ec_Column.TableId "
+        "WHERE ec_ClassMap.MapStrategy<>%d AND ec_ClassMap.MapStrategy<>%d AND ec_Table.Type<>%d "
+        "GROUP BY ec_Class.Id, ec_Table.Name) "
+        "SELECT DISTINCT DCL.RootClassId, DCL.DerivedClassId, TMI.TableName FROM DerivedClassList DCL "
+        "INNER JOIN TableMapInfo TMI ON TMI.ClassId=DCL.DerivedClassId ORDER BY DCL.RootClassId,TMI.TableName,DCL.DerivedClassId",
+        Enum::ToInt(DbColumn::Kind::ECClassId), Enum::ToInt(ECDbMapStrategy::Strategy::ForeignKeyRelationshipInSourceTable),
+        Enum::ToInt(ECDbMapStrategy::Strategy::ForeignKeyRelationshipInTargetTable), Enum::ToInt(DbTable::Type::Joined));
+
+    CachedStatementPtr stmt = m_map.GetECDb().GetCachedStatement(sql.c_str());
+    while (stmt->Step() == BE_SQLITE_ROW)
+        {
+        ECClassId rootClassId = stmt->GetValueId<ECClassId>(0);
+        ECClassId derivedClassId = stmt->GetValueId<ECClassId>(1);
+
+        Utf8CP tableName = stmt->GetValueText(2);
+        DbTable const* table = m_map.GetDbSchema().FindTable(tableName);
+        BeAssert(table != nullptr);
+        std::vector<ECClassId>& horizontalPartition = m_horizontalPartitions[rootClassId][table];
+        if (derivedClassId == rootClassId)
+            horizontalPartition.insert(horizontalPartition.begin(), derivedClassId);
+        else
+            horizontalPartition.insert(horizontalPartition.end(), derivedClassId);
+        }
+
+    m_loadedFlags.m_horizontalPartitionsIsLoaded = true;
+    }
+
+//---------------------------------------------------------------------------------------
+// @bsimethod                                                    Krischan.Eberle 08/2015
+//---------------------------------------------------------------------------------------
+bmap<ECN::ECClassId, ECDbMap::LightweightCache::RelationshipEnd> const& ECDbMap::LightweightCache::GetConstraintClassesForRelationshipClass(ECN::ECClassId relClassId) const
+    {
+    LoadRelationshipCache();
+    return m_constraintClassIdsPerRelClassIds[relClassId];
+    }
+
+//---------------------------------------------------------------------------------------
+// @bsimethod                                                    Affan.Khan      07/2015
+//---------------------------------------------------------------------------------------
+std::vector<ECClassId> const& ECDbMap::LightweightCache::GetClassesForTable(DbTable const& table) const
+    {
+    LoadClassIdsPerTable();
+    return m_classIdsPerTable[&table];
+    }
+
+//---------------------------------------------------------------------------------------
+// @bsimethod                                                    Affan.Khan      07/2015
+//---------------------------------------------------------------------------------------
+bset<DbTable const*> const& ECDbMap::LightweightCache::GetVerticalPartitionsForClass(ECN::ECClassId classId) const
+    {
+    LoadClassIdsPerTable();
+    return m_tablesPerClassId[classId];
+    }
+
+//---------------------------------------------------------------------------------------
+// @bsimethod                                                    Affan.Khan      10/2015
+//---------------------------------------------------------------------------------------
+ECDbMap::LightweightCache::ClassIdsPerTableMap const& ECDbMap::LightweightCache::GetHorizontalPartitionsForClass(ECN::ECClassId classId) const
+    {
+    LoadHorizontalPartitions();
+    return m_horizontalPartitions[classId];
+    }
+
+//---------------------------------------------------------------------------------------
+// @bsimethod                                                    Affan.Khan      07/2015
+//---------------------------------------------------------------------------------------
+void ECDbMap::LightweightCache::Reset()
+    {
+    m_loadedFlags.m_classIdsPerTableIsLoaded =
+        m_loadedFlags.m_relationshipPerTableLoaded =
+        m_loadedFlags.m_horizontalPartitionsIsLoaded =
+        m_loadedFlags.m_relationshipCacheIsLoaded = false;
+
+    m_horizontalPartitions.clear();
+    m_classIdsPerTable.clear();
+    m_relationshipClassIdsPerConstraintClassIds.clear();
+    m_constraintClassIdsPerRelClassIds.clear();
+    m_storageDescriptions.clear();
+    m_relationshipPerTable.clear();
+    m_tablesPerClassId.clear();
+    }
+
+//---------------------------------------------------------------------------------------
+// @bsimethod                                                    Affan.Khan      07/2015
+//---------------------------------------------------------------------------------------
+ECDbMap::LightweightCache::LightweightCache(ECDbMapCR map) : m_map(map) { Reset(); }
+
+//---------------------------------------------------------------------------------------
+// @bsimethod                                                    Affan.Khan      07/2015
+//---------------------------------------------------------------------------------------
+StorageDescription const& ECDbMap::LightweightCache::GetStorageDescription(ClassMap const& classMap)  const
+    {
+    const ECClassId classId = classMap.GetClass().GetId();
+    auto it = m_storageDescriptions.find(classId);
+    if (it == m_storageDescriptions.end())
+        {
+        auto des = StorageDescription::Create(classMap, *this);
+        auto desP = des.get();
+        m_storageDescriptions[classId] = std::move(des);
+        return *desP;
+        }
+
+    return *(it->second.get());
+    }
+
+
+//****************************************************************************************
+// StorageDescription
+//****************************************************************************************
+
+//------------------------------------------------------------------------------------------
+//@bsimethod                                                    Krischan.Eberle    10 / 2015
+//------------------------------------------------------------------------------------------
+BentleyStatus StorageDescription::GenerateECClassIdFilter(Utf8StringR filterSqlExpression, DbTable const& table, DbColumn const& classIdColumn, bool polymorphic, bool fullyQualifyColumnName, Utf8CP tableAlias) const
+    {
+    if (table.GetPersistenceType() != PersistenceType::Persisted)
+        return SUCCESS; //table is virtual -> noop
+
+    Partition const* partition = GetHorizontalPartition(table);
+    if (partition == nullptr)
+        {
+        if (!GetVerticalPartitions().empty())
+            {
+            partition = GetVerticalPartition(table);
+            }
+
+        if (partition == nullptr)
+            {
+            BeAssert(false && "Should always find a partition for the given table");
+            return ERROR;
+            }
+        }
+
+    Utf8String classIdColSql;
+    if (fullyQualifyColumnName)
+        {
+        classIdColSql.append("[");
+        if (tableAlias)
+            classIdColSql.append(tableAlias);
+        else
+            classIdColSql.append(table.GetName());
+
+        classIdColSql.append("].");
+        }
+
+    classIdColSql.append(classIdColumn.GetName());
+
+    if (!polymorphic)
+        {
+        //if partition's table is only used by a single class, no filter needed     
+        if (partition->IsSharedTable())
+            {
+            Utf8Char classIdStr[ECClassId::ID_STRINGBUFFER_LENGTH];
+            m_classId.ToString(classIdStr);
+            filterSqlExpression.append(classIdColSql).append("=").append(classIdStr);
+            }
+
+        return SUCCESS;
+        }
+
+    partition->AppendECClassIdFilterSql(filterSqlExpression, classIdColSql.c_str());
+    return SUCCESS;
+    }
+
+//------------------------------------------------------------------------------------------
+//@bsimethod                                                    Affan.Khan    05 / 2015
+//------------------------------------------------------------------------------------------
+//static
+std::unique_ptr<StorageDescription> StorageDescription::Create(ClassMap const& classMap, ECDbMap::LightweightCache const& lwmc)
+    {
+    const ECClassId classId = classMap.GetClass().GetId();
+    std::unique_ptr<StorageDescription> storageDescription = std::unique_ptr<StorageDescription>(new StorageDescription(classId));
+    std::set<ECClassId> derviedClassSet;
+    if (classMap.GetType() == ClassMap::Type::RelationshipEndTable)
+        {
+        RelationshipClassEndTableMap const& relClassMap = static_cast<RelationshipClassEndTableMap const&> (classMap);
+        for (DbTable const* endTable : relClassMap.GetTables())
+            {
+            const ECDbMap::LightweightCache::RelationshipEnd foreignEnd = relClassMap.GetForeignEnd() == ECRelationshipEnd::ECRelationshipEnd_Source ? ECDbMap::LightweightCache::RelationshipEnd::Source : ECDbMap::LightweightCache::RelationshipEnd::Target;
+
+            Partition* hp = storageDescription->AddHorizontalPartition(*endTable, true);
+
+            for (bpair<ECClassId, ECDbMap::LightweightCache::RelationshipEnd> const& kvpair : lwmc.GetConstraintClassesForRelationshipClass(classId))
+                {
+                ECClassId constraintClassId = kvpair.first;
+                ECDbMap::LightweightCache::RelationshipEnd end = kvpair.second;
+
+                if (end == ECDbMap::LightweightCache::RelationshipEnd::Both || end == foreignEnd)
+                    hp->AddClassId(constraintClassId);
+                }
+
+            hp->GenerateClassIdFilter(lwmc.GetClassesForTable(*endTable));
+            }
+
+        }
+    else
+        {
+        for (auto& kp : lwmc.GetHorizontalPartitionsForClass(classId))
+            {
+            auto table = kp.first;
+
+            auto& deriveClassList = kp.second;
+            derviedClassSet.insert(deriveClassList.begin(), deriveClassList.end());
+            if (deriveClassList.empty())
+                continue;
+
+            Partition* hp = storageDescription->AddHorizontalPartition(*table, deriveClassList.front() == classId);
+            for (ECClassId ecClassId : deriveClassList)
+                {
+                hp->AddClassId(ecClassId);
+                }
+
+            hp->GenerateClassIdFilter(lwmc.GetClassesForTable(*table));
+            }
+        }
+    //add vertical partitions
+    for (auto table : lwmc.GetVerticalPartitionsForClass(classId))
+        {
+        if (table->GetPersistenceType() == PersistenceType::Virtual)
+            continue;
+
+        Partition* vp = storageDescription->AddVerticalPartition(*table, storageDescription->GetHorizontalPartition(*table) != nullptr);
+        for (ECClassId ecClassId : derviedClassSet)
+            {
+            vp->AddClassId(ecClassId);
+            }
+
+        vp->GenerateClassIdFilter(lwmc.GetClassesForTable(*table));
+        }
+
+    return storageDescription;
+    }
+
+
+//------------------------------------------------------------------------------------------
+//@bsimethod                                                    Krischan.Eberle    10 / 2015
+//------------------------------------------------------------------------------------------
+Partition const* StorageDescription::GetHorizontalPartition(bool polymorphic) const
+    {
+    if (!polymorphic || !HasNonVirtualPartitions())
+        return &GetRootHorizontalPartition();
+
+    if (HierarchyMapsToMultipleTables())
+        return nullptr; //no single partition available
+
+    size_t ix = m_nonVirtualHorizontalPartitionIndices[0];
+    BeAssert(ix < m_horizontalPartitions.size());
+
+    return &m_horizontalPartitions[ix];
+    }
+
+//------------------------------------------------------------------------------------------
+//@bsimethod                                                    Krischan.Eberle    10 / 2015
+//------------------------------------------------------------------------------------------
+Partition const* StorageDescription::GetHorizontalPartition(DbTable const& table) const
+    {
+    for (Partition const& part : m_horizontalPartitions)
+        {
+        if (&part.GetTable() == &table)
+            return &part;
+        }
+
+    return nullptr;
+    }
+
+//------------------------------------------------------------------------------------------
+//@bsimethod                                                    Affan.KHan    11 / 2015
+//------------------------------------------------------------------------------------------
+Partition const* StorageDescription::GetVerticalPartition(DbTable const& table) const
+    {
+    for (Partition const& part : m_verticalPartitions)
+        {
+        if (&part.GetTable() == &table)
+            return &part;
+        }
+
+    return nullptr;
+    }
+
+//------------------------------------------------------------------------------------------
+//@bsimethod                                                    Krischan.Eberle    10 / 2015
+//------------------------------------------------------------------------------------------
+Partition const& StorageDescription::GetRootHorizontalPartition() const
+    {
+    BeAssert(m_rootHorizontalPartitionIndex < m_horizontalPartitions.size());
+    return m_horizontalPartitions[m_rootHorizontalPartitionIndex];
+    }
+
+//------------------------------------------------------------------------------------------
+//@bsimethod                                                    Krischan.Eberle    05 / 2015
+//------------------------------------------------------------------------------------------
+Partition* StorageDescription::AddHorizontalPartition(DbTable const& table, bool isRootPartition)
+    {
+    const bool isVirtual = table.GetPersistenceType() == PersistenceType::Virtual;
+    m_horizontalPartitions.push_back(Partition(table));
+
+    const size_t indexOfAddedPartition = m_horizontalPartitions.size() - 1;
+    if (!isVirtual)
+        m_nonVirtualHorizontalPartitionIndices.push_back(indexOfAddedPartition);
+
+    if (isRootPartition)
+        m_rootHorizontalPartitionIndex = indexOfAddedPartition;
+
+    return &m_horizontalPartitions[indexOfAddedPartition];
+    }
+
+//------------------------------------------------------------------------------------------
+//@bsimethod                                                    Affan.Khan    11 / 2015
+//------------------------------------------------------------------------------------------
+Partition* StorageDescription::AddVerticalPartition(DbTable const& table, bool isRootPartition)
+    {
+    BeAssert(table.GetPersistenceType() == PersistenceType::Persisted);
+    if (table.GetPersistenceType() == PersistenceType::Virtual)
+        return nullptr;
+
+    m_verticalPartitions.push_back(Partition(table));
+
+    const size_t indexOfAddedPartition = m_verticalPartitions.size() - 1;
+    if (isRootPartition)
+        m_rootVerticalPartitionIndex = indexOfAddedPartition;
+
+    return &m_verticalPartitions[indexOfAddedPartition];
+    }
+
+//****************************************************************************************
+// Partition
+//****************************************************************************************
+//------------------------------------------------------------------------------------------
+//@bsimethod                                                    Krischan.Eberle    02 / 2016
+//------------------------------------------------------------------------------------------
+Partition::Partition(Partition const& rhs)
+    : m_table(rhs.m_table), m_partitionClassIds(rhs.m_partitionClassIds),
+    m_inversedPartitionClassIds(rhs.m_inversedPartitionClassIds), m_hasInversedPartitionClassIds(rhs.m_hasInversedPartitionClassIds)
+    {}
+
+//------------------------------------------------------------------------------------------
+//@bsimethod                                                    Krischan.Eberle    05 / 2015
+//------------------------------------------------------------------------------------------
+Partition& Partition::operator=(Partition const& rhs)
+    {
+    if (this != &rhs)
+        {
+        m_table = rhs.m_table;
+        m_partitionClassIds = rhs.m_partitionClassIds;
+        m_inversedPartitionClassIds = rhs.m_inversedPartitionClassIds;
+        m_hasInversedPartitionClassIds = rhs.m_hasInversedPartitionClassIds;
+        }
+
+    return *this;
+    }
+
+//------------------------------------------------------------------------------------------
+//@bsimethod                                                    Krischan.Eberle    05 / 2015
+//------------------------------------------------------------------------------------------
+Partition::Partition(Partition&& rhs)
+    : m_table(std::move(rhs.m_table)), m_partitionClassIds(std::move(rhs.m_partitionClassIds)),
+    m_inversedPartitionClassIds(std::move(rhs.m_inversedPartitionClassIds)), m_hasInversedPartitionClassIds(std::move(rhs.m_hasInversedPartitionClassIds))
+    {
+    //nulling out the RHS m_table pointer is defensive, even if the destructor doesn't
+    //free the table (as it is now owned by Partition). If the ownership ever changes,
+    //this method is safe.
+    rhs.m_table = nullptr;
+    }
+
+//------------------------------------------------------------------------------------------
+//@bsimethod                                                    Krischan.Eberle    05 / 2015
+//------------------------------------------------------------------------------------------
+void Partition::GenerateClassIdFilter(std::vector<ECN::ECClassId> const& tableClassIds)
+    {
+    BeAssert(!m_partitionClassIds.empty());
+    m_hasInversedPartitionClassIds = m_partitionClassIds.size() > tableClassIds.size() / 2;
+    if (m_partitionClassIds.size() == tableClassIds.size())
+        return;
+
+    //tableClassIds list is already sorted
+    auto sortedPartitionClassIds = m_partitionClassIds;
+    std::sort(sortedPartitionClassIds.begin(), sortedPartitionClassIds.end());
+
+    auto partitionClassIdsIt = sortedPartitionClassIds.begin();
+    for (ECClassId candidateClassId : tableClassIds)
+        {
+        if (partitionClassIdsIt == sortedPartitionClassIds.end() || candidateClassId < *partitionClassIdsIt)
+            m_inversedPartitionClassIds.push_back(candidateClassId);
+        else
+            ++partitionClassIdsIt;
+        }
+    }
+
+//------------------------------------------------------------------------------------------
+//@bsimethod                                                    Krischan.Eberle    05 / 2015
+//------------------------------------------------------------------------------------------
+bool Partition::NeedsECClassIdFilter() const
+    {
+    BeAssert(!m_partitionClassIds.empty());
+    //If class ids are not inversed, we always have a non-empty partition class id list. So filtering is needed.
+    //if class ids are inversed, filtering is needed if the inversed list is not empty. If it is empty, it means
+    //don't filter at all -> consider all class ids
+    return !m_inversedPartitionClassIds.empty();
+    }
+
+//------------------------------------------------------------------------------------------
+//@bsimethod                                                    Affan.Khan       05 / 2015
+//------------------------------------------------------------------------------------------
+void Partition::AppendECClassIdFilterSql(Utf8StringR filterSqlExpression, Utf8CP classIdColName) const
+    {
+    BeAssert(!m_partitionClassIds.empty());
+
+    std::vector<ECClassId> const* classIds = nullptr;
+    Utf8CP equalOp = nullptr;
+    Utf8CP setOp = nullptr;
+    if (m_hasInversedPartitionClassIds)
+        {
+        classIds = &m_inversedPartitionClassIds;
+        if (classIds->empty())
+            return; //no filter needed, as all class ids should be considered
+
+        equalOp = "<>";
+        setOp = "AND";
+        }
+    else
+        {
+        classIds = &m_partitionClassIds;
+        equalOp = "=";
+        setOp = "OR";
+        }
+
+    bool isFirstItem = true;
+    for (ECClassId classId : *classIds)
+        {
+        if (!isFirstItem)
+            filterSqlExpression.append(" ").append(setOp).append(" ");
+
+        Utf8Char classIdStr[BeInt64Id::ID_STRINGBUFFER_LENGTH];
+        classId.ToString(classIdStr);
+        filterSqlExpression.append(classIdColName).append(equalOp).append(classIdStr);
+
+        isFirstItem = false;
+        }
+    }
+
+#define ECDB_HOLDING_VIEW "ec_RelationshipHoldingStatistics"
+#define ECDB_HOLDING_VIEW_HELDID_COLNAME "HeldECInstanceId"
+
+//----------------------------------------------------------------------------------------
+// @bsimethod                                                    Affan.Khan     01/2016
+//---------------+---------------+---------------+---------------+---------------+---------
+void RelationshipPurger::Finalize()
+    {
+    for (auto& stmt : m_stmts)
+        {
+        stmt->Finalize();
+        }
+
+    m_stmts.clear();
+    }
+
+//----------------------------------------------------------------------------------------
+// @bsimethod                                                    Affan.Khan     01/2016
+//---------------+---------------+---------------+---------------+---------------+---------
+BentleyStatus RelationshipPurger::Initialize(ECDbCR ecdb)
+    {
+    if (ecdb.IsReadonly())
+        return ERROR;
+
+    if (!m_stmts.empty())
+        return SUCCESS; //already initialized
+
+    Utf8String sql;
+    sql.Sprintf("SELECT C.Id FROM ec_Class C INNER JOIN ec_ClassMap CM ON CM.ClassId=C.Id WHERE C.RelationshipStrength=%d AND CM.MapStrategy!=%d",
+                Enum::ToInt(StrengthType::Holding), Enum::ToInt(ECDbMapStrategy::Strategy::NotMapped));
+
+    CachedStatementPtr stmt = ecdb.GetCachedStatement(sql.c_str());
+    if (stmt == nullptr)
+        return ERROR;
+
+    ECDbMapCR map = ecdb.GetECDbImplR().GetECDbMap();
+    std::vector<RelationshipClassMapCP> relationships;
+
+    while (stmt->Step() == BE_SQLITE_ROW)
+        {
+        ECClassId id = stmt->GetValueId<ECClassId>(0);
+        if (RelationshipClassMapCP relationshipClassMap = static_cast<RelationshipClassMapCP>(map.GetClassMap(id)))
+            relationships.push_back(relationshipClassMap);
+        }
+
+    //reset stmt so that it doesn't hold resources
+    stmt = nullptr;
+
+    SqlPerTableMap deleteOrphansSqlPerTableMap;
+    NativeSqlBuilder::List unionClauseList;
+    bmap<DbTable const*, ECDbMap::LightweightCache::RelationshipEnd> linkTables;
+    for (RelationshipClassMapCP relClassMap : relationships)
+        {
+        ECRelationshipClassCR relClass = relClassMap->GetRelationshipClass();
+        ECRelationshipConstraintCR heldConstraint = relClass.GetStrengthDirection() == ECRelatedInstanceDirection::Forward ? relClass.GetTarget() : relClass.GetSource();
+
+        std::set<DbTable const*> heldTables = map.GetTablesFromRelationshipEnd(heldConstraint, EndTablesOptimizationOptions::ForeignEnd);
+        for (DbTable const* table : heldTables)
+            {
+            DbTable const* heldTable = table->GetParentOfJoinedTable() != nullptr ? table->GetParentOfJoinedTable() : table;
+            Utf8CP heldTableName = heldTable->GetName().c_str();
+            auto itor = deleteOrphansSqlPerTableMap.find(heldTableName);
+            if (itor == deleteOrphansSqlPerTableMap.end())
+                {
+                DbColumn const* idCol = heldTable->GetFilteredColumnFirst(DbColumn::Kind::ECInstanceId);
+                deleteOrphansSqlPerTableMap[heldTableName] = BuildSql(heldTableName, idCol->GetName().c_str());
+                }
+            }
+
+        if (relClassMap->GetType() == ClassMap::Type::RelationshipEndTable)
+            {
+            RelationshipClassEndTableMap const* endTableRelClassMap = static_cast<RelationshipClassEndTableMap const*>(relClassMap);
+            PropertyMapCP foreignIdPropMap = endTableRelClassMap->GetConstraintECInstanceIdPropMap(endTableRelClassMap->GetReferencedEnd());
+
+            DbColumn::Kind foreignIdColKind = endTableRelClassMap->GetReferencedEnd() == ECRelationshipEnd_Source ? DbColumn::Kind::SourceECInstanceId : DbColumn::Kind::TargetECInstanceId;
+            NativeSqlBuilder unionClauseBuilder;
+            for (DbTable const* table : foreignIdPropMap->GetTables())
+                {
+                DbColumn const* foreignIdCol = table->GetFilteredColumnFirst(foreignIdColKind);
+                if (foreignIdCol == nullptr)
+                    {
+                    BeAssert(false);
+                    return ERROR;
+                    }
+
+                unionClauseBuilder.AppendFormatted("SELECT [%s] " ECDB_HOLDING_VIEW_HELDID_COLNAME " FROM [%s] WHERE [%s] IS NOT NULL", foreignIdCol->GetName().c_str(), table->GetName().c_str(), foreignIdCol->GetName().c_str());
+                }
+
+            if (!unionClauseBuilder.IsEmpty())
+                unionClauseList.push_back(std::move(unionClauseBuilder));
+            }
+        else
+            {
+            DbTable const& primaryTable = static_cast<RelationshipClassLinkTableMap const*>(relClassMap)->GetPrimaryTable();
+
+            ECDbMap::LightweightCache::RelationshipEnd heldEnd = relClass.GetStrengthDirection() == ECRelatedInstanceDirection::Forward ? ECDbMap::LightweightCache::RelationshipEnd::Target : ECDbMap::LightweightCache::RelationshipEnd::Source;
+            auto it = linkTables.find(&primaryTable);
+            if (it == linkTables.end())
+                linkTables[&primaryTable] = heldEnd;
+            else
+                {
+                if (Enum::Contains(it->second, heldEnd))
+                    continue;
+
+                linkTables[&primaryTable] = Enum::Or(linkTables[&primaryTable], heldEnd);
+                }
+
+            PropertyMapCP heldConstraintIdPropMap = relClass.GetStrengthDirection() == ECRelatedInstanceDirection::Forward ? relClassMap->GetTargetECInstanceIdPropMap() : relClassMap->GetSourceECInstanceIdPropMap();
+            DbColumn const* heldIdCol = heldConstraintIdPropMap->GetSingleColumn();
+            if (heldIdCol == nullptr)
+                return ERROR;
+
+            NativeSqlBuilder unionClauseBuilder;
+            unionClauseBuilder.AppendFormatted("SELECT [%s] " ECDB_HOLDING_VIEW_HELDID_COLNAME " FROM [%s]", heldIdCol->GetName().c_str(), primaryTable.GetName().c_str());
+            unionClauseList.push_back(std::move(unionClauseBuilder));
+            }
+        }
+
+    NativeSqlBuilder holdingViewBuilder("DROP VIEW IF EXISTS " ECDB_HOLDING_VIEW "; CREATE VIEW " ECDB_HOLDING_VIEW " AS ");
+    if (!unionClauseList.empty())
+        {
+        bool isFirstItem = true;
+        for (NativeSqlBuilder const& unionClause : unionClauseList)
+            {
+            if (!isFirstItem)
+                holdingViewBuilder.Append(" UNION ALL ");
+
+            holdingViewBuilder.Append(unionClause);
+            isFirstItem = false;
+            }
+
+        holdingViewBuilder.Append(";");
+        }
+    else
+        holdingViewBuilder.Append("SELECT NULL " ECDB_HOLDING_VIEW_HELDID_COLNAME " LIMIT 0;");
+
+    if (BE_SQLITE_OK != ecdb.ExecuteSql(holdingViewBuilder.ToString()))
+        {
+        BeAssert(false && "Failed to create holding view");
+        return ERROR;
+        }
+
+
+    for (bpair<Utf8CP, Utf8String> const& kvPair : deleteOrphansSqlPerTableMap)
+        {
+        std::unique_ptr<Statement> stmt = std::unique_ptr<Statement>(new Statement());
+        if (BE_SQLITE_OK != stmt->Prepare(ecdb, kvPair.second.c_str()))
+            {
+            BeAssert(false && "Failed to prepare sql");
+            return ERROR;
+            }
+
+        m_stmts.push_back(std::move(stmt));
+        }
+
+    return SUCCESS;
+    }
+
+//----------------------------------------------------------------------------------------
+// @bsimethod                                                    Affan.Khan     01/2016
+//---------------+---------------+---------------+---------------+---------------+---------
+BentleyStatus RelationshipPurger::Purge(ECDbCR ecdb)
+    {
+    if (Initialize(ecdb) != SUCCESS)
+        return ERROR;
+
+    for (std::unique_ptr<Statement>& stmt : m_stmts)
+        {
+        if (BE_SQLITE_DONE != stmt->Step())
+            return ERROR;
+        }
+
+    return SUCCESS;
+    }
+
+//----------------------------------------------------------------------------------------
+// @bsimethod                                                    Affan.Khan     01/2016
+//---------------+---------------+---------------+---------------+---------------+---------
+//static
+Utf8String RelationshipPurger::BuildSql(Utf8CP tableName, Utf8CP pkColumnName)
+    {
+    Utf8String str;
+    str.Sprintf("DELETE FROM [%s] WHERE [%s] NOT IN (SELECT " ECDB_HOLDING_VIEW_HELDID_COLNAME " FROM " ECDB_HOLDING_VIEW ")", tableName, pkColumnName);
+    return str;
+    }
+
+
+END_BENTLEY_SQLITE_EC_NAMESPACE
+