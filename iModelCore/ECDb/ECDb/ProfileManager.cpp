/*--------------------------------------------------------------------------------------+
|
|     $Source: ECDb/ProfileManager.cpp $
|
|  $Copyright: (c) 2018 Bentley Systems, Incorporated. All rights reserved. $
|
+--------------------------------------------------------------------------------------*/
#include "ECDbPch.h"

BEGIN_BENTLEY_SQLITE_EC_NAMESPACE

#define PROFILENAME "ECDb"

//----------------------------------------------------------------------------------
// @bsimethod                                 Krischan.Eberle                12/2012
//+---------------+---------------+---------------+---------------+---------------+-
//static
DbResult ProfileManager::CreateProfile(ProfileVersion& version, ECDbR ecdb)
    {
    STATEMENT_DIAGNOSTICS_LOGCOMMENT("Begin CreateECProfile");

    if (!ecdb.GetDefaultTransaction()->IsActive())
        {
        //we always need a transaction to execute SQLite statements. If ECDb was opened in no-default-trans mode, we need to
        //begin a transaction ourselves (just use BeSQLite's default transaction which is always there even in no-default-trans mode,
        //except that in that case, it is not active).
        BeAssert(false && "Programmer Error. ECDb expects that BeSqlite::CreateNewDb keeps the default transaction active when it is called to create its profile.");
        return BE_SQLITE_ERROR_NoTxnActive;
        }

    DbResult stat = CreateProfileTables(ecdb);
    if (stat != BE_SQLITE_OK)
        {
        LOG.errorv("Failed to create " PROFILENAME " profile in %s: %s", ecdb.GetDbFileName(), ecdb.GetLastError().c_str());
        ecdb.AbandonChanges();
        return stat;
        }

    stat = AssignProfileVersion(ecdb, true);
    if (stat != BE_SQLITE_OK)
        {
        ecdb.AbandonChanges();
        LOG.errorv("Failed to create " PROFILENAME " profile in file '%s'. Could not assign new profile version. %s",
                   ecdb.GetDbFileName(), ecdb.GetLastError().c_str());
        return stat;
        }

    stat = ProfileSchemaUpgrader::ImportProfileSchemas(ecdb);
    if (stat != BE_SQLITE_OK)
        {
        ecdb.AbandonChanges();
        return stat;
        }
  
    ecdb.SaveChanges();
    version = GetExpectedVersion();
    STATEMENT_DIAGNOSTICS_LOGCOMMENT("End CreateECProfile");
    return BE_SQLITE_OK;
    }

//-----------------------------------------------------------------------------------------
// @bsimethod                                                   Krischan.Eberle  01/2017
//+---------------+---------------+---------------+---------------+---------------+--------
//static
ProfileState ProfileManager::CheckProfileVersion(ProfileVersion& fileProfileVersion, ECDbCR ecdb)
    {
    BeAssert(ecdb.GetDefaultTransaction()->IsActive() && "Should have been caught before. Callers must ensure that a transaction is active before calling this.");

    if (BE_SQLITE_OK != ReadProfileVersion(fileProfileVersion, ecdb))
        return ProfileState::Error();

    return Db::CheckProfileVersion(GetExpectedVersion(), fileProfileVersion, GetMinimumSupportedVersion(), PROFILENAME);
    }

//--------------------------------------------------------------------------------------
// @bsimethod                                Krischan.Eberle                07/2013
//---------------+---------------+---------------+---------------+---------------+------
//static
DbResult ProfileManager::UpgradeProfile(ProfileVersion& newVersion, ECDbR ecdb)
    {
    BeAssert(!ecdb.IsReadonly());

    if (!ecdb.GetDefaultTransaction()->IsActive())
        {
        BeAssert(false && "Programmer Error. ECDb expects that BeSqlite::OpenBeSQliteDb keeps the default transaction active when it is called to upgrade its profile.");
        return BE_SQLITE_ERROR_NoTxnActive;
        }

    PERFLOG_START("ECDb", "Profile upgrade");

    ProfileVersion fileProfileVersion(0, 0, 0, 0);
    DbResult stat = ReadProfileVersion(fileProfileVersion, ecdb);
    if (stat != BE_SQLITE_OK)
        {
        BeAssert(false && "Failed to read ECDb file profile version");
        return stat;
        }

<<<<<<< HEAD
    BeAssert(!ecdb.IsReadonly());

    //Assign new profile version before upgrading as some upgraders might have to import schemas
    if (BE_SQLITE_OK != AssignProfileVersion(ecdb, false))
=======
    //let upgraders incrementally upgrade the profile
    //to the latest state
    if (BE_SQLITE_OK != RunUpgraders(ecdb, fileProfileVersion))
>>>>>>> 751b9695
        {
        ecdb.AbandonChanges();
        LOG.errorv("Failed to upgrade " PROFILENAME " profile in file '%s'. Could not assign new profile version. %s",
                   ecdb.GetDbFileName(), ecdb.GetLastError().c_str());
        return BE_SQLITE_ERROR_ProfileUpgradeFailed;
        }

    //let upgraders incrementally upgrade the profile
    //to the latest state
    if (BE_SQLITE_OK != RunUpgraders(ecdb, actualProfileVersion))
        {
        ecdb.AbandonChanges();
        return BE_SQLITE_ERROR_ProfileUpgradeFailed;
        }


    if (BE_SQLITE_OK != ProfileSchemaUpgrader::ImportProfileSchemas(ecdb))
        {
        ecdb.AbandonChanges();
        return BE_SQLITE_ERROR_ProfileUpgradeFailed;
        }

    if (LOG.isSeverityEnabled(NativeLogging::LOG_INFO))
        {
        LOG.infov("Upgraded " PROFILENAME " profile from version %s to version %s in file '%s'.",
                  fileProfileVersion.ToString().c_str(), GetExpectedVersion().ToString().c_str(), ecdb.GetDbFileName());
        }

    PERFLOG_FINISH("ECDb", "Profile upgrade");
    newVersion = GetExpectedVersion();
    return BE_SQLITE_OK;
    }


//-----------------------------------------------------------------------------------------
// @bsimethod                                                   Krischan.Eberle  06/2016
//+---------------+---------------+---------------+---------------+---------------+--------
//static
DbResult ProfileManager::RunUpgraders(ECDbCR ecdb, ProfileVersion const& actualFileProfileVersion)
    {
    //IMPORTANT: order from low to high version
    //Note: If, for a version there is no upgrader it means just one of the profile ECSchemas needs to be reimported.
    std::vector<std::unique_ptr<ProfileUpgrader>> upgraders;
    if (actualFileProfileVersion < ProfileVersion(4, 0, 0, 1))
        upgraders.push_back(std::make_unique<ProfileUpgrader_4001>());
<<<<<<< HEAD

    if (actualFileProfileVersion < ProfileVersion(4, 0, 0, 2))
        upgraders.push_back(std::make_unique<ProfileUpgrader_4002>());
=======
>>>>>>> 751b9695

    for (std::unique_ptr<ProfileUpgrader> const& upgrader : upgraders)
        {
        DbResult stat = upgrader->Upgrade(ecdb);
        if (BE_SQLITE_OK != stat)
            return stat;
        }

    return BE_SQLITE_OK;
    }

//-----------------------------------------------------------------------------------------
// @bsimethod                                                    Affan.Khan        07/2013
//+---------------+---------------+---------------+---------------+---------------+--------
//static
DbResult ProfileManager::AssignProfileVersion(ECDbR ecdb, bool onProfileCreation)
    {
    //Save the profile version as string (JSON format)
    Utf8String profileVersionStr = GetExpectedVersion().ToJson();

    if (onProfileCreation)
        {
        DbResult stat = ecdb.SavePropertyString(GetInitialProfileVersionPropertySpec(), profileVersionStr);
        if (BE_SQLITE_OK != stat)
            return stat;
        }

    return ecdb.SavePropertyString(GetProfileVersionPropertySpec(), profileVersionStr);
    }

//--------------------------------------------------------------------------------------
// @bsimethod                                Krischan.Eberle                07/2013
//---------------+---------------+---------------+---------------+---------------+------
//static
DbResult ProfileManager::ReadProfileVersion(ProfileVersion& profileVersion, ECDbCR ecdb)
    {
    Utf8String currentVersionString;
    //if version entry does not exist, this either means it is ECDb profile 1.0 (because we did not store
    // a version entry for profile 1.0 or it isn't an ECDb file at all. In order to tell these we need
    // to check for a typical table of the ECDb profile:
    if (BE_SQLITE_ROW == ecdb.QueryProperty(currentVersionString, GetProfileVersionPropertySpec()))
        {
        profileVersion.FromJson(currentVersionString.c_str());
        return BE_SQLITE_OK;
        }

    //File is no ECDb file
    return BE_SQLITE_ERROR_InvalidProfileVersion;
    }

//-----------------------------------------------------------------------------------------
// @bsimethod                                                    Affan.Khan        05/2012
//+---------------+---------------+---------------+---------------+---------------+--------
//static
DbResult ProfileManager::CreateProfileTables(ECDbCR ecdb)
    {
    //ec_Schema
    DbResult stat = ecdb.ExecuteDdl("CREATE TABLE " TABLE_Schema
                                    "(Id INTEGER PRIMARY KEY,"
                                    "Name TEXT UNIQUE NOT NULL COLLATE NOCASE,"
                                    "DisplayLabel TEXT,"
                                    "Description TEXT,"
                                    "Alias TEXT UNIQUE NOT NULL COLLATE NOCASE,"
                                    "VersionDigit1 INTEGER NOT NULL,"
                                    "VersionDigit2 INTEGER NOT NULL,"
                                    "VersionDigit3 INTEGER NOT NULL,"
                                    "ECVersion INTEGER,"
                                    "OriginalECXmlVersionMajor INTEGER,"
                                    "OriginalECXmlVersionMinor INTEGER)");
    if (BE_SQLITE_OK != stat)
        return stat;

    //ec_SchemaReference
    stat = ecdb.ExecuteDdl("CREATE TABLE " TABLE_SchemaReference
                           "(Id INTEGER PRIMARY KEY,"
                           "SchemaId INTEGER REFERENCES " TABLE_Schema "(Id) ON DELETE CASCADE,"
                           "ReferencedSchemaId INTEGER REFERENCES " TABLE_Schema "(Id) ON DELETE CASCADE)");
    if (BE_SQLITE_OK != stat)
        return stat;

    stat = ecdb.ExecuteDdl("CREATE UNIQUE INDEX uix_ec_SchemaReference_SchemaId_ReferencedSchemaId ON " TABLE_SchemaReference "(SchemaId,ReferencedSchemaId);"
                           "CREATE INDEX ix_ec_SchemaReference_ReferencedSchemaId ON " TABLE_SchemaReference "(ReferencedSchemaId)");
    if (BE_SQLITE_OK != stat)
        return stat;

    //ec_Class
    stat = ecdb.ExecuteDdl("CREATE TABLE " TABLE_Class
                           "(Id INTEGER PRIMARY KEY,"
                           "SchemaId INTEGER NOT NULL REFERENCES " TABLE_Schema "(Id) ON DELETE CASCADE,"
                           "Name TEXT NOT NULL COLLATE NOCASE,"
                           "DisplayLabel TEXT,"
                           "Description TEXT,"
                           "Type INTEGER NOT NULL,"
                           "Modifier INTEGER NOT NULL,"
                           "RelationshipStrength INTEGER,"
                           "RelationshipStrengthDirection INTEGER,"
                           "CustomAttributeContainerType INTEGER)");
    if (BE_SQLITE_OK != stat)
        return stat;

    stat = ecdb.ExecuteDdl("CREATE INDEX ix_ec_Class_SchemaId_Name ON " TABLE_Class "(SchemaId,Name);"
                           "CREATE INDEX ix_ec_Class_Name ON " TABLE_Class "(Name);");
    if (BE_SQLITE_OK != stat)
        return stat;

    //ec_ClassHasBaseClasses
    stat = ecdb.ExecuteDdl("CREATE TABLE " TABLE_ClassHasBaseClasses
                           "(Id INTEGER PRIMARY KEY,"
                           "ClassId INTEGER NOT NULL REFERENCES " TABLE_Class "(Id) ON DELETE CASCADE,"
                           "BaseClassId INTEGER NOT NULL REFERENCES " TABLE_Class "(Id) ON DELETE CASCADE,"
                           "Ordinal INTEGER NOT NULL)");
    if (BE_SQLITE_OK != stat)
        return stat;

    stat = ecdb.ExecuteDdl("CREATE UNIQUE INDEX uix_ec_ClassHasBaseClasses_ClassId_BaseClassId ON " TABLE_ClassHasBaseClasses "(ClassId,BaseClassId);"
                           "CREATE INDEX ix_ec_ClassHasBaseClasses_BaseClassId ON " TABLE_ClassHasBaseClasses "(BaseClassId);"
                           "CREATE UNIQUE INDEX uix_ec_ClassHasBaseClasses_ClassId_Ordinal ON " TABLE_ClassHasBaseClasses "(ClassId,Ordinal)");
    if (BE_SQLITE_OK != stat)
        return stat;

    //ec_Enumeration
    stat = ecdb.ExecuteDdl("CREATE TABLE " TABLE_Enumeration
                           "(Id INTEGER PRIMARY KEY,"
                           "SchemaId INTEGER NOT NULL REFERENCES " TABLE_Schema "(Id) ON DELETE CASCADE,"
                           "Name TEXT NOT NULL COLLATE NOCASE,"
                           "DisplayLabel TEXT,"
                           "Description TEXT,"
                           "UnderlyingPrimitiveType INTEGER NOT NULL,"
                           "IsStrict BOOLEAN NOT NULL CHECK(IsStrict IN (" SQLVAL_False "," SQLVAL_True ")),"
                           "EnumValues TEXT NOT NULL)");
    if (BE_SQLITE_OK != stat)
        return stat;

    stat = ecdb.ExecuteDdl("CREATE INDEX ix_ec_Enumeration_SchemaId ON " TABLE_Enumeration "(SchemaId);"
                           "CREATE INDEX ix_ec_Enumeration_Name ON " TABLE_Enumeration "(Name);");
    if (BE_SQLITE_OK != stat)
        return stat;

    //ec_KindOfQuantity
    stat = ecdb.ExecuteDdl("CREATE TABLE " TABLE_KindOfQuantity
                           "(Id INTEGER PRIMARY KEY,"
                           "SchemaId INTEGER NOT NULL REFERENCES " TABLE_Schema "(Id) ON DELETE CASCADE,"
                           "Name TEXT NOT NULL COLLATE NOCASE,"
                           "DisplayLabel TEXT,"
                           "Description TEXT,"
                           "PersistenceUnit TEXT NOT NULL,"
                           "RelativeError REAL NOT NULL,"
                           "PresentationUnits TEXT)");
    if (BE_SQLITE_OK != stat)
        return stat;

    stat = ecdb.ExecuteDdl("CREATE INDEX ix_ec_KindOfQuantity_SchemaId ON " TABLE_KindOfQuantity "(SchemaId);"
                           "CREATE INDEX ix_ec_KindOfQuantity_Name ON " TABLE_KindOfQuantity "(Name);");
    if (BE_SQLITE_OK != stat)
        return stat;

    //ec_UnitSystem
    stat = ecdb.ExecuteDdl(TABLEDDL_UnitSystem);
    if (BE_SQLITE_OK != stat)
        return stat;


    //ec_Phenomenon
    stat = ecdb.ExecuteDdl(TABLEDDL_Phenomenon);
    if (BE_SQLITE_OK != stat)
        return stat;

    //ec_Unit
    stat = ecdb.ExecuteDdl(TABLEDDL_Unit);
    if (BE_SQLITE_OK != stat)
        return stat;

    //ec_Format
    stat = ecdb.ExecuteDdl(TABLEDDL_Format);
    if (BE_SQLITE_OK != stat)
        return stat;

    //ec_FormatCompositeUnit
    stat = ecdb.ExecuteDdl(TABLEDDL_FormatCompositeUnit);
    if (BE_SQLITE_OK != stat)
        return stat;

    //ec_PropertyCategory
    stat = ecdb.ExecuteDdl("CREATE TABLE " TABLE_PropertyCategory
                           "(Id INTEGER PRIMARY KEY,"
                           "SchemaId INTEGER NOT NULL REFERENCES " TABLE_Schema "(Id) ON DELETE CASCADE,"
                           "Name TEXT NOT NULL COLLATE NOCASE,"
                           "DisplayLabel TEXT,"
                           "Description TEXT,"
                           "Priority INTEGER)");
    if (BE_SQLITE_OK != stat)
        return stat;

    stat = ecdb.ExecuteDdl("CREATE INDEX ix_ec_PropertyCategory_SchemaId ON " TABLE_PropertyCategory "(SchemaId);"
                           "CREATE INDEX ix_ec_PropertyCategory_Name ON " TABLE_PropertyCategory "(Name);");
    if (BE_SQLITE_OK != stat)
        return stat;

    //ec_Property
    stat = ecdb.ExecuteDdl("CREATE TABLE " TABLE_Property
                           "(Id INTEGER PRIMARY KEY,"
                           "ClassId INTEGER NOT NULL REFERENCES " TABLE_Class "(Id) ON DELETE CASCADE,"
                           "Name TEXT NOT NULL COLLATE NOCASE,"
                           "DisplayLabel TEXT,"
                           "Description TEXT,"
                           "IsReadonly BOOLEAN NOT NULL CHECK (IsReadonly IN (" SQLVAL_False "," SQLVAL_True ")),"
                           "Priority INTEGER,"
                           "Ordinal INTEGER NOT NULL,"
                           "Kind INTEGER NOT NULL,"
                           "PrimitiveType INTEGER,"
                           "PrimitiveTypeMinLength INTEGER,"
                           "PrimitiveTypeMaxLength INTEGER,"
                           "PrimitiveTypeMinValue NUMERIC,"
                           "PrimitiveTypeMaxValue NUMERIC,"
                           "EnumerationId INTEGER REFERENCES " TABLE_Enumeration "(Id) ON DELETE CASCADE,"
                           "StructClassId INTEGER REFERENCES " TABLE_Class "(Id) ON DELETE CASCADE,"
                           "ExtendedTypeName TEXT,"
                           "KindOfQuantityId INTEGER REFERENCES " TABLE_KindOfQuantity "(Id) ON DELETE CASCADE,"
                           "CategoryId INTEGER REFERENCES " TABLE_PropertyCategory "(Id) ON DELETE CASCADE,"
                           "ArrayMinOccurs INTEGER,"
                           "ArrayMaxOccurs INTEGER,"
                           "NavigationRelationshipClassId INTEGER REFERENCES " TABLE_Class "(Id) ON DELETE CASCADE,"
                           "NavigationDirection INTEGER)");

    if (BE_SQLITE_OK != stat)
        return stat;

    stat = ecdb.ExecuteDdl("CREATE UNIQUE INDEX uix_ec_Property_ClassId_Name ON " TABLE_Property "(ClassId,Name);"
                           "CREATE UNIQUE INDEX uix_ec_Property_ClassId_Ordinal ON " TABLE_Property "(ClassId,Ordinal);"
                           "CREATE INDEX ix_ec_Property_Name ON " TABLE_Property "(Name);"
                           "CREATE INDEX ix_ec_Property_EnumerationId ON " TABLE_Property "(EnumerationId);"
                           "CREATE INDEX ix_ec_Property_StructClassId ON " TABLE_Property "(StructClassId);"
                           "CREATE INDEX ix_ec_Property_KindOfQuantityId ON " TABLE_Property "(KindOfQuantityId);"
                           "CREATE INDEX ix_ec_Property_CategoryId ON " TABLE_Property "(CategoryId);"
                           "CREATE INDEX ix_ec_Property_NavigationRelationshipClassId ON " TABLE_Property "(NavigationRelationshipClassId);");
    if (BE_SQLITE_OK != stat)
        return stat;

    //ec_PropertyPath
    stat = ecdb.ExecuteDdl("CREATE Table " TABLE_PropertyPath
                           "(Id INTEGER PRIMARY KEY,"
                           "RootPropertyId INTEGER NOT NULL REFERENCES " TABLE_Property "(Id) ON DELETE CASCADE,"
                           "AccessString TEXT NOT NULL COLLATE NOCASE)");
    if (BE_SQLITE_OK != stat)
        return stat;

    stat = ecdb.ExecuteDdl("CREATE UNIQUE INDEX uix_ec_PropertyPath_RootPropertyId_AccessString ON " TABLE_PropertyPath "(RootPropertyId,AccessString)");
    if (BE_SQLITE_OK != stat)
        return stat;

    //ec_RelationshipConstraint
    stat = ecdb.ExecuteDdl("CREATE TABLE " TABLE_RelationshipConstraint
                           "(Id INTEGER PRIMARY KEY,"
                           "RelationshipClassId INTEGER NOT NULL REFERENCES " TABLE_Class "(Id) ON DELETE CASCADE,"
                           "RelationshipEnd INTEGER NOT NULL,"
                           "MultiplicityLowerLimit INTEGER NOT NULL,"
                           "MultiplicityUpperLimit INTEGER,"
                           "IsPolymorphic BOOLEAN NOT NULL CHECK (IsPolymorphic IN (" SQLVAL_False "," SQLVAL_True ")),"
                           "RoleLabel TEXT,"
                           "AbstractConstraintClassId INTEGER REFERENCES " TABLE_Class "(Id) ON DELETE SET NULL)");
    if (BE_SQLITE_OK != stat)
        return stat;

    stat = ecdb.ExecuteSql("CREATE UNIQUE INDEX uix_ec_RelationshipConstraint_RelationshipClassId_RelationshipEnd ON " TABLE_RelationshipConstraint "(RelationshipClassId,RelationshipEnd);"
                           "CREATE INDEX ix_ec_RelationshipConstraint_AbstractConstraintClassId ON " TABLE_RelationshipConstraint "(AbstractConstraintClassId)");
    if (BE_SQLITE_OK != stat)
        return stat;

    //ec_RelationshipConstraintClass
    stat = ecdb.ExecuteDdl("CREATE TABLE " TABLE_RelationshipConstraintClass
                           "(Id INTEGER PRIMARY KEY,"
                           "ConstraintId INTEGER NOT NULL REFERENCES " TABLE_RelationshipConstraint "(Id) ON DELETE CASCADE,"
                           "ClassId INTEGER NOT NULL REFERENCES " TABLE_Class "(Id) ON DELETE CASCADE)");
    if (BE_SQLITE_OK != stat)
        return stat;

    stat = ecdb.ExecuteDdl("CREATE UNIQUE INDEX uix_ec_RelationshipConstraintClass_ConstraintId_ClassId ON " TABLE_RelationshipConstraintClass "(ConstraintId,ClassId);"
                           "CREATE INDEX ix_ec_RelationshipConstraintClass_ClassId ON " TABLE_RelationshipConstraintClass "(ClassId)");
    if (BE_SQLITE_OK != stat)
        return stat;

    //ec_CustomAttribute
    stat = ecdb.ExecuteDdl("CREATE TABLE " TABLE_CustomAttribute
                           "(Id INTEGER PRIMARY KEY,"
                           "ClassId INTEGER NOT NULL REFERENCES " TABLE_Class "(Id) ON DELETE CASCADE,"
                           "ContainerId INTEGER NOT NULL,"
                           "ContainerType INTEGER NOT NULL,"
                           "Ordinal INTEGER NOT NULL,"
                           "Instance TEXT NOT NULL)");
    if (BE_SQLITE_OK != stat)
        return stat;

    stat = ecdb.ExecuteDdl("CREATE UNIQUE INDEX uix_ec_CustomAttribute_ContainerId_ContainerType_Ordinal ON " TABLE_CustomAttribute "(ContainerId,ContainerType,Ordinal);"
                           "CREATE UNIQUE INDEX uix_ec_CustomAttribute_ContainerId_ContainerType_ClassId ON " TABLE_CustomAttribute "(ContainerId,ContainerType,ClassId);"
                           "CREATE INDEX ix_ec_CustomAttribute_ClassId ON " TABLE_CustomAttribute "(ClassId)");
    if (BE_SQLITE_OK != stat)
        return stat;

    //ec_ClassMap
    stat = ecdb.ExecuteDdl("CREATE Table " TABLE_ClassMap
                           "(ClassId INTEGER PRIMARY KEY REFERENCES " TABLE_Class "(Id) ON DELETE CASCADE,"
                           //resolved map strategy:
                           "MapStrategy INTEGER NOT NULL,"
                           "ShareColumnsMode INTEGER,"
                           "MaxSharedColumnsBeforeOverflow INTEGER,"
                           "JoinedTableInfo INTEGER)");
    if (BE_SQLITE_OK != stat)
        return stat;

    //ec_PropertyMap
    stat = ecdb.ExecuteDdl("CREATE Table " TABLE_PropertyMap
                           "(Id INTEGER PRIMARY KEY,"
                           "ClassId INTEGER NOT NULL REFERENCES " TABLE_ClassMap "(ClassId) ON DELETE CASCADE,"
                           "PropertyPathId INTEGER NOT NULL REFERENCES " TABLE_PropertyPath "(Id) ON DELETE CASCADE,"
                           "ColumnId INTEGER NOT NULL REFERENCES " TABLE_Column "(Id) ON DELETE CASCADE)");
    if (BE_SQLITE_OK != stat)
        return stat;

    stat = ecdb.ExecuteDdl("CREATE UNIQUE INDEX uix_ec_PropertyMap_ClassId_PropertyPathId_ColumnId ON " TABLE_PropertyMap "(ClassId,PropertyPathId,ColumnId);"
                           "CREATE INDEX ix_ec_PropertyMap_PropertyPathId ON " TABLE_PropertyMap "(PropertyPathId);"
                           "CREATE INDEX ix_ec_PropertyMap_ColumnId ON " TABLE_PropertyMap "(ColumnId);");
    if (BE_SQLITE_OK != stat)
        return stat;

    //ec_Table
    stat = ecdb.ExecuteDdl("CREATE TABLE " TABLE_Table
                           "(Id INTEGER PRIMARY KEY,"
                           "ParentTableId INTEGER REFERENCES " TABLE_Table "(Id) ON DELETE CASCADE,"
                           "Name TEXT UNIQUE NOT NULL COLLATE NOCASE," //ECDb requires table names to be unique even across other db schema names
                           "Type INTEGER NOT NULL,"
                           "ExclusiveRootClassId INTEGER REFERENCES " TABLE_Class "(Id) ON DELETE SET NULL,"
                           "UpdatableViewName TEXT)"); //UpdatableViewName is not used anymore -> WIP_NEXTGEN_DELETE
    if (BE_SQLITE_OK != stat)
        return stat;

    stat = ecdb.ExecuteDdl("CREATE INDEX ix_ec_Table_ParentTableId ON " TABLE_Table "(ParentTableId);"
                           "CREATE INDEX ix_ec_Table_ExclusiveRootClassId ON " TABLE_Table "(ExclusiveRootClassId);");
    if (BE_SQLITE_OK != stat)
        return stat;

    //ec_Column
    stat = ecdb.ExecuteDdl("CREATE TABLE " TABLE_Column
                           "(Id INTEGER PRIMARY KEY,"
                           "TableId INTEGER NOT NULL REFERENCES " TABLE_Table "(Id) ON DELETE CASCADE,"
                           "Name TEXT NOT NULL COLLATE NOCASE,"
                           "Type INTEGER NOT NULL,"
                           "IsVirtual BOOLEAN NOT NULL CHECK (IsVirtual IN (" SQLVAL_False "," SQLVAL_True ")),"
                           "Ordinal INTEGER NOT NULL,"
                           "NotNullConstraint BOOLEAN NOT NULL CHECK (NotNullConstraint IN (" SQLVAL_False "," SQLVAL_True ")),"
                           "UniqueConstraint BOOLEAN NOT NULL CHECK (UniqueConstraint IN (" SQLVAL_False "," SQLVAL_True ")),"
                           "CheckConstraint TEXT COLLATE NOCASE,"
                           "DefaultConstraint TEXT COLLATE NOCASE,"
                           "CollationConstraint INTEGER NOT NULL,"
                           "OrdinalInPrimaryKey INTEGER,"
                           "ColumnKind INTEGER NOT NULL)");
    if (BE_SQLITE_OK != stat)
        return stat;

    stat = ecdb.ExecuteDdl("CREATE UNIQUE INDEX uix_ec_Column_TableId_Name ON " TABLE_Column "(TableId,Name);"
                           "CREATE UNIQUE INDEX uix_ec_Column_TableId_Ordinal ON " TABLE_Column "(TableId,Ordinal)");
    if (BE_SQLITE_OK != stat)
        return stat;

    //ec_Index
    stat = ecdb.ExecuteDdl("CREATE TABLE " TABLE_Index
                           "(Id INTEGER PRIMARY KEY,"
                           "Name TEXT UNIQUE NOT NULL COLLATE NOCASE,"
                           "TableId INTEGER NOT NULL REFERENCES " TABLE_Table "(Id) ON DELETE CASCADE,"
                           "IsUnique BOOLEAN NOT NULL CHECK (IsUnique IN (" SQLVAL_False "," SQLVAL_True ")),"
                           "AddNotNullWhereExp BOOLEAN NOT NULL CHECK (AddNotNullWhereExp IN (" SQLVAL_False "," SQLVAL_True ")), "
                           "IsAutoGenerated BOOLEAN NOT NULL CHECK (IsAutoGenerated IN (" SQLVAL_False "," SQLVAL_True ")),"
                           "ClassId INTEGER REFERENCES " TABLE_Class "(Id) ON DELETE CASCADE,"
                           "AppliesToSubclassesIfPartial BOOLEAN NOT NULL CHECK (AppliesToSubclassesIfPartial IN (" SQLVAL_False "," SQLVAL_True ")))");
    if (BE_SQLITE_OK != stat)
        return stat;

    stat = ecdb.ExecuteDdl("CREATE INDEX ix_ec_Index_TableId ON " TABLE_Index "(TableId);"
                           "CREATE INDEX ix_ec_Index_ClassId ON " TABLE_Index "(ClassId)");
    if (BE_SQLITE_OK != stat)
        return stat;

    //ec_IndexColumn
    stat = ecdb.ExecuteDdl("CREATE TABLE " TABLE_IndexColumn
                           "(Id INTEGER PRIMARY KEY,"
                           "IndexId INTEGER NOT NULL REFERENCES " TABLE_Index " (Id) ON DELETE CASCADE,"
                           "ColumnId INTEGER NOT NULL REFERENCES " TABLE_Column " (Id) ON DELETE CASCADE,"
                           "Ordinal INTEGER NOT NULL)");
    if (BE_SQLITE_OK != stat)
        return stat;

    stat = ecdb.ExecuteDdl("CREATE UNIQUE INDEX uix_ec_IndexColumn_IndexId_ColumnId_Ordinal ON " TABLE_IndexColumn "(IndexId,ColumnId,Ordinal);"
                           "CREATE INDEX ix_ec_IndexColumn_IndexId_Ordinal ON " TABLE_IndexColumn "(IndexId,Ordinal);"
                           "CREATE INDEX ix_ec_IndexColumn_ColumnId ON " TABLE_IndexColumn "(ColumnId)");

    if (BE_SQLITE_OK != stat)
        return stat;

    //ec_cache_ClassHasTables
    stat = ecdb.ExecuteDdl("CREATE TABLE " TABLE_ClassHasTablesCache "("
                           "Id INTEGER PRIMARY KEY,"
                           "ClassId INTEGER NOT NULL REFERENCES " TABLE_Class "(Id) ON DELETE CASCADE,"
                           "TableId INTEGER NOT NULL REFERENCES " TABLE_Table "(Id) ON DELETE CASCADE)");
    if (BE_SQLITE_OK != stat)
        return stat;

    stat = ecdb.ExecuteDdl("CREATE INDEX ix_ec_cache_ClassHasTables_ClassId_TableId ON " TABLE_ClassHasTablesCache "(ClassId);"
                           "CREATE INDEX ix_ec_cache_ClassHasTables_TableId ON " TABLE_ClassHasTablesCache "(TableId);");
    if (BE_SQLITE_OK != stat)
        return stat;

    //ec_cache_ClassHierarchy
    stat = ecdb.ExecuteDdl("CREATE TABLE " TABLE_ClassHierarchyCache "("
                           "Id INTEGER PRIMARY KEY,"
                           "ClassId INTEGER NOT NULL REFERENCES " TABLE_Class "(Id) ON DELETE CASCADE,"
                           "BaseClassId INTEGER NOT NULL REFERENCES " TABLE_Class "(Id) ON DELETE CASCADE)");
    if (BE_SQLITE_OK != stat)
        return stat;

    return ecdb.ExecuteDdl("CREATE INDEX ix_ec_cache_ClassHierarchy_ClassId ON " TABLE_ClassHierarchyCache "(ClassId);"
                           "CREATE INDEX ix_ec_cache_ClassHierarchy_BaseClassId ON " TABLE_ClassHierarchyCache "(BaseClassId);");
    }


END_BENTLEY_SQLITE_EC_NAMESPACE
<|MERGE_RESOLUTION|>--- conflicted
+++ resolved
@@ -1,583 +1,574 @@
-/*--------------------------------------------------------------------------------------+
-|
-|     $Source: ECDb/ProfileManager.cpp $
-|
-|  $Copyright: (c) 2018 Bentley Systems, Incorporated. All rights reserved. $
-|
-+--------------------------------------------------------------------------------------*/
-#include "ECDbPch.h"
-
-BEGIN_BENTLEY_SQLITE_EC_NAMESPACE
-
-#define PROFILENAME "ECDb"
-
-//----------------------------------------------------------------------------------
-// @bsimethod                                 Krischan.Eberle                12/2012
-//+---------------+---------------+---------------+---------------+---------------+-
-//static
-DbResult ProfileManager::CreateProfile(ProfileVersion& version, ECDbR ecdb)
-    {
-    STATEMENT_DIAGNOSTICS_LOGCOMMENT("Begin CreateECProfile");
-
-    if (!ecdb.GetDefaultTransaction()->IsActive())
-        {
-        //we always need a transaction to execute SQLite statements. If ECDb was opened in no-default-trans mode, we need to
-        //begin a transaction ourselves (just use BeSQLite's default transaction which is always there even in no-default-trans mode,
-        //except that in that case, it is not active).
-        BeAssert(false && "Programmer Error. ECDb expects that BeSqlite::CreateNewDb keeps the default transaction active when it is called to create its profile.");
-        return BE_SQLITE_ERROR_NoTxnActive;
-        }
-
-    DbResult stat = CreateProfileTables(ecdb);
-    if (stat != BE_SQLITE_OK)
-        {
-        LOG.errorv("Failed to create " PROFILENAME " profile in %s: %s", ecdb.GetDbFileName(), ecdb.GetLastError().c_str());
-        ecdb.AbandonChanges();
-        return stat;
-        }
-
-    stat = AssignProfileVersion(ecdb, true);
-    if (stat != BE_SQLITE_OK)
-        {
-        ecdb.AbandonChanges();
-        LOG.errorv("Failed to create " PROFILENAME " profile in file '%s'. Could not assign new profile version. %s",
-                   ecdb.GetDbFileName(), ecdb.GetLastError().c_str());
-        return stat;
-        }
-
-    stat = ProfileSchemaUpgrader::ImportProfileSchemas(ecdb);
-    if (stat != BE_SQLITE_OK)
-        {
-        ecdb.AbandonChanges();
-        return stat;
-        }
-  
-    ecdb.SaveChanges();
-    version = GetExpectedVersion();
-    STATEMENT_DIAGNOSTICS_LOGCOMMENT("End CreateECProfile");
-    return BE_SQLITE_OK;
-    }
-
-//-----------------------------------------------------------------------------------------
-// @bsimethod                                                   Krischan.Eberle  01/2017
-//+---------------+---------------+---------------+---------------+---------------+--------
-//static
-ProfileState ProfileManager::CheckProfileVersion(ProfileVersion& fileProfileVersion, ECDbCR ecdb)
-    {
-    BeAssert(ecdb.GetDefaultTransaction()->IsActive() && "Should have been caught before. Callers must ensure that a transaction is active before calling this.");
-
-    if (BE_SQLITE_OK != ReadProfileVersion(fileProfileVersion, ecdb))
-        return ProfileState::Error();
-
-    return Db::CheckProfileVersion(GetExpectedVersion(), fileProfileVersion, GetMinimumSupportedVersion(), PROFILENAME);
-    }
-
-//--------------------------------------------------------------------------------------
-// @bsimethod                                Krischan.Eberle                07/2013
-//---------------+---------------+---------------+---------------+---------------+------
-//static
-DbResult ProfileManager::UpgradeProfile(ProfileVersion& newVersion, ECDbR ecdb)
-    {
-    BeAssert(!ecdb.IsReadonly());
-
-    if (!ecdb.GetDefaultTransaction()->IsActive())
-        {
-        BeAssert(false && "Programmer Error. ECDb expects that BeSqlite::OpenBeSQliteDb keeps the default transaction active when it is called to upgrade its profile.");
-        return BE_SQLITE_ERROR_NoTxnActive;
-        }
-
-    PERFLOG_START("ECDb", "Profile upgrade");
-
-    ProfileVersion fileProfileVersion(0, 0, 0, 0);
-    DbResult stat = ReadProfileVersion(fileProfileVersion, ecdb);
-    if (stat != BE_SQLITE_OK)
-        {
-        BeAssert(false && "Failed to read ECDb file profile version");
-        return stat;
-        }
-
-<<<<<<< HEAD
-    BeAssert(!ecdb.IsReadonly());
-
-    //Assign new profile version before upgrading as some upgraders might have to import schemas
-    if (BE_SQLITE_OK != AssignProfileVersion(ecdb, false))
-=======
-    //let upgraders incrementally upgrade the profile
-    //to the latest state
-    if (BE_SQLITE_OK != RunUpgraders(ecdb, fileProfileVersion))
->>>>>>> 751b9695
-        {
-        ecdb.AbandonChanges();
-        LOG.errorv("Failed to upgrade " PROFILENAME " profile in file '%s'. Could not assign new profile version. %s",
-                   ecdb.GetDbFileName(), ecdb.GetLastError().c_str());
-        return BE_SQLITE_ERROR_ProfileUpgradeFailed;
-        }
-
-    //let upgraders incrementally upgrade the profile
-    //to the latest state
-    if (BE_SQLITE_OK != RunUpgraders(ecdb, actualProfileVersion))
-        {
-        ecdb.AbandonChanges();
-        return BE_SQLITE_ERROR_ProfileUpgradeFailed;
-        }
-
-
-    if (BE_SQLITE_OK != ProfileSchemaUpgrader::ImportProfileSchemas(ecdb))
-        {
-        ecdb.AbandonChanges();
-        return BE_SQLITE_ERROR_ProfileUpgradeFailed;
-        }
-
-    if (LOG.isSeverityEnabled(NativeLogging::LOG_INFO))
-        {
-        LOG.infov("Upgraded " PROFILENAME " profile from version %s to version %s in file '%s'.",
-                  fileProfileVersion.ToString().c_str(), GetExpectedVersion().ToString().c_str(), ecdb.GetDbFileName());
-        }
-
-    PERFLOG_FINISH("ECDb", "Profile upgrade");
-    newVersion = GetExpectedVersion();
-    return BE_SQLITE_OK;
-    }
-
-
-//-----------------------------------------------------------------------------------------
-// @bsimethod                                                   Krischan.Eberle  06/2016
-//+---------------+---------------+---------------+---------------+---------------+--------
-//static
-DbResult ProfileManager::RunUpgraders(ECDbCR ecdb, ProfileVersion const& actualFileProfileVersion)
-    {
-    //IMPORTANT: order from low to high version
-    //Note: If, for a version there is no upgrader it means just one of the profile ECSchemas needs to be reimported.
-    std::vector<std::unique_ptr<ProfileUpgrader>> upgraders;
-    if (actualFileProfileVersion < ProfileVersion(4, 0, 0, 1))
-        upgraders.push_back(std::make_unique<ProfileUpgrader_4001>());
-<<<<<<< HEAD
-
-    if (actualFileProfileVersion < ProfileVersion(4, 0, 0, 2))
-        upgraders.push_back(std::make_unique<ProfileUpgrader_4002>());
-=======
->>>>>>> 751b9695
-
-    for (std::unique_ptr<ProfileUpgrader> const& upgrader : upgraders)
-        {
-        DbResult stat = upgrader->Upgrade(ecdb);
-        if (BE_SQLITE_OK != stat)
-            return stat;
-        }
-
-    return BE_SQLITE_OK;
-    }
-
-//-----------------------------------------------------------------------------------------
-// @bsimethod                                                    Affan.Khan        07/2013
-//+---------------+---------------+---------------+---------------+---------------+--------
-//static
-DbResult ProfileManager::AssignProfileVersion(ECDbR ecdb, bool onProfileCreation)
-    {
-    //Save the profile version as string (JSON format)
-    Utf8String profileVersionStr = GetExpectedVersion().ToJson();
-
-    if (onProfileCreation)
-        {
-        DbResult stat = ecdb.SavePropertyString(GetInitialProfileVersionPropertySpec(), profileVersionStr);
-        if (BE_SQLITE_OK != stat)
-            return stat;
-        }
-
-    return ecdb.SavePropertyString(GetProfileVersionPropertySpec(), profileVersionStr);
-    }
-
-//--------------------------------------------------------------------------------------
-// @bsimethod                                Krischan.Eberle                07/2013
-//---------------+---------------+---------------+---------------+---------------+------
-//static
-DbResult ProfileManager::ReadProfileVersion(ProfileVersion& profileVersion, ECDbCR ecdb)
-    {
-    Utf8String currentVersionString;
-    //if version entry does not exist, this either means it is ECDb profile 1.0 (because we did not store
-    // a version entry for profile 1.0 or it isn't an ECDb file at all. In order to tell these we need
-    // to check for a typical table of the ECDb profile:
-    if (BE_SQLITE_ROW == ecdb.QueryProperty(currentVersionString, GetProfileVersionPropertySpec()))
-        {
-        profileVersion.FromJson(currentVersionString.c_str());
-        return BE_SQLITE_OK;
-        }
-
-    //File is no ECDb file
-    return BE_SQLITE_ERROR_InvalidProfileVersion;
-    }
-
-//-----------------------------------------------------------------------------------------
-// @bsimethod                                                    Affan.Khan        05/2012
-//+---------------+---------------+---------------+---------------+---------------+--------
-//static
-DbResult ProfileManager::CreateProfileTables(ECDbCR ecdb)
-    {
-    //ec_Schema
-    DbResult stat = ecdb.ExecuteDdl("CREATE TABLE " TABLE_Schema
-                                    "(Id INTEGER PRIMARY KEY,"
-                                    "Name TEXT UNIQUE NOT NULL COLLATE NOCASE,"
-                                    "DisplayLabel TEXT,"
-                                    "Description TEXT,"
-                                    "Alias TEXT UNIQUE NOT NULL COLLATE NOCASE,"
-                                    "VersionDigit1 INTEGER NOT NULL,"
-                                    "VersionDigit2 INTEGER NOT NULL,"
-                                    "VersionDigit3 INTEGER NOT NULL,"
-                                    "ECVersion INTEGER,"
-                                    "OriginalECXmlVersionMajor INTEGER,"
-                                    "OriginalECXmlVersionMinor INTEGER)");
-    if (BE_SQLITE_OK != stat)
-        return stat;
-
-    //ec_SchemaReference
-    stat = ecdb.ExecuteDdl("CREATE TABLE " TABLE_SchemaReference
-                           "(Id INTEGER PRIMARY KEY,"
-                           "SchemaId INTEGER REFERENCES " TABLE_Schema "(Id) ON DELETE CASCADE,"
-                           "ReferencedSchemaId INTEGER REFERENCES " TABLE_Schema "(Id) ON DELETE CASCADE)");
-    if (BE_SQLITE_OK != stat)
-        return stat;
-
-    stat = ecdb.ExecuteDdl("CREATE UNIQUE INDEX uix_ec_SchemaReference_SchemaId_ReferencedSchemaId ON " TABLE_SchemaReference "(SchemaId,ReferencedSchemaId);"
-                           "CREATE INDEX ix_ec_SchemaReference_ReferencedSchemaId ON " TABLE_SchemaReference "(ReferencedSchemaId)");
-    if (BE_SQLITE_OK != stat)
-        return stat;
-
-    //ec_Class
-    stat = ecdb.ExecuteDdl("CREATE TABLE " TABLE_Class
-                           "(Id INTEGER PRIMARY KEY,"
-                           "SchemaId INTEGER NOT NULL REFERENCES " TABLE_Schema "(Id) ON DELETE CASCADE,"
-                           "Name TEXT NOT NULL COLLATE NOCASE,"
-                           "DisplayLabel TEXT,"
-                           "Description TEXT,"
-                           "Type INTEGER NOT NULL,"
-                           "Modifier INTEGER NOT NULL,"
-                           "RelationshipStrength INTEGER,"
-                           "RelationshipStrengthDirection INTEGER,"
-                           "CustomAttributeContainerType INTEGER)");
-    if (BE_SQLITE_OK != stat)
-        return stat;
-
-    stat = ecdb.ExecuteDdl("CREATE INDEX ix_ec_Class_SchemaId_Name ON " TABLE_Class "(SchemaId,Name);"
-                           "CREATE INDEX ix_ec_Class_Name ON " TABLE_Class "(Name);");
-    if (BE_SQLITE_OK != stat)
-        return stat;
-
-    //ec_ClassHasBaseClasses
-    stat = ecdb.ExecuteDdl("CREATE TABLE " TABLE_ClassHasBaseClasses
-                           "(Id INTEGER PRIMARY KEY,"
-                           "ClassId INTEGER NOT NULL REFERENCES " TABLE_Class "(Id) ON DELETE CASCADE,"
-                           "BaseClassId INTEGER NOT NULL REFERENCES " TABLE_Class "(Id) ON DELETE CASCADE,"
-                           "Ordinal INTEGER NOT NULL)");
-    if (BE_SQLITE_OK != stat)
-        return stat;
-
-    stat = ecdb.ExecuteDdl("CREATE UNIQUE INDEX uix_ec_ClassHasBaseClasses_ClassId_BaseClassId ON " TABLE_ClassHasBaseClasses "(ClassId,BaseClassId);"
-                           "CREATE INDEX ix_ec_ClassHasBaseClasses_BaseClassId ON " TABLE_ClassHasBaseClasses "(BaseClassId);"
-                           "CREATE UNIQUE INDEX uix_ec_ClassHasBaseClasses_ClassId_Ordinal ON " TABLE_ClassHasBaseClasses "(ClassId,Ordinal)");
-    if (BE_SQLITE_OK != stat)
-        return stat;
-
-    //ec_Enumeration
-    stat = ecdb.ExecuteDdl("CREATE TABLE " TABLE_Enumeration
-                           "(Id INTEGER PRIMARY KEY,"
-                           "SchemaId INTEGER NOT NULL REFERENCES " TABLE_Schema "(Id) ON DELETE CASCADE,"
-                           "Name TEXT NOT NULL COLLATE NOCASE,"
-                           "DisplayLabel TEXT,"
-                           "Description TEXT,"
-                           "UnderlyingPrimitiveType INTEGER NOT NULL,"
-                           "IsStrict BOOLEAN NOT NULL CHECK(IsStrict IN (" SQLVAL_False "," SQLVAL_True ")),"
-                           "EnumValues TEXT NOT NULL)");
-    if (BE_SQLITE_OK != stat)
-        return stat;
-
-    stat = ecdb.ExecuteDdl("CREATE INDEX ix_ec_Enumeration_SchemaId ON " TABLE_Enumeration "(SchemaId);"
-                           "CREATE INDEX ix_ec_Enumeration_Name ON " TABLE_Enumeration "(Name);");
-    if (BE_SQLITE_OK != stat)
-        return stat;
-
-    //ec_KindOfQuantity
-    stat = ecdb.ExecuteDdl("CREATE TABLE " TABLE_KindOfQuantity
-                           "(Id INTEGER PRIMARY KEY,"
-                           "SchemaId INTEGER NOT NULL REFERENCES " TABLE_Schema "(Id) ON DELETE CASCADE,"
-                           "Name TEXT NOT NULL COLLATE NOCASE,"
-                           "DisplayLabel TEXT,"
-                           "Description TEXT,"
-                           "PersistenceUnit TEXT NOT NULL,"
-                           "RelativeError REAL NOT NULL,"
-                           "PresentationUnits TEXT)");
-    if (BE_SQLITE_OK != stat)
-        return stat;
-
-    stat = ecdb.ExecuteDdl("CREATE INDEX ix_ec_KindOfQuantity_SchemaId ON " TABLE_KindOfQuantity "(SchemaId);"
-                           "CREATE INDEX ix_ec_KindOfQuantity_Name ON " TABLE_KindOfQuantity "(Name);");
-    if (BE_SQLITE_OK != stat)
-        return stat;
-
-    //ec_UnitSystem
-    stat = ecdb.ExecuteDdl(TABLEDDL_UnitSystem);
-    if (BE_SQLITE_OK != stat)
-        return stat;
-
-
-    //ec_Phenomenon
-    stat = ecdb.ExecuteDdl(TABLEDDL_Phenomenon);
-    if (BE_SQLITE_OK != stat)
-        return stat;
-
-    //ec_Unit
-    stat = ecdb.ExecuteDdl(TABLEDDL_Unit);
-    if (BE_SQLITE_OK != stat)
-        return stat;
-
-    //ec_Format
-    stat = ecdb.ExecuteDdl(TABLEDDL_Format);
-    if (BE_SQLITE_OK != stat)
-        return stat;
-
-    //ec_FormatCompositeUnit
-    stat = ecdb.ExecuteDdl(TABLEDDL_FormatCompositeUnit);
-    if (BE_SQLITE_OK != stat)
-        return stat;
-
-    //ec_PropertyCategory
-    stat = ecdb.ExecuteDdl("CREATE TABLE " TABLE_PropertyCategory
-                           "(Id INTEGER PRIMARY KEY,"
-                           "SchemaId INTEGER NOT NULL REFERENCES " TABLE_Schema "(Id) ON DELETE CASCADE,"
-                           "Name TEXT NOT NULL COLLATE NOCASE,"
-                           "DisplayLabel TEXT,"
-                           "Description TEXT,"
-                           "Priority INTEGER)");
-    if (BE_SQLITE_OK != stat)
-        return stat;
-
-    stat = ecdb.ExecuteDdl("CREATE INDEX ix_ec_PropertyCategory_SchemaId ON " TABLE_PropertyCategory "(SchemaId);"
-                           "CREATE INDEX ix_ec_PropertyCategory_Name ON " TABLE_PropertyCategory "(Name);");
-    if (BE_SQLITE_OK != stat)
-        return stat;
-
-    //ec_Property
-    stat = ecdb.ExecuteDdl("CREATE TABLE " TABLE_Property
-                           "(Id INTEGER PRIMARY KEY,"
-                           "ClassId INTEGER NOT NULL REFERENCES " TABLE_Class "(Id) ON DELETE CASCADE,"
-                           "Name TEXT NOT NULL COLLATE NOCASE,"
-                           "DisplayLabel TEXT,"
-                           "Description TEXT,"
-                           "IsReadonly BOOLEAN NOT NULL CHECK (IsReadonly IN (" SQLVAL_False "," SQLVAL_True ")),"
-                           "Priority INTEGER,"
-                           "Ordinal INTEGER NOT NULL,"
-                           "Kind INTEGER NOT NULL,"
-                           "PrimitiveType INTEGER,"
-                           "PrimitiveTypeMinLength INTEGER,"
-                           "PrimitiveTypeMaxLength INTEGER,"
-                           "PrimitiveTypeMinValue NUMERIC,"
-                           "PrimitiveTypeMaxValue NUMERIC,"
-                           "EnumerationId INTEGER REFERENCES " TABLE_Enumeration "(Id) ON DELETE CASCADE,"
-                           "StructClassId INTEGER REFERENCES " TABLE_Class "(Id) ON DELETE CASCADE,"
-                           "ExtendedTypeName TEXT,"
-                           "KindOfQuantityId INTEGER REFERENCES " TABLE_KindOfQuantity "(Id) ON DELETE CASCADE,"
-                           "CategoryId INTEGER REFERENCES " TABLE_PropertyCategory "(Id) ON DELETE CASCADE,"
-                           "ArrayMinOccurs INTEGER,"
-                           "ArrayMaxOccurs INTEGER,"
-                           "NavigationRelationshipClassId INTEGER REFERENCES " TABLE_Class "(Id) ON DELETE CASCADE,"
-                           "NavigationDirection INTEGER)");
-
-    if (BE_SQLITE_OK != stat)
-        return stat;
-
-    stat = ecdb.ExecuteDdl("CREATE UNIQUE INDEX uix_ec_Property_ClassId_Name ON " TABLE_Property "(ClassId,Name);"
-                           "CREATE UNIQUE INDEX uix_ec_Property_ClassId_Ordinal ON " TABLE_Property "(ClassId,Ordinal);"
-                           "CREATE INDEX ix_ec_Property_Name ON " TABLE_Property "(Name);"
-                           "CREATE INDEX ix_ec_Property_EnumerationId ON " TABLE_Property "(EnumerationId);"
-                           "CREATE INDEX ix_ec_Property_StructClassId ON " TABLE_Property "(StructClassId);"
-                           "CREATE INDEX ix_ec_Property_KindOfQuantityId ON " TABLE_Property "(KindOfQuantityId);"
-                           "CREATE INDEX ix_ec_Property_CategoryId ON " TABLE_Property "(CategoryId);"
-                           "CREATE INDEX ix_ec_Property_NavigationRelationshipClassId ON " TABLE_Property "(NavigationRelationshipClassId);");
-    if (BE_SQLITE_OK != stat)
-        return stat;
-
-    //ec_PropertyPath
-    stat = ecdb.ExecuteDdl("CREATE Table " TABLE_PropertyPath
-                           "(Id INTEGER PRIMARY KEY,"
-                           "RootPropertyId INTEGER NOT NULL REFERENCES " TABLE_Property "(Id) ON DELETE CASCADE,"
-                           "AccessString TEXT NOT NULL COLLATE NOCASE)");
-    if (BE_SQLITE_OK != stat)
-        return stat;
-
-    stat = ecdb.ExecuteDdl("CREATE UNIQUE INDEX uix_ec_PropertyPath_RootPropertyId_AccessString ON " TABLE_PropertyPath "(RootPropertyId,AccessString)");
-    if (BE_SQLITE_OK != stat)
-        return stat;
-
-    //ec_RelationshipConstraint
-    stat = ecdb.ExecuteDdl("CREATE TABLE " TABLE_RelationshipConstraint
-                           "(Id INTEGER PRIMARY KEY,"
-                           "RelationshipClassId INTEGER NOT NULL REFERENCES " TABLE_Class "(Id) ON DELETE CASCADE,"
-                           "RelationshipEnd INTEGER NOT NULL,"
-                           "MultiplicityLowerLimit INTEGER NOT NULL,"
-                           "MultiplicityUpperLimit INTEGER,"
-                           "IsPolymorphic BOOLEAN NOT NULL CHECK (IsPolymorphic IN (" SQLVAL_False "," SQLVAL_True ")),"
-                           "RoleLabel TEXT,"
-                           "AbstractConstraintClassId INTEGER REFERENCES " TABLE_Class "(Id) ON DELETE SET NULL)");
-    if (BE_SQLITE_OK != stat)
-        return stat;
-
-    stat = ecdb.ExecuteSql("CREATE UNIQUE INDEX uix_ec_RelationshipConstraint_RelationshipClassId_RelationshipEnd ON " TABLE_RelationshipConstraint "(RelationshipClassId,RelationshipEnd);"
-                           "CREATE INDEX ix_ec_RelationshipConstraint_AbstractConstraintClassId ON " TABLE_RelationshipConstraint "(AbstractConstraintClassId)");
-    if (BE_SQLITE_OK != stat)
-        return stat;
-
-    //ec_RelationshipConstraintClass
-    stat = ecdb.ExecuteDdl("CREATE TABLE " TABLE_RelationshipConstraintClass
-                           "(Id INTEGER PRIMARY KEY,"
-                           "ConstraintId INTEGER NOT NULL REFERENCES " TABLE_RelationshipConstraint "(Id) ON DELETE CASCADE,"
-                           "ClassId INTEGER NOT NULL REFERENCES " TABLE_Class "(Id) ON DELETE CASCADE)");
-    if (BE_SQLITE_OK != stat)
-        return stat;
-
-    stat = ecdb.ExecuteDdl("CREATE UNIQUE INDEX uix_ec_RelationshipConstraintClass_ConstraintId_ClassId ON " TABLE_RelationshipConstraintClass "(ConstraintId,ClassId);"
-                           "CREATE INDEX ix_ec_RelationshipConstraintClass_ClassId ON " TABLE_RelationshipConstraintClass "(ClassId)");
-    if (BE_SQLITE_OK != stat)
-        return stat;
-
-    //ec_CustomAttribute
-    stat = ecdb.ExecuteDdl("CREATE TABLE " TABLE_CustomAttribute
-                           "(Id INTEGER PRIMARY KEY,"
-                           "ClassId INTEGER NOT NULL REFERENCES " TABLE_Class "(Id) ON DELETE CASCADE,"
-                           "ContainerId INTEGER NOT NULL,"
-                           "ContainerType INTEGER NOT NULL,"
-                           "Ordinal INTEGER NOT NULL,"
-                           "Instance TEXT NOT NULL)");
-    if (BE_SQLITE_OK != stat)
-        return stat;
-
-    stat = ecdb.ExecuteDdl("CREATE UNIQUE INDEX uix_ec_CustomAttribute_ContainerId_ContainerType_Ordinal ON " TABLE_CustomAttribute "(ContainerId,ContainerType,Ordinal);"
-                           "CREATE UNIQUE INDEX uix_ec_CustomAttribute_ContainerId_ContainerType_ClassId ON " TABLE_CustomAttribute "(ContainerId,ContainerType,ClassId);"
-                           "CREATE INDEX ix_ec_CustomAttribute_ClassId ON " TABLE_CustomAttribute "(ClassId)");
-    if (BE_SQLITE_OK != stat)
-        return stat;
-
-    //ec_ClassMap
-    stat = ecdb.ExecuteDdl("CREATE Table " TABLE_ClassMap
-                           "(ClassId INTEGER PRIMARY KEY REFERENCES " TABLE_Class "(Id) ON DELETE CASCADE,"
-                           //resolved map strategy:
-                           "MapStrategy INTEGER NOT NULL,"
-                           "ShareColumnsMode INTEGER,"
-                           "MaxSharedColumnsBeforeOverflow INTEGER,"
-                           "JoinedTableInfo INTEGER)");
-    if (BE_SQLITE_OK != stat)
-        return stat;
-
-    //ec_PropertyMap
-    stat = ecdb.ExecuteDdl("CREATE Table " TABLE_PropertyMap
-                           "(Id INTEGER PRIMARY KEY,"
-                           "ClassId INTEGER NOT NULL REFERENCES " TABLE_ClassMap "(ClassId) ON DELETE CASCADE,"
-                           "PropertyPathId INTEGER NOT NULL REFERENCES " TABLE_PropertyPath "(Id) ON DELETE CASCADE,"
-                           "ColumnId INTEGER NOT NULL REFERENCES " TABLE_Column "(Id) ON DELETE CASCADE)");
-    if (BE_SQLITE_OK != stat)
-        return stat;
-
-    stat = ecdb.ExecuteDdl("CREATE UNIQUE INDEX uix_ec_PropertyMap_ClassId_PropertyPathId_ColumnId ON " TABLE_PropertyMap "(ClassId,PropertyPathId,ColumnId);"
-                           "CREATE INDEX ix_ec_PropertyMap_PropertyPathId ON " TABLE_PropertyMap "(PropertyPathId);"
-                           "CREATE INDEX ix_ec_PropertyMap_ColumnId ON " TABLE_PropertyMap "(ColumnId);");
-    if (BE_SQLITE_OK != stat)
-        return stat;
-
-    //ec_Table
-    stat = ecdb.ExecuteDdl("CREATE TABLE " TABLE_Table
-                           "(Id INTEGER PRIMARY KEY,"
-                           "ParentTableId INTEGER REFERENCES " TABLE_Table "(Id) ON DELETE CASCADE,"
-                           "Name TEXT UNIQUE NOT NULL COLLATE NOCASE," //ECDb requires table names to be unique even across other db schema names
-                           "Type INTEGER NOT NULL,"
-                           "ExclusiveRootClassId INTEGER REFERENCES " TABLE_Class "(Id) ON DELETE SET NULL,"
-                           "UpdatableViewName TEXT)"); //UpdatableViewName is not used anymore -> WIP_NEXTGEN_DELETE
-    if (BE_SQLITE_OK != stat)
-        return stat;
-
-    stat = ecdb.ExecuteDdl("CREATE INDEX ix_ec_Table_ParentTableId ON " TABLE_Table "(ParentTableId);"
-                           "CREATE INDEX ix_ec_Table_ExclusiveRootClassId ON " TABLE_Table "(ExclusiveRootClassId);");
-    if (BE_SQLITE_OK != stat)
-        return stat;
-
-    //ec_Column
-    stat = ecdb.ExecuteDdl("CREATE TABLE " TABLE_Column
-                           "(Id INTEGER PRIMARY KEY,"
-                           "TableId INTEGER NOT NULL REFERENCES " TABLE_Table "(Id) ON DELETE CASCADE,"
-                           "Name TEXT NOT NULL COLLATE NOCASE,"
-                           "Type INTEGER NOT NULL,"
-                           "IsVirtual BOOLEAN NOT NULL CHECK (IsVirtual IN (" SQLVAL_False "," SQLVAL_True ")),"
-                           "Ordinal INTEGER NOT NULL,"
-                           "NotNullConstraint BOOLEAN NOT NULL CHECK (NotNullConstraint IN (" SQLVAL_False "," SQLVAL_True ")),"
-                           "UniqueConstraint BOOLEAN NOT NULL CHECK (UniqueConstraint IN (" SQLVAL_False "," SQLVAL_True ")),"
-                           "CheckConstraint TEXT COLLATE NOCASE,"
-                           "DefaultConstraint TEXT COLLATE NOCASE,"
-                           "CollationConstraint INTEGER NOT NULL,"
-                           "OrdinalInPrimaryKey INTEGER,"
-                           "ColumnKind INTEGER NOT NULL)");
-    if (BE_SQLITE_OK != stat)
-        return stat;
-
-    stat = ecdb.ExecuteDdl("CREATE UNIQUE INDEX uix_ec_Column_TableId_Name ON " TABLE_Column "(TableId,Name);"
-                           "CREATE UNIQUE INDEX uix_ec_Column_TableId_Ordinal ON " TABLE_Column "(TableId,Ordinal)");
-    if (BE_SQLITE_OK != stat)
-        return stat;
-
-    //ec_Index
-    stat = ecdb.ExecuteDdl("CREATE TABLE " TABLE_Index
-                           "(Id INTEGER PRIMARY KEY,"
-                           "Name TEXT UNIQUE NOT NULL COLLATE NOCASE,"
-                           "TableId INTEGER NOT NULL REFERENCES " TABLE_Table "(Id) ON DELETE CASCADE,"
-                           "IsUnique BOOLEAN NOT NULL CHECK (IsUnique IN (" SQLVAL_False "," SQLVAL_True ")),"
-                           "AddNotNullWhereExp BOOLEAN NOT NULL CHECK (AddNotNullWhereExp IN (" SQLVAL_False "," SQLVAL_True ")), "
-                           "IsAutoGenerated BOOLEAN NOT NULL CHECK (IsAutoGenerated IN (" SQLVAL_False "," SQLVAL_True ")),"
-                           "ClassId INTEGER REFERENCES " TABLE_Class "(Id) ON DELETE CASCADE,"
-                           "AppliesToSubclassesIfPartial BOOLEAN NOT NULL CHECK (AppliesToSubclassesIfPartial IN (" SQLVAL_False "," SQLVAL_True ")))");
-    if (BE_SQLITE_OK != stat)
-        return stat;
-
-    stat = ecdb.ExecuteDdl("CREATE INDEX ix_ec_Index_TableId ON " TABLE_Index "(TableId);"
-                           "CREATE INDEX ix_ec_Index_ClassId ON " TABLE_Index "(ClassId)");
-    if (BE_SQLITE_OK != stat)
-        return stat;
-
-    //ec_IndexColumn
-    stat = ecdb.ExecuteDdl("CREATE TABLE " TABLE_IndexColumn
-                           "(Id INTEGER PRIMARY KEY,"
-                           "IndexId INTEGER NOT NULL REFERENCES " TABLE_Index " (Id) ON DELETE CASCADE,"
-                           "ColumnId INTEGER NOT NULL REFERENCES " TABLE_Column " (Id) ON DELETE CASCADE,"
-                           "Ordinal INTEGER NOT NULL)");
-    if (BE_SQLITE_OK != stat)
-        return stat;
-
-    stat = ecdb.ExecuteDdl("CREATE UNIQUE INDEX uix_ec_IndexColumn_IndexId_ColumnId_Ordinal ON " TABLE_IndexColumn "(IndexId,ColumnId,Ordinal);"
-                           "CREATE INDEX ix_ec_IndexColumn_IndexId_Ordinal ON " TABLE_IndexColumn "(IndexId,Ordinal);"
-                           "CREATE INDEX ix_ec_IndexColumn_ColumnId ON " TABLE_IndexColumn "(ColumnId)");
-
-    if (BE_SQLITE_OK != stat)
-        return stat;
-
-    //ec_cache_ClassHasTables
-    stat = ecdb.ExecuteDdl("CREATE TABLE " TABLE_ClassHasTablesCache "("
-                           "Id INTEGER PRIMARY KEY,"
-                           "ClassId INTEGER NOT NULL REFERENCES " TABLE_Class "(Id) ON DELETE CASCADE,"
-                           "TableId INTEGER NOT NULL REFERENCES " TABLE_Table "(Id) ON DELETE CASCADE)");
-    if (BE_SQLITE_OK != stat)
-        return stat;
-
-    stat = ecdb.ExecuteDdl("CREATE INDEX ix_ec_cache_ClassHasTables_ClassId_TableId ON " TABLE_ClassHasTablesCache "(ClassId);"
-                           "CREATE INDEX ix_ec_cache_ClassHasTables_TableId ON " TABLE_ClassHasTablesCache "(TableId);");
-    if (BE_SQLITE_OK != stat)
-        return stat;
-
-    //ec_cache_ClassHierarchy
-    stat = ecdb.ExecuteDdl("CREATE TABLE " TABLE_ClassHierarchyCache "("
-                           "Id INTEGER PRIMARY KEY,"
-                           "ClassId INTEGER NOT NULL REFERENCES " TABLE_Class "(Id) ON DELETE CASCADE,"
-                           "BaseClassId INTEGER NOT NULL REFERENCES " TABLE_Class "(Id) ON DELETE CASCADE)");
-    if (BE_SQLITE_OK != stat)
-        return stat;
-
-    return ecdb.ExecuteDdl("CREATE INDEX ix_ec_cache_ClassHierarchy_ClassId ON " TABLE_ClassHierarchyCache "(ClassId);"
-                           "CREATE INDEX ix_ec_cache_ClassHierarchy_BaseClassId ON " TABLE_ClassHierarchyCache "(BaseClassId);");
-    }
-
-
-END_BENTLEY_SQLITE_EC_NAMESPACE
+/*--------------------------------------------------------------------------------------+
+|
+|     $Source: ECDb/ProfileManager.cpp $
+|
+|  $Copyright: (c) 2018 Bentley Systems, Incorporated. All rights reserved. $
+|
++--------------------------------------------------------------------------------------*/
+#include "ECDbPch.h"
+
+BEGIN_BENTLEY_SQLITE_EC_NAMESPACE
+
+#define PROFILENAME "ECDb"
+
+//----------------------------------------------------------------------------------
+// @bsimethod                                 Krischan.Eberle                12/2012
+//+---------------+---------------+---------------+---------------+---------------+-
+//static
+DbResult ProfileManager::CreateProfile(ProfileVersion& version, ECDbR ecdb)
+    {
+    STATEMENT_DIAGNOSTICS_LOGCOMMENT("Begin CreateECProfile");
+
+    if (!ecdb.GetDefaultTransaction()->IsActive())
+        {
+        //we always need a transaction to execute SQLite statements. If ECDb was opened in no-default-trans mode, we need to
+        //begin a transaction ourselves (just use BeSQLite's default transaction which is always there even in no-default-trans mode,
+        //except that in that case, it is not active).
+        BeAssert(false && "Programmer Error. ECDb expects that BeSqlite::CreateNewDb keeps the default transaction active when it is called to create its profile.");
+        return BE_SQLITE_ERROR_NoTxnActive;
+        }
+
+    DbResult stat = CreateProfileTables(ecdb);
+    if (stat != BE_SQLITE_OK)
+        {
+        LOG.errorv("Failed to create " PROFILENAME " profile in %s: %s", ecdb.GetDbFileName(), ecdb.GetLastError().c_str());
+        ecdb.AbandonChanges();
+        return stat;
+        }
+
+    stat = AssignProfileVersion(ecdb, true);
+    if (stat != BE_SQLITE_OK)
+        {
+        ecdb.AbandonChanges();
+        LOG.errorv("Failed to create " PROFILENAME " profile in file '%s'. Could not assign new profile version. %s",
+                   ecdb.GetDbFileName(), ecdb.GetLastError().c_str());
+        return stat;
+        }
+
+    stat = ProfileSchemaUpgrader::ImportProfileSchemas(ecdb);
+    if (stat != BE_SQLITE_OK)
+        {
+        ecdb.AbandonChanges();
+        return stat;
+        }
+  
+    ecdb.SaveChanges();
+    version = GetExpectedVersion();
+    STATEMENT_DIAGNOSTICS_LOGCOMMENT("End CreateECProfile");
+    return BE_SQLITE_OK;
+    }
+
+//-----------------------------------------------------------------------------------------
+// @bsimethod                                                   Krischan.Eberle  01/2017
+//+---------------+---------------+---------------+---------------+---------------+--------
+//static
+ProfileState ProfileManager::CheckProfileVersion(ProfileVersion& fileProfileVersion, ECDbCR ecdb)
+    {
+    BeAssert(ecdb.GetDefaultTransaction()->IsActive() && "Should have been caught before. Callers must ensure that a transaction is active before calling this.");
+
+    if (BE_SQLITE_OK != ReadProfileVersion(fileProfileVersion, ecdb))
+        return ProfileState::Error();
+
+    return Db::CheckProfileVersion(GetExpectedVersion(), fileProfileVersion, GetMinimumSupportedVersion(), PROFILENAME);
+    }
+
+//--------------------------------------------------------------------------------------
+// @bsimethod                                Krischan.Eberle                07/2013
+//---------------+---------------+---------------+---------------+---------------+------
+//static
+DbResult ProfileManager::UpgradeProfile(ProfileVersion& newVersion, ECDbR ecdb)
+    {
+    BeAssert(!ecdb.IsReadonly());
+
+    if (!ecdb.GetDefaultTransaction()->IsActive())
+        {
+        BeAssert(false && "Programmer Error. ECDb expects that BeSqlite::OpenBeSQliteDb keeps the default transaction active when it is called to upgrade its profile.");
+        return BE_SQLITE_ERROR_NoTxnActive;
+        }
+
+    PERFLOG_START("ECDb", "Profile upgrade");
+
+    ProfileVersion fileProfileVersion(0, 0, 0, 0);
+    DbResult stat = ReadProfileVersion(fileProfileVersion, ecdb);
+    if (stat != BE_SQLITE_OK)
+        {
+        BeAssert(false && "Failed to read ECDb file profile version");
+        return stat;
+        }
+
+    BeAssert(!ecdb.IsReadonly());
+
+    //Assign new profile version before upgrading as some upgraders might have to import schemas
+    if (BE_SQLITE_OK != AssignProfileVersion(ecdb, false))
+        {
+        ecdb.AbandonChanges();
+        LOG.errorv("Failed to upgrade " PROFILENAME " profile in file '%s'. Could not assign new profile version. %s",
+                   ecdb.GetDbFileName(), ecdb.GetLastError().c_str());
+        return BE_SQLITE_ERROR_ProfileUpgradeFailed;
+        }
+
+    //let upgraders incrementally upgrade the profile
+    //to the latest state
+    if (BE_SQLITE_OK != RunUpgraders(ecdb, fileProfileVersion))
+        {
+        ecdb.AbandonChanges();
+        return BE_SQLITE_ERROR_ProfileUpgradeFailed;
+        }
+
+
+    if (BE_SQLITE_OK != ProfileSchemaUpgrader::ImportProfileSchemas(ecdb))
+        {
+        ecdb.AbandonChanges();
+        return BE_SQLITE_ERROR_ProfileUpgradeFailed;
+        }
+
+    if (LOG.isSeverityEnabled(NativeLogging::LOG_INFO))
+        {
+        LOG.infov("Upgraded " PROFILENAME " profile from version %s to version %s in file '%s'.",
+                  fileProfileVersion.ToString().c_str(), GetExpectedVersion().ToString().c_str(), ecdb.GetDbFileName());
+        }
+
+    PERFLOG_FINISH("ECDb", "Profile upgrade");
+    newVersion = GetExpectedVersion();
+    return BE_SQLITE_OK;
+    }
+
+
+//-----------------------------------------------------------------------------------------
+// @bsimethod                                                   Krischan.Eberle  06/2016
+//+---------------+---------------+---------------+---------------+---------------+--------
+//static
+DbResult ProfileManager::RunUpgraders(ECDbCR ecdb, ProfileVersion const& actualFileProfileVersion)
+    {
+    //IMPORTANT: order from low to high version
+    //Note: If, for a version there is no upgrader it means just one of the profile ECSchemas needs to be reimported.
+    std::vector<std::unique_ptr<ProfileUpgrader>> upgraders;
+    if (actualFileProfileVersion < ProfileVersion(4, 0, 0, 1))
+        upgraders.push_back(std::make_unique<ProfileUpgrader_4001>());
+
+    if (actualFileProfileVersion < ProfileVersion(4, 0, 0, 2))
+        upgraders.push_back(std::make_unique<ProfileUpgrader_4002>());
+
+    for (std::unique_ptr<ProfileUpgrader> const& upgrader : upgraders)
+        {
+        DbResult stat = upgrader->Upgrade(ecdb);
+        if (BE_SQLITE_OK != stat)
+            return stat;
+        }
+
+    return BE_SQLITE_OK;
+    }
+
+//-----------------------------------------------------------------------------------------
+// @bsimethod                                                    Affan.Khan        07/2013
+//+---------------+---------------+---------------+---------------+---------------+--------
+//static
+DbResult ProfileManager::AssignProfileVersion(ECDbR ecdb, bool onProfileCreation)
+    {
+    //Save the profile version as string (JSON format)
+    Utf8String profileVersionStr = GetExpectedVersion().ToJson();
+
+    if (onProfileCreation)
+        {
+        DbResult stat = ecdb.SavePropertyString(GetInitialProfileVersionPropertySpec(), profileVersionStr);
+        if (BE_SQLITE_OK != stat)
+            return stat;
+        }
+
+    return ecdb.SavePropertyString(GetProfileVersionPropertySpec(), profileVersionStr);
+    }
+
+//--------------------------------------------------------------------------------------
+// @bsimethod                                Krischan.Eberle                07/2013
+//---------------+---------------+---------------+---------------+---------------+------
+//static
+DbResult ProfileManager::ReadProfileVersion(ProfileVersion& profileVersion, ECDbCR ecdb)
+    {
+    Utf8String currentVersionString;
+    //if version entry does not exist, this either means it is ECDb profile 1.0 (because we did not store
+    // a version entry for profile 1.0 or it isn't an ECDb file at all. In order to tell these we need
+    // to check for a typical table of the ECDb profile:
+    if (BE_SQLITE_ROW == ecdb.QueryProperty(currentVersionString, GetProfileVersionPropertySpec()))
+        {
+        profileVersion.FromJson(currentVersionString.c_str());
+        return BE_SQLITE_OK;
+        }
+
+    //File is no ECDb file
+    return BE_SQLITE_ERROR_InvalidProfileVersion;
+    }
+
+//-----------------------------------------------------------------------------------------
+// @bsimethod                                                    Affan.Khan        05/2012
+//+---------------+---------------+---------------+---------------+---------------+--------
+//static
+DbResult ProfileManager::CreateProfileTables(ECDbCR ecdb)
+    {
+    //ec_Schema
+    DbResult stat = ecdb.ExecuteDdl("CREATE TABLE " TABLE_Schema
+                                    "(Id INTEGER PRIMARY KEY,"
+                                    "Name TEXT UNIQUE NOT NULL COLLATE NOCASE,"
+                                    "DisplayLabel TEXT,"
+                                    "Description TEXT,"
+                                    "Alias TEXT UNIQUE NOT NULL COLLATE NOCASE,"
+                                    "VersionDigit1 INTEGER NOT NULL,"
+                                    "VersionDigit2 INTEGER NOT NULL,"
+                                    "VersionDigit3 INTEGER NOT NULL,"
+                                    "ECVersion INTEGER,"
+                                    "OriginalECXmlVersionMajor INTEGER,"
+                                    "OriginalECXmlVersionMinor INTEGER)");
+    if (BE_SQLITE_OK != stat)
+        return stat;
+
+    //ec_SchemaReference
+    stat = ecdb.ExecuteDdl("CREATE TABLE " TABLE_SchemaReference
+                           "(Id INTEGER PRIMARY KEY,"
+                           "SchemaId INTEGER REFERENCES " TABLE_Schema "(Id) ON DELETE CASCADE,"
+                           "ReferencedSchemaId INTEGER REFERENCES " TABLE_Schema "(Id) ON DELETE CASCADE)");
+    if (BE_SQLITE_OK != stat)
+        return stat;
+
+    stat = ecdb.ExecuteDdl("CREATE UNIQUE INDEX uix_ec_SchemaReference_SchemaId_ReferencedSchemaId ON " TABLE_SchemaReference "(SchemaId,ReferencedSchemaId);"
+                           "CREATE INDEX ix_ec_SchemaReference_ReferencedSchemaId ON " TABLE_SchemaReference "(ReferencedSchemaId)");
+    if (BE_SQLITE_OK != stat)
+        return stat;
+
+    //ec_Class
+    stat = ecdb.ExecuteDdl("CREATE TABLE " TABLE_Class
+                           "(Id INTEGER PRIMARY KEY,"
+                           "SchemaId INTEGER NOT NULL REFERENCES " TABLE_Schema "(Id) ON DELETE CASCADE,"
+                           "Name TEXT NOT NULL COLLATE NOCASE,"
+                           "DisplayLabel TEXT,"
+                           "Description TEXT,"
+                           "Type INTEGER NOT NULL,"
+                           "Modifier INTEGER NOT NULL,"
+                           "RelationshipStrength INTEGER,"
+                           "RelationshipStrengthDirection INTEGER,"
+                           "CustomAttributeContainerType INTEGER)");
+    if (BE_SQLITE_OK != stat)
+        return stat;
+
+    stat = ecdb.ExecuteDdl("CREATE INDEX ix_ec_Class_SchemaId_Name ON " TABLE_Class "(SchemaId,Name);"
+                           "CREATE INDEX ix_ec_Class_Name ON " TABLE_Class "(Name);");
+    if (BE_SQLITE_OK != stat)
+        return stat;
+
+    //ec_ClassHasBaseClasses
+    stat = ecdb.ExecuteDdl("CREATE TABLE " TABLE_ClassHasBaseClasses
+                           "(Id INTEGER PRIMARY KEY,"
+                           "ClassId INTEGER NOT NULL REFERENCES " TABLE_Class "(Id) ON DELETE CASCADE,"
+                           "BaseClassId INTEGER NOT NULL REFERENCES " TABLE_Class "(Id) ON DELETE CASCADE,"
+                           "Ordinal INTEGER NOT NULL)");
+    if (BE_SQLITE_OK != stat)
+        return stat;
+
+    stat = ecdb.ExecuteDdl("CREATE UNIQUE INDEX uix_ec_ClassHasBaseClasses_ClassId_BaseClassId ON " TABLE_ClassHasBaseClasses "(ClassId,BaseClassId);"
+                           "CREATE INDEX ix_ec_ClassHasBaseClasses_BaseClassId ON " TABLE_ClassHasBaseClasses "(BaseClassId);"
+                           "CREATE UNIQUE INDEX uix_ec_ClassHasBaseClasses_ClassId_Ordinal ON " TABLE_ClassHasBaseClasses "(ClassId,Ordinal)");
+    if (BE_SQLITE_OK != stat)
+        return stat;
+
+    //ec_Enumeration
+    stat = ecdb.ExecuteDdl("CREATE TABLE " TABLE_Enumeration
+                           "(Id INTEGER PRIMARY KEY,"
+                           "SchemaId INTEGER NOT NULL REFERENCES " TABLE_Schema "(Id) ON DELETE CASCADE,"
+                           "Name TEXT NOT NULL COLLATE NOCASE,"
+                           "DisplayLabel TEXT,"
+                           "Description TEXT,"
+                           "UnderlyingPrimitiveType INTEGER NOT NULL,"
+                           "IsStrict BOOLEAN NOT NULL CHECK(IsStrict IN (" SQLVAL_False "," SQLVAL_True ")),"
+                           "EnumValues TEXT NOT NULL)");
+    if (BE_SQLITE_OK != stat)
+        return stat;
+
+    stat = ecdb.ExecuteDdl("CREATE INDEX ix_ec_Enumeration_SchemaId ON " TABLE_Enumeration "(SchemaId);"
+                           "CREATE INDEX ix_ec_Enumeration_Name ON " TABLE_Enumeration "(Name);");
+    if (BE_SQLITE_OK != stat)
+        return stat;
+
+    //ec_KindOfQuantity
+    stat = ecdb.ExecuteDdl("CREATE TABLE " TABLE_KindOfQuantity
+                           "(Id INTEGER PRIMARY KEY,"
+                           "SchemaId INTEGER NOT NULL REFERENCES " TABLE_Schema "(Id) ON DELETE CASCADE,"
+                           "Name TEXT NOT NULL COLLATE NOCASE,"
+                           "DisplayLabel TEXT,"
+                           "Description TEXT,"
+                           "PersistenceUnit TEXT NOT NULL,"
+                           "RelativeError REAL NOT NULL,"
+                           "PresentationUnits TEXT)");
+    if (BE_SQLITE_OK != stat)
+        return stat;
+
+    stat = ecdb.ExecuteDdl("CREATE INDEX ix_ec_KindOfQuantity_SchemaId ON " TABLE_KindOfQuantity "(SchemaId);"
+                           "CREATE INDEX ix_ec_KindOfQuantity_Name ON " TABLE_KindOfQuantity "(Name);");
+    if (BE_SQLITE_OK != stat)
+        return stat;
+
+    //ec_UnitSystem
+    stat = ecdb.ExecuteDdl(TABLEDDL_UnitSystem);
+    if (BE_SQLITE_OK != stat)
+        return stat;
+
+
+    //ec_Phenomenon
+    stat = ecdb.ExecuteDdl(TABLEDDL_Phenomenon);
+    if (BE_SQLITE_OK != stat)
+        return stat;
+
+    //ec_Unit
+    stat = ecdb.ExecuteDdl(TABLEDDL_Unit);
+    if (BE_SQLITE_OK != stat)
+        return stat;
+
+    //ec_Format
+    stat = ecdb.ExecuteDdl(TABLEDDL_Format);
+    if (BE_SQLITE_OK != stat)
+        return stat;
+
+    //ec_FormatCompositeUnit
+    stat = ecdb.ExecuteDdl(TABLEDDL_FormatCompositeUnit);
+    if (BE_SQLITE_OK != stat)
+        return stat;
+
+    //ec_PropertyCategory
+    stat = ecdb.ExecuteDdl("CREATE TABLE " TABLE_PropertyCategory
+                           "(Id INTEGER PRIMARY KEY,"
+                           "SchemaId INTEGER NOT NULL REFERENCES " TABLE_Schema "(Id) ON DELETE CASCADE,"
+                           "Name TEXT NOT NULL COLLATE NOCASE,"
+                           "DisplayLabel TEXT,"
+                           "Description TEXT,"
+                           "Priority INTEGER)");
+    if (BE_SQLITE_OK != stat)
+        return stat;
+
+    stat = ecdb.ExecuteDdl("CREATE INDEX ix_ec_PropertyCategory_SchemaId ON " TABLE_PropertyCategory "(SchemaId);"
+                           "CREATE INDEX ix_ec_PropertyCategory_Name ON " TABLE_PropertyCategory "(Name);");
+    if (BE_SQLITE_OK != stat)
+        return stat;
+
+    //ec_Property
+    stat = ecdb.ExecuteDdl("CREATE TABLE " TABLE_Property
+                           "(Id INTEGER PRIMARY KEY,"
+                           "ClassId INTEGER NOT NULL REFERENCES " TABLE_Class "(Id) ON DELETE CASCADE,"
+                           "Name TEXT NOT NULL COLLATE NOCASE,"
+                           "DisplayLabel TEXT,"
+                           "Description TEXT,"
+                           "IsReadonly BOOLEAN NOT NULL CHECK (IsReadonly IN (" SQLVAL_False "," SQLVAL_True ")),"
+                           "Priority INTEGER,"
+                           "Ordinal INTEGER NOT NULL,"
+                           "Kind INTEGER NOT NULL,"
+                           "PrimitiveType INTEGER,"
+                           "PrimitiveTypeMinLength INTEGER,"
+                           "PrimitiveTypeMaxLength INTEGER,"
+                           "PrimitiveTypeMinValue NUMERIC,"
+                           "PrimitiveTypeMaxValue NUMERIC,"
+                           "EnumerationId INTEGER REFERENCES " TABLE_Enumeration "(Id) ON DELETE CASCADE,"
+                           "StructClassId INTEGER REFERENCES " TABLE_Class "(Id) ON DELETE CASCADE,"
+                           "ExtendedTypeName TEXT,"
+                           "KindOfQuantityId INTEGER REFERENCES " TABLE_KindOfQuantity "(Id) ON DELETE CASCADE,"
+                           "CategoryId INTEGER REFERENCES " TABLE_PropertyCategory "(Id) ON DELETE CASCADE,"
+                           "ArrayMinOccurs INTEGER,"
+                           "ArrayMaxOccurs INTEGER,"
+                           "NavigationRelationshipClassId INTEGER REFERENCES " TABLE_Class "(Id) ON DELETE CASCADE,"
+                           "NavigationDirection INTEGER)");
+
+    if (BE_SQLITE_OK != stat)
+        return stat;
+
+    stat = ecdb.ExecuteDdl("CREATE UNIQUE INDEX uix_ec_Property_ClassId_Name ON " TABLE_Property "(ClassId,Name);"
+                           "CREATE UNIQUE INDEX uix_ec_Property_ClassId_Ordinal ON " TABLE_Property "(ClassId,Ordinal);"
+                           "CREATE INDEX ix_ec_Property_Name ON " TABLE_Property "(Name);"
+                           "CREATE INDEX ix_ec_Property_EnumerationId ON " TABLE_Property "(EnumerationId);"
+                           "CREATE INDEX ix_ec_Property_StructClassId ON " TABLE_Property "(StructClassId);"
+                           "CREATE INDEX ix_ec_Property_KindOfQuantityId ON " TABLE_Property "(KindOfQuantityId);"
+                           "CREATE INDEX ix_ec_Property_CategoryId ON " TABLE_Property "(CategoryId);"
+                           "CREATE INDEX ix_ec_Property_NavigationRelationshipClassId ON " TABLE_Property "(NavigationRelationshipClassId);");
+    if (BE_SQLITE_OK != stat)
+        return stat;
+
+    //ec_PropertyPath
+    stat = ecdb.ExecuteDdl("CREATE Table " TABLE_PropertyPath
+                           "(Id INTEGER PRIMARY KEY,"
+                           "RootPropertyId INTEGER NOT NULL REFERENCES " TABLE_Property "(Id) ON DELETE CASCADE,"
+                           "AccessString TEXT NOT NULL COLLATE NOCASE)");
+    if (BE_SQLITE_OK != stat)
+        return stat;
+
+    stat = ecdb.ExecuteDdl("CREATE UNIQUE INDEX uix_ec_PropertyPath_RootPropertyId_AccessString ON " TABLE_PropertyPath "(RootPropertyId,AccessString)");
+    if (BE_SQLITE_OK != stat)
+        return stat;
+
+    //ec_RelationshipConstraint
+    stat = ecdb.ExecuteDdl("CREATE TABLE " TABLE_RelationshipConstraint
+                           "(Id INTEGER PRIMARY KEY,"
+                           "RelationshipClassId INTEGER NOT NULL REFERENCES " TABLE_Class "(Id) ON DELETE CASCADE,"
+                           "RelationshipEnd INTEGER NOT NULL,"
+                           "MultiplicityLowerLimit INTEGER NOT NULL,"
+                           "MultiplicityUpperLimit INTEGER,"
+                           "IsPolymorphic BOOLEAN NOT NULL CHECK (IsPolymorphic IN (" SQLVAL_False "," SQLVAL_True ")),"
+                           "RoleLabel TEXT,"
+                           "AbstractConstraintClassId INTEGER REFERENCES " TABLE_Class "(Id) ON DELETE SET NULL)");
+    if (BE_SQLITE_OK != stat)
+        return stat;
+
+    stat = ecdb.ExecuteSql("CREATE UNIQUE INDEX uix_ec_RelationshipConstraint_RelationshipClassId_RelationshipEnd ON " TABLE_RelationshipConstraint "(RelationshipClassId,RelationshipEnd);"
+                           "CREATE INDEX ix_ec_RelationshipConstraint_AbstractConstraintClassId ON " TABLE_RelationshipConstraint "(AbstractConstraintClassId)");
+    if (BE_SQLITE_OK != stat)
+        return stat;
+
+    //ec_RelationshipConstraintClass
+    stat = ecdb.ExecuteDdl("CREATE TABLE " TABLE_RelationshipConstraintClass
+                           "(Id INTEGER PRIMARY KEY,"
+                           "ConstraintId INTEGER NOT NULL REFERENCES " TABLE_RelationshipConstraint "(Id) ON DELETE CASCADE,"
+                           "ClassId INTEGER NOT NULL REFERENCES " TABLE_Class "(Id) ON DELETE CASCADE)");
+    if (BE_SQLITE_OK != stat)
+        return stat;
+
+    stat = ecdb.ExecuteDdl("CREATE UNIQUE INDEX uix_ec_RelationshipConstraintClass_ConstraintId_ClassId ON " TABLE_RelationshipConstraintClass "(ConstraintId,ClassId);"
+                           "CREATE INDEX ix_ec_RelationshipConstraintClass_ClassId ON " TABLE_RelationshipConstraintClass "(ClassId)");
+    if (BE_SQLITE_OK != stat)
+        return stat;
+
+    //ec_CustomAttribute
+    stat = ecdb.ExecuteDdl("CREATE TABLE " TABLE_CustomAttribute
+                           "(Id INTEGER PRIMARY KEY,"
+                           "ClassId INTEGER NOT NULL REFERENCES " TABLE_Class "(Id) ON DELETE CASCADE,"
+                           "ContainerId INTEGER NOT NULL,"
+                           "ContainerType INTEGER NOT NULL,"
+                           "Ordinal INTEGER NOT NULL,"
+                           "Instance TEXT NOT NULL)");
+    if (BE_SQLITE_OK != stat)
+        return stat;
+
+    stat = ecdb.ExecuteDdl("CREATE UNIQUE INDEX uix_ec_CustomAttribute_ContainerId_ContainerType_Ordinal ON " TABLE_CustomAttribute "(ContainerId,ContainerType,Ordinal);"
+                           "CREATE UNIQUE INDEX uix_ec_CustomAttribute_ContainerId_ContainerType_ClassId ON " TABLE_CustomAttribute "(ContainerId,ContainerType,ClassId);"
+                           "CREATE INDEX ix_ec_CustomAttribute_ClassId ON " TABLE_CustomAttribute "(ClassId)");
+    if (BE_SQLITE_OK != stat)
+        return stat;
+
+    //ec_ClassMap
+    stat = ecdb.ExecuteDdl("CREATE Table " TABLE_ClassMap
+                           "(ClassId INTEGER PRIMARY KEY REFERENCES " TABLE_Class "(Id) ON DELETE CASCADE,"
+                           //resolved map strategy:
+                           "MapStrategy INTEGER NOT NULL,"
+                           "ShareColumnsMode INTEGER,"
+                           "MaxSharedColumnsBeforeOverflow INTEGER,"
+                           "JoinedTableInfo INTEGER)");
+    if (BE_SQLITE_OK != stat)
+        return stat;
+
+    //ec_PropertyMap
+    stat = ecdb.ExecuteDdl("CREATE Table " TABLE_PropertyMap
+                           "(Id INTEGER PRIMARY KEY,"
+                           "ClassId INTEGER NOT NULL REFERENCES " TABLE_ClassMap "(ClassId) ON DELETE CASCADE,"
+                           "PropertyPathId INTEGER NOT NULL REFERENCES " TABLE_PropertyPath "(Id) ON DELETE CASCADE,"
+                           "ColumnId INTEGER NOT NULL REFERENCES " TABLE_Column "(Id) ON DELETE CASCADE)");
+    if (BE_SQLITE_OK != stat)
+        return stat;
+
+    stat = ecdb.ExecuteDdl("CREATE UNIQUE INDEX uix_ec_PropertyMap_ClassId_PropertyPathId_ColumnId ON " TABLE_PropertyMap "(ClassId,PropertyPathId,ColumnId);"
+                           "CREATE INDEX ix_ec_PropertyMap_PropertyPathId ON " TABLE_PropertyMap "(PropertyPathId);"
+                           "CREATE INDEX ix_ec_PropertyMap_ColumnId ON " TABLE_PropertyMap "(ColumnId);");
+    if (BE_SQLITE_OK != stat)
+        return stat;
+
+    //ec_Table
+    stat = ecdb.ExecuteDdl("CREATE TABLE " TABLE_Table
+                           "(Id INTEGER PRIMARY KEY,"
+                           "ParentTableId INTEGER REFERENCES " TABLE_Table "(Id) ON DELETE CASCADE,"
+                           "Name TEXT UNIQUE NOT NULL COLLATE NOCASE," //ECDb requires table names to be unique even across other db schema names
+                           "Type INTEGER NOT NULL,"
+                           "ExclusiveRootClassId INTEGER REFERENCES " TABLE_Class "(Id) ON DELETE SET NULL,"
+                           "UpdatableViewName TEXT)"); //UpdatableViewName is not used anymore -> WIP_NEXTGEN_DELETE
+    if (BE_SQLITE_OK != stat)
+        return stat;
+
+    stat = ecdb.ExecuteDdl("CREATE INDEX ix_ec_Table_ParentTableId ON " TABLE_Table "(ParentTableId);"
+                           "CREATE INDEX ix_ec_Table_ExclusiveRootClassId ON " TABLE_Table "(ExclusiveRootClassId);");
+    if (BE_SQLITE_OK != stat)
+        return stat;
+
+    //ec_Column
+    stat = ecdb.ExecuteDdl("CREATE TABLE " TABLE_Column
+                           "(Id INTEGER PRIMARY KEY,"
+                           "TableId INTEGER NOT NULL REFERENCES " TABLE_Table "(Id) ON DELETE CASCADE,"
+                           "Name TEXT NOT NULL COLLATE NOCASE,"
+                           "Type INTEGER NOT NULL,"
+                           "IsVirtual BOOLEAN NOT NULL CHECK (IsVirtual IN (" SQLVAL_False "," SQLVAL_True ")),"
+                           "Ordinal INTEGER NOT NULL,"
+                           "NotNullConstraint BOOLEAN NOT NULL CHECK (NotNullConstraint IN (" SQLVAL_False "," SQLVAL_True ")),"
+                           "UniqueConstraint BOOLEAN NOT NULL CHECK (UniqueConstraint IN (" SQLVAL_False "," SQLVAL_True ")),"
+                           "CheckConstraint TEXT COLLATE NOCASE,"
+                           "DefaultConstraint TEXT COLLATE NOCASE,"
+                           "CollationConstraint INTEGER NOT NULL,"
+                           "OrdinalInPrimaryKey INTEGER,"
+                           "ColumnKind INTEGER NOT NULL)");
+    if (BE_SQLITE_OK != stat)
+        return stat;
+
+    stat = ecdb.ExecuteDdl("CREATE UNIQUE INDEX uix_ec_Column_TableId_Name ON " TABLE_Column "(TableId,Name);"
+                           "CREATE UNIQUE INDEX uix_ec_Column_TableId_Ordinal ON " TABLE_Column "(TableId,Ordinal)");
+    if (BE_SQLITE_OK != stat)
+        return stat;
+
+    //ec_Index
+    stat = ecdb.ExecuteDdl("CREATE TABLE " TABLE_Index
+                           "(Id INTEGER PRIMARY KEY,"
+                           "Name TEXT UNIQUE NOT NULL COLLATE NOCASE,"
+                           "TableId INTEGER NOT NULL REFERENCES " TABLE_Table "(Id) ON DELETE CASCADE,"
+                           "IsUnique BOOLEAN NOT NULL CHECK (IsUnique IN (" SQLVAL_False "," SQLVAL_True ")),"
+                           "AddNotNullWhereExp BOOLEAN NOT NULL CHECK (AddNotNullWhereExp IN (" SQLVAL_False "," SQLVAL_True ")), "
+                           "IsAutoGenerated BOOLEAN NOT NULL CHECK (IsAutoGenerated IN (" SQLVAL_False "," SQLVAL_True ")),"
+                           "ClassId INTEGER REFERENCES " TABLE_Class "(Id) ON DELETE CASCADE,"
+                           "AppliesToSubclassesIfPartial BOOLEAN NOT NULL CHECK (AppliesToSubclassesIfPartial IN (" SQLVAL_False "," SQLVAL_True ")))");
+    if (BE_SQLITE_OK != stat)
+        return stat;
+
+    stat = ecdb.ExecuteDdl("CREATE INDEX ix_ec_Index_TableId ON " TABLE_Index "(TableId);"
+                           "CREATE INDEX ix_ec_Index_ClassId ON " TABLE_Index "(ClassId)");
+    if (BE_SQLITE_OK != stat)
+        return stat;
+
+    //ec_IndexColumn
+    stat = ecdb.ExecuteDdl("CREATE TABLE " TABLE_IndexColumn
+                           "(Id INTEGER PRIMARY KEY,"
+                           "IndexId INTEGER NOT NULL REFERENCES " TABLE_Index " (Id) ON DELETE CASCADE,"
+                           "ColumnId INTEGER NOT NULL REFERENCES " TABLE_Column " (Id) ON DELETE CASCADE,"
+                           "Ordinal INTEGER NOT NULL)");
+    if (BE_SQLITE_OK != stat)
+        return stat;
+
+    stat = ecdb.ExecuteDdl("CREATE UNIQUE INDEX uix_ec_IndexColumn_IndexId_ColumnId_Ordinal ON " TABLE_IndexColumn "(IndexId,ColumnId,Ordinal);"
+                           "CREATE INDEX ix_ec_IndexColumn_IndexId_Ordinal ON " TABLE_IndexColumn "(IndexId,Ordinal);"
+                           "CREATE INDEX ix_ec_IndexColumn_ColumnId ON " TABLE_IndexColumn "(ColumnId)");
+
+    if (BE_SQLITE_OK != stat)
+        return stat;
+
+    //ec_cache_ClassHasTables
+    stat = ecdb.ExecuteDdl("CREATE TABLE " TABLE_ClassHasTablesCache "("
+                           "Id INTEGER PRIMARY KEY,"
+                           "ClassId INTEGER NOT NULL REFERENCES " TABLE_Class "(Id) ON DELETE CASCADE,"
+                           "TableId INTEGER NOT NULL REFERENCES " TABLE_Table "(Id) ON DELETE CASCADE)");
+    if (BE_SQLITE_OK != stat)
+        return stat;
+
+    stat = ecdb.ExecuteDdl("CREATE INDEX ix_ec_cache_ClassHasTables_ClassId_TableId ON " TABLE_ClassHasTablesCache "(ClassId);"
+                           "CREATE INDEX ix_ec_cache_ClassHasTables_TableId ON " TABLE_ClassHasTablesCache "(TableId);");
+    if (BE_SQLITE_OK != stat)
+        return stat;
+
+    //ec_cache_ClassHierarchy
+    stat = ecdb.ExecuteDdl("CREATE TABLE " TABLE_ClassHierarchyCache "("
+                           "Id INTEGER PRIMARY KEY,"
+                           "ClassId INTEGER NOT NULL REFERENCES " TABLE_Class "(Id) ON DELETE CASCADE,"
+                           "BaseClassId INTEGER NOT NULL REFERENCES " TABLE_Class "(Id) ON DELETE CASCADE)");
+    if (BE_SQLITE_OK != stat)
+        return stat;
+
+    return ecdb.ExecuteDdl("CREATE INDEX ix_ec_cache_ClassHierarchy_ClassId ON " TABLE_ClassHierarchyCache "(ClassId);"
+                           "CREATE INDEX ix_ec_cache_ClassHierarchy_BaseClassId ON " TABLE_ClassHierarchyCache "(BaseClassId);");
+    }
+
+
+END_BENTLEY_SQLITE_EC_NAMESPACE