--- conflicted
+++ resolved
@@ -1,1514 +1,1494 @@
-/*--------------------------------------------------------------------------------------+
-|
-|     $Source: ECDb/RelationshipClassMap.cpp $
-|
-|  $Copyright: (c) 2016 Bentley Systems, Incorporated. All rights reserved. $
-|
-+--------------------------------------------------------------------------------------*/
-#include "ECDbPch.h"
-
-using namespace std;
-USING_NAMESPACE_BENTLEY_EC
-
-BEGIN_BENTLEY_SQLITE_EC_NAMESPACE
-
-//************************ RelationshipClassMap **********************************
-//---------------------------------------------------------------------------------------
-// @bsimethod                                 Krischan.Eberle                    12/2013
-//---------------------------------------------------------------------------------------
-/*---------------------------------------------------------------------------------**//**
-* @bsimethod                                   Ramanujam.Raman                   06/12
-+---------------+---------------+---------------+---------------+---------------+------*/
-RelationshipClassMap::RelationshipClassMap(ECRelationshipClassCR ecRelClass, ECDbMapCR ecDbMap, ECDbMapStrategy mapStrategy, bool setIsDirty)
-    : ClassMap(ecRelClass, ecDbMap, mapStrategy, setIsDirty),
-    m_sourceConstraintMap(ecDbMap.GetECDbR().Schemas(), ecRelClass.GetSource()),
-    m_targetConstraintMap(ecDbMap.GetECDbR().Schemas(), ecRelClass.GetTarget())
-    {}
-
-//---------------------------------------------------------------------------------------
-// @bsimethod                                 Krischan.Eberle                    11/2013
-//---------------------------------------------------------------------------------------
-ECDbSqlColumn* RelationshipClassMap::CreateConstraintColumn(Utf8CP columnName, ColumnKind columnId, PersistenceType persType)
-    {
-    ECDbSqlColumn* column = GetPrimaryTable().FindColumnP(columnName);
-    if (column != nullptr)
-        {
-        if (!Enum::Intersects(column->GetKind(), columnId))
-            column->AddKind(columnId);
-
-        return column;
-        }
-
-    if (GetPrimaryTable().IsOwnedByECDb())
-        {
-        column = GetPrimaryTable().CreateColumn(columnName, ECDbSqlColumn::Type::Long, columnId, persType);
-        }
-    else
-        {
-        GetPrimaryTable().GetEditHandleR().BeginEdit();
-        column = GetPrimaryTable().CreateColumn(columnName, ECDbSqlColumn::Type::Long, columnId, PersistenceType::Virtual);
-        GetPrimaryTable().GetEditHandleR().EndEdit();
-        }
-
-    return column;
-    }
-
-//---------------------------------------------------------------------------------------
-// @bsimethod                                 Affan.Khan                        12/13
-//---------------------------------------------------------------------------------------
-//static
-bool RelationshipClassMap::ConstraintIncludesAnyClass (ECConstraintClassesList const& constraintClasses)
-    {
-    for (auto& ecclass : constraintClasses)
-        {
-        if (IsAnyClass (*ecclass))
-            return true;
-        }
-
-    return false;
-    }
-
-//---------------------------------------------------------------------------------------
-// @bsimethod                                 Krischan.Eberle                    01/2014
-//---------------------------------------------------------------------------------------
-void RelationshipClassMap::DetermineConstraintClassIdColumnHandling (bool& addConstraintClassIdColumnNeeded, ECN::ECClassId& defaultConstraintClassId, ECRelationshipConstraintCR constraint) const
-    {
-    //A constraint class id column is needed if 
-    // * the map strategy implies that multiple classes are stored in the same table or
-    // * the constraint includes the AnyClass or 
-    // * it has more than one classes including subclasses in case of a polymorphic constraint. 
-    //So we first determine whether a constraint class id column is needed
-    auto const& constraintClasses = constraint.GetClasses ();
-    addConstraintClassIdColumnNeeded = constraintClasses.size () > 1 || ConstraintIncludesAnyClass (constraintClasses);
-    //if constraint is polymorphic, and if addConstraintClassIdColumnNeeded is not true yet,
-    //we also need to check if the constraint classes have subclasses. If there is at least one, addConstraintClassIdColumnNeeded
-    //is set to true;
-    if (!addConstraintClassIdColumnNeeded && constraint.GetIsPolymorphic ())
-        {
-        addConstraintClassIdColumnNeeded = true;
-        }
-
-    //if no class id column on the end is required, store the class id directly so that it can be used as literal in the native SQL
-    if (!addConstraintClassIdColumnNeeded)
-        {
-        BeAssert (constraintClasses.size () == 1);
-        auto constraintClass = constraintClasses[0];
-        BeAssert (constraintClass->HasId ());
-        defaultConstraintClassId = constraintClass->GetId ();
-        }
-    else
-        defaultConstraintClassId = ECClass::UNSET_ECCLASSID;
-    }
-
-//---------------------------------------------------------------------------------------
-// @bsimethod                                 Krischan.Eberle                    10/2013
-//---------------------------------------------------------------------------------------
-std::unique_ptr<ClassDbView> RelationshipClassMap::CreateClassDbView()
-    {
-    return std::unique_ptr<ClassDbView> (new ClassDbView (*this));
-    }
-
-//---------------------------------------------------------------------------------------
-// @bsimethod                                                    Krischan.Eberle  07/2014
-//---------------------------------------------------------------------------------------
-RelationshipConstraintMap const& RelationshipClassMap::GetConstraintMap (ECN::ECRelationshipEnd constraintEnd) const
-    {
-    return constraintEnd == ECRelationshipEnd_Source ? m_sourceConstraintMap : m_targetConstraintMap;
-    }
-
-//---------------------------------------------------------------------------------------
-// @bsimethod                                                    Krischan.Eberle  02/2016
-//---------------------------------------------------------------------------------------
-RelationshipConstraintMap& RelationshipClassMap::GetConstraintMapR(ECN::ECRelationshipEnd constraintEnd)
-    {
-    return constraintEnd == ECRelationshipEnd_Source ? m_sourceConstraintMap : m_targetConstraintMap;
-    }
-
-
-//---------------------------------------------------------------------------------------
-// @bsimethod                                                    Krischan.Eberle  06/2015
-//---------------------------------------------------------------------------------------
-//static
-RelationshipEndColumns const& RelationshipClassMap::GetEndColumnsMapping(RelationshipMapInfo const& info, ECN::ECRelationshipEnd end)
-    {
-    return info.GetColumnsMapping(end);
-    }
-
-//---------------------------------------------------------------------------------------
-// @bsimethod                                 Krischan.Eberle                    11/2013
-//---------------------------------------------------------------------------------------
-PropertyMapCP RelationshipClassMap::GetConstraintECInstanceIdPropMap (ECRelationshipEnd constraintEnd) const
-    {
-    if (constraintEnd == ECRelationshipEnd_Source)
-        return GetSourceECInstanceIdPropMap();
-    else
-        return GetTargetECInstanceIdPropMap();
-    }
-
-//---------------------------------------------------------------------------------------
-// @bsimethod                                 Krischan.Eberle                    11/2013
-//---------------------------------------------------------------------------------------
-PropertyMapRelationshipConstraintClassId const* RelationshipClassMap::GetConstraintECClassIdPropMap (ECRelationshipEnd constraintEnd) const
-    {
-    if (constraintEnd == ECRelationshipEnd_Source)
-        return GetSourceECClassIdPropMap();
-    else
-        return GetTargetECClassIdPropMap();
-    }
-
-
-//************************ RelationshipConstraintMap ******************************************
-//---------------------------------------------------------------------------------------
-// @bsimethod                                 Krischan.Eberle                    07/2014
-//---------------------------------------------------------------------------------------
-bool RelationshipConstraintMap::ClassIdMatchesConstraint (ECN::ECClassId candidateClassId) const
-    {
-    CacheClassIds ();
-
-    if (m_anyClassMatches)
-        return true;
-
-    return m_ecClassIdCache.find (candidateClassId) != m_ecClassIdCache.end ();
-    }
-//---------------------------------------------------------------------------------------
-// @bsimethod                               Muhammad.Zaighum                        04/13
-//---------------------------------------------------------------------------------------
-ECN::ECRelationshipConstraintCR RelationshipConstraintMap::GetRelationshipConstraint()const
-    {
-    return m_constraint;
-    }
-
-//---------------------------------------------------------------------------------------
-// @bsimethod                                 Krischan.Eberle                       12/13
-//---------------------------------------------------------------------------------------
-bool RelationshipConstraintMap::TryGetSingleClassIdFromConstraint (ECClassId& constraintClassId) const
-    {
-    CacheClassIds ();
-
-    if (m_anyClassMatches || m_ecClassIdCache.size () != 1)
-        return false;
-
-    BeAssert (m_ecClassIdCache.size () == 1);
-    constraintClassId = *m_ecClassIdCache.begin ();
-    return true;
-    }
-
-
-//---------------------------------------------------------------------------------------
-// @bsimethod                                 Krischan.Eberle                    07/2014
-//---------------------------------------------------------------------------------------
-void RelationshipConstraintMap::CacheClassIds () const
-    {
-    if (!m_isCacheSetup)
-        {
-        CacheClassIds (m_constraint.GetClasses (), m_constraint.GetIsPolymorphic ());
-        m_isCacheSetup = true;
-        }
-    }
-
-//---------------------------------------------------------------------------------------
-// @bsimethod                                 Krischan.Eberle                    07/2014
-//---------------------------------------------------------------------------------------
-void RelationshipConstraintMap::CacheClassIds(ECConstraintClassesList const& constraintClassList, bool constraintIsPolymorphic) const
-    {
-    //runs through all constraint classes, and if recursive is true through subclasses
-    //and caches the class ids as this method here is expensive performance-wise.
-    for (ECClassCP constraintClass : constraintClassList)
-        {
-        if (IClassMap::IsAnyClass(*constraintClass))
-            {
-            SetAnyClassMatches();
-            return;
-            }
-
-        const ECClassId classId = constraintClass->GetId();
-        CacheClassId(classId);
-
-        if (constraintIsPolymorphic)
-            {
-            //call into schema manager to ensure that the derived classes are loaded if needed
-            ECConstraintClassesList derivedClasses;
-            for (auto derivedClass : m_schemaManager.GetDerivedECClasses(*constraintClass))
-                derivedClasses.push_back(derivedClass->GetEntityClassP());
-            CacheClassIds(derivedClasses, constraintIsPolymorphic);
-            }
-        }
-    }
-
-
-//---------------------------------------------------------------------------------------
-// @bsimethod                                 Krischan.Eberle                    07/2014
-//---------------------------------------------------------------------------------------
-void RelationshipConstraintMap::CacheClassId (ECN::ECClassId classId) const
-    {
-    m_ecClassIdCache.insert (classId);
-    }
-
-//---------------------------------------------------------------------------------------
-// @bsimethod                                 Krischan.Eberle                    07/2014
-//---------------------------------------------------------------------------------------
-void RelationshipConstraintMap::SetAnyClassMatches () const
-    {
-    m_anyClassMatches = true;
-    //class id cache not needed if any class matches
-    m_ecClassIdCache.clear ();
-    }
-
-//************************ RelationshipClassEndTableMap **********************************
-/*---------------------------------------------------------------------------------**//**
-* @bsimethod                                   Ramanujam.Raman                   06/12
-+---------------+---------------+---------------+---------------+---------------+------*/
-RelationshipClassEndTableMap::RelationshipClassEndTableMap (ECRelationshipClassCR ecRelClass, ECDbMapCR ecDbMap, ECDbMapStrategy mapStrategy, bool setIsDirty)
-: RelationshipClassMap (ecRelClass, ecDbMap, mapStrategy, setIsDirty), m_autogenerateForeignKeyColumns(true)
-    {}
-
-//---------------------------------------------------------------------------------------
-//@bsimethod                                   Affan.Khan                         1 / 16
-//---------------------------------------------------------------------------------------
-DataIntegrityEnforcementMethod RelationshipClassEndTableMap::GetDataIntegrityEnforcementMethod() const
-    {
-    if (GetPrimaryTable().GetTableType() == TableType::Existing || GetRelationshipClass().GetClassModifier() == ECClassModifier::Abstract
-        || GetRelationshipClass().GetSource().GetClasses().empty() || GetRelationshipClass().GetTarget().GetClasses().empty() )
-        return DataIntegrityEnforcementMethod::None;
-
-    if (GetRelationshipClass().GetStrength() == StrengthType::Referencing || GetRelationshipClass().GetStrength() == StrengthType::Embedding || GetRelationshipClass().GetStrength() == StrengthType::Holding)
-        {
-        return DataIntegrityEnforcementMethod::ForeignKey;
-        }
-
-    BeAssert(false && "Trigger are not supported");
-    return DataIntegrityEnforcementMethod::Trigger;
-    }
-
-//---------------------------------------------------------------------------------------
-// @bsimethod                                               Krischan.Eberle       06/2013
-//+---------------+---------------+---------------+---------------+---------------+------
-MapStatus RelationshipClassEndTableMap::_MapPart1(SchemaImportContext&, ClassMapInfo const& classMapInfo, IClassMap const* parentClassMap)
-    {
-    //Don't call base class method as end table map requires its own handling
-    BeAssert(GetMapStrategy().IsForeignKeyMapping());
-    m_dbView = CreateClassDbView();
-    RelationshipMapInfo const& relationshipClassMapInfo = dynamic_cast<RelationshipMapInfo const&> (classMapInfo);
-    BeAssert(m_ecClass.GetRelationshipClassCP() != nullptr && classMapInfo.GetMapStrategy().IsForeignKeyMapping());
-    ECRelationshipClassCR relationshipClass = GetRelationshipClass();
-
-
-    std::set<ECDbSqlTable const*> foreignEndTables = GetForeignEnd() == ECRelationshipEnd_Source ? relationshipClassMapInfo.GetSourceTables() : relationshipClassMapInfo.GetTargetTables();
-    ECRelationshipConstraintCR foreignEndConstraint = GetForeignEnd() == ECRelationshipEnd_Source ? relationshipClass.GetSource() : relationshipClass.GetTarget();
-    ECRelationshipConstraintCR referencedEndConstraint = GetReferencedEnd() == ECRelationshipEnd_Source ? relationshipClass.GetSource() : relationshipClass.GetTarget();
-
-    //! table must meet following constraint though these are already validated at MapStrategy evaluation time.
-    BeAssert(foreignEndTables.size() >= 1 && "ForeignEnd Tables must be >= 1");
-    BeAssert(GetReferencedEnd() == ECRelationshipEnd_Source ? relationshipClassMapInfo.GetSourceTables().size() == 1 : relationshipClassMapInfo.GetTargetTables().size() == 1 && "ReferencedEnd Tables must be == 1");
-
-
-    //! Determine FK column name and map to it or create a column and then map to it.
-    //!--------------------------------------------------------------------------------------
-    //! 1. Provided as RelationshipKey property
-    //!     a. Only one key property should be defined.
-    //!     b. DataType must match referencedEndTable PK.
-    //!     c. All class in constraint must have the property.
-    //! 2. Provided as part of CustomAttribute
-    //!     a. Column name specified must match or it would be a error.
-    //!     b. If column cannot be created in one of the foreign end table its a error.
-    //! 3. Generate foreign key column.
-    //!     a. Use Nav property column name if exist
-    //!     b. Generate a name and create a column that name.
-
-
-    //! 1. Provided as RelationshipKey property
-    //! ---------------------------------------
-
-
-    m_autogenerateForeignKeyColumns = true;
-
-    std::set<ECDbSqlColumn const*> fkTableFkCols, referencedTablePrimaryKeyCols;
-    if (SUCCESS != TryGetKeyPropertyColumn(fkTableFkCols, foreignEndConstraint, relationshipClass, GetForeignEnd()))
-        return MapStatus::Error;
-
-    if (SUCCESS != TryGetKeyPropertyColumn(referencedTablePrimaryKeyCols, referencedEndConstraint, relationshipClass, GetReferencedEnd()))
-        return MapStatus::Error;
-    
-    //Note: The FK column is the column that refers to the referenced end. Therefore the ECRelationshipEnd of the referenced end has to be taken!
-    ColumnKind foreignKeyColumnKind = GetReferencedEnd() == ECRelationshipEnd_Source ? ColumnKind::SourceECInstanceId : ColumnKind::TargetECInstanceId;
-    const bool cardinalityImpliesNotNullOnFkCol = referencedEndConstraint.GetCardinality().GetLowerLimit() > 0;
-    if (!fkTableFkCols.empty())
-        {
-        m_autogenerateForeignKeyColumns = false;
-        for (ECDbSqlColumn const* fkCol : fkTableFkCols)
-            {
-            ECDbSqlTable& fkTable = fkCol->GetTableR();
-
-            if (fkCol->GetConstraint().IsNotNull() != cardinalityImpliesNotNullOnFkCol)
-                {
-                Utf8CP error = nullptr;
-                if (cardinalityImpliesNotNullOnFkCol)
-                    error = "Failed to map ECRelationshipClass '%s'. It specified a KeyProperty which is nullable "
-                    "although the relationship's cardinality implies that the KeyProperty is not nullable. Either modify the cardinality or mark the property specifed as KeyProperty as not nullable.";
-                else
-                    error = "Failed to map ECRelationshipClass '%s'. It specified a KeyProperty which is not nullable "
-                    "although the relationship's cardinality implies that the KeyProperty is nullable. Please modify the cardinality accordingly.";
-
-                GetECDbMap().GetECDb().GetECDbImplR().GetIssueReporter().Report(ECDbIssueSeverity::Error, error, relationshipClass.GetFullName());
-                return MapStatus::Error;
-                }
-
-            const bool tableIsReadonly = !fkTable.GetEditHandle().CanEdit();
-            if (tableIsReadonly)
-                fkTable.GetEditHandleR().BeginEdit();
-
-            //Kind of existing columns must be modified so that they also have the constraint ecinstanceid kind
-            const_cast<ECDbSqlColumn*>(fkCol)->AddKind(foreignKeyColumnKind);
-
-            if (tableIsReadonly)
-                fkTable.GetEditHandleR().EndEdit();
-            }
-        }
-    else
-        {
-        Utf8String fkColumnName(relationshipClassMapInfo.GetColumnsMapping(GetForeignEnd()).GetECInstanceIdColumnName());
-        if (fkColumnName.empty())
-            {
-            if (SUCCESS != TryGetConstraintIdColumnNameFromNavigationProperty(fkColumnName, GetECDbMap().GetECDb(), foreignEndConstraint, relationshipClass, GetForeignEnd()))
-                return MapStatus::Error;
-            }
-
-        if (fkColumnName.empty())
-            fkColumnName.append("ForeignECInstanceId_").append(relationshipClass.GetName());
-
-        for (ECDbSqlTable const* foreignEndTable : foreignEndTables)
-            {
-            if (foreignEndTable->FindColumnCP(fkColumnName.c_str()) != nullptr)
-                {
-                GetECDbMap().GetECDb().GetECDbImplR().GetIssueReporter().Report(ECDbIssueSeverity::Error,
-                                                                                 "Failed to map ECRelationshipClass '%s'. ForeignKey column name '%s' is already used by another column in the foreign key end table %s.",
-                                                                                 fkColumnName.c_str(), relationshipClass.GetFullName(), foreignEndTable->GetName().c_str());
-
-                return MapStatus::Error;
-                }
-
-            const PersistenceType columnPersistenceType = foreignEndTable->IsOwnedByECDb() && foreignEndTable->GetPersistenceType() == PersistenceType::Persisted ? PersistenceType::Persisted : PersistenceType::Virtual;
-            ECDbSqlColumn* fkCol = const_cast<ECDbSqlTable*>(foreignEndTable)->CreateColumn(fkColumnName.c_str(), ECDbSqlColumn::Type::Long, foreignKeyColumnKind, columnPersistenceType);
-            if (fkCol == nullptr)
-                {
-                LOG.errorv("Could not create foreign key column %s in table %s for the ECRelationshipClass %s.",
-                           fkColumnName.c_str(), foreignEndTable->GetName().c_str(), relationshipClass.GetFullName());
-                BeAssert(false && "Could not create FK column for end table mapping");
-                return MapStatus::Error;
-                }
-
-            fkCol->GetConstraintR().SetIsNotNull(cardinalityImpliesNotNullOnFkCol);
-            fkTableFkCols.insert(fkCol);
-            }
-        }
-
-    if (!referencedTablePrimaryKeyCols.empty())
-        {
-        GetECDbMap().GetECDb().GetECDbImplR().GetIssueReporter().Report(ECDbIssueSeverity::Error,
-                                                                         "Failed to map ECRelationshipClass '%s' because a KeyProperty is defined on the %s constraint. "
-                                                                         "A KeyProperty can only be specified on the foreign key end constraint of the ECRelationshipClass (here: %s constraint)",
-                                                                         relationshipClass.GetFullName(),
-                                                                         GetReferencedEnd() == ECRelationshipEnd_Source ? "source" : "target",
-                                                                         GetForeignEnd() == ECRelationshipEnd_Source ? "source" : "target");
-
-        return MapStatus::Error;
-        }
-
-    std::set<ECDbSqlTable const*> referencedEndTables = GetReferencedEnd() == ECRelationshipEnd_Source ? relationshipClassMapInfo.GetSourceTables() : relationshipClassMapInfo.GetTargetTables();
-    ECDbSqlTable const* referencedTable = *referencedEndTables.begin();
-    BeAssert(referencedTable != nullptr);
-    ECDbSqlColumn const* referencedTablePKCol = referencedTable->GetFilteredColumnFirst(ColumnKind::ECInstanceId);
-    if (referencedTablePKCol == nullptr)
-        {
-        BeAssert(referencedTablePKCol != nullptr);
-        return MapStatus::Error;
-        }
-
-    referencedTablePrimaryKeyCols.insert(referencedTablePKCol);
-
-    std::set<ECDbSqlColumn const*> fkTablePkCols;
-    std::set<ECDbSqlColumn const*> fkTableClassIdCols;
-    //The referenced end class id cols are either from the FK table, or if the referenced table has its own class id column, that one is taken.
-    //WIP_FOR_AFFAN: Is this safe enough? Does consuming code know that the prop map has columns to another table??
-    std::set<ECDbSqlColumn const*> referencedEndClassIdCols;
-    //Create property maps and foreign key constraints
-    for (ECDbSqlColumn const* fkCol : fkTableFkCols)
-        {
-        ECDbSqlTable& fkTable = const_cast<ECDbSqlTable &>(fkCol->GetTable());
-        ECDbSqlColumn const* fkTableClassIdCol = fkTable.GetFilteredColumnFirst(ColumnKind::ECClassId);
-        //If ForeignEndClassId column is missing create a virtual one
-        if (fkTableClassIdCol == nullptr)
-            {
-            Utf8CP colName = GetForeignEnd() == ECRelationshipEnd_Source ? ECDbSystemSchemaHelper::SOURCEECCLASSID_PROPNAME : ECDbSystemSchemaHelper::TARGETECCLASSID_PROPNAME;
-            ColumnKind kind = GetForeignEnd() == ECRelationshipEnd_Source ? ColumnKind::SourceECClassId : ColumnKind::TargetECClassId;
-
-            fkTableClassIdCol = fkTable.FindColumnCP(colName);
-            if (fkTableClassIdCol == nullptr)
-                {
-                const bool readonly = !fkTable.GetEditHandle().CanEdit();
-                if (readonly)
-                    fkTable.GetEditHandleR().BeginEdit();
-
-                fkTableClassIdCol = fkTable.CreateColumn(colName, ECDbSqlColumn::Type::Long, kind, PersistenceType::Virtual);
-
-                if (readonly)
-                    fkTable.GetEditHandleR().EndEdit();
-                }
-            else
-                {
-                if (fkTableClassIdCol->GetKind() != kind || fkTableClassIdCol->GetPersistenceType() != PersistenceType::Virtual)
-                    {
-                    BeAssert(false && "Expecting virtual column");
-                    return MapStatus::Error;
-                    }
-                }
-            }
-
-        fkTablePkCols.insert(fkTable.GetFilteredColumnFirst(ColumnKind::ECInstanceId));
-        fkTableClassIdCols.insert(fkTableClassIdCol);
-
-        ECDbSqlColumn const* referencedTableClassIdCol = referencedTable->GetFilteredColumnFirst(ColumnKind::ECClassId);
-        if (referencedTableClassIdCol != nullptr)
-            referencedEndClassIdCols.insert(referencedTableClassIdCol);
-        else
-            {
-            //referenced table doesn't have a class id col --> create a virtual one in the foreign end table
-            Utf8CP colName = GetReferencedEnd() == ECRelationshipEnd_Source ? ECDbSystemSchemaHelper::SOURCEECCLASSID_PROPNAME : ECDbSystemSchemaHelper::TARGETECCLASSID_PROPNAME;
-            ColumnKind kind = GetReferencedEnd() == ECRelationshipEnd_Source ? ColumnKind::SourceECClassId : ColumnKind::TargetECClassId;
-
-            ECDbSqlColumn const* fkTableReferencedEndClassIdCol = fkTable.FindColumnCP(colName);
-            if (fkTableReferencedEndClassIdCol == nullptr)
-                {
-                const bool readonly = !fkTable.GetEditHandle().CanEdit();
-                if (readonly)
-                    fkTable.GetEditHandleR().BeginEdit();
-
-                fkTableReferencedEndClassIdCol = fkTable.CreateColumn(colName, ECDbSqlColumn::Type::Long, kind, PersistenceType::Virtual);
-
-                if (readonly)
-                    fkTable.GetEditHandleR().EndEdit();
-                }
-            else
-                {
-                if (fkTableReferencedEndClassIdCol->GetKind() != kind || fkTableReferencedEndClassIdCol->GetPersistenceType() != PersistenceType::Virtual)
-                    {
-                    BeAssert(false && "Expecting virtual column");
-                    return MapStatus::Error;
-                    }
-                }
-
-            referencedEndClassIdCols.insert(fkTableReferencedEndClassIdCol);
-            }
-
-        ForeignKeyActionType userRequestedDeleteAction = relationshipClassMapInfo.GetOnDeleteAction();
-        ForeignKeyActionType userRequestedUpdateAction = relationshipClassMapInfo.GetOnUpdateAction();
-
-        //if FK table is a joined table, CASCADE is not allowed as it would leave orphaned rows in the parent of joined table.
-        if (fkTable.GetParentOfJoinedTable() != nullptr)
-            {
-            //WIP_AFFAN. The DGN schema has such cases. What should we do with them?
-            //We support it in one direction but not in another e.g. if FK is stored in a table that is not a JoinedTable then we can support otherwise no.
-
-            /*if (userRequestedDeleteAction == ForeignKeyActionType::Cascade ||
-                (userRequestedDeleteAction == ForeignKeyActionType::NotSpecified && relationshipClass.GetStrength() == StrengthType::Embedding))
-                {
-                IssueReporter const& issues = GetECDbMap().GetECDbR().GetECDbImplR().GetIssueReporter();
-                if (userRequestedDeleteAction == ForeignKeyActionType::Cascade)
-                    issues.Report(ECDbIssueSeverity::Error, "Failed to map ECRelationshipClass %s. Its ForeignKeyRelationshipMap custom attribute specifies the OnDelete action 'Cascade'. "
-                                         "This is only allowed if the foreign key end of the ECRelationship is not mapped to a joined table.",
-                                         relationshipClass.GetFullName());
-                else
-                    issues.Report(ECDbIssueSeverity::Error, "Failed to map ECRelationshipClass %s. Its strength is 'Embedding' which implies the OnDelete action 'Cascade'. "
-                                         "This is only allowed if the foreign key end of the ECRelationship is not mapped to a joined table.",
-                                         relationshipClass.GetFullName());
-
-                return MapStatus::Error;
-                }*/
-            }
-
-        //! Create Foreign Key constraint only if FK is not a virtual or existing table.
-        if (fkTable.IsOwnedByECDb() && fkTable.GetPersistenceType() == PersistenceType::Persisted
-            && referencedTable->GetPersistenceType() == PersistenceType::Persisted)
-            {
-            ECDbSqlForeignKeyConstraint* foreignKeyConstraint = fkTable.CreateForeignKeyConstraint(*referencedTable);
-            foreignKeyConstraint->Add(fkCol->GetName().c_str(), referencedTablePKCol->GetName().c_str());
-            if (userRequestedDeleteAction != ForeignKeyActionType::NotSpecified)
-                foreignKeyConstraint->SetOnDeleteAction(userRequestedDeleteAction);
-            else
-                {
-                if (relationshipClass.GetStrength() == StrengthType::Embedding)
-                    foreignKeyConstraint->SetOnDeleteAction(ForeignKeyActionType::Cascade);
-                else
-                    foreignKeyConstraint->SetOnDeleteAction(ForeignKeyActionType::SetNull);
-                }
-
-            if (userRequestedUpdateAction != ForeignKeyActionType::NotSpecified)
-                foreignKeyConstraint->SetOnUpdateAction(userRequestedUpdateAction);
-
-            //! remove the fk constraint if already exist due to another relationship on same column
-            foreignKeyConstraint->RemoveIfDuplicate();
-            }
-        }
-
-    //Create ECinstanceId for this classMap. This must map to current table for this class evaluate above and set through SetTable();
-    std::vector<ECDbSqlColumn const*> fkTablePkColsVector(fkTablePkCols.begin(), fkTablePkCols.end());
-    PropertyMapPtr ecInstanceIdPropMap = PropertyMapECInstanceId::Create(GetECDbMap().GetECDbR().Schemas(), *this, fkTablePkColsVector);
-    if (ecInstanceIdPropMap == nullptr)
-        {
-        BeAssert(false && "Failed to create PropertyMapECInstanceId");
-        return MapStatus::Error;
-        }
-
-    //Set tables
-    for (ECDbSqlColumn const* fkTablePkCol : fkTablePkCols)
-        {
-        SetTable(fkTablePkCol->GetTableR(), true);
-        }
-
-    //Add primary key property map
-    GetPropertyMapsR().AddPropertyMap(ecInstanceIdPropMap);
-
-
-    //ForeignEnd ECInstanceId PropMap
-    Utf8CP fkTableColAlias = GetForeignEnd() == ECRelationshipEnd_Source ? ECDbSystemSchemaHelper::SOURCEECINSTANCEID_PROPNAME : ECDbSystemSchemaHelper::TARGETECINSTANCEID_PROPNAME;
-    PropertyMapPtr foreignEndIdPropertyMap = PropertyMapRelationshipConstraintECInstanceId::Create(GetForeignEnd(), Schemas(), fkTablePkColsVector, fkTableColAlias);
-    if (foreignEndIdPropertyMap == nullptr)
-        {
-        BeAssert(false);
-        return MapStatus::Error;
-        }
-
-    GetPropertyMapsR().AddPropertyMap(foreignEndIdPropertyMap);
-    GetConstraintMapR(GetForeignEnd()).SetECInstanceIdPropMap(foreignEndIdPropertyMap.get());
-
-    //Create ForeignEnd ClassId propertyMap
-    fkTableColAlias = GetForeignEnd() == ECRelationshipEnd_Source ? ECDbSystemSchemaHelper::SOURCEECCLASSID_PROPNAME : ECDbSystemSchemaHelper::TARGETECCLASSID_PROPNAME;
-    RefCountedPtr<PropertyMapRelationshipConstraintClassId> foreignEndClassIdPropertyMap = PropertyMapRelationshipConstraintClassId::Create(GetForeignEnd(), Schemas(), std::vector<ECDbSqlColumn const*>(fkTableClassIdCols.begin(), fkTableClassIdCols.end()),
-                                                                                                                           foreignEndConstraint.GetClasses()[0]->GetId(), *this, fkTableColAlias);
-
-<<<<<<< HEAD
-    RefCountedPtr<PropertyMapRelationshipConstraintClassId> propertyMap = PropertyMapRelationshipConstraintClassId::Create(GetForeignEnd(), Schemas(), std::vector<ECDbSqlColumn const*>(fkTableClassIdCols.begin(), fkTableClassIdCols.end()),
-        referencedEndConstraint.GetClasses()[0]->GetId(), *this, fkTableColAlias);
-
-    if (propertyMap == nullptr)
-=======
-    if (foreignEndClassIdPropertyMap == nullptr)
->>>>>>> f9b9c723
-        {
-        BeAssert(false);
-        return MapStatus::Error;
-        }
-
-    GetPropertyMapsR().AddPropertyMap(foreignEndClassIdPropertyMap);
-    GetConstraintMapR(GetForeignEnd()).SetECClassIdPropMap(foreignEndClassIdPropertyMap.get());
-    
-    //FK PropMap (aka referenced end id prop map)
-    PropertyMapPtr fkPropertyMap = PropertyMapRelationshipConstraintECInstanceId::Create(GetReferencedEnd(), Schemas(),
-                                                                                       std::vector<ECDbSqlColumn const*>(fkTableFkCols.begin(), fkTableFkCols.end()));
-
-    if (fkPropertyMap == nullptr)
-        {
-        BeAssert(false);
-        return MapStatus::Error;
-        }
-
-<<<<<<< HEAD
-    GetPropertyMapsR().AddPropertyMap(propertyMap);
-    GetConstraintMapR(GetReferencedEnd()).SetECInstanceIdPropMap(propertyMap.get());
-    }
-
-    {
-    Utf8CP fkTableColAlias = GetReferencedEnd() == ECRelationshipEnd_Source ? ECDbSystemSchemaHelper::SOURCEECCLASSID_PROPNAME : ECDbSystemSchemaHelper::TARGETECCLASSID_PROPNAME;
-
-    RefCountedPtr<PropertyMapRelationshipConstraintClassId> propertyMap = PropertyMapRelationshipConstraintClassId::Create(GetReferencedEnd(), Schemas(),
-        std::vector<ECDbSqlColumn const*>(referencedEndClassIdCols.begin(), referencedEndClassIdCols.end()),
-        foreignEndConstraint.GetClasses()[0]->GetId(), *this, fkTableColAlias);
-=======
-    GetPropertyMapsR().AddPropertyMap(fkPropertyMap);
-    GetConstraintMapR(GetReferencedEnd()).SetECInstanceIdPropMap(fkPropertyMap.get());
-    
->>>>>>> f9b9c723
-
-    //FK ClassId PropMap (aka referenced end classid prop map)
-    fkTableColAlias = GetReferencedEnd() == ECRelationshipEnd_Source ? ECDbSystemSchemaHelper::SOURCEECCLASSID_PROPNAME : ECDbSystemSchemaHelper::TARGETECCLASSID_PROPNAME;
-    RefCountedPtr<PropertyMapRelationshipConstraintClassId> fkClassIdPropertyMap = PropertyMapRelationshipConstraintClassId::Create(GetReferencedEnd(), Schemas(),
-                                                                                                                           std::vector<ECDbSqlColumn const*>(referencedEndClassIdCols.begin(), referencedEndClassIdCols.end()),
-                                                                                                                           referencedEndConstraint.GetClasses()[0]->GetId(), *this, fkTableColAlias);
-    if (fkClassIdPropertyMap == nullptr)
-        {
-        BeAssert(false);
-        return MapStatus::Error;
-        }
-
-    GetPropertyMapsR().AddPropertyMap(fkClassIdPropertyMap);
-    GetConstraintMapR(GetReferencedEnd()).SetECClassIdPropMap(fkClassIdPropertyMap.get());
-    return MapStatus::Success;
-    }
-
-//---------------------------------------------------------------------------------------
-// @bsimethod                                               Krischan.Eberle       06/2013
-//+---------------+---------------+---------------+---------------+---------------+------
-MapStatus RelationshipClassEndTableMap::_MapPart2(SchemaImportContext& schemaImportContext, ClassMapInfo const& classMapInfo, IClassMap const* parentClassMap)
-    {
-    //add non-system property maps
-    AddPropertyMaps(schemaImportContext.GetClassMapLoadContext(), parentClassMap, nullptr, &classMapInfo);
-    
-    AddIndexToRelationshipEnd(schemaImportContext, classMapInfo);
-    return MapStatus::Success;
-    }
-
-//---------------------------------------------------------------------------------------
-// @bsimethod                                               Affan.Khan           01/2015
-//+---------------+---------------+---------------+---------------+---------------+------
-BentleyStatus RelationshipClassEndTableMap::_Load(std::set<ClassMap const*>& loadGraph, ClassMapLoadContext& ctx, ECDbClassMapInfo const& mapInfo, IClassMap const* parentClassMap)
-    {
-    if (ClassMap::_Load(loadGraph, ctx, mapInfo, parentClassMap) != BentleyStatus::SUCCESS)
-        return BentleyStatus::ERROR;
-
-    m_dbView = CreateClassDbView();
-    ECRelationshipClassCR relationshipClass = GetRelationshipClass();
-
-
-    ECClassId defaultSourceECClassId, defaultTargetECClassId;
-    if (GetReferencedEnd() == ECRelationshipEnd_Source)
-        {
-        defaultSourceECClassId = relationshipClass.GetSource().GetClasses().empty() ? ECClass::UNSET_ECCLASSID : relationshipClass.GetSource().GetClasses().front()->GetId();
-        defaultTargetECClassId = relationshipClass.GetTarget().GetClasses().empty() ? ECClass::UNSET_ECCLASSID : relationshipClass.GetTarget().GetClasses().front()->GetId();
-        }
-    else
-        {
-        defaultSourceECClassId = relationshipClass.GetTarget().GetClasses().empty() ? ECClass::UNSET_ECCLASSID : relationshipClass.GetTarget().GetClasses().front()->GetId();
-        defaultTargetECClassId = relationshipClass.GetSource().GetClasses().empty() ? ECClass::UNSET_ECCLASSID : relationshipClass.GetSource().GetClasses().front()->GetId();
-        }
-
-    //SourceECInstanceId
-    ECPropertyId propId = ECDbSystemSchemaHelper::GetSystemProperty(Schemas(), ECSqlSystemProperty::SourceECInstanceId)->GetId();
-    auto propertyinfo = mapInfo.FindPropertyMap(propId, ECDbSystemSchemaHelper::SOURCEECINSTANCEID_PROPNAME);
-    if (propertyinfo == nullptr)
-        {
-        BeAssert(false && "Failed to deserialize SourceECInstanceId property map");
-        return ERROR;
-        }
-
-    PropertyMapPtr sourceECInstanceIdPropMap = PropertyMapRelationshipConstraintECInstanceId::Create(ECRelationshipEnd_Source, Schemas(), propertyinfo->GetColumns(), 
-                                ECDbSystemSchemaHelper::SOURCEECINSTANCEID_PROPNAME);
-    if (sourceECInstanceIdPropMap == nullptr)
-        {
-        BeAssert(false);
-        return ERROR;
-        }
-
-    GetPropertyMapsR().AddPropertyMap(sourceECInstanceIdPropMap);
-    m_sourceConstraintMap.SetECInstanceIdPropMap(sourceECInstanceIdPropMap.get());
-
-    //SourceECClassId
-    propId = ECDbSystemSchemaHelper::GetSystemProperty(Schemas(), ECSqlSystemProperty::SourceECClassId)->GetId();
-    propertyinfo = mapInfo.FindPropertyMap(propId, ECDbSystemSchemaHelper::SOURCEECCLASSID_PROPNAME);
-    if (propertyinfo == nullptr)
-        {
-        BeAssert(false && "Failed to deserialize SourceECClassId property map");
-        return ERROR;
-        }
-
-    auto sourceClassIdPropMap = PropertyMapRelationshipConstraintClassId::Create(ECRelationshipEnd_Source, Schemas(), propertyinfo->GetColumns(), defaultSourceECClassId, *this, ECDbSystemSchemaHelper::SOURCEECCLASSID_PROPNAME);
-    if (sourceClassIdPropMap == nullptr)
-        {
-        BeAssert(false);
-        return ERROR;
-        }
-
-    GetPropertyMapsR().AddPropertyMap(sourceClassIdPropMap);
-    m_sourceConstraintMap.SetECClassIdPropMap(sourceClassIdPropMap.get());
-
-    //TargetECInstanceId
-    propId = ECDbSystemSchemaHelper::GetSystemProperty(Schemas(), ECSqlSystemProperty::TargetECInstanceId)->GetId();
-    propertyinfo = mapInfo.FindPropertyMap(propId, ECDbSystemSchemaHelper::TARGETECINSTANCEID_PROPNAME);
-    if (propertyinfo == nullptr)
-        {
-        BeAssert(false && "Failed to deserialize TargetECInstanceId property map");
-        return ERROR;
-        }
-
-    auto targetECInstanceIdPropMap = PropertyMapRelationshipConstraintECInstanceId::Create(ECRelationshipEnd_Target, Schemas(), propertyinfo->GetColumns(), 
-                                   ECDbSystemSchemaHelper::TARGETECINSTANCEID_PROPNAME);
-    if (targetECInstanceIdPropMap == nullptr)
-        {
-        BeAssert(false);
-        return ERROR;
-        }
-
-    GetPropertyMapsR().AddPropertyMap(targetECInstanceIdPropMap);
-    m_targetConstraintMap.SetECInstanceIdPropMap(targetECInstanceIdPropMap.get());
-
-    //TargetECClassId
-    propId = ECDbSystemSchemaHelper::GetSystemProperty(Schemas(), ECSqlSystemProperty::TargetECClassId)->GetId();
-    propertyinfo = mapInfo.FindPropertyMap(propId, ECDbSystemSchemaHelper::TARGETECCLASSID_PROPNAME);
-    if (propertyinfo == nullptr)
-        {
-        BeAssert(false && "Failed to deserialize TargetECClassId property map");
-        return ERROR;
-        }
-
-    auto targetClassIdPropMap = PropertyMapRelationshipConstraintClassId::Create(ECRelationshipEnd_Target, Schemas(), propertyinfo->GetColumns(), defaultTargetECClassId, *this, ECDbSystemSchemaHelper::TARGETECCLASSID_PROPNAME);
-    if (targetClassIdPropMap == nullptr)
-        {
-        BeAssert(false);
-        return ERROR;
-        }
-
-    GetPropertyMapsR().AddPropertyMap(targetClassIdPropMap);
-    m_targetConstraintMap.SetECClassIdPropMap(targetClassIdPropMap.get());
-    return SUCCESS;
-    }
-
-/*---------------------------------------------------------------------------------------
-* @bsimethod                                                    affan.khan         9/2012
-+---------------+---------------+---------------+---------------+---------------+------*/
-void RelationshipClassEndTableMap::AddIndexToRelationshipEnd(SchemaImportContext& schemaImportContext, ClassMapInfo const& mapInfo)
-    {
-    BeAssert(dynamic_cast<RelationshipMapInfo const*> (&mapInfo) != nullptr);
-    RelationshipMapInfo const& relMapInfo = static_cast<RelationshipMapInfo const&> (mapInfo);
-    const bool isUniqueIndex = relMapInfo.GetCardinality() == RelationshipMapInfo::Cardinality::OneToOne;
-
-    if (!relMapInfo.CreateIndexOnForeignKey() ||
-        (!isUniqueIndex && !m_autogenerateForeignKeyColumns))
-        return;
-
-    BeAssert(GetReferencedEndECInstanceIdPropMap() != nullptr);
-    std::vector<ECDbSqlColumn const*> referencedEndIdColumns;
-    GetReferencedEndECInstanceIdPropMap()->GetColumns(referencedEndIdColumns);
-    for (ECDbSqlColumn const* referencedEndIdColumn : referencedEndIdColumns)
-        {
-        ECDbSqlTable& persistenceEndTable = const_cast<ECDbSqlTable&>(referencedEndIdColumn->GetTable());
-        if (persistenceEndTable.GetTableType() == TableType::Existing)
-            continue;
-
-        // name of the index
-        Utf8String name(isUniqueIndex ? "uix_" : "ix_");
-        name.append(persistenceEndTable.GetName()).append("_fk_").append(m_ecClass.GetSchema().GetNamespacePrefix() + "_" + m_ecClass.GetName());
-        if (GetMapStrategy().GetStrategy() == ECDbMapStrategy::Strategy::ForeignKeyRelationshipInSourceTable)
-            name.append("_source");
-        else
-            name.append("_target");
-
-        NativeSqlBuilder whereClause;
-        if (!referencedEndIdColumn->GetConstraint().IsNotNull())
-            {
-            whereClause.AppendEscaped(referencedEndIdColumn->GetName().c_str()).AppendSpace();
-            whereClause.Append(BooleanSqlOperator::IsNot, true).Append("NULL");
-            }
-
-        schemaImportContext.GetECDbMapDb().CreateIndex(GetECDbMap().GetECDbR(), persistenceEndTable, name.c_str(), isUniqueIndex, {referencedEndIdColumn}, whereClause.ToString(), true, GetClass().GetId());
-        }
-    }
-
-   
-/*---------------------------------------------------------------------------------**//**
-* @bsimethod                                   Ramanujam.Raman                   09/12
-+---------------+---------------+---------------+---------------+---------------+------*/
-bool RelationshipClassEndTableMap::GetRelationshipColumnName (Utf8StringR columnName, ECDbSqlTable const& table, Utf8CP prefix, bool mappingInProgress) const
-    {
-    columnName.assign(prefix);
-    columnName.append(m_ecClass.GetName());
-    
-    if (table.FindColumnCP (columnName.c_str()) == nullptr)
-        return true;
-
-    //! ECSchema Upgrade creates a second column for ECRelationshipClass because of following.
-    //! Although following must have been added due to issue. A longterm solution is to store the
-    //! name of column in db. Otherwise we cannot tell if column that exist in db is for this this 
-    //! relation of some other relation. The information is currently not stored in database. Its
-    //! only create of ECDbHints or produced by default values.
-    //! We can qualify all relation with schema name to avoid this but it will be breaking changes
-    //! as older db will still construct the name by default without schema name. Thus we need the
-    //! the persistence of column name for ECRelationship Keys.
-
-    if (mappingInProgress)
-        {
-        LOG.errorv ("Table %s already contains column named %s. ECRelationship %s has failed to map.", 
-            table.GetName().c_str(), columnName.c_str(), m_ecClass.GetFullName());
-        return false;
-        }
-    return true;
-    }
-
-/*---------------------------------------------------------------------------------**//**
-* @bsimethod                                   Ramanujam.Raman                   09/12
-+---------------+---------------+---------------+---------------+---------------+------*/
-bool RelationshipClassEndTableMap::GetReferencedEndKeyColumnName (Utf8StringR columnName, ECDbSqlTable const& table, bool mappingInProgress) const
-    {
-    return GetRelationshipColumnName (columnName, table, "ForeignECInstanceId_", mappingInProgress);
-    }
-    
-//---------------------------------------------------------------------------------------
-// @bsimethod                                               Krischan.Eberle       11/2013
-//+---------------+---------------+---------------+---------------+---------------+------
-PropertyMapCP RelationshipClassEndTableMap::GetForeignEndECInstanceIdPropMap () const
-    {
-    return GetConstraintMap (GetForeignEnd ()).GetECInstanceIdPropMap ();
-    }
-
-//---------------------------------------------------------------------------------------
-// @bsimethod                                               Krischan.Eberle       11/2013
-//+---------------+---------------+---------------+---------------+---------------+------
-PropertyMapCP RelationshipClassEndTableMap::GetReferencedEndECInstanceIdPropMap () const
-    {
-    return GetConstraintMap (GetReferencedEnd ()).GetECInstanceIdPropMap ();
-    }
-
-//---------------------------------------------------------------------------------------
-// @bsimethod                                               Krischan.Eberle       11/2013
-//+---------------+---------------+---------------+---------------+---------------+------
-PropertyMapRelationshipConstraintClassId const* RelationshipClassEndTableMap::GetReferencedEndECClassIdPropMap () const
-    {
-    return GetConstraintMap (GetReferencedEnd ()).GetECClassIdPropMap ();
-    }
-
-//---------------------------------------------------------------------------------------
-// @bsimethod                                               Krischan.Eberle       11/2013
-//+---------------+---------------+---------------+---------------+---------------+------
-ECN::ECRelationshipEnd RelationshipClassEndTableMap::GetForeignEnd() const
-    {
-    return GetMapStrategy ().GetStrategy() == ECDbMapStrategy::Strategy::ForeignKeyRelationshipInSourceTable ? ECRelationshipEnd_Source : ECRelationshipEnd_Target;
-    }
-
-//---------------------------------------------------------------------------------------
-// @bsimethod                                               Krischan.Eberle       11/2013
-//+---------------+---------------+---------------+---------------+---------------+------
-ECN::ECRelationshipEnd RelationshipClassEndTableMap::GetReferencedEnd () const
-    {
-    return GetForeignEnd () == ECRelationshipEnd_Source ? ECRelationshipEnd_Target : ECRelationshipEnd_Source;
-    }
-
-//---------------------------------------------------------------------------------------
-// @bsimethod                      Krischan.Eberle                          06/2015
-//+---------------+---------------+---------------+---------------+---------------+------
-void LogKeyPropertyRetrievalError(IssueReporter const& issueReporter, Utf8CP errorDetails, ECRelationshipClassCR relClass, ECRelationshipEnd constraintEnd)
-    {
-    issueReporter.Report(ECDbIssueSeverity::Error, "Invalid Key property on %s constraint in ECRelationshipClass '%s': %s",
-                         constraintEnd == ECRelationshipEnd_Source ? "source" : "target", relClass.GetFullName(), errorDetails);
-    }
-
-//---------------------------------------------------------------------------------------
-// @bsimethod                      Krischan.Eberle                          06/2015
-//+---------------+---------------+---------------+---------------+---------------+------
-BentleyStatus RelationshipClassEndTableMap::TryGetKeyPropertyColumn(std::set<ECDbSqlColumn const*>& keyPropertyColumns, ECRelationshipConstraintCR constraint, ECRelationshipClassCR relClass, ECRelationshipEnd constraintEnd) const
-    {
-    keyPropertyColumns.clear();
-    ECRelationshipConstraintClassList const& constraintClasses = constraint.GetConstraintClasses();
-    if (constraintClasses.size() == 0)
-        return SUCCESS;
-
-    Utf8String keyPropertyName;
-    for (ECRelationshipConstraintClassCP constraintClass : constraintClasses)
-        {
-        bvector<Utf8String> const& keys = constraintClass->GetKeys();
-        const size_t keyCount = keys.size();
-
-        if (keyCount == 0)
-            {
-            if (keyPropertyName.empty())
-                continue;
-
-            LogKeyPropertyRetrievalError(GetECDbMap().GetECDbR().GetECDbImplR().GetIssueReporter(), "ECRelationshipConstraint Key properties must be specified on all classes of the constraint or on none.",
-                relClass, constraintEnd);
-            return ERROR;
-            }
-
-        if (keyCount > 1 || keys[0].empty())
-            {
-            LogKeyPropertyRetrievalError(GetECDbMap().GetECDbR().GetECDbImplR().GetIssueReporter(), "ECDb does not support ECRelationshipConstraint Keys that are empty or made up of multiple properties.",
-                relClass, constraintEnd);
-            return ERROR;
-            }
-
-        if (keyPropertyName.empty())
-            keyPropertyName = keys.front().c_str();
-        else
-            {
-            if (keyPropertyName != keys.front())
-                {
-                LogKeyPropertyRetrievalError(GetECDbMap().GetECDbR().GetECDbImplR().GetIssueReporter(), "ECDb does not support ECRelationshipConstraint Keys with different accessStrings. All Key properties in constraint must have same name",
-                    relClass, constraintEnd);
-                return ERROR;
-                }
-            }                      
-        }
-
-    if (keyPropertyName.empty())
-        return SUCCESS;
-
-    std::set<ClassMap const*> constraintMaps = GetECDbMap().GetClassMapsFromRelationshipEnd(constraint, nullptr);
-    for (auto constraintMap : constraintMaps)
-        {
-        Utf8CP keyPropAccessString = keyPropertyName.c_str();
-        PropertyMap const* keyPropertyMap = constraintMap->GetPropertyMap(keyPropAccessString);
-        if (keyPropertyMap == nullptr || keyPropertyMap->IsVirtual())
-            {
-            Utf8String error;
-            error.Sprintf("Key property '%s' does not exist or is not mapped.", keyPropAccessString);
-            LogKeyPropertyRetrievalError(GetECDbMap().GetECDbR().GetECDbImplR().GetIssueReporter(), error.c_str(), relClass, constraintEnd);
-            return ERROR;
-            }
-
-        ECSqlTypeInfo typeInfo(keyPropertyMap->GetProperty());
-        if (!typeInfo.IsExactNumeric() && !typeInfo.IsString())
-            {
-            Utf8String error;
-            error.Sprintf("Unsupported data type of Key property '%s'. ECDb only supports Key properties that have an integral or string data type.", keyPropAccessString);
-            LogKeyPropertyRetrievalError(GetECDbMap().GetECDbR().GetECDbImplR().GetIssueReporter(), error.c_str(), relClass, constraintEnd);
-            return ERROR;
-            }
-
-        std::vector<ECDbSqlColumn const*> columns;
-        keyPropertyMap->GetColumns(columns);
-        if (columns.size() != 1)
-            {
-            BeAssert(false && "Key property map is expected to map to a single column.");
-            return ERROR;
-            }
-
-        keyPropertyColumns.insert(columns[0]);
-        }
-
-    return SUCCESS;
-    }
-
-//---------------------------------------------------------------------------------------
-// @bsimethod                      Krischan.Eberle                          01/2016
-//+---------------+---------------+---------------+---------------+---------------+------
-BentleyStatus RelationshipClassEndTableMap::TryGetConstraintIdColumnNameFromNavigationProperty(Utf8StringR columnName, ECDbCR ecdb, ECN::ECRelationshipConstraintCR constraint, ECN::ECRelationshipClassCR relClass, ECN::ECRelationshipEnd constraintEnd) const
-    {
-    columnName.clear();
-    ECRelationshipConstraintClassList const& constraintClasses = constraint.GetConstraintClasses();
-    if (constraintClasses.size() == 0)
-        return SUCCESS;
-
-    const ECRelatedInstanceDirection expectedDirection = constraintEnd == ECRelationshipEnd::ECRelationshipEnd_Source ? ECRelatedInstanceDirection::Forward : ECRelatedInstanceDirection::Backward;
-    NavigationECPropertyCP singleNavProperty = nullptr;
-    for (ECRelationshipConstraintClassCP constraintClass : constraintClasses)
-        {
-        for (ECPropertyCP prop : constraintClass->GetClass().GetProperties())
-            {
-            NavigationECPropertyCP navProp = prop->GetAsNavigationProperty();
-            if (navProp != nullptr && navProp->GetRelationshipClass() == &relClass && navProp->GetDirection() == expectedDirection)
-                {
-                if (singleNavProperty == nullptr)
-                    singleNavProperty = navProp;
-                else
-                    {
-                    LOG.infov("More than one NavigationECProperty found on the %s constraint classes of the ECRelationship %s. Therefore the constraint column name cannot be implied from a navigation property. A default name will be picked.", 
-                              constraintEnd == ECRelationshipEnd_Source ? "source" : "target", relClass.GetFullName());
-                    return SUCCESS;
-                    }
-                }
-            }
-        }
-
-    //no nav prop found
-    if (singleNavProperty == nullptr)
-        return SUCCESS;
-
-    bool isNullable, isUnique; //unused
-    ECDbSqlColumn::Constraint::Collation collation;//unused
-    return PropertyMap::DetermineColumnInfo(columnName, isNullable, isUnique, collation, ecdb, *singleNavProperty, singleNavProperty->GetName().c_str());
-    }
-
-
-//************************** RelationshipClassLinkTableMap *****************************************
-/*---------------------------------------------------------------------------------**//**
-* @bsimethod                                   Ramanujam.Raman                   06/12
-+---------------+---------------+---------------+---------------+---------------+------*/
-RelationshipClassLinkTableMap::RelationshipClassLinkTableMap (ECRelationshipClassCR ecRelClass, ECDbMapCR ecDbMap, ECDbMapStrategy mapStrategy, bool setIsDirty)
-: RelationshipClassMap (ecRelClass, ecDbMap, mapStrategy, setIsDirty) 
-    {}
-
-//---------------------------------------------------------------------------------------
-//@bsimethod                                   Ramanujam.Raman                   06 / 12
-//---------------------------------------------------------------------------------------
-MapStatus RelationshipClassLinkTableMap::_MapPart1 (SchemaImportContext& context, ClassMapInfo const& classMapInfo, IClassMap const* parentClassMap)
-    {
-    BeAssert (!GetMapStrategy ().IsForeignKeyMapping() &&
-        "RelationshipClassLinkTableMap is not meant to be used with other map strategies.");
-
-    auto stat = RelationshipClassMap::_MapPart1 (context, classMapInfo, parentClassMap);
-    if (stat != MapStatus::Success)
-        return stat;
-
-    //**** Class View for SELECT statement
-    m_dbView = CreateClassDbView ();
-
-    BeAssert (dynamic_cast<RelationshipMapInfo const*> (&classMapInfo) != nullptr);
-    RelationshipMapInfo const& relationClassMapInfo = static_cast<RelationshipMapInfo const&> (classMapInfo);
-
-    ECRelationshipClassCR relationshipClass = GetRelationshipClass ();
-    auto const& sourceConstraint = relationshipClass.GetSource ();
-    auto const& targetConstraint = relationshipClass.GetTarget ();
-
-    if (HasKeyProperties(sourceConstraint) || HasKeyProperties(targetConstraint))
-        {
-        GetECDbMap().GetECDbR().GetECDbImplR().GetIssueReporter().Report(ECDbIssueSeverity::Error, "The ECRelationshipClass '%s' is mapped to a link table. One of its constraints has Key properties which is only supported for foreign key type relationships.",
-                                                                         relationshipClass.GetFullName());
-        return MapStatus::Error;
-        }
-
-    //**** Constraint columns and prop maps
-    bool addSourceECClassIdColumnToTable = false;
-    ECClassId defaultSourceECClassId = ECClass::UNSET_ECCLASSID;
-    DetermineConstraintClassIdColumnHandling (addSourceECClassIdColumnToTable, defaultSourceECClassId, sourceConstraint);
-
-    bool addTargetECClassIdColumnToTable = false;
-    ECClassId defaultTargetECClassId = ECClass::UNSET_ECCLASSID;
-    DetermineConstraintClassIdColumnHandling (addTargetECClassIdColumnToTable, defaultTargetECClassId, targetConstraint);
-    return CreateConstraintPropMaps (relationClassMapInfo, addSourceECClassIdColumnToTable, defaultSourceECClassId, addTargetECClassIdColumnToTable, defaultTargetECClassId);
-    }
-
-//---------------------------------------------------------------------------------------
-//@bsimethod                                   Affan.Khan                         04 / 15
-//---------------------------------------------------------------------------------------
-ECDbSqlColumn* RelationshipClassLinkTableMap::ConfigureForeignECClassIdKey(RelationshipMapInfo const& mapInfo, ECRelationshipEnd relationshipEnd)
-    {
-    ECDbSqlColumn* endECClassIdColumn = nullptr;
-    ECRelationshipClassCP relationship = mapInfo.GetECClass ().GetRelationshipClassCP ();
-    BeAssert (relationship != nullptr);
-    ECRelationshipConstraintCR foreignEndConstraint = relationshipEnd == ECRelationshipEnd_Source ? relationship->GetSource () : relationship->GetTarget ();
-    ECEntityClass const* foreignEndClass = foreignEndConstraint.GetClasses ()[0];
-    ClassMap const* foreignEndClassMap = GetECDbMap ().GetClassMap (*foreignEndClass);
-    size_t foreignEndTableCount = GetECDbMap ().GetTableCountOnRelationshipEnd (foreignEndConstraint);
-
-    ColumnKind columnId = relationshipEnd == ECRelationshipEnd::ECRelationshipEnd_Source ? ColumnKind::SourceECClassId : ColumnKind::TargetECClassId;
-    RelationshipEndColumns const& constraintColumnsMapping = GetEndColumnsMapping(mapInfo, relationshipEnd);
-    Utf8String columnName(constraintColumnsMapping.GetECClassIdColumnName());
-    if (columnName.empty())
-        {
-        if (!GetConstraintECClassIdColumnName (columnName, relationshipEnd, GetPrimaryTable ()))
-            return nullptr;
-        }
-
-    if (ConstraintIncludesAnyClass (foreignEndConstraint.GetClasses ()) || foreignEndTableCount > 1)
-        {
-        //! We will create ECClassId column in this case
-        endECClassIdColumn = CreateConstraintColumn (columnName.c_str (), columnId, PersistenceType::Persisted);
-        BeAssert (endECClassIdColumn != nullptr);
-        }
-    else
-        {
-        //! We will use JOIN to otherTable to get the ECClassId (if any)
-        endECClassIdColumn = const_cast<ECDbSqlColumn*>(foreignEndClassMap->GetPrimaryTable ().GetFilteredColumnFirst (ColumnKind::ECClassId));
-        if (endECClassIdColumn == nullptr)
-            endECClassIdColumn = CreateConstraintColumn (columnName.c_str (), columnId, PersistenceType::Virtual);
-        }
-
-    return endECClassIdColumn;
-    }
-
-//---------------------------------------------------------------------------------------
-//@bsimethod                                   Affan.Khan                         1 / 16
-//---------------------------------------------------------------------------------------
-DataIntegrityEnforcementMethod RelationshipClassLinkTableMap::GetDataIntegrityEnforcementMethod() const
-    {
-    if (GetPrimaryTable().GetTableType() == TableType::Existing)
-        return DataIntegrityEnforcementMethod::None;
-
-    size_t nSourceTables = GetECDbMap().GetTableCountOnRelationshipEnd(GetRelationshipClass().GetSource());
-    size_t nTargetTables = GetECDbMap().GetTableCountOnRelationshipEnd(GetRelationshipClass().GetTarget());
-
-    if (GetRelationshipClass().GetStrength() == StrengthType::Referencing ||
-        GetRelationshipClass().GetStrength() == StrengthType::Holding)
-        {
-        if (nSourceTables == 1 && nTargetTables == 1)
-            {
-            return DataIntegrityEnforcementMethod::ForeignKey;
-            }
-        }
-
-    BeAssert(false && "Trigger not supported");
-    return DataIntegrityEnforcementMethod::Trigger;
-    }
-//---------------------------------------------------------------------------------------
-//@bsimethod                                   Ramanujam.Raman                   06 / 12
-//---------------------------------------------------------------------------------------
-MapStatus RelationshipClassLinkTableMap::_MapPart2 (SchemaImportContext& context, ClassMapInfo const& classMapInfo, IClassMap const* parentClassMap)
-    {
-    MapStatus stat = RelationshipClassMap::_MapPart2 (context, classMapInfo, parentClassMap);
-    if (stat != MapStatus::Success)
-        return stat;
-
-    RelationshipMapInfo const& relationClassMapInfo = static_cast<RelationshipMapInfo const&> (classMapInfo);
-
-
-    std::set<ECDbSqlTable const*> sourceTables = relationClassMapInfo.GetSourceTables();
-    std::set<ECDbSqlTable const*> targetTables = relationClassMapInfo.GetTargetTables();
-    const size_t sourceTableCount = sourceTables.size();
-    const size_t targetTableCount = targetTables.size();
-    if (sourceTableCount > 1 || targetTableCount > 1)
-        {
-        Utf8CP constraintStr = nullptr;
-        if (sourceTableCount > 1 && targetTableCount > 1)
-            constraintStr = "source and target constraints are";
-        else if (sourceTableCount > 1)
-            constraintStr = "source constraint is";
-        else
-            constraintStr = "target constraint is";
-
-        GetECDbMap().GetECDbR().GetECDbImplR().GetIssueReporter().Report(ECDbIssueSeverity::Error,
-            "The ECRelationshipClass '%s' is mapped to a link table, but the %s mapped to more than one table, which is not supported for link tables.",
-            GetRelationshipClass().GetFullName(), constraintStr);
-
-        return MapStatus::Error;
-        }
-
-    BeAssert(GetRelationshipClass().GetStrength() != StrengthType::Embedding && "Should have caught already in ClassMapInfo");
-
-    if (GetPrimaryTable().GetTableType() != TableType::Existing)
-        {
-        //Create FK from Source-Primary to LinkTable
-        ECDbSqlTable * sourceTable = const_cast<ECDbSqlTable*>(*sourceTables.begin());
-        ECDbSqlForeignKeyConstraint* sourceFK = GetPrimaryTable().CreateForeignKeyConstraint(*sourceTable);
-        ECDbSqlColumn const* souceColumn = sourceTable->GetFilteredColumnFirst(ColumnKind::ECInstanceId);
-        sourceFK->Add(GetSourceECInstanceIdPropMap()->GetSingleColumn()->GetName().c_str(), souceColumn->GetName().c_str());
-        sourceFK->SetOnDeleteAction(ForeignKeyActionType::Cascade);
-        sourceFK->RemoveIfDuplicate();
-        sourceFK = nullptr;
-
-
-        //Create FK from Target-Primary to LinkTable
-        ECDbSqlTable * targetTable = const_cast<ECDbSqlTable*>(*targetTables.begin());
-        ECDbSqlForeignKeyConstraint* targetFK = GetPrimaryTable().CreateForeignKeyConstraint(*targetTable);
-        ECDbSqlColumn const* targetColumn = targetTable->GetFilteredColumnFirst(ColumnKind::ECInstanceId);
-        targetFK->Add(GetTargetECInstanceIdPropMap()->GetSingleColumn()->GetName().c_str(), targetColumn->GetName().c_str());
-        targetFK->SetOnDeleteAction(ForeignKeyActionType::Cascade);
-        targetFK->RemoveIfDuplicate();
-        targetFK = nullptr;
-        }
-
-    AddIndices (context, classMapInfo);
-    return MapStatus::Success;
-    }
-
-//---------------------------------------------------------------------------------------
-// @bsimethod                                               Krischan.Eberle       11/2013
-//+---------------+---------------+---------------+---------------+---------------+------
-MapStatus RelationshipClassLinkTableMap::CreateConstraintPropMaps 
-(
-RelationshipMapInfo const& mapInfo,
-bool addSourceECClassIdColumnToTable,
-ECClassId defaultSourceECClassId, 
-bool addTargetECClassIdColumnToTable, 
-ECClassId defaultTargetECClassId
-)
-    {
-    //**** SourceECInstanceId prop map 
-    Utf8String columnName (mapInfo.GetColumnsMapping(ECRelationshipEnd_Source).GetECInstanceIdColumnName ());
-    if (columnName.empty ())
-        {
-        if (!GetConstraintECInstanceIdColumnName (columnName, ECRelationshipEnd_Source, GetPrimaryTable()))
-            return MapStatus::Error;
-        }
-
-    auto sourceECInstanceIdColumn = CreateConstraintColumn(columnName.c_str (),ColumnKind::SourceECInstanceId, PersistenceType::Persisted);
-    auto sourceECInstanceIdPropMap = PropertyMapRelationshipConstraintECInstanceId::Create (ECRelationshipEnd_Source, Schemas (), PropertyMapSystem::ToVector(sourceECInstanceIdColumn));
-    PRECONDITION(sourceECInstanceIdPropMap.IsValid(), MapStatus::Error);
-    sourceECInstanceIdPropMap->FindOrCreateColumnsInTable(*this, &mapInfo);
-    GetPropertyMapsR ().AddPropertyMap(sourceECInstanceIdPropMap);
-    m_sourceConstraintMap.SetECInstanceIdPropMap (sourceECInstanceIdPropMap.get ());
-
-    //**** SourceECClassId prop map
-    auto sourceECClassIdColumn = ConfigureForeignECClassIdKey (mapInfo, ECRelationshipEnd_Source);
-    auto sourceECClassIdColumnAlias = sourceECClassIdColumn->GetName ().EqualsI (ECDbSystemSchemaHelper::SOURCEECCLASSID_PROPNAME) == true ? nullptr : ECDbSystemSchemaHelper::SOURCEECCLASSID_PROPNAME;
-    auto sourceECClassIdPropMap = PropertyMapRelationshipConstraintClassId::Create (ECRelationshipEnd_Source, Schemas (), PropertyMapSystem::ToVector(sourceECClassIdColumn), defaultSourceECClassId, *this, sourceECClassIdColumnAlias);
-    PRECONDITION(sourceECClassIdPropMap.IsValid(), MapStatus::Error);
-    sourceECClassIdPropMap->FindOrCreateColumnsInTable(*this, &mapInfo);
-    GetPropertyMapsR ().AddPropertyMap(sourceECClassIdPropMap);
-    m_sourceConstraintMap.SetECClassIdPropMap (sourceECClassIdPropMap.get ());
-
-
-    //**** TargetECInstanceId prop map 
-    columnName = mapInfo.GetColumnsMapping(ECRelationshipEnd_Target).GetECInstanceIdColumnName();
-    if (columnName.empty ())
-        {
-        if (!GetConstraintECInstanceIdColumnName (columnName, ECRelationshipEnd_Target, GetPrimaryTable()))
-            return MapStatus::Error;
-        }
-
-    auto targetECInstanceIdColumn = CreateConstraintColumn (columnName.c_str (), ColumnKind::TargetECInstanceId, PersistenceType::Persisted);
-
-    auto targetECInstanceIdPropMap = PropertyMapRelationshipConstraintECInstanceId::Create (ECRelationshipEnd_Target, Schemas (), PropertyMapSystem::ToVector(targetECInstanceIdColumn));
-    PRECONDITION(targetECInstanceIdPropMap.IsValid(), MapStatus::Error);
-    targetECInstanceIdPropMap->FindOrCreateColumnsInTable(*this, &mapInfo);
-    GetPropertyMapsR ().AddPropertyMap(targetECInstanceIdPropMap);
-    m_targetConstraintMap.SetECInstanceIdPropMap (targetECInstanceIdPropMap.get ());
-
-
-    //**** TargetECClassId prop map
-    auto targetECClassIdColumn = ConfigureForeignECClassIdKey (mapInfo, ECRelationshipEnd_Target);
-    auto targetECClassIdColumnAlias = targetECClassIdColumn->GetName ().EqualsI (ECDbSystemSchemaHelper::TARGETECCLASSID_PROPNAME) == true ? nullptr : ECDbSystemSchemaHelper::TARGETECCLASSID_PROPNAME;
-    auto targetECClassIdPropMap = PropertyMapRelationshipConstraintClassId::Create (ECRelationshipEnd_Target, Schemas (), PropertyMapSystem::ToVector(targetECClassIdColumn), defaultTargetECClassId, *this,targetECClassIdColumnAlias);
-    if (targetECClassIdPropMap == nullptr)
-        { 
-        BeAssert (targetECClassIdPropMap != nullptr);
-        return MapStatus::Error;
-        }
-
-    targetECClassIdPropMap->FindOrCreateColumnsInTable(*this, &mapInfo);
-    GetPropertyMapsR ().AddPropertyMap(targetECClassIdPropMap);
-    m_targetConstraintMap.SetECClassIdPropMap (targetECClassIdPropMap.get ());
-
-    return MapStatus::Success;
-    }
-
-/*---------------------------------------------------------------------------------**//**
-* @bsimethod                                   Affan.Khan                            09/12
-+---------------+---------------+---------------+---------------+---------------+------*/
-void RelationshipClassLinkTableMap::AddIndices (SchemaImportContext& schemaImportContext, ClassMapInfo const& mapInfo)
-    {
-    if (GetPrimaryTable ().GetTableType () == TableType::Existing)
-        return;
-
-    BeAssert(dynamic_cast<RelationshipMapInfo const*> (&mapInfo) != nullptr);
-    RelationshipMapInfo const& relationshipClassMapInfo = static_cast<RelationshipMapInfo const&> (mapInfo);
-
-    RelationshipMapInfo::Cardinality cardinality = relationshipClassMapInfo.GetCardinality();
-    const bool enforceUniqueness = !relationshipClassMapInfo.AllowDuplicateRelationships();
-
-    // Add indices on the source and target based on cardinality
-    bool sourceIsUnique = enforceUniqueness;
-    bool targetIsUnique = enforceUniqueness;
-
-    switch (cardinality)
-        {
-        //the many side can be unique, but the one side must never be unique
-            case RelationshipMapInfo::Cardinality::OneToMany:
-                sourceIsUnique = false;
-                break;
-            case RelationshipMapInfo::Cardinality::ManyToOne:
-                targetIsUnique = false;
-                break;
-              
-            case RelationshipMapInfo::Cardinality::ManyToMany:
-                sourceIsUnique = false;
-                targetIsUnique = false;
-                break;
-            default:
-                break;
-        }
-
-    AddIndex(schemaImportContext, RelationshipIndexSpec::Source, sourceIsUnique);
-    AddIndex(schemaImportContext, RelationshipIndexSpec::Target, targetIsUnique);
-
-    if (enforceUniqueness)
-        AddIndex(schemaImportContext, RelationshipClassLinkTableMap::RelationshipIndexSpec::SourceAndTarget, true);
-    }
-    
-
-/*---------------------------------------------------------------------------------**//**
-* @bsimethod                                   Ramanujam.Raman                   04/13
-+---------------+---------------+---------------+---------------+---------------+------*/
-void RelationshipClassLinkTableMap::AddIndex(SchemaImportContext& schemaImportContext, RelationshipIndexSpec spec, bool isUniqueIndex)
-    {
-    // Setup name of the index
-    Utf8String name;
-    if (isUniqueIndex)
-        name.append("uix_");
-    else
-        name.append("ix_");
-
-    name.append(GetClass().GetSchema().GetNamespacePrefix()).append("_").append(GetClass().GetName()).append("_");
-
-    switch (spec)
-        {
-            case RelationshipIndexSpec::Source:
-                name.append("source");
-                break;
-            case RelationshipIndexSpec::Target:
-                name.append("target");
-                break;
-            case RelationshipIndexSpec::SourceAndTarget:
-                name.append("sourcetarget");
-                break;
-            default:
-                BeAssert(false);
-                break;
-        }
-
-    auto sourceECInstanceIdColumn = GetSourceECInstanceIdPropMap()->GetSingleColumn();
-    auto sourceECClassIdColumn = GetSourceECClassIdPropMap()->IsMappedToClassMapTables() ? GetSourceECClassIdPropMap()->GetSingleColumn() : nullptr;
-    auto targetECInstanceIdColumn = GetTargetECInstanceIdPropMap()->GetSingleColumn();
-    auto targetECClassIdColumn = GetTargetECClassIdPropMap()->IsMappedToClassMapTables() ? GetTargetECClassIdPropMap()->GetSingleColumn() : nullptr;
-
-    std::vector<ECDbSqlColumn const*> columns;
-    switch (spec)
-        {
-            case RelationshipIndexSpec::Source:
-                GenerateIndexColumnList(columns, sourceECInstanceIdColumn, sourceECClassIdColumn, nullptr, nullptr);
-                break;
-            case RelationshipIndexSpec::Target:
-                GenerateIndexColumnList(columns, targetECInstanceIdColumn, targetECClassIdColumn, nullptr, nullptr);
-                break;
-
-            case RelationshipIndexSpec::SourceAndTarget:
-                GenerateIndexColumnList(columns, sourceECInstanceIdColumn, sourceECClassIdColumn, targetECInstanceIdColumn, targetECClassIdColumn);
-                break;
-
-            default:
-                BeAssert(false);
-                break;
-        }
-
-    schemaImportContext.GetECDbMapDb().CreateIndex(GetECDbMap().GetECDbR(), GetPrimaryTable(), name.c_str(), isUniqueIndex, columns, nullptr,
-                                                   true, GetClass().GetId(), 
-                                                   //if a partial index is created, it must only apply to this class,
-                                                   //not to subclasses, as constraints are not inherited by relationships
-                                                   false);
-    }
-    
-/*---------------------------------------------------------------------------------**//**
-* @bsimethod                                   Ramanujam.Raman                   04/13
-+---------------+---------------+---------------+---------------+---------------+------*/
-void RelationshipClassLinkTableMap::GenerateIndexColumnList(std::vector<ECDbSqlColumn const*>& columns, ECDbSqlColumn const* col1, ECDbSqlColumn const* col2, ECDbSqlColumn const* col3, ECDbSqlColumn const* col4)
-    {
-    if (nullptr != col1 && col1->GetPersistenceType () == PersistenceType::Persisted)
-        columns.push_back(col1);
-
-    if (nullptr != col2 && col2->GetPersistenceType () == PersistenceType::Persisted)
-        columns.push_back(col2);
-
-    if (nullptr != col3 && col3->GetPersistenceType () == PersistenceType::Persisted)
-        columns.push_back(col3);
-
-    if (nullptr != col4 && col4->GetPersistenceType () == PersistenceType::Persisted)
-        columns.push_back(col4);
-    }
-    
-
-    
-/*---------------------------------------------------------------------------------**//**
-* @bsimethod                                   Ramanujam.Raman                   09/12
-+---------------+---------------+---------------+---------------+---------------+------*/
-bool RelationshipClassLinkTableMap::GetConstraintECInstanceIdColumnName(Utf8StringR columnName, ECRelationshipEnd relationshipEnd, ECDbSqlTable const& table) const
-    {
-    if (columnName.empty())
-        columnName = (relationshipEnd == ECRelationshipEnd_Source) ? ECDbSystemSchemaHelper::SOURCEECINSTANCEID_PROPNAME : ECDbSystemSchemaHelper::TARGETECINSTANCEID_PROPNAME;
-
-    if (table.FindColumnCP(columnName.c_str()) == nullptr)
-        return true;
-
-    if (GetMapStrategy().GetStrategy() == ECDbMapStrategy::Strategy::SharedTable)
-        return true;
-
-    //Following error occure in Upgrading ECSchema but is not fatal.
-    LOG.errorv("Table %s already contains column named %s. ECRelationship %s has failed to map.",
-               table.GetName().c_str(), columnName.c_str(), m_ecClass.GetFullName());
-    return false;
-    }
-    
-/*---------------------------------------------------------------------------------**//**
-* @bsimethod                                   Ramanujam.Raman                   09/12
-+---------------+---------------+---------------+---------------+---------------+------*/
-bool RelationshipClassLinkTableMap::GetConstraintECClassIdColumnName (Utf8StringR columnName, ECRelationshipEnd relationshipEnd, ECDbSqlTable const& table) const
-    {
-    if (columnName.empty ())
-        columnName = (relationshipEnd == ECRelationshipEnd_Source) ? ECDbSystemSchemaHelper::SOURCEECCLASSID_PROPNAME : ECDbSystemSchemaHelper::TARGETECCLASSID_PROPNAME;
-
-    if (table.FindColumnCP (columnName.c_str ()) == nullptr)
-        return true;
-
-    if (GetMapStrategy().GetStrategy() == ECDbMapStrategy::Strategy::SharedTable)
-        return true;
-
-    //Following error occure in Upgrading ECSchema but is not fatal.
-    LOG.errorv("Table %s already contains column named %s. ECRelationship %s has failed to map.",
-               table.GetName().c_str(), columnName.c_str(), m_ecClass.GetFullName());
-    return false;
-    }
-
-/*---------------------------------------------------------------------------------**//**
-* @bsimethod                                   Affan.Khan                   01/15
-+---------------+---------------+---------------+---------------+---------------+------*/
-BentleyStatus RelationshipClassLinkTableMap::_Load (std::set<ClassMap const*>& loadGraph, ClassMapLoadContext& ctx, ECDbClassMapInfo const& mapInfo, IClassMap const* parentClassMap)
-    {
-    if (ClassMap::_Load (loadGraph, ctx, mapInfo, parentClassMap) != BentleyStatus::SUCCESS)
-        return ERROR;
-
-    m_dbView = CreateClassDbView ();
-    ECRelationshipClassCR relationshipClass = GetRelationshipClass ();
-    auto const& sourceConstraint = relationshipClass.GetSource ();
-    auto const& targetConstraint = relationshipClass.GetTarget ();
-
-    ECClassId defaultSourceECClassId = sourceConstraint.GetClasses().empty() ? ECClass::UNSET_ECCLASSID : sourceConstraint.GetClasses().front()->GetId();
-    ECClassId defaultTargetECClassId = targetConstraint.GetClasses().empty() ? ECClass::UNSET_ECCLASSID : targetConstraint.GetClasses().front()->GetId();
-
-    auto sourceECInstanceIdProperty = ECDbSystemSchemaHelper::GetSystemProperty (Schemas (), ECSqlSystemProperty::SourceECInstanceId);
-    auto pm = mapInfo.FindPropertyMap (sourceECInstanceIdProperty->GetId (), ECDbSystemSchemaHelper::SOURCEECINSTANCEID_PROPNAME);
-    if (pm == nullptr)
-        {
-        BeAssert (false && "Failed to deserialize property map");
-        return ERROR;
-        }
-
-
-    auto sourceECInstanceIdPropMap = PropertyMapRelationshipConstraintECInstanceId::Create (ECRelationshipEnd_Source, Schemas (), pm->GetColumns());
-    PRECONDITION (sourceECInstanceIdPropMap.IsValid (), BentleyStatus::ERROR);
-    GetPropertyMapsR ().AddPropertyMap (sourceECInstanceIdPropMap);
-    m_sourceConstraintMap.SetECInstanceIdPropMap (sourceECInstanceIdPropMap.get ());
-
-
-    auto sourceECClassIdProperty = ECDbSystemSchemaHelper::GetSystemProperty (Schemas (), ECSqlSystemProperty::SourceECClassId);
-    pm = mapInfo.FindPropertyMap (sourceECClassIdProperty->GetId (), ECDbSystemSchemaHelper::SOURCEECCLASSID_PROPNAME);
-    if (pm == nullptr)
-        {
-        BeAssert (false && "Failed to deserialize property map");
-        return ERROR;
-        }
-
-
-    auto sourceECClassIdPropMap = PropertyMapRelationshipConstraintClassId::Create (ECRelationshipEnd_Source, Schemas (), pm->GetColumns(), defaultSourceECClassId, *this, ECDbSystemSchemaHelper::SOURCEECCLASSID_PROPNAME);
-    PRECONDITION (sourceECClassIdPropMap.IsValid (), ERROR);
-    GetPropertyMapsR ().AddPropertyMap (sourceECClassIdPropMap);
-    m_sourceConstraintMap.SetECClassIdPropMap (sourceECClassIdPropMap.get ());
-
-    auto targetECInstanceIdProperty = ECDbSystemSchemaHelper::GetSystemProperty (Schemas (), ECSqlSystemProperty::TargetECInstanceId);
-    pm = mapInfo.FindPropertyMap (targetECInstanceIdProperty->GetId (), ECDbSystemSchemaHelper::TARGETECINSTANCEID_PROPNAME);
-    if (pm == nullptr)
-        {
-        BeAssert (false && "Failed to deserialize property map");
-        return ERROR;
-        }
-
-    auto targetECInstanceIdPropMap = PropertyMapRelationshipConstraintECInstanceId::Create (ECRelationshipEnd_Target, Schemas (), pm->GetColumns());
-    PRECONDITION (targetECInstanceIdPropMap.IsValid (), BentleyStatus::ERROR);
-    GetPropertyMapsR ().AddPropertyMap (targetECInstanceIdPropMap);
-    m_targetConstraintMap.SetECInstanceIdPropMap (targetECInstanceIdPropMap.get ());
-
-    auto targetECClassIdProperty = ECDbSystemSchemaHelper::GetSystemProperty (Schemas (), ECSqlSystemProperty::TargetECClassId);
-    pm = mapInfo.FindPropertyMap (targetECClassIdProperty->GetId (), ECDbSystemSchemaHelper::TARGETECCLASSID_PROPNAME);
-    if (pm == nullptr)
-        {
-        BeAssert (false && "Failed to deserialize property map");
-        return ERROR;
-        }
-
-    auto targetECClassIdPropMap = PropertyMapRelationshipConstraintClassId::Create (ECRelationshipEnd_Target, Schemas (), pm->GetColumns(), defaultTargetECClassId, *this, ECDbSystemSchemaHelper::TARGETECCLASSID_PROPNAME);
-    PRECONDITION (targetECClassIdPropMap.IsValid (), BentleyStatus::ERROR);
-    GetPropertyMapsR ().AddPropertyMap (targetECClassIdPropMap);
-    m_targetConstraintMap.SetECClassIdPropMap (targetECClassIdPropMap.get ());
-
-    return BentleyStatus::SUCCESS;
-    }
-
-//----------------------------------------------------------------------------------
-// @bsimethod                                 Krischan.Eberle                10/2015
-//+---------------+---------------+---------------+---------------+---------------+-
-//static
-bool RelationshipClassLinkTableMap::HasKeyProperties(ECN::ECRelationshipConstraint const& constraint)
-    {
-    for (ECRelationshipConstraintClassCP constraintClass : constraint.GetConstraintClasses())
-        {
-        if (!constraintClass->GetKeys().empty())
-            return true;
-        }
-
-    return false;
-    }
-
-END_BENTLEY_SQLITE_EC_NAMESPACE
+/*--------------------------------------------------------------------------------------+
+|
+|     $Source: ECDb/RelationshipClassMap.cpp $
+|
+|  $Copyright: (c) 2016 Bentley Systems, Incorporated. All rights reserved. $
+|
++--------------------------------------------------------------------------------------*/
+#include "ECDbPch.h"
+
+using namespace std;
+USING_NAMESPACE_BENTLEY_EC
+
+BEGIN_BENTLEY_SQLITE_EC_NAMESPACE
+
+//************************ RelationshipClassMap **********************************
+//---------------------------------------------------------------------------------------
+// @bsimethod                                 Krischan.Eberle                    12/2013
+//---------------------------------------------------------------------------------------
+/*---------------------------------------------------------------------------------**//**
+* @bsimethod                                   Ramanujam.Raman                   06/12
++---------------+---------------+---------------+---------------+---------------+------*/
+RelationshipClassMap::RelationshipClassMap(ECRelationshipClassCR ecRelClass, ECDbMapCR ecDbMap, ECDbMapStrategy mapStrategy, bool setIsDirty)
+    : ClassMap(ecRelClass, ecDbMap, mapStrategy, setIsDirty),
+    m_sourceConstraintMap(ecDbMap.GetECDbR().Schemas(), ecRelClass.GetSource()),
+    m_targetConstraintMap(ecDbMap.GetECDbR().Schemas(), ecRelClass.GetTarget())
+    {}
+
+//---------------------------------------------------------------------------------------
+// @bsimethod                                 Krischan.Eberle                    11/2013
+//---------------------------------------------------------------------------------------
+ECDbSqlColumn* RelationshipClassMap::CreateConstraintColumn(Utf8CP columnName, ColumnKind columnId, PersistenceType persType)
+    {
+    ECDbSqlColumn* column = GetPrimaryTable().FindColumnP(columnName);
+    if (column != nullptr)
+        {
+        if (!Enum::Intersects(column->GetKind(), columnId))
+            column->AddKind(columnId);
+
+        return column;
+        }
+
+    if (GetPrimaryTable().IsOwnedByECDb())
+        {
+        column = GetPrimaryTable().CreateColumn(columnName, ECDbSqlColumn::Type::Long, columnId, persType);
+        }
+    else
+        {
+        GetPrimaryTable().GetEditHandleR().BeginEdit();
+        column = GetPrimaryTable().CreateColumn(columnName, ECDbSqlColumn::Type::Long, columnId, PersistenceType::Virtual);
+        GetPrimaryTable().GetEditHandleR().EndEdit();
+        }
+
+    return column;
+    }
+
+//---------------------------------------------------------------------------------------
+// @bsimethod                                 Affan.Khan                        12/13
+//---------------------------------------------------------------------------------------
+//static
+bool RelationshipClassMap::ConstraintIncludesAnyClass (ECConstraintClassesList const& constraintClasses)
+    {
+    for (auto& ecclass : constraintClasses)
+        {
+        if (IsAnyClass (*ecclass))
+            return true;
+        }
+
+    return false;
+    }
+
+//---------------------------------------------------------------------------------------
+// @bsimethod                                 Krischan.Eberle                    01/2014
+//---------------------------------------------------------------------------------------
+void RelationshipClassMap::DetermineConstraintClassIdColumnHandling (bool& addConstraintClassIdColumnNeeded, ECN::ECClassId& defaultConstraintClassId, ECRelationshipConstraintCR constraint) const
+    {
+    //A constraint class id column is needed if 
+    // * the map strategy implies that multiple classes are stored in the same table or
+    // * the constraint includes the AnyClass or 
+    // * it has more than one classes including subclasses in case of a polymorphic constraint. 
+    //So we first determine whether a constraint class id column is needed
+    auto const& constraintClasses = constraint.GetClasses ();
+    addConstraintClassIdColumnNeeded = constraintClasses.size () > 1 || ConstraintIncludesAnyClass (constraintClasses);
+    //if constraint is polymorphic, and if addConstraintClassIdColumnNeeded is not true yet,
+    //we also need to check if the constraint classes have subclasses. If there is at least one, addConstraintClassIdColumnNeeded
+    //is set to true;
+    if (!addConstraintClassIdColumnNeeded && constraint.GetIsPolymorphic ())
+        {
+        addConstraintClassIdColumnNeeded = true;
+        }
+
+    //if no class id column on the end is required, store the class id directly so that it can be used as literal in the native SQL
+    if (!addConstraintClassIdColumnNeeded)
+        {
+        BeAssert (constraintClasses.size () == 1);
+        auto constraintClass = constraintClasses[0];
+        BeAssert (constraintClass->HasId ());
+        defaultConstraintClassId = constraintClass->GetId ();
+        }
+    else
+        defaultConstraintClassId = ECClass::UNSET_ECCLASSID;
+    }
+
+//---------------------------------------------------------------------------------------
+// @bsimethod                                 Krischan.Eberle                    10/2013
+//---------------------------------------------------------------------------------------
+std::unique_ptr<ClassDbView> RelationshipClassMap::CreateClassDbView()
+    {
+    return std::unique_ptr<ClassDbView> (new ClassDbView (*this));
+    }
+
+//---------------------------------------------------------------------------------------
+// @bsimethod                                                    Krischan.Eberle  07/2014
+//---------------------------------------------------------------------------------------
+RelationshipConstraintMap const& RelationshipClassMap::GetConstraintMap (ECN::ECRelationshipEnd constraintEnd) const
+    {
+    return constraintEnd == ECRelationshipEnd_Source ? m_sourceConstraintMap : m_targetConstraintMap;
+    }
+
+//---------------------------------------------------------------------------------------
+// @bsimethod                                                    Krischan.Eberle  02/2016
+//---------------------------------------------------------------------------------------
+RelationshipConstraintMap& RelationshipClassMap::GetConstraintMapR(ECN::ECRelationshipEnd constraintEnd)
+    {
+    return constraintEnd == ECRelationshipEnd_Source ? m_sourceConstraintMap : m_targetConstraintMap;
+    }
+
+
+//---------------------------------------------------------------------------------------
+// @bsimethod                                                    Krischan.Eberle  06/2015
+//---------------------------------------------------------------------------------------
+//static
+RelationshipEndColumns const& RelationshipClassMap::GetEndColumnsMapping(RelationshipMapInfo const& info, ECN::ECRelationshipEnd end)
+    {
+    return info.GetColumnsMapping(end);
+    }
+
+//---------------------------------------------------------------------------------------
+// @bsimethod                                 Krischan.Eberle                    11/2013
+//---------------------------------------------------------------------------------------
+PropertyMapCP RelationshipClassMap::GetConstraintECInstanceIdPropMap (ECRelationshipEnd constraintEnd) const
+    {
+    if (constraintEnd == ECRelationshipEnd_Source)
+        return GetSourceECInstanceIdPropMap();
+    else
+        return GetTargetECInstanceIdPropMap();
+    }
+
+//---------------------------------------------------------------------------------------
+// @bsimethod                                 Krischan.Eberle                    11/2013
+//---------------------------------------------------------------------------------------
+PropertyMapRelationshipConstraintClassId const* RelationshipClassMap::GetConstraintECClassIdPropMap (ECRelationshipEnd constraintEnd) const
+    {
+    if (constraintEnd == ECRelationshipEnd_Source)
+        return GetSourceECClassIdPropMap();
+    else
+        return GetTargetECClassIdPropMap();
+    }
+
+
+//************************ RelationshipConstraintMap ******************************************
+//---------------------------------------------------------------------------------------
+// @bsimethod                                 Krischan.Eberle                    07/2014
+//---------------------------------------------------------------------------------------
+bool RelationshipConstraintMap::ClassIdMatchesConstraint (ECN::ECClassId candidateClassId) const
+    {
+    CacheClassIds ();
+
+    if (m_anyClassMatches)
+        return true;
+
+    return m_ecClassIdCache.find (candidateClassId) != m_ecClassIdCache.end ();
+    }
+//---------------------------------------------------------------------------------------
+// @bsimethod                               Muhammad.Zaighum                        04/13
+//---------------------------------------------------------------------------------------
+ECN::ECRelationshipConstraintCR RelationshipConstraintMap::GetRelationshipConstraint()const
+    {
+    return m_constraint;
+    }
+
+//---------------------------------------------------------------------------------------
+// @bsimethod                                 Krischan.Eberle                       12/13
+//---------------------------------------------------------------------------------------
+bool RelationshipConstraintMap::TryGetSingleClassIdFromConstraint (ECClassId& constraintClassId) const
+    {
+    CacheClassIds ();
+
+    if (m_anyClassMatches || m_ecClassIdCache.size () != 1)
+        return false;
+
+    BeAssert (m_ecClassIdCache.size () == 1);
+    constraintClassId = *m_ecClassIdCache.begin ();
+    return true;
+    }
+
+
+//---------------------------------------------------------------------------------------
+// @bsimethod                                 Krischan.Eberle                    07/2014
+//---------------------------------------------------------------------------------------
+void RelationshipConstraintMap::CacheClassIds () const
+    {
+    if (!m_isCacheSetup)
+        {
+        CacheClassIds (m_constraint.GetClasses (), m_constraint.GetIsPolymorphic ());
+        m_isCacheSetup = true;
+        }
+    }
+
+//---------------------------------------------------------------------------------------
+// @bsimethod                                 Krischan.Eberle                    07/2014
+//---------------------------------------------------------------------------------------
+void RelationshipConstraintMap::CacheClassIds(ECConstraintClassesList const& constraintClassList, bool constraintIsPolymorphic) const
+    {
+    //runs through all constraint classes, and if recursive is true through subclasses
+    //and caches the class ids as this method here is expensive performance-wise.
+    for (ECClassCP constraintClass : constraintClassList)
+        {
+        if (IClassMap::IsAnyClass(*constraintClass))
+            {
+            SetAnyClassMatches();
+            return;
+            }
+
+        const ECClassId classId = constraintClass->GetId();
+        CacheClassId(classId);
+
+        if (constraintIsPolymorphic)
+            {
+            //call into schema manager to ensure that the derived classes are loaded if needed
+            ECConstraintClassesList derivedClasses;
+            for (auto derivedClass : m_schemaManager.GetDerivedECClasses(*constraintClass))
+                derivedClasses.push_back(derivedClass->GetEntityClassP());
+            CacheClassIds(derivedClasses, constraintIsPolymorphic);
+            }
+        }
+    }
+
+
+//---------------------------------------------------------------------------------------
+// @bsimethod                                 Krischan.Eberle                    07/2014
+//---------------------------------------------------------------------------------------
+void RelationshipConstraintMap::CacheClassId (ECN::ECClassId classId) const
+    {
+    m_ecClassIdCache.insert (classId);
+    }
+
+//---------------------------------------------------------------------------------------
+// @bsimethod                                 Krischan.Eberle                    07/2014
+//---------------------------------------------------------------------------------------
+void RelationshipConstraintMap::SetAnyClassMatches () const
+    {
+    m_anyClassMatches = true;
+    //class id cache not needed if any class matches
+    m_ecClassIdCache.clear ();
+    }
+
+//************************ RelationshipClassEndTableMap **********************************
+/*---------------------------------------------------------------------------------**//**
+* @bsimethod                                   Ramanujam.Raman                   06/12
++---------------+---------------+---------------+---------------+---------------+------*/
+RelationshipClassEndTableMap::RelationshipClassEndTableMap (ECRelationshipClassCR ecRelClass, ECDbMapCR ecDbMap, ECDbMapStrategy mapStrategy, bool setIsDirty)
+: RelationshipClassMap (ecRelClass, ecDbMap, mapStrategy, setIsDirty), m_autogenerateForeignKeyColumns(true)
+    {}
+
+//---------------------------------------------------------------------------------------
+//@bsimethod                                   Affan.Khan                         1 / 16
+//---------------------------------------------------------------------------------------
+DataIntegrityEnforcementMethod RelationshipClassEndTableMap::GetDataIntegrityEnforcementMethod() const
+    {
+    if (GetPrimaryTable().GetTableType() == TableType::Existing || GetRelationshipClass().GetClassModifier() == ECClassModifier::Abstract
+        || GetRelationshipClass().GetSource().GetClasses().empty() || GetRelationshipClass().GetTarget().GetClasses().empty() )
+        return DataIntegrityEnforcementMethod::None;
+
+    if (GetRelationshipClass().GetStrength() == StrengthType::Referencing || GetRelationshipClass().GetStrength() == StrengthType::Embedding || GetRelationshipClass().GetStrength() == StrengthType::Holding)
+        {
+        return DataIntegrityEnforcementMethod::ForeignKey;
+        }
+
+    BeAssert(false && "Trigger are not supported");
+    return DataIntegrityEnforcementMethod::Trigger;
+    }
+
+//---------------------------------------------------------------------------------------
+// @bsimethod                                               Krischan.Eberle       06/2013
+//+---------------+---------------+---------------+---------------+---------------+------
+MapStatus RelationshipClassEndTableMap::_MapPart1(SchemaImportContext&, ClassMapInfo const& classMapInfo, IClassMap const* parentClassMap)
+    {
+    //Don't call base class method as end table map requires its own handling
+    BeAssert(GetMapStrategy().IsForeignKeyMapping());
+    m_dbView = CreateClassDbView();
+    RelationshipMapInfo const& relationshipClassMapInfo = dynamic_cast<RelationshipMapInfo const&> (classMapInfo);
+    BeAssert(m_ecClass.GetRelationshipClassCP() != nullptr && classMapInfo.GetMapStrategy().IsForeignKeyMapping());
+    ECRelationshipClassCR relationshipClass = GetRelationshipClass();
+
+
+    std::set<ECDbSqlTable const*> foreignEndTables = GetForeignEnd() == ECRelationshipEnd_Source ? relationshipClassMapInfo.GetSourceTables() : relationshipClassMapInfo.GetTargetTables();
+    ECRelationshipConstraintCR foreignEndConstraint = GetForeignEnd() == ECRelationshipEnd_Source ? relationshipClass.GetSource() : relationshipClass.GetTarget();
+    ECRelationshipConstraintCR referencedEndConstraint = GetReferencedEnd() == ECRelationshipEnd_Source ? relationshipClass.GetSource() : relationshipClass.GetTarget();
+
+    //! table must meet following constraint though these are already validated at MapStrategy evaluation time.
+    BeAssert(foreignEndTables.size() >= 1 && "ForeignEnd Tables must be >= 1");
+    BeAssert(GetReferencedEnd() == ECRelationshipEnd_Source ? relationshipClassMapInfo.GetSourceTables().size() == 1 : relationshipClassMapInfo.GetTargetTables().size() == 1 && "ReferencedEnd Tables must be == 1");
+
+
+    //! Determine FK column name and map to it or create a column and then map to it.
+    //!--------------------------------------------------------------------------------------
+    //! 1. Provided as RelationshipKey property
+    //!     a. Only one key property should be defined.
+    //!     b. DataType must match referencedEndTable PK.
+    //!     c. All class in constraint must have the property.
+    //! 2. Provided as part of CustomAttribute
+    //!     a. Column name specified must match or it would be a error.
+    //!     b. If column cannot be created in one of the foreign end table its a error.
+    //! 3. Generate foreign key column.
+    //!     a. Use Nav property column name if exist
+    //!     b. Generate a name and create a column that name.
+
+
+    //! 1. Provided as RelationshipKey property
+    //! ---------------------------------------
+
+
+    m_autogenerateForeignKeyColumns = true;
+
+    std::set<ECDbSqlColumn const*> fkTableFkCols, referencedTablePrimaryKeyCols;
+    if (SUCCESS != TryGetKeyPropertyColumn(fkTableFkCols, foreignEndConstraint, relationshipClass, GetForeignEnd()))
+        return MapStatus::Error;
+
+    if (SUCCESS != TryGetKeyPropertyColumn(referencedTablePrimaryKeyCols, referencedEndConstraint, relationshipClass, GetReferencedEnd()))
+        return MapStatus::Error;
+    
+    //Note: The FK column is the column that refers to the referenced end. Therefore the ECRelationshipEnd of the referenced end has to be taken!
+    ColumnKind foreignKeyColumnKind = GetReferencedEnd() == ECRelationshipEnd_Source ? ColumnKind::SourceECInstanceId : ColumnKind::TargetECInstanceId;
+    const bool cardinalityImpliesNotNullOnFkCol = referencedEndConstraint.GetCardinality().GetLowerLimit() > 0;
+    if (!fkTableFkCols.empty())
+        {
+        m_autogenerateForeignKeyColumns = false;
+        for (ECDbSqlColumn const* fkCol : fkTableFkCols)
+            {
+            ECDbSqlTable& fkTable = fkCol->GetTableR();
+
+            if (fkCol->GetConstraint().IsNotNull() != cardinalityImpliesNotNullOnFkCol)
+                {
+                Utf8CP error = nullptr;
+                if (cardinalityImpliesNotNullOnFkCol)
+                    error = "Failed to map ECRelationshipClass '%s'. It specified a KeyProperty which is nullable "
+                    "although the relationship's cardinality implies that the KeyProperty is not nullable. Either modify the cardinality or mark the property specifed as KeyProperty as not nullable.";
+                else
+                    error = "Failed to map ECRelationshipClass '%s'. It specified a KeyProperty which is not nullable "
+                    "although the relationship's cardinality implies that the KeyProperty is nullable. Please modify the cardinality accordingly.";
+
+                GetECDbMap().GetECDb().GetECDbImplR().GetIssueReporter().Report(ECDbIssueSeverity::Error, error, relationshipClass.GetFullName());
+                return MapStatus::Error;
+                }
+
+            const bool tableIsReadonly = !fkTable.GetEditHandle().CanEdit();
+            if (tableIsReadonly)
+                fkTable.GetEditHandleR().BeginEdit();
+
+            //Kind of existing columns must be modified so that they also have the constraint ecinstanceid kind
+            const_cast<ECDbSqlColumn*>(fkCol)->AddKind(foreignKeyColumnKind);
+
+            if (tableIsReadonly)
+                fkTable.GetEditHandleR().EndEdit();
+            }
+        }
+    else
+        {
+        Utf8String fkColumnName(relationshipClassMapInfo.GetColumnsMapping(GetForeignEnd()).GetECInstanceIdColumnName());
+        if (fkColumnName.empty())
+            {
+            if (SUCCESS != TryGetConstraintIdColumnNameFromNavigationProperty(fkColumnName, GetECDbMap().GetECDb(), foreignEndConstraint, relationshipClass, GetForeignEnd()))
+                return MapStatus::Error;
+            }
+
+        if (fkColumnName.empty())
+            fkColumnName.append("ForeignECInstanceId_").append(relationshipClass.GetName());
+
+        for (ECDbSqlTable const* foreignEndTable : foreignEndTables)
+            {
+            if (foreignEndTable->FindColumnCP(fkColumnName.c_str()) != nullptr)
+                {
+                GetECDbMap().GetECDb().GetECDbImplR().GetIssueReporter().Report(ECDbIssueSeverity::Error,
+                                                                                 "Failed to map ECRelationshipClass '%s'. ForeignKey column name '%s' is already used by another column in the foreign key end table %s.",
+                                                                                 fkColumnName.c_str(), relationshipClass.GetFullName(), foreignEndTable->GetName().c_str());
+
+                return MapStatus::Error;
+                }
+
+            const PersistenceType columnPersistenceType = foreignEndTable->IsOwnedByECDb() && foreignEndTable->GetPersistenceType() == PersistenceType::Persisted ? PersistenceType::Persisted : PersistenceType::Virtual;
+            ECDbSqlColumn* fkCol = const_cast<ECDbSqlTable*>(foreignEndTable)->CreateColumn(fkColumnName.c_str(), ECDbSqlColumn::Type::Long, foreignKeyColumnKind, columnPersistenceType);
+            if (fkCol == nullptr)
+                {
+                LOG.errorv("Could not create foreign key column %s in table %s for the ECRelationshipClass %s.",
+                           fkColumnName.c_str(), foreignEndTable->GetName().c_str(), relationshipClass.GetFullName());
+                BeAssert(false && "Could not create FK column for end table mapping");
+                return MapStatus::Error;
+                }
+
+            fkCol->GetConstraintR().SetIsNotNull(cardinalityImpliesNotNullOnFkCol);
+            fkTableFkCols.insert(fkCol);
+            }
+        }
+
+    if (!referencedTablePrimaryKeyCols.empty())
+        {
+        GetECDbMap().GetECDb().GetECDbImplR().GetIssueReporter().Report(ECDbIssueSeverity::Error,
+                                                                         "Failed to map ECRelationshipClass '%s' because a KeyProperty is defined on the %s constraint. "
+                                                                         "A KeyProperty can only be specified on the foreign key end constraint of the ECRelationshipClass (here: %s constraint)",
+                                                                         relationshipClass.GetFullName(),
+                                                                         GetReferencedEnd() == ECRelationshipEnd_Source ? "source" : "target",
+                                                                         GetForeignEnd() == ECRelationshipEnd_Source ? "source" : "target");
+
+        return MapStatus::Error;
+        }
+
+    std::set<ECDbSqlTable const*> referencedEndTables = GetReferencedEnd() == ECRelationshipEnd_Source ? relationshipClassMapInfo.GetSourceTables() : relationshipClassMapInfo.GetTargetTables();
+    ECDbSqlTable const* referencedTable = *referencedEndTables.begin();
+    BeAssert(referencedTable != nullptr);
+    ECDbSqlColumn const* referencedTablePKCol = referencedTable->GetFilteredColumnFirst(ColumnKind::ECInstanceId);
+    if (referencedTablePKCol == nullptr)
+        {
+        BeAssert(referencedTablePKCol != nullptr);
+        return MapStatus::Error;
+        }
+
+    referencedTablePrimaryKeyCols.insert(referencedTablePKCol);
+
+    std::set<ECDbSqlColumn const*> fkTablePkCols;
+    std::set<ECDbSqlColumn const*> fkTableClassIdCols;
+    //The referenced end class id cols are either from the FK table, or if the referenced table has its own class id column, that one is taken.
+    //WIP_FOR_AFFAN: Is this safe enough? Does consuming code know that the prop map has columns to another table??
+    std::set<ECDbSqlColumn const*> referencedEndClassIdCols;
+    //Create property maps and foreign key constraints
+    for (ECDbSqlColumn const* fkCol : fkTableFkCols)
+        {
+        ECDbSqlTable& fkTable = const_cast<ECDbSqlTable &>(fkCol->GetTable());
+        ECDbSqlColumn const* fkTableClassIdCol = fkTable.GetFilteredColumnFirst(ColumnKind::ECClassId);
+        //If ForeignEndClassId column is missing create a virtual one
+        if (fkTableClassIdCol == nullptr)
+            {
+            Utf8CP colName = GetForeignEnd() == ECRelationshipEnd_Source ? ECDbSystemSchemaHelper::SOURCEECCLASSID_PROPNAME : ECDbSystemSchemaHelper::TARGETECCLASSID_PROPNAME;
+            ColumnKind kind = GetForeignEnd() == ECRelationshipEnd_Source ? ColumnKind::SourceECClassId : ColumnKind::TargetECClassId;
+
+            fkTableClassIdCol = fkTable.FindColumnCP(colName);
+            if (fkTableClassIdCol == nullptr)
+                {
+                const bool readonly = !fkTable.GetEditHandle().CanEdit();
+                if (readonly)
+                    fkTable.GetEditHandleR().BeginEdit();
+
+                fkTableClassIdCol = fkTable.CreateColumn(colName, ECDbSqlColumn::Type::Long, kind, PersistenceType::Virtual);
+
+                if (readonly)
+                    fkTable.GetEditHandleR().EndEdit();
+                }
+            else
+                {
+                if (fkTableClassIdCol->GetKind() != kind || fkTableClassIdCol->GetPersistenceType() != PersistenceType::Virtual)
+                    {
+                    BeAssert(false && "Expecting virtual column");
+                    return MapStatus::Error;
+                    }
+                }
+            }
+
+        fkTablePkCols.insert(fkTable.GetFilteredColumnFirst(ColumnKind::ECInstanceId));
+        fkTableClassIdCols.insert(fkTableClassIdCol);
+
+        ECDbSqlColumn const* referencedTableClassIdCol = referencedTable->GetFilteredColumnFirst(ColumnKind::ECClassId);
+        if (referencedTableClassIdCol != nullptr)
+            referencedEndClassIdCols.insert(referencedTableClassIdCol);
+        else
+            {
+            //referenced table doesn't have a class id col --> create a virtual one in the foreign end table
+            Utf8CP colName = GetReferencedEnd() == ECRelationshipEnd_Source ? ECDbSystemSchemaHelper::SOURCEECCLASSID_PROPNAME : ECDbSystemSchemaHelper::TARGETECCLASSID_PROPNAME;
+            ColumnKind kind = GetReferencedEnd() == ECRelationshipEnd_Source ? ColumnKind::SourceECClassId : ColumnKind::TargetECClassId;
+
+            ECDbSqlColumn const* fkTableReferencedEndClassIdCol = fkTable.FindColumnCP(colName);
+            if (fkTableReferencedEndClassIdCol == nullptr)
+                {
+                const bool readonly = !fkTable.GetEditHandle().CanEdit();
+                if (readonly)
+                    fkTable.GetEditHandleR().BeginEdit();
+
+                fkTableReferencedEndClassIdCol = fkTable.CreateColumn(colName, ECDbSqlColumn::Type::Long, kind, PersistenceType::Virtual);
+
+                if (readonly)
+                    fkTable.GetEditHandleR().EndEdit();
+                }
+            else
+                {
+                if (fkTableReferencedEndClassIdCol->GetKind() != kind || fkTableReferencedEndClassIdCol->GetPersistenceType() != PersistenceType::Virtual)
+                    {
+                    BeAssert(false && "Expecting virtual column");
+                    return MapStatus::Error;
+                    }
+                }
+
+            referencedEndClassIdCols.insert(fkTableReferencedEndClassIdCol);
+            }
+
+        ForeignKeyActionType userRequestedDeleteAction = relationshipClassMapInfo.GetOnDeleteAction();
+        ForeignKeyActionType userRequestedUpdateAction = relationshipClassMapInfo.GetOnUpdateAction();
+
+        //if FK table is a joined table, CASCADE is not allowed as it would leave orphaned rows in the parent of joined table.
+        if (fkTable.GetParentOfJoinedTable() != nullptr)
+            {
+            //WIP_AFFAN. The DGN schema has such cases. What should we do with them?
+            //We support it in one direction but not in another e.g. if FK is stored in a table that is not a JoinedTable then we can support otherwise no.
+
+            /*if (userRequestedDeleteAction == ForeignKeyActionType::Cascade ||
+                (userRequestedDeleteAction == ForeignKeyActionType::NotSpecified && relationshipClass.GetStrength() == StrengthType::Embedding))
+                {
+                IssueReporter const& issues = GetECDbMap().GetECDbR().GetECDbImplR().GetIssueReporter();
+                if (userRequestedDeleteAction == ForeignKeyActionType::Cascade)
+                    issues.Report(ECDbIssueSeverity::Error, "Failed to map ECRelationshipClass %s. Its ForeignKeyRelationshipMap custom attribute specifies the OnDelete action 'Cascade'. "
+                                         "This is only allowed if the foreign key end of the ECRelationship is not mapped to a joined table.",
+                                         relationshipClass.GetFullName());
+                else
+                    issues.Report(ECDbIssueSeverity::Error, "Failed to map ECRelationshipClass %s. Its strength is 'Embedding' which implies the OnDelete action 'Cascade'. "
+                                         "This is only allowed if the foreign key end of the ECRelationship is not mapped to a joined table.",
+                                         relationshipClass.GetFullName());
+
+                return MapStatus::Error;
+                }*/
+            }
+
+        //! Create Foreign Key constraint only if FK is not a virtual or existing table.
+        if (fkTable.IsOwnedByECDb() && fkTable.GetPersistenceType() == PersistenceType::Persisted
+            && referencedTable->GetPersistenceType() == PersistenceType::Persisted)
+            {
+            ECDbSqlForeignKeyConstraint* foreignKeyConstraint = fkTable.CreateForeignKeyConstraint(*referencedTable);
+            foreignKeyConstraint->Add(fkCol->GetName().c_str(), referencedTablePKCol->GetName().c_str());
+            if (userRequestedDeleteAction != ForeignKeyActionType::NotSpecified)
+                foreignKeyConstraint->SetOnDeleteAction(userRequestedDeleteAction);
+            else
+                {
+                if (relationshipClass.GetStrength() == StrengthType::Embedding)
+                    foreignKeyConstraint->SetOnDeleteAction(ForeignKeyActionType::Cascade);
+                else
+                    foreignKeyConstraint->SetOnDeleteAction(ForeignKeyActionType::SetNull);
+                }
+
+            if (userRequestedUpdateAction != ForeignKeyActionType::NotSpecified)
+                foreignKeyConstraint->SetOnUpdateAction(userRequestedUpdateAction);
+
+            //! remove the fk constraint if already exist due to another relationship on same column
+            foreignKeyConstraint->RemoveIfDuplicate();
+            }
+        }
+
+    //Create ECinstanceId for this classMap. This must map to current table for this class evaluate above and set through SetTable();
+    std::vector<ECDbSqlColumn const*> fkTablePkColsVector(fkTablePkCols.begin(), fkTablePkCols.end());
+    PropertyMapPtr ecInstanceIdPropMap = PropertyMapECInstanceId::Create(GetECDbMap().GetECDbR().Schemas(), *this, fkTablePkColsVector);
+    if (ecInstanceIdPropMap == nullptr)
+        {
+        BeAssert(false && "Failed to create PropertyMapECInstanceId");
+        return MapStatus::Error;
+        }
+
+    //Set tables
+    for (ECDbSqlColumn const* fkTablePkCol : fkTablePkCols)
+        {
+        SetTable(fkTablePkCol->GetTableR(), true);
+        }
+
+    //Add primary key property map
+    GetPropertyMapsR().AddPropertyMap(ecInstanceIdPropMap);
+
+
+    //ForeignEnd ECInstanceId PropMap
+    Utf8CP fkTableColAlias = GetForeignEnd() == ECRelationshipEnd_Source ? ECDbSystemSchemaHelper::SOURCEECINSTANCEID_PROPNAME : ECDbSystemSchemaHelper::TARGETECINSTANCEID_PROPNAME;
+    PropertyMapPtr foreignEndIdPropertyMap = PropertyMapRelationshipConstraintECInstanceId::Create(GetForeignEnd(), Schemas(), fkTablePkColsVector, fkTableColAlias);
+    if (foreignEndIdPropertyMap == nullptr)
+        {
+        BeAssert(false);
+        return MapStatus::Error;
+        }
+
+    GetPropertyMapsR().AddPropertyMap(foreignEndIdPropertyMap);
+    GetConstraintMapR(GetForeignEnd()).SetECInstanceIdPropMap(foreignEndIdPropertyMap.get());
+
+    //Create ForeignEnd ClassId propertyMap
+    fkTableColAlias = GetForeignEnd() == ECRelationshipEnd_Source ? ECDbSystemSchemaHelper::SOURCEECCLASSID_PROPNAME : ECDbSystemSchemaHelper::TARGETECCLASSID_PROPNAME;
+    RefCountedPtr<PropertyMapRelationshipConstraintClassId> foreignEndClassIdPropertyMap = PropertyMapRelationshipConstraintClassId::Create(GetForeignEnd(), Schemas(), std::vector<ECDbSqlColumn const*>(fkTableClassIdCols.begin(), fkTableClassIdCols.end()),
+                                                                                                                           referencedEndConstraint.GetClasses()[0]->GetId(), *this, fkTableColAlias);
+
+    if (foreignEndClassIdPropertyMap == nullptr)
+        {
+        BeAssert(false);
+        return MapStatus::Error;
+        }
+
+    GetPropertyMapsR().AddPropertyMap(foreignEndClassIdPropertyMap);
+    GetConstraintMapR(GetForeignEnd()).SetECClassIdPropMap(foreignEndClassIdPropertyMap.get());
+    
+    //FK PropMap (aka referenced end id prop map)
+    PropertyMapPtr fkPropertyMap = PropertyMapRelationshipConstraintECInstanceId::Create(GetReferencedEnd(), Schemas(),
+                                                                                       std::vector<ECDbSqlColumn const*>(fkTableFkCols.begin(), fkTableFkCols.end()));
+
+    if (fkPropertyMap == nullptr)
+        {
+        BeAssert(false);
+        return MapStatus::Error;
+        }
+
+    GetPropertyMapsR().AddPropertyMap(fkPropertyMap);
+    GetConstraintMapR(GetReferencedEnd()).SetECInstanceIdPropMap(fkPropertyMap.get());
+    
+
+    //FK ClassId PropMap (aka referenced end classid prop map)
+    fkTableColAlias = GetReferencedEnd() == ECRelationshipEnd_Source ? ECDbSystemSchemaHelper::SOURCEECCLASSID_PROPNAME : ECDbSystemSchemaHelper::TARGETECCLASSID_PROPNAME;
+    RefCountedPtr<PropertyMapRelationshipConstraintClassId> fkClassIdPropertyMap = PropertyMapRelationshipConstraintClassId::Create(GetReferencedEnd(), Schemas(),
+                                                                                                                           std::vector<ECDbSqlColumn const*>(referencedEndClassIdCols.begin(), referencedEndClassIdCols.end()),
+                                                                                                                           foreignEndConstraint.GetClasses()[0]->GetId(), *this, fkTableColAlias);
+    if (fkClassIdPropertyMap == nullptr)
+        {
+        BeAssert(false);
+        return MapStatus::Error;
+        }
+
+    GetPropertyMapsR().AddPropertyMap(fkClassIdPropertyMap);
+    GetConstraintMapR(GetReferencedEnd()).SetECClassIdPropMap(fkClassIdPropertyMap.get());
+    return MapStatus::Success;
+    }
+
+//---------------------------------------------------------------------------------------
+// @bsimethod                                               Krischan.Eberle       06/2013
+//+---------------+---------------+---------------+---------------+---------------+------
+MapStatus RelationshipClassEndTableMap::_MapPart2(SchemaImportContext& schemaImportContext, ClassMapInfo const& classMapInfo, IClassMap const* parentClassMap)
+    {
+    //add non-system property maps
+    AddPropertyMaps(schemaImportContext.GetClassMapLoadContext(), parentClassMap, nullptr, &classMapInfo);
+    
+    AddIndexToRelationshipEnd(schemaImportContext, classMapInfo);
+    return MapStatus::Success;
+    }
+
+//---------------------------------------------------------------------------------------
+// @bsimethod                                               Affan.Khan           01/2015
+//+---------------+---------------+---------------+---------------+---------------+------
+BentleyStatus RelationshipClassEndTableMap::_Load(std::set<ClassMap const*>& loadGraph, ClassMapLoadContext& ctx, ECDbClassMapInfo const& mapInfo, IClassMap const* parentClassMap)
+    {
+    if (ClassMap::_Load(loadGraph, ctx, mapInfo, parentClassMap) != BentleyStatus::SUCCESS)
+        return BentleyStatus::ERROR;
+
+    m_dbView = CreateClassDbView();
+    ECRelationshipClassCR relationshipClass = GetRelationshipClass();
+
+
+    ECClassId defaultSourceECClassId, defaultTargetECClassId;
+    if (GetReferencedEnd() == ECRelationshipEnd_Source)
+        {
+        defaultSourceECClassId = relationshipClass.GetSource().GetClasses().empty() ? ECClass::UNSET_ECCLASSID : relationshipClass.GetSource().GetClasses().front()->GetId();
+        defaultTargetECClassId = relationshipClass.GetTarget().GetClasses().empty() ? ECClass::UNSET_ECCLASSID : relationshipClass.GetTarget().GetClasses().front()->GetId();
+        }
+    else
+        {
+        defaultSourceECClassId = relationshipClass.GetTarget().GetClasses().empty() ? ECClass::UNSET_ECCLASSID : relationshipClass.GetTarget().GetClasses().front()->GetId();
+        defaultTargetECClassId = relationshipClass.GetSource().GetClasses().empty() ? ECClass::UNSET_ECCLASSID : relationshipClass.GetSource().GetClasses().front()->GetId();
+        }
+
+    //SourceECInstanceId
+    ECPropertyId propId = ECDbSystemSchemaHelper::GetSystemProperty(Schemas(), ECSqlSystemProperty::SourceECInstanceId)->GetId();
+    auto propertyinfo = mapInfo.FindPropertyMap(propId, ECDbSystemSchemaHelper::SOURCEECINSTANCEID_PROPNAME);
+    if (propertyinfo == nullptr)
+        {
+        BeAssert(false && "Failed to deserialize SourceECInstanceId property map");
+        return ERROR;
+        }
+
+    PropertyMapPtr sourceECInstanceIdPropMap = PropertyMapRelationshipConstraintECInstanceId::Create(ECRelationshipEnd_Source, Schemas(), propertyinfo->GetColumns(), 
+                                ECDbSystemSchemaHelper::SOURCEECINSTANCEID_PROPNAME);
+    if (sourceECInstanceIdPropMap == nullptr)
+        {
+        BeAssert(false);
+        return ERROR;
+        }
+
+    GetPropertyMapsR().AddPropertyMap(sourceECInstanceIdPropMap);
+    m_sourceConstraintMap.SetECInstanceIdPropMap(sourceECInstanceIdPropMap.get());
+
+    //SourceECClassId
+    propId = ECDbSystemSchemaHelper::GetSystemProperty(Schemas(), ECSqlSystemProperty::SourceECClassId)->GetId();
+    propertyinfo = mapInfo.FindPropertyMap(propId, ECDbSystemSchemaHelper::SOURCEECCLASSID_PROPNAME);
+    if (propertyinfo == nullptr)
+        {
+        BeAssert(false && "Failed to deserialize SourceECClassId property map");
+        return ERROR;
+        }
+
+    auto sourceClassIdPropMap = PropertyMapRelationshipConstraintClassId::Create(ECRelationshipEnd_Source, Schemas(), propertyinfo->GetColumns(), defaultSourceECClassId, *this, ECDbSystemSchemaHelper::SOURCEECCLASSID_PROPNAME);
+    if (sourceClassIdPropMap == nullptr)
+        {
+        BeAssert(false);
+        return ERROR;
+        }
+
+    GetPropertyMapsR().AddPropertyMap(sourceClassIdPropMap);
+    m_sourceConstraintMap.SetECClassIdPropMap(sourceClassIdPropMap.get());
+
+    //TargetECInstanceId
+    propId = ECDbSystemSchemaHelper::GetSystemProperty(Schemas(), ECSqlSystemProperty::TargetECInstanceId)->GetId();
+    propertyinfo = mapInfo.FindPropertyMap(propId, ECDbSystemSchemaHelper::TARGETECINSTANCEID_PROPNAME);
+    if (propertyinfo == nullptr)
+        {
+        BeAssert(false && "Failed to deserialize TargetECInstanceId property map");
+        return ERROR;
+        }
+
+    auto targetECInstanceIdPropMap = PropertyMapRelationshipConstraintECInstanceId::Create(ECRelationshipEnd_Target, Schemas(), propertyinfo->GetColumns(), 
+                                   ECDbSystemSchemaHelper::TARGETECINSTANCEID_PROPNAME);
+    if (targetECInstanceIdPropMap == nullptr)
+        {
+        BeAssert(false);
+        return ERROR;
+        }
+
+    GetPropertyMapsR().AddPropertyMap(targetECInstanceIdPropMap);
+    m_targetConstraintMap.SetECInstanceIdPropMap(targetECInstanceIdPropMap.get());
+
+    //TargetECClassId
+    propId = ECDbSystemSchemaHelper::GetSystemProperty(Schemas(), ECSqlSystemProperty::TargetECClassId)->GetId();
+    propertyinfo = mapInfo.FindPropertyMap(propId, ECDbSystemSchemaHelper::TARGETECCLASSID_PROPNAME);
+    if (propertyinfo == nullptr)
+        {
+        BeAssert(false && "Failed to deserialize TargetECClassId property map");
+        return ERROR;
+        }
+
+    auto targetClassIdPropMap = PropertyMapRelationshipConstraintClassId::Create(ECRelationshipEnd_Target, Schemas(), propertyinfo->GetColumns(), defaultTargetECClassId, *this, ECDbSystemSchemaHelper::TARGETECCLASSID_PROPNAME);
+    if (targetClassIdPropMap == nullptr)
+        {
+        BeAssert(false);
+        return ERROR;
+        }
+
+    GetPropertyMapsR().AddPropertyMap(targetClassIdPropMap);
+    m_targetConstraintMap.SetECClassIdPropMap(targetClassIdPropMap.get());
+    return SUCCESS;
+    }
+
+/*---------------------------------------------------------------------------------------
+* @bsimethod                                                    affan.khan         9/2012
++---------------+---------------+---------------+---------------+---------------+------*/
+void RelationshipClassEndTableMap::AddIndexToRelationshipEnd(SchemaImportContext& schemaImportContext, ClassMapInfo const& mapInfo)
+    {
+    BeAssert(dynamic_cast<RelationshipMapInfo const*> (&mapInfo) != nullptr);
+    RelationshipMapInfo const& relMapInfo = static_cast<RelationshipMapInfo const&> (mapInfo);
+    const bool isUniqueIndex = relMapInfo.GetCardinality() == RelationshipMapInfo::Cardinality::OneToOne;
+
+    if (!relMapInfo.CreateIndexOnForeignKey() ||
+        (!isUniqueIndex && !m_autogenerateForeignKeyColumns))
+        return;
+
+    BeAssert(GetReferencedEndECInstanceIdPropMap() != nullptr);
+    std::vector<ECDbSqlColumn const*> referencedEndIdColumns;
+    GetReferencedEndECInstanceIdPropMap()->GetColumns(referencedEndIdColumns);
+    for (ECDbSqlColumn const* referencedEndIdColumn : referencedEndIdColumns)
+        {
+        ECDbSqlTable& persistenceEndTable = const_cast<ECDbSqlTable&>(referencedEndIdColumn->GetTable());
+        if (persistenceEndTable.GetTableType() == TableType::Existing)
+            continue;
+
+        // name of the index
+        Utf8String name(isUniqueIndex ? "uix_" : "ix_");
+        name.append(persistenceEndTable.GetName()).append("_fk_").append(m_ecClass.GetSchema().GetNamespacePrefix() + "_" + m_ecClass.GetName());
+        if (GetMapStrategy().GetStrategy() == ECDbMapStrategy::Strategy::ForeignKeyRelationshipInSourceTable)
+            name.append("_source");
+        else
+            name.append("_target");
+
+        NativeSqlBuilder whereClause;
+        if (!referencedEndIdColumn->GetConstraint().IsNotNull())
+            {
+            whereClause.AppendEscaped(referencedEndIdColumn->GetName().c_str()).AppendSpace();
+            whereClause.Append(BooleanSqlOperator::IsNot, true).Append("NULL");
+            }
+
+        schemaImportContext.GetECDbMapDb().CreateIndex(GetECDbMap().GetECDbR(), persistenceEndTable, name.c_str(), isUniqueIndex, {referencedEndIdColumn}, whereClause.ToString(), true, GetClass().GetId());
+        }
+    }
+
+   
+/*---------------------------------------------------------------------------------**//**
+* @bsimethod                                   Ramanujam.Raman                   09/12
++---------------+---------------+---------------+---------------+---------------+------*/
+bool RelationshipClassEndTableMap::GetRelationshipColumnName (Utf8StringR columnName, ECDbSqlTable const& table, Utf8CP prefix, bool mappingInProgress) const
+    {
+    columnName.assign(prefix);
+    columnName.append(m_ecClass.GetName());
+    
+    if (table.FindColumnCP (columnName.c_str()) == nullptr)
+        return true;
+
+    //! ECSchema Upgrade creates a second column for ECRelationshipClass because of following.
+    //! Although following must have been added due to issue. A longterm solution is to store the
+    //! name of column in db. Otherwise we cannot tell if column that exist in db is for this this 
+    //! relation of some other relation. The information is currently not stored in database. Its
+    //! only create of ECDbHints or produced by default values.
+    //! We can qualify all relation with schema name to avoid this but it will be breaking changes
+    //! as older db will still construct the name by default without schema name. Thus we need the
+    //! the persistence of column name for ECRelationship Keys.
+
+    if (mappingInProgress)
+        {
+        LOG.errorv ("Table %s already contains column named %s. ECRelationship %s has failed to map.", 
+            table.GetName().c_str(), columnName.c_str(), m_ecClass.GetFullName());
+        return false;
+        }
+    return true;
+    }
+
+/*---------------------------------------------------------------------------------**//**
+* @bsimethod                                   Ramanujam.Raman                   09/12
++---------------+---------------+---------------+---------------+---------------+------*/
+bool RelationshipClassEndTableMap::GetReferencedEndKeyColumnName (Utf8StringR columnName, ECDbSqlTable const& table, bool mappingInProgress) const
+    {
+    return GetRelationshipColumnName (columnName, table, "ForeignECInstanceId_", mappingInProgress);
+    }
+    
+//---------------------------------------------------------------------------------------
+// @bsimethod                                               Krischan.Eberle       11/2013
+//+---------------+---------------+---------------+---------------+---------------+------
+PropertyMapCP RelationshipClassEndTableMap::GetForeignEndECInstanceIdPropMap () const
+    {
+    return GetConstraintMap (GetForeignEnd ()).GetECInstanceIdPropMap ();
+    }
+
+//---------------------------------------------------------------------------------------
+// @bsimethod                                               Krischan.Eberle       11/2013
+//+---------------+---------------+---------------+---------------+---------------+------
+PropertyMapCP RelationshipClassEndTableMap::GetReferencedEndECInstanceIdPropMap () const
+    {
+    return GetConstraintMap (GetReferencedEnd ()).GetECInstanceIdPropMap ();
+    }
+
+//---------------------------------------------------------------------------------------
+// @bsimethod                                               Krischan.Eberle       11/2013
+//+---------------+---------------+---------------+---------------+---------------+------
+PropertyMapRelationshipConstraintClassId const* RelationshipClassEndTableMap::GetReferencedEndECClassIdPropMap () const
+    {
+    return GetConstraintMap (GetReferencedEnd ()).GetECClassIdPropMap ();
+    }
+
+//---------------------------------------------------------------------------------------
+// @bsimethod                                               Krischan.Eberle       11/2013
+//+---------------+---------------+---------------+---------------+---------------+------
+ECN::ECRelationshipEnd RelationshipClassEndTableMap::GetForeignEnd() const
+    {
+    return GetMapStrategy ().GetStrategy() == ECDbMapStrategy::Strategy::ForeignKeyRelationshipInSourceTable ? ECRelationshipEnd_Source : ECRelationshipEnd_Target;
+    }
+
+//---------------------------------------------------------------------------------------
+// @bsimethod                                               Krischan.Eberle       11/2013
+//+---------------+---------------+---------------+---------------+---------------+------
+ECN::ECRelationshipEnd RelationshipClassEndTableMap::GetReferencedEnd () const
+    {
+    return GetForeignEnd () == ECRelationshipEnd_Source ? ECRelationshipEnd_Target : ECRelationshipEnd_Source;
+    }
+
+//---------------------------------------------------------------------------------------
+// @bsimethod                      Krischan.Eberle                          06/2015
+//+---------------+---------------+---------------+---------------+---------------+------
+void LogKeyPropertyRetrievalError(IssueReporter const& issueReporter, Utf8CP errorDetails, ECRelationshipClassCR relClass, ECRelationshipEnd constraintEnd)
+    {
+    issueReporter.Report(ECDbIssueSeverity::Error, "Invalid Key property on %s constraint in ECRelationshipClass '%s': %s",
+                         constraintEnd == ECRelationshipEnd_Source ? "source" : "target", relClass.GetFullName(), errorDetails);
+    }
+
+//---------------------------------------------------------------------------------------
+// @bsimethod                      Krischan.Eberle                          06/2015
+//+---------------+---------------+---------------+---------------+---------------+------
+BentleyStatus RelationshipClassEndTableMap::TryGetKeyPropertyColumn(std::set<ECDbSqlColumn const*>& keyPropertyColumns, ECRelationshipConstraintCR constraint, ECRelationshipClassCR relClass, ECRelationshipEnd constraintEnd) const
+    {
+    keyPropertyColumns.clear();
+    ECRelationshipConstraintClassList const& constraintClasses = constraint.GetConstraintClasses();
+    if (constraintClasses.size() == 0)
+        return SUCCESS;
+
+    Utf8String keyPropertyName;
+    for (ECRelationshipConstraintClassCP constraintClass : constraintClasses)
+        {
+        bvector<Utf8String> const& keys = constraintClass->GetKeys();
+        const size_t keyCount = keys.size();
+
+        if (keyCount == 0)
+            {
+            if (keyPropertyName.empty())
+                continue;
+
+            LogKeyPropertyRetrievalError(GetECDbMap().GetECDbR().GetECDbImplR().GetIssueReporter(), "ECRelationshipConstraint Key properties must be specified on all classes of the constraint or on none.",
+                relClass, constraintEnd);
+            return ERROR;
+            }
+
+        if (keyCount > 1 || keys[0].empty())
+            {
+            LogKeyPropertyRetrievalError(GetECDbMap().GetECDbR().GetECDbImplR().GetIssueReporter(), "ECDb does not support ECRelationshipConstraint Keys that are empty or made up of multiple properties.",
+                relClass, constraintEnd);
+            return ERROR;
+            }
+
+        if (keyPropertyName.empty())
+            keyPropertyName = keys.front().c_str();
+        else
+            {
+            if (keyPropertyName != keys.front())
+                {
+                LogKeyPropertyRetrievalError(GetECDbMap().GetECDbR().GetECDbImplR().GetIssueReporter(), "ECDb does not support ECRelationshipConstraint Keys with different accessStrings. All Key properties in constraint must have same name",
+                    relClass, constraintEnd);
+                return ERROR;
+                }
+            }                      
+        }
+
+    if (keyPropertyName.empty())
+        return SUCCESS;
+
+    std::set<ClassMap const*> constraintMaps = GetECDbMap().GetClassMapsFromRelationshipEnd(constraint, nullptr);
+    for (auto constraintMap : constraintMaps)
+        {
+        Utf8CP keyPropAccessString = keyPropertyName.c_str();
+        PropertyMap const* keyPropertyMap = constraintMap->GetPropertyMap(keyPropAccessString);
+        if (keyPropertyMap == nullptr || keyPropertyMap->IsVirtual())
+            {
+            Utf8String error;
+            error.Sprintf("Key property '%s' does not exist or is not mapped.", keyPropAccessString);
+            LogKeyPropertyRetrievalError(GetECDbMap().GetECDbR().GetECDbImplR().GetIssueReporter(), error.c_str(), relClass, constraintEnd);
+            return ERROR;
+            }
+
+        ECSqlTypeInfo typeInfo(keyPropertyMap->GetProperty());
+        if (!typeInfo.IsExactNumeric() && !typeInfo.IsString())
+            {
+            Utf8String error;
+            error.Sprintf("Unsupported data type of Key property '%s'. ECDb only supports Key properties that have an integral or string data type.", keyPropAccessString);
+            LogKeyPropertyRetrievalError(GetECDbMap().GetECDbR().GetECDbImplR().GetIssueReporter(), error.c_str(), relClass, constraintEnd);
+            return ERROR;
+            }
+
+        std::vector<ECDbSqlColumn const*> columns;
+        keyPropertyMap->GetColumns(columns);
+        if (columns.size() != 1)
+            {
+            BeAssert(false && "Key property map is expected to map to a single column.");
+            return ERROR;
+            }
+
+        keyPropertyColumns.insert(columns[0]);
+        }
+
+    return SUCCESS;
+    }
+
+//---------------------------------------------------------------------------------------
+// @bsimethod                      Krischan.Eberle                          01/2016
+//+---------------+---------------+---------------+---------------+---------------+------
+BentleyStatus RelationshipClassEndTableMap::TryGetConstraintIdColumnNameFromNavigationProperty(Utf8StringR columnName, ECDbCR ecdb, ECN::ECRelationshipConstraintCR constraint, ECN::ECRelationshipClassCR relClass, ECN::ECRelationshipEnd constraintEnd) const
+    {
+    columnName.clear();
+    ECRelationshipConstraintClassList const& constraintClasses = constraint.GetConstraintClasses();
+    if (constraintClasses.size() == 0)
+        return SUCCESS;
+
+    const ECRelatedInstanceDirection expectedDirection = constraintEnd == ECRelationshipEnd::ECRelationshipEnd_Source ? ECRelatedInstanceDirection::Forward : ECRelatedInstanceDirection::Backward;
+    NavigationECPropertyCP singleNavProperty = nullptr;
+    for (ECRelationshipConstraintClassCP constraintClass : constraintClasses)
+        {
+        for (ECPropertyCP prop : constraintClass->GetClass().GetProperties())
+            {
+            NavigationECPropertyCP navProp = prop->GetAsNavigationProperty();
+            if (navProp != nullptr && navProp->GetRelationshipClass() == &relClass && navProp->GetDirection() == expectedDirection)
+                {
+                if (singleNavProperty == nullptr)
+                    singleNavProperty = navProp;
+                else
+                    {
+                    LOG.infov("More than one NavigationECProperty found on the %s constraint classes of the ECRelationship %s. Therefore the constraint column name cannot be implied from a navigation property. A default name will be picked.", 
+                              constraintEnd == ECRelationshipEnd_Source ? "source" : "target", relClass.GetFullName());
+                    return SUCCESS;
+                    }
+                }
+            }
+        }
+
+    //no nav prop found
+    if (singleNavProperty == nullptr)
+        return SUCCESS;
+
+    bool isNullable, isUnique; //unused
+    ECDbSqlColumn::Constraint::Collation collation;//unused
+    return PropertyMap::DetermineColumnInfo(columnName, isNullable, isUnique, collation, ecdb, *singleNavProperty, singleNavProperty->GetName().c_str());
+    }
+
+
+//************************** RelationshipClassLinkTableMap *****************************************
+/*---------------------------------------------------------------------------------**//**
+* @bsimethod                                   Ramanujam.Raman                   06/12
++---------------+---------------+---------------+---------------+---------------+------*/
+RelationshipClassLinkTableMap::RelationshipClassLinkTableMap (ECRelationshipClassCR ecRelClass, ECDbMapCR ecDbMap, ECDbMapStrategy mapStrategy, bool setIsDirty)
+: RelationshipClassMap (ecRelClass, ecDbMap, mapStrategy, setIsDirty) 
+    {}
+
+//---------------------------------------------------------------------------------------
+//@bsimethod                                   Ramanujam.Raman                   06 / 12
+//---------------------------------------------------------------------------------------
+MapStatus RelationshipClassLinkTableMap::_MapPart1 (SchemaImportContext& context, ClassMapInfo const& classMapInfo, IClassMap const* parentClassMap)
+    {
+    BeAssert (!GetMapStrategy ().IsForeignKeyMapping() &&
+        "RelationshipClassLinkTableMap is not meant to be used with other map strategies.");
+
+    auto stat = RelationshipClassMap::_MapPart1 (context, classMapInfo, parentClassMap);
+    if (stat != MapStatus::Success)
+        return stat;
+
+    //**** Class View for SELECT statement
+    m_dbView = CreateClassDbView ();
+
+    BeAssert (dynamic_cast<RelationshipMapInfo const*> (&classMapInfo) != nullptr);
+    RelationshipMapInfo const& relationClassMapInfo = static_cast<RelationshipMapInfo const&> (classMapInfo);
+
+    ECRelationshipClassCR relationshipClass = GetRelationshipClass ();
+    auto const& sourceConstraint = relationshipClass.GetSource ();
+    auto const& targetConstraint = relationshipClass.GetTarget ();
+
+    if (HasKeyProperties(sourceConstraint) || HasKeyProperties(targetConstraint))
+        {
+        GetECDbMap().GetECDbR().GetECDbImplR().GetIssueReporter().Report(ECDbIssueSeverity::Error, "The ECRelationshipClass '%s' is mapped to a link table. One of its constraints has Key properties which is only supported for foreign key type relationships.",
+                                                                         relationshipClass.GetFullName());
+        return MapStatus::Error;
+        }
+
+    //**** Constraint columns and prop maps
+    bool addSourceECClassIdColumnToTable = false;
+    ECClassId defaultSourceECClassId = ECClass::UNSET_ECCLASSID;
+    DetermineConstraintClassIdColumnHandling (addSourceECClassIdColumnToTable, defaultSourceECClassId, sourceConstraint);
+
+    bool addTargetECClassIdColumnToTable = false;
+    ECClassId defaultTargetECClassId = ECClass::UNSET_ECCLASSID;
+    DetermineConstraintClassIdColumnHandling (addTargetECClassIdColumnToTable, defaultTargetECClassId, targetConstraint);
+    return CreateConstraintPropMaps (relationClassMapInfo, addSourceECClassIdColumnToTable, defaultSourceECClassId, addTargetECClassIdColumnToTable, defaultTargetECClassId);
+    }
+
+//---------------------------------------------------------------------------------------
+//@bsimethod                                   Affan.Khan                         04 / 15
+//---------------------------------------------------------------------------------------
+ECDbSqlColumn* RelationshipClassLinkTableMap::ConfigureForeignECClassIdKey(RelationshipMapInfo const& mapInfo, ECRelationshipEnd relationshipEnd)
+    {
+    ECDbSqlColumn* endECClassIdColumn = nullptr;
+    ECRelationshipClassCP relationship = mapInfo.GetECClass ().GetRelationshipClassCP ();
+    BeAssert (relationship != nullptr);
+    ECRelationshipConstraintCR foreignEndConstraint = relationshipEnd == ECRelationshipEnd_Source ? relationship->GetSource () : relationship->GetTarget ();
+    ECEntityClass const* foreignEndClass = foreignEndConstraint.GetClasses ()[0];
+    ClassMap const* foreignEndClassMap = GetECDbMap ().GetClassMap (*foreignEndClass);
+    size_t foreignEndTableCount = GetECDbMap ().GetTableCountOnRelationshipEnd (foreignEndConstraint);
+
+    ColumnKind columnId = relationshipEnd == ECRelationshipEnd::ECRelationshipEnd_Source ? ColumnKind::SourceECClassId : ColumnKind::TargetECClassId;
+    RelationshipEndColumns const& constraintColumnsMapping = GetEndColumnsMapping(mapInfo, relationshipEnd);
+    Utf8String columnName(constraintColumnsMapping.GetECClassIdColumnName());
+    if (columnName.empty())
+        {
+        if (!GetConstraintECClassIdColumnName (columnName, relationshipEnd, GetPrimaryTable ()))
+            return nullptr;
+        }
+
+    if (ConstraintIncludesAnyClass (foreignEndConstraint.GetClasses ()) || foreignEndTableCount > 1)
+        {
+        //! We will create ECClassId column in this case
+        endECClassIdColumn = CreateConstraintColumn (columnName.c_str (), columnId, PersistenceType::Persisted);
+        BeAssert (endECClassIdColumn != nullptr);
+        }
+    else
+        {
+        //! We will use JOIN to otherTable to get the ECClassId (if any)
+        endECClassIdColumn = const_cast<ECDbSqlColumn*>(foreignEndClassMap->GetPrimaryTable ().GetFilteredColumnFirst (ColumnKind::ECClassId));
+        if (endECClassIdColumn == nullptr)
+            endECClassIdColumn = CreateConstraintColumn (columnName.c_str (), columnId, PersistenceType::Virtual);
+        }
+
+    return endECClassIdColumn;
+    }
+
+//---------------------------------------------------------------------------------------
+//@bsimethod                                   Affan.Khan                         1 / 16
+//---------------------------------------------------------------------------------------
+DataIntegrityEnforcementMethod RelationshipClassLinkTableMap::GetDataIntegrityEnforcementMethod() const
+    {
+    if (GetPrimaryTable().GetTableType() == TableType::Existing)
+        return DataIntegrityEnforcementMethod::None;
+
+    size_t nSourceTables = GetECDbMap().GetTableCountOnRelationshipEnd(GetRelationshipClass().GetSource());
+    size_t nTargetTables = GetECDbMap().GetTableCountOnRelationshipEnd(GetRelationshipClass().GetTarget());
+
+    if (GetRelationshipClass().GetStrength() == StrengthType::Referencing ||
+        GetRelationshipClass().GetStrength() == StrengthType::Holding)
+        {
+        if (nSourceTables == 1 && nTargetTables == 1)
+            {
+            return DataIntegrityEnforcementMethod::ForeignKey;
+            }
+        }
+
+    BeAssert(false && "Trigger not supported");
+    return DataIntegrityEnforcementMethod::Trigger;
+    }
+//---------------------------------------------------------------------------------------
+//@bsimethod                                   Ramanujam.Raman                   06 / 12
+//---------------------------------------------------------------------------------------
+MapStatus RelationshipClassLinkTableMap::_MapPart2 (SchemaImportContext& context, ClassMapInfo const& classMapInfo, IClassMap const* parentClassMap)
+    {
+    MapStatus stat = RelationshipClassMap::_MapPart2 (context, classMapInfo, parentClassMap);
+    if (stat != MapStatus::Success)
+        return stat;
+
+    RelationshipMapInfo const& relationClassMapInfo = static_cast<RelationshipMapInfo const&> (classMapInfo);
+
+
+    std::set<ECDbSqlTable const*> sourceTables = relationClassMapInfo.GetSourceTables();
+    std::set<ECDbSqlTable const*> targetTables = relationClassMapInfo.GetTargetTables();
+    const size_t sourceTableCount = sourceTables.size();
+    const size_t targetTableCount = targetTables.size();
+    if (sourceTableCount > 1 || targetTableCount > 1)
+        {
+        Utf8CP constraintStr = nullptr;
+        if (sourceTableCount > 1 && targetTableCount > 1)
+            constraintStr = "source and target constraints are";
+        else if (sourceTableCount > 1)
+            constraintStr = "source constraint is";
+        else
+            constraintStr = "target constraint is";
+
+        GetECDbMap().GetECDbR().GetECDbImplR().GetIssueReporter().Report(ECDbIssueSeverity::Error,
+            "The ECRelationshipClass '%s' is mapped to a link table, but the %s mapped to more than one table, which is not supported for link tables.",
+            GetRelationshipClass().GetFullName(), constraintStr);
+
+        return MapStatus::Error;
+        }
+
+    BeAssert(GetRelationshipClass().GetStrength() != StrengthType::Embedding && "Should have caught already in ClassMapInfo");
+
+    if (GetPrimaryTable().GetTableType() != TableType::Existing)
+        {
+        //Create FK from Source-Primary to LinkTable
+        ECDbSqlTable * sourceTable = const_cast<ECDbSqlTable*>(*sourceTables.begin());
+        ECDbSqlForeignKeyConstraint* sourceFK = GetPrimaryTable().CreateForeignKeyConstraint(*sourceTable);
+        ECDbSqlColumn const* souceColumn = sourceTable->GetFilteredColumnFirst(ColumnKind::ECInstanceId);
+        sourceFK->Add(GetSourceECInstanceIdPropMap()->GetSingleColumn()->GetName().c_str(), souceColumn->GetName().c_str());
+        sourceFK->SetOnDeleteAction(ForeignKeyActionType::Cascade);
+        sourceFK->RemoveIfDuplicate();
+        sourceFK = nullptr;
+
+
+        //Create FK from Target-Primary to LinkTable
+        ECDbSqlTable * targetTable = const_cast<ECDbSqlTable*>(*targetTables.begin());
+        ECDbSqlForeignKeyConstraint* targetFK = GetPrimaryTable().CreateForeignKeyConstraint(*targetTable);
+        ECDbSqlColumn const* targetColumn = targetTable->GetFilteredColumnFirst(ColumnKind::ECInstanceId);
+        targetFK->Add(GetTargetECInstanceIdPropMap()->GetSingleColumn()->GetName().c_str(), targetColumn->GetName().c_str());
+        targetFK->SetOnDeleteAction(ForeignKeyActionType::Cascade);
+        targetFK->RemoveIfDuplicate();
+        targetFK = nullptr;
+        }
+
+    AddIndices (context, classMapInfo);
+    return MapStatus::Success;
+    }
+
+//---------------------------------------------------------------------------------------
+// @bsimethod                                               Krischan.Eberle       11/2013
+//+---------------+---------------+---------------+---------------+---------------+------
+MapStatus RelationshipClassLinkTableMap::CreateConstraintPropMaps 
+(
+RelationshipMapInfo const& mapInfo,
+bool addSourceECClassIdColumnToTable,
+ECClassId defaultSourceECClassId, 
+bool addTargetECClassIdColumnToTable, 
+ECClassId defaultTargetECClassId
+)
+    {
+    //**** SourceECInstanceId prop map 
+    Utf8String columnName (mapInfo.GetColumnsMapping(ECRelationshipEnd_Source).GetECInstanceIdColumnName ());
+    if (columnName.empty ())
+        {
+        if (!GetConstraintECInstanceIdColumnName (columnName, ECRelationshipEnd_Source, GetPrimaryTable()))
+            return MapStatus::Error;
+        }
+
+    auto sourceECInstanceIdColumn = CreateConstraintColumn(columnName.c_str (),ColumnKind::SourceECInstanceId, PersistenceType::Persisted);
+    auto sourceECInstanceIdPropMap = PropertyMapRelationshipConstraintECInstanceId::Create (ECRelationshipEnd_Source, Schemas (), PropertyMapSystem::ToVector(sourceECInstanceIdColumn));
+    PRECONDITION(sourceECInstanceIdPropMap.IsValid(), MapStatus::Error);
+    sourceECInstanceIdPropMap->FindOrCreateColumnsInTable(*this, &mapInfo);
+    GetPropertyMapsR ().AddPropertyMap(sourceECInstanceIdPropMap);
+    m_sourceConstraintMap.SetECInstanceIdPropMap (sourceECInstanceIdPropMap.get ());
+
+    //**** SourceECClassId prop map
+    auto sourceECClassIdColumn = ConfigureForeignECClassIdKey (mapInfo, ECRelationshipEnd_Source);
+    auto sourceECClassIdColumnAlias = sourceECClassIdColumn->GetName ().EqualsI (ECDbSystemSchemaHelper::SOURCEECCLASSID_PROPNAME) == true ? nullptr : ECDbSystemSchemaHelper::SOURCEECCLASSID_PROPNAME;
+    auto sourceECClassIdPropMap = PropertyMapRelationshipConstraintClassId::Create (ECRelationshipEnd_Source, Schemas (), PropertyMapSystem::ToVector(sourceECClassIdColumn), defaultSourceECClassId, *this, sourceECClassIdColumnAlias);
+    PRECONDITION(sourceECClassIdPropMap.IsValid(), MapStatus::Error);
+    sourceECClassIdPropMap->FindOrCreateColumnsInTable(*this, &mapInfo);
+    GetPropertyMapsR ().AddPropertyMap(sourceECClassIdPropMap);
+    m_sourceConstraintMap.SetECClassIdPropMap (sourceECClassIdPropMap.get ());
+
+
+    //**** TargetECInstanceId prop map 
+    columnName = mapInfo.GetColumnsMapping(ECRelationshipEnd_Target).GetECInstanceIdColumnName();
+    if (columnName.empty ())
+        {
+        if (!GetConstraintECInstanceIdColumnName (columnName, ECRelationshipEnd_Target, GetPrimaryTable()))
+            return MapStatus::Error;
+        }
+
+    auto targetECInstanceIdColumn = CreateConstraintColumn (columnName.c_str (), ColumnKind::TargetECInstanceId, PersistenceType::Persisted);
+
+    auto targetECInstanceIdPropMap = PropertyMapRelationshipConstraintECInstanceId::Create (ECRelationshipEnd_Target, Schemas (), PropertyMapSystem::ToVector(targetECInstanceIdColumn));
+    PRECONDITION(targetECInstanceIdPropMap.IsValid(), MapStatus::Error);
+    targetECInstanceIdPropMap->FindOrCreateColumnsInTable(*this, &mapInfo);
+    GetPropertyMapsR ().AddPropertyMap(targetECInstanceIdPropMap);
+    m_targetConstraintMap.SetECInstanceIdPropMap (targetECInstanceIdPropMap.get ());
+
+
+    //**** TargetECClassId prop map
+    auto targetECClassIdColumn = ConfigureForeignECClassIdKey (mapInfo, ECRelationshipEnd_Target);
+    auto targetECClassIdColumnAlias = targetECClassIdColumn->GetName ().EqualsI (ECDbSystemSchemaHelper::TARGETECCLASSID_PROPNAME) == true ? nullptr : ECDbSystemSchemaHelper::TARGETECCLASSID_PROPNAME;
+    auto targetECClassIdPropMap = PropertyMapRelationshipConstraintClassId::Create (ECRelationshipEnd_Target, Schemas (), PropertyMapSystem::ToVector(targetECClassIdColumn), defaultTargetECClassId, *this,targetECClassIdColumnAlias);
+    if (targetECClassIdPropMap == nullptr)
+        { 
+        BeAssert (targetECClassIdPropMap != nullptr);
+        return MapStatus::Error;
+        }
+
+    targetECClassIdPropMap->FindOrCreateColumnsInTable(*this, &mapInfo);
+    GetPropertyMapsR ().AddPropertyMap(targetECClassIdPropMap);
+    m_targetConstraintMap.SetECClassIdPropMap (targetECClassIdPropMap.get ());
+
+    return MapStatus::Success;
+    }
+
+/*---------------------------------------------------------------------------------**//**
+* @bsimethod                                   Affan.Khan                            09/12
++---------------+---------------+---------------+---------------+---------------+------*/
+void RelationshipClassLinkTableMap::AddIndices (SchemaImportContext& schemaImportContext, ClassMapInfo const& mapInfo)
+    {
+    if (GetPrimaryTable ().GetTableType () == TableType::Existing)
+        return;
+
+    BeAssert(dynamic_cast<RelationshipMapInfo const*> (&mapInfo) != nullptr);
+    RelationshipMapInfo const& relationshipClassMapInfo = static_cast<RelationshipMapInfo const&> (mapInfo);
+
+    RelationshipMapInfo::Cardinality cardinality = relationshipClassMapInfo.GetCardinality();
+    const bool enforceUniqueness = !relationshipClassMapInfo.AllowDuplicateRelationships();
+
+    // Add indices on the source and target based on cardinality
+    bool sourceIsUnique = enforceUniqueness;
+    bool targetIsUnique = enforceUniqueness;
+
+    switch (cardinality)
+        {
+        //the many side can be unique, but the one side must never be unique
+            case RelationshipMapInfo::Cardinality::OneToMany:
+                sourceIsUnique = false;
+                break;
+            case RelationshipMapInfo::Cardinality::ManyToOne:
+                targetIsUnique = false;
+                break;
+              
+            case RelationshipMapInfo::Cardinality::ManyToMany:
+                sourceIsUnique = false;
+                targetIsUnique = false;
+                break;
+            default:
+                break;
+        }
+
+    AddIndex(schemaImportContext, RelationshipIndexSpec::Source, sourceIsUnique);
+    AddIndex(schemaImportContext, RelationshipIndexSpec::Target, targetIsUnique);
+
+    if (enforceUniqueness)
+        AddIndex(schemaImportContext, RelationshipClassLinkTableMap::RelationshipIndexSpec::SourceAndTarget, true);
+    }
+    
+
+/*---------------------------------------------------------------------------------**//**
+* @bsimethod                                   Ramanujam.Raman                   04/13
++---------------+---------------+---------------+---------------+---------------+------*/
+void RelationshipClassLinkTableMap::AddIndex(SchemaImportContext& schemaImportContext, RelationshipIndexSpec spec, bool isUniqueIndex)
+    {
+    // Setup name of the index
+    Utf8String name;
+    if (isUniqueIndex)
+        name.append("uix_");
+    else
+        name.append("ix_");
+
+    name.append(GetClass().GetSchema().GetNamespacePrefix()).append("_").append(GetClass().GetName()).append("_");
+
+    switch (spec)
+        {
+            case RelationshipIndexSpec::Source:
+                name.append("source");
+                break;
+            case RelationshipIndexSpec::Target:
+                name.append("target");
+                break;
+            case RelationshipIndexSpec::SourceAndTarget:
+                name.append("sourcetarget");
+                break;
+            default:
+                BeAssert(false);
+                break;
+        }
+
+    auto sourceECInstanceIdColumn = GetSourceECInstanceIdPropMap()->GetSingleColumn();
+    auto sourceECClassIdColumn = GetSourceECClassIdPropMap()->IsMappedToClassMapTables() ? GetSourceECClassIdPropMap()->GetSingleColumn() : nullptr;
+    auto targetECInstanceIdColumn = GetTargetECInstanceIdPropMap()->GetSingleColumn();
+    auto targetECClassIdColumn = GetTargetECClassIdPropMap()->IsMappedToClassMapTables() ? GetTargetECClassIdPropMap()->GetSingleColumn() : nullptr;
+
+    std::vector<ECDbSqlColumn const*> columns;
+    switch (spec)
+        {
+            case RelationshipIndexSpec::Source:
+                GenerateIndexColumnList(columns, sourceECInstanceIdColumn, sourceECClassIdColumn, nullptr, nullptr);
+                break;
+            case RelationshipIndexSpec::Target:
+                GenerateIndexColumnList(columns, targetECInstanceIdColumn, targetECClassIdColumn, nullptr, nullptr);
+                break;
+
+            case RelationshipIndexSpec::SourceAndTarget:
+                GenerateIndexColumnList(columns, sourceECInstanceIdColumn, sourceECClassIdColumn, targetECInstanceIdColumn, targetECClassIdColumn);
+                break;
+
+            default:
+                BeAssert(false);
+                break;
+        }
+
+    schemaImportContext.GetECDbMapDb().CreateIndex(GetECDbMap().GetECDbR(), GetPrimaryTable(), name.c_str(), isUniqueIndex, columns, nullptr,
+                                                   true, GetClass().GetId(), 
+                                                   //if a partial index is created, it must only apply to this class,
+                                                   //not to subclasses, as constraints are not inherited by relationships
+                                                   false);
+    }
+    
+/*---------------------------------------------------------------------------------**//**
+* @bsimethod                                   Ramanujam.Raman                   04/13
++---------------+---------------+---------------+---------------+---------------+------*/
+void RelationshipClassLinkTableMap::GenerateIndexColumnList(std::vector<ECDbSqlColumn const*>& columns, ECDbSqlColumn const* col1, ECDbSqlColumn const* col2, ECDbSqlColumn const* col3, ECDbSqlColumn const* col4)
+    {
+    if (nullptr != col1 && col1->GetPersistenceType () == PersistenceType::Persisted)
+        columns.push_back(col1);
+
+    if (nullptr != col2 && col2->GetPersistenceType () == PersistenceType::Persisted)
+        columns.push_back(col2);
+
+    if (nullptr != col3 && col3->GetPersistenceType () == PersistenceType::Persisted)
+        columns.push_back(col3);
+
+    if (nullptr != col4 && col4->GetPersistenceType () == PersistenceType::Persisted)
+        columns.push_back(col4);
+    }
+    
+
+    
+/*---------------------------------------------------------------------------------**//**
+* @bsimethod                                   Ramanujam.Raman                   09/12
++---------------+---------------+---------------+---------------+---------------+------*/
+bool RelationshipClassLinkTableMap::GetConstraintECInstanceIdColumnName(Utf8StringR columnName, ECRelationshipEnd relationshipEnd, ECDbSqlTable const& table) const
+    {
+    if (columnName.empty())
+        columnName = (relationshipEnd == ECRelationshipEnd_Source) ? ECDbSystemSchemaHelper::SOURCEECINSTANCEID_PROPNAME : ECDbSystemSchemaHelper::TARGETECINSTANCEID_PROPNAME;
+
+    if (table.FindColumnCP(columnName.c_str()) == nullptr)
+        return true;
+
+    if (GetMapStrategy().GetStrategy() == ECDbMapStrategy::Strategy::SharedTable)
+        return true;
+
+    //Following error occure in Upgrading ECSchema but is not fatal.
+    LOG.errorv("Table %s already contains column named %s. ECRelationship %s has failed to map.",
+               table.GetName().c_str(), columnName.c_str(), m_ecClass.GetFullName());
+    return false;
+    }
+    
+/*---------------------------------------------------------------------------------**//**
+* @bsimethod                                   Ramanujam.Raman                   09/12
++---------------+---------------+---------------+---------------+---------------+------*/
+bool RelationshipClassLinkTableMap::GetConstraintECClassIdColumnName (Utf8StringR columnName, ECRelationshipEnd relationshipEnd, ECDbSqlTable const& table) const
+    {
+    if (columnName.empty ())
+        columnName = (relationshipEnd == ECRelationshipEnd_Source) ? ECDbSystemSchemaHelper::SOURCEECCLASSID_PROPNAME : ECDbSystemSchemaHelper::TARGETECCLASSID_PROPNAME;
+
+    if (table.FindColumnCP (columnName.c_str ()) == nullptr)
+        return true;
+
+    if (GetMapStrategy().GetStrategy() == ECDbMapStrategy::Strategy::SharedTable)
+        return true;
+
+    //Following error occure in Upgrading ECSchema but is not fatal.
+    LOG.errorv("Table %s already contains column named %s. ECRelationship %s has failed to map.",
+               table.GetName().c_str(), columnName.c_str(), m_ecClass.GetFullName());
+    return false;
+    }
+
+/*---------------------------------------------------------------------------------**//**
+* @bsimethod                                   Affan.Khan                   01/15
++---------------+---------------+---------------+---------------+---------------+------*/
+BentleyStatus RelationshipClassLinkTableMap::_Load (std::set<ClassMap const*>& loadGraph, ClassMapLoadContext& ctx, ECDbClassMapInfo const& mapInfo, IClassMap const* parentClassMap)
+    {
+    if (ClassMap::_Load (loadGraph, ctx, mapInfo, parentClassMap) != BentleyStatus::SUCCESS)
+        return ERROR;
+
+    m_dbView = CreateClassDbView ();
+    ECRelationshipClassCR relationshipClass = GetRelationshipClass ();
+    auto const& sourceConstraint = relationshipClass.GetSource ();
+    auto const& targetConstraint = relationshipClass.GetTarget ();
+
+    ECClassId defaultSourceECClassId = sourceConstraint.GetClasses().empty() ? ECClass::UNSET_ECCLASSID : sourceConstraint.GetClasses().front()->GetId();
+    ECClassId defaultTargetECClassId = targetConstraint.GetClasses().empty() ? ECClass::UNSET_ECCLASSID : targetConstraint.GetClasses().front()->GetId();
+
+    auto sourceECInstanceIdProperty = ECDbSystemSchemaHelper::GetSystemProperty (Schemas (), ECSqlSystemProperty::SourceECInstanceId);
+    auto pm = mapInfo.FindPropertyMap (sourceECInstanceIdProperty->GetId (), ECDbSystemSchemaHelper::SOURCEECINSTANCEID_PROPNAME);
+    if (pm == nullptr)
+        {
+        BeAssert (false && "Failed to deserialize property map");
+        return ERROR;
+        }
+
+
+    auto sourceECInstanceIdPropMap = PropertyMapRelationshipConstraintECInstanceId::Create (ECRelationshipEnd_Source, Schemas (), pm->GetColumns());
+    PRECONDITION (sourceECInstanceIdPropMap.IsValid (), BentleyStatus::ERROR);
+    GetPropertyMapsR ().AddPropertyMap (sourceECInstanceIdPropMap);
+    m_sourceConstraintMap.SetECInstanceIdPropMap (sourceECInstanceIdPropMap.get ());
+
+
+    auto sourceECClassIdProperty = ECDbSystemSchemaHelper::GetSystemProperty (Schemas (), ECSqlSystemProperty::SourceECClassId);
+    pm = mapInfo.FindPropertyMap (sourceECClassIdProperty->GetId (), ECDbSystemSchemaHelper::SOURCEECCLASSID_PROPNAME);
+    if (pm == nullptr)
+        {
+        BeAssert (false && "Failed to deserialize property map");
+        return ERROR;
+        }
+
+
+    auto sourceECClassIdPropMap = PropertyMapRelationshipConstraintClassId::Create (ECRelationshipEnd_Source, Schemas (), pm->GetColumns(), defaultSourceECClassId, *this, ECDbSystemSchemaHelper::SOURCEECCLASSID_PROPNAME);
+    PRECONDITION (sourceECClassIdPropMap.IsValid (), ERROR);
+    GetPropertyMapsR ().AddPropertyMap (sourceECClassIdPropMap);
+    m_sourceConstraintMap.SetECClassIdPropMap (sourceECClassIdPropMap.get ());
+
+    auto targetECInstanceIdProperty = ECDbSystemSchemaHelper::GetSystemProperty (Schemas (), ECSqlSystemProperty::TargetECInstanceId);
+    pm = mapInfo.FindPropertyMap (targetECInstanceIdProperty->GetId (), ECDbSystemSchemaHelper::TARGETECINSTANCEID_PROPNAME);
+    if (pm == nullptr)
+        {
+        BeAssert (false && "Failed to deserialize property map");
+        return ERROR;
+        }
+
+    auto targetECInstanceIdPropMap = PropertyMapRelationshipConstraintECInstanceId::Create (ECRelationshipEnd_Target, Schemas (), pm->GetColumns());
+    PRECONDITION (targetECInstanceIdPropMap.IsValid (), BentleyStatus::ERROR);
+    GetPropertyMapsR ().AddPropertyMap (targetECInstanceIdPropMap);
+    m_targetConstraintMap.SetECInstanceIdPropMap (targetECInstanceIdPropMap.get ());
+
+    auto targetECClassIdProperty = ECDbSystemSchemaHelper::GetSystemProperty (Schemas (), ECSqlSystemProperty::TargetECClassId);
+    pm = mapInfo.FindPropertyMap (targetECClassIdProperty->GetId (), ECDbSystemSchemaHelper::TARGETECCLASSID_PROPNAME);
+    if (pm == nullptr)
+        {
+        BeAssert (false && "Failed to deserialize property map");
+        return ERROR;
+        }
+
+    auto targetECClassIdPropMap = PropertyMapRelationshipConstraintClassId::Create (ECRelationshipEnd_Target, Schemas (), pm->GetColumns(), defaultTargetECClassId, *this, ECDbSystemSchemaHelper::TARGETECCLASSID_PROPNAME);
+    PRECONDITION (targetECClassIdPropMap.IsValid (), BentleyStatus::ERROR);
+    GetPropertyMapsR ().AddPropertyMap (targetECClassIdPropMap);
+    m_targetConstraintMap.SetECClassIdPropMap (targetECClassIdPropMap.get ());
+
+    return BentleyStatus::SUCCESS;
+    }
+
+//----------------------------------------------------------------------------------
+// @bsimethod                                 Krischan.Eberle                10/2015
+//+---------------+---------------+---------------+---------------+---------------+-
+//static
+bool RelationshipClassLinkTableMap::HasKeyProperties(ECN::ECRelationshipConstraint const& constraint)
+    {
+    for (ECRelationshipConstraintClassCP constraintClass : constraint.GetConstraintClasses())
+        {
+        if (!constraintClass->GetKeys().empty())
+            return true;
+        }
+
+    return false;
+    }
+
+END_BENTLEY_SQLITE_EC_NAMESPACE