--- conflicted
+++ resolved
@@ -1,1350 +1,1350 @@
-/*--------------------------------------------------------------------------------------+
-|
-|     $Source: ECDb/RelationshipClassMap.cpp $
-|
-|  $Copyright: (c) 2015 Bentley Systems, Incorporated. All rights reserved. $
-|
-+--------------------------------------------------------------------------------------*/
-#include "ECDbPch.h"
-
-using namespace std;
-USING_NAMESPACE_BENTLEY_EC
-
-BEGIN_BENTLEY_SQLITE_EC_NAMESPACE
-
-//************************ RelationshipClassMap **********************************
-//---------------------------------------------------------------------------------------
-// @bsimethod                                 Krischan.Eberle                    12/2013
-//---------------------------------------------------------------------------------------
-//static
-Utf8CP const RelationshipClassMap::DEFAULT_SOURCEECINSTANCEID_COLUMNNAME = "RK_Source";
-//static
-Utf8CP const RelationshipClassMap::DEFAULT_SOURCEECCLASSID_COLUMNNAME = "RC_Source";
-//static
-Utf8CP const RelationshipClassMap::DEFAULT_TARGETECINSTANCEID_COLUMNNAME = "RK_Target";
-//static
-Utf8CP const RelationshipClassMap::DEFAULT_TARGETECCLASSID_COLUMNNAME = "RC_Target";
-
-/*---------------------------------------------------------------------------------**//**
-* @bsimethod                                   Ramanujam.Raman                   06/12
-+---------------+---------------+---------------+---------------+---------------+------*/
-RelationshipClassMap::RelationshipClassMap (ECRelationshipClassCR ecRelClass, ECDbMapCR ecDbMap, ECDbMapStrategy mapStrategy, bool setIsDirty)
-    : ClassMap (ecRelClass, ecDbMap, mapStrategy, setIsDirty), 
-    m_sourceConstraintMap (ecDbMap.GetECDbR ().GetSchemaManager (), ecRelClass.GetSource ()),
-    m_targetConstraintMap (ecDbMap.GetECDbR ().GetSchemaManager (), ecRelClass.GetTarget ())
-    {}
-
-//---------------------------------------------------------------------------------------
-// @bsimethod                                 Krischan.Eberle                    11/2013
-//---------------------------------------------------------------------------------------
-ECDbSqlColumn* RelationshipClassMap::CreateConstraintColumn (Utf8CP columnName, bool addToTable)
-    {
-    ECDbSqlColumn* column = nullptr;
-    if (GetMapStrategy().IsSharedTableForThisClass() && (column = GetTable ().FindColumnP(columnName)) != nullptr)
-        return column;
-
-    column = GetTable ().FindColumnP (columnName);
-    if (column)
-        {
-        return column;
-        }
-
-    if (GetTable ().GetOwnerType () == OwnerType::ECDb)
-        {
-        column = GetTable ().CreateColumn (columnName, ECDbSqlColumn::Type::Long, ECDbDataColumn,
-            addToTable ? PersistenceType::Persisted : PersistenceType::Virtual);
-        }
-    else
-        {
-        GetTable ().GetEditHandleR ().BeginEdit ();
-        column = GetTable ().CreateColumn (columnName, ECDbSqlColumn::Type::Long, ECDbDataColumn, PersistenceType::Virtual);
-        GetTable ().GetEditHandleR ().EndEdit ();
-        }
-    return column;
-    }
-    
-//---------------------------------------------------------------------------------------
-// @bsimethod                                 Affan.Khan                        12/13
-//---------------------------------------------------------------------------------------
-//static
-bool RelationshipClassMap::ConstraintIncludesAnyClass (ECConstraintClassesList const& constraintClasses)
-    {
-    for (auto& ecclass : constraintClasses)
-        {
-        if (IsAnyClass (*ecclass))
-            return true;
-        }
-
-    return false;
-    }
-
-//---------------------------------------------------------------------------------------
-// @bsimethod                                 Krischan.Eberle                    01/2014
-//---------------------------------------------------------------------------------------
-void RelationshipClassMap::DetermineConstraintClassIdColumnHandling (bool& addConstraintClassIdColumnNeeded, ECN::ECClassId& defaultConstraintClassId, ECRelationshipConstraintCR constraint) const
-    {
-    //A constraint class id column is needed if 
-    // * the map strategy implies that multiple classes are stored in the same table or
-    // * the constraint includes the AnyClass or 
-    // * it has more than one classes including subclasses in case of a polymorphic constraint. 
-    //So we first determine whether a constraint class id column is needed
-    auto const& constraintClasses = constraint.GetClasses ();
-    //TODO: Need to check other multi-table strategies too?
-    addConstraintClassIdColumnNeeded = GetMapStrategy ().IsSharedTableForThisClass() || 
-                                constraintClasses.size () > 1 || ConstraintIncludesAnyClass (constraintClasses);
-    //if constraint is polymorphic, and if addConstraintClassIdColumnNeeded is not true yet,
-    //we also need to check if the constraint classes have subclasses. If there is at least one, addConstraintClassIdColumnNeeded
-    //is set to true;
-    if (!addConstraintClassIdColumnNeeded && constraint.GetIsPolymorphic ())
-        {
-        auto const& schemaManager = GetSchemaManager ();
-        for (auto constraintClass : constraintClasses)
-            {
-            auto const& derivedClasses = schemaManager.GetDerivedECClasses (*constraintClass);
-            if (derivedClasses.size () > 0)
-                {
-                addConstraintClassIdColumnNeeded = true;
-                break;
-                }
-            }
-        }
-
-    //if no class id column on the end is required, store the class id directly so that it can be used as literal in the native SQL
-    if (!addConstraintClassIdColumnNeeded)
-        {
-        BeAssert (constraintClasses.size () == 1);
-        auto constraintClass = constraintClasses[0];
-        BeAssert (constraintClass->HasId ());
-        defaultConstraintClassId = constraintClass->GetId ();
-        }
-    else
-        defaultConstraintClassId = UNSET_ECCLASSID;
-    }
-
-//---------------------------------------------------------------------------------------
-// @bsimethod                                 Krischan.Eberle                    10/2013
-//---------------------------------------------------------------------------------------
-std::unique_ptr<ClassDbView> RelationshipClassMap::CreateClassDbView()
-    {
-    return std::unique_ptr<ClassDbView> (new ClassDbView (*this));
-    }
-
-//---------------------------------------------------------------------------------------
-// @bsimethod                                                    Krischan.Eberle  07/2014
-//---------------------------------------------------------------------------------------
-RelationshipClassMap::ConstraintMap const& RelationshipClassMap::GetConstraintMap (ECN::ECRelationshipEnd constraintEnd) const
-    {
-    return constraintEnd == ECRelationshipEnd_Source ? m_sourceConstraintMap : m_targetConstraintMap;
-    }
-
-//---------------------------------------------------------------------------------------
-// @bsimethod                                 Krischan.Eberle                    11/2013
-//---------------------------------------------------------------------------------------
-PropertyMapCP RelationshipClassMap::GetConstraintECInstanceIdPropMap (ECRelationshipEnd constraintEnd) const
-    {
-    if (constraintEnd == ECRelationshipEnd_Source)
-        return GetSourceECInstanceIdPropMap();
-    else
-        return GetTargetECInstanceIdPropMap();
-    }
-
-//---------------------------------------------------------------------------------------
-// @bsimethod                                 Krischan.Eberle                    11/2013
-//---------------------------------------------------------------------------------------
-PropertyMapCP RelationshipClassMap::GetConstraintECClassIdPropMap (ECRelationshipEnd constraintEnd) const
-    {
-    if (constraintEnd == ECRelationshipEnd_Source)
-        return GetSourceECClassIdPropMap();
-    else
-        return GetTargetECClassIdPropMap();
-    }
-
-
-//************************ RelationshipClassMap::ConstraintMap ******************************************
-//---------------------------------------------------------------------------------------
-// @bsimethod                                 Krischan.Eberle                    07/2014
-//---------------------------------------------------------------------------------------
-bool RelationshipClassMap::ConstraintMap::ClassIdMatchesConstraint (ECN::ECClassId candidateClassId) const
-    {
-    CacheClassIds ();
-
-    if (m_anyClassMatches)
-        return true;
-
-    return m_ecClassIdCache.find (candidateClassId) != m_ecClassIdCache.end ();
-    }
-
-//---------------------------------------------------------------------------------------
-// @bsimethod                                 Krischan.Eberle                       12/13
-//---------------------------------------------------------------------------------------
-bool RelationshipClassMap::ConstraintMap::TryGetSingleClassIdFromConstraint (ECClassId& constraintClassId) const
-    {
-    CacheClassIds ();
-
-    if (m_anyClassMatches || m_ecClassIdCache.size () != 1)
-        return false;
-
-    BeAssert (m_ecClassIdCache.size () == 1);
-    constraintClassId = *m_ecClassIdCache.begin ();
-    return true;
-    }
-
-
-//---------------------------------------------------------------------------------------
-// @bsimethod                                 Krischan.Eberle                    07/2014
-//---------------------------------------------------------------------------------------
-void RelationshipClassMap::ConstraintMap::CacheClassIds () const
-    {
-    if (!m_isCacheSetup)
-        {
-        CacheClassIds (m_constraint.GetClasses (), m_constraint.GetIsPolymorphic ());
-        m_isCacheSetup = true;
-        }
-    }
-
-//---------------------------------------------------------------------------------------
-// @bsimethod                                 Krischan.Eberle                    07/2014
-//---------------------------------------------------------------------------------------
-void RelationshipClassMap::ConstraintMap::CacheClassIds (bvector<ECN::ECClassP> const& constraintClassList, bool constraintIsPolymorphic) const
-    {
-    //runs through all constraint classes, and if recursive is true through subclasses
-    //and caches the class ids as this method here is expensive performance-wise.
-    for (auto constraintClass : constraintClassList)
-        {
-        if (IsAnyClass (*constraintClass))
-            {
-            SetAnyClassMatches ();
-            return;
-            }
-
-        const ECClassId classId = constraintClass->GetId ();
-        CacheClassId (classId);
-
-        if (constraintIsPolymorphic)
-            {
-            //call into schema manager to ensure that the derived classes are loaded if needed
-            auto const& derivedClasses = m_schemaManager.GetDerivedECClasses (*constraintClass);
-            CacheClassIds (derivedClasses, constraintIsPolymorphic);
-            }
-        }
-    }
-
-
-//---------------------------------------------------------------------------------------
-// @bsimethod                                 Krischan.Eberle                    07/2014
-//---------------------------------------------------------------------------------------
-void RelationshipClassMap::ConstraintMap::CacheClassId (ECN::ECClassId classId) const
-    {
-    m_ecClassIdCache.insert (classId);
-    }
-
-//---------------------------------------------------------------------------------------
-// @bsimethod                                 Krischan.Eberle                    07/2014
-//---------------------------------------------------------------------------------------
-void RelationshipClassMap::ConstraintMap::SetAnyClassMatches () const
-    {
-    m_anyClassMatches = true;
-    //class id cache not needed if any class matches
-    m_ecClassIdCache.clear ();
-    }
-
-
-//************************ RelationshipClassEndTableMap::NativeSqlConverterImpl ******************************************
-//---------------------------------------------------------------------------------------
-// @bsimethod                                 Krischan.Eberle                    01/2014
-//---------------------------------------------------------------------------------------
-RelationshipClassEndTableMap::NativeSqlConverterImpl::NativeSqlConverterImpl (RelationshipClassEndTableMapCR classMap)
-: ClassMap::NativeSqlConverterImpl (classMap)
-    {}
-
-//---------------------------------------------------------------------------------------
-// @bsimethod                                 Krischan.Eberle                    01/2014
-//---------------------------------------------------------------------------------------
-ECSqlStatus RelationshipClassEndTableMap::NativeSqlConverterImpl::_GetWhereClause 
-(
-NativeSqlBuilder& whereClauseBuilder, 
-ECSqlType ecsqlType, 
-bool isPolymorphicClassExp, 
-Utf8CP tableAlias
-) const
-    {
-    //Don't call base class method, as for end table mappings the table never has a column for the relationship's class id
-    //and the base class method would take the table's class id column and filter it by the relationship's class id which will not
-    //work as the table class id contains this end's constraint class id and not the relationship's class id.
-    if (!whereClauseBuilder.IsEmpty ())
-        whereClauseBuilder.Append (" AND ");
-
-    //Existence of an end table relationships is told by the fact whether the other end ecinstance id column is set or not.
-    //The following where expression tests for that.
-    BeAssert (dynamic_cast<RelationshipClassEndTableMapCP> (&GetClassMap ()) != nullptr);
-    auto const& relClassMap = static_cast<RelationshipClassEndTableMapCR> (GetClassMap ());
-    auto otherEndECInstanceIdColSqlSnippets = relClassMap.GetOtherEndECInstanceIdPropMap ()->ToNativeSql (tableAlias, ecsqlType);
-    BeAssert (!otherEndECInstanceIdColSqlSnippets.empty ());
-    whereClauseBuilder.AppendParenLeft ();
-    bool isFirstItem = true;
-    for (auto const& sqlSnippet : otherEndECInstanceIdColSqlSnippets)
-        {
-        if (!isFirstItem)
-            whereClauseBuilder.Append (" AND ");
-
-        whereClauseBuilder.Append (sqlSnippet).Append (" IS NOT NULL");
-
-        isFirstItem = false;
-        }
-
-    whereClauseBuilder.AppendParenRight ();
-
-    return ECSqlStatus::Success;
-    }
-
-
-//************************ RelationshipClassEndTableMap **********************************
-/*---------------------------------------------------------------------------------**//**
-* @bsimethod                                   Ramanujam.Raman                   06/12
-+---------------+---------------+---------------+---------------+---------------+------*/
-RelationshipClassEndTableMap::RelationshipClassEndTableMap (ECRelationshipClassCR ecRelClass, ECDbMapCR ecDbMap, ECDbMapStrategy mapStrategy, bool setIsDirty)
-: RelationshipClassMap (ecRelClass, ecDbMap, mapStrategy, setIsDirty)
-    {
-    }
-
-//---------------------------------------------------------------------------------------
-// @bsimethod                                               Krischan.Eberle       06/2013
-//+---------------+---------------+---------------+---------------+---------------+------
-MapStatus RelationshipClassEndTableMap::_InitializePart1 (ClassMapInfoCR classMapInfo, IClassMap const* parentClassMap)
-    {
-    //Don't call base class method as end table map requires its own handling
-    BeAssert (GetMapStrategy ().IsEndTableMapping());
-    m_dbView = CreateClassDbView ();
-
-    auto const& relationshipClassMapInfo = dynamic_cast<RelationshipClassMapInfoCR> (classMapInfo);
-    BeAssert (m_ecClass.GetRelationshipClassCP () != nullptr && classMapInfo.GetMapStrategy ().IsEndTableMapping());
-
-    ECRelationshipClassCR relationshipClass = GetRelationshipClass ();
-    auto const& sourceConstraint = relationshipClass.GetSource ();
-    auto const& targetConstraint = relationshipClass.GetTarget ();
-
-    auto thisEnd = GetThisEnd ();
-
-    //**** This End
-    auto const& thisEndConstraint = thisEnd == ECRelationshipEnd_Source ? sourceConstraint : targetConstraint;
-    auto firstThisEndClass = thisEndConstraint.GetClasses()[0];
-    auto firstThisEndClassMap = GetECDbMap ().GetClassMapCP (*firstThisEndClass, true);
-
-    //*** persistence end table
-    SetTable (&firstThisEndClassMap->GetTable ());
-
-    //if no class id column on this end is required, store the class id directly so that it can be used as literal in the native SQL
-    const ECClassId defaultThisEndECClassId = firstThisEndClass->GetId ();
-
-    //**** Other End
-    auto const& otherEndConstraint = thisEnd == ECRelationshipEnd_Source ? targetConstraint : sourceConstraint;
-
-    bool addOtherEndECClassIdColumnToTable = false;
-    ECClassId defaultOtherEndECClassId = UNSET_ECCLASSID;
-    DetermineConstraintClassIdColumnHandling (addOtherEndECClassIdColumnToTable, defaultOtherEndECClassId, otherEndConstraint);
-
-    //if the class id column is not needed, we still create one, but mark it virtual
-    //other end requires a class id if the constraint consists of more than one classes or of AnyClass 
-    ECDbSqlColumn* otherEndECInstanceIdColumn = nullptr;
-    ECDbSqlColumn* otherEndECClassIdColumn = nullptr;
-    auto stat = CreateConstraintColumns(otherEndECInstanceIdColumn, otherEndECClassIdColumn, relationshipClassMapInfo, thisEnd, addOtherEndECClassIdColumnToTable, thisEndConstraint.GetConstraintClasses());
-    if (stat != MapStatus::Success)
-        return stat;
-
-    //**** Prop Maps
-    //Reuse ECInstanceId prop map from persistence end class map
-    PropertyMapPtr ecInstanceIdPropMap = nullptr;
-    if (!firstThisEndClassMap->TryGetECInstanceIdPropertyMap (ecInstanceIdPropMap))
-        {
-        BeAssert (false);
-        return MapStatus::Error;
-        }
-    GetPropertyMapsR().AddPropertyMap(ecInstanceIdPropMap);
-    stat = CreateConstraintPropMaps (thisEnd, defaultThisEndECClassId, otherEndECInstanceIdColumn, otherEndECClassIdColumn, defaultOtherEndECClassId);
-    if (stat != MapStatus::Success)
-        return stat;
-
-    //! Add referencial integerity if user requested it.
-    auto const& thisEndConstraintInfo = thisEnd == ECRelationshipEnd_Source ? relationshipClassMapInfo.GetSourceInfo() : relationshipClassMapInfo.GetTargetInfo ();
-    if (thisEndConstraintInfo.DoEnforceIntegrityCheck () && relationshipClass.GetStrength () != StrengthType::STRENGTHTYPE_Holding && !thisEndConstraintInfo.IsEmpty())
-        {
-        //auto const& thisEndConstraint = thisEnd == ECRelationshipEnd_Source ? sourceConstraint : targetConstraint;
-        auto const& thisEndConstraintMap = thisEnd == ECRelationshipEnd_Source ? m_sourceConstraintMap : m_targetConstraintMap;
-        auto const& otherEndConstraint = thisEnd != ECRelationshipEnd_Source ? sourceConstraint : targetConstraint;
-        auto const& otherEndConstraintMap = thisEnd != ECRelationshipEnd_Source ? m_sourceConstraintMap : m_targetConstraintMap;
-
-        bset<ECDbSqlTable*> otherEndTables;
-        GetECDbMap ().GetTablesFromRelationshipEnd (&otherEndTables, otherEndConstraint);
-
-        BeAssert (otherEndTables.size () == 1 && "In EndTableMap we expect one table on each side");
-        if (otherEndTables.size () != 1)
-            return MapStatus::Error;
-
-        auto forignKeyColumn = otherEndConstraintMap.GetECInstanceIdPropMap ()->GetFirstColumn ();
-        auto& forignTable = GetTable ();
-        auto primaryKeyColumn = thisEndConstraintMap.GetECInstanceIdPropMap ()->GetFirstColumn ();
-        auto& primaryTable = **(otherEndTables.begin());
-        
-        BeAssert (forignKeyColumn != nullptr);
-        BeAssert (primaryKeyColumn != nullptr);
-        if (forignKeyColumn == nullptr || primaryKeyColumn == nullptr)
-            return MapStatus::Error;
-            
-        //Create forign key constraint
-        auto forignKey = forignTable.CreateForiegnKeyConstraint (primaryTable);
-        forignKey->Add (forignKeyColumn->GetName ().c_str (), primaryKeyColumn->GetName ().c_str ());
-        forignKey->SetOnDeleteAction (thisEndConstraintInfo.GetOnDeleteAction());
-        forignKey->SetOnUpdateAction (thisEndConstraintInfo.GetOnUpdateAction());
-        forignKey->SetMatchType(thisEndConstraintInfo.GetMatchType ());     
-        }
-    
-    return stat;
-    }
-
-//---------------------------------------------------------------------------------------
-// @bsimethod                                               Krischan.Eberle       06/2013
-//+---------------+---------------+---------------+---------------+---------------+------
-MapStatus RelationshipClassEndTableMap::_InitializePart2 (ClassMapInfoCR classMapInfo, IClassMap const* parentClassMap)
-    {
-    //add non-system property maps
-    AddPropertyMaps (parentClassMap, nullptr);
-
-    //**** Add indices
-    AddIndices (classMapInfo);
-
-    return MapStatus::Success;
-    }
-//---------------------------------------------------------------------------------------
-// @bsimethod                      muhammad.zaighum                               1/2015
-//+---------------+---------------+---------------+---------------+---------------+------
-bool RelationshipClassEndTableMap::IsKeyPropertyMappable(const ECRelationshipConstraintClassList & constraintclasses)
-    {
-    if (constraintclasses.size() == 1 && constraintclasses[0]->GetKeys().size() == 1)
-        {
-        auto constaintClass = constraintclasses[0];
-        BeAssert(constaintClass && "Constraint Class is NULL");
-        auto key = constaintClass->GetKeys()[0];
-        BeAssert(key.size() && "Key property is NULL");
-        auto &ecClass = constaintClass->GetClass();
-        auto ecProperty = ecClass.GetPropertyP(key.c_str());
-        if (ecProperty != nullptr && (ecProperty->GetTypeName().Equals(L"long") || ecProperty->GetTypeName().Equals(L"int")))
-            {
-            return true;
-            }
-        }
-    return false;
-    }
-//---------------------------------------------------------------------------------------
-// @bsimethod                                               Affan.Khan           01/2015
-//+---------------+---------------+---------------+---------------+---------------+------
-BentleyStatus RelationshipClassEndTableMap::_Load (std::set<ClassMap const*>& loadGraph, ECDbClassMapInfo const& mapInfo, IClassMap const* parentClassMap)
-    {
-    if (ClassMap::_Load (loadGraph, mapInfo, parentClassMap) != BentleyStatus::SUCCESS)
-        return BentleyStatus::ERROR;
-
-    m_dbView = CreateClassDbView ();   
-    ECRelationshipClassCR relationshipClass = GetRelationshipClass ();
-    auto const& sourceConstraint = relationshipClass.GetSource ();
-    auto const& targetConstraint = relationshipClass.GetTarget ();
-    auto thisEnd = GetThisEnd ();
-    auto const& thisEndConstraint = thisEnd == ECRelationshipEnd_Source ? sourceConstraint : targetConstraint;
-    auto const& otherEndConstraint = thisEnd == ECRelationshipEnd_Source ? sourceConstraint : targetConstraint;
-
-    ECClassId defaultSourceECClassId, defaultTargetECClassId;
-
-    if (thisEnd == ECRelationshipEnd_Source)
-        {
-        defaultSourceECClassId = thisEndConstraint.GetClasses ().empty () ? 0LL : thisEndConstraint.GetClasses ().front ()->GetId ();
-        defaultTargetECClassId = otherEndConstraint.GetClasses ().empty () ? 0LL : otherEndConstraint.GetClasses ().front ()->GetId ();
-        }
-    else
-        {
-        defaultTargetECClassId = thisEndConstraint.GetClasses ().empty () ? 0LL : thisEndConstraint.GetClasses ().front ()->GetId ();
-        defaultSourceECClassId = otherEndConstraint.GetClasses ().empty () ? 0LL : otherEndConstraint.GetClasses ().front ()->GetId ();
-        }
-
-    auto sourceECInstanceIdProperty = ECDbSystemSchemaHelper::GetSystemProperty (GetSchemaManager (), ECSqlSystemProperty::SourceECInstanceId);
-    auto pm = mapInfo.FindPropertyMap (sourceECInstanceIdProperty->GetId (), ECDbSystemSchemaHelper::SOURCEECINSTANCEID_PROPNAME);
-    if (pm == nullptr)
-        {
-        BeAssert (false && "Failed to deserialize property map");
-        return BentleyStatus::ERROR;
-        }
-
-    auto sourceECInstanceIdPropMap = PropertyMapRelationshipConstraintECInstanceId::Create (ECRelationshipEnd_Source, GetSchemaManager (), const_cast<ECDbSqlColumn*>(&pm->GetColumn ()), *this, DEFAULT_SOURCEECINSTANCEID_COLUMNNAME);
-    PRECONDITION (sourceECInstanceIdPropMap.IsValid (), BentleyStatus::ERROR);
-    GetPropertyMapsR ().AddPropertyMap (sourceECInstanceIdPropMap);
-    m_sourceConstraintMap.SetECInstanceIdPropMap (sourceECInstanceIdPropMap.get ());
-
-
-    auto sourceECClassIdProperty = ECDbSystemSchemaHelper::GetSystemProperty (GetSchemaManager (), ECSqlSystemProperty::SourceECClassId);
-    pm = mapInfo.FindPropertyMap (sourceECClassIdProperty->GetId (), ECDbSystemSchemaHelper::SOURCEECCLASSID_PROPNAME);
-    if (pm == nullptr)
-        {
-        BeAssert (false && "Failed to deserialize property map");
-        return BentleyStatus::ERROR;
-        }
-
-
-    auto sourceECClassIdPropMap = PropertyMapRelationshipConstraintClassId::Create (ECRelationshipEnd_Source, GetSchemaManager (), const_cast<ECDbSqlColumn*>(&pm->GetColumn ()), defaultSourceECClassId, *this, DEFAULT_SOURCEECCLASSID_COLUMNNAME, nullptr);
-    PRECONDITION (sourceECClassIdPropMap.IsValid (), BentleyStatus::ERROR);
-    GetPropertyMapsR ().AddPropertyMap (sourceECClassIdPropMap);
-    m_sourceConstraintMap.SetECClassIdPropMap (sourceECClassIdPropMap.get ());
-
-    auto targetECInstanceIdProperty = ECDbSystemSchemaHelper::GetSystemProperty (GetSchemaManager (), ECSqlSystemProperty::TargetECInstanceId);
-    pm = mapInfo.FindPropertyMap (targetECInstanceIdProperty->GetId (), ECDbSystemSchemaHelper::TARGETECINSTANCEID_PROPNAME);
-    if (pm == nullptr)
-        {
-        BeAssert (false && "Failed to deserialize property map");
-        return BentleyStatus::ERROR;
-        }
-
-    auto targetECInstanceIdPropMap = PropertyMapRelationshipConstraintECInstanceId::Create (ECRelationshipEnd_Target, GetSchemaManager (), const_cast<ECDbSqlColumn*>(&pm->GetColumn ()), *this, DEFAULT_TARGETECINSTANCEID_COLUMNNAME);
-    PRECONDITION (targetECInstanceIdPropMap.IsValid (), BentleyStatus::ERROR);
-    GetPropertyMapsR ().AddPropertyMap (targetECInstanceIdPropMap);
-    m_targetConstraintMap.SetECInstanceIdPropMap (targetECInstanceIdPropMap.get ());
-
-    auto targetECClassIdProperty = ECDbSystemSchemaHelper::GetSystemProperty (GetSchemaManager (), ECSqlSystemProperty::TargetECClassId);
-    pm = mapInfo.FindPropertyMap (targetECClassIdProperty->GetId (), ECDbSystemSchemaHelper::TARGETECCLASSID_PROPNAME);
-    if (pm == nullptr)
-        {
-        BeAssert (false && "Failed to deserialize property map");
-        return BentleyStatus::ERROR;
-        }
-
-    auto targetECClassIdPropMap = PropertyMapRelationshipConstraintClassId::Create (ECRelationshipEnd_Target, GetSchemaManager (), const_cast<ECDbSqlColumn*>(&pm->GetColumn ()), defaultTargetECClassId, *this, DEFAULT_TARGETECCLASSID_COLUMNNAME, nullptr);
-    PRECONDITION (targetECClassIdPropMap.IsValid (), BentleyStatus::ERROR);
-    GetPropertyMapsR ().AddPropertyMap (targetECClassIdPropMap);
-    m_targetConstraintMap.SetECClassIdPropMap (targetECClassIdPropMap.get ());
-
-    return BentleyStatus::SUCCESS;
-    }
-
-//---------------------------------------------------------------------------------------
-// @bsimethod                                               Krischan.Eberle       11/2013
-//+---------------+---------------+---------------+---------------+---------------+------
-MapStatus RelationshipClassEndTableMap::CreateConstraintColumns (ECDbSqlColumn*& otherEndECInstanceIdColumn, ECDbSqlColumn*& otherEndECClassIdColumn,
-    RelationshipClassMapInfoCR mapInfo, ECRelationshipEnd thisEnd, bool addOtherEndClassIdColumnToTable, const ECRelationshipConstraintClassList & constraintclasses)
-    {
-    Utf8String columnName;
-    if (IsKeyPropertyMappable(constraintclasses))
-        {
-        auto constaintClass = constraintclasses[0];
-        BeAssert(constaintClass && "Constraint Class is NULL");
-        auto classMap = GetECDbMap().GetClassMap(constaintClass->GetClass());
-        auto key = constaintClass->GetKeys()[0];
-        BeAssert(key.size() && "Key property is NULL");
-        auto propertyMap = classMap->GetPropertyMap(key.c_str());
-        std::vector<ECDbSqlColumn const*> columns;
-        propertyMap->GetColumns(columns);
-        BeAssert(columns.size() == 1 && "more than 1 column is mapped to property");
-        otherEndECInstanceIdColumn = const_cast<ECDbSqlColumn*>(columns[0]);
-        BeAssert(otherEndECInstanceIdColumn != nullptr);
-       // return MapStatus::Success;
-        }
-    else
-        {
-        //** Other End ECInstanceId column
-        columnName = thisEnd == ECRelationshipEnd_Source ?
-            mapInfo.GetTargetECInstanceIdColumn() : mapInfo.GetSourceECInstanceIdColumn();
-
-        if (columnName.empty())
-            if (!GetOtherEndKeyColumnName(columnName, GetTable(), true))
-                return MapStatus::Error;
-
-        otherEndECInstanceIdColumn = CreateConstraintColumn(columnName.c_str(), true);
-        BeAssert(otherEndECInstanceIdColumn != nullptr);
-        }
-    //** Other End ECClassId column
-    columnName.clear ();
-    Utf8String defaultECClassIdColumnName;
-    GetOtherEndECClassIdColumnName (defaultECClassIdColumnName, GetTable (), false);
-       
-    columnName = thisEnd == ECRelationshipEnd_Source ?
-        mapInfo.GetTargetECClassIdColumn () : mapInfo.GetSourceECClassIdColumn ();
-
-    if (!columnName.empty())
-        {
-        //CustomAttribute was used to specify ECClassId for existing class
-        addOtherEndClassIdColumnToTable = true;
-        }
-
-    if (columnName.empty() && !GetOtherEndECClassIdColumnName (columnName, GetTable (), true))
-        return MapStatus::Error;
-
-    otherEndECClassIdColumn = CreateConstraintColumn (columnName.c_str (), addOtherEndClassIdColumnToTable);
-    BeAssert (otherEndECClassIdColumn != nullptr);
-    return MapStatus::Success;
-    }
-
-//---------------------------------------------------------------------------------------
-// @bsimethod                                               Krischan.Eberle       11/2013
-//+---------------+---------------+---------------+---------------+---------------+------
-MapStatus RelationshipClassEndTableMap::CreateConstraintPropMaps 
-(
-ECRelationshipEnd thisEnd,
-ECClassId defaultThisEndClassId,
-ECDbSqlColumn* const& otherEndECInstanceIdColumn, 
-ECDbSqlColumn* const& otherEndECClassIdColumn,
-ECClassId defaultOtherEndClassId
-)
-    {
-    //Now add prop maps for source/target ecinstance id and ecclass id prop maps
-    //Existing this end instance id and class id columns will be reused
-    auto& persistenceEndTable = GetTable();
-    std::vector<ECDbSqlColumn const*> systemColumns;
-    if (persistenceEndTable.GetFilteredColumnList (systemColumns, ECDbSystemColumnECInstanceId) == BentleyStatus::ERROR)
-        {
-        BeAssert (false && "PropertyMapECInstanceId::Create> Table is expected to have primary key columns.");
-        return MapStatus::Error;
-        }
-
-    auto thisEndECInstanceIdColumn = const_cast<ECDbSqlColumn*>(systemColumns.front ());
-    auto thisEndECClassIdColumn = GetTable ().FindColumnP ("ECClassId");
-
-    ECDbSqlColumn* sourceECInstanceIdColumn = nullptr;
-    Utf8CP sourceECInstanceIdViewColumnAlias = DEFAULT_SOURCEECINSTANCEID_COLUMNNAME;
-    ECDbSqlColumn* sourceECClassIdColumn = nullptr;
-    Utf8CP sourceECClassIdViewColumnAlias = DEFAULT_SOURCEECCLASSID_COLUMNNAME;
-    ECClassId defaultSourceECClassId = UNSET_ECCLASSID;
-    ECDbSqlColumn* targetECInstanceIdColumn = nullptr;
-    Utf8CP targetECInstanceIdViewColumnAlias = DEFAULT_TARGETECINSTANCEID_COLUMNNAME;
-    ECDbSqlColumn* targetECClassIdColumn = nullptr;
-    Utf8CP targetECClassIdViewColumnAlias = DEFAULT_TARGETECCLASSID_COLUMNNAME;
-    ECClassId defaultTargetECClassId = UNSET_ECCLASSID;
-
-    //class id columns in end table are delay generated. Respective property map needs to know that so that
-    //it can register for a hook that notifies the prop map when the class id column was generated.
-    //This only affects the class id prop map pointing to this end's class id column. The other end class id column
-    //is not affected.
-
-    bool sourceECClassIdColIsDelayGenerated = false;
-    bool targetECClassIdColIsDelayGenerated = false;
-    if (thisEnd == ECRelationshipEnd_Source)
-        {
-
-        sourceECInstanceIdColumn = thisEndECInstanceIdColumn;
-        if (thisEndECClassIdColumn != nullptr)
-            sourceECClassIdColumn = thisEndECClassIdColumn;
-        else
-            {
-            //the virtual columns will not be added to the DbTable. They will only be held by the respective prop map
-            sourceECClassIdColumn = CreateConstraintColumn (sourceECClassIdViewColumnAlias, false); //false: don't add to table -> make virtual
-            sourceECClassIdColIsDelayGenerated = true;
-            defaultSourceECClassId = defaultThisEndClassId;
-            }
-
-        targetECInstanceIdColumn = otherEndECInstanceIdColumn;
-        targetECClassIdColumn = otherEndECClassIdColumn;
-        defaultTargetECClassId = defaultOtherEndClassId;
-        }
-    else
-        {
-        sourceECInstanceIdColumn = otherEndECInstanceIdColumn;
-        sourceECClassIdColumn = otherEndECClassIdColumn;
-        defaultSourceECClassId = defaultOtherEndClassId;
-
-        targetECInstanceIdColumn = thisEndECInstanceIdColumn;
-        if (thisEndECClassIdColumn != nullptr)
-            targetECClassIdColumn = thisEndECClassIdColumn;
-        else
-            {
-            targetECClassIdColumn = CreateConstraintColumn (targetECClassIdViewColumnAlias, false); //false: don't add to table -> make virtual
-            targetECClassIdColIsDelayGenerated = true;
-            defaultTargetECClassId = defaultThisEndClassId;
-            }
-        }
-
-    BeAssert (sourceECInstanceIdColumn != nullptr);
-    BeAssert (sourceECClassIdColumn != nullptr);
-    BeAssert (targetECInstanceIdColumn != nullptr);
-    BeAssert (targetECClassIdColumn != nullptr);
-
-    auto sourceECInstanceIdPropMap = PropertyMapRelationshipConstraintECInstanceId::Create (ECRelationshipEnd_Source, GetSchemaManager(), sourceECInstanceIdColumn, *this, sourceECInstanceIdViewColumnAlias);
-    PRECONDITION(sourceECInstanceIdPropMap.IsValid(), MapStatus::Error);
-    GetPropertyMapsR ().AddPropertyMap(sourceECInstanceIdPropMap);
-    m_sourceConstraintMap.SetECInstanceIdPropMap (sourceECInstanceIdPropMap.get ());
-
-    auto persistenceEndTableP = sourceECClassIdColIsDelayGenerated ? &persistenceEndTable : nullptr;
-    auto sourceECClassIdPropMap = PropertyMapRelationshipConstraintClassId::Create (ECRelationshipEnd_Source, GetSchemaManager (), sourceECClassIdColumn, defaultSourceECClassId, *this, sourceECClassIdViewColumnAlias, persistenceEndTableP);
-    PRECONDITION(sourceECClassIdPropMap.IsValid(), MapStatus::Error);
-    GetPropertyMapsR ().AddPropertyMap(sourceECClassIdPropMap);
-    m_sourceConstraintMap.SetECClassIdPropMap (sourceECClassIdPropMap.get ());
- 
-    auto targetECInstanceIdPropMap = PropertyMapRelationshipConstraintECInstanceId::Create (ECRelationshipEnd_Target, GetSchemaManager (), targetECInstanceIdColumn, *this, targetECInstanceIdViewColumnAlias);
-    PRECONDITION(targetECInstanceIdPropMap.IsValid(), MapStatus::Error);
-    GetPropertyMapsR ().AddPropertyMap(targetECInstanceIdPropMap);
-    m_targetConstraintMap.SetECInstanceIdPropMap (targetECInstanceIdPropMap.get ());
-
-    persistenceEndTableP = targetECClassIdColIsDelayGenerated ? &persistenceEndTable : nullptr;
-    auto targetECClassIdPropMap = PropertyMapRelationshipConstraintClassId::Create (ECRelationshipEnd_Target, GetSchemaManager (), targetECClassIdColumn, defaultTargetECClassId, *this, targetECClassIdViewColumnAlias, persistenceEndTableP);
-    PRECONDITION(targetECClassIdPropMap.IsValid(), MapStatus::Error);
-    GetPropertyMapsR ().AddPropertyMap(targetECClassIdPropMap);
-    m_targetConstraintMap.SetECClassIdPropMap (targetECClassIdPropMap.get ());
-
-    return MapStatus::Success;
-    }
-/*---------------------------------------------------------------------------------------
-* @bsimethod                                                    affan.khan         9/2012
-+---------------+---------------+---------------+---------------+---------------+------*/
-void RelationshipClassEndTableMap::AddIndices (ClassMapInfoCR mapInfo)
-    {
-    BeAssert (dynamic_cast<RelationshipClassMapInfoCP> (&mapInfo) != nullptr);
-
-    if (mapInfo.GetMapStrategy ().IsRelationshipSourceTable())
-    if (!static_cast<RelationshipClassMapInfoCR> (mapInfo).GetSourceInfo ().GenerateDefaultIndex ())
-        return;
-
-    if (mapInfo.GetMapStrategy ().IsRelationshipTargetTable())
-    if (!static_cast<RelationshipClassMapInfoCR> (mapInfo).GetTargetInfo ().GenerateDefaultIndex ())
-        return;
-
-    bool enforceUniqueness = false;
-    // TODO: We need to enforce uniqueness of constraints, but cannot at the moment since we get these 
-    // i-models that don't honor these constraints. See comments @ RelationshipClassLinkTableMap::AddIndices()
-    RelationshipClassMapInfo::CardinalityType cardinality = static_cast<RelationshipClassMapInfoCR> (mapInfo).GetCardinality ();
-
-    switch(cardinality)
-        {
-            case RelationshipClassMapInfo::CardinalityType::OneToOne:
-                AddIndexToRelationshipEnd (enforceUniqueness);
-                break;
-            case RelationshipClassMapInfo::CardinalityType::OneToMany:
-            case RelationshipClassMapInfo::CardinalityType::ManyToOne:
-                AddIndexToRelationshipEnd (false);
-                break;
-            case RelationshipClassMapInfo::CardinalityType::ManyToMany:
-                //not supported in EndTableMap
-                break;
-        }
-    }
-    
-/*---------------------------------------------------------------------------------**//**
-* @bsimethod                                   Ramanujam.Raman                   04/13
-+---------------+---------------+---------------+---------------+---------------+------*/
-void RelationshipClassEndTableMap::AddIndexToRelationshipEnd (bool isUniqueIndex)
-    {
-    auto& persistenceEndTable = GetTable ();
-
-    if (persistenceEndTable.GetOwnerType () == OwnerType::ExistingTable)
-        return;
-
-    // Setup name of the index
-    Utf8String name = "idx_ECRel_";
-    if (GetMapStrategy ().IsRelationshipSourceTable())
-        name.append("Source_");
-    else
-        name.append("Target_");
-    if (isUniqueIndex)
-        name.append ("Unique_");
-    name.append (Utf8String (m_ecClass.GetSchema().GetNamespacePrefix() + L"_" + m_ecClass.GetName()));
-    
-    auto existingIndex = persistenceEndTable.GetDbDef ().FindIndex (name.c_str ());
-    if (existingIndex)
-        {
-        if (&existingIndex->GetTable () == &GetTable ())
-            {
-            return;
-            }
-        else
-            {
-            BeAssert (false && "Index with same name exist on a different table");
-            }
-
-        return;
-        }
-
-    auto index = persistenceEndTable.CreateIndex (name.c_str ());
-    index->SetIsUnique (isUniqueIndex);
-    if (index == nullptr)
-        {
-        BeAssert (false && "Failed to create index");
-        return;
-        }
-   
-    BeAssert (GetOtherEndECInstanceIdPropMap() != nullptr && GetOtherEndECInstanceIdPropMap()->GetFirstColumn() != nullptr);
-    index->Add (GetOtherEndECInstanceIdPropMap()->GetFirstColumn()->GetName().c_str());
-
-    BeAssert (GetOtherEndECClassIdPropMap() != nullptr);
-
-    auto otherEndECClassIdColumn = GetOtherEndECClassIdPropMap()->GetFirstColumn();
-    BeAssert (otherEndECClassIdColumn != nullptr);
-    if (otherEndECClassIdColumn->GetPersistenceType() == PersistenceType::Persisted)
-        index->Add(otherEndECClassIdColumn->GetName().c_str());
-
-    }
-
-   
-/*---------------------------------------------------------------------------------**//**
-* @bsimethod                                   Ramanujam.Raman                   09/12
-+---------------+---------------+---------------+---------------+---------------+------*/
-bool RelationshipClassEndTableMap::GetRelationshipColumnName (Utf8StringR columnName, ECDbSqlTable const& table, Utf8CP prefix, bool mappingInProgress) const
-    {
-    Utf8String classNameUtf8 (m_ecClass.GetName());
-    columnName = prefix;
-    columnName.append (classNameUtf8);
-    
-    if (table.FindColumnCP (columnName.c_str()) == nullptr)
-        return true;
-
-    //! ECSchema Upgrade creates a second column for ECRelationshipClass because of following.
-    //! Although following must have been added due to issue. A longterm solution is to store the
-    //! name of column in db. Otherwise we cannot tell if column that exist in db is for this this 
-    //! relation of some other relation. The information is currently not stored in database. Its
-    //! only create of ECDbHints or produced by default values.
-    //! We can qualify all relation with schema name to avoid this but it will be breaking changes
-    //! as older db will still construct the name by default without schema name. Thus we need the
-    //! the persistence of column name for ECRelationship Keys.
-#if 0
-    Utf8String schemaNameUtf8 (m_ecClass.GetSchema().GetName());
-    columnName = prefix;
-    columnName.append (schemaNameUtf8);
-    columnName.append ("_");
-    columnName.append (classNameUtf8);
-    if (!table.GetColumn (columnName.c_str()))
-        return true;
-#endif
-    if (mappingInProgress)
-        {
-        LOG.errorv ("Table %s already contains column named %s. ECRelationship %s has failed to map.", 
-            table.GetName().c_str(), columnName.c_str(), Utf8String (m_ecClass.GetFullName()).c_str ());
-        return false;
-        }
-    return true;
-    }
-    
-/*---------------------------------------------------------------------------------**//**
-* @bsimethod                                   Ramanujam.Raman                   09/12
-+---------------+---------------+---------------+---------------+---------------+------*/
-bool RelationshipClassEndTableMap::GetOtherEndKeyColumnName (Utf8StringR columnName, ECDbSqlTable const& table, bool mappingInProgress) const
-    {
-    return GetRelationshipColumnName (columnName, table, "RK_", mappingInProgress);
-    }
-    
-/*---------------------------------------------------------------------------------**//**
-* @bsimethod                                   Ramanujam.Raman                   09/12
-+---------------+---------------+---------------+---------------+---------------+------*/
-bool RelationshipClassEndTableMap::GetOtherEndECClassIdColumnName (Utf8StringR columnName, ECDbSqlTable const& table, bool mappingInProgress) const
-    {
-    return GetRelationshipColumnName (columnName, table, "RC_", mappingInProgress);
-    }
-
-//---------------------------------------------------------------------------------------
-// @bsimethod                                               Krischan.Eberle       11/2013
-//+---------------+---------------+---------------+---------------+---------------+------
-PropertyMapCP RelationshipClassEndTableMap::GetThisEndECInstanceIdPropMap () const
-    {
-    return GetConstraintMap (GetThisEnd ()).GetECInstanceIdPropMap ();
-    }
-
-//---------------------------------------------------------------------------------------
-// @bsimethod                                               Krischan.Eberle       11/2013
-//+---------------+---------------+---------------+---------------+---------------+------
-PropertyMapCP RelationshipClassEndTableMap::GetThisEndECClassIdPropMap () const
-    {
-    return GetConstraintMap (GetThisEnd ()).GetECClassIdPropMap ();
-    }
-
-//---------------------------------------------------------------------------------------
-// @bsimethod                                               Krischan.Eberle       11/2013
-//+---------------+---------------+---------------+---------------+---------------+------
-PropertyMapCP RelationshipClassEndTableMap::GetOtherEndECInstanceIdPropMap () const
-    {
-    return GetConstraintMap (GetOtherEnd ()).GetECInstanceIdPropMap ();
-    }
-
-//---------------------------------------------------------------------------------------
-// @bsimethod                                               Krischan.Eberle       11/2013
-//+---------------+---------------+---------------+---------------+---------------+------
-PropertyMapCP RelationshipClassEndTableMap::GetOtherEndECClassIdPropMap () const
-    {
-    return GetConstraintMap (GetOtherEnd ()).GetECClassIdPropMap ();
-    }
-
-//---------------------------------------------------------------------------------------
-// @bsimethod                                               Krischan.Eberle       11/2013
-//+---------------+---------------+---------------+---------------+---------------+------
-ECN::ECRelationshipEnd RelationshipClassEndTableMap::GetThisEnd() const
-    {
-    return GetMapStrategy ().IsRelationshipSourceTable() ? ECRelationshipEnd_Source : ECRelationshipEnd_Target;
-    }
-
-//---------------------------------------------------------------------------------------
-// @bsimethod                                               Krischan.Eberle       11/2013
-//+---------------+---------------+---------------+---------------+---------------+------
-ECN::ECRelationshipEnd RelationshipClassEndTableMap::GetOtherEnd () const
-    {
-    return GetThisEnd () == ECRelationshipEnd_Source ? ECRelationshipEnd_Target : ECRelationshipEnd_Source;
-    }
-
-//---------------------------------------------------------------------------------------
-// @bsimethod                                                    Krischan.Eberle  01/2014
-//---------------------------------------------------------------------------------------
-ClassMap::NativeSqlConverter const& RelationshipClassEndTableMap::_GetNativeSqlConverter () const
-    {
-    if (m_nativeSqlConverter == nullptr)
-        m_nativeSqlConverter = std::unique_ptr<NativeSqlConverter> (new NativeSqlConverterImpl (*this));
-
-    return *m_nativeSqlConverter;
-    }
-
-
-//************************** RelationshipClassLinkTableMap *****************************************
-/*---------------------------------------------------------------------------------**//**
-* @bsimethod                                   Ramanujam.Raman                   06/12
-+---------------+---------------+---------------+---------------+---------------+------*/
-RelationshipClassLinkTableMap::RelationshipClassLinkTableMap (ECRelationshipClassCR ecRelClass, ECDbMapCR ecDbMap, ECDbMapStrategy mapStrategy, bool setIsDirty)
-: RelationshipClassMap (ecRelClass, ecDbMap, mapStrategy, setIsDirty) 
-    {}
-
-//---------------------------------------------------------------------------------------
-//@bsimethod                                   Ramanujam.Raman                   06 / 12
-//---------------------------------------------------------------------------------------
-MapStatus RelationshipClassLinkTableMap::_InitializePart1 (ClassMapInfoCR classMapInfo, IClassMap const* parentClassMap)
-    {
-    BeAssert (GetMapStrategy ().IsLinkTableStrategy() &&
-        "RelationshipClassLinkTableMap is not meant to be used with other map strategies.");
-
-    auto stat = RelationshipClassMap::_InitializePart1 (classMapInfo, parentClassMap);
-    if (stat != MapStatus::Success)
-        return stat;
-
-    //**** Class View for SELECT statement
-    m_dbView = CreateClassDbView ();
-
-    BeAssert (dynamic_cast<RelationshipClassMapInfoCP> (&classMapInfo) != nullptr);
-    auto const& relationClassMapInfo = static_cast<RelationshipClassMapInfoCR> (classMapInfo);
-
-    ECRelationshipClassCR relationshipClass = GetRelationshipClass ();
-    auto const& sourceConstraint = relationshipClass.GetSource ();
-    auto const& targetConstraint = relationshipClass.GetTarget ();
-
-    //**** Constraint columns and prop maps
-    bool addSourceECClassIdColumnToTable = false;
-    ECClassId defaultSourceECClassId = UNSET_ECCLASSID;
-    DetermineConstraintClassIdColumnHandling (addSourceECClassIdColumnToTable, defaultSourceECClassId, sourceConstraint);
-
-    bool addTargetECClassIdColumnToTable = false;
-    ECClassId defaultTargetECClassId = UNSET_ECCLASSID;
-    DetermineConstraintClassIdColumnHandling (addTargetECClassIdColumnToTable, defaultTargetECClassId, targetConstraint);
-    return CreateConstraintPropMaps (relationClassMapInfo, addSourceECClassIdColumnToTable, defaultSourceECClassId, addTargetECClassIdColumnToTable, defaultTargetECClassId);
-    }
-
-//---------------------------------------------------------------------------------------
-//@bsimethod                                   Ramanujam.Raman                   06 / 12
-//---------------------------------------------------------------------------------------
-MapStatus RelationshipClassLinkTableMap::_InitializePart2 (ClassMapInfoCR classMapInfo, IClassMap const* parentClassMap)
-    {
-    auto stat = RelationshipClassMap::_InitializePart2 (classMapInfo, parentClassMap);
-    if (stat != MapStatus::Success)
-        return stat;
-
-    BeAssert (dynamic_cast<RelationshipClassMapInfoCP> (&classMapInfo) != nullptr);
-    auto const& relationClassMapInfo = static_cast<RelationshipClassMapInfoCR> (classMapInfo);
-
-    //**** Add relationship indices
-    AddIndices (relationClassMapInfo);
-
-    return MapStatus::Success;
-    }
-
-//---------------------------------------------------------------------------------------
-// @bsimethod                                               Krischan.Eberle       11/2013
-//+---------------+---------------+---------------+---------------+---------------+------
-MapStatus RelationshipClassLinkTableMap::CreateConstraintPropMaps 
-(
-RelationshipClassMapInfoCR mapInfo,
-bool addSourceECClassIdColumnToTable,
-ECClassId defaultSourceECClassId, 
-bool addTargetECClassIdColumnToTable, 
-ECClassId defaultTargetECClassId
-)
-    {
-    //**** SourceECInstanceId prop map 
-    Utf8String columnName = mapInfo.GetSourceECInstanceIdColumn();
-    if (columnName.empty ())
-        {
-        if (!GetConstraintECInstanceIdColumnName (columnName, ECRelationshipEnd_Source, GetTable()))
-            return MapStatus::Error;
-        }
-
-    auto sourceECInstanceIdColumn = CreateConstraintColumn(columnName.c_str (), true);
-    auto sourceECInstanceIdPropMap = PropertyMapRelationshipConstraintECInstanceId::Create (ECRelationshipEnd_Source, GetSchemaManager (), sourceECInstanceIdColumn, *this);
-    PRECONDITION(sourceECInstanceIdPropMap.IsValid(), MapStatus::Error);
-    sourceECInstanceIdPropMap->FindOrCreateColumnsInTable (*this);
-    GetPropertyMapsR ().AddPropertyMap(sourceECInstanceIdPropMap);
-    m_sourceConstraintMap.SetECInstanceIdPropMap (sourceECInstanceIdPropMap.get ());
-
-    //**** SourceECClassId prop map
-    columnName = mapInfo.GetSourceECClassIdColumn ();
-    if (columnName.empty ())
-        {
-        if (!GetConstraintECClassIdColumnName (columnName, ECRelationshipEnd_Source, GetTable ()))
-            return MapStatus::Error;
-        }
-
-    auto sourceECClassIdColumn = CreateConstraintColumn (columnName.c_str (), addSourceECClassIdColumnToTable);
-    auto sourceECClassIdPropMap = PropertyMapRelationshipConstraintClassId::Create (ECRelationshipEnd_Source, GetSchemaManager (), sourceECClassIdColumn, defaultSourceECClassId, *this);
-    PRECONDITION(sourceECClassIdPropMap.IsValid(), MapStatus::Error);
-    sourceECClassIdPropMap->FindOrCreateColumnsInTable (*this);
-    GetPropertyMapsR ().AddPropertyMap(sourceECClassIdPropMap);
-    m_sourceConstraintMap.SetECClassIdPropMap (sourceECClassIdPropMap.get ());
-
-
-    //**** TargetECInstanceId prop map 
-    columnName = mapInfo.GetTargetECInstanceIdColumn();
-    if (columnName.empty ())
-        {
-        if (!GetConstraintECInstanceIdColumnName (columnName, ECRelationshipEnd_Target, GetTable()))
-            return MapStatus::Error;
-        }
-
-    auto targetECInstanceIdColumn = CreateConstraintColumn(columnName.c_str (), true);
-
-    auto targetECInstanceIdPropMap = PropertyMapRelationshipConstraintECInstanceId::Create (ECRelationshipEnd_Target, GetSchemaManager (), targetECInstanceIdColumn, *this);
-    PRECONDITION(targetECInstanceIdPropMap.IsValid(), MapStatus::Error);
-    targetECInstanceIdPropMap->FindOrCreateColumnsInTable (*this);
-    GetPropertyMapsR ().AddPropertyMap(targetECInstanceIdPropMap);
-    m_targetConstraintMap.SetECInstanceIdPropMap (targetECInstanceIdPropMap.get ());
-
-
-    //**** TargetECClassId prop map
-    columnName = mapInfo.GetTargetECClassIdColumn();
-    if (columnName.empty ())
-        {
-        if (!GetConstraintECClassIdColumnName (columnName, ECRelationshipEnd_Target, GetTable ()))
-            return MapStatus::Error;
-        }
-
-    auto targetECClassIdColumn = CreateConstraintColumn (columnName.c_str (), addTargetECClassIdColumnToTable);
-    auto targetECClassIdPropMap = PropertyMapRelationshipConstraintClassId::Create (ECRelationshipEnd_Target, GetSchemaManager (), targetECClassIdColumn, defaultTargetECClassId, *this);
-    if (targetECClassIdPropMap == nullptr)
-        { 
-        BeAssert (targetECClassIdPropMap != nullptr);
-        return MapStatus::Error;
-        }
-
-    targetECClassIdPropMap->FindOrCreateColumnsInTable (*this);
-    GetPropertyMapsR ().AddPropertyMap(targetECClassIdPropMap);
-    m_targetConstraintMap.SetECClassIdPropMap (targetECClassIdPropMap.get ());
-
-    return MapStatus::Success;
-    }
-
-/*---------------------------------------------------------------------------------**//**
-* @bsimethod                                   Affan.Khan                            09/12
-+---------------+---------------+---------------+---------------+---------------+------*/
-void RelationshipClassLinkTableMap::AddIndices (ClassMapInfoCR mapInfo)
-    {
-    if (GetTable ().GetOwnerType () == OwnerType::ExistingTable)
-        return;
-
-    BeAssert (dynamic_cast<RelationshipClassMapInfoCP> (&mapInfo) != nullptr);
-    auto const& relationshipClassMapInfo = static_cast<RelationshipClassMapInfoCR> (mapInfo);
-
-    RelationshipClassMapInfo::CardinalityType cardinality = relationshipClassMapInfo.GetCardinality ();
-
-    bool enforceUniqueness = false;
-    // TODO: We need to enforce uniqueness of constraints, but cannot at the moment since we get these 
-    // i-models that don't honor these constraints. For example, ConstructSim has a ComponentHasComponent
-    // 1-M relationship, but ends up having many instances on the source instead of one. There are
-    // SystemComponent-s that include GroupingComponent-s and PartComponent-s, where the GroupingComponent-s
-    // themselves include the SystemComponent-s again. 
-
-    bool createOnSource = relationshipClassMapInfo.GetSourceInfo ().GenerateDefaultIndex ();
-    bool createOnTarget = relationshipClassMapInfo.GetTargetInfo ().GenerateDefaultIndex ();
-
-    // Add indices on the source and target based on cardinality
-    switch (cardinality)
-        {
-        case RelationshipClassMapInfo::CardinalityType::OneToOne:
-            {
-            if (createOnSource)
-                AddIndicesToRelationshipEnds (RIDX_SourceOnly, enforceUniqueness);
-
-            if (createOnTarget)
-                AddIndicesToRelationshipEnds (RIDX_TargetOnly, enforceUniqueness);
-            break;
-            }
-        case RelationshipClassMapInfo::CardinalityType::OneToMany:
-            {
-            if (createOnSource)
-                AddIndicesToRelationshipEnds (RIDX_SourceOnly, false);
-
-            if (createOnTarget)
-                AddIndicesToRelationshipEnds (RIDX_TargetOnly, enforceUniqueness);
-            break;
-            }
-        case RelationshipClassMapInfo::CardinalityType::ManyToOne:
-            {
-            if (createOnSource)
-                AddIndicesToRelationshipEnds (RIDX_SourceOnly, enforceUniqueness);
-
-            if (createOnTarget)
-                AddIndicesToRelationshipEnds (RIDX_TargetOnly, false);
-            break;
-            }
-        case RelationshipClassMapInfo::CardinalityType::ManyToMany:
-            {
-            if (createOnSource)
-                AddIndicesToRelationshipEnds (RIDX_SourceOnly, false);
-
-            if (createOnTarget)
-                AddIndicesToRelationshipEnds (RIDX_TargetOnly, false);
-
-            /*
-            * Make the entire relationship instance unique unless the user wants otherwise
-            * Note: We make the relationship unique by default to support the usual case.
-            * An example of an unlikely case where the user would want duplicate relationships is a
-            * a "queue of tasks". The same task can figure in a queue more than once!
-            */
-            RelationshipClassMapInfo::PreferredDirection preferredDirection = relationshipClassMapInfo.GetUserPreferredDirection ();
-            if (preferredDirection == RelationshipClassMapInfo::PreferredDirection::TargetToSource && relationshipClassMapInfo.GetAllowDuplicateRelationships () != RelationshipClassMapInfo::TriState::True)
-                {
-                if (createOnSource)
-                    AddIndicesToRelationshipEnds (RIDX_TargetToSource, true); // unique index starting with target
-                }
-            else
-                {
-                if (createOnTarget)
-                    AddIndicesToRelationshipEnds (RIDX_SourceToTarget, true); // unique index starting with target
-                }
-
-            break;
-            }
-        default:
-            break;
-        }
-    }
-    
-/*---------------------------------------------------------------------------------**//**
-* @bsimethod                                   Ramanujam.Raman                   04/13
-+---------------+---------------+---------------+---------------+---------------+------*/
-ECDbSqlIndex* RelationshipClassLinkTableMap::CreateIndex (RelationshipIndexSpec spec, bool isUniqueIndex)
-    {
-    // Setup name of the index
-    Utf8String name = "idx_ECRel_";
-    switch(spec)
-        {
-        case RIDX_SourceOnly:
-            name.append ("Source_");
-            break;
-        case RIDX_TargetOnly:
-            name.append ("Target_");
-            break;
-        case RIDX_SourceToTarget:
-            name.append ("SourceToTarget_");
-            break;
-        case RIDX_TargetToSource:
-            name.append ("TargetToSource_");
-            break;
-        default:
-            break;
-        }
-    if (isUniqueIndex)
-        name.append ("Unique_");
-    
-    name.append (GetTable ().GetName());
-    auto existingIndex = GetTable().GetDbDefR ().FindIndexP (name.c_str ());
-    if (existingIndex)
-        {
-        if (&existingIndex->GetTable () == &GetTable ())
-            {
-            return existingIndex;
-            }
-        else
-            {
-            BeAssert (false && "Index with same name exist on a different table");
-            }
-
-        return nullptr;
-        }
-
-    auto index = GetTable ().CreateIndex (name.c_str ());
-    index->SetIsUnique (isUniqueIndex);
-    return index;
-    }
-    
-/*---------------------------------------------------------------------------------**//**
-* @bsimethod                                   Ramanujam.Raman                   04/13
-+---------------+---------------+---------------+---------------+---------------+------*/
-void RelationshipClassLinkTableMap::AddColumnsToIndex (ECDbSqlIndex& index, ECDbSqlColumn const* col1, ECDbSqlColumn const* col2, ECDbSqlColumn const* col3, ECDbSqlColumn const* col4)
-    {
-    if (nullptr != col1 && col1->GetPersistenceType () == PersistenceType::Persisted)
-        index.Add (col1->GetName().c_str());
-
-    if (nullptr != col2 && col2->GetPersistenceType () == PersistenceType::Persisted)
-        index.Add (col2->GetName ().c_str ());
-
-    if (nullptr != col3 && col3->GetPersistenceType () == PersistenceType::Persisted)
-        index.Add (col3->GetName ().c_str ());
-
-    if (nullptr != col4 && col4->GetPersistenceType () == PersistenceType::Persisted)
-        index.Add (col4->GetName ().c_str ());
-    }
-    
-/*---------------------------------------------------------------------------------**//**
-* @bsimethod                                   Ramanujam.Raman                   04/13
-+---------------+---------------+---------------+---------------+---------------+------*/
-void RelationshipClassLinkTableMap::AddIndicesToRelationshipEnds (RelationshipIndexSpec spec, bool addUniqueIndex)
-    {
-    auto sourceECInstanceIdColumn = GetSourceECInstanceIdPropMap()->GetFirstColumn();
-    auto sourceECClassIdColumn = GetSourceECClassIdPropMap()->GetFirstColumn();
-    auto targetECInstanceIdColumn = GetTargetECInstanceIdPropMap()->GetFirstColumn();
-    auto targetECClassIdColumn = GetTargetECClassIdPropMap()->GetFirstColumn();
-    auto index = CreateIndex (spec, addUniqueIndex);
-    if (index == nullptr)
-        return;
-
-    switch(spec)
-        {
-        case RIDX_SourceOnly:
-            {
-            // CREATE [UNIQUE] INDEX <Name> ON <TableName> (RK_Source, [RC_Source])
-            AddColumnsToIndex (*index, sourceECInstanceIdColumn, sourceECClassIdColumn, nullptr, nullptr);
-            break;
-            }
-        case RIDX_TargetOnly:
-            {
-            // CREATE [UNIQUE] INDEX <Name> ON <TableName> (RK_Target, [RC_Target])
-            AddColumnsToIndex (*index, targetECInstanceIdColumn, targetECClassIdColumn, nullptr, nullptr);
-            break;
-            }
-        case RIDX_SourceToTarget:
-            {
-            // CREATE [UNIQUE] INDEX <Name> ON <TableName> (RK_Source, [RC_Source], RK_Target, [RC_Target])
-            AddColumnsToIndex (*index, sourceECInstanceIdColumn, sourceECClassIdColumn, targetECInstanceIdColumn, targetECClassIdColumn);
-            break;
-            }
-        case RIDX_TargetToSource:
-            {
-            // CREATE [UNIQUE] INDEX <Name> ON <TableName> (RK_Target, [RC_Target], RK_Source, [RC_Source])
-            AddColumnsToIndex (*index, targetECInstanceIdColumn, targetECClassIdColumn, sourceECInstanceIdColumn, sourceECClassIdColumn);
-            break;
-            }
-        }
-
-    if (!index->IsValid())
-        index->Drop();
-    }
-    
-/*---------------------------------------------------------------------------------**//**
-* @bsimethod                                   Ramanujam.Raman                   09/12
-+---------------+---------------+---------------+---------------+---------------+------*/
-bool RelationshipClassLinkTableMap::GetConstraintECInstanceIdColumnName (Utf8StringR columnName, ECRelationshipEnd relationshipEnd, ECDbSqlTable const& table) const
-    {
-    if (columnName.empty ())
-        columnName = (relationshipEnd == ECRelationshipEnd_Source) ? DEFAULT_SOURCEECINSTANCEID_COLUMNNAME : DEFAULT_TARGETECINSTANCEID_COLUMNNAME;
-
-    if (table.FindColumnCP (columnName.c_str()) == nullptr)
-        return true;
-
-    if (GetMapStrategy().IsSharedTableForThisClass())
-        return true;
-<<<<<<< HEAD
-
-=======
-    if (GetMapStrategy() == MapStrategy::InParentTable)
-        return true;
->>>>>>> 00210c1a
-    //Following error occure in Upgrading ECSchema but is not fatal.
-    LOG.errorv ("Table %s already contains column named %s. ECRelationship %s has failed to map.", 
-        table.GetName().c_str(), columnName.c_str (), Utf8String (m_ecClass.GetFullName()).c_str ());
-    return false;
-    }
-    
-/*---------------------------------------------------------------------------------**//**
-* @bsimethod                                   Ramanujam.Raman                   09/12
-+---------------+---------------+---------------+---------------+---------------+------*/
-bool RelationshipClassLinkTableMap::GetConstraintECClassIdColumnName (Utf8StringR columnName, ECRelationshipEnd relationshipEnd, ECDbSqlTable const& table) const
-    {
-    if (columnName.empty ())
-        columnName = (relationshipEnd == ECRelationshipEnd_Source) ? DEFAULT_SOURCEECCLASSID_COLUMNNAME : DEFAULT_TARGETECCLASSID_COLUMNNAME;
-
-    if (table.FindColumnCP (columnName.c_str ()) == nullptr)
-        return true;
-
-    if (GetMapStrategy().IsSharedTableForThisClass())
-        return true;
-    if (GetMapStrategy() == MapStrategy::InParentTable)
-        return true;
-    //Following error occure in Upgrading ECSchema but is not fatal.
-    LOG.errorv (L"Table %s already contains column named %s. ECRelationship %s has failed to map.", 
-        table.GetName().c_str(), columnName.c_str (), Utf8String (m_ecClass.GetFullName()).c_str ());
-    return false;
-    }
-
-/*---------------------------------------------------------------------------------**//**
-* @bsimethod                                   Affan.Khan                   01/15
-+---------------+---------------+---------------+---------------+---------------+------*/
-BentleyStatus RelationshipClassLinkTableMap::_Load (std::set<ClassMap const*>& loadGraph, ECDbClassMapInfo const& mapInfo, IClassMap const* parentClassMap)
-    {
-    if (ClassMap::_Load (loadGraph, mapInfo, parentClassMap) != BentleyStatus::SUCCESS)
-        return BentleyStatus::ERROR;
-
-    m_dbView = CreateClassDbView ();
-    ECRelationshipClassCR relationshipClass = GetRelationshipClass ();
-    auto const& sourceConstraint = relationshipClass.GetSource ();
-    auto const& targetConstraint = relationshipClass.GetTarget ();
-
-    ECClassId defaultSourceECClassId = sourceConstraint.GetClasses ().empty () ? 0LL : sourceConstraint.GetClasses ().front ()->GetId ();
-    ECClassId defaultTargetECClassId = targetConstraint.GetClasses ().empty () ? 0LL : targetConstraint.GetClasses ().front ()->GetId ();
-
-    auto sourceECInstanceIdProperty = ECDbSystemSchemaHelper::GetSystemProperty (GetSchemaManager (), ECSqlSystemProperty::SourceECInstanceId);
-    auto pm = mapInfo.FindPropertyMap (sourceECInstanceIdProperty->GetId (), ECDbSystemSchemaHelper::SOURCEECINSTANCEID_PROPNAME);
-    if (pm == nullptr)
-        {
-        BeAssert (false && "Failed to deserialize property map");
-        return BentleyStatus::ERROR;
-        }
-
-    auto sourceECInstanceIdPropMap = PropertyMapRelationshipConstraintECInstanceId::Create (ECRelationshipEnd_Source, GetSchemaManager (), const_cast<ECDbSqlColumn*>(&pm->GetColumn ()), *this, DEFAULT_SOURCEECINSTANCEID_COLUMNNAME);
-    PRECONDITION (sourceECInstanceIdPropMap.IsValid (), BentleyStatus::ERROR);
-    GetPropertyMapsR ().AddPropertyMap (sourceECInstanceIdPropMap);
-    m_sourceConstraintMap.SetECInstanceIdPropMap (sourceECInstanceIdPropMap.get ());
-
-
-    auto sourceECClassIdProperty = ECDbSystemSchemaHelper::GetSystemProperty (GetSchemaManager (), ECSqlSystemProperty::SourceECClassId);
-    pm = mapInfo.FindPropertyMap (sourceECClassIdProperty->GetId (), ECDbSystemSchemaHelper::SOURCEECCLASSID_PROPNAME);
-    if (pm == nullptr)
-        {
-        BeAssert (false && "Failed to deserialize property map");
-        return BentleyStatus::ERROR;
-        }
-
-
-    auto sourceECClassIdPropMap = PropertyMapRelationshipConstraintClassId::Create (ECRelationshipEnd_Source, GetSchemaManager (), const_cast<ECDbSqlColumn*>(&pm->GetColumn ()), defaultSourceECClassId, *this, DEFAULT_SOURCEECCLASSID_COLUMNNAME, nullptr);
-    PRECONDITION (sourceECClassIdPropMap.IsValid (), BentleyStatus::ERROR);
-    GetPropertyMapsR ().AddPropertyMap (sourceECClassIdPropMap);
-    m_sourceConstraintMap.SetECClassIdPropMap (sourceECClassIdPropMap.get ());
-
-    auto targetECInstanceIdProperty = ECDbSystemSchemaHelper::GetSystemProperty (GetSchemaManager (), ECSqlSystemProperty::TargetECInstanceId);
-    pm = mapInfo.FindPropertyMap (targetECInstanceIdProperty->GetId (), ECDbSystemSchemaHelper::TARGETECINSTANCEID_PROPNAME);
-    if (pm == nullptr)
-        {
-        BeAssert (false && "Failed to deserialize property map");
-        return BentleyStatus::ERROR;
-        }
-
-    auto targetECInstanceIdPropMap = PropertyMapRelationshipConstraintECInstanceId::Create (ECRelationshipEnd_Target, GetSchemaManager (), const_cast<ECDbSqlColumn*>(&pm->GetColumn ()), *this, DEFAULT_TARGETECINSTANCEID_COLUMNNAME);
-    PRECONDITION (targetECInstanceIdPropMap.IsValid (), BentleyStatus::ERROR);
-    GetPropertyMapsR ().AddPropertyMap (targetECInstanceIdPropMap);
-    m_targetConstraintMap.SetECInstanceIdPropMap (targetECInstanceIdPropMap.get ());
-
-    auto targetECClassIdProperty = ECDbSystemSchemaHelper::GetSystemProperty (GetSchemaManager (), ECSqlSystemProperty::TargetECClassId);
-    pm = mapInfo.FindPropertyMap (targetECClassIdProperty->GetId (), ECDbSystemSchemaHelper::TARGETECCLASSID_PROPNAME);
-    if (pm == nullptr)
-        {
-        BeAssert (false && "Failed to deserialize property map");
-        return BentleyStatus::ERROR;
-        }
-
-    auto targetECClassIdPropMap = PropertyMapRelationshipConstraintClassId::Create (ECRelationshipEnd_Target, GetSchemaManager (), const_cast<ECDbSqlColumn*>(&pm->GetColumn ()), defaultTargetECClassId, *this, DEFAULT_TARGETECCLASSID_COLUMNNAME, nullptr);
-    PRECONDITION (targetECClassIdPropMap.IsValid (), BentleyStatus::ERROR);
-    GetPropertyMapsR ().AddPropertyMap (targetECClassIdPropMap);
-    m_targetConstraintMap.SetECClassIdPropMap (targetECClassIdPropMap.get ());
-
-    return BentleyStatus::SUCCESS;
-    }
-
-END_BENTLEY_SQLITE_EC_NAMESPACE
+/*--------------------------------------------------------------------------------------+
+|
+|     $Source: ECDb/RelationshipClassMap.cpp $
+|
+|  $Copyright: (c) 2015 Bentley Systems, Incorporated. All rights reserved. $
+|
++--------------------------------------------------------------------------------------*/
+#include "ECDbPch.h"
+
+using namespace std;
+USING_NAMESPACE_BENTLEY_EC
+
+BEGIN_BENTLEY_SQLITE_EC_NAMESPACE
+
+//************************ RelationshipClassMap **********************************
+//---------------------------------------------------------------------------------------
+// @bsimethod                                 Krischan.Eberle                    12/2013
+//---------------------------------------------------------------------------------------
+//static
+Utf8CP const RelationshipClassMap::DEFAULT_SOURCEECINSTANCEID_COLUMNNAME = "RK_Source";
+//static
+Utf8CP const RelationshipClassMap::DEFAULT_SOURCEECCLASSID_COLUMNNAME = "RC_Source";
+//static
+Utf8CP const RelationshipClassMap::DEFAULT_TARGETECINSTANCEID_COLUMNNAME = "RK_Target";
+//static
+Utf8CP const RelationshipClassMap::DEFAULT_TARGETECCLASSID_COLUMNNAME = "RC_Target";
+
+/*---------------------------------------------------------------------------------**//**
+* @bsimethod                                   Ramanujam.Raman                   06/12
++---------------+---------------+---------------+---------------+---------------+------*/
+RelationshipClassMap::RelationshipClassMap (ECRelationshipClassCR ecRelClass, ECDbMapCR ecDbMap, ECDbMapStrategy mapStrategy, bool setIsDirty)
+    : ClassMap (ecRelClass, ecDbMap, mapStrategy, setIsDirty), 
+    m_sourceConstraintMap (ecDbMap.GetECDbR ().GetSchemaManager (), ecRelClass.GetSource ()),
+    m_targetConstraintMap (ecDbMap.GetECDbR ().GetSchemaManager (), ecRelClass.GetTarget ())
+    {}
+
+//---------------------------------------------------------------------------------------
+// @bsimethod                                 Krischan.Eberle                    11/2013
+//---------------------------------------------------------------------------------------
+ECDbSqlColumn* RelationshipClassMap::CreateConstraintColumn (Utf8CP columnName, bool addToTable)
+    {
+    ECDbSqlColumn* column = nullptr;
+    if (GetMapStrategy().IsSharedTableForThisClass() && (column = GetTable ().FindColumnP(columnName)) != nullptr)
+        return column;
+
+    column = GetTable ().FindColumnP (columnName);
+    if (column)
+        {
+        return column;
+        }
+
+    if (GetTable ().GetOwnerType () == OwnerType::ECDb)
+        {
+        column = GetTable ().CreateColumn (columnName, ECDbSqlColumn::Type::Long, ECDbDataColumn,
+            addToTable ? PersistenceType::Persisted : PersistenceType::Virtual);
+        }
+    else
+        {
+        GetTable ().GetEditHandleR ().BeginEdit ();
+        column = GetTable ().CreateColumn (columnName, ECDbSqlColumn::Type::Long, ECDbDataColumn, PersistenceType::Virtual);
+        GetTable ().GetEditHandleR ().EndEdit ();
+        }
+    return column;
+    }
+    
+//---------------------------------------------------------------------------------------
+// @bsimethod                                 Affan.Khan                        12/13
+//---------------------------------------------------------------------------------------
+//static
+bool RelationshipClassMap::ConstraintIncludesAnyClass (ECConstraintClassesList const& constraintClasses)
+    {
+    for (auto& ecclass : constraintClasses)
+        {
+        if (IsAnyClass (*ecclass))
+            return true;
+        }
+
+    return false;
+    }
+
+//---------------------------------------------------------------------------------------
+// @bsimethod                                 Krischan.Eberle                    01/2014
+//---------------------------------------------------------------------------------------
+void RelationshipClassMap::DetermineConstraintClassIdColumnHandling (bool& addConstraintClassIdColumnNeeded, ECN::ECClassId& defaultConstraintClassId, ECRelationshipConstraintCR constraint) const
+    {
+    //A constraint class id column is needed if 
+    // * the map strategy implies that multiple classes are stored in the same table or
+    // * the constraint includes the AnyClass or 
+    // * it has more than one classes including subclasses in case of a polymorphic constraint. 
+    //So we first determine whether a constraint class id column is needed
+    auto const& constraintClasses = constraint.GetClasses ();
+    //TODO: Need to check other multi-table strategies too?
+    addConstraintClassIdColumnNeeded = GetMapStrategy ().IsSharedTableForThisClass() || 
+                                constraintClasses.size () > 1 || ConstraintIncludesAnyClass (constraintClasses);
+    //if constraint is polymorphic, and if addConstraintClassIdColumnNeeded is not true yet,
+    //we also need to check if the constraint classes have subclasses. If there is at least one, addConstraintClassIdColumnNeeded
+    //is set to true;
+    if (!addConstraintClassIdColumnNeeded && constraint.GetIsPolymorphic ())
+        {
+        auto const& schemaManager = GetSchemaManager ();
+        for (auto constraintClass : constraintClasses)
+            {
+            auto const& derivedClasses = schemaManager.GetDerivedECClasses (*constraintClass);
+            if (derivedClasses.size () > 0)
+                {
+                addConstraintClassIdColumnNeeded = true;
+                break;
+                }
+            }
+        }
+
+    //if no class id column on the end is required, store the class id directly so that it can be used as literal in the native SQL
+    if (!addConstraintClassIdColumnNeeded)
+        {
+        BeAssert (constraintClasses.size () == 1);
+        auto constraintClass = constraintClasses[0];
+        BeAssert (constraintClass->HasId ());
+        defaultConstraintClassId = constraintClass->GetId ();
+        }
+    else
+        defaultConstraintClassId = UNSET_ECCLASSID;
+    }
+
+//---------------------------------------------------------------------------------------
+// @bsimethod                                 Krischan.Eberle                    10/2013
+//---------------------------------------------------------------------------------------
+std::unique_ptr<ClassDbView> RelationshipClassMap::CreateClassDbView()
+    {
+    return std::unique_ptr<ClassDbView> (new ClassDbView (*this));
+    }
+
+//---------------------------------------------------------------------------------------
+// @bsimethod                                                    Krischan.Eberle  07/2014
+//---------------------------------------------------------------------------------------
+RelationshipClassMap::ConstraintMap const& RelationshipClassMap::GetConstraintMap (ECN::ECRelationshipEnd constraintEnd) const
+    {
+    return constraintEnd == ECRelationshipEnd_Source ? m_sourceConstraintMap : m_targetConstraintMap;
+    }
+
+//---------------------------------------------------------------------------------------
+// @bsimethod                                 Krischan.Eberle                    11/2013
+//---------------------------------------------------------------------------------------
+PropertyMapCP RelationshipClassMap::GetConstraintECInstanceIdPropMap (ECRelationshipEnd constraintEnd) const
+    {
+    if (constraintEnd == ECRelationshipEnd_Source)
+        return GetSourceECInstanceIdPropMap();
+    else
+        return GetTargetECInstanceIdPropMap();
+    }
+
+//---------------------------------------------------------------------------------------
+// @bsimethod                                 Krischan.Eberle                    11/2013
+//---------------------------------------------------------------------------------------
+PropertyMapCP RelationshipClassMap::GetConstraintECClassIdPropMap (ECRelationshipEnd constraintEnd) const
+    {
+    if (constraintEnd == ECRelationshipEnd_Source)
+        return GetSourceECClassIdPropMap();
+    else
+        return GetTargetECClassIdPropMap();
+    }
+
+
+//************************ RelationshipClassMap::ConstraintMap ******************************************
+//---------------------------------------------------------------------------------------
+// @bsimethod                                 Krischan.Eberle                    07/2014
+//---------------------------------------------------------------------------------------
+bool RelationshipClassMap::ConstraintMap::ClassIdMatchesConstraint (ECN::ECClassId candidateClassId) const
+    {
+    CacheClassIds ();
+
+    if (m_anyClassMatches)
+        return true;
+
+    return m_ecClassIdCache.find (candidateClassId) != m_ecClassIdCache.end ();
+    }
+
+//---------------------------------------------------------------------------------------
+// @bsimethod                                 Krischan.Eberle                       12/13
+//---------------------------------------------------------------------------------------
+bool RelationshipClassMap::ConstraintMap::TryGetSingleClassIdFromConstraint (ECClassId& constraintClassId) const
+    {
+    CacheClassIds ();
+
+    if (m_anyClassMatches || m_ecClassIdCache.size () != 1)
+        return false;
+
+    BeAssert (m_ecClassIdCache.size () == 1);
+    constraintClassId = *m_ecClassIdCache.begin ();
+    return true;
+    }
+
+
+//---------------------------------------------------------------------------------------
+// @bsimethod                                 Krischan.Eberle                    07/2014
+//---------------------------------------------------------------------------------------
+void RelationshipClassMap::ConstraintMap::CacheClassIds () const
+    {
+    if (!m_isCacheSetup)
+        {
+        CacheClassIds (m_constraint.GetClasses (), m_constraint.GetIsPolymorphic ());
+        m_isCacheSetup = true;
+        }
+    }
+
+//---------------------------------------------------------------------------------------
+// @bsimethod                                 Krischan.Eberle                    07/2014
+//---------------------------------------------------------------------------------------
+void RelationshipClassMap::ConstraintMap::CacheClassIds (bvector<ECN::ECClassP> const& constraintClassList, bool constraintIsPolymorphic) const
+    {
+    //runs through all constraint classes, and if recursive is true through subclasses
+    //and caches the class ids as this method here is expensive performance-wise.
+    for (auto constraintClass : constraintClassList)
+        {
+        if (IsAnyClass (*constraintClass))
+            {
+            SetAnyClassMatches ();
+            return;
+            }
+
+        const ECClassId classId = constraintClass->GetId ();
+        CacheClassId (classId);
+
+        if (constraintIsPolymorphic)
+            {
+            //call into schema manager to ensure that the derived classes are loaded if needed
+            auto const& derivedClasses = m_schemaManager.GetDerivedECClasses (*constraintClass);
+            CacheClassIds (derivedClasses, constraintIsPolymorphic);
+            }
+        }
+    }
+
+
+//---------------------------------------------------------------------------------------
+// @bsimethod                                 Krischan.Eberle                    07/2014
+//---------------------------------------------------------------------------------------
+void RelationshipClassMap::ConstraintMap::CacheClassId (ECN::ECClassId classId) const
+    {
+    m_ecClassIdCache.insert (classId);
+    }
+
+//---------------------------------------------------------------------------------------
+// @bsimethod                                 Krischan.Eberle                    07/2014
+//---------------------------------------------------------------------------------------
+void RelationshipClassMap::ConstraintMap::SetAnyClassMatches () const
+    {
+    m_anyClassMatches = true;
+    //class id cache not needed if any class matches
+    m_ecClassIdCache.clear ();
+    }
+
+
+//************************ RelationshipClassEndTableMap::NativeSqlConverterImpl ******************************************
+//---------------------------------------------------------------------------------------
+// @bsimethod                                 Krischan.Eberle                    01/2014
+//---------------------------------------------------------------------------------------
+RelationshipClassEndTableMap::NativeSqlConverterImpl::NativeSqlConverterImpl (RelationshipClassEndTableMapCR classMap)
+: ClassMap::NativeSqlConverterImpl (classMap)
+    {}
+
+//---------------------------------------------------------------------------------------
+// @bsimethod                                 Krischan.Eberle                    01/2014
+//---------------------------------------------------------------------------------------
+ECSqlStatus RelationshipClassEndTableMap::NativeSqlConverterImpl::_GetWhereClause 
+(
+NativeSqlBuilder& whereClauseBuilder, 
+ECSqlType ecsqlType, 
+bool isPolymorphicClassExp, 
+Utf8CP tableAlias
+) const
+    {
+    //Don't call base class method, as for end table mappings the table never has a column for the relationship's class id
+    //and the base class method would take the table's class id column and filter it by the relationship's class id which will not
+    //work as the table class id contains this end's constraint class id and not the relationship's class id.
+    if (!whereClauseBuilder.IsEmpty ())
+        whereClauseBuilder.Append (" AND ");
+
+    //Existence of an end table relationships is told by the fact whether the other end ecinstance id column is set or not.
+    //The following where expression tests for that.
+    BeAssert (dynamic_cast<RelationshipClassEndTableMapCP> (&GetClassMap ()) != nullptr);
+    auto const& relClassMap = static_cast<RelationshipClassEndTableMapCR> (GetClassMap ());
+    auto otherEndECInstanceIdColSqlSnippets = relClassMap.GetOtherEndECInstanceIdPropMap ()->ToNativeSql (tableAlias, ecsqlType);
+    BeAssert (!otherEndECInstanceIdColSqlSnippets.empty ());
+    whereClauseBuilder.AppendParenLeft ();
+    bool isFirstItem = true;
+    for (auto const& sqlSnippet : otherEndECInstanceIdColSqlSnippets)
+        {
+        if (!isFirstItem)
+            whereClauseBuilder.Append (" AND ");
+
+        whereClauseBuilder.Append (sqlSnippet).Append (" IS NOT NULL");
+
+        isFirstItem = false;
+        }
+
+    whereClauseBuilder.AppendParenRight ();
+
+    return ECSqlStatus::Success;
+    }
+
+
+//************************ RelationshipClassEndTableMap **********************************
+/*---------------------------------------------------------------------------------**//**
+* @bsimethod                                   Ramanujam.Raman                   06/12
++---------------+---------------+---------------+---------------+---------------+------*/
+RelationshipClassEndTableMap::RelationshipClassEndTableMap (ECRelationshipClassCR ecRelClass, ECDbMapCR ecDbMap, ECDbMapStrategy mapStrategy, bool setIsDirty)
+: RelationshipClassMap (ecRelClass, ecDbMap, mapStrategy, setIsDirty)
+    {
+    }
+
+//---------------------------------------------------------------------------------------
+// @bsimethod                                               Krischan.Eberle       06/2013
+//+---------------+---------------+---------------+---------------+---------------+------
+MapStatus RelationshipClassEndTableMap::_InitializePart1 (ClassMapInfoCR classMapInfo, IClassMap const* parentClassMap)
+    {
+    //Don't call base class method as end table map requires its own handling
+    BeAssert (GetMapStrategy ().IsEndTableMapping());
+    m_dbView = CreateClassDbView ();
+
+    auto const& relationshipClassMapInfo = dynamic_cast<RelationshipClassMapInfoCR> (classMapInfo);
+    BeAssert (m_ecClass.GetRelationshipClassCP () != nullptr && classMapInfo.GetMapStrategy ().IsEndTableMapping());
+
+    ECRelationshipClassCR relationshipClass = GetRelationshipClass ();
+    auto const& sourceConstraint = relationshipClass.GetSource ();
+    auto const& targetConstraint = relationshipClass.GetTarget ();
+
+    auto thisEnd = GetThisEnd ();
+
+    //**** This End
+    auto const& thisEndConstraint = thisEnd == ECRelationshipEnd_Source ? sourceConstraint : targetConstraint;
+    auto firstThisEndClass = thisEndConstraint.GetClasses()[0];
+    auto firstThisEndClassMap = GetECDbMap ().GetClassMapCP (*firstThisEndClass, true);
+
+    //*** persistence end table
+    SetTable (&firstThisEndClassMap->GetTable ());
+
+    //if no class id column on this end is required, store the class id directly so that it can be used as literal in the native SQL
+    const ECClassId defaultThisEndECClassId = firstThisEndClass->GetId ();
+
+    //**** Other End
+    auto const& otherEndConstraint = thisEnd == ECRelationshipEnd_Source ? targetConstraint : sourceConstraint;
+
+    bool addOtherEndECClassIdColumnToTable = false;
+    ECClassId defaultOtherEndECClassId = UNSET_ECCLASSID;
+    DetermineConstraintClassIdColumnHandling (addOtherEndECClassIdColumnToTable, defaultOtherEndECClassId, otherEndConstraint);
+
+    //if the class id column is not needed, we still create one, but mark it virtual
+    //other end requires a class id if the constraint consists of more than one classes or of AnyClass 
+    ECDbSqlColumn* otherEndECInstanceIdColumn = nullptr;
+    ECDbSqlColumn* otherEndECClassIdColumn = nullptr;
+    auto stat = CreateConstraintColumns(otherEndECInstanceIdColumn, otherEndECClassIdColumn, relationshipClassMapInfo, thisEnd, addOtherEndECClassIdColumnToTable, thisEndConstraint.GetConstraintClasses());
+    if (stat != MapStatus::Success)
+        return stat;
+
+    //**** Prop Maps
+    //Reuse ECInstanceId prop map from persistence end class map
+    PropertyMapPtr ecInstanceIdPropMap = nullptr;
+    if (!firstThisEndClassMap->TryGetECInstanceIdPropertyMap (ecInstanceIdPropMap))
+        {
+        BeAssert (false);
+        return MapStatus::Error;
+        }
+    GetPropertyMapsR().AddPropertyMap(ecInstanceIdPropMap);
+    stat = CreateConstraintPropMaps (thisEnd, defaultThisEndECClassId, otherEndECInstanceIdColumn, otherEndECClassIdColumn, defaultOtherEndECClassId);
+    if (stat != MapStatus::Success)
+        return stat;
+
+    //! Add referencial integerity if user requested it.
+    auto const& thisEndConstraintInfo = thisEnd == ECRelationshipEnd_Source ? relationshipClassMapInfo.GetSourceInfo() : relationshipClassMapInfo.GetTargetInfo ();
+    if (thisEndConstraintInfo.DoEnforceIntegrityCheck () && relationshipClass.GetStrength () != StrengthType::STRENGTHTYPE_Holding && !thisEndConstraintInfo.IsEmpty())
+        {
+        //auto const& thisEndConstraint = thisEnd == ECRelationshipEnd_Source ? sourceConstraint : targetConstraint;
+        auto const& thisEndConstraintMap = thisEnd == ECRelationshipEnd_Source ? m_sourceConstraintMap : m_targetConstraintMap;
+        auto const& otherEndConstraint = thisEnd != ECRelationshipEnd_Source ? sourceConstraint : targetConstraint;
+        auto const& otherEndConstraintMap = thisEnd != ECRelationshipEnd_Source ? m_sourceConstraintMap : m_targetConstraintMap;
+
+        bset<ECDbSqlTable*> otherEndTables;
+        GetECDbMap ().GetTablesFromRelationshipEnd (&otherEndTables, otherEndConstraint);
+
+        BeAssert (otherEndTables.size () == 1 && "In EndTableMap we expect one table on each side");
+        if (otherEndTables.size () != 1)
+            return MapStatus::Error;
+
+        auto forignKeyColumn = otherEndConstraintMap.GetECInstanceIdPropMap ()->GetFirstColumn ();
+        auto& forignTable = GetTable ();
+        auto primaryKeyColumn = thisEndConstraintMap.GetECInstanceIdPropMap ()->GetFirstColumn ();
+        auto& primaryTable = **(otherEndTables.begin());
+        
+        BeAssert (forignKeyColumn != nullptr);
+        BeAssert (primaryKeyColumn != nullptr);
+        if (forignKeyColumn == nullptr || primaryKeyColumn == nullptr)
+            return MapStatus::Error;
+            
+        //Create forign key constraint
+        auto forignKey = forignTable.CreateForiegnKeyConstraint (primaryTable);
+        forignKey->Add (forignKeyColumn->GetName ().c_str (), primaryKeyColumn->GetName ().c_str ());
+        forignKey->SetOnDeleteAction (thisEndConstraintInfo.GetOnDeleteAction());
+        forignKey->SetOnUpdateAction (thisEndConstraintInfo.GetOnUpdateAction());
+        forignKey->SetMatchType(thisEndConstraintInfo.GetMatchType ());     
+        }
+    
+    return stat;
+    }
+
+//---------------------------------------------------------------------------------------
+// @bsimethod                                               Krischan.Eberle       06/2013
+//+---------------+---------------+---------------+---------------+---------------+------
+MapStatus RelationshipClassEndTableMap::_InitializePart2 (ClassMapInfoCR classMapInfo, IClassMap const* parentClassMap)
+    {
+    //add non-system property maps
+    AddPropertyMaps (parentClassMap, nullptr);
+
+    //**** Add indices
+    AddIndices (classMapInfo);
+
+    return MapStatus::Success;
+    }
+//---------------------------------------------------------------------------------------
+// @bsimethod                      muhammad.zaighum                               1/2015
+//+---------------+---------------+---------------+---------------+---------------+------
+bool RelationshipClassEndTableMap::IsKeyPropertyMappable(const ECRelationshipConstraintClassList & constraintclasses)
+    {
+    if (constraintclasses.size() == 1 && constraintclasses[0]->GetKeys().size() == 1)
+        {
+        auto constaintClass = constraintclasses[0];
+        BeAssert(constaintClass && "Constraint Class is NULL");
+        auto key = constaintClass->GetKeys()[0];
+        BeAssert(key.size() && "Key property is NULL");
+        auto &ecClass = constaintClass->GetClass();
+        auto ecProperty = ecClass.GetPropertyP(key.c_str());
+        if (ecProperty != nullptr && (ecProperty->GetTypeName().Equals(L"long") || ecProperty->GetTypeName().Equals(L"int")))
+            {
+            return true;
+            }
+        }
+    return false;
+    }
+//---------------------------------------------------------------------------------------
+// @bsimethod                                               Affan.Khan           01/2015
+//+---------------+---------------+---------------+---------------+---------------+------
+BentleyStatus RelationshipClassEndTableMap::_Load (std::set<ClassMap const*>& loadGraph, ECDbClassMapInfo const& mapInfo, IClassMap const* parentClassMap)
+    {
+    if (ClassMap::_Load (loadGraph, mapInfo, parentClassMap) != BentleyStatus::SUCCESS)
+        return BentleyStatus::ERROR;
+
+    m_dbView = CreateClassDbView ();   
+    ECRelationshipClassCR relationshipClass = GetRelationshipClass ();
+    auto const& sourceConstraint = relationshipClass.GetSource ();
+    auto const& targetConstraint = relationshipClass.GetTarget ();
+    auto thisEnd = GetThisEnd ();
+    auto const& thisEndConstraint = thisEnd == ECRelationshipEnd_Source ? sourceConstraint : targetConstraint;
+    auto const& otherEndConstraint = thisEnd == ECRelationshipEnd_Source ? sourceConstraint : targetConstraint;
+
+    ECClassId defaultSourceECClassId, defaultTargetECClassId;
+
+    if (thisEnd == ECRelationshipEnd_Source)
+        {
+        defaultSourceECClassId = thisEndConstraint.GetClasses ().empty () ? 0LL : thisEndConstraint.GetClasses ().front ()->GetId ();
+        defaultTargetECClassId = otherEndConstraint.GetClasses ().empty () ? 0LL : otherEndConstraint.GetClasses ().front ()->GetId ();
+        }
+    else
+        {
+        defaultTargetECClassId = thisEndConstraint.GetClasses ().empty () ? 0LL : thisEndConstraint.GetClasses ().front ()->GetId ();
+        defaultSourceECClassId = otherEndConstraint.GetClasses ().empty () ? 0LL : otherEndConstraint.GetClasses ().front ()->GetId ();
+        }
+
+    auto sourceECInstanceIdProperty = ECDbSystemSchemaHelper::GetSystemProperty (GetSchemaManager (), ECSqlSystemProperty::SourceECInstanceId);
+    auto pm = mapInfo.FindPropertyMap (sourceECInstanceIdProperty->GetId (), ECDbSystemSchemaHelper::SOURCEECINSTANCEID_PROPNAME);
+    if (pm == nullptr)
+        {
+        BeAssert (false && "Failed to deserialize property map");
+        return BentleyStatus::ERROR;
+        }
+
+    auto sourceECInstanceIdPropMap = PropertyMapRelationshipConstraintECInstanceId::Create (ECRelationshipEnd_Source, GetSchemaManager (), const_cast<ECDbSqlColumn*>(&pm->GetColumn ()), *this, DEFAULT_SOURCEECINSTANCEID_COLUMNNAME);
+    PRECONDITION (sourceECInstanceIdPropMap.IsValid (), BentleyStatus::ERROR);
+    GetPropertyMapsR ().AddPropertyMap (sourceECInstanceIdPropMap);
+    m_sourceConstraintMap.SetECInstanceIdPropMap (sourceECInstanceIdPropMap.get ());
+
+
+    auto sourceECClassIdProperty = ECDbSystemSchemaHelper::GetSystemProperty (GetSchemaManager (), ECSqlSystemProperty::SourceECClassId);
+    pm = mapInfo.FindPropertyMap (sourceECClassIdProperty->GetId (), ECDbSystemSchemaHelper::SOURCEECCLASSID_PROPNAME);
+    if (pm == nullptr)
+        {
+        BeAssert (false && "Failed to deserialize property map");
+        return BentleyStatus::ERROR;
+        }
+
+
+    auto sourceECClassIdPropMap = PropertyMapRelationshipConstraintClassId::Create (ECRelationshipEnd_Source, GetSchemaManager (), const_cast<ECDbSqlColumn*>(&pm->GetColumn ()), defaultSourceECClassId, *this, DEFAULT_SOURCEECCLASSID_COLUMNNAME, nullptr);
+    PRECONDITION (sourceECClassIdPropMap.IsValid (), BentleyStatus::ERROR);
+    GetPropertyMapsR ().AddPropertyMap (sourceECClassIdPropMap);
+    m_sourceConstraintMap.SetECClassIdPropMap (sourceECClassIdPropMap.get ());
+
+    auto targetECInstanceIdProperty = ECDbSystemSchemaHelper::GetSystemProperty (GetSchemaManager (), ECSqlSystemProperty::TargetECInstanceId);
+    pm = mapInfo.FindPropertyMap (targetECInstanceIdProperty->GetId (), ECDbSystemSchemaHelper::TARGETECINSTANCEID_PROPNAME);
+    if (pm == nullptr)
+        {
+        BeAssert (false && "Failed to deserialize property map");
+        return BentleyStatus::ERROR;
+        }
+
+    auto targetECInstanceIdPropMap = PropertyMapRelationshipConstraintECInstanceId::Create (ECRelationshipEnd_Target, GetSchemaManager (), const_cast<ECDbSqlColumn*>(&pm->GetColumn ()), *this, DEFAULT_TARGETECINSTANCEID_COLUMNNAME);
+    PRECONDITION (targetECInstanceIdPropMap.IsValid (), BentleyStatus::ERROR);
+    GetPropertyMapsR ().AddPropertyMap (targetECInstanceIdPropMap);
+    m_targetConstraintMap.SetECInstanceIdPropMap (targetECInstanceIdPropMap.get ());
+
+    auto targetECClassIdProperty = ECDbSystemSchemaHelper::GetSystemProperty (GetSchemaManager (), ECSqlSystemProperty::TargetECClassId);
+    pm = mapInfo.FindPropertyMap (targetECClassIdProperty->GetId (), ECDbSystemSchemaHelper::TARGETECCLASSID_PROPNAME);
+    if (pm == nullptr)
+        {
+        BeAssert (false && "Failed to deserialize property map");
+        return BentleyStatus::ERROR;
+        }
+
+    auto targetECClassIdPropMap = PropertyMapRelationshipConstraintClassId::Create (ECRelationshipEnd_Target, GetSchemaManager (), const_cast<ECDbSqlColumn*>(&pm->GetColumn ()), defaultTargetECClassId, *this, DEFAULT_TARGETECCLASSID_COLUMNNAME, nullptr);
+    PRECONDITION (targetECClassIdPropMap.IsValid (), BentleyStatus::ERROR);
+    GetPropertyMapsR ().AddPropertyMap (targetECClassIdPropMap);
+    m_targetConstraintMap.SetECClassIdPropMap (targetECClassIdPropMap.get ());
+
+    return BentleyStatus::SUCCESS;
+    }
+
+//---------------------------------------------------------------------------------------
+// @bsimethod                                               Krischan.Eberle       11/2013
+//+---------------+---------------+---------------+---------------+---------------+------
+MapStatus RelationshipClassEndTableMap::CreateConstraintColumns (ECDbSqlColumn*& otherEndECInstanceIdColumn, ECDbSqlColumn*& otherEndECClassIdColumn,
+    RelationshipClassMapInfoCR mapInfo, ECRelationshipEnd thisEnd, bool addOtherEndClassIdColumnToTable, const ECRelationshipConstraintClassList & constraintclasses)
+    {
+    Utf8String columnName;
+    if (IsKeyPropertyMappable(constraintclasses))
+        {
+        auto constaintClass = constraintclasses[0];
+        BeAssert(constaintClass && "Constraint Class is NULL");
+        auto classMap = GetECDbMap().GetClassMap(constaintClass->GetClass());
+        auto key = constaintClass->GetKeys()[0];
+        BeAssert(key.size() && "Key property is NULL");
+        auto propertyMap = classMap->GetPropertyMap(key.c_str());
+        std::vector<ECDbSqlColumn const*> columns;
+        propertyMap->GetColumns(columns);
+        BeAssert(columns.size() == 1 && "more than 1 column is mapped to property");
+        otherEndECInstanceIdColumn = const_cast<ECDbSqlColumn*>(columns[0]);
+        BeAssert(otherEndECInstanceIdColumn != nullptr);
+       // return MapStatus::Success;
+        }
+    else
+        {
+        //** Other End ECInstanceId column
+        columnName = thisEnd == ECRelationshipEnd_Source ?
+            mapInfo.GetTargetECInstanceIdColumn() : mapInfo.GetSourceECInstanceIdColumn();
+
+        if (columnName.empty())
+            if (!GetOtherEndKeyColumnName(columnName, GetTable(), true))
+                return MapStatus::Error;
+
+        otherEndECInstanceIdColumn = CreateConstraintColumn(columnName.c_str(), true);
+        BeAssert(otherEndECInstanceIdColumn != nullptr);
+        }
+    //** Other End ECClassId column
+    columnName.clear ();
+    Utf8String defaultECClassIdColumnName;
+    GetOtherEndECClassIdColumnName (defaultECClassIdColumnName, GetTable (), false);
+       
+    columnName = thisEnd == ECRelationshipEnd_Source ?
+        mapInfo.GetTargetECClassIdColumn () : mapInfo.GetSourceECClassIdColumn ();
+
+    if (!columnName.empty())
+        {
+        //CustomAttribute was used to specify ECClassId for existing class
+        addOtherEndClassIdColumnToTable = true;
+        }
+
+    if (columnName.empty() && !GetOtherEndECClassIdColumnName (columnName, GetTable (), true))
+        return MapStatus::Error;
+
+    otherEndECClassIdColumn = CreateConstraintColumn (columnName.c_str (), addOtherEndClassIdColumnToTable);
+    BeAssert (otherEndECClassIdColumn != nullptr);
+    return MapStatus::Success;
+    }
+
+//---------------------------------------------------------------------------------------
+// @bsimethod                                               Krischan.Eberle       11/2013
+//+---------------+---------------+---------------+---------------+---------------+------
+MapStatus RelationshipClassEndTableMap::CreateConstraintPropMaps 
+(
+ECRelationshipEnd thisEnd,
+ECClassId defaultThisEndClassId,
+ECDbSqlColumn* const& otherEndECInstanceIdColumn, 
+ECDbSqlColumn* const& otherEndECClassIdColumn,
+ECClassId defaultOtherEndClassId
+)
+    {
+    //Now add prop maps for source/target ecinstance id and ecclass id prop maps
+    //Existing this end instance id and class id columns will be reused
+    auto& persistenceEndTable = GetTable();
+    std::vector<ECDbSqlColumn const*> systemColumns;
+    if (persistenceEndTable.GetFilteredColumnList (systemColumns, ECDbSystemColumnECInstanceId) == BentleyStatus::ERROR)
+        {
+        BeAssert (false && "PropertyMapECInstanceId::Create> Table is expected to have primary key columns.");
+        return MapStatus::Error;
+        }
+
+    auto thisEndECInstanceIdColumn = const_cast<ECDbSqlColumn*>(systemColumns.front ());
+    auto thisEndECClassIdColumn = GetTable ().FindColumnP ("ECClassId");
+
+    ECDbSqlColumn* sourceECInstanceIdColumn = nullptr;
+    Utf8CP sourceECInstanceIdViewColumnAlias = DEFAULT_SOURCEECINSTANCEID_COLUMNNAME;
+    ECDbSqlColumn* sourceECClassIdColumn = nullptr;
+    Utf8CP sourceECClassIdViewColumnAlias = DEFAULT_SOURCEECCLASSID_COLUMNNAME;
+    ECClassId defaultSourceECClassId = UNSET_ECCLASSID;
+    ECDbSqlColumn* targetECInstanceIdColumn = nullptr;
+    Utf8CP targetECInstanceIdViewColumnAlias = DEFAULT_TARGETECINSTANCEID_COLUMNNAME;
+    ECDbSqlColumn* targetECClassIdColumn = nullptr;
+    Utf8CP targetECClassIdViewColumnAlias = DEFAULT_TARGETECCLASSID_COLUMNNAME;
+    ECClassId defaultTargetECClassId = UNSET_ECCLASSID;
+
+    //class id columns in end table are delay generated. Respective property map needs to know that so that
+    //it can register for a hook that notifies the prop map when the class id column was generated.
+    //This only affects the class id prop map pointing to this end's class id column. The other end class id column
+    //is not affected.
+
+    bool sourceECClassIdColIsDelayGenerated = false;
+    bool targetECClassIdColIsDelayGenerated = false;
+    if (thisEnd == ECRelationshipEnd_Source)
+        {
+
+        sourceECInstanceIdColumn = thisEndECInstanceIdColumn;
+        if (thisEndECClassIdColumn != nullptr)
+            sourceECClassIdColumn = thisEndECClassIdColumn;
+        else
+            {
+            //the virtual columns will not be added to the DbTable. They will only be held by the respective prop map
+            sourceECClassIdColumn = CreateConstraintColumn (sourceECClassIdViewColumnAlias, false); //false: don't add to table -> make virtual
+            sourceECClassIdColIsDelayGenerated = true;
+            defaultSourceECClassId = defaultThisEndClassId;
+            }
+
+        targetECInstanceIdColumn = otherEndECInstanceIdColumn;
+        targetECClassIdColumn = otherEndECClassIdColumn;
+        defaultTargetECClassId = defaultOtherEndClassId;
+        }
+    else
+        {
+        sourceECInstanceIdColumn = otherEndECInstanceIdColumn;
+        sourceECClassIdColumn = otherEndECClassIdColumn;
+        defaultSourceECClassId = defaultOtherEndClassId;
+
+        targetECInstanceIdColumn = thisEndECInstanceIdColumn;
+        if (thisEndECClassIdColumn != nullptr)
+            targetECClassIdColumn = thisEndECClassIdColumn;
+        else
+            {
+            targetECClassIdColumn = CreateConstraintColumn (targetECClassIdViewColumnAlias, false); //false: don't add to table -> make virtual
+            targetECClassIdColIsDelayGenerated = true;
+            defaultTargetECClassId = defaultThisEndClassId;
+            }
+        }
+
+    BeAssert (sourceECInstanceIdColumn != nullptr);
+    BeAssert (sourceECClassIdColumn != nullptr);
+    BeAssert (targetECInstanceIdColumn != nullptr);
+    BeAssert (targetECClassIdColumn != nullptr);
+
+    auto sourceECInstanceIdPropMap = PropertyMapRelationshipConstraintECInstanceId::Create (ECRelationshipEnd_Source, GetSchemaManager(), sourceECInstanceIdColumn, *this, sourceECInstanceIdViewColumnAlias);
+    PRECONDITION(sourceECInstanceIdPropMap.IsValid(), MapStatus::Error);
+    GetPropertyMapsR ().AddPropertyMap(sourceECInstanceIdPropMap);
+    m_sourceConstraintMap.SetECInstanceIdPropMap (sourceECInstanceIdPropMap.get ());
+
+    auto persistenceEndTableP = sourceECClassIdColIsDelayGenerated ? &persistenceEndTable : nullptr;
+    auto sourceECClassIdPropMap = PropertyMapRelationshipConstraintClassId::Create (ECRelationshipEnd_Source, GetSchemaManager (), sourceECClassIdColumn, defaultSourceECClassId, *this, sourceECClassIdViewColumnAlias, persistenceEndTableP);
+    PRECONDITION(sourceECClassIdPropMap.IsValid(), MapStatus::Error);
+    GetPropertyMapsR ().AddPropertyMap(sourceECClassIdPropMap);
+    m_sourceConstraintMap.SetECClassIdPropMap (sourceECClassIdPropMap.get ());
+ 
+    auto targetECInstanceIdPropMap = PropertyMapRelationshipConstraintECInstanceId::Create (ECRelationshipEnd_Target, GetSchemaManager (), targetECInstanceIdColumn, *this, targetECInstanceIdViewColumnAlias);
+    PRECONDITION(targetECInstanceIdPropMap.IsValid(), MapStatus::Error);
+    GetPropertyMapsR ().AddPropertyMap(targetECInstanceIdPropMap);
+    m_targetConstraintMap.SetECInstanceIdPropMap (targetECInstanceIdPropMap.get ());
+
+    persistenceEndTableP = targetECClassIdColIsDelayGenerated ? &persistenceEndTable : nullptr;
+    auto targetECClassIdPropMap = PropertyMapRelationshipConstraintClassId::Create (ECRelationshipEnd_Target, GetSchemaManager (), targetECClassIdColumn, defaultTargetECClassId, *this, targetECClassIdViewColumnAlias, persistenceEndTableP);
+    PRECONDITION(targetECClassIdPropMap.IsValid(), MapStatus::Error);
+    GetPropertyMapsR ().AddPropertyMap(targetECClassIdPropMap);
+    m_targetConstraintMap.SetECClassIdPropMap (targetECClassIdPropMap.get ());
+
+    return MapStatus::Success;
+    }
+/*---------------------------------------------------------------------------------------
+* @bsimethod                                                    affan.khan         9/2012
++---------------+---------------+---------------+---------------+---------------+------*/
+void RelationshipClassEndTableMap::AddIndices (ClassMapInfoCR mapInfo)
+    {
+    BeAssert (dynamic_cast<RelationshipClassMapInfoCP> (&mapInfo) != nullptr);
+
+    if (mapInfo.GetMapStrategy ().IsRelationshipSourceTable())
+    if (!static_cast<RelationshipClassMapInfoCR> (mapInfo).GetSourceInfo ().GenerateDefaultIndex ())
+        return;
+
+    if (mapInfo.GetMapStrategy ().IsRelationshipTargetTable())
+    if (!static_cast<RelationshipClassMapInfoCR> (mapInfo).GetTargetInfo ().GenerateDefaultIndex ())
+        return;
+
+    bool enforceUniqueness = false;
+    // TODO: We need to enforce uniqueness of constraints, but cannot at the moment since we get these 
+    // i-models that don't honor these constraints. See comments @ RelationshipClassLinkTableMap::AddIndices()
+    RelationshipClassMapInfo::CardinalityType cardinality = static_cast<RelationshipClassMapInfoCR> (mapInfo).GetCardinality ();
+
+    switch(cardinality)
+        {
+            case RelationshipClassMapInfo::CardinalityType::OneToOne:
+                AddIndexToRelationshipEnd (enforceUniqueness);
+                break;
+            case RelationshipClassMapInfo::CardinalityType::OneToMany:
+            case RelationshipClassMapInfo::CardinalityType::ManyToOne:
+                AddIndexToRelationshipEnd (false);
+                break;
+            case RelationshipClassMapInfo::CardinalityType::ManyToMany:
+                //not supported in EndTableMap
+                break;
+        }
+    }
+    
+/*---------------------------------------------------------------------------------**//**
+* @bsimethod                                   Ramanujam.Raman                   04/13
++---------------+---------------+---------------+---------------+---------------+------*/
+void RelationshipClassEndTableMap::AddIndexToRelationshipEnd (bool isUniqueIndex)
+    {
+    auto& persistenceEndTable = GetTable ();
+
+    if (persistenceEndTable.GetOwnerType () == OwnerType::ExistingTable)
+        return;
+
+    // Setup name of the index
+    Utf8String name = "idx_ECRel_";
+    if (GetMapStrategy ().IsRelationshipSourceTable())
+        name.append("Source_");
+    else
+        name.append("Target_");
+    if (isUniqueIndex)
+        name.append ("Unique_");
+    name.append (Utf8String (m_ecClass.GetSchema().GetNamespacePrefix() + L"_" + m_ecClass.GetName()));
+    
+    auto existingIndex = persistenceEndTable.GetDbDef ().FindIndex (name.c_str ());
+    if (existingIndex)
+        {
+        if (&existingIndex->GetTable () == &GetTable ())
+            {
+            return;
+            }
+        else
+            {
+            BeAssert (false && "Index with same name exist on a different table");
+            }
+
+        return;
+        }
+
+    auto index = persistenceEndTable.CreateIndex (name.c_str ());
+    index->SetIsUnique (isUniqueIndex);
+    if (index == nullptr)
+        {
+        BeAssert (false && "Failed to create index");
+        return;
+        }
+   
+    BeAssert (GetOtherEndECInstanceIdPropMap() != nullptr && GetOtherEndECInstanceIdPropMap()->GetFirstColumn() != nullptr);
+    index->Add (GetOtherEndECInstanceIdPropMap()->GetFirstColumn()->GetName().c_str());
+
+    BeAssert (GetOtherEndECClassIdPropMap() != nullptr);
+
+    auto otherEndECClassIdColumn = GetOtherEndECClassIdPropMap()->GetFirstColumn();
+    BeAssert (otherEndECClassIdColumn != nullptr);
+    if (otherEndECClassIdColumn->GetPersistenceType() == PersistenceType::Persisted)
+        index->Add(otherEndECClassIdColumn->GetName().c_str());
+
+    }
+
+   
+/*---------------------------------------------------------------------------------**//**
+* @bsimethod                                   Ramanujam.Raman                   09/12
++---------------+---------------+---------------+---------------+---------------+------*/
+bool RelationshipClassEndTableMap::GetRelationshipColumnName (Utf8StringR columnName, ECDbSqlTable const& table, Utf8CP prefix, bool mappingInProgress) const
+    {
+    Utf8String classNameUtf8 (m_ecClass.GetName());
+    columnName = prefix;
+    columnName.append (classNameUtf8);
+    
+    if (table.FindColumnCP (columnName.c_str()) == nullptr)
+        return true;
+
+    //! ECSchema Upgrade creates a second column for ECRelationshipClass because of following.
+    //! Although following must have been added due to issue. A longterm solution is to store the
+    //! name of column in db. Otherwise we cannot tell if column that exist in db is for this this 
+    //! relation of some other relation. The information is currently not stored in database. Its
+    //! only create of ECDbHints or produced by default values.
+    //! We can qualify all relation with schema name to avoid this but it will be breaking changes
+    //! as older db will still construct the name by default without schema name. Thus we need the
+    //! the persistence of column name for ECRelationship Keys.
+#if 0
+    Utf8String schemaNameUtf8 (m_ecClass.GetSchema().GetName());
+    columnName = prefix;
+    columnName.append (schemaNameUtf8);
+    columnName.append ("_");
+    columnName.append (classNameUtf8);
+    if (!table.GetColumn (columnName.c_str()))
+        return true;
+#endif
+    if (mappingInProgress)
+        {
+        LOG.errorv ("Table %s already contains column named %s. ECRelationship %s has failed to map.", 
+            table.GetName().c_str(), columnName.c_str(), Utf8String (m_ecClass.GetFullName()).c_str ());
+        return false;
+        }
+    return true;
+    }
+    
+/*---------------------------------------------------------------------------------**//**
+* @bsimethod                                   Ramanujam.Raman                   09/12
++---------------+---------------+---------------+---------------+---------------+------*/
+bool RelationshipClassEndTableMap::GetOtherEndKeyColumnName (Utf8StringR columnName, ECDbSqlTable const& table, bool mappingInProgress) const
+    {
+    return GetRelationshipColumnName (columnName, table, "RK_", mappingInProgress);
+    }
+    
+/*---------------------------------------------------------------------------------**//**
+* @bsimethod                                   Ramanujam.Raman                   09/12
++---------------+---------------+---------------+---------------+---------------+------*/
+bool RelationshipClassEndTableMap::GetOtherEndECClassIdColumnName (Utf8StringR columnName, ECDbSqlTable const& table, bool mappingInProgress) const
+    {
+    return GetRelationshipColumnName (columnName, table, "RC_", mappingInProgress);
+    }
+
+//---------------------------------------------------------------------------------------
+// @bsimethod                                               Krischan.Eberle       11/2013
+//+---------------+---------------+---------------+---------------+---------------+------
+PropertyMapCP RelationshipClassEndTableMap::GetThisEndECInstanceIdPropMap () const
+    {
+    return GetConstraintMap (GetThisEnd ()).GetECInstanceIdPropMap ();
+    }
+
+//---------------------------------------------------------------------------------------
+// @bsimethod                                               Krischan.Eberle       11/2013
+//+---------------+---------------+---------------+---------------+---------------+------
+PropertyMapCP RelationshipClassEndTableMap::GetThisEndECClassIdPropMap () const
+    {
+    return GetConstraintMap (GetThisEnd ()).GetECClassIdPropMap ();
+    }
+
+//---------------------------------------------------------------------------------------
+// @bsimethod                                               Krischan.Eberle       11/2013
+//+---------------+---------------+---------------+---------------+---------------+------
+PropertyMapCP RelationshipClassEndTableMap::GetOtherEndECInstanceIdPropMap () const
+    {
+    return GetConstraintMap (GetOtherEnd ()).GetECInstanceIdPropMap ();
+    }
+
+//---------------------------------------------------------------------------------------
+// @bsimethod                                               Krischan.Eberle       11/2013
+//+---------------+---------------+---------------+---------------+---------------+------
+PropertyMapCP RelationshipClassEndTableMap::GetOtherEndECClassIdPropMap () const
+    {
+    return GetConstraintMap (GetOtherEnd ()).GetECClassIdPropMap ();
+    }
+
+//---------------------------------------------------------------------------------------
+// @bsimethod                                               Krischan.Eberle       11/2013
+//+---------------+---------------+---------------+---------------+---------------+------
+ECN::ECRelationshipEnd RelationshipClassEndTableMap::GetThisEnd() const
+    {
+    return GetMapStrategy ().IsRelationshipSourceTable() ? ECRelationshipEnd_Source : ECRelationshipEnd_Target;
+    }
+
+//---------------------------------------------------------------------------------------
+// @bsimethod                                               Krischan.Eberle       11/2013
+//+---------------+---------------+---------------+---------------+---------------+------
+ECN::ECRelationshipEnd RelationshipClassEndTableMap::GetOtherEnd () const
+    {
+    return GetThisEnd () == ECRelationshipEnd_Source ? ECRelationshipEnd_Target : ECRelationshipEnd_Source;
+    }
+
+//---------------------------------------------------------------------------------------
+// @bsimethod                                                    Krischan.Eberle  01/2014
+//---------------------------------------------------------------------------------------
+ClassMap::NativeSqlConverter const& RelationshipClassEndTableMap::_GetNativeSqlConverter () const
+    {
+    if (m_nativeSqlConverter == nullptr)
+        m_nativeSqlConverter = std::unique_ptr<NativeSqlConverter> (new NativeSqlConverterImpl (*this));
+
+    return *m_nativeSqlConverter;
+    }
+
+
+//************************** RelationshipClassLinkTableMap *****************************************
+/*---------------------------------------------------------------------------------**//**
+* @bsimethod                                   Ramanujam.Raman                   06/12
++---------------+---------------+---------------+---------------+---------------+------*/
+RelationshipClassLinkTableMap::RelationshipClassLinkTableMap (ECRelationshipClassCR ecRelClass, ECDbMapCR ecDbMap, ECDbMapStrategy mapStrategy, bool setIsDirty)
+: RelationshipClassMap (ecRelClass, ecDbMap, mapStrategy, setIsDirty) 
+    {}
+
+//---------------------------------------------------------------------------------------
+//@bsimethod                                   Ramanujam.Raman                   06 / 12
+//---------------------------------------------------------------------------------------
+MapStatus RelationshipClassLinkTableMap::_InitializePart1 (ClassMapInfoCR classMapInfo, IClassMap const* parentClassMap)
+    {
+    BeAssert (GetMapStrategy ().IsLinkTableStrategy() &&
+        "RelationshipClassLinkTableMap is not meant to be used with other map strategies.");
+
+    auto stat = RelationshipClassMap::_InitializePart1 (classMapInfo, parentClassMap);
+    if (stat != MapStatus::Success)
+        return stat;
+
+    //**** Class View for SELECT statement
+    m_dbView = CreateClassDbView ();
+
+    BeAssert (dynamic_cast<RelationshipClassMapInfoCP> (&classMapInfo) != nullptr);
+    auto const& relationClassMapInfo = static_cast<RelationshipClassMapInfoCR> (classMapInfo);
+
+    ECRelationshipClassCR relationshipClass = GetRelationshipClass ();
+    auto const& sourceConstraint = relationshipClass.GetSource ();
+    auto const& targetConstraint = relationshipClass.GetTarget ();
+
+    //**** Constraint columns and prop maps
+    bool addSourceECClassIdColumnToTable = false;
+    ECClassId defaultSourceECClassId = UNSET_ECCLASSID;
+    DetermineConstraintClassIdColumnHandling (addSourceECClassIdColumnToTable, defaultSourceECClassId, sourceConstraint);
+
+    bool addTargetECClassIdColumnToTable = false;
+    ECClassId defaultTargetECClassId = UNSET_ECCLASSID;
+    DetermineConstraintClassIdColumnHandling (addTargetECClassIdColumnToTable, defaultTargetECClassId, targetConstraint);
+    return CreateConstraintPropMaps (relationClassMapInfo, addSourceECClassIdColumnToTable, defaultSourceECClassId, addTargetECClassIdColumnToTable, defaultTargetECClassId);
+    }
+
+//---------------------------------------------------------------------------------------
+//@bsimethod                                   Ramanujam.Raman                   06 / 12
+//---------------------------------------------------------------------------------------
+MapStatus RelationshipClassLinkTableMap::_InitializePart2 (ClassMapInfoCR classMapInfo, IClassMap const* parentClassMap)
+    {
+    auto stat = RelationshipClassMap::_InitializePart2 (classMapInfo, parentClassMap);
+    if (stat != MapStatus::Success)
+        return stat;
+
+    BeAssert (dynamic_cast<RelationshipClassMapInfoCP> (&classMapInfo) != nullptr);
+    auto const& relationClassMapInfo = static_cast<RelationshipClassMapInfoCR> (classMapInfo);
+
+    //**** Add relationship indices
+    AddIndices (relationClassMapInfo);
+
+    return MapStatus::Success;
+    }
+
+//---------------------------------------------------------------------------------------
+// @bsimethod                                               Krischan.Eberle       11/2013
+//+---------------+---------------+---------------+---------------+---------------+------
+MapStatus RelationshipClassLinkTableMap::CreateConstraintPropMaps 
+(
+RelationshipClassMapInfoCR mapInfo,
+bool addSourceECClassIdColumnToTable,
+ECClassId defaultSourceECClassId, 
+bool addTargetECClassIdColumnToTable, 
+ECClassId defaultTargetECClassId
+)
+    {
+    //**** SourceECInstanceId prop map 
+    Utf8String columnName = mapInfo.GetSourceECInstanceIdColumn();
+    if (columnName.empty ())
+        {
+        if (!GetConstraintECInstanceIdColumnName (columnName, ECRelationshipEnd_Source, GetTable()))
+            return MapStatus::Error;
+        }
+
+    auto sourceECInstanceIdColumn = CreateConstraintColumn(columnName.c_str (), true);
+    auto sourceECInstanceIdPropMap = PropertyMapRelationshipConstraintECInstanceId::Create (ECRelationshipEnd_Source, GetSchemaManager (), sourceECInstanceIdColumn, *this);
+    PRECONDITION(sourceECInstanceIdPropMap.IsValid(), MapStatus::Error);
+    sourceECInstanceIdPropMap->FindOrCreateColumnsInTable (*this);
+    GetPropertyMapsR ().AddPropertyMap(sourceECInstanceIdPropMap);
+    m_sourceConstraintMap.SetECInstanceIdPropMap (sourceECInstanceIdPropMap.get ());
+
+    //**** SourceECClassId prop map
+    columnName = mapInfo.GetSourceECClassIdColumn ();
+    if (columnName.empty ())
+        {
+        if (!GetConstraintECClassIdColumnName (columnName, ECRelationshipEnd_Source, GetTable ()))
+            return MapStatus::Error;
+        }
+
+    auto sourceECClassIdColumn = CreateConstraintColumn (columnName.c_str (), addSourceECClassIdColumnToTable);
+    auto sourceECClassIdPropMap = PropertyMapRelationshipConstraintClassId::Create (ECRelationshipEnd_Source, GetSchemaManager (), sourceECClassIdColumn, defaultSourceECClassId, *this);
+    PRECONDITION(sourceECClassIdPropMap.IsValid(), MapStatus::Error);
+    sourceECClassIdPropMap->FindOrCreateColumnsInTable (*this);
+    GetPropertyMapsR ().AddPropertyMap(sourceECClassIdPropMap);
+    m_sourceConstraintMap.SetECClassIdPropMap (sourceECClassIdPropMap.get ());
+
+
+    //**** TargetECInstanceId prop map 
+    columnName = mapInfo.GetTargetECInstanceIdColumn();
+    if (columnName.empty ())
+        {
+        if (!GetConstraintECInstanceIdColumnName (columnName, ECRelationshipEnd_Target, GetTable()))
+            return MapStatus::Error;
+        }
+
+    auto targetECInstanceIdColumn = CreateConstraintColumn(columnName.c_str (), true);
+
+    auto targetECInstanceIdPropMap = PropertyMapRelationshipConstraintECInstanceId::Create (ECRelationshipEnd_Target, GetSchemaManager (), targetECInstanceIdColumn, *this);
+    PRECONDITION(targetECInstanceIdPropMap.IsValid(), MapStatus::Error);
+    targetECInstanceIdPropMap->FindOrCreateColumnsInTable (*this);
+    GetPropertyMapsR ().AddPropertyMap(targetECInstanceIdPropMap);
+    m_targetConstraintMap.SetECInstanceIdPropMap (targetECInstanceIdPropMap.get ());
+
+
+    //**** TargetECClassId prop map
+    columnName = mapInfo.GetTargetECClassIdColumn();
+    if (columnName.empty ())
+        {
+        if (!GetConstraintECClassIdColumnName (columnName, ECRelationshipEnd_Target, GetTable ()))
+            return MapStatus::Error;
+        }
+
+    auto targetECClassIdColumn = CreateConstraintColumn (columnName.c_str (), addTargetECClassIdColumnToTable);
+    auto targetECClassIdPropMap = PropertyMapRelationshipConstraintClassId::Create (ECRelationshipEnd_Target, GetSchemaManager (), targetECClassIdColumn, defaultTargetECClassId, *this);
+    if (targetECClassIdPropMap == nullptr)
+        { 
+        BeAssert (targetECClassIdPropMap != nullptr);
+        return MapStatus::Error;
+        }
+
+    targetECClassIdPropMap->FindOrCreateColumnsInTable (*this);
+    GetPropertyMapsR ().AddPropertyMap(targetECClassIdPropMap);
+    m_targetConstraintMap.SetECClassIdPropMap (targetECClassIdPropMap.get ());
+
+    return MapStatus::Success;
+    }
+
+/*---------------------------------------------------------------------------------**//**
+* @bsimethod                                   Affan.Khan                            09/12
++---------------+---------------+---------------+---------------+---------------+------*/
+void RelationshipClassLinkTableMap::AddIndices (ClassMapInfoCR mapInfo)
+    {
+    if (GetTable ().GetOwnerType () == OwnerType::ExistingTable)
+        return;
+
+    BeAssert (dynamic_cast<RelationshipClassMapInfoCP> (&mapInfo) != nullptr);
+    auto const& relationshipClassMapInfo = static_cast<RelationshipClassMapInfoCR> (mapInfo);
+
+    RelationshipClassMapInfo::CardinalityType cardinality = relationshipClassMapInfo.GetCardinality ();
+
+    bool enforceUniqueness = false;
+    // TODO: We need to enforce uniqueness of constraints, but cannot at the moment since we get these 
+    // i-models that don't honor these constraints. For example, ConstructSim has a ComponentHasComponent
+    // 1-M relationship, but ends up having many instances on the source instead of one. There are
+    // SystemComponent-s that include GroupingComponent-s and PartComponent-s, where the GroupingComponent-s
+    // themselves include the SystemComponent-s again. 
+
+    bool createOnSource = relationshipClassMapInfo.GetSourceInfo ().GenerateDefaultIndex ();
+    bool createOnTarget = relationshipClassMapInfo.GetTargetInfo ().GenerateDefaultIndex ();
+
+    // Add indices on the source and target based on cardinality
+    switch (cardinality)
+        {
+        case RelationshipClassMapInfo::CardinalityType::OneToOne:
+            {
+            if (createOnSource)
+                AddIndicesToRelationshipEnds (RIDX_SourceOnly, enforceUniqueness);
+
+            if (createOnTarget)
+                AddIndicesToRelationshipEnds (RIDX_TargetOnly, enforceUniqueness);
+            break;
+            }
+        case RelationshipClassMapInfo::CardinalityType::OneToMany:
+            {
+            if (createOnSource)
+                AddIndicesToRelationshipEnds (RIDX_SourceOnly, false);
+
+            if (createOnTarget)
+                AddIndicesToRelationshipEnds (RIDX_TargetOnly, enforceUniqueness);
+            break;
+            }
+        case RelationshipClassMapInfo::CardinalityType::ManyToOne:
+            {
+            if (createOnSource)
+                AddIndicesToRelationshipEnds (RIDX_SourceOnly, enforceUniqueness);
+
+            if (createOnTarget)
+                AddIndicesToRelationshipEnds (RIDX_TargetOnly, false);
+            break;
+            }
+        case RelationshipClassMapInfo::CardinalityType::ManyToMany:
+            {
+            if (createOnSource)
+                AddIndicesToRelationshipEnds (RIDX_SourceOnly, false);
+
+            if (createOnTarget)
+                AddIndicesToRelationshipEnds (RIDX_TargetOnly, false);
+
+            /*
+            * Make the entire relationship instance unique unless the user wants otherwise
+            * Note: We make the relationship unique by default to support the usual case.
+            * An example of an unlikely case where the user would want duplicate relationships is a
+            * a "queue of tasks". The same task can figure in a queue more than once!
+            */
+            RelationshipClassMapInfo::PreferredDirection preferredDirection = relationshipClassMapInfo.GetUserPreferredDirection ();
+            if (preferredDirection == RelationshipClassMapInfo::PreferredDirection::TargetToSource && relationshipClassMapInfo.GetAllowDuplicateRelationships () != RelationshipClassMapInfo::TriState::True)
+                {
+                if (createOnSource)
+                    AddIndicesToRelationshipEnds (RIDX_TargetToSource, true); // unique index starting with target
+                }
+            else
+                {
+                if (createOnTarget)
+                    AddIndicesToRelationshipEnds (RIDX_SourceToTarget, true); // unique index starting with target
+                }
+
+            break;
+            }
+        default:
+            break;
+        }
+    }
+    
+/*---------------------------------------------------------------------------------**//**
+* @bsimethod                                   Ramanujam.Raman                   04/13
++---------------+---------------+---------------+---------------+---------------+------*/
+ECDbSqlIndex* RelationshipClassLinkTableMap::CreateIndex (RelationshipIndexSpec spec, bool isUniqueIndex)
+    {
+    // Setup name of the index
+    Utf8String name = "idx_ECRel_";
+    switch(spec)
+        {
+        case RIDX_SourceOnly:
+            name.append ("Source_");
+            break;
+        case RIDX_TargetOnly:
+            name.append ("Target_");
+            break;
+        case RIDX_SourceToTarget:
+            name.append ("SourceToTarget_");
+            break;
+        case RIDX_TargetToSource:
+            name.append ("TargetToSource_");
+            break;
+        default:
+            break;
+        }
+    if (isUniqueIndex)
+        name.append ("Unique_");
+    
+    name.append (GetTable ().GetName());
+    auto existingIndex = GetTable().GetDbDefR ().FindIndexP (name.c_str ());
+    if (existingIndex)
+        {
+        if (&existingIndex->GetTable () == &GetTable ())
+            {
+            return existingIndex;
+            }
+        else
+            {
+            BeAssert (false && "Index with same name exist on a different table");
+            }
+
+        return nullptr;
+        }
+
+    auto index = GetTable ().CreateIndex (name.c_str ());
+    index->SetIsUnique (isUniqueIndex);
+    return index;
+    }
+    
+/*---------------------------------------------------------------------------------**//**
+* @bsimethod                                   Ramanujam.Raman                   04/13
++---------------+---------------+---------------+---------------+---------------+------*/
+void RelationshipClassLinkTableMap::AddColumnsToIndex (ECDbSqlIndex& index, ECDbSqlColumn const* col1, ECDbSqlColumn const* col2, ECDbSqlColumn const* col3, ECDbSqlColumn const* col4)
+    {
+    if (nullptr != col1 && col1->GetPersistenceType () == PersistenceType::Persisted)
+        index.Add (col1->GetName().c_str());
+
+    if (nullptr != col2 && col2->GetPersistenceType () == PersistenceType::Persisted)
+        index.Add (col2->GetName ().c_str ());
+
+    if (nullptr != col3 && col3->GetPersistenceType () == PersistenceType::Persisted)
+        index.Add (col3->GetName ().c_str ());
+
+    if (nullptr != col4 && col4->GetPersistenceType () == PersistenceType::Persisted)
+        index.Add (col4->GetName ().c_str ());
+    }
+    
+/*---------------------------------------------------------------------------------**//**
+* @bsimethod                                   Ramanujam.Raman                   04/13
++---------------+---------------+---------------+---------------+---------------+------*/
+void RelationshipClassLinkTableMap::AddIndicesToRelationshipEnds (RelationshipIndexSpec spec, bool addUniqueIndex)
+    {
+    auto sourceECInstanceIdColumn = GetSourceECInstanceIdPropMap()->GetFirstColumn();
+    auto sourceECClassIdColumn = GetSourceECClassIdPropMap()->GetFirstColumn();
+    auto targetECInstanceIdColumn = GetTargetECInstanceIdPropMap()->GetFirstColumn();
+    auto targetECClassIdColumn = GetTargetECClassIdPropMap()->GetFirstColumn();
+    auto index = CreateIndex (spec, addUniqueIndex);
+    if (index == nullptr)
+        return;
+
+    switch(spec)
+        {
+        case RIDX_SourceOnly:
+            {
+            // CREATE [UNIQUE] INDEX <Name> ON <TableName> (RK_Source, [RC_Source])
+            AddColumnsToIndex (*index, sourceECInstanceIdColumn, sourceECClassIdColumn, nullptr, nullptr);
+            break;
+            }
+        case RIDX_TargetOnly:
+            {
+            // CREATE [UNIQUE] INDEX <Name> ON <TableName> (RK_Target, [RC_Target])
+            AddColumnsToIndex (*index, targetECInstanceIdColumn, targetECClassIdColumn, nullptr, nullptr);
+            break;
+            }
+        case RIDX_SourceToTarget:
+            {
+            // CREATE [UNIQUE] INDEX <Name> ON <TableName> (RK_Source, [RC_Source], RK_Target, [RC_Target])
+            AddColumnsToIndex (*index, sourceECInstanceIdColumn, sourceECClassIdColumn, targetECInstanceIdColumn, targetECClassIdColumn);
+            break;
+            }
+        case RIDX_TargetToSource:
+            {
+            // CREATE [UNIQUE] INDEX <Name> ON <TableName> (RK_Target, [RC_Target], RK_Source, [RC_Source])
+            AddColumnsToIndex (*index, targetECInstanceIdColumn, targetECClassIdColumn, sourceECInstanceIdColumn, sourceECClassIdColumn);
+            break;
+            }
+        }
+
+    if (!index->IsValid())
+        index->Drop();
+    }
+    
+/*---------------------------------------------------------------------------------**//**
+* @bsimethod                                   Ramanujam.Raman                   09/12
++---------------+---------------+---------------+---------------+---------------+------*/
+bool RelationshipClassLinkTableMap::GetConstraintECInstanceIdColumnName (Utf8StringR columnName, ECRelationshipEnd relationshipEnd, ECDbSqlTable const& table) const
+    {
+    if (columnName.empty ())
+        columnName = (relationshipEnd == ECRelationshipEnd_Source) ? DEFAULT_SOURCEECINSTANCEID_COLUMNNAME : DEFAULT_TARGETECINSTANCEID_COLUMNNAME;
+
+    if (table.FindColumnCP (columnName.c_str()) == nullptr)
+        return true;
+
+    if (GetMapStrategy().IsSharedTableForThisClass())
+        return true;
+		
+    if (GetMapStrategy().IsInParentTable())
+        return true;
+		
+    //Following error occure in Upgrading ECSchema but is not fatal.
+    LOG.errorv ("Table %s already contains column named %s. ECRelationship %s has failed to map.", 
+        table.GetName().c_str(), columnName.c_str (), Utf8String (m_ecClass.GetFullName()).c_str ());
+    return false;
+    }
+    
+/*---------------------------------------------------------------------------------**//**
+* @bsimethod                                   Ramanujam.Raman                   09/12
++---------------+---------------+---------------+---------------+---------------+------*/
+bool RelationshipClassLinkTableMap::GetConstraintECClassIdColumnName (Utf8StringR columnName, ECRelationshipEnd relationshipEnd, ECDbSqlTable const& table) const
+    {
+    if (columnName.empty ())
+        columnName = (relationshipEnd == ECRelationshipEnd_Source) ? DEFAULT_SOURCEECCLASSID_COLUMNNAME : DEFAULT_TARGETECCLASSID_COLUMNNAME;
+
+    if (table.FindColumnCP (columnName.c_str ()) == nullptr)
+        return true;
+
+    if (GetMapStrategy().IsSharedTableForThisClass())
+        return true;
+		
+    if (GetMapStrategy().IsInParentTable())
+        return true;
+		
+    //Following error occure in Upgrading ECSchema but is not fatal.
+    LOG.errorv (L"Table %s already contains column named %s. ECRelationship %s has failed to map.", 
+        table.GetName().c_str(), columnName.c_str (), Utf8String (m_ecClass.GetFullName()).c_str ());
+    return false;
+    }
+
+/*---------------------------------------------------------------------------------**//**
+* @bsimethod                                   Affan.Khan                   01/15
++---------------+---------------+---------------+---------------+---------------+------*/
+BentleyStatus RelationshipClassLinkTableMap::_Load (std::set<ClassMap const*>& loadGraph, ECDbClassMapInfo const& mapInfo, IClassMap const* parentClassMap)
+    {
+    if (ClassMap::_Load (loadGraph, mapInfo, parentClassMap) != BentleyStatus::SUCCESS)
+        return BentleyStatus::ERROR;
+
+    m_dbView = CreateClassDbView ();
+    ECRelationshipClassCR relationshipClass = GetRelationshipClass ();
+    auto const& sourceConstraint = relationshipClass.GetSource ();
+    auto const& targetConstraint = relationshipClass.GetTarget ();
+
+    ECClassId defaultSourceECClassId = sourceConstraint.GetClasses ().empty () ? 0LL : sourceConstraint.GetClasses ().front ()->GetId ();
+    ECClassId defaultTargetECClassId = targetConstraint.GetClasses ().empty () ? 0LL : targetConstraint.GetClasses ().front ()->GetId ();
+
+    auto sourceECInstanceIdProperty = ECDbSystemSchemaHelper::GetSystemProperty (GetSchemaManager (), ECSqlSystemProperty::SourceECInstanceId);
+    auto pm = mapInfo.FindPropertyMap (sourceECInstanceIdProperty->GetId (), ECDbSystemSchemaHelper::SOURCEECINSTANCEID_PROPNAME);
+    if (pm == nullptr)
+        {
+        BeAssert (false && "Failed to deserialize property map");
+        return BentleyStatus::ERROR;
+        }
+
+    auto sourceECInstanceIdPropMap = PropertyMapRelationshipConstraintECInstanceId::Create (ECRelationshipEnd_Source, GetSchemaManager (), const_cast<ECDbSqlColumn*>(&pm->GetColumn ()), *this, DEFAULT_SOURCEECINSTANCEID_COLUMNNAME);
+    PRECONDITION (sourceECInstanceIdPropMap.IsValid (), BentleyStatus::ERROR);
+    GetPropertyMapsR ().AddPropertyMap (sourceECInstanceIdPropMap);
+    m_sourceConstraintMap.SetECInstanceIdPropMap (sourceECInstanceIdPropMap.get ());
+
+
+    auto sourceECClassIdProperty = ECDbSystemSchemaHelper::GetSystemProperty (GetSchemaManager (), ECSqlSystemProperty::SourceECClassId);
+    pm = mapInfo.FindPropertyMap (sourceECClassIdProperty->GetId (), ECDbSystemSchemaHelper::SOURCEECCLASSID_PROPNAME);
+    if (pm == nullptr)
+        {
+        BeAssert (false && "Failed to deserialize property map");
+        return BentleyStatus::ERROR;
+        }
+
+
+    auto sourceECClassIdPropMap = PropertyMapRelationshipConstraintClassId::Create (ECRelationshipEnd_Source, GetSchemaManager (), const_cast<ECDbSqlColumn*>(&pm->GetColumn ()), defaultSourceECClassId, *this, DEFAULT_SOURCEECCLASSID_COLUMNNAME, nullptr);
+    PRECONDITION (sourceECClassIdPropMap.IsValid (), BentleyStatus::ERROR);
+    GetPropertyMapsR ().AddPropertyMap (sourceECClassIdPropMap);
+    m_sourceConstraintMap.SetECClassIdPropMap (sourceECClassIdPropMap.get ());
+
+    auto targetECInstanceIdProperty = ECDbSystemSchemaHelper::GetSystemProperty (GetSchemaManager (), ECSqlSystemProperty::TargetECInstanceId);
+    pm = mapInfo.FindPropertyMap (targetECInstanceIdProperty->GetId (), ECDbSystemSchemaHelper::TARGETECINSTANCEID_PROPNAME);
+    if (pm == nullptr)
+        {
+        BeAssert (false && "Failed to deserialize property map");
+        return BentleyStatus::ERROR;
+        }
+
+    auto targetECInstanceIdPropMap = PropertyMapRelationshipConstraintECInstanceId::Create (ECRelationshipEnd_Target, GetSchemaManager (), const_cast<ECDbSqlColumn*>(&pm->GetColumn ()), *this, DEFAULT_TARGETECINSTANCEID_COLUMNNAME);
+    PRECONDITION (targetECInstanceIdPropMap.IsValid (), BentleyStatus::ERROR);
+    GetPropertyMapsR ().AddPropertyMap (targetECInstanceIdPropMap);
+    m_targetConstraintMap.SetECInstanceIdPropMap (targetECInstanceIdPropMap.get ());
+
+    auto targetECClassIdProperty = ECDbSystemSchemaHelper::GetSystemProperty (GetSchemaManager (), ECSqlSystemProperty::TargetECClassId);
+    pm = mapInfo.FindPropertyMap (targetECClassIdProperty->GetId (), ECDbSystemSchemaHelper::TARGETECCLASSID_PROPNAME);
+    if (pm == nullptr)
+        {
+        BeAssert (false && "Failed to deserialize property map");
+        return BentleyStatus::ERROR;
+        }
+
+    auto targetECClassIdPropMap = PropertyMapRelationshipConstraintClassId::Create (ECRelationshipEnd_Target, GetSchemaManager (), const_cast<ECDbSqlColumn*>(&pm->GetColumn ()), defaultTargetECClassId, *this, DEFAULT_TARGETECCLASSID_COLUMNNAME, nullptr);
+    PRECONDITION (targetECClassIdPropMap.IsValid (), BentleyStatus::ERROR);
+    GetPropertyMapsR ().AddPropertyMap (targetECClassIdPropMap);
+    m_targetConstraintMap.SetECClassIdPropMap (targetECClassIdPropMap.get ());
+
+    return BentleyStatus::SUCCESS;
+    }
+
+END_BENTLEY_SQLITE_EC_NAMESPACE