/*--------------------------------------------------------------------------------------+
|
|     $Source: ECDb/RelationshipClassMap.cpp $
|
|  $Copyright: (c) 2017 Bentley Systems, Incorporated. All rights reserved. $
|
+--------------------------------------------------------------------------------------*/
#include "ECDbPch.h"
#include <array>
USING_NAMESPACE_BENTLEY_EC

BEGIN_BENTLEY_SQLITE_EC_NAMESPACE
//************************ RelationshipClassMap **********************************
//---------------------------------------------------------------------------------------
// @bsimethod                                 Krischan.Eberle                    12/2013
//---------------------------------------------------------------------------------------
RelationshipClassMap::RelationshipClassMap(ECDb const& ecdb, Type type, ECN::ECClassCR ecRelClass, MapStrategyExtendedInfo const& mapStrategy)
    : ClassMap(ecdb, type, ecRelClass, mapStrategy), m_sourceConstraintMap( ecRelClass.GetRelationshipClassCP()->GetSource()), m_targetConstraintMap( ecRelClass.GetRelationshipClassCP()->GetTarget())
    {
    BeAssert(ecRelClass.IsRelationshipClass());
    }

//---------------------------------------------------------------------------------------
// @bsimethod                                 Affan.Khan                        12/13
//---------------------------------------------------------------------------------------
//static
bool RelationshipClassMap::ConstraintIncludesAnyClass(ECN::ECRelationshipConstraintClassList const& constraintClasses)
    {
    for (ECClassCP constraintClass : constraintClasses)
        {
        if (IsAnyClass(*constraintClass))
            return true;
        }

    return false;
    }

//---------------------------------------------------------------------------------------
// @bsimethod                                                    Krischan.Eberle  07/2014
//---------------------------------------------------------------------------------------
RelationshipConstraintMap const& RelationshipClassMap::GetConstraintMap(ECN::ECRelationshipEnd constraintEnd) const
    {
    return constraintEnd == ECRelationshipEnd_Source ? m_sourceConstraintMap : m_targetConstraintMap;
    }

//---------------------------------------------------------------------------------------
// @bsimethod                                                    Krischan.Eberle  02/2016
//---------------------------------------------------------------------------------------
RelationshipConstraintMap& RelationshipClassMap::GetConstraintMapR(ECN::ECRelationshipEnd constraintEnd)
    {
    return constraintEnd == ECRelationshipEnd_Source ? m_sourceConstraintMap : m_targetConstraintMap;
    }

//---------------------------------------------------------------------------------------
// @bsimethod                                 Krischan.Eberle                    11/2013
//---------------------------------------------------------------------------------------
ConstraintECInstanceIdPropertyMap const* RelationshipClassMap::GetConstraintECInstanceIdPropMap(ECRelationshipEnd constraintEnd) const
    {
    if (constraintEnd == ECRelationshipEnd_Source)
        return GetSourceECInstanceIdPropMap();
    else
        return GetTargetECInstanceIdPropMap();
    }

//---------------------------------------------------------------------------------------
// @bsimethod                                 Krischan.Eberle                    11/2013
//---------------------------------------------------------------------------------------
ConstraintECClassIdPropertyMap const* RelationshipClassMap::GetConstraintECClassIdPropMap(ECRelationshipEnd constraintEnd) const
    {
    if (constraintEnd == ECRelationshipEnd_Source)
        return GetSourceECClassIdPropMap();
    else
        return GetTargetECClassIdPropMap();
    }



//************************ RelationshipClassEndTableMap **********************************
//--------------------------------------------------------------------------------------
// @bsimethod                                   Krischan.Eberle                   03/17
//+---------------+---------------+---------------+---------------+---------------+------
//static
Utf8CP RelationshipClassEndTableMap::DEFAULT_FK_COL_PREFIX = "FK_";
//static
Utf8CP RelationshipClassEndTableMap::RELECCLASSID_COLNAME_TOKEN = "RelECClassId";

//--------------------------------------------------------------------------------------
// @bsimethod                                   Ramanujam.Raman                   06/12
//+---------------+---------------+---------------+---------------+---------------+------
RelationshipClassEndTableMap::RelationshipClassEndTableMap(ECDb const& ecdb, ECClassCR ecRelClass, MapStrategyExtendedInfo const& mapStrategy)
    : RelationshipClassMap(ecdb, Type::RelationshipEndTable, ecRelClass, mapStrategy), m_mapping(true) {}

<<<<<<< HEAD
//--------------------------------------------------------------------------------------
// @bsimethod                                   Ramanujam.Raman                   06/12
//+---------------+---------------+---------------+---------------+---------------+------
RelationshipClassEndTableMap::RelationshipClassEndTableMap(ECDb const& ecdb, ECClassCR ecRelClass, MapStrategyExtendedInfo const& mapStrategy, UpdatableViewInfo const& updatableViewInfo)
    : RelationshipClassMap(ecdb, Type::RelationshipEndTable, ecRelClass, mapStrategy, updatableViewInfo), m_mapping(true)
    {}

=======
>>>>>>> 4ae480b7
//---------------------------------------------------------------------------------------
// @bsimethod                                               Affan.Khan            05/2017
//+---------------+---------------+---------------+---------------+---------------+------
DbColumn* RelationshipClassEndTableMap::CreateRelECClassIdColumn(DbTable& fkTable, ForeignKeyColumnInfo const& fkColInfo, DbColumn const& fkCol,NavigationPropertyMap const& navPropMap) const
    {
    BeAssert(!GetClass().HasBaseClasses() && "CreateRelECClassIdColumn is expected to only be called for root rel classes");
    const bool makeRelClassIdColNotNull = fkCol.DoNotAllowDbNull();

    PersistenceType persType = PersistenceType::Physical;
    if (fkTable.GetType() == DbTable::Type::Virtual || fkTable.GetType() == DbTable::Type::Existing || GetClass().GetClassModifier() == ECClassModifier::Sealed)
        persType = PersistenceType::Virtual;

    Utf8String relECClassIdColName;
    if (fkColInfo.CanImplyFromNavigationProperty())
        relECClassIdColName.assign(fkColInfo.GetImpliedRelClassIdColumnName());
    else if (fkCol.GetName().EndsWithIAscii("id"))
        {
        relECClassIdColName = fkCol.GetName().substr(0, fkCol.GetName().size() - 2);
        relECClassIdColName.append(RELECCLASSID_COLNAME_TOKEN);
        }
    else if (!fkCol.GetName().StartsWithIAscii(DEFAULT_FK_COL_PREFIX) && !fkCol.IsShared())
        relECClassIdColName.assign(fkCol.GetName()).append(RELECCLASSID_COLNAME_TOKEN);
    else
        {
        //default name: RelECClassId_<schema alias>_<rel class name>
        relECClassIdColName.assign(RELECCLASSID_COLNAME_TOKEN).append("_").append(GetRelationshipClass().GetSchema().GetAlias()).append("_").append(GetRelationshipClass().GetName());
        }

    DbColumn* relClassIdCol = fkTable.FindColumnP(relECClassIdColName.c_str());
    if (relClassIdCol != nullptr)
        {
        BeAssert(Enum::Contains(relClassIdCol->GetKind(), DbColumn::Kind::RelECClassId));
        if (makeRelClassIdColNotNull && !relClassIdCol->DoNotAllowDbNull())
            {
            relClassIdCol->GetConstraintsR().SetNotNullConstraint();
            BeAssert(relClassIdCol->GetId().IsValid());
            }

        return relClassIdCol;
        }

    const bool canEdit = fkTable.GetEditHandleR().CanEdit();
    if (!canEdit)
        fkTable.GetEditHandleR().BeginEdit();
    
    if (persType == PersistenceType::Physical)
        {
        Utf8String accessString = navPropMap.GetAccessString() + "." + ECDBSYS_PROP_NavPropRelECClassId;
        relClassIdCol = navPropMap.GetClassMap().GetColumnFactory().Allocate(navPropMap.GetProperty(), DbColumn::Type::Integer, DbColumn::CreateParams(relECClassIdColName), accessString, navPropMap.HasForeignKeyConstraint());
        }
    else
        {
        relClassIdCol = fkTable.CreateColumn(relECClassIdColName, DbColumn::Type::Integer, DbColumn::Kind::DataColumn, persType);
        }

    if (relClassIdCol == nullptr)
        return nullptr;

    if (makeRelClassIdColNotNull && !relClassIdCol->DoNotAllowDbNull())
        {
        relClassIdCol->GetConstraintsR().SetNotNullConstraint();
        BeAssert(relClassIdCol->GetId().IsValid());
        }

    if (persType != PersistenceType::Virtual)
        {
        Nullable<Utf8String> indexName("ix_");
        indexName.ValueR().append(fkTable.GetName()).append("_").append(relClassIdCol->GetName());
        DbIndex* index = GetDbMap().GetDbSchemaR().CreateIndex(fkTable, indexName, false, {relClassIdCol}, true, true, GetClass().GetId());
        if (index == nullptr)
            {
            LOG.errorv("Failed to create index on " ECDBSYS_PROP_NavPropRelECClassId " column %s on Table %s.", relClassIdCol->GetName().c_str(), fkTable.GetName().c_str());
            return nullptr;
            }
        }

    if (!canEdit)
        fkTable.GetEditHandleR().EndEdit();

    return relClassIdCol;
    }

//---------------------------------------------------------------------------------------
// @bsimethod                                               Affan.Khan            05/2017
//+---------------+---------------+---------------+---------------+---------------+------
DbColumn* RelationshipClassEndTableMap::CreateForeignColumn(RelationshipMappingInfo const& classMappingInfo, DbTable&  fkTable, NavigationPropertyMap const& navPropMap, ForeignKeyColumnInfo& fkColInfo)
    {
    ECRelationshipClassCR relClass = *GetClass().GetRelationshipClassCP();
    ECRelationshipConstraintCR foreignEndConstraint = GetForeignEnd() == ECRelationshipEnd_Source ? relClass.GetSource() : relClass.GetTarget();
    ECRelationshipConstraintCR referencedEndConstraint = GetReferencedEnd() == ECRelationshipEnd_Source ? relClass.GetSource() : relClass.GetTarget();
    DbColumn::Kind foreignKeyColumnKind = GetReferencedEnd() == ECRelationshipEnd_Source ? DbColumn::Kind::SourceECInstanceId : DbColumn::Kind::TargetECInstanceId;
    DbColumn* fkColumn = nullptr;
    if (classMappingInfo.GetFkMappingInfo()->UseECInstanceIdAsFk())
        {
        DbColumn const* pkColumn = fkTable.FindFirst(DbColumn::Kind::ECInstanceId);
        DbColumn* pkColumnP = const_cast<DbColumn*> (pkColumn);
        pkColumnP->AddKind(foreignKeyColumnKind);
        fkColumn = const_cast<DbColumn*>(pkColumn);
        }
    else
        {
        GetForeignKeyColumnInfo(fkColInfo, navPropMap);
        const bool multiplicityImpliesNotNullOnFkCol = referencedEndConstraint.GetMultiplicity().GetLowerLimit() > 0;
        Utf8String fkColName;
        if (fkColInfo.CanImplyFromNavigationProperty() && !fkColInfo.GetImpliedFkColumnName().empty())
            fkColName.assign(fkColInfo.GetImpliedFkColumnName());
        else
            {
            //default name: FK_<schema alias>_<rel class name>
            fkColName.assign(DEFAULT_FK_COL_PREFIX).append(relClass.GetSchema().GetAlias()).append("_").append(relClass.GetName());
            }

        DbColumn* fkCol = const_cast<DbColumn*>(fkTable.FindColumn(fkColName.c_str()));
        if (fkTable.GetType() == DbTable::Type::Existing)
            {
            //for existing tables, the FK column must exist otherwise we fail schema import
            if (fkCol != nullptr)
                {
                if (SUCCESS != ValidateForeignKeyColumn(*fkCol, multiplicityImpliesNotNullOnFkCol, foreignKeyColumnKind))
                    return nullptr;

                return fkCol;
                }

            Issues().Report("Failed to map ECRelationshipClass '%s'. It is mapped to the existing table '%s' not owned by ECDb, but doesn't have a foreign key column called '%s'.",
                            relClass.GetFullName(), fkTable.GetName().c_str(), fkColName.c_str());

            return nullptr;
            }

        //table owned by ECDb
        if (fkCol != nullptr)
            {
            Issues().Report("Failed to map ECRelationshipClass '%s'. ForeignKey column name '%s' is already used by another column in the table '%s'.",
                            relClass.GetFullName(), fkColName.c_str(), fkTable.GetName().c_str());
            return nullptr;
            }


        Utf8String accessString = navPropMap.GetAccessString() + "." + ECDBSYS_PROP_NavPropId;        
        fkColumn= navPropMap.GetClassMap().GetColumnFactory().Allocate(navPropMap.GetProperty(), DbColumn::Type::Integer, DbColumn::CreateParams(fkColName), accessString, navPropMap.HasForeignKeyConstraint());
        if (fkColumn == nullptr)
            {
            Issues().Report("Failed to map ECRelationshipClass '%s'. Could not create foreign key column '%s' in table '%s'.",
                            relClass.GetFullName(), fkColName.c_str(), fkTable.GetName().c_str());
            BeAssert(false && "Could not create FK column for end table mapping");
            return nullptr;
            }

        bset<ECClassId> foreignEndConstraintClassIds;
        for (ECClassCP constraintClass : foreignEndConstraint.GetConstraintClasses())
            foreignEndConstraintClassIds.insert(constraintClass->GetId());

        const bool makeFkColNotNull = multiplicityImpliesNotNullOnFkCol && fkTable.HasExclusiveRootECClass() && foreignEndConstraintClassIds.find(fkTable.GetExclusiveRootECClassId()) != foreignEndConstraintClassIds.end();
        if (makeFkColNotNull)
            fkColumn->GetConstraintsR().SetNotNullConstraint();
        }

    return fkColumn;
    }

//---------------------------------------------------------------------------------------
// @bsimethod                                               Affan.Khan            05/2017
//+---------------+---------------+---------------+---------------+---------------+------
DbColumn * RelationshipClassEndTableMap::CreateReferencedClassIdColumn(DbTable & fkTable) const
    {
    DbColumn* fkClassIdColumn = const_cast<DbColumn*>(fkTable.FindFirst(DbColumn::Kind::ECClassId));
    if (fkClassIdColumn != nullptr)
        return fkClassIdColumn;

    Utf8CP colName = GetForeignEnd() == ECRelationshipEnd_Source ? ECDBSYS_PROP_SourceECClassId : ECDBSYS_PROP_TargetECClassId;
    DbColumn::Kind kind = GetForeignEnd() == ECRelationshipEnd_Source ? DbColumn::Kind::SourceECClassId : DbColumn::Kind::TargetECClassId;

    fkClassIdColumn = const_cast<DbColumn*>(fkTable.FindColumn(colName));
    if (fkClassIdColumn == nullptr)
        {
        const bool readonly = !fkTable.GetEditHandle().CanEdit();
        if (readonly)
            fkTable.GetEditHandleR().BeginEdit();

        fkClassIdColumn = fkTable.CreateColumn(Utf8String(colName), DbColumn::Type::Integer, kind, PersistenceType::Virtual);

        if (readonly)
            fkTable.GetEditHandleR().EndEdit();
        }
    else
        {
        if (fkClassIdColumn->GetKind() != kind || fkClassIdColumn->GetPersistenceType() != PersistenceType::Virtual)
            {
            BeAssert(false && "Expecting virtual column");
            return nullptr;
            }
        }

    return fkClassIdColumn;
    }
ClassMappingStatus RelationshipClassEndTableMap::CreateForiegnKeyConstraint(DbTable const& referencedTable, RelationshipMappingInfo const& classMappingInfo)
    {
    ECRelationshipClassCR relClass = *GetClass().GetRelationshipClassCP();
    ForeignKeyDbConstraint::ActionType onDelete = ForeignKeyDbConstraint::ActionType::NotSpecified;
    ForeignKeyDbConstraint::ActionType onUpdate = ForeignKeyDbConstraint::ActionType::NotSpecified;
    ForeignKeyDbConstraint::ActionType userRequestedDeleteAction = classMappingInfo.GetFkMappingInfo()->IsPhysicalFk() ? classMappingInfo.GetFkMappingInfo()->GetOnDeleteAction() : ForeignKeyDbConstraint::ActionType::NotSpecified;
    ForeignKeyDbConstraint::ActionType userRequestedUpdateAction = classMappingInfo.GetFkMappingInfo()->IsPhysicalFk() ? classMappingInfo.GetFkMappingInfo()->GetOnUpdateAction() : ForeignKeyDbConstraint::ActionType::NotSpecified;
    if (userRequestedDeleteAction != ForeignKeyDbConstraint::ActionType::NotSpecified)
        onDelete = userRequestedDeleteAction;
    else
        {
        if (relClass.GetStrength() == StrengthType::Embedding)
            onDelete = ForeignKeyDbConstraint::ActionType::Cascade;
        else
            onDelete = ForeignKeyDbConstraint::ActionType::SetNull;
        }

    if (userRequestedUpdateAction != ForeignKeyDbConstraint::ActionType::NotSpecified)
        onUpdate = userRequestedUpdateAction;


    for (SingleColumnDataPropertyMap const* fkCol : GetConstraintECInstanceIdPropMap(GetReferencedEnd())->GetDataPropertyMaps())
        {
        DbTable& fkTable = const_cast<DbTable&>(fkCol->GetColumn().GetTable());
        if (fkTable.GetLinkNode().IsChildTable())
            {
            if (userRequestedDeleteAction == ForeignKeyDbConstraint::ActionType::Cascade ||
                (userRequestedDeleteAction == ForeignKeyDbConstraint::ActionType::NotSpecified && relClass.GetStrength() == StrengthType::Embedding))
                {
                if (userRequestedDeleteAction == ForeignKeyDbConstraint::ActionType::Cascade)
                    Issues().Report("Failed to map ECRelationshipClass %s. Its ForeignKeyConstraint custom attribute specifies the OnDelete action 'Cascade'. "
                                    "This is only allowed if the foreign key end of the ECRelationship is not mapped to a joined table.",
                                    relClass.GetFullName());
                else
                    Issues().Report("Failed to map ECRelationshipClass %s. Its strength is 'Embedding' which implies the OnDelete action 'Cascade'. "
                                    "This is only allowed if the foreign key end of the ECRelationship is not mapped to a joined table.",
                                    relClass.GetFullName());

                return ClassMappingStatus::Error;
                }
            }

        if (fkTable.GetType() == DbTable::Type::Existing || fkTable.GetType() == DbTable::Type::Virtual ||
            referencedTable.GetType() == DbTable::Type::Virtual ||
            fkCol->GetColumn().IsShared() || !classMappingInfo.GetFkMappingInfo()->IsPhysicalFk())
            continue;

        DbColumn const* referencedColumnId = referencedTable.FindFirst(DbColumn::Kind::ECInstanceId);
        fkTable.CreateForeignKeyConstraint(fkCol->GetColumn(), *referencedColumnId, onDelete, onUpdate);
        }

    return ClassMappingStatus::Success;
    }

//---------------------------------------------------------------------------------------
// @bsimethod                                               Affan.Khan            05/2017
//+---------------+---------------+---------------+---------------+---------------+------
ClassMappingStatus RelationshipClassEndTableMap::FinishMappingForChild(SchemaImportContext& ctx)
    {
    if (GetClass().GetBaseClasses().size() != 1)
        {
        BeAssert(false && "Multi-inheritance of ECRelationshipclasses should have been caught before already");
        return ClassMappingStatus::Error;
        }

    RelationshipClassEndTableMap* baseClassMap = GetRootRelationshipMap(ctx);
    if (baseClassMap->FinishMapping(ctx) != ClassMappingStatus::Success)
        return ClassMappingStatus::Error;

    if (baseClassMap == nullptr || baseClassMap->GetType() != ClassMap::Type::RelationshipEndTable)
        {
        BeAssert(false && "Could not find class map of base ECRelationship class or is not of right type");
        return ClassMappingStatus::Error;
        }

    RelationshipClassEndTableMap const& baseRelClassMap = baseClassMap->GetAs<RelationshipClassEndTableMap>();
    //ECInstanceId property map
    SystemPropertyMap const* basePropMap = baseRelClassMap.GetECInstanceIdPropertyMap();
    if (basePropMap == nullptr)
        {
        BeAssert(false);
        return ClassMappingStatus::Error;
        }

    if (GetPropertyMapsR().Insert(PropertyMapCopier::CreateCopy(*basePropMap, *this)) != SUCCESS)
        return ClassMappingStatus::Error;

    //ECClassId property map
    SystemPropertyMap const* classIdPropertyMap = baseRelClassMap.GetECClassIdPropertyMap();
    if (classIdPropertyMap == nullptr)
        {
        BeAssert(false);
        return ClassMappingStatus::Error;
        }

    if (GetPropertyMapsR().Insert(PropertyMapCopier::CreateCopy(*classIdPropertyMap, *this)) != SUCCESS)
        return ClassMappingStatus::Error;


    //ForeignEnd
    RelationshipConstraintMap const& baseForeignEndConstraintMap = baseRelClassMap.GetConstraintMap(GetForeignEnd());
    if (baseForeignEndConstraintMap.GetECInstanceIdPropMap() == nullptr ||
        baseForeignEndConstraintMap.GetECClassIdPropMap() == nullptr)
        {
        BeAssert(false);
        return ClassMappingStatus::Error;
        }

    RelationshipConstraintMap& foreignEndConstraintMap = GetConstraintMapR(GetForeignEnd());

    //Foreign ECInstanceId prop map
    RefCountedPtr<SystemPropertyMap> clonedConstraintInstanceId = PropertyMapCopier::CreateCopy(*baseForeignEndConstraintMap.GetECInstanceIdPropMap(), *this);
    if (clonedConstraintInstanceId == nullptr)
        return ClassMappingStatus::Error;

    if (GetPropertyMapsR().Insert(clonedConstraintInstanceId) != SUCCESS)
        return ClassMappingStatus::Error;

    foreignEndConstraintMap.SetECInstanceIdPropMap(&clonedConstraintInstanceId->GetAs<ConstraintECInstanceIdPropertyMap>());

    GetTablesPropertyMapVisitor tableDisp;
    clonedConstraintInstanceId->AcceptVisitor(tableDisp);
    for (DbTable const* table : tableDisp.GetTables())
        {
        AddTable(*const_cast<DbTable *>(table));
        }

    //Foreign ECClassId prop map
    RefCountedPtr<SystemPropertyMap> clonedConstraintClassId = PropertyMapCopier::CreateCopy(*baseForeignEndConstraintMap.GetECClassIdPropMap(), *this);
    if (clonedConstraintClassId == nullptr)
        return ClassMappingStatus::Error;

    if (GetPropertyMapsR().Insert(clonedConstraintClassId) != SUCCESS)
        return ClassMappingStatus::Error;

    foreignEndConstraintMap.SetECClassIdPropMap(&clonedConstraintClassId->GetAs<ConstraintECClassIdPropertyMap>());

    //ReferencedEnd
    RelationshipConstraintMap const& baseReferencedEndConstraintMap = baseRelClassMap.GetConstraintMap(GetReferencedEnd());
    if (baseReferencedEndConstraintMap.GetECInstanceIdPropMap() == nullptr ||
        baseReferencedEndConstraintMap.GetECClassIdPropMap() == nullptr)
        {
        BeAssert(false);
        return ClassMappingStatus::Error;
        }

    RelationshipConstraintMap& referencedEndConstraintMap = GetConstraintMapR(GetReferencedEnd());

    //Referenced ECInstanceId prop map
    clonedConstraintInstanceId = PropertyMapCopier::CreateCopy(*baseReferencedEndConstraintMap.GetECInstanceIdPropMap(), *this);
    if (clonedConstraintInstanceId == nullptr)
        return ClassMappingStatus::Error;

    if (GetPropertyMapsR().Insert(clonedConstraintInstanceId) != SUCCESS)
        return ClassMappingStatus::Error;

    referencedEndConstraintMap.SetECInstanceIdPropMap(&clonedConstraintInstanceId->GetAs<ConstraintECInstanceIdPropertyMap>());

    //Referenced ECClassId prop map
    clonedConstraintClassId = PropertyMapCopier::CreateCopy(*baseReferencedEndConstraintMap.GetECClassIdPropMap(), *this);
    if (clonedConstraintClassId == nullptr)
        return ClassMappingStatus::Error;
    if (GetPropertyMapsR().Insert(clonedConstraintClassId) != SUCCESS)
        return ClassMappingStatus::Error;

    referencedEndConstraintMap.SetECClassIdPropMap(&clonedConstraintClassId->GetAs<ConstraintECClassIdPropertyMap>());

    return ClassMappingStatus::Success;
    }

//---------------------------------------------------------------------------------------
// @bsimethod                                               Affan.Khan            05/2017
//+---------------+---------------+---------------+---------------+---------------+------
ClassMappingStatus RelationshipClassEndTableMap::FinishMapping(SchemaImportContext& ctx)
    {
    if (!m_mapping)
        return ClassMappingStatus::Success;

    if (GetClass().HasBaseClasses())
        {
        return FinishMappingForChild(ctx);
        }

    if (GetState() == ObjectState::Persisted)
        return ClassMappingStatus::Success;

    auto itor = ctx.GetClassMappingInfoCache().find(this);
    if (itor == ctx.GetClassMappingInfoCache().end())
        return ClassMappingStatus::Error;

    RelationshipMappingInfo const& classMappingInfo = static_cast<RelationshipMappingInfo const&> (*itor->second);
    ECRelationshipConstraintCR refConstraint = GetReferencedEnd() == ECRelationshipEnd::ECRelationshipEnd_Source ? GetRelationshipClass().GetSource() : GetRelationshipClass().GetTarget();
    
    std::set<DbTable const*> tables = RelationshipMappingInfo::GetTablesFromRelationshipEnd(GetDbMap(), ctx, refConstraint, true);

    for (ECClassCP constraintClass : refConstraint.GetConstraintClasses())
        {
        ClassMapCP constraintClassMap = GetDbMap().GetClassMap(*constraintClass);
        if (constraintClassMap == nullptr)
            return ClassMappingStatus::Error;
    
        if (constraintClassMap->GetMapStrategy().GetStrategy() == MapStrategy::NotMapped)
            {
            GetECDb().GetECDbImplR().GetIssueReporter().Report("Failed to map ECRelationship '%s'. Its has constraint EClass '%s' which has the 'NotMapped' strategy.",
                                                               GetClass().GetFullName(), constraintClassMap->GetClass().GetFullName());
            return ClassMappingStatus::Error;
            }
        }

    if (tables.size() > 1)
        {
        GetECDb().GetECDbImplR().GetIssueReporter().Report("Failed to map ECRelationship '%s'. Its referenced end maps to more then one table.",
                                                           GetClass().GetFullName());
        return ClassMappingStatus::Error;
        }

    if (tables.empty())
        {
        GetECDb().GetECDbImplR().GetIssueReporter().Report("Failed to map ECRelationship '%s'. Its referenced end does not have any physical table.",
                                                           GetClass().GetFullName());
        return ClassMappingStatus::Error;
        }


    DbTable const* primaryTable = *std::begin(tables);
    //DbColumn const* columnId = primaryTable->FindFirst(DbColumn::Kind::ECInstanceId);
    DbColumn* columnForeignClassId = const_cast<DbColumn*>(primaryTable->FindFirst(DbColumn::Kind::ECClassId));
    if (columnForeignClassId == nullptr)
        {
        BeAssert(false);
        return ClassMappingStatus::Error;
        }

    DbColumn::UpdateKind(*columnForeignClassId, GetReferencedEnd() == ECRelationshipEnd_Source ? DbColumn::Kind::SourceECClassId : DbColumn::Kind::TargetECClassId);
    Utf8CP refEndClassId = GetReferencedEnd() == ECRelationshipEnd::ECRelationshipEnd_Source ? ECDBSYS_PROP_SourceECClassId : ECDBSYS_PROP_TargetECClassId;
    if (ConstraintECClassIdPropertyMap* propertyMap = static_cast<ConstraintECClassIdPropertyMap*>(const_cast<PropertyMap*>(GetPropertyMaps().Find(refEndClassId))))
        {
        if (SystemPropertyMap::AppendSystemColumnFromNewlyAddedDataTable(*propertyMap, *columnForeignClassId) != SUCCESS)
            return ClassMappingStatus::Error;
        }
    else
        {
        RefCountedPtr<ConstraintECClassIdPropertyMap> propMap = ConstraintECClassIdPropertyMap::CreateInstance(*this, GetReferencedEnd(), {columnForeignClassId});
        if (propMap == nullptr)
            {
            BeAssert(false && "Failed to create PropertyMap ECClassId");
            return ClassMappingStatus::Error;
            }

        if (GetPropertyMapsR().Insert(propMap, 3) != SUCCESS)
            return ClassMappingStatus::Error;


        GetConstraintMapR(GetReferencedEnd()).SetECClassIdPropMap(propMap.get());
        }

    if (GetPropertyMapsR().Size() != 6)
        {
        GetECDb().GetECDbImplR().GetIssueReporter().Report("Failed to map ECRelationshipClass '%s'. ",
                                                           GetClass().GetFullName());
        return ClassMappingStatus::Error;
        }

    if (CreateForiegnKeyConstraint(*primaryTable, classMappingInfo) != ClassMappingStatus::Success)
        return ClassMappingStatus::Error;

    AddIndexToRelationshipEnd(classMappingInfo);
    m_mapping = false;
    return ClassMappingStatus::Success;
    }     

//---------------------------------------------------------------------------------------
// @bsimethod                                               Affan.Khan            05/2017
//+---------------+---------------+---------------+---------------+---------------+------
RelationshipClassEndTableMap* RelationshipClassEndTableMap::GetRootRelationshipMap(SchemaImportContext& ctx)
    {
    ECClassCP c = &GetClass();
    while (c->HasBaseClasses())
        {
        if (c->GetBaseClasses().size() > 1 || !c->IsRelationshipClass())
            {
            BeAssert(false);
            return nullptr;
            }

        c = c->GetBaseClasses().front();
        }

    ECRelationshipClassCP relationshipClass = static_cast<ECRelationshipClassCP>(c);
    ClassMapCP classMap = GetDbMap().GetClassMap(*relationshipClass);
    if (classMap == nullptr)
        {
        if (GetDbMap().MapRelationshipClass(ctx, *relationshipClass) != ClassMappingStatus::Success)
            return nullptr;
        }

    return  static_cast<RelationshipClassEndTableMap*>(const_cast<ClassMap*>(GetDbMap().GetClassMap(*relationshipClass)));
    }

//---------------------------------------------------------------------------------------
// @bsimethod                                               Affan.Khan            05/2017
//+---------------+---------------+---------------+---------------+---------------+------
ClassMappingStatus RelationshipClassEndTableMap::UpdatePersistedEndForChild(SchemaImportContext & ctx, NavigationPropertyMap& navPropMap)
    {
    RelationshipClassEndTableMap* relationshipMap = GetRootRelationshipMap(ctx);
    if (relationshipMap == nullptr)
        return ClassMappingStatus::Error;

    return relationshipMap->UpdatePersistedEnd(ctx, navPropMap);
    }

//---------------------------------------------------------------------------------------
// @bsimethod                                               Affan.Khan            05/2017
//+---------------+---------------+---------------+---------------+---------------+------
ClassMappingStatus RelationshipClassEndTableMap::UpdatePersistedEnd(SchemaImportContext& ctx, NavigationPropertyMap& navPropMap)
    {
    BeAssert(!navPropMap.IsComplete());
    if (GetClass().HasBaseClasses())
        return UpdatePersistedEndForChild(ctx, navPropMap);

    //nav prop only supported if going from foreign end (where FK column is persisted) to referenced end
    NavigationECPropertyCP navigationProperty = navPropMap.GetProperty().GetAsNavigationProperty();
    if (GetMapStrategy().GetStrategy() == MapStrategy::NotMapped)
        {
        GetECDb().GetECDbImplR().GetIssueReporter().Report("Failed to map ECClass '%s'. Its NavigationECProperty '%s' refers to a relationship that has the 'NotMapped' strategy. Therefore its dependencies must have that strategy as well.",
                                                           navigationProperty->GetClass().GetFullName(), navigationProperty->GetName().c_str());
        return ClassMappingStatus::Error;
        }

    if (navPropMap.GetClassMap().GetMapStrategy().GetStrategy() == MapStrategy::NotMapped)
        {
        GetECDb().GetECDbImplR().GetIssueReporter().Report("Failed to map ECRelationship '%s'. Its NavigationECProperty '%s' come from a ECClass %s which has the 'NotMapped' strategy.",
                                                           GetClass().GetFullName(), navigationProperty->GetName().c_str(), navigationProperty->GetClass().GetFullName());
        return ClassMappingStatus::Error;
        }

    const ECRelatedInstanceDirection navDirection = navigationProperty->GetDirection();
    if ((GetForeignEnd() == ECRelationshipEnd_Source && navDirection == ECRelatedInstanceDirection::Backward) ||
        (GetForeignEnd() == ECRelationshipEnd_Target && navDirection == ECRelatedInstanceDirection::Forward))
        {
        Utf8CP constraintEndName = GetForeignEnd() == ECRelationshipEnd_Source ? "Source" : "Target";
        GetDbMap().GetECDb().GetECDbImplR().GetIssueReporter().Report("Failed to map Navigation property '%s.%s'. "
                                                                      "Navigation properties can only be defined on the %s constraint ECClass of the respective ECRelationshipClass '%s'. Reason: "
                                                                      "The Foreign Key is mapped to the %s end of this ECRelationshipClass.",
                                                                      navigationProperty->GetClass().GetFullName(), navigationProperty->GetName().c_str(), constraintEndName,
                                                                      GetClass().GetFullName(), constraintEndName);
        return ClassMappingStatus::Error;
        }

    SingleColumnDataPropertyMap const* idPropMap = nullptr;
    SingleColumnDataPropertyMap const* relECClassIdPropMap = nullptr;

    if (ConstraintECInstanceIdPropertyMap const* idPropertyMap = GetConstraintECInstanceIdPropMap(GetReferencedEnd()))
        idPropMap = idPropertyMap->FindDataPropertyMap(navPropMap.GetClassMap());

    if (ECClassIdPropertyMap const*  classIdPropertyMap = GetECClassIdPropertyMap())
        relECClassIdPropMap = classIdPropertyMap->FindDataPropertyMap(navPropMap.GetClassMap());

    if (idPropMap != nullptr && relECClassIdPropMap != nullptr)
        {
        if (navPropMap.SetMembers(idPropMap->GetColumn(), relECClassIdPropMap->GetColumn(), GetClass().GetId()) != SUCCESS)
            return ClassMappingStatus::Error;

        return ClassMappingStatus::Success;
        }

    if (idPropMap != nullptr || relECClassIdPropMap != nullptr)
        {
        BeAssert(false && "programmer error");
        return ClassMappingStatus::Error;
        }


    auto itor = ctx.GetClassMappingInfoCache().find(this);
    if (itor == ctx.GetClassMappingInfoCache().end())
        return ClassMappingStatus::Error;

    RelationshipMappingInfo const& classMappingInfo = static_cast<RelationshipMappingInfo const&> (*itor->second);
    DbTable& fkTable = const_cast<DbTable&>(navPropMap.GetClassMap().GetJoinedOrPrimaryTable());


    /*
                                        Foo------->FooHasGoo-------->Goo
                                Source (Reference)        Target (Foriegn)

    Foo [ts_Foo]
    ----------------------------------------------------------------------------------------------------------------
    ECInstanceId  |  ECClassId   | ...
    ----------------------------------------------------------------------------------------------------------------
        Id          ECClassId

    Goo [ts_Goo]
    ----------------------------------------------------------------------------------------------------------------
    ECInstanceId  |  ECClassId  |  NavProp.Id  |  NavProp.RelECClassId | ...
    ----------------------------------------------------------------------------------------------------------------
        Id           ECClassId       FK_Id          FK_RelECClassId     ...

    FooHasGoo [ts_Goo]
    ----------------------------------------------------------------------------------------------------------------
    ECInstanceId  |  ECClassId  |  SourceECInstanceId  |  SourceECClassId  |  TargetECInstanceId  |  TargetECClassId
    ----------------------------------------------------------------------------------------------------------------
    ts_Goo           ts_Goo           ts_Goo                 ts_Foo              ts_Goo                ts_Goo
    Id         FK_RelECClassId       FK_Id                ECClassId              Id                 ECClassId
    |                |                 |                      |                    |                     |
    1                2                 3                      4                    5                     6
    M                M                 M                      X                    M                     M

    1. columnId
    2. columnClassId
    3. columnForeignId
    4. columnForeignClassId
    5. columnRefId
    6. columnRefClassId

    M  -> Map in this methiod
    X -> Map in Finish ()
    */

    ForeignKeyColumnInfo fkColInfo;
    DbColumn* columnRefId = CreateForeignColumn(classMappingInfo, fkTable, navPropMap, fkColInfo);
    if (columnRefId == nullptr)
        return ClassMappingStatus::Error;

    DbColumn::UpdateKind(*columnRefId, GetReferencedEnd() == ECRelationshipEnd_Source ? DbColumn::Kind::SourceECInstanceId : DbColumn::Kind::TargetECInstanceId);

    AddTable(columnRefId->GetTableR());
    DbColumn* columnId = const_cast<DbColumn*>(fkTable.FindFirst(DbColumn::Kind::ECInstanceId));
    if (columnId == nullptr)
        return ClassMappingStatus::Error;

    DbColumn* columnClassId = CreateRelECClassIdColumn(fkTable, fkColInfo, *columnRefId, navPropMap);
    if (columnClassId == nullptr)
        return ClassMappingStatus::Error;

    DbColumn::UpdateKind(*columnClassId, DbColumn::Kind::RelECClassId);

    DbColumn* columnForeignClassId = CreateReferencedClassIdColumn(fkTable);
    if (columnForeignClassId == nullptr)
        return ClassMappingStatus::Error;

    DbColumn::UpdateKind(*columnForeignClassId, GetForeignEnd() == ECRelationshipEnd_Source ? DbColumn::Kind::SourceECClassId : DbColumn::Kind::TargetECClassId);

    DbColumn* columnForeignId = const_cast<DbColumn*>(fkTable.FindFirst(DbColumn::Kind::ECInstanceId));
    if (columnForeignId == nullptr)
        return ClassMappingStatus::Error;

    DbColumn::UpdateKind(*columnForeignId, GetForeignEnd() == ECRelationshipEnd_Source ? DbColumn::Kind::SourceECInstanceId : DbColumn::Kind::TargetECInstanceId);


    //[+++ECInstanceId-----------------------------------------------------------------------------------------------------------------------------------]
    if (ECInstanceIdPropertyMap* propertyMap = static_cast<ECInstanceIdPropertyMap*>(const_cast<PropertyMap*>(GetPropertyMaps().Find(ECDBSYS_PROP_ECInstanceId))))
        {
        if (SystemPropertyMap::AppendSystemColumnFromNewlyAddedDataTable(*propertyMap, *columnId) != SUCCESS)
            return ClassMappingStatus::Error;
        }
    else
        {
        RefCountedPtr<ECInstanceIdPropertyMap> propMap = ECInstanceIdPropertyMap::CreateInstance(*this, {columnId});

        if (propMap == nullptr)
            {
            BeAssert(false && "Failed to create PropertyMap ECInstanceId");
            return ClassMappingStatus::Error;
            }

        if (GetPropertyMapsR().Insert(propMap, 0) != SUCCESS)
            return ClassMappingStatus::Error;
        }

    //[+++ECClassId-----------------------------------------------------------------------------------------------------------------------------------]
    if (ECClassIdPropertyMap* propertyMap = static_cast<ECClassIdPropertyMap*>(const_cast<PropertyMap*>(GetPropertyMaps().Find(ECDBSYS_PROP_ECClassId))))
        {
        if (SystemPropertyMap::AppendSystemColumnFromNewlyAddedDataTable(*propertyMap, *columnClassId) != SUCCESS)
            return ClassMappingStatus::Error;
        }
    else
        {
        RefCountedPtr<ECClassIdPropertyMap> propMap = ECClassIdPropertyMap::CreateInstance(*this, {columnClassId});
        if (propMap == nullptr)
            {
            BeAssert(false && "Failed to create PropertyMap ECClassId");
            return ClassMappingStatus::Error;
            }

        if (GetPropertyMapsR().Insert(propMap, 1) != SUCCESS)
            return ClassMappingStatus::Error;
        }

    Utf8CP refEnd = GetReferencedEnd() == ECRelationshipEnd::ECRelationshipEnd_Source ? ECDBSYS_PROP_SourceECInstanceId : ECDBSYS_PROP_TargetECInstanceId;
    Utf8CP foreignEnd = GetForeignEnd() == ECRelationshipEnd::ECRelationshipEnd_Source ? ECDBSYS_PROP_SourceECInstanceId : ECDBSYS_PROP_TargetECInstanceId;
    Utf8CP foreignEndClassId = GetForeignEnd() == ECRelationshipEnd::ECRelationshipEnd_Source ? ECDBSYS_PROP_SourceECClassId : ECDBSYS_PROP_TargetECClassId;
    //[-----------------------------------------------------------------------------------------------------------------------------------]
    if (ConstraintECInstanceIdPropertyMap* propertyMap = static_cast<ConstraintECInstanceIdPropertyMap*>(const_cast<PropertyMap*>(GetPropertyMaps().Find(refEnd))))
        {
        if (SystemPropertyMap::AppendSystemColumnFromNewlyAddedDataTable(*propertyMap, *columnRefId) != SUCCESS)
            return ClassMappingStatus::Error;
        }
    else
        {
        RefCountedPtr<ConstraintECInstanceIdPropertyMap> propMap = ConstraintECInstanceIdPropertyMap::CreateInstance(*this, GetReferencedEnd(), {columnRefId});
        if (propMap == nullptr)
            {
            BeAssert(false && "Failed to create PropertyMap ECClassId");
            return ClassMappingStatus::Error;
            }

        if (GetPropertyMapsR().Insert(propMap, 2) != SUCCESS)
            return ClassMappingStatus::Error;

        GetConstraintMapR(GetReferencedEnd()).SetECInstanceIdPropMap(propMap.get());
        }

    //[-----------------------------------------------------------------------------------------------------------------------------------]
    if (ConstraintECInstanceIdPropertyMap* propertyMap = static_cast<ConstraintECInstanceIdPropertyMap*>(const_cast<PropertyMap*>(GetPropertyMaps().Find(foreignEnd))))
        {
        if (SystemPropertyMap::AppendSystemColumnFromNewlyAddedDataTable(*propertyMap, *columnForeignId) != SUCCESS)
            return ClassMappingStatus::Error;
        }
    else
        {
        RefCountedPtr<ConstraintECInstanceIdPropertyMap> propMap = ConstraintECInstanceIdPropertyMap::CreateInstance(*this, GetForeignEnd(), {columnForeignId});
        if (propMap == nullptr)
            {
            BeAssert(false && "Failed to create PropertyMap ECClassId");
            return ClassMappingStatus::Error;
            }

        if (GetPropertyMapsR().Insert(propMap, 4) != SUCCESS)
            return ClassMappingStatus::Error;

        GetConstraintMapR(GetForeignEnd()).SetECInstanceIdPropMap(propMap.get());
        }

    //[-----------------------------------------------------------------------------------------------------------------------------------]
    if (ConstraintECClassIdPropertyMap* propertyMap = static_cast<ConstraintECClassIdPropertyMap*>(const_cast<PropertyMap*>(GetPropertyMaps().Find(foreignEndClassId))))
        {
        if (SystemPropertyMap::AppendSystemColumnFromNewlyAddedDataTable(*propertyMap, *columnForeignClassId) != SUCCESS)
            return ClassMappingStatus::Error;
        }
    else
        {
        RefCountedPtr<ConstraintECClassIdPropertyMap> propMap = ConstraintECClassIdPropertyMap::CreateInstance(*this, GetForeignEnd(), {columnForeignClassId});
        if (propMap == nullptr)
            {
            BeAssert(false && "Failed to create PropertyMap ECClassId");
            return ClassMappingStatus::Error;
            }

        if (GetPropertyMapsR().Insert(propMap, 5) != SUCCESS)
            return ClassMappingStatus::Error;

        GetConstraintMapR(GetForeignEnd()).SetECClassIdPropMap(propMap.get());
        }

    //[-----------------------------------------------------------------------------------------------------------------------------------]
    if (navPropMap.SetMembers(*columnRefId, *columnClassId, GetClass().GetId()) != SUCCESS)
        return ClassMappingStatus::Error;

    Modified();
    return ClassMappingStatus::Success;
    }

//---------------------------------------------------------------------------------------
// @bsimethod                                               Krischan.Eberle       06/2013
//+---------------+---------------+---------------+---------------+---------------+------
ClassMappingStatus RelationshipClassEndTableMap::_Map(ClassMappingContext& ctx)
    {   
    // This call is noop as the relationship get mapped through
    // 1. UpdatePersistedEnd()
    // 2. Finish() - is called
    //----------------------------------------------------------
    return ClassMappingStatus::Success;
    }


//---------------------------------------------------------------------------------------
// @bsimethod                                               Affan.Khan           01/2015
//+---------------+---------------+---------------+---------------+---------------+------
BentleyStatus RelationshipClassEndTableMap::_Load(ClassMapLoadContext& ctx, DbClassMapLoadContext const& mapInfo)
    {
    if (SUCCESS != ClassMap::_Load(ctx, mapInfo))
        return ERROR;

    //SourceECInstanceId
    std::vector<DbColumn const*> const* mapColumns = mapInfo.FindColumnByAccessString(ECDBSYS_PROP_SourceECInstanceId);
    if (mapColumns == nullptr)
        {
        BeAssert(false);
        return ERROR;
        }

    RefCountedPtr<ConstraintECInstanceIdPropertyMap> sourceECInstanceIdPropMap = ConstraintECInstanceIdPropertyMap::CreateInstance(*this, ECRelationshipEnd_Source, *mapColumns);
    if (sourceECInstanceIdPropMap == nullptr)
        {
        BeAssert(false);
        return ERROR;
        }

    if (GetPropertyMapsR().Insert(sourceECInstanceIdPropMap) != SUCCESS)
        return ERROR;

    m_sourceConstraintMap.SetECInstanceIdPropMap(sourceECInstanceIdPropMap.get());

    //SourceECClassId
    mapColumns = mapInfo.FindColumnByAccessString(ECDBSYS_PROP_SourceECClassId);
    if (mapColumns == nullptr)
        {
        BeAssert(false);
        return ERROR;
        }

    RefCountedPtr<ConstraintECClassIdPropertyMap> sourceClassIdPropMap = ConstraintECClassIdPropertyMap::CreateInstance(*this, ECRelationshipEnd_Source, *mapColumns);
    if (sourceClassIdPropMap == nullptr)
        {
        BeAssert(false);
        return ERROR;
        }

    if (GetPropertyMapsR().Insert(sourceClassIdPropMap) != SUCCESS)
        return ERROR;

    m_sourceConstraintMap.SetECClassIdPropMap(sourceClassIdPropMap.get());

    //TargetECInstanceId
    mapColumns = mapInfo.FindColumnByAccessString(ECDBSYS_PROP_TargetECInstanceId);
    if (mapColumns == nullptr)
        {
        BeAssert(false);
        return ERROR;
        }

    RefCountedPtr<ConstraintECInstanceIdPropertyMap> targetECInstanceIdPropMap = ConstraintECInstanceIdPropertyMap::CreateInstance(*this, ECRelationshipEnd_Target, *mapColumns);
    if (targetECInstanceIdPropMap == nullptr)
        {
        BeAssert(false);
        return ERROR;
        }

    if (GetPropertyMapsR().Insert(targetECInstanceIdPropMap) != SUCCESS)
        return ERROR;

    m_targetConstraintMap.SetECInstanceIdPropMap(targetECInstanceIdPropMap.get());

    //TargetECClassId
    mapColumns = mapInfo.FindColumnByAccessString(ECDBSYS_PROP_TargetECClassId);
    if (mapColumns == nullptr)
        {
        BeAssert(false);
        return ERROR;
        }

    RefCountedPtr<ConstraintECClassIdPropertyMap> targetClassIdPropMap = ConstraintECClassIdPropertyMap::CreateInstance(*this, ECRelationshipEnd_Target, *mapColumns);
    if (targetClassIdPropMap == nullptr)
        {
        BeAssert(false);
        return ERROR;
        }

    if (GetPropertyMapsR().Insert(targetClassIdPropMap) != SUCCESS)
        return ERROR;

    m_targetConstraintMap.SetECClassIdPropMap(targetClassIdPropMap.get());
    return SUCCESS;
    }

//--------------------------------------------------------------------------------------
//@bsimethod                                 Krischan.Eberle                   04/2016
//+---------------+---------------+---------------+---------------+---------------+------
BentleyStatus RelationshipClassEndTableMap::ValidateForeignKeyColumn(DbColumn const& fkColumn, bool cardinalityImpliesNotNullOnFkCol, DbColumn::Kind fkColKind) const
    {
    DbTable& fkTable = fkColumn.GetTableR();

    if (fkColumn.DoNotAllowDbNull() != cardinalityImpliesNotNullOnFkCol)
        {
        Utf8CP error = nullptr;
        if (cardinalityImpliesNotNullOnFkCol)
            error = "Failed to map ECRelationshipClass '%s'. It is mapped to an existing foreign key column which is nullable "
            "although the relationship's cardinality implies that the column is not nullable. Either modify the cardinality or mark the property specified that maps to the foreign key column as not nullable.";
        else
            error = "Failed to map ECRelationshipClass '%s'. It is mapped to an existing foreign key column which is not nullable "
            "although the relationship's cardinality implies that the column is nullable. Please modify the cardinality accordingly.";

        Issues().Report(error, GetRelationshipClass().GetFullName());
        return ERROR;
        }

    const bool tableIsReadonly = !fkTable.GetEditHandle().CanEdit();
    if (tableIsReadonly)
        fkTable.GetEditHandleR().BeginEdit();

    //Kind of existing columns must be modified so that they also have the constraint ecinstanceid kind
    const_cast<DbColumn&>(fkColumn).AddKind(fkColKind);

    if (tableIsReadonly)
        fkTable.GetEditHandleR().EndEdit();

    return SUCCESS;
    }


/*---------------------------------------------------------------------------------------
* @bsimethod                                                    affan.khan         9/2012
+---------------+---------------+---------------+---------------+---------------+------*/
void RelationshipClassEndTableMap::AddIndexToRelationshipEnd(RelationshipMappingInfo const& relClassMappingInfo)
    {
    //0:0 or 1:1 cardinalities imply unique index
    const bool isUniqueIndex = GetRelationshipClass().GetSource().GetMultiplicity().GetUpperLimit() <= 1 &&
                               GetRelationshipClass().GetTarget().GetMultiplicity().GetUpperLimit() <= 1;

    if (!relClassMappingInfo.GetFkMappingInfo()->IsPhysicalFk())
        return;

    BeAssert(GetReferencedEndECInstanceIdPropMap() != nullptr);
    for (SystemPropertyMap::PerTableIdPropertyMap const* vmap : GetReferencedEndECInstanceIdPropMap()->GetDataPropertyMaps())
        {
        DbTable& persistenceEndTable = const_cast<DbTable&>(vmap->GetColumn().GetTable());
        if (persistenceEndTable.GetType() == DbTable::Type::Existing || vmap->GetColumn().IsShared())
            continue;

        // name of the index
        Nullable<Utf8String> name(isUniqueIndex ? "uix_" : "ix_");
        name.ValueR().append(persistenceEndTable.GetName()).append("_fk_").append(GetClass().GetSchema().GetAlias() + "_" + GetClass().GetName());
        if (GetMapStrategy().GetStrategy() == MapStrategy::ForeignKeyRelationshipInSourceTable)
            name.ValueR().append("_source");
        else
            name.ValueR().append("_target");

        GetDbMap().GetDbSchemaR().CreateIndex(persistenceEndTable, name, isUniqueIndex, {&vmap->GetColumn()}, true, true, GetClass().GetId());
        }
    }

//---------------------------------------------------------------------------------------
// @bsimethod                                               Krischan.Eberle       11/2013
//+---------------+---------------+---------------+---------------+---------------+------
ConstraintECInstanceIdPropertyMap const* RelationshipClassEndTableMap::GetReferencedEndECInstanceIdPropMap() const
    {
    return GetConstraintMap(GetReferencedEnd()).GetECInstanceIdPropMap();
    }

//---------------------------------------------------------------------------------------
// @bsimethod                                               Krischan.Eberle       11/2013
//+---------------+---------------+---------------+---------------+---------------+------
ECN::ECRelationshipEnd RelationshipClassEndTableMap::GetForeignEnd() const
    {
    return GetMapStrategy().GetStrategy() == MapStrategy::ForeignKeyRelationshipInSourceTable ? ECRelationshipEnd_Source : ECRelationshipEnd_Target;
    }

//---------------------------------------------------------------------------------------
// @bsimethod                                               Krischan.Eberle       11/2013
//+---------------+---------------+---------------+---------------+---------------+------
ECN::ECRelationshipEnd RelationshipClassEndTableMap::GetReferencedEnd() const
    {
    return GetForeignEnd() == ECRelationshipEnd_Source ? ECRelationshipEnd_Target : ECRelationshipEnd_Source;
    }

//---------------------------------------------------------------------------------------
// @bsimethod                      Krischan.Eberle                          01/2016
//+---------------+---------------+---------------+---------------+---------------+------
void RelationshipClassEndTableMap::GetForeignKeyColumnInfo(ForeignKeyColumnInfo& fkColInfo, NavigationPropertyMap const& navProp) const
    {
<<<<<<< HEAD
=======
    ECRelationshipConstraintClassList const& constraintClasses = constraint.GetConstraintClasses();
    if (constraintClasses.size() == 0)
        return SUCCESS;

    const ECRelatedInstanceDirection expectedDirection = constraintEnd == ECRelationshipEnd::ECRelationshipEnd_Source ? ECRelatedInstanceDirection::Forward : ECRelatedInstanceDirection::Backward;
    NavigationECPropertyCP singleNavProperty = nullptr;
    for (ECClassCP constraintClass : constraintClasses)
        {
        for (ECPropertyCP prop : constraintClass->GetProperties())
            {
            NavigationECPropertyCP navProp = prop->GetAsNavigationProperty();
            if (navProp == singleNavProperty)
                continue; //this case can occur if multiple constraint class inherit the same nav prop 

            if (navProp != nullptr && navProp->GetRelationshipClass() == &relClass && navProp->GetDirection() == expectedDirection)
                {
                if (singleNavProperty == nullptr)
                    singleNavProperty = navProp;
                else
                    {
                    LOG.infov("More than one NavigationECProperty found on the %s constraint classes of the ECRelationship %s. Therefore the constraint column name cannot be implied from a navigation property. A default name will be picked.",
                              constraintEnd == ECRelationshipEnd_Source ? "source" : "target", relClass.GetFullName());
                    return SUCCESS;
                    }
                }
            }
        }

    //no nav prop found
    if (singleNavProperty == nullptr)
        return SUCCESS;

>>>>>>> 4ae480b7
    //if not overridden with a PropertyMap CA, the FK column name is implied as <nav prop name>Id.
    //if nav prop name ends with "Id" already, it is not appended again.
    NavigationECPropertyCP singleNavProperty = static_cast<NavigationECPropertyCP>(&navProp.GetProperty());
    Utf8StringCR navPropName = singleNavProperty->GetName();
    Utf8String defaultFkColName, defaultRelClassIdColName;
    if (navPropName.EndsWithIAscii("id"))
        {
        defaultFkColName.assign(navPropName);
        defaultRelClassIdColName = navPropName.substr(0, navPropName.size() - 2);
        }
    else
        {
        defaultFkColName.assign(navPropName).append("Id");
        defaultRelClassIdColName.assign(navPropName);
        }

    defaultRelClassIdColName.append(RELECCLASSID_COLNAME_TOKEN);
    TablePerHierarchyInfo const& tphInfo = navProp.GetClassMap().GetMapStrategy().GetTphInfo();
    if (tphInfo.IsValid() && tphInfo.GetShareColumnsMode() == TablePerHierarchyInfo::ShareColumnsMode::Yes)
        {
        //table uses shared columns, so FK col position cannot depend on NavigationProperty position
        fkColInfo.Assign(defaultFkColName, defaultRelClassIdColName);
        return;
        }

    fkColInfo.Assign(defaultFkColName, defaultRelClassIdColName);
    return;
    }

//************************** RelationshipClassLinkTableMap *****************************************
/*---------------------------------------------------------------------------------**//**
* @bsimethod                                   Ramanujam.Raman                   06/12
+---------------+---------------+---------------+---------------+---------------+------*/
RelationshipClassLinkTableMap::RelationshipClassLinkTableMap(ECDb const& ecdb, ECN::ECClassCR ecRelClass, MapStrategyExtendedInfo const& mapStrategy)
    : RelationshipClassMap(ecdb, Type::RelationshipLinkTable, ecRelClass, mapStrategy)
    {}

//---------------------------------------------------------------------------------------
//@bsimethod                                   Ramanujam.Raman                   06 / 12
//---------------------------------------------------------------------------------------
ClassMappingStatus RelationshipClassLinkTableMap::_Map(ClassMappingContext& ctx)
    {
    BeAssert(!MapStrategyExtendedInfo::IsForeignKeyMapping(GetMapStrategy()) &&
             "RelationshipClassLinkTableMap is not meant to be used with other map strategies.");

    ClassMappingStatus stat = DoMapPart1(ctx);
    if (stat != ClassMappingStatus::Success)
        return stat;

    BeAssert(dynamic_cast<RelationshipMappingInfo const*> (&ctx.GetClassMappingInfo()) != nullptr);
    RelationshipMappingInfo const& relationClassMapInfo = static_cast<RelationshipMappingInfo const&> (ctx.GetClassMappingInfo());

    if (GetRelationshipClass().HasBaseClasses())
        return MapSubClass(ctx, relationClassMapInfo);

    ECRelationshipClassCR relationshipClass = GetRelationshipClass();
    ECRelationshipConstraintCR sourceConstraint = relationshipClass.GetSource();
    ECRelationshipConstraintCR targetConstraint = relationshipClass.GetTarget();

    //**** Constraint columns and prop maps
    bool addSourceECClassIdColumnToTable = false;
    DetermineConstraintClassIdColumnHandling(addSourceECClassIdColumnToTable, sourceConstraint);

    bool addTargetECClassIdColumnToTable = false;
    DetermineConstraintClassIdColumnHandling(addTargetECClassIdColumnToTable, targetConstraint);
    stat = CreateConstraintPropMaps(ctx, relationClassMapInfo, addSourceECClassIdColumnToTable, addTargetECClassIdColumnToTable);
    if (stat != ClassMappingStatus::Success)
        return stat;

    stat = DoMapPart2(ctx);
    if (stat != ClassMappingStatus::Success)
        return stat;

    //only create constraints on TPH root or if not TPH and not existing table
    if (GetPrimaryTable().GetType() != DbTable::Type::Existing && relationClassMapInfo.GetLinkTableMappingInfo()->GetCreateForeignKeyConstraintsFlag() &&
        (!GetMapStrategy().IsTablePerHierarchy() || GetTphHelper()->DetermineTphRootClassId() == GetClass().GetId())) 
        {
        //Create FK from Source-Primary to LinkTable
        DbTable const* sourceTable = *relationClassMapInfo.GetSourceTables().begin();
        DbColumn const* fkColumn = &GetSourceECInstanceIdPropMap()->FindDataPropertyMap(GetPrimaryTable())->GetColumn();
        DbColumn const* referencedColumn = sourceTable->FindFirst(DbColumn::Kind::ECInstanceId);
        GetPrimaryTable().CreateForeignKeyConstraint(*fkColumn, *referencedColumn, ForeignKeyDbConstraint::ActionType::Cascade, ForeignKeyDbConstraint::ActionType::NotSpecified);

        //Create FK from Target-Primary to LinkTable
        DbTable const* targetTable = *relationClassMapInfo.GetTargetTables().begin();
        fkColumn = &GetTargetECInstanceIdPropMap()->FindDataPropertyMap(GetPrimaryTable())->GetColumn();
        referencedColumn = targetTable->FindFirst(DbColumn::Kind::ECInstanceId);
        GetPrimaryTable().CreateForeignKeyConstraint(*fkColumn, *referencedColumn, ForeignKeyDbConstraint::ActionType::Cascade, ForeignKeyDbConstraint::ActionType::NotSpecified);
        }


    AddIndices(ctx, relationClassMapInfo.GetLinkTableMappingInfo()->AllowDuplicateRelationships());
    return ClassMappingStatus::Success;
    }

//---------------------------------------------------------------------------------------
// @bsimethod                                 Krischan.Eberle                12 / 2016
//+---------------+---------------+---------------+---------------+---------------+------
ClassMappingStatus RelationshipClassLinkTableMap::MapSubClass(ClassMappingContext& ctx, RelationshipMappingInfo const& mappingInfo)
    {
    if (GetClass().GetBaseClasses().size() != 1)
        {
        BeAssert(false && "Multi-inheritance of ECRelationshipclasses should have been caught before already");
        return ClassMappingStatus::Error;
        }

    ECClassCP baseClass = GetClass().GetBaseClasses()[0];
    ClassMap const* baseClassMap = GetDbMap().GetClassMap(*baseClass);
    if (baseClassMap == nullptr || baseClassMap->GetType() != ClassMap::Type::RelationshipLinkTable)
        {
        BeAssert(false && "Could not find class map of base ECRelationship class or is not of right type");
        return ClassMappingStatus::Error;
        }

    RelationshipClassLinkTableMap const& baseRelClassMap = baseClassMap->GetAs<RelationshipClassLinkTableMap>();

    //SourceECInstanceId prop map
    RefCountedPtr<SystemPropertyMap> clonedSourceECInstanceIdPropMap = PropertyMapCopier::CreateCopy(*baseRelClassMap.GetSourceECInstanceIdPropMap(), *this);
    if (GetPropertyMapsR().Insert(clonedSourceECInstanceIdPropMap) != SUCCESS)
        return ClassMappingStatus::Error;

    m_sourceConstraintMap.SetECInstanceIdPropMap(&clonedSourceECInstanceIdPropMap->GetAs<ConstraintECInstanceIdPropertyMap>());

    //SourceECClassId prop map
    RefCountedPtr<SystemPropertyMap> clonedSourceECClassIdPropMap = PropertyMapCopier::CreateCopy(*baseRelClassMap.GetSourceECClassIdPropMap(), *this);
    if (GetPropertyMapsR().Insert(clonedSourceECClassIdPropMap) != SUCCESS)
        return ClassMappingStatus::Error;

    m_sourceConstraintMap.SetECClassIdPropMap(&clonedSourceECClassIdPropMap->GetAs<ConstraintECClassIdPropertyMap>());

    //TargetECInstanceId prop map
    RefCountedPtr<SystemPropertyMap> clonedTargetECInstanceIdPropMap = PropertyMapCopier::CreateCopy(*baseRelClassMap.GetTargetECInstanceIdPropMap(), *this);
    if (GetPropertyMapsR().Insert(clonedTargetECInstanceIdPropMap) != SUCCESS)
        return ClassMappingStatus::Error;

    m_targetConstraintMap.SetECInstanceIdPropMap(&clonedTargetECInstanceIdPropMap->GetAs<ConstraintECInstanceIdPropertyMap>());

    //TargetECClassId prop map
    RefCountedPtr<SystemPropertyMap> clonedTargetECClassIdPropMap = PropertyMapCopier::CreateCopy(*baseRelClassMap.GetTargetECClassIdPropMap(), *this);
    if (GetPropertyMapsR().Insert(clonedTargetECClassIdPropMap) != SUCCESS)
        return ClassMappingStatus::Error;

    m_targetConstraintMap.SetECClassIdPropMap(&clonedTargetECClassIdPropMap->GetAs<ConstraintECClassIdPropertyMap>());

    ClassMappingStatus stat = DoMapPart2(ctx);
    if (stat != ClassMappingStatus::Success)
        return stat;

    AddIndices(ctx, DetermineAllowDuplicateRelationshipsFlagFromRoot(*baseClass->GetRelationshipClassCP()));
    return ClassMappingStatus::Success;
    }

//---------------------------------------------------------------------------------------
//@bsimethod                                   Affan.Khan                         04 / 15
//---------------------------------------------------------------------------------------
DbColumn* RelationshipClassLinkTableMap::ConfigureForeignECClassIdKey(ClassMappingContext& ctx, RelationshipMappingInfo const& mapInfo, ECRelationshipEnd relationshipEnd)
    {
    DbColumn* endECClassIdColumn = nullptr;
    ECRelationshipClassCP relationship = mapInfo.GetClass().GetRelationshipClassCP();
    BeAssert(relationship != nullptr);
    ECRelationshipConstraintCR foreignEndConstraint = relationshipEnd == ECRelationshipEnd_Source ? relationship->GetSource() : relationship->GetTarget();
    ECClass const* foreignEndClass = foreignEndConstraint.GetConstraintClasses()[0];
    ClassMap const* foreignEndClassMap = GetDbMap().GetClassMap(*foreignEndClass);
    size_t foreignEndTableCount = GetDbMap().GetTableCountOnRelationshipEnd(ctx.GetImportCtx(), foreignEndConstraint);

    Utf8String columnName = DetermineConstraintECClassIdColumnName(*mapInfo.GetLinkTableMappingInfo(), relationshipEnd);
    if (GetPrimaryTable().FindColumn(columnName.c_str()) != nullptr &&
        GetMapStrategy().GetStrategy() != MapStrategy::TablePerHierarchy && GetMapStrategy().GetStrategy() != MapStrategy::ExistingTable)
        {
        //Following error occurs in Upgrading ECSchema but is not fatal.
        LOG.errorv("Failed to map ECRelationshipClass '%s': Table '%s' already contains column named '%s'.",
                   GetClass().GetFullName(), GetPrimaryTable().GetName().c_str(), columnName.c_str());
        return nullptr;
        }

    const DbColumn::Kind columnId = relationshipEnd == ECRelationshipEnd::ECRelationshipEnd_Source ? DbColumn::Kind::SourceECClassId : DbColumn::Kind::TargetECClassId;

    if (ConstraintIncludesAnyClass(foreignEndConstraint.GetConstraintClasses()) || foreignEndTableCount > 1)
        {
        //! We will create ECClassId column in this case
        endECClassIdColumn = CreateConstraintColumn(columnName.c_str(), columnId, PersistenceType::Physical);
        BeAssert(endECClassIdColumn != nullptr);
        }
    else
        {
        //! We will use JOIN to otherTable to get the ECClassId (if any)
        endECClassIdColumn = const_cast<DbColumn*>(foreignEndClassMap->GetPrimaryTable().FindFirst(DbColumn::Kind::ECClassId));
        if (endECClassIdColumn == nullptr)
            endECClassIdColumn = CreateConstraintColumn(columnName.c_str(), columnId, PersistenceType::Virtual);
        }

    return endECClassIdColumn;
    }


//---------------------------------------------------------------------------------------
// @bsimethod                                               Krischan.Eberle       11/2013
//+---------------+---------------+---------------+---------------+---------------+------
ClassMappingStatus RelationshipClassLinkTableMap::CreateConstraintPropMaps(ClassMappingContext& ctx, RelationshipMappingInfo const& mapInfo, bool addSourceECClassIdColumnToTable,
    bool addTargetECClassIdColumnToTable)
    {
    //**** SourceECInstanceId prop map 
    Utf8String columnName = DetermineConstraintECInstanceIdColumnName(*mapInfo.GetLinkTableMappingInfo(), ECRelationshipEnd_Source);
    if (columnName.empty() || GetPrimaryTable().FindColumn(columnName.c_str()) != nullptr && GetMapStrategy().GetStrategy() != MapStrategy::TablePerHierarchy && GetMapStrategy().GetStrategy() != MapStrategy::ExistingTable)
        {
        LOG.errorv("Failed to map ECRelationshipClass '%s': Table '%s' already contains " ECDBSYS_PROP_SourceECInstanceId " column named '%s'.",
                   GetClass().GetFullName(), GetPrimaryTable().GetName().c_str(), columnName.c_str());
        return ClassMappingStatus::Error;
        }

    DbColumn const* sourceECInstanceIdColumn = CreateConstraintColumn(columnName.c_str(), DbColumn::Kind::SourceECInstanceId, PersistenceType::Physical);
    if (sourceECInstanceIdColumn == nullptr)
        return ClassMappingStatus::Error;

    auto sourceECInstanceIdPropMap = ConstraintECInstanceIdPropertyMap::CreateInstance(*this, ECRelationshipEnd_Source, {sourceECInstanceIdColumn});
    PRECONDITION(sourceECInstanceIdPropMap.IsValid(), ClassMappingStatus::Error);
    if (GetPropertyMapsR().Insert(sourceECInstanceIdPropMap) != SUCCESS)
        return ClassMappingStatus::Error;

    m_sourceConstraintMap.SetECInstanceIdPropMap(sourceECInstanceIdPropMap.get());

    //**** SourceECClassId prop map
    DbColumn const* sourceECClassIdColumn = ConfigureForeignECClassIdKey(ctx, mapInfo, ECRelationshipEnd_Source);
    auto sourceECClassIdPropMap = ConstraintECClassIdPropertyMap::CreateInstance(*this, ECRelationshipEnd_Source, {sourceECClassIdColumn} );
    PRECONDITION(sourceECClassIdPropMap.IsValid(), ClassMappingStatus::Error);
    if (GetPropertyMapsR().Insert(sourceECClassIdPropMap) != SUCCESS)
        return ClassMappingStatus::Error;

    m_sourceConstraintMap.SetECClassIdPropMap(sourceECClassIdPropMap.get());


    //**** TargetECInstanceId prop map 
    columnName = DetermineConstraintECInstanceIdColumnName(*mapInfo.GetLinkTableMappingInfo(), ECRelationshipEnd_Target);
    if (columnName.empty() || GetPrimaryTable().FindColumn(columnName.c_str()) != nullptr && GetMapStrategy().GetStrategy() != MapStrategy::TablePerHierarchy && GetMapStrategy().GetStrategy() != MapStrategy::ExistingTable)
        {
        LOG.errorv("Failed to map ECRelationshipClass '%s': Table '%s' already contains " ECDBSYS_PROP_TargetECInstanceId " column named '%s'.",
                   GetClass().GetFullName(), GetPrimaryTable().GetName().c_str(), columnName.c_str());
        return ClassMappingStatus::Error;
        }

    DbColumn const* targetECInstanceIdColumn = CreateConstraintColumn(columnName.c_str(), DbColumn::Kind::TargetECInstanceId, PersistenceType::Physical);
    if (targetECInstanceIdColumn == nullptr)
        return ClassMappingStatus::Error;

    auto targetECInstanceIdPropMap = ConstraintECInstanceIdPropertyMap::CreateInstance(*this, ECRelationshipEnd_Target, {targetECInstanceIdColumn});
    PRECONDITION(targetECInstanceIdPropMap.IsValid(), ClassMappingStatus::Error);
    if (GetPropertyMapsR().Insert(targetECInstanceIdPropMap) != SUCCESS)
        return ClassMappingStatus::Error;

    m_targetConstraintMap.SetECInstanceIdPropMap(targetECInstanceIdPropMap.get());


    //**** TargetECClassId prop map
    DbColumn const* targetECClassIdColumn = ConfigureForeignECClassIdKey(ctx, mapInfo, ECRelationshipEnd_Target);
    auto targetECClassIdPropMap = ConstraintECClassIdPropertyMap::CreateInstance(*this , ECRelationshipEnd_Target, {targetECClassIdColumn});
    if (targetECClassIdPropMap == nullptr)
        {
        BeAssert(false);
        return ClassMappingStatus::Error;
        }

    if (GetPropertyMapsR().Insert(targetECClassIdPropMap) != SUCCESS)
        return ClassMappingStatus::Error;

    m_targetConstraintMap.SetECClassIdPropMap(targetECClassIdPropMap.get());
    return ClassMappingStatus::Success;
    }

/*---------------------------------------------------------------------------------**//**
* @bsimethod                                   Affan.Khan                            09/12
+---------------+---------------+---------------+---------------+---------------+------*/
void RelationshipClassLinkTableMap::AddIndices(ClassMappingContext& ctx, bool allowDuplicateRelationships)
    {
    if (GetPrimaryTable().GetType() == DbTable::Type::Existing)
        return;

    // Add indices on the source and target based on cardinality
    //(the many side can be unique, but the one side must never be unique)
    const bool sourceIsUnique = !allowDuplicateRelationships && (GetRelationshipClass().GetTarget().GetMultiplicity().GetUpperLimit() <= 1);
    const bool targetIsUnique = !allowDuplicateRelationships && (GetRelationshipClass().GetSource().GetMultiplicity().GetUpperLimit() <= 1);

    AddIndex(ctx.GetImportCtx(), RelationshipIndexSpec::Source, sourceIsUnique);
    AddIndex(ctx.GetImportCtx(), RelationshipIndexSpec::Target, targetIsUnique);

    if (!allowDuplicateRelationships)
        AddIndex(ctx.GetImportCtx(), RelationshipClassLinkTableMap::RelationshipIndexSpec::SourceAndTarget, true);
    }


/*---------------------------------------------------------------------------------**//**
* @bsimethod                                   Ramanujam.Raman                   04/13
+---------------+---------------+---------------+---------------+---------------+------*/
void RelationshipClassLinkTableMap::AddIndex(SchemaImportContext& schemaImportContext, RelationshipIndexSpec spec, bool isUniqueIndex)
    {
    // Setup name of the index
    Nullable<Utf8String> name(isUniqueIndex ? "uix_" : "ix_");
    name.ValueR().append(GetClass().GetSchema().GetAlias()).append("_").append(GetClass().GetName()).append("_");

    switch (spec)
        {
            case RelationshipIndexSpec::Source:
                name.ValueR().append("source");
                break;
            case RelationshipIndexSpec::Target:
                name.ValueR().append("target");
                break;
            case RelationshipIndexSpec::SourceAndTarget:
                name.ValueR().append("sourcetarget");
                break;
            default:
                BeAssert(false);
                break;
        }
    
    auto sourceECInstanceIdColumn = &GetSourceECInstanceIdPropMap()->FindDataPropertyMap(GetPrimaryTable())->GetColumn();
    auto sourceECClassIdColumn =  GetSourceECClassIdPropMap()->FindDataPropertyMap(GetPrimaryTable()) != nullptr ? &GetSourceECClassIdPropMap()->FindDataPropertyMap(GetPrimaryTable())->GetColumn() : nullptr;
    auto targetECInstanceIdColumn = &GetTargetECInstanceIdPropMap()->FindDataPropertyMap(GetPrimaryTable())->GetColumn();
    auto targetECClassIdColumn = GetTargetECClassIdPropMap()->FindDataPropertyMap(GetPrimaryTable()) != nullptr ? &GetTargetECClassIdPropMap()->FindDataPropertyMap(GetPrimaryTable())->GetColumn() : nullptr;

    std::vector<DbColumn const*> columns;
    switch (spec)
        {
            case RelationshipIndexSpec::Source:
                GenerateIndexColumnList(columns, sourceECInstanceIdColumn, sourceECClassIdColumn, nullptr, nullptr);
                break;
            case RelationshipIndexSpec::Target:
                GenerateIndexColumnList(columns, targetECInstanceIdColumn, targetECClassIdColumn, nullptr, nullptr);
                break;

            case RelationshipIndexSpec::SourceAndTarget:
                GenerateIndexColumnList(columns, sourceECInstanceIdColumn, sourceECClassIdColumn, targetECInstanceIdColumn, targetECClassIdColumn);
                break;

            default:
                BeAssert(false);
                break;
        }

    GetDbMap().GetDbSchemaR().CreateIndex(GetPrimaryTable(), name, isUniqueIndex, columns, false,
                                            true, GetClass().GetId(),
                                            //if a partial index is created, it must only apply to this class,
                                            //not to subclasses, as constraints are not inherited by relationships
                                            false);
    }

/*---------------------------------------------------------------------------------**//**
* @bsimethod                                   Ramanujam.Raman                   04/13
+---------------+---------------+---------------+---------------+---------------+------*/
void RelationshipClassLinkTableMap::GenerateIndexColumnList(std::vector<DbColumn const*>& columns, DbColumn const* col1, DbColumn const* col2, DbColumn const* col3, DbColumn const* col4)
    {
    if (nullptr != col1 && col1->GetPersistenceType() == PersistenceType::Physical)
        columns.push_back(col1);

    if (nullptr != col2 && col2->GetPersistenceType() == PersistenceType::Physical)
        columns.push_back(col2);

    if (nullptr != col3 && col3->GetPersistenceType() == PersistenceType::Physical)
        columns.push_back(col3);

    if (nullptr != col4 && col4->GetPersistenceType() == PersistenceType::Physical)
        columns.push_back(col4);
    }



/*---------------------------------------------------------------------------------**//**
* @bsimethod                                   Ramanujam.Raman                   09/12
+---------------+---------------+---------------+---------------+---------------+------*/
//static
Utf8String RelationshipClassLinkTableMap::DetermineConstraintECInstanceIdColumnName(RelationshipMappingInfo::LinkTableMappingInfo const& linkTableInfo, ECN::ECRelationshipEnd end)
    {
    Utf8String colName;
    switch (end)
        {
            case ECRelationshipEnd_Source:
            {
            if (linkTableInfo.GetSourceIdColumnName().IsNull())
                colName.assign(COL_DEFAULTNAME_SourceId);
            else
                colName.assign(linkTableInfo.GetSourceIdColumnName().Value());

            break;
            }
            case ECRelationshipEnd_Target:
            {
            if (linkTableInfo.GetTargetIdColumnName().IsNull())
                colName.assign(COL_DEFAULTNAME_TargetId);
            else
                colName.assign(linkTableInfo.GetTargetIdColumnName().Value());

            break;
            }

            default:
                BeAssert(false);
                break;
        }

    BeAssert(!colName.empty());
    return colName;
    }

/*---------------------------------------------------------------------------------**//**
* @bsimethod                                   Ramanujam.Raman                   09/12
+---------------+---------------+---------------+---------------+---------------+------*/
//static
Utf8String RelationshipClassLinkTableMap::DetermineConstraintECClassIdColumnName(RelationshipMappingInfo::LinkTableMappingInfo const& linkTableInfo, ECN::ECRelationshipEnd end)
    {
    Utf8String colName;
    Utf8StringCP idColName = nullptr;
    switch (end)
        {
            case ECRelationshipEnd_Source:
            {
            if (linkTableInfo.GetSourceIdColumnName().IsNull())
                colName.assign(COL_SourceECClassId);
            else
                idColName = &linkTableInfo.GetSourceIdColumnName().Value();
            
            break;
            }

            case ECRelationshipEnd_Target:
            {
            if (linkTableInfo.GetTargetIdColumnName().IsNull())
                colName.assign(COL_TargetECClassId);
            else
                idColName = &linkTableInfo.GetTargetIdColumnName().Value();
            
            break;
            }

            default:
                BeAssert(false);
                break;
        }

    if (idColName != nullptr)
        {
        if (!idColName->EndsWithIAscii("id"))
            colName.assign(*idColName);
        else
            colName.assign(idColName->substr(0, idColName->size() - 2));

        colName.append("ClassId");
        }

    BeAssert(!colName.empty());
    return colName;
    }

//----------------------------------------------------------------------------------
// @bsimethod                                 Krischan.Eberle                10/2015
//+---------------+---------------+---------------+---------------+---------------+-
//static
bool RelationshipClassLinkTableMap::DetermineAllowDuplicateRelationshipsFlagFromRoot(ECRelationshipClassCR baseRelClass)
    {
    LinkTableRelationshipMapCustomAttribute linkRelMap;
    if (ECDbMapCustomAttributeHelper::TryGetLinkTableRelationshipMap(linkRelMap, baseRelClass))
        {
        //default for AllowDuplicateRelationships: false
        Nullable<bool> allowDuplicateRels;
        linkRelMap.TryGetAllowDuplicateRelationships(allowDuplicateRels);
        if (!allowDuplicateRels.IsNull() && allowDuplicateRels.Value())
            return true;
        }

    if (!baseRelClass.HasBaseClasses())
        return false;

    BeAssert(baseRelClass.GetBaseClasses()[0]->GetRelationshipClassCP() != nullptr);
    return DetermineAllowDuplicateRelationshipsFlagFromRoot(*baseRelClass.GetBaseClasses()[0]->GetRelationshipClassCP());
    }

/*---------------------------------------------------------------------------------**//**
* @bsimethod                                   Affan.Khan                   01/15
+---------------+---------------+---------------+---------------+---------------+------*/
BentleyStatus RelationshipClassLinkTableMap::_Load(ClassMapLoadContext& ctx, DbClassMapLoadContext const& mapInfo)
    {
    if (ClassMap::_Load(ctx, mapInfo) != SUCCESS)
        return ERROR;

    std::vector<DbColumn const*> const* mapColumns = mapInfo.FindColumnByAccessString(Utf8String(ECDBSYS_PROP_SourceECInstanceId));
    if (mapColumns == nullptr)
        {
        BeAssert(false && "Failed to deserialize property map");
        return ERROR;
        }


    RefCountedPtr<ConstraintECInstanceIdPropertyMap> sourceECInstanceIdPropMap = ConstraintECInstanceIdPropertyMap::CreateInstance(*this, ECRelationshipEnd_Source, *mapColumns);
    if (sourceECInstanceIdPropMap == nullptr)
        {
        BeAssert(false);
        return ERROR;
        }

    if (GetPropertyMapsR().Insert(sourceECInstanceIdPropMap) != SUCCESS)
        return ERROR;

    m_sourceConstraintMap.SetECInstanceIdPropMap(sourceECInstanceIdPropMap.get());

    mapColumns = mapInfo.FindColumnByAccessString(Utf8String(ECDBSYS_PROP_SourceECClassId));
    if (mapColumns == nullptr)
        {
        BeAssert(false && "Failed to deserialize property map");
        return ERROR;
        }


    RefCountedPtr<ConstraintECClassIdPropertyMap> sourceECClassIdPropMap = ConstraintECClassIdPropertyMap::CreateInstance(*this, ECRelationshipEnd_Source, *mapColumns);
    if (sourceECClassIdPropMap == nullptr)
        {
        BeAssert(false);
        return ERROR;
        }

    if (GetPropertyMapsR().Insert(sourceECClassIdPropMap) != SUCCESS)
        return ERROR;

    m_sourceConstraintMap.SetECClassIdPropMap(sourceECClassIdPropMap.get());

    mapColumns = mapInfo.FindColumnByAccessString(Utf8String(ECDBSYS_PROP_TargetECInstanceId));
    if (mapColumns == nullptr)
        {
        BeAssert(false && "Failed to deserialize property map");
        return ERROR;
        }

    RefCountedPtr<ConstraintECInstanceIdPropertyMap>  targetECInstanceIdPropMap = ConstraintECInstanceIdPropertyMap::CreateInstance(*this, ECRelationshipEnd_Target, *mapColumns);
    if (targetECInstanceIdPropMap == nullptr)
        {
        BeAssert(false);
        return ERROR;
        }

    if (GetPropertyMapsR().Insert(targetECInstanceIdPropMap) != SUCCESS)
        return ERROR;

    m_targetConstraintMap.SetECInstanceIdPropMap(targetECInstanceIdPropMap.get());

    mapColumns = mapInfo.FindColumnByAccessString(Utf8String(ECDBSYS_PROP_TargetECClassId));
    if (mapColumns == nullptr)
        {
        BeAssert(false && "Failed to deserialize property map");
        return ERROR;
        }

    RefCountedPtr<ConstraintECClassIdPropertyMap> targetECClassIdPropMap = ConstraintECClassIdPropertyMap::CreateInstance(*this, ECRelationshipEnd_Target, *mapColumns);
    if (targetECClassIdPropMap == nullptr)
        {
        BeAssert(false);
        return ERROR;
        }    
    
    if (GetPropertyMapsR().Insert(targetECClassIdPropMap) != SUCCESS)
        return ERROR;

    m_targetConstraintMap.SetECClassIdPropMap(targetECClassIdPropMap.get());
    return SUCCESS;
    }

//---------------------------------------------------------------------------------------
// @bsimethod                                 Krischan.Eberle                    11/2013
//---------------------------------------------------------------------------------------
DbColumn* RelationshipClassLinkTableMap::CreateConstraintColumn(Utf8CP columnName, DbColumn::Kind columnKind, PersistenceType persType)
    {
    DbTable& table = GetPrimaryTable();
    const bool wasEditMode = table.GetEditHandle().CanEdit();
    if (!wasEditMode)
        table.GetEditHandleR().BeginEdit();

    DbColumn* column = table.FindColumnP(columnName);
    if (column != nullptr)
        {
        if (!Enum::Intersects(column->GetKind(), columnKind))
            column->AddKind(columnKind);

        return column;
        }

    persType = table.GetType() != DbTable::Type::Existing ? persType : PersistenceType::Virtual;
    //Following protect creating virtual id/fk columns in persisted tables.
    if (table.GetType() != DbTable::Type::Virtual && persType == PersistenceType::Virtual)
        {
        if (columnKind == DbColumn::Kind::SourceECInstanceId || columnKind == DbColumn::Kind::TargetECInstanceId)
            {
            LOG.errorv("Failed to map ECRelationshipClass '%s': No columns found for " ECDBSYS_PROP_SourceECInstanceId " or " ECDBSYS_PROP_TargetECInstanceId " in table '%s'. Consider applying the LinkTableRelationshipMap custom attribute to the ECRelationshipClass.", 
                       GetClass().GetFullName(), table.GetName().c_str());
            return nullptr;
            }
        }
        
    column = table.CreateColumn(Utf8String(columnName), DbColumn::Type::Integer, columnKind, persType);

    if (!wasEditMode)
        table.GetEditHandleR().EndEdit();

    return column;
    }


//---------------------------------------------------------------------------------------
// @bsimethod                                 Krischan.Eberle                    01/2014
//---------------------------------------------------------------------------------------
void RelationshipClassLinkTableMap::DetermineConstraintClassIdColumnHandling(bool& addConstraintClassIdColumnNeeded, ECRelationshipConstraintCR constraint) const
    {
    //A constraint class id column is needed if 
    // * the map strategy implies that multiple classes are stored in the same table or
    // * the constraint includes the AnyClass or 
    // * it has more than one classes including subclasses in case of a polymorphic constraint. 
    //So we first determine whether a constraint class id column is needed
    ECRelationshipConstraintClassList const& constraintClasses = constraint.GetConstraintClasses();
    addConstraintClassIdColumnNeeded = constraintClasses.size() > 1 || ConstraintIncludesAnyClass(constraintClasses);
    //if constraint is polymorphic, and if addConstraintClassIdColumnNeeded is not true yet,
    //we also need to check if the constraint classes have subclasses. If there is at least one, addConstraintClassIdColumnNeeded
    //is set to true;
    if (!addConstraintClassIdColumnNeeded && constraint.GetIsPolymorphic())
        addConstraintClassIdColumnNeeded = true;
    }



END_BENTLEY_SQLITE_EC_NAMESPACE
<|MERGE_RESOLUTION|>--- conflicted
+++ resolved
@@ -1,1717 +1,1674 @@
-/*--------------------------------------------------------------------------------------+
-|
-|     $Source: ECDb/RelationshipClassMap.cpp $
-|
-|  $Copyright: (c) 2017 Bentley Systems, Incorporated. All rights reserved. $
-|
-+--------------------------------------------------------------------------------------*/
-#include "ECDbPch.h"
-#include <array>
-USING_NAMESPACE_BENTLEY_EC
-
-BEGIN_BENTLEY_SQLITE_EC_NAMESPACE
-//************************ RelationshipClassMap **********************************
-//---------------------------------------------------------------------------------------
-// @bsimethod                                 Krischan.Eberle                    12/2013
-//---------------------------------------------------------------------------------------
-RelationshipClassMap::RelationshipClassMap(ECDb const& ecdb, Type type, ECN::ECClassCR ecRelClass, MapStrategyExtendedInfo const& mapStrategy)
-    : ClassMap(ecdb, type, ecRelClass, mapStrategy), m_sourceConstraintMap( ecRelClass.GetRelationshipClassCP()->GetSource()), m_targetConstraintMap( ecRelClass.GetRelationshipClassCP()->GetTarget())
-    {
-    BeAssert(ecRelClass.IsRelationshipClass());
-    }
-
-//---------------------------------------------------------------------------------------
-// @bsimethod                                 Affan.Khan                        12/13
-//---------------------------------------------------------------------------------------
-//static
-bool RelationshipClassMap::ConstraintIncludesAnyClass(ECN::ECRelationshipConstraintClassList const& constraintClasses)
-    {
-    for (ECClassCP constraintClass : constraintClasses)
-        {
-        if (IsAnyClass(*constraintClass))
-            return true;
-        }
-
-    return false;
-    }
-
-//---------------------------------------------------------------------------------------
-// @bsimethod                                                    Krischan.Eberle  07/2014
-//---------------------------------------------------------------------------------------
-RelationshipConstraintMap const& RelationshipClassMap::GetConstraintMap(ECN::ECRelationshipEnd constraintEnd) const
-    {
-    return constraintEnd == ECRelationshipEnd_Source ? m_sourceConstraintMap : m_targetConstraintMap;
-    }
-
-//---------------------------------------------------------------------------------------
-// @bsimethod                                                    Krischan.Eberle  02/2016
-//---------------------------------------------------------------------------------------
-RelationshipConstraintMap& RelationshipClassMap::GetConstraintMapR(ECN::ECRelationshipEnd constraintEnd)
-    {
-    return constraintEnd == ECRelationshipEnd_Source ? m_sourceConstraintMap : m_targetConstraintMap;
-    }
-
-//---------------------------------------------------------------------------------------
-// @bsimethod                                 Krischan.Eberle                    11/2013
-//---------------------------------------------------------------------------------------
-ConstraintECInstanceIdPropertyMap const* RelationshipClassMap::GetConstraintECInstanceIdPropMap(ECRelationshipEnd constraintEnd) const
-    {
-    if (constraintEnd == ECRelationshipEnd_Source)
-        return GetSourceECInstanceIdPropMap();
-    else
-        return GetTargetECInstanceIdPropMap();
-    }
-
-//---------------------------------------------------------------------------------------
-// @bsimethod                                 Krischan.Eberle                    11/2013
-//---------------------------------------------------------------------------------------
-ConstraintECClassIdPropertyMap const* RelationshipClassMap::GetConstraintECClassIdPropMap(ECRelationshipEnd constraintEnd) const
-    {
-    if (constraintEnd == ECRelationshipEnd_Source)
-        return GetSourceECClassIdPropMap();
-    else
-        return GetTargetECClassIdPropMap();
-    }
-
-
-
-//************************ RelationshipClassEndTableMap **********************************
-//--------------------------------------------------------------------------------------
-// @bsimethod                                   Krischan.Eberle                   03/17
-//+---------------+---------------+---------------+---------------+---------------+------
-//static
-Utf8CP RelationshipClassEndTableMap::DEFAULT_FK_COL_PREFIX = "FK_";
-//static
-Utf8CP RelationshipClassEndTableMap::RELECCLASSID_COLNAME_TOKEN = "RelECClassId";
-
-//--------------------------------------------------------------------------------------
-// @bsimethod                                   Ramanujam.Raman                   06/12
-//+---------------+---------------+---------------+---------------+---------------+------
-RelationshipClassEndTableMap::RelationshipClassEndTableMap(ECDb const& ecdb, ECClassCR ecRelClass, MapStrategyExtendedInfo const& mapStrategy)
-    : RelationshipClassMap(ecdb, Type::RelationshipEndTable, ecRelClass, mapStrategy), m_mapping(true) {}
-
-<<<<<<< HEAD
-//--------------------------------------------------------------------------------------
-// @bsimethod                                   Ramanujam.Raman                   06/12
-//+---------------+---------------+---------------+---------------+---------------+------
-RelationshipClassEndTableMap::RelationshipClassEndTableMap(ECDb const& ecdb, ECClassCR ecRelClass, MapStrategyExtendedInfo const& mapStrategy, UpdatableViewInfo const& updatableViewInfo)
-    : RelationshipClassMap(ecdb, Type::RelationshipEndTable, ecRelClass, mapStrategy, updatableViewInfo), m_mapping(true)
-    {}
-
-=======
->>>>>>> 4ae480b7
-//---------------------------------------------------------------------------------------
-// @bsimethod                                               Affan.Khan            05/2017
-//+---------------+---------------+---------------+---------------+---------------+------
-DbColumn* RelationshipClassEndTableMap::CreateRelECClassIdColumn(DbTable& fkTable, ForeignKeyColumnInfo const& fkColInfo, DbColumn const& fkCol,NavigationPropertyMap const& navPropMap) const
-    {
-    BeAssert(!GetClass().HasBaseClasses() && "CreateRelECClassIdColumn is expected to only be called for root rel classes");
-    const bool makeRelClassIdColNotNull = fkCol.DoNotAllowDbNull();
-
-    PersistenceType persType = PersistenceType::Physical;
-    if (fkTable.GetType() == DbTable::Type::Virtual || fkTable.GetType() == DbTable::Type::Existing || GetClass().GetClassModifier() == ECClassModifier::Sealed)
-        persType = PersistenceType::Virtual;
-
-    Utf8String relECClassIdColName;
-    if (fkColInfo.CanImplyFromNavigationProperty())
-        relECClassIdColName.assign(fkColInfo.GetImpliedRelClassIdColumnName());
-    else if (fkCol.GetName().EndsWithIAscii("id"))
-        {
-        relECClassIdColName = fkCol.GetName().substr(0, fkCol.GetName().size() - 2);
-        relECClassIdColName.append(RELECCLASSID_COLNAME_TOKEN);
-        }
-    else if (!fkCol.GetName().StartsWithIAscii(DEFAULT_FK_COL_PREFIX) && !fkCol.IsShared())
-        relECClassIdColName.assign(fkCol.GetName()).append(RELECCLASSID_COLNAME_TOKEN);
-    else
-        {
-        //default name: RelECClassId_<schema alias>_<rel class name>
-        relECClassIdColName.assign(RELECCLASSID_COLNAME_TOKEN).append("_").append(GetRelationshipClass().GetSchema().GetAlias()).append("_").append(GetRelationshipClass().GetName());
-        }
-
-    DbColumn* relClassIdCol = fkTable.FindColumnP(relECClassIdColName.c_str());
-    if (relClassIdCol != nullptr)
-        {
-        BeAssert(Enum::Contains(relClassIdCol->GetKind(), DbColumn::Kind::RelECClassId));
-        if (makeRelClassIdColNotNull && !relClassIdCol->DoNotAllowDbNull())
-            {
-            relClassIdCol->GetConstraintsR().SetNotNullConstraint();
-            BeAssert(relClassIdCol->GetId().IsValid());
-            }
-
-        return relClassIdCol;
-        }
-
-    const bool canEdit = fkTable.GetEditHandleR().CanEdit();
-    if (!canEdit)
-        fkTable.GetEditHandleR().BeginEdit();
-    
-    if (persType == PersistenceType::Physical)
-        {
-        Utf8String accessString = navPropMap.GetAccessString() + "." + ECDBSYS_PROP_NavPropRelECClassId;
-        relClassIdCol = navPropMap.GetClassMap().GetColumnFactory().Allocate(navPropMap.GetProperty(), DbColumn::Type::Integer, DbColumn::CreateParams(relECClassIdColName), accessString, navPropMap.HasForeignKeyConstraint());
-        }
-    else
-        {
-        relClassIdCol = fkTable.CreateColumn(relECClassIdColName, DbColumn::Type::Integer, DbColumn::Kind::DataColumn, persType);
-        }
-
-    if (relClassIdCol == nullptr)
-        return nullptr;
-
-    if (makeRelClassIdColNotNull && !relClassIdCol->DoNotAllowDbNull())
-        {
-        relClassIdCol->GetConstraintsR().SetNotNullConstraint();
-        BeAssert(relClassIdCol->GetId().IsValid());
-        }
-
-    if (persType != PersistenceType::Virtual)
-        {
-        Nullable<Utf8String> indexName("ix_");
-        indexName.ValueR().append(fkTable.GetName()).append("_").append(relClassIdCol->GetName());
-        DbIndex* index = GetDbMap().GetDbSchemaR().CreateIndex(fkTable, indexName, false, {relClassIdCol}, true, true, GetClass().GetId());
-        if (index == nullptr)
-            {
-            LOG.errorv("Failed to create index on " ECDBSYS_PROP_NavPropRelECClassId " column %s on Table %s.", relClassIdCol->GetName().c_str(), fkTable.GetName().c_str());
-            return nullptr;
-            }
-        }
-
-    if (!canEdit)
-        fkTable.GetEditHandleR().EndEdit();
-
-    return relClassIdCol;
-    }
-
-//---------------------------------------------------------------------------------------
-// @bsimethod                                               Affan.Khan            05/2017
-//+---------------+---------------+---------------+---------------+---------------+------
-DbColumn* RelationshipClassEndTableMap::CreateForeignColumn(RelationshipMappingInfo const& classMappingInfo, DbTable&  fkTable, NavigationPropertyMap const& navPropMap, ForeignKeyColumnInfo& fkColInfo)
-    {
-    ECRelationshipClassCR relClass = *GetClass().GetRelationshipClassCP();
-    ECRelationshipConstraintCR foreignEndConstraint = GetForeignEnd() == ECRelationshipEnd_Source ? relClass.GetSource() : relClass.GetTarget();
-    ECRelationshipConstraintCR referencedEndConstraint = GetReferencedEnd() == ECRelationshipEnd_Source ? relClass.GetSource() : relClass.GetTarget();
-    DbColumn::Kind foreignKeyColumnKind = GetReferencedEnd() == ECRelationshipEnd_Source ? DbColumn::Kind::SourceECInstanceId : DbColumn::Kind::TargetECInstanceId;
-    DbColumn* fkColumn = nullptr;
-    if (classMappingInfo.GetFkMappingInfo()->UseECInstanceIdAsFk())
-        {
-        DbColumn const* pkColumn = fkTable.FindFirst(DbColumn::Kind::ECInstanceId);
-        DbColumn* pkColumnP = const_cast<DbColumn*> (pkColumn);
-        pkColumnP->AddKind(foreignKeyColumnKind);
-        fkColumn = const_cast<DbColumn*>(pkColumn);
-        }
-    else
-        {
-        GetForeignKeyColumnInfo(fkColInfo, navPropMap);
-        const bool multiplicityImpliesNotNullOnFkCol = referencedEndConstraint.GetMultiplicity().GetLowerLimit() > 0;
-        Utf8String fkColName;
-        if (fkColInfo.CanImplyFromNavigationProperty() && !fkColInfo.GetImpliedFkColumnName().empty())
-            fkColName.assign(fkColInfo.GetImpliedFkColumnName());
-        else
-            {
-            //default name: FK_<schema alias>_<rel class name>
-            fkColName.assign(DEFAULT_FK_COL_PREFIX).append(relClass.GetSchema().GetAlias()).append("_").append(relClass.GetName());
-            }
-
-        DbColumn* fkCol = const_cast<DbColumn*>(fkTable.FindColumn(fkColName.c_str()));
-        if (fkTable.GetType() == DbTable::Type::Existing)
-            {
-            //for existing tables, the FK column must exist otherwise we fail schema import
-            if (fkCol != nullptr)
-                {
-                if (SUCCESS != ValidateForeignKeyColumn(*fkCol, multiplicityImpliesNotNullOnFkCol, foreignKeyColumnKind))
-                    return nullptr;
-
-                return fkCol;
-                }
-
-            Issues().Report("Failed to map ECRelationshipClass '%s'. It is mapped to the existing table '%s' not owned by ECDb, but doesn't have a foreign key column called '%s'.",
-                            relClass.GetFullName(), fkTable.GetName().c_str(), fkColName.c_str());
-
-            return nullptr;
-            }
-
-        //table owned by ECDb
-        if (fkCol != nullptr)
-            {
-            Issues().Report("Failed to map ECRelationshipClass '%s'. ForeignKey column name '%s' is already used by another column in the table '%s'.",
-                            relClass.GetFullName(), fkColName.c_str(), fkTable.GetName().c_str());
-            return nullptr;
-            }
-
-
-        Utf8String accessString = navPropMap.GetAccessString() + "." + ECDBSYS_PROP_NavPropId;        
-        fkColumn= navPropMap.GetClassMap().GetColumnFactory().Allocate(navPropMap.GetProperty(), DbColumn::Type::Integer, DbColumn::CreateParams(fkColName), accessString, navPropMap.HasForeignKeyConstraint());
-        if (fkColumn == nullptr)
-            {
-            Issues().Report("Failed to map ECRelationshipClass '%s'. Could not create foreign key column '%s' in table '%s'.",
-                            relClass.GetFullName(), fkColName.c_str(), fkTable.GetName().c_str());
-            BeAssert(false && "Could not create FK column for end table mapping");
-            return nullptr;
-            }
-
-        bset<ECClassId> foreignEndConstraintClassIds;
-        for (ECClassCP constraintClass : foreignEndConstraint.GetConstraintClasses())
-            foreignEndConstraintClassIds.insert(constraintClass->GetId());
-
-        const bool makeFkColNotNull = multiplicityImpliesNotNullOnFkCol && fkTable.HasExclusiveRootECClass() && foreignEndConstraintClassIds.find(fkTable.GetExclusiveRootECClassId()) != foreignEndConstraintClassIds.end();
-        if (makeFkColNotNull)
-            fkColumn->GetConstraintsR().SetNotNullConstraint();
-        }
-
-    return fkColumn;
-    }
-
-//---------------------------------------------------------------------------------------
-// @bsimethod                                               Affan.Khan            05/2017
-//+---------------+---------------+---------------+---------------+---------------+------
-DbColumn * RelationshipClassEndTableMap::CreateReferencedClassIdColumn(DbTable & fkTable) const
-    {
-    DbColumn* fkClassIdColumn = const_cast<DbColumn*>(fkTable.FindFirst(DbColumn::Kind::ECClassId));
-    if (fkClassIdColumn != nullptr)
-        return fkClassIdColumn;
-
-    Utf8CP colName = GetForeignEnd() == ECRelationshipEnd_Source ? ECDBSYS_PROP_SourceECClassId : ECDBSYS_PROP_TargetECClassId;
-    DbColumn::Kind kind = GetForeignEnd() == ECRelationshipEnd_Source ? DbColumn::Kind::SourceECClassId : DbColumn::Kind::TargetECClassId;
-
-    fkClassIdColumn = const_cast<DbColumn*>(fkTable.FindColumn(colName));
-    if (fkClassIdColumn == nullptr)
-        {
-        const bool readonly = !fkTable.GetEditHandle().CanEdit();
-        if (readonly)
-            fkTable.GetEditHandleR().BeginEdit();
-
-        fkClassIdColumn = fkTable.CreateColumn(Utf8String(colName), DbColumn::Type::Integer, kind, PersistenceType::Virtual);
-
-        if (readonly)
-            fkTable.GetEditHandleR().EndEdit();
-        }
-    else
-        {
-        if (fkClassIdColumn->GetKind() != kind || fkClassIdColumn->GetPersistenceType() != PersistenceType::Virtual)
-            {
-            BeAssert(false && "Expecting virtual column");
-            return nullptr;
-            }
-        }
-
-    return fkClassIdColumn;
-    }
-ClassMappingStatus RelationshipClassEndTableMap::CreateForiegnKeyConstraint(DbTable const& referencedTable, RelationshipMappingInfo const& classMappingInfo)
-    {
-    ECRelationshipClassCR relClass = *GetClass().GetRelationshipClassCP();
-    ForeignKeyDbConstraint::ActionType onDelete = ForeignKeyDbConstraint::ActionType::NotSpecified;
-    ForeignKeyDbConstraint::ActionType onUpdate = ForeignKeyDbConstraint::ActionType::NotSpecified;
-    ForeignKeyDbConstraint::ActionType userRequestedDeleteAction = classMappingInfo.GetFkMappingInfo()->IsPhysicalFk() ? classMappingInfo.GetFkMappingInfo()->GetOnDeleteAction() : ForeignKeyDbConstraint::ActionType::NotSpecified;
-    ForeignKeyDbConstraint::ActionType userRequestedUpdateAction = classMappingInfo.GetFkMappingInfo()->IsPhysicalFk() ? classMappingInfo.GetFkMappingInfo()->GetOnUpdateAction() : ForeignKeyDbConstraint::ActionType::NotSpecified;
-    if (userRequestedDeleteAction != ForeignKeyDbConstraint::ActionType::NotSpecified)
-        onDelete = userRequestedDeleteAction;
-    else
-        {
-        if (relClass.GetStrength() == StrengthType::Embedding)
-            onDelete = ForeignKeyDbConstraint::ActionType::Cascade;
-        else
-            onDelete = ForeignKeyDbConstraint::ActionType::SetNull;
-        }
-
-    if (userRequestedUpdateAction != ForeignKeyDbConstraint::ActionType::NotSpecified)
-        onUpdate = userRequestedUpdateAction;
-
-
-    for (SingleColumnDataPropertyMap const* fkCol : GetConstraintECInstanceIdPropMap(GetReferencedEnd())->GetDataPropertyMaps())
-        {
-        DbTable& fkTable = const_cast<DbTable&>(fkCol->GetColumn().GetTable());
-        if (fkTable.GetLinkNode().IsChildTable())
-            {
-            if (userRequestedDeleteAction == ForeignKeyDbConstraint::ActionType::Cascade ||
-                (userRequestedDeleteAction == ForeignKeyDbConstraint::ActionType::NotSpecified && relClass.GetStrength() == StrengthType::Embedding))
-                {
-                if (userRequestedDeleteAction == ForeignKeyDbConstraint::ActionType::Cascade)
-                    Issues().Report("Failed to map ECRelationshipClass %s. Its ForeignKeyConstraint custom attribute specifies the OnDelete action 'Cascade'. "
-                                    "This is only allowed if the foreign key end of the ECRelationship is not mapped to a joined table.",
-                                    relClass.GetFullName());
-                else
-                    Issues().Report("Failed to map ECRelationshipClass %s. Its strength is 'Embedding' which implies the OnDelete action 'Cascade'. "
-                                    "This is only allowed if the foreign key end of the ECRelationship is not mapped to a joined table.",
-                                    relClass.GetFullName());
-
-                return ClassMappingStatus::Error;
-                }
-            }
-
-        if (fkTable.GetType() == DbTable::Type::Existing || fkTable.GetType() == DbTable::Type::Virtual ||
-            referencedTable.GetType() == DbTable::Type::Virtual ||
-            fkCol->GetColumn().IsShared() || !classMappingInfo.GetFkMappingInfo()->IsPhysicalFk())
-            continue;
-
-        DbColumn const* referencedColumnId = referencedTable.FindFirst(DbColumn::Kind::ECInstanceId);
-        fkTable.CreateForeignKeyConstraint(fkCol->GetColumn(), *referencedColumnId, onDelete, onUpdate);
-        }
-
-    return ClassMappingStatus::Success;
-    }
-
-//---------------------------------------------------------------------------------------
-// @bsimethod                                               Affan.Khan            05/2017
-//+---------------+---------------+---------------+---------------+---------------+------
-ClassMappingStatus RelationshipClassEndTableMap::FinishMappingForChild(SchemaImportContext& ctx)
-    {
-    if (GetClass().GetBaseClasses().size() != 1)
-        {
-        BeAssert(false && "Multi-inheritance of ECRelationshipclasses should have been caught before already");
-        return ClassMappingStatus::Error;
-        }
-
-    RelationshipClassEndTableMap* baseClassMap = GetRootRelationshipMap(ctx);
-    if (baseClassMap->FinishMapping(ctx) != ClassMappingStatus::Success)
-        return ClassMappingStatus::Error;
-
-    if (baseClassMap == nullptr || baseClassMap->GetType() != ClassMap::Type::RelationshipEndTable)
-        {
-        BeAssert(false && "Could not find class map of base ECRelationship class or is not of right type");
-        return ClassMappingStatus::Error;
-        }
-
-    RelationshipClassEndTableMap const& baseRelClassMap = baseClassMap->GetAs<RelationshipClassEndTableMap>();
-    //ECInstanceId property map
-    SystemPropertyMap const* basePropMap = baseRelClassMap.GetECInstanceIdPropertyMap();
-    if (basePropMap == nullptr)
-        {
-        BeAssert(false);
-        return ClassMappingStatus::Error;
-        }
-
-    if (GetPropertyMapsR().Insert(PropertyMapCopier::CreateCopy(*basePropMap, *this)) != SUCCESS)
-        return ClassMappingStatus::Error;
-
-    //ECClassId property map
-    SystemPropertyMap const* classIdPropertyMap = baseRelClassMap.GetECClassIdPropertyMap();
-    if (classIdPropertyMap == nullptr)
-        {
-        BeAssert(false);
-        return ClassMappingStatus::Error;
-        }
-
-    if (GetPropertyMapsR().Insert(PropertyMapCopier::CreateCopy(*classIdPropertyMap, *this)) != SUCCESS)
-        return ClassMappingStatus::Error;
-
-
-    //ForeignEnd
-    RelationshipConstraintMap const& baseForeignEndConstraintMap = baseRelClassMap.GetConstraintMap(GetForeignEnd());
-    if (baseForeignEndConstraintMap.GetECInstanceIdPropMap() == nullptr ||
-        baseForeignEndConstraintMap.GetECClassIdPropMap() == nullptr)
-        {
-        BeAssert(false);
-        return ClassMappingStatus::Error;
-        }
-
-    RelationshipConstraintMap& foreignEndConstraintMap = GetConstraintMapR(GetForeignEnd());
-
-    //Foreign ECInstanceId prop map
-    RefCountedPtr<SystemPropertyMap> clonedConstraintInstanceId = PropertyMapCopier::CreateCopy(*baseForeignEndConstraintMap.GetECInstanceIdPropMap(), *this);
-    if (clonedConstraintInstanceId == nullptr)
-        return ClassMappingStatus::Error;
-
-    if (GetPropertyMapsR().Insert(clonedConstraintInstanceId) != SUCCESS)
-        return ClassMappingStatus::Error;
-
-    foreignEndConstraintMap.SetECInstanceIdPropMap(&clonedConstraintInstanceId->GetAs<ConstraintECInstanceIdPropertyMap>());
-
-    GetTablesPropertyMapVisitor tableDisp;
-    clonedConstraintInstanceId->AcceptVisitor(tableDisp);
-    for (DbTable const* table : tableDisp.GetTables())
-        {
-        AddTable(*const_cast<DbTable *>(table));
-        }
-
-    //Foreign ECClassId prop map
-    RefCountedPtr<SystemPropertyMap> clonedConstraintClassId = PropertyMapCopier::CreateCopy(*baseForeignEndConstraintMap.GetECClassIdPropMap(), *this);
-    if (clonedConstraintClassId == nullptr)
-        return ClassMappingStatus::Error;
-
-    if (GetPropertyMapsR().Insert(clonedConstraintClassId) != SUCCESS)
-        return ClassMappingStatus::Error;
-
-    foreignEndConstraintMap.SetECClassIdPropMap(&clonedConstraintClassId->GetAs<ConstraintECClassIdPropertyMap>());
-
-    //ReferencedEnd
-    RelationshipConstraintMap const& baseReferencedEndConstraintMap = baseRelClassMap.GetConstraintMap(GetReferencedEnd());
-    if (baseReferencedEndConstraintMap.GetECInstanceIdPropMap() == nullptr ||
-        baseReferencedEndConstraintMap.GetECClassIdPropMap() == nullptr)
-        {
-        BeAssert(false);
-        return ClassMappingStatus::Error;
-        }
-
-    RelationshipConstraintMap& referencedEndConstraintMap = GetConstraintMapR(GetReferencedEnd());
-
-    //Referenced ECInstanceId prop map
-    clonedConstraintInstanceId = PropertyMapCopier::CreateCopy(*baseReferencedEndConstraintMap.GetECInstanceIdPropMap(), *this);
-    if (clonedConstraintInstanceId == nullptr)
-        return ClassMappingStatus::Error;
-
-    if (GetPropertyMapsR().Insert(clonedConstraintInstanceId) != SUCCESS)
-        return ClassMappingStatus::Error;
-
-    referencedEndConstraintMap.SetECInstanceIdPropMap(&clonedConstraintInstanceId->GetAs<ConstraintECInstanceIdPropertyMap>());
-
-    //Referenced ECClassId prop map
-    clonedConstraintClassId = PropertyMapCopier::CreateCopy(*baseReferencedEndConstraintMap.GetECClassIdPropMap(), *this);
-    if (clonedConstraintClassId == nullptr)
-        return ClassMappingStatus::Error;
-    if (GetPropertyMapsR().Insert(clonedConstraintClassId) != SUCCESS)
-        return ClassMappingStatus::Error;
-
-    referencedEndConstraintMap.SetECClassIdPropMap(&clonedConstraintClassId->GetAs<ConstraintECClassIdPropertyMap>());
-
-    return ClassMappingStatus::Success;
-    }
-
-//---------------------------------------------------------------------------------------
-// @bsimethod                                               Affan.Khan            05/2017
-//+---------------+---------------+---------------+---------------+---------------+------
-ClassMappingStatus RelationshipClassEndTableMap::FinishMapping(SchemaImportContext& ctx)
-    {
-    if (!m_mapping)
-        return ClassMappingStatus::Success;
-
-    if (GetClass().HasBaseClasses())
-        {
-        return FinishMappingForChild(ctx);
-        }
-
-    if (GetState() == ObjectState::Persisted)
-        return ClassMappingStatus::Success;
-
-    auto itor = ctx.GetClassMappingInfoCache().find(this);
-    if (itor == ctx.GetClassMappingInfoCache().end())
-        return ClassMappingStatus::Error;
-
-    RelationshipMappingInfo const& classMappingInfo = static_cast<RelationshipMappingInfo const&> (*itor->second);
-    ECRelationshipConstraintCR refConstraint = GetReferencedEnd() == ECRelationshipEnd::ECRelationshipEnd_Source ? GetRelationshipClass().GetSource() : GetRelationshipClass().GetTarget();
-    
-    std::set<DbTable const*> tables = RelationshipMappingInfo::GetTablesFromRelationshipEnd(GetDbMap(), ctx, refConstraint, true);
-
-    for (ECClassCP constraintClass : refConstraint.GetConstraintClasses())
-        {
-        ClassMapCP constraintClassMap = GetDbMap().GetClassMap(*constraintClass);
-        if (constraintClassMap == nullptr)
-            return ClassMappingStatus::Error;
-    
-        if (constraintClassMap->GetMapStrategy().GetStrategy() == MapStrategy::NotMapped)
-            {
-            GetECDb().GetECDbImplR().GetIssueReporter().Report("Failed to map ECRelationship '%s'. Its has constraint EClass '%s' which has the 'NotMapped' strategy.",
-                                                               GetClass().GetFullName(), constraintClassMap->GetClass().GetFullName());
-            return ClassMappingStatus::Error;
-            }
-        }
-
-    if (tables.size() > 1)
-        {
-        GetECDb().GetECDbImplR().GetIssueReporter().Report("Failed to map ECRelationship '%s'. Its referenced end maps to more then one table.",
-                                                           GetClass().GetFullName());
-        return ClassMappingStatus::Error;
-        }
-
-    if (tables.empty())
-        {
-        GetECDb().GetECDbImplR().GetIssueReporter().Report("Failed to map ECRelationship '%s'. Its referenced end does not have any physical table.",
-                                                           GetClass().GetFullName());
-        return ClassMappingStatus::Error;
-        }
-
-
-    DbTable const* primaryTable = *std::begin(tables);
-    //DbColumn const* columnId = primaryTable->FindFirst(DbColumn::Kind::ECInstanceId);
-    DbColumn* columnForeignClassId = const_cast<DbColumn*>(primaryTable->FindFirst(DbColumn::Kind::ECClassId));
-    if (columnForeignClassId == nullptr)
-        {
-        BeAssert(false);
-        return ClassMappingStatus::Error;
-        }
-
-    DbColumn::UpdateKind(*columnForeignClassId, GetReferencedEnd() == ECRelationshipEnd_Source ? DbColumn::Kind::SourceECClassId : DbColumn::Kind::TargetECClassId);
-    Utf8CP refEndClassId = GetReferencedEnd() == ECRelationshipEnd::ECRelationshipEnd_Source ? ECDBSYS_PROP_SourceECClassId : ECDBSYS_PROP_TargetECClassId;
-    if (ConstraintECClassIdPropertyMap* propertyMap = static_cast<ConstraintECClassIdPropertyMap*>(const_cast<PropertyMap*>(GetPropertyMaps().Find(refEndClassId))))
-        {
-        if (SystemPropertyMap::AppendSystemColumnFromNewlyAddedDataTable(*propertyMap, *columnForeignClassId) != SUCCESS)
-            return ClassMappingStatus::Error;
-        }
-    else
-        {
-        RefCountedPtr<ConstraintECClassIdPropertyMap> propMap = ConstraintECClassIdPropertyMap::CreateInstance(*this, GetReferencedEnd(), {columnForeignClassId});
-        if (propMap == nullptr)
-            {
-            BeAssert(false && "Failed to create PropertyMap ECClassId");
-            return ClassMappingStatus::Error;
-            }
-
-        if (GetPropertyMapsR().Insert(propMap, 3) != SUCCESS)
-            return ClassMappingStatus::Error;
-
-
-        GetConstraintMapR(GetReferencedEnd()).SetECClassIdPropMap(propMap.get());
-        }
-
-    if (GetPropertyMapsR().Size() != 6)
-        {
-        GetECDb().GetECDbImplR().GetIssueReporter().Report("Failed to map ECRelationshipClass '%s'. ",
-                                                           GetClass().GetFullName());
-        return ClassMappingStatus::Error;
-        }
-
-    if (CreateForiegnKeyConstraint(*primaryTable, classMappingInfo) != ClassMappingStatus::Success)
-        return ClassMappingStatus::Error;
-
-    AddIndexToRelationshipEnd(classMappingInfo);
-    m_mapping = false;
-    return ClassMappingStatus::Success;
-    }     
-
-//---------------------------------------------------------------------------------------
-// @bsimethod                                               Affan.Khan            05/2017
-//+---------------+---------------+---------------+---------------+---------------+------
-RelationshipClassEndTableMap* RelationshipClassEndTableMap::GetRootRelationshipMap(SchemaImportContext& ctx)
-    {
-    ECClassCP c = &GetClass();
-    while (c->HasBaseClasses())
-        {
-        if (c->GetBaseClasses().size() > 1 || !c->IsRelationshipClass())
-            {
-            BeAssert(false);
-            return nullptr;
-            }
-
-        c = c->GetBaseClasses().front();
-        }
-
-    ECRelationshipClassCP relationshipClass = static_cast<ECRelationshipClassCP>(c);
-    ClassMapCP classMap = GetDbMap().GetClassMap(*relationshipClass);
-    if (classMap == nullptr)
-        {
-        if (GetDbMap().MapRelationshipClass(ctx, *relationshipClass) != ClassMappingStatus::Success)
-            return nullptr;
-        }
-
-    return  static_cast<RelationshipClassEndTableMap*>(const_cast<ClassMap*>(GetDbMap().GetClassMap(*relationshipClass)));
-    }
-
-//---------------------------------------------------------------------------------------
-// @bsimethod                                               Affan.Khan            05/2017
-//+---------------+---------------+---------------+---------------+---------------+------
-ClassMappingStatus RelationshipClassEndTableMap::UpdatePersistedEndForChild(SchemaImportContext & ctx, NavigationPropertyMap& navPropMap)
-    {
-    RelationshipClassEndTableMap* relationshipMap = GetRootRelationshipMap(ctx);
-    if (relationshipMap == nullptr)
-        return ClassMappingStatus::Error;
-
-    return relationshipMap->UpdatePersistedEnd(ctx, navPropMap);
-    }
-
-//---------------------------------------------------------------------------------------
-// @bsimethod                                               Affan.Khan            05/2017
-//+---------------+---------------+---------------+---------------+---------------+------
-ClassMappingStatus RelationshipClassEndTableMap::UpdatePersistedEnd(SchemaImportContext& ctx, NavigationPropertyMap& navPropMap)
-    {
-    BeAssert(!navPropMap.IsComplete());
-    if (GetClass().HasBaseClasses())
-        return UpdatePersistedEndForChild(ctx, navPropMap);
-
-    //nav prop only supported if going from foreign end (where FK column is persisted) to referenced end
-    NavigationECPropertyCP navigationProperty = navPropMap.GetProperty().GetAsNavigationProperty();
-    if (GetMapStrategy().GetStrategy() == MapStrategy::NotMapped)
-        {
-        GetECDb().GetECDbImplR().GetIssueReporter().Report("Failed to map ECClass '%s'. Its NavigationECProperty '%s' refers to a relationship that has the 'NotMapped' strategy. Therefore its dependencies must have that strategy as well.",
-                                                           navigationProperty->GetClass().GetFullName(), navigationProperty->GetName().c_str());
-        return ClassMappingStatus::Error;
-        }
-
-    if (navPropMap.GetClassMap().GetMapStrategy().GetStrategy() == MapStrategy::NotMapped)
-        {
-        GetECDb().GetECDbImplR().GetIssueReporter().Report("Failed to map ECRelationship '%s'. Its NavigationECProperty '%s' come from a ECClass %s which has the 'NotMapped' strategy.",
-                                                           GetClass().GetFullName(), navigationProperty->GetName().c_str(), navigationProperty->GetClass().GetFullName());
-        return ClassMappingStatus::Error;
-        }
-
-    const ECRelatedInstanceDirection navDirection = navigationProperty->GetDirection();
-    if ((GetForeignEnd() == ECRelationshipEnd_Source && navDirection == ECRelatedInstanceDirection::Backward) ||
-        (GetForeignEnd() == ECRelationshipEnd_Target && navDirection == ECRelatedInstanceDirection::Forward))
-        {
-        Utf8CP constraintEndName = GetForeignEnd() == ECRelationshipEnd_Source ? "Source" : "Target";
-        GetDbMap().GetECDb().GetECDbImplR().GetIssueReporter().Report("Failed to map Navigation property '%s.%s'. "
-                                                                      "Navigation properties can only be defined on the %s constraint ECClass of the respective ECRelationshipClass '%s'. Reason: "
-                                                                      "The Foreign Key is mapped to the %s end of this ECRelationshipClass.",
-                                                                      navigationProperty->GetClass().GetFullName(), navigationProperty->GetName().c_str(), constraintEndName,
-                                                                      GetClass().GetFullName(), constraintEndName);
-        return ClassMappingStatus::Error;
-        }
-
-    SingleColumnDataPropertyMap const* idPropMap = nullptr;
-    SingleColumnDataPropertyMap const* relECClassIdPropMap = nullptr;
-
-    if (ConstraintECInstanceIdPropertyMap const* idPropertyMap = GetConstraintECInstanceIdPropMap(GetReferencedEnd()))
-        idPropMap = idPropertyMap->FindDataPropertyMap(navPropMap.GetClassMap());
-
-    if (ECClassIdPropertyMap const*  classIdPropertyMap = GetECClassIdPropertyMap())
-        relECClassIdPropMap = classIdPropertyMap->FindDataPropertyMap(navPropMap.GetClassMap());
-
-    if (idPropMap != nullptr && relECClassIdPropMap != nullptr)
-        {
-        if (navPropMap.SetMembers(idPropMap->GetColumn(), relECClassIdPropMap->GetColumn(), GetClass().GetId()) != SUCCESS)
-            return ClassMappingStatus::Error;
-
-        return ClassMappingStatus::Success;
-        }
-
-    if (idPropMap != nullptr || relECClassIdPropMap != nullptr)
-        {
-        BeAssert(false && "programmer error");
-        return ClassMappingStatus::Error;
-        }
-
-
-    auto itor = ctx.GetClassMappingInfoCache().find(this);
-    if (itor == ctx.GetClassMappingInfoCache().end())
-        return ClassMappingStatus::Error;
-
-    RelationshipMappingInfo const& classMappingInfo = static_cast<RelationshipMappingInfo const&> (*itor->second);
-    DbTable& fkTable = const_cast<DbTable&>(navPropMap.GetClassMap().GetJoinedOrPrimaryTable());
-
-
-    /*
-                                        Foo------->FooHasGoo-------->Goo
-                                Source (Reference)        Target (Foriegn)
-
-    Foo [ts_Foo]
-    ----------------------------------------------------------------------------------------------------------------
-    ECInstanceId  |  ECClassId   | ...
-    ----------------------------------------------------------------------------------------------------------------
-        Id          ECClassId
-
-    Goo [ts_Goo]
-    ----------------------------------------------------------------------------------------------------------------
-    ECInstanceId  |  ECClassId  |  NavProp.Id  |  NavProp.RelECClassId | ...
-    ----------------------------------------------------------------------------------------------------------------
-        Id           ECClassId       FK_Id          FK_RelECClassId     ...
-
-    FooHasGoo [ts_Goo]
-    ----------------------------------------------------------------------------------------------------------------
-    ECInstanceId  |  ECClassId  |  SourceECInstanceId  |  SourceECClassId  |  TargetECInstanceId  |  TargetECClassId
-    ----------------------------------------------------------------------------------------------------------------
-    ts_Goo           ts_Goo           ts_Goo                 ts_Foo              ts_Goo                ts_Goo
-    Id         FK_RelECClassId       FK_Id                ECClassId              Id                 ECClassId
-    |                |                 |                      |                    |                     |
-    1                2                 3                      4                    5                     6
-    M                M                 M                      X                    M                     M
-
-    1. columnId
-    2. columnClassId
-    3. columnForeignId
-    4. columnForeignClassId
-    5. columnRefId
-    6. columnRefClassId
-
-    M  -> Map in this methiod
-    X -> Map in Finish ()
-    */
-
-    ForeignKeyColumnInfo fkColInfo;
-    DbColumn* columnRefId = CreateForeignColumn(classMappingInfo, fkTable, navPropMap, fkColInfo);
-    if (columnRefId == nullptr)
-        return ClassMappingStatus::Error;
-
-    DbColumn::UpdateKind(*columnRefId, GetReferencedEnd() == ECRelationshipEnd_Source ? DbColumn::Kind::SourceECInstanceId : DbColumn::Kind::TargetECInstanceId);
-
-    AddTable(columnRefId->GetTableR());
-    DbColumn* columnId = const_cast<DbColumn*>(fkTable.FindFirst(DbColumn::Kind::ECInstanceId));
-    if (columnId == nullptr)
-        return ClassMappingStatus::Error;
-
-    DbColumn* columnClassId = CreateRelECClassIdColumn(fkTable, fkColInfo, *columnRefId, navPropMap);
-    if (columnClassId == nullptr)
-        return ClassMappingStatus::Error;
-
-    DbColumn::UpdateKind(*columnClassId, DbColumn::Kind::RelECClassId);
-
-    DbColumn* columnForeignClassId = CreateReferencedClassIdColumn(fkTable);
-    if (columnForeignClassId == nullptr)
-        return ClassMappingStatus::Error;
-
-    DbColumn::UpdateKind(*columnForeignClassId, GetForeignEnd() == ECRelationshipEnd_Source ? DbColumn::Kind::SourceECClassId : DbColumn::Kind::TargetECClassId);
-
-    DbColumn* columnForeignId = const_cast<DbColumn*>(fkTable.FindFirst(DbColumn::Kind::ECInstanceId));
-    if (columnForeignId == nullptr)
-        return ClassMappingStatus::Error;
-
-    DbColumn::UpdateKind(*columnForeignId, GetForeignEnd() == ECRelationshipEnd_Source ? DbColumn::Kind::SourceECInstanceId : DbColumn::Kind::TargetECInstanceId);
-
-
-    //[+++ECInstanceId-----------------------------------------------------------------------------------------------------------------------------------]
-    if (ECInstanceIdPropertyMap* propertyMap = static_cast<ECInstanceIdPropertyMap*>(const_cast<PropertyMap*>(GetPropertyMaps().Find(ECDBSYS_PROP_ECInstanceId))))
-        {
-        if (SystemPropertyMap::AppendSystemColumnFromNewlyAddedDataTable(*propertyMap, *columnId) != SUCCESS)
-            return ClassMappingStatus::Error;
-        }
-    else
-        {
-        RefCountedPtr<ECInstanceIdPropertyMap> propMap = ECInstanceIdPropertyMap::CreateInstance(*this, {columnId});
-
-        if (propMap == nullptr)
-            {
-            BeAssert(false && "Failed to create PropertyMap ECInstanceId");
-            return ClassMappingStatus::Error;
-            }
-
-        if (GetPropertyMapsR().Insert(propMap, 0) != SUCCESS)
-            return ClassMappingStatus::Error;
-        }
-
-    //[+++ECClassId-----------------------------------------------------------------------------------------------------------------------------------]
-    if (ECClassIdPropertyMap* propertyMap = static_cast<ECClassIdPropertyMap*>(const_cast<PropertyMap*>(GetPropertyMaps().Find(ECDBSYS_PROP_ECClassId))))
-        {
-        if (SystemPropertyMap::AppendSystemColumnFromNewlyAddedDataTable(*propertyMap, *columnClassId) != SUCCESS)
-            return ClassMappingStatus::Error;
-        }
-    else
-        {
-        RefCountedPtr<ECClassIdPropertyMap> propMap = ECClassIdPropertyMap::CreateInstance(*this, {columnClassId});
-        if (propMap == nullptr)
-            {
-            BeAssert(false && "Failed to create PropertyMap ECClassId");
-            return ClassMappingStatus::Error;
-            }
-
-        if (GetPropertyMapsR().Insert(propMap, 1) != SUCCESS)
-            return ClassMappingStatus::Error;
-        }
-
-    Utf8CP refEnd = GetReferencedEnd() == ECRelationshipEnd::ECRelationshipEnd_Source ? ECDBSYS_PROP_SourceECInstanceId : ECDBSYS_PROP_TargetECInstanceId;
-    Utf8CP foreignEnd = GetForeignEnd() == ECRelationshipEnd::ECRelationshipEnd_Source ? ECDBSYS_PROP_SourceECInstanceId : ECDBSYS_PROP_TargetECInstanceId;
-    Utf8CP foreignEndClassId = GetForeignEnd() == ECRelationshipEnd::ECRelationshipEnd_Source ? ECDBSYS_PROP_SourceECClassId : ECDBSYS_PROP_TargetECClassId;
-    //[-----------------------------------------------------------------------------------------------------------------------------------]
-    if (ConstraintECInstanceIdPropertyMap* propertyMap = static_cast<ConstraintECInstanceIdPropertyMap*>(const_cast<PropertyMap*>(GetPropertyMaps().Find(refEnd))))
-        {
-        if (SystemPropertyMap::AppendSystemColumnFromNewlyAddedDataTable(*propertyMap, *columnRefId) != SUCCESS)
-            return ClassMappingStatus::Error;
-        }
-    else
-        {
-        RefCountedPtr<ConstraintECInstanceIdPropertyMap> propMap = ConstraintECInstanceIdPropertyMap::CreateInstance(*this, GetReferencedEnd(), {columnRefId});
-        if (propMap == nullptr)
-            {
-            BeAssert(false && "Failed to create PropertyMap ECClassId");
-            return ClassMappingStatus::Error;
-            }
-
-        if (GetPropertyMapsR().Insert(propMap, 2) != SUCCESS)
-            return ClassMappingStatus::Error;
-
-        GetConstraintMapR(GetReferencedEnd()).SetECInstanceIdPropMap(propMap.get());
-        }
-
-    //[-----------------------------------------------------------------------------------------------------------------------------------]
-    if (ConstraintECInstanceIdPropertyMap* propertyMap = static_cast<ConstraintECInstanceIdPropertyMap*>(const_cast<PropertyMap*>(GetPropertyMaps().Find(foreignEnd))))
-        {
-        if (SystemPropertyMap::AppendSystemColumnFromNewlyAddedDataTable(*propertyMap, *columnForeignId) != SUCCESS)
-            return ClassMappingStatus::Error;
-        }
-    else
-        {
-        RefCountedPtr<ConstraintECInstanceIdPropertyMap> propMap = ConstraintECInstanceIdPropertyMap::CreateInstance(*this, GetForeignEnd(), {columnForeignId});
-        if (propMap == nullptr)
-            {
-            BeAssert(false && "Failed to create PropertyMap ECClassId");
-            return ClassMappingStatus::Error;
-            }
-
-        if (GetPropertyMapsR().Insert(propMap, 4) != SUCCESS)
-            return ClassMappingStatus::Error;
-
-        GetConstraintMapR(GetForeignEnd()).SetECInstanceIdPropMap(propMap.get());
-        }
-
-    //[-----------------------------------------------------------------------------------------------------------------------------------]
-    if (ConstraintECClassIdPropertyMap* propertyMap = static_cast<ConstraintECClassIdPropertyMap*>(const_cast<PropertyMap*>(GetPropertyMaps().Find(foreignEndClassId))))
-        {
-        if (SystemPropertyMap::AppendSystemColumnFromNewlyAddedDataTable(*propertyMap, *columnForeignClassId) != SUCCESS)
-            return ClassMappingStatus::Error;
-        }
-    else
-        {
-        RefCountedPtr<ConstraintECClassIdPropertyMap> propMap = ConstraintECClassIdPropertyMap::CreateInstance(*this, GetForeignEnd(), {columnForeignClassId});
-        if (propMap == nullptr)
-            {
-            BeAssert(false && "Failed to create PropertyMap ECClassId");
-            return ClassMappingStatus::Error;
-            }
-
-        if (GetPropertyMapsR().Insert(propMap, 5) != SUCCESS)
-            return ClassMappingStatus::Error;
-
-        GetConstraintMapR(GetForeignEnd()).SetECClassIdPropMap(propMap.get());
-        }
-
-    //[-----------------------------------------------------------------------------------------------------------------------------------]
-    if (navPropMap.SetMembers(*columnRefId, *columnClassId, GetClass().GetId()) != SUCCESS)
-        return ClassMappingStatus::Error;
-
-    Modified();
-    return ClassMappingStatus::Success;
-    }
-
-//---------------------------------------------------------------------------------------
-// @bsimethod                                               Krischan.Eberle       06/2013
-//+---------------+---------------+---------------+---------------+---------------+------
-ClassMappingStatus RelationshipClassEndTableMap::_Map(ClassMappingContext& ctx)
-    {   
-    // This call is noop as the relationship get mapped through
-    // 1. UpdatePersistedEnd()
-    // 2. Finish() - is called
-    //----------------------------------------------------------
-    return ClassMappingStatus::Success;
-    }
-
-
-//---------------------------------------------------------------------------------------
-// @bsimethod                                               Affan.Khan           01/2015
-//+---------------+---------------+---------------+---------------+---------------+------
-BentleyStatus RelationshipClassEndTableMap::_Load(ClassMapLoadContext& ctx, DbClassMapLoadContext const& mapInfo)
-    {
-    if (SUCCESS != ClassMap::_Load(ctx, mapInfo))
-        return ERROR;
-
-    //SourceECInstanceId
-    std::vector<DbColumn const*> const* mapColumns = mapInfo.FindColumnByAccessString(ECDBSYS_PROP_SourceECInstanceId);
-    if (mapColumns == nullptr)
-        {
-        BeAssert(false);
-        return ERROR;
-        }
-
-    RefCountedPtr<ConstraintECInstanceIdPropertyMap> sourceECInstanceIdPropMap = ConstraintECInstanceIdPropertyMap::CreateInstance(*this, ECRelationshipEnd_Source, *mapColumns);
-    if (sourceECInstanceIdPropMap == nullptr)
-        {
-        BeAssert(false);
-        return ERROR;
-        }
-
-    if (GetPropertyMapsR().Insert(sourceECInstanceIdPropMap) != SUCCESS)
-        return ERROR;
-
-    m_sourceConstraintMap.SetECInstanceIdPropMap(sourceECInstanceIdPropMap.get());
-
-    //SourceECClassId
-    mapColumns = mapInfo.FindColumnByAccessString(ECDBSYS_PROP_SourceECClassId);
-    if (mapColumns == nullptr)
-        {
-        BeAssert(false);
-        return ERROR;
-        }
-
-    RefCountedPtr<ConstraintECClassIdPropertyMap> sourceClassIdPropMap = ConstraintECClassIdPropertyMap::CreateInstance(*this, ECRelationshipEnd_Source, *mapColumns);
-    if (sourceClassIdPropMap == nullptr)
-        {
-        BeAssert(false);
-        return ERROR;
-        }
-
-    if (GetPropertyMapsR().Insert(sourceClassIdPropMap) != SUCCESS)
-        return ERROR;
-
-    m_sourceConstraintMap.SetECClassIdPropMap(sourceClassIdPropMap.get());
-
-    //TargetECInstanceId
-    mapColumns = mapInfo.FindColumnByAccessString(ECDBSYS_PROP_TargetECInstanceId);
-    if (mapColumns == nullptr)
-        {
-        BeAssert(false);
-        return ERROR;
-        }
-
-    RefCountedPtr<ConstraintECInstanceIdPropertyMap> targetECInstanceIdPropMap = ConstraintECInstanceIdPropertyMap::CreateInstance(*this, ECRelationshipEnd_Target, *mapColumns);
-    if (targetECInstanceIdPropMap == nullptr)
-        {
-        BeAssert(false);
-        return ERROR;
-        }
-
-    if (GetPropertyMapsR().Insert(targetECInstanceIdPropMap) != SUCCESS)
-        return ERROR;
-
-    m_targetConstraintMap.SetECInstanceIdPropMap(targetECInstanceIdPropMap.get());
-
-    //TargetECClassId
-    mapColumns = mapInfo.FindColumnByAccessString(ECDBSYS_PROP_TargetECClassId);
-    if (mapColumns == nullptr)
-        {
-        BeAssert(false);
-        return ERROR;
-        }
-
-    RefCountedPtr<ConstraintECClassIdPropertyMap> targetClassIdPropMap = ConstraintECClassIdPropertyMap::CreateInstance(*this, ECRelationshipEnd_Target, *mapColumns);
-    if (targetClassIdPropMap == nullptr)
-        {
-        BeAssert(false);
-        return ERROR;
-        }
-
-    if (GetPropertyMapsR().Insert(targetClassIdPropMap) != SUCCESS)
-        return ERROR;
-
-    m_targetConstraintMap.SetECClassIdPropMap(targetClassIdPropMap.get());
-    return SUCCESS;
-    }
-
-//--------------------------------------------------------------------------------------
-//@bsimethod                                 Krischan.Eberle                   04/2016
-//+---------------+---------------+---------------+---------------+---------------+------
-BentleyStatus RelationshipClassEndTableMap::ValidateForeignKeyColumn(DbColumn const& fkColumn, bool cardinalityImpliesNotNullOnFkCol, DbColumn::Kind fkColKind) const
-    {
-    DbTable& fkTable = fkColumn.GetTableR();
-
-    if (fkColumn.DoNotAllowDbNull() != cardinalityImpliesNotNullOnFkCol)
-        {
-        Utf8CP error = nullptr;
-        if (cardinalityImpliesNotNullOnFkCol)
-            error = "Failed to map ECRelationshipClass '%s'. It is mapped to an existing foreign key column which is nullable "
-            "although the relationship's cardinality implies that the column is not nullable. Either modify the cardinality or mark the property specified that maps to the foreign key column as not nullable.";
-        else
-            error = "Failed to map ECRelationshipClass '%s'. It is mapped to an existing foreign key column which is not nullable "
-            "although the relationship's cardinality implies that the column is nullable. Please modify the cardinality accordingly.";
-
-        Issues().Report(error, GetRelationshipClass().GetFullName());
-        return ERROR;
-        }
-
-    const bool tableIsReadonly = !fkTable.GetEditHandle().CanEdit();
-    if (tableIsReadonly)
-        fkTable.GetEditHandleR().BeginEdit();
-
-    //Kind of existing columns must be modified so that they also have the constraint ecinstanceid kind
-    const_cast<DbColumn&>(fkColumn).AddKind(fkColKind);
-
-    if (tableIsReadonly)
-        fkTable.GetEditHandleR().EndEdit();
-
-    return SUCCESS;
-    }
-
-
-/*---------------------------------------------------------------------------------------
-* @bsimethod                                                    affan.khan         9/2012
-+---------------+---------------+---------------+---------------+---------------+------*/
-void RelationshipClassEndTableMap::AddIndexToRelationshipEnd(RelationshipMappingInfo const& relClassMappingInfo)
-    {
-    //0:0 or 1:1 cardinalities imply unique index
-    const bool isUniqueIndex = GetRelationshipClass().GetSource().GetMultiplicity().GetUpperLimit() <= 1 &&
-                               GetRelationshipClass().GetTarget().GetMultiplicity().GetUpperLimit() <= 1;
-
-    if (!relClassMappingInfo.GetFkMappingInfo()->IsPhysicalFk())
-        return;
-
-    BeAssert(GetReferencedEndECInstanceIdPropMap() != nullptr);
-    for (SystemPropertyMap::PerTableIdPropertyMap const* vmap : GetReferencedEndECInstanceIdPropMap()->GetDataPropertyMaps())
-        {
-        DbTable& persistenceEndTable = const_cast<DbTable&>(vmap->GetColumn().GetTable());
-        if (persistenceEndTable.GetType() == DbTable::Type::Existing || vmap->GetColumn().IsShared())
-            continue;
-
-        // name of the index
-        Nullable<Utf8String> name(isUniqueIndex ? "uix_" : "ix_");
-        name.ValueR().append(persistenceEndTable.GetName()).append("_fk_").append(GetClass().GetSchema().GetAlias() + "_" + GetClass().GetName());
-        if (GetMapStrategy().GetStrategy() == MapStrategy::ForeignKeyRelationshipInSourceTable)
-            name.ValueR().append("_source");
-        else
-            name.ValueR().append("_target");
-
-        GetDbMap().GetDbSchemaR().CreateIndex(persistenceEndTable, name, isUniqueIndex, {&vmap->GetColumn()}, true, true, GetClass().GetId());
-        }
-    }
-
-//---------------------------------------------------------------------------------------
-// @bsimethod                                               Krischan.Eberle       11/2013
-//+---------------+---------------+---------------+---------------+---------------+------
-ConstraintECInstanceIdPropertyMap const* RelationshipClassEndTableMap::GetReferencedEndECInstanceIdPropMap() const
-    {
-    return GetConstraintMap(GetReferencedEnd()).GetECInstanceIdPropMap();
-    }
-
-//---------------------------------------------------------------------------------------
-// @bsimethod                                               Krischan.Eberle       11/2013
-//+---------------+---------------+---------------+---------------+---------------+------
-ECN::ECRelationshipEnd RelationshipClassEndTableMap::GetForeignEnd() const
-    {
-    return GetMapStrategy().GetStrategy() == MapStrategy::ForeignKeyRelationshipInSourceTable ? ECRelationshipEnd_Source : ECRelationshipEnd_Target;
-    }
-
-//---------------------------------------------------------------------------------------
-// @bsimethod                                               Krischan.Eberle       11/2013
-//+---------------+---------------+---------------+---------------+---------------+------
-ECN::ECRelationshipEnd RelationshipClassEndTableMap::GetReferencedEnd() const
-    {
-    return GetForeignEnd() == ECRelationshipEnd_Source ? ECRelationshipEnd_Target : ECRelationshipEnd_Source;
-    }
-
-//---------------------------------------------------------------------------------------
-// @bsimethod                      Krischan.Eberle                          01/2016
-//+---------------+---------------+---------------+---------------+---------------+------
-void RelationshipClassEndTableMap::GetForeignKeyColumnInfo(ForeignKeyColumnInfo& fkColInfo, NavigationPropertyMap const& navProp) const
-    {
-<<<<<<< HEAD
-=======
-    ECRelationshipConstraintClassList const& constraintClasses = constraint.GetConstraintClasses();
-    if (constraintClasses.size() == 0)
-        return SUCCESS;
-
-    const ECRelatedInstanceDirection expectedDirection = constraintEnd == ECRelationshipEnd::ECRelationshipEnd_Source ? ECRelatedInstanceDirection::Forward : ECRelatedInstanceDirection::Backward;
-    NavigationECPropertyCP singleNavProperty = nullptr;
-    for (ECClassCP constraintClass : constraintClasses)
-        {
-        for (ECPropertyCP prop : constraintClass->GetProperties())
-            {
-            NavigationECPropertyCP navProp = prop->GetAsNavigationProperty();
-            if (navProp == singleNavProperty)
-                continue; //this case can occur if multiple constraint class inherit the same nav prop 
-
-            if (navProp != nullptr && navProp->GetRelationshipClass() == &relClass && navProp->GetDirection() == expectedDirection)
-                {
-                if (singleNavProperty == nullptr)
-                    singleNavProperty = navProp;
-                else
-                    {
-                    LOG.infov("More than one NavigationECProperty found on the %s constraint classes of the ECRelationship %s. Therefore the constraint column name cannot be implied from a navigation property. A default name will be picked.",
-                              constraintEnd == ECRelationshipEnd_Source ? "source" : "target", relClass.GetFullName());
-                    return SUCCESS;
-                    }
-                }
-            }
-        }
-
-    //no nav prop found
-    if (singleNavProperty == nullptr)
-        return SUCCESS;
-
->>>>>>> 4ae480b7
-    //if not overridden with a PropertyMap CA, the FK column name is implied as <nav prop name>Id.
-    //if nav prop name ends with "Id" already, it is not appended again.
-    NavigationECPropertyCP singleNavProperty = static_cast<NavigationECPropertyCP>(&navProp.GetProperty());
-    Utf8StringCR navPropName = singleNavProperty->GetName();
-    Utf8String defaultFkColName, defaultRelClassIdColName;
-    if (navPropName.EndsWithIAscii("id"))
-        {
-        defaultFkColName.assign(navPropName);
-        defaultRelClassIdColName = navPropName.substr(0, navPropName.size() - 2);
-        }
-    else
-        {
-        defaultFkColName.assign(navPropName).append("Id");
-        defaultRelClassIdColName.assign(navPropName);
-        }
-
-    defaultRelClassIdColName.append(RELECCLASSID_COLNAME_TOKEN);
-    TablePerHierarchyInfo const& tphInfo = navProp.GetClassMap().GetMapStrategy().GetTphInfo();
-    if (tphInfo.IsValid() && tphInfo.GetShareColumnsMode() == TablePerHierarchyInfo::ShareColumnsMode::Yes)
-        {
-        //table uses shared columns, so FK col position cannot depend on NavigationProperty position
-        fkColInfo.Assign(defaultFkColName, defaultRelClassIdColName);
-        return;
-        }
-
-    fkColInfo.Assign(defaultFkColName, defaultRelClassIdColName);
-    return;
-    }
-
-//************************** RelationshipClassLinkTableMap *****************************************
-/*---------------------------------------------------------------------------------**//**
-* @bsimethod                                   Ramanujam.Raman                   06/12
-+---------------+---------------+---------------+---------------+---------------+------*/
-RelationshipClassLinkTableMap::RelationshipClassLinkTableMap(ECDb const& ecdb, ECN::ECClassCR ecRelClass, MapStrategyExtendedInfo const& mapStrategy)
-    : RelationshipClassMap(ecdb, Type::RelationshipLinkTable, ecRelClass, mapStrategy)
-    {}
-
-//---------------------------------------------------------------------------------------
-//@bsimethod                                   Ramanujam.Raman                   06 / 12
-//---------------------------------------------------------------------------------------
-ClassMappingStatus RelationshipClassLinkTableMap::_Map(ClassMappingContext& ctx)
-    {
-    BeAssert(!MapStrategyExtendedInfo::IsForeignKeyMapping(GetMapStrategy()) &&
-             "RelationshipClassLinkTableMap is not meant to be used with other map strategies.");
-
-    ClassMappingStatus stat = DoMapPart1(ctx);
-    if (stat != ClassMappingStatus::Success)
-        return stat;
-
-    BeAssert(dynamic_cast<RelationshipMappingInfo const*> (&ctx.GetClassMappingInfo()) != nullptr);
-    RelationshipMappingInfo const& relationClassMapInfo = static_cast<RelationshipMappingInfo const&> (ctx.GetClassMappingInfo());
-
-    if (GetRelationshipClass().HasBaseClasses())
-        return MapSubClass(ctx, relationClassMapInfo);
-
-    ECRelationshipClassCR relationshipClass = GetRelationshipClass();
-    ECRelationshipConstraintCR sourceConstraint = relationshipClass.GetSource();
-    ECRelationshipConstraintCR targetConstraint = relationshipClass.GetTarget();
-
-    //**** Constraint columns and prop maps
-    bool addSourceECClassIdColumnToTable = false;
-    DetermineConstraintClassIdColumnHandling(addSourceECClassIdColumnToTable, sourceConstraint);
-
-    bool addTargetECClassIdColumnToTable = false;
-    DetermineConstraintClassIdColumnHandling(addTargetECClassIdColumnToTable, targetConstraint);
-    stat = CreateConstraintPropMaps(ctx, relationClassMapInfo, addSourceECClassIdColumnToTable, addTargetECClassIdColumnToTable);
-    if (stat != ClassMappingStatus::Success)
-        return stat;
-
-    stat = DoMapPart2(ctx);
-    if (stat != ClassMappingStatus::Success)
-        return stat;
-
-    //only create constraints on TPH root or if not TPH and not existing table
-    if (GetPrimaryTable().GetType() != DbTable::Type::Existing && relationClassMapInfo.GetLinkTableMappingInfo()->GetCreateForeignKeyConstraintsFlag() &&
-        (!GetMapStrategy().IsTablePerHierarchy() || GetTphHelper()->DetermineTphRootClassId() == GetClass().GetId())) 
-        {
-        //Create FK from Source-Primary to LinkTable
-        DbTable const* sourceTable = *relationClassMapInfo.GetSourceTables().begin();
-        DbColumn const* fkColumn = &GetSourceECInstanceIdPropMap()->FindDataPropertyMap(GetPrimaryTable())->GetColumn();
-        DbColumn const* referencedColumn = sourceTable->FindFirst(DbColumn::Kind::ECInstanceId);
-        GetPrimaryTable().CreateForeignKeyConstraint(*fkColumn, *referencedColumn, ForeignKeyDbConstraint::ActionType::Cascade, ForeignKeyDbConstraint::ActionType::NotSpecified);
-
-        //Create FK from Target-Primary to LinkTable
-        DbTable const* targetTable = *relationClassMapInfo.GetTargetTables().begin();
-        fkColumn = &GetTargetECInstanceIdPropMap()->FindDataPropertyMap(GetPrimaryTable())->GetColumn();
-        referencedColumn = targetTable->FindFirst(DbColumn::Kind::ECInstanceId);
-        GetPrimaryTable().CreateForeignKeyConstraint(*fkColumn, *referencedColumn, ForeignKeyDbConstraint::ActionType::Cascade, ForeignKeyDbConstraint::ActionType::NotSpecified);
-        }
-
-
-    AddIndices(ctx, relationClassMapInfo.GetLinkTableMappingInfo()->AllowDuplicateRelationships());
-    return ClassMappingStatus::Success;
-    }
-
-//---------------------------------------------------------------------------------------
-// @bsimethod                                 Krischan.Eberle                12 / 2016
-//+---------------+---------------+---------------+---------------+---------------+------
-ClassMappingStatus RelationshipClassLinkTableMap::MapSubClass(ClassMappingContext& ctx, RelationshipMappingInfo const& mappingInfo)
-    {
-    if (GetClass().GetBaseClasses().size() != 1)
-        {
-        BeAssert(false && "Multi-inheritance of ECRelationshipclasses should have been caught before already");
-        return ClassMappingStatus::Error;
-        }
-
-    ECClassCP baseClass = GetClass().GetBaseClasses()[0];
-    ClassMap const* baseClassMap = GetDbMap().GetClassMap(*baseClass);
-    if (baseClassMap == nullptr || baseClassMap->GetType() != ClassMap::Type::RelationshipLinkTable)
-        {
-        BeAssert(false && "Could not find class map of base ECRelationship class or is not of right type");
-        return ClassMappingStatus::Error;
-        }
-
-    RelationshipClassLinkTableMap const& baseRelClassMap = baseClassMap->GetAs<RelationshipClassLinkTableMap>();
-
-    //SourceECInstanceId prop map
-    RefCountedPtr<SystemPropertyMap> clonedSourceECInstanceIdPropMap = PropertyMapCopier::CreateCopy(*baseRelClassMap.GetSourceECInstanceIdPropMap(), *this);
-    if (GetPropertyMapsR().Insert(clonedSourceECInstanceIdPropMap) != SUCCESS)
-        return ClassMappingStatus::Error;
-
-    m_sourceConstraintMap.SetECInstanceIdPropMap(&clonedSourceECInstanceIdPropMap->GetAs<ConstraintECInstanceIdPropertyMap>());
-
-    //SourceECClassId prop map
-    RefCountedPtr<SystemPropertyMap> clonedSourceECClassIdPropMap = PropertyMapCopier::CreateCopy(*baseRelClassMap.GetSourceECClassIdPropMap(), *this);
-    if (GetPropertyMapsR().Insert(clonedSourceECClassIdPropMap) != SUCCESS)
-        return ClassMappingStatus::Error;
-
-    m_sourceConstraintMap.SetECClassIdPropMap(&clonedSourceECClassIdPropMap->GetAs<ConstraintECClassIdPropertyMap>());
-
-    //TargetECInstanceId prop map
-    RefCountedPtr<SystemPropertyMap> clonedTargetECInstanceIdPropMap = PropertyMapCopier::CreateCopy(*baseRelClassMap.GetTargetECInstanceIdPropMap(), *this);
-    if (GetPropertyMapsR().Insert(clonedTargetECInstanceIdPropMap) != SUCCESS)
-        return ClassMappingStatus::Error;
-
-    m_targetConstraintMap.SetECInstanceIdPropMap(&clonedTargetECInstanceIdPropMap->GetAs<ConstraintECInstanceIdPropertyMap>());
-
-    //TargetECClassId prop map
-    RefCountedPtr<SystemPropertyMap> clonedTargetECClassIdPropMap = PropertyMapCopier::CreateCopy(*baseRelClassMap.GetTargetECClassIdPropMap(), *this);
-    if (GetPropertyMapsR().Insert(clonedTargetECClassIdPropMap) != SUCCESS)
-        return ClassMappingStatus::Error;
-
-    m_targetConstraintMap.SetECClassIdPropMap(&clonedTargetECClassIdPropMap->GetAs<ConstraintECClassIdPropertyMap>());
-
-    ClassMappingStatus stat = DoMapPart2(ctx);
-    if (stat != ClassMappingStatus::Success)
-        return stat;
-
-    AddIndices(ctx, DetermineAllowDuplicateRelationshipsFlagFromRoot(*baseClass->GetRelationshipClassCP()));
-    return ClassMappingStatus::Success;
-    }
-
-//---------------------------------------------------------------------------------------
-//@bsimethod                                   Affan.Khan                         04 / 15
-//---------------------------------------------------------------------------------------
-DbColumn* RelationshipClassLinkTableMap::ConfigureForeignECClassIdKey(ClassMappingContext& ctx, RelationshipMappingInfo const& mapInfo, ECRelationshipEnd relationshipEnd)
-    {
-    DbColumn* endECClassIdColumn = nullptr;
-    ECRelationshipClassCP relationship = mapInfo.GetClass().GetRelationshipClassCP();
-    BeAssert(relationship != nullptr);
-    ECRelationshipConstraintCR foreignEndConstraint = relationshipEnd == ECRelationshipEnd_Source ? relationship->GetSource() : relationship->GetTarget();
-    ECClass const* foreignEndClass = foreignEndConstraint.GetConstraintClasses()[0];
-    ClassMap const* foreignEndClassMap = GetDbMap().GetClassMap(*foreignEndClass);
-    size_t foreignEndTableCount = GetDbMap().GetTableCountOnRelationshipEnd(ctx.GetImportCtx(), foreignEndConstraint);
-
-    Utf8String columnName = DetermineConstraintECClassIdColumnName(*mapInfo.GetLinkTableMappingInfo(), relationshipEnd);
-    if (GetPrimaryTable().FindColumn(columnName.c_str()) != nullptr &&
-        GetMapStrategy().GetStrategy() != MapStrategy::TablePerHierarchy && GetMapStrategy().GetStrategy() != MapStrategy::ExistingTable)
-        {
-        //Following error occurs in Upgrading ECSchema but is not fatal.
-        LOG.errorv("Failed to map ECRelationshipClass '%s': Table '%s' already contains column named '%s'.",
-                   GetClass().GetFullName(), GetPrimaryTable().GetName().c_str(), columnName.c_str());
-        return nullptr;
-        }
-
-    const DbColumn::Kind columnId = relationshipEnd == ECRelationshipEnd::ECRelationshipEnd_Source ? DbColumn::Kind::SourceECClassId : DbColumn::Kind::TargetECClassId;
-
-    if (ConstraintIncludesAnyClass(foreignEndConstraint.GetConstraintClasses()) || foreignEndTableCount > 1)
-        {
-        //! We will create ECClassId column in this case
-        endECClassIdColumn = CreateConstraintColumn(columnName.c_str(), columnId, PersistenceType::Physical);
-        BeAssert(endECClassIdColumn != nullptr);
-        }
-    else
-        {
-        //! We will use JOIN to otherTable to get the ECClassId (if any)
-        endECClassIdColumn = const_cast<DbColumn*>(foreignEndClassMap->GetPrimaryTable().FindFirst(DbColumn::Kind::ECClassId));
-        if (endECClassIdColumn == nullptr)
-            endECClassIdColumn = CreateConstraintColumn(columnName.c_str(), columnId, PersistenceType::Virtual);
-        }
-
-    return endECClassIdColumn;
-    }
-
-
-//---------------------------------------------------------------------------------------
-// @bsimethod                                               Krischan.Eberle       11/2013
-//+---------------+---------------+---------------+---------------+---------------+------
-ClassMappingStatus RelationshipClassLinkTableMap::CreateConstraintPropMaps(ClassMappingContext& ctx, RelationshipMappingInfo const& mapInfo, bool addSourceECClassIdColumnToTable,
-    bool addTargetECClassIdColumnToTable)
-    {
-    //**** SourceECInstanceId prop map 
-    Utf8String columnName = DetermineConstraintECInstanceIdColumnName(*mapInfo.GetLinkTableMappingInfo(), ECRelationshipEnd_Source);
-    if (columnName.empty() || GetPrimaryTable().FindColumn(columnName.c_str()) != nullptr && GetMapStrategy().GetStrategy() != MapStrategy::TablePerHierarchy && GetMapStrategy().GetStrategy() != MapStrategy::ExistingTable)
-        {
-        LOG.errorv("Failed to map ECRelationshipClass '%s': Table '%s' already contains " ECDBSYS_PROP_SourceECInstanceId " column named '%s'.",
-                   GetClass().GetFullName(), GetPrimaryTable().GetName().c_str(), columnName.c_str());
-        return ClassMappingStatus::Error;
-        }
-
-    DbColumn const* sourceECInstanceIdColumn = CreateConstraintColumn(columnName.c_str(), DbColumn::Kind::SourceECInstanceId, PersistenceType::Physical);
-    if (sourceECInstanceIdColumn == nullptr)
-        return ClassMappingStatus::Error;
-
-    auto sourceECInstanceIdPropMap = ConstraintECInstanceIdPropertyMap::CreateInstance(*this, ECRelationshipEnd_Source, {sourceECInstanceIdColumn});
-    PRECONDITION(sourceECInstanceIdPropMap.IsValid(), ClassMappingStatus::Error);
-    if (GetPropertyMapsR().Insert(sourceECInstanceIdPropMap) != SUCCESS)
-        return ClassMappingStatus::Error;
-
-    m_sourceConstraintMap.SetECInstanceIdPropMap(sourceECInstanceIdPropMap.get());
-
-    //**** SourceECClassId prop map
-    DbColumn const* sourceECClassIdColumn = ConfigureForeignECClassIdKey(ctx, mapInfo, ECRelationshipEnd_Source);
-    auto sourceECClassIdPropMap = ConstraintECClassIdPropertyMap::CreateInstance(*this, ECRelationshipEnd_Source, {sourceECClassIdColumn} );
-    PRECONDITION(sourceECClassIdPropMap.IsValid(), ClassMappingStatus::Error);
-    if (GetPropertyMapsR().Insert(sourceECClassIdPropMap) != SUCCESS)
-        return ClassMappingStatus::Error;
-
-    m_sourceConstraintMap.SetECClassIdPropMap(sourceECClassIdPropMap.get());
-
-
-    //**** TargetECInstanceId prop map 
-    columnName = DetermineConstraintECInstanceIdColumnName(*mapInfo.GetLinkTableMappingInfo(), ECRelationshipEnd_Target);
-    if (columnName.empty() || GetPrimaryTable().FindColumn(columnName.c_str()) != nullptr && GetMapStrategy().GetStrategy() != MapStrategy::TablePerHierarchy && GetMapStrategy().GetStrategy() != MapStrategy::ExistingTable)
-        {
-        LOG.errorv("Failed to map ECRelationshipClass '%s': Table '%s' already contains " ECDBSYS_PROP_TargetECInstanceId " column named '%s'.",
-                   GetClass().GetFullName(), GetPrimaryTable().GetName().c_str(), columnName.c_str());
-        return ClassMappingStatus::Error;
-        }
-
-    DbColumn const* targetECInstanceIdColumn = CreateConstraintColumn(columnName.c_str(), DbColumn::Kind::TargetECInstanceId, PersistenceType::Physical);
-    if (targetECInstanceIdColumn == nullptr)
-        return ClassMappingStatus::Error;
-
-    auto targetECInstanceIdPropMap = ConstraintECInstanceIdPropertyMap::CreateInstance(*this, ECRelationshipEnd_Target, {targetECInstanceIdColumn});
-    PRECONDITION(targetECInstanceIdPropMap.IsValid(), ClassMappingStatus::Error);
-    if (GetPropertyMapsR().Insert(targetECInstanceIdPropMap) != SUCCESS)
-        return ClassMappingStatus::Error;
-
-    m_targetConstraintMap.SetECInstanceIdPropMap(targetECInstanceIdPropMap.get());
-
-
-    //**** TargetECClassId prop map
-    DbColumn const* targetECClassIdColumn = ConfigureForeignECClassIdKey(ctx, mapInfo, ECRelationshipEnd_Target);
-    auto targetECClassIdPropMap = ConstraintECClassIdPropertyMap::CreateInstance(*this , ECRelationshipEnd_Target, {targetECClassIdColumn});
-    if (targetECClassIdPropMap == nullptr)
-        {
-        BeAssert(false);
-        return ClassMappingStatus::Error;
-        }
-
-    if (GetPropertyMapsR().Insert(targetECClassIdPropMap) != SUCCESS)
-        return ClassMappingStatus::Error;
-
-    m_targetConstraintMap.SetECClassIdPropMap(targetECClassIdPropMap.get());
-    return ClassMappingStatus::Success;
-    }
-
-/*---------------------------------------------------------------------------------**//**
-* @bsimethod                                   Affan.Khan                            09/12
-+---------------+---------------+---------------+---------------+---------------+------*/
-void RelationshipClassLinkTableMap::AddIndices(ClassMappingContext& ctx, bool allowDuplicateRelationships)
-    {
-    if (GetPrimaryTable().GetType() == DbTable::Type::Existing)
-        return;
-
-    // Add indices on the source and target based on cardinality
-    //(the many side can be unique, but the one side must never be unique)
-    const bool sourceIsUnique = !allowDuplicateRelationships && (GetRelationshipClass().GetTarget().GetMultiplicity().GetUpperLimit() <= 1);
-    const bool targetIsUnique = !allowDuplicateRelationships && (GetRelationshipClass().GetSource().GetMultiplicity().GetUpperLimit() <= 1);
-
-    AddIndex(ctx.GetImportCtx(), RelationshipIndexSpec::Source, sourceIsUnique);
-    AddIndex(ctx.GetImportCtx(), RelationshipIndexSpec::Target, targetIsUnique);
-
-    if (!allowDuplicateRelationships)
-        AddIndex(ctx.GetImportCtx(), RelationshipClassLinkTableMap::RelationshipIndexSpec::SourceAndTarget, true);
-    }
-
-
-/*---------------------------------------------------------------------------------**//**
-* @bsimethod                                   Ramanujam.Raman                   04/13
-+---------------+---------------+---------------+---------------+---------------+------*/
-void RelationshipClassLinkTableMap::AddIndex(SchemaImportContext& schemaImportContext, RelationshipIndexSpec spec, bool isUniqueIndex)
-    {
-    // Setup name of the index
-    Nullable<Utf8String> name(isUniqueIndex ? "uix_" : "ix_");
-    name.ValueR().append(GetClass().GetSchema().GetAlias()).append("_").append(GetClass().GetName()).append("_");
-
-    switch (spec)
-        {
-            case RelationshipIndexSpec::Source:
-                name.ValueR().append("source");
-                break;
-            case RelationshipIndexSpec::Target:
-                name.ValueR().append("target");
-                break;
-            case RelationshipIndexSpec::SourceAndTarget:
-                name.ValueR().append("sourcetarget");
-                break;
-            default:
-                BeAssert(false);
-                break;
-        }
-    
-    auto sourceECInstanceIdColumn = &GetSourceECInstanceIdPropMap()->FindDataPropertyMap(GetPrimaryTable())->GetColumn();
-    auto sourceECClassIdColumn =  GetSourceECClassIdPropMap()->FindDataPropertyMap(GetPrimaryTable()) != nullptr ? &GetSourceECClassIdPropMap()->FindDataPropertyMap(GetPrimaryTable())->GetColumn() : nullptr;
-    auto targetECInstanceIdColumn = &GetTargetECInstanceIdPropMap()->FindDataPropertyMap(GetPrimaryTable())->GetColumn();
-    auto targetECClassIdColumn = GetTargetECClassIdPropMap()->FindDataPropertyMap(GetPrimaryTable()) != nullptr ? &GetTargetECClassIdPropMap()->FindDataPropertyMap(GetPrimaryTable())->GetColumn() : nullptr;
-
-    std::vector<DbColumn const*> columns;
-    switch (spec)
-        {
-            case RelationshipIndexSpec::Source:
-                GenerateIndexColumnList(columns, sourceECInstanceIdColumn, sourceECClassIdColumn, nullptr, nullptr);
-                break;
-            case RelationshipIndexSpec::Target:
-                GenerateIndexColumnList(columns, targetECInstanceIdColumn, targetECClassIdColumn, nullptr, nullptr);
-                break;
-
-            case RelationshipIndexSpec::SourceAndTarget:
-                GenerateIndexColumnList(columns, sourceECInstanceIdColumn, sourceECClassIdColumn, targetECInstanceIdColumn, targetECClassIdColumn);
-                break;
-
-            default:
-                BeAssert(false);
-                break;
-        }
-
-    GetDbMap().GetDbSchemaR().CreateIndex(GetPrimaryTable(), name, isUniqueIndex, columns, false,
-                                            true, GetClass().GetId(),
-                                            //if a partial index is created, it must only apply to this class,
-                                            //not to subclasses, as constraints are not inherited by relationships
-                                            false);
-    }
-
-/*---------------------------------------------------------------------------------**//**
-* @bsimethod                                   Ramanujam.Raman                   04/13
-+---------------+---------------+---------------+---------------+---------------+------*/
-void RelationshipClassLinkTableMap::GenerateIndexColumnList(std::vector<DbColumn const*>& columns, DbColumn const* col1, DbColumn const* col2, DbColumn const* col3, DbColumn const* col4)
-    {
-    if (nullptr != col1 && col1->GetPersistenceType() == PersistenceType::Physical)
-        columns.push_back(col1);
-
-    if (nullptr != col2 && col2->GetPersistenceType() == PersistenceType::Physical)
-        columns.push_back(col2);
-
-    if (nullptr != col3 && col3->GetPersistenceType() == PersistenceType::Physical)
-        columns.push_back(col3);
-
-    if (nullptr != col4 && col4->GetPersistenceType() == PersistenceType::Physical)
-        columns.push_back(col4);
-    }
-
-
-
-/*---------------------------------------------------------------------------------**//**
-* @bsimethod                                   Ramanujam.Raman                   09/12
-+---------------+---------------+---------------+---------------+---------------+------*/
-//static
-Utf8String RelationshipClassLinkTableMap::DetermineConstraintECInstanceIdColumnName(RelationshipMappingInfo::LinkTableMappingInfo const& linkTableInfo, ECN::ECRelationshipEnd end)
-    {
-    Utf8String colName;
-    switch (end)
-        {
-            case ECRelationshipEnd_Source:
-            {
-            if (linkTableInfo.GetSourceIdColumnName().IsNull())
-                colName.assign(COL_DEFAULTNAME_SourceId);
-            else
-                colName.assign(linkTableInfo.GetSourceIdColumnName().Value());
-
-            break;
-            }
-            case ECRelationshipEnd_Target:
-            {
-            if (linkTableInfo.GetTargetIdColumnName().IsNull())
-                colName.assign(COL_DEFAULTNAME_TargetId);
-            else
-                colName.assign(linkTableInfo.GetTargetIdColumnName().Value());
-
-            break;
-            }
-
-            default:
-                BeAssert(false);
-                break;
-        }
-
-    BeAssert(!colName.empty());
-    return colName;
-    }
-
-/*---------------------------------------------------------------------------------**//**
-* @bsimethod                                   Ramanujam.Raman                   09/12
-+---------------+---------------+---------------+---------------+---------------+------*/
-//static
-Utf8String RelationshipClassLinkTableMap::DetermineConstraintECClassIdColumnName(RelationshipMappingInfo::LinkTableMappingInfo const& linkTableInfo, ECN::ECRelationshipEnd end)
-    {
-    Utf8String colName;
-    Utf8StringCP idColName = nullptr;
-    switch (end)
-        {
-            case ECRelationshipEnd_Source:
-            {
-            if (linkTableInfo.GetSourceIdColumnName().IsNull())
-                colName.assign(COL_SourceECClassId);
-            else
-                idColName = &linkTableInfo.GetSourceIdColumnName().Value();
-            
-            break;
-            }
-
-            case ECRelationshipEnd_Target:
-            {
-            if (linkTableInfo.GetTargetIdColumnName().IsNull())
-                colName.assign(COL_TargetECClassId);
-            else
-                idColName = &linkTableInfo.GetTargetIdColumnName().Value();
-            
-            break;
-            }
-
-            default:
-                BeAssert(false);
-                break;
-        }
-
-    if (idColName != nullptr)
-        {
-        if (!idColName->EndsWithIAscii("id"))
-            colName.assign(*idColName);
-        else
-            colName.assign(idColName->substr(0, idColName->size() - 2));
-
-        colName.append("ClassId");
-        }
-
-    BeAssert(!colName.empty());
-    return colName;
-    }
-
-//----------------------------------------------------------------------------------
-// @bsimethod                                 Krischan.Eberle                10/2015
-//+---------------+---------------+---------------+---------------+---------------+-
-//static
-bool RelationshipClassLinkTableMap::DetermineAllowDuplicateRelationshipsFlagFromRoot(ECRelationshipClassCR baseRelClass)
-    {
-    LinkTableRelationshipMapCustomAttribute linkRelMap;
-    if (ECDbMapCustomAttributeHelper::TryGetLinkTableRelationshipMap(linkRelMap, baseRelClass))
-        {
-        //default for AllowDuplicateRelationships: false
-        Nullable<bool> allowDuplicateRels;
-        linkRelMap.TryGetAllowDuplicateRelationships(allowDuplicateRels);
-        if (!allowDuplicateRels.IsNull() && allowDuplicateRels.Value())
-            return true;
-        }
-
-    if (!baseRelClass.HasBaseClasses())
-        return false;
-
-    BeAssert(baseRelClass.GetBaseClasses()[0]->GetRelationshipClassCP() != nullptr);
-    return DetermineAllowDuplicateRelationshipsFlagFromRoot(*baseRelClass.GetBaseClasses()[0]->GetRelationshipClassCP());
-    }
-
-/*---------------------------------------------------------------------------------**//**
-* @bsimethod                                   Affan.Khan                   01/15
-+---------------+---------------+---------------+---------------+---------------+------*/
-BentleyStatus RelationshipClassLinkTableMap::_Load(ClassMapLoadContext& ctx, DbClassMapLoadContext const& mapInfo)
-    {
-    if (ClassMap::_Load(ctx, mapInfo) != SUCCESS)
-        return ERROR;
-
-    std::vector<DbColumn const*> const* mapColumns = mapInfo.FindColumnByAccessString(Utf8String(ECDBSYS_PROP_SourceECInstanceId));
-    if (mapColumns == nullptr)
-        {
-        BeAssert(false && "Failed to deserialize property map");
-        return ERROR;
-        }
-
-
-    RefCountedPtr<ConstraintECInstanceIdPropertyMap> sourceECInstanceIdPropMap = ConstraintECInstanceIdPropertyMap::CreateInstance(*this, ECRelationshipEnd_Source, *mapColumns);
-    if (sourceECInstanceIdPropMap == nullptr)
-        {
-        BeAssert(false);
-        return ERROR;
-        }
-
-    if (GetPropertyMapsR().Insert(sourceECInstanceIdPropMap) != SUCCESS)
-        return ERROR;
-
-    m_sourceConstraintMap.SetECInstanceIdPropMap(sourceECInstanceIdPropMap.get());
-
-    mapColumns = mapInfo.FindColumnByAccessString(Utf8String(ECDBSYS_PROP_SourceECClassId));
-    if (mapColumns == nullptr)
-        {
-        BeAssert(false && "Failed to deserialize property map");
-        return ERROR;
-        }
-
-
-    RefCountedPtr<ConstraintECClassIdPropertyMap> sourceECClassIdPropMap = ConstraintECClassIdPropertyMap::CreateInstance(*this, ECRelationshipEnd_Source, *mapColumns);
-    if (sourceECClassIdPropMap == nullptr)
-        {
-        BeAssert(false);
-        return ERROR;
-        }
-
-    if (GetPropertyMapsR().Insert(sourceECClassIdPropMap) != SUCCESS)
-        return ERROR;
-
-    m_sourceConstraintMap.SetECClassIdPropMap(sourceECClassIdPropMap.get());
-
-    mapColumns = mapInfo.FindColumnByAccessString(Utf8String(ECDBSYS_PROP_TargetECInstanceId));
-    if (mapColumns == nullptr)
-        {
-        BeAssert(false && "Failed to deserialize property map");
-        return ERROR;
-        }
-
-    RefCountedPtr<ConstraintECInstanceIdPropertyMap>  targetECInstanceIdPropMap = ConstraintECInstanceIdPropertyMap::CreateInstance(*this, ECRelationshipEnd_Target, *mapColumns);
-    if (targetECInstanceIdPropMap == nullptr)
-        {
-        BeAssert(false);
-        return ERROR;
-        }
-
-    if (GetPropertyMapsR().Insert(targetECInstanceIdPropMap) != SUCCESS)
-        return ERROR;
-
-    m_targetConstraintMap.SetECInstanceIdPropMap(targetECInstanceIdPropMap.get());
-
-    mapColumns = mapInfo.FindColumnByAccessString(Utf8String(ECDBSYS_PROP_TargetECClassId));
-    if (mapColumns == nullptr)
-        {
-        BeAssert(false && "Failed to deserialize property map");
-        return ERROR;
-        }
-
-    RefCountedPtr<ConstraintECClassIdPropertyMap> targetECClassIdPropMap = ConstraintECClassIdPropertyMap::CreateInstance(*this, ECRelationshipEnd_Target, *mapColumns);
-    if (targetECClassIdPropMap == nullptr)
-        {
-        BeAssert(false);
-        return ERROR;
-        }    
-    
-    if (GetPropertyMapsR().Insert(targetECClassIdPropMap) != SUCCESS)
-        return ERROR;
-
-    m_targetConstraintMap.SetECClassIdPropMap(targetECClassIdPropMap.get());
-    return SUCCESS;
-    }
-
-//---------------------------------------------------------------------------------------
-// @bsimethod                                 Krischan.Eberle                    11/2013
-//---------------------------------------------------------------------------------------
-DbColumn* RelationshipClassLinkTableMap::CreateConstraintColumn(Utf8CP columnName, DbColumn::Kind columnKind, PersistenceType persType)
-    {
-    DbTable& table = GetPrimaryTable();
-    const bool wasEditMode = table.GetEditHandle().CanEdit();
-    if (!wasEditMode)
-        table.GetEditHandleR().BeginEdit();
-
-    DbColumn* column = table.FindColumnP(columnName);
-    if (column != nullptr)
-        {
-        if (!Enum::Intersects(column->GetKind(), columnKind))
-            column->AddKind(columnKind);
-
-        return column;
-        }
-
-    persType = table.GetType() != DbTable::Type::Existing ? persType : PersistenceType::Virtual;
-    //Following protect creating virtual id/fk columns in persisted tables.
-    if (table.GetType() != DbTable::Type::Virtual && persType == PersistenceType::Virtual)
-        {
-        if (columnKind == DbColumn::Kind::SourceECInstanceId || columnKind == DbColumn::Kind::TargetECInstanceId)
-            {
-            LOG.errorv("Failed to map ECRelationshipClass '%s': No columns found for " ECDBSYS_PROP_SourceECInstanceId " or " ECDBSYS_PROP_TargetECInstanceId " in table '%s'. Consider applying the LinkTableRelationshipMap custom attribute to the ECRelationshipClass.", 
-                       GetClass().GetFullName(), table.GetName().c_str());
-            return nullptr;
-            }
-        }
-        
-    column = table.CreateColumn(Utf8String(columnName), DbColumn::Type::Integer, columnKind, persType);
-
-    if (!wasEditMode)
-        table.GetEditHandleR().EndEdit();
-
-    return column;
-    }
-
-
-//---------------------------------------------------------------------------------------
-// @bsimethod                                 Krischan.Eberle                    01/2014
-//---------------------------------------------------------------------------------------
-void RelationshipClassLinkTableMap::DetermineConstraintClassIdColumnHandling(bool& addConstraintClassIdColumnNeeded, ECRelationshipConstraintCR constraint) const
-    {
-    //A constraint class id column is needed if 
-    // * the map strategy implies that multiple classes are stored in the same table or
-    // * the constraint includes the AnyClass or 
-    // * it has more than one classes including subclasses in case of a polymorphic constraint. 
-    //So we first determine whether a constraint class id column is needed
-    ECRelationshipConstraintClassList const& constraintClasses = constraint.GetConstraintClasses();
-    addConstraintClassIdColumnNeeded = constraintClasses.size() > 1 || ConstraintIncludesAnyClass(constraintClasses);
-    //if constraint is polymorphic, and if addConstraintClassIdColumnNeeded is not true yet,
-    //we also need to check if the constraint classes have subclasses. If there is at least one, addConstraintClassIdColumnNeeded
-    //is set to true;
-    if (!addConstraintClassIdColumnNeeded && constraint.GetIsPolymorphic())
-        addConstraintClassIdColumnNeeded = true;
-    }
-
-
-
-END_BENTLEY_SQLITE_EC_NAMESPACE
+/*--------------------------------------------------------------------------------------+
+|
+|     $Source: ECDb/RelationshipClassMap.cpp $
+|
+|  $Copyright: (c) 2017 Bentley Systems, Incorporated. All rights reserved. $
+|
++--------------------------------------------------------------------------------------*/
+#include "ECDbPch.h"
+#include <array>
+USING_NAMESPACE_BENTLEY_EC
+
+BEGIN_BENTLEY_SQLITE_EC_NAMESPACE
+//************************ RelationshipClassMap **********************************
+//---------------------------------------------------------------------------------------
+// @bsimethod                                 Krischan.Eberle                    12/2013
+//---------------------------------------------------------------------------------------
+RelationshipClassMap::RelationshipClassMap(ECDb const& ecdb, Type type, ECN::ECClassCR ecRelClass, MapStrategyExtendedInfo const& mapStrategy)
+    : ClassMap(ecdb, type, ecRelClass, mapStrategy), m_sourceConstraintMap( ecRelClass.GetRelationshipClassCP()->GetSource()), m_targetConstraintMap( ecRelClass.GetRelationshipClassCP()->GetTarget())
+    {
+    BeAssert(ecRelClass.IsRelationshipClass());
+    }
+
+//---------------------------------------------------------------------------------------
+// @bsimethod                                 Affan.Khan                        12/13
+//---------------------------------------------------------------------------------------
+//static
+bool RelationshipClassMap::ConstraintIncludesAnyClass(ECN::ECRelationshipConstraintClassList const& constraintClasses)
+    {
+    for (ECClassCP constraintClass : constraintClasses)
+        {
+        if (IsAnyClass(*constraintClass))
+            return true;
+        }
+
+    return false;
+    }
+
+//---------------------------------------------------------------------------------------
+// @bsimethod                                                    Krischan.Eberle  07/2014
+//---------------------------------------------------------------------------------------
+RelationshipConstraintMap const& RelationshipClassMap::GetConstraintMap(ECN::ECRelationshipEnd constraintEnd) const
+    {
+    return constraintEnd == ECRelationshipEnd_Source ? m_sourceConstraintMap : m_targetConstraintMap;
+    }
+
+//---------------------------------------------------------------------------------------
+// @bsimethod                                                    Krischan.Eberle  02/2016
+//---------------------------------------------------------------------------------------
+RelationshipConstraintMap& RelationshipClassMap::GetConstraintMapR(ECN::ECRelationshipEnd constraintEnd)
+    {
+    return constraintEnd == ECRelationshipEnd_Source ? m_sourceConstraintMap : m_targetConstraintMap;
+    }
+
+//---------------------------------------------------------------------------------------
+// @bsimethod                                 Krischan.Eberle                    11/2013
+//---------------------------------------------------------------------------------------
+ConstraintECInstanceIdPropertyMap const* RelationshipClassMap::GetConstraintECInstanceIdPropMap(ECRelationshipEnd constraintEnd) const
+    {
+    if (constraintEnd == ECRelationshipEnd_Source)
+        return GetSourceECInstanceIdPropMap();
+    else
+        return GetTargetECInstanceIdPropMap();
+    }
+
+//---------------------------------------------------------------------------------------
+// @bsimethod                                 Krischan.Eberle                    11/2013
+//---------------------------------------------------------------------------------------
+ConstraintECClassIdPropertyMap const* RelationshipClassMap::GetConstraintECClassIdPropMap(ECRelationshipEnd constraintEnd) const
+    {
+    if (constraintEnd == ECRelationshipEnd_Source)
+        return GetSourceECClassIdPropMap();
+    else
+        return GetTargetECClassIdPropMap();
+    }
+
+
+
+//************************ RelationshipClassEndTableMap **********************************
+//--------------------------------------------------------------------------------------
+// @bsimethod                                   Krischan.Eberle                   03/17
+//+---------------+---------------+---------------+---------------+---------------+------
+//static
+Utf8CP RelationshipClassEndTableMap::DEFAULT_FK_COL_PREFIX = "FK_";
+//static
+Utf8CP RelationshipClassEndTableMap::RELECCLASSID_COLNAME_TOKEN = "RelECClassId";
+
+//--------------------------------------------------------------------------------------
+// @bsimethod                                   Ramanujam.Raman                   06/12
+//+---------------+---------------+---------------+---------------+---------------+------
+RelationshipClassEndTableMap::RelationshipClassEndTableMap(ECDb const& ecdb, ECClassCR ecRelClass, MapStrategyExtendedInfo const& mapStrategy)
+    : RelationshipClassMap(ecdb, Type::RelationshipEndTable, ecRelClass, mapStrategy), m_mapping(true) {}
+
+
+
+//---------------------------------------------------------------------------------------
+// @bsimethod                                               Affan.Khan            05/2017
+//+---------------+---------------+---------------+---------------+---------------+------
+DbColumn* RelationshipClassEndTableMap::CreateRelECClassIdColumn(DbTable& fkTable, ForeignKeyColumnInfo const& fkColInfo, DbColumn const& fkCol,NavigationPropertyMap const& navPropMap) const
+    {
+    BeAssert(!GetClass().HasBaseClasses() && "CreateRelECClassIdColumn is expected to only be called for root rel classes");
+    const bool makeRelClassIdColNotNull = fkCol.DoNotAllowDbNull();
+
+    PersistenceType persType = PersistenceType::Physical;
+    if (fkTable.GetType() == DbTable::Type::Virtual || fkTable.GetType() == DbTable::Type::Existing || GetClass().GetClassModifier() == ECClassModifier::Sealed)
+        persType = PersistenceType::Virtual;
+
+    Utf8String relECClassIdColName;
+    if (fkColInfo.CanImplyFromNavigationProperty())
+        relECClassIdColName.assign(fkColInfo.GetImpliedRelClassIdColumnName());
+    else if (fkCol.GetName().EndsWithIAscii("id"))
+        {
+        relECClassIdColName = fkCol.GetName().substr(0, fkCol.GetName().size() - 2);
+        relECClassIdColName.append(RELECCLASSID_COLNAME_TOKEN);
+        }
+    else if (!fkCol.GetName().StartsWithIAscii(DEFAULT_FK_COL_PREFIX) && !fkCol.IsShared())
+        relECClassIdColName.assign(fkCol.GetName()).append(RELECCLASSID_COLNAME_TOKEN);
+    else
+        {
+        //default name: RelECClassId_<schema alias>_<rel class name>
+        relECClassIdColName.assign(RELECCLASSID_COLNAME_TOKEN).append("_").append(GetRelationshipClass().GetSchema().GetAlias()).append("_").append(GetRelationshipClass().GetName());
+        }
+
+    DbColumn* relClassIdCol = fkTable.FindColumnP(relECClassIdColName.c_str());
+    if (relClassIdCol != nullptr)
+        {
+        BeAssert(Enum::Contains(relClassIdCol->GetKind(), DbColumn::Kind::RelECClassId));
+        if (makeRelClassIdColNotNull && !relClassIdCol->DoNotAllowDbNull())
+            {
+            relClassIdCol->GetConstraintsR().SetNotNullConstraint();
+            BeAssert(relClassIdCol->GetId().IsValid());
+            }
+
+        return relClassIdCol;
+        }
+
+    const bool canEdit = fkTable.GetEditHandleR().CanEdit();
+    if (!canEdit)
+        fkTable.GetEditHandleR().BeginEdit();
+    
+    if (persType == PersistenceType::Physical)
+        {
+        Utf8String accessString = navPropMap.GetAccessString() + "." + ECDBSYS_PROP_NavPropRelECClassId;
+        relClassIdCol = navPropMap.GetClassMap().GetColumnFactory().Allocate(navPropMap.GetProperty(), DbColumn::Type::Integer, DbColumn::CreateParams(relECClassIdColName), accessString, navPropMap.HasForeignKeyConstraint());
+        }
+    else
+        {
+        relClassIdCol = fkTable.CreateColumn(relECClassIdColName, DbColumn::Type::Integer, DbColumn::Kind::DataColumn, persType);
+        }
+
+    if (relClassIdCol == nullptr)
+        return nullptr;
+
+    if (makeRelClassIdColNotNull && !relClassIdCol->DoNotAllowDbNull())
+        {
+        relClassIdCol->GetConstraintsR().SetNotNullConstraint();
+        BeAssert(relClassIdCol->GetId().IsValid());
+        }
+
+    if (persType != PersistenceType::Virtual)
+        {
+        Nullable<Utf8String> indexName("ix_");
+        indexName.ValueR().append(fkTable.GetName()).append("_").append(relClassIdCol->GetName());
+        DbIndex* index = GetDbMap().GetDbSchemaR().CreateIndex(fkTable, indexName, false, {relClassIdCol}, true, true, GetClass().GetId());
+        if (index == nullptr)
+            {
+            LOG.errorv("Failed to create index on " ECDBSYS_PROP_NavPropRelECClassId " column %s on Table %s.", relClassIdCol->GetName().c_str(), fkTable.GetName().c_str());
+            return nullptr;
+            }
+        }
+
+    if (!canEdit)
+        fkTable.GetEditHandleR().EndEdit();
+
+    return relClassIdCol;
+    }
+
+//---------------------------------------------------------------------------------------
+// @bsimethod                                               Affan.Khan            05/2017
+//+---------------+---------------+---------------+---------------+---------------+------
+DbColumn* RelationshipClassEndTableMap::CreateForeignColumn(RelationshipMappingInfo const& classMappingInfo, DbTable&  fkTable, NavigationPropertyMap const& navPropMap, ForeignKeyColumnInfo& fkColInfo)
+    {
+    ECRelationshipClassCR relClass = *GetClass().GetRelationshipClassCP();
+    ECRelationshipConstraintCR foreignEndConstraint = GetForeignEnd() == ECRelationshipEnd_Source ? relClass.GetSource() : relClass.GetTarget();
+    ECRelationshipConstraintCR referencedEndConstraint = GetReferencedEnd() == ECRelationshipEnd_Source ? relClass.GetSource() : relClass.GetTarget();
+    DbColumn::Kind foreignKeyColumnKind = GetReferencedEnd() == ECRelationshipEnd_Source ? DbColumn::Kind::SourceECInstanceId : DbColumn::Kind::TargetECInstanceId;
+    DbColumn* fkColumn = nullptr;
+    if (classMappingInfo.GetFkMappingInfo()->UseECInstanceIdAsFk())
+        {
+        DbColumn const* pkColumn = fkTable.FindFirst(DbColumn::Kind::ECInstanceId);
+        DbColumn* pkColumnP = const_cast<DbColumn*> (pkColumn);
+        pkColumnP->AddKind(foreignKeyColumnKind);
+        fkColumn = const_cast<DbColumn*>(pkColumn);
+        }
+    else
+        {
+        GetForeignKeyColumnInfo(fkColInfo, navPropMap);
+        const bool multiplicityImpliesNotNullOnFkCol = referencedEndConstraint.GetMultiplicity().GetLowerLimit() > 0;
+        Utf8String fkColName;
+        if (fkColInfo.CanImplyFromNavigationProperty() && !fkColInfo.GetImpliedFkColumnName().empty())
+            fkColName.assign(fkColInfo.GetImpliedFkColumnName());
+        else
+            {
+            //default name: FK_<schema alias>_<rel class name>
+            fkColName.assign(DEFAULT_FK_COL_PREFIX).append(relClass.GetSchema().GetAlias()).append("_").append(relClass.GetName());
+            }
+
+        DbColumn* fkCol = const_cast<DbColumn*>(fkTable.FindColumn(fkColName.c_str()));
+        if (fkTable.GetType() == DbTable::Type::Existing)
+            {
+            //for existing tables, the FK column must exist otherwise we fail schema import
+            if (fkCol != nullptr)
+                {
+                if (SUCCESS != ValidateForeignKeyColumn(*fkCol, multiplicityImpliesNotNullOnFkCol, foreignKeyColumnKind))
+                    return nullptr;
+
+                return fkCol;
+                }
+
+            Issues().Report("Failed to map ECRelationshipClass '%s'. It is mapped to the existing table '%s' not owned by ECDb, but doesn't have a foreign key column called '%s'.",
+                            relClass.GetFullName(), fkTable.GetName().c_str(), fkColName.c_str());
+
+            return nullptr;
+            }
+
+        //table owned by ECDb
+        if (fkCol != nullptr)
+            {
+            Issues().Report("Failed to map ECRelationshipClass '%s'. ForeignKey column name '%s' is already used by another column in the table '%s'.",
+                            relClass.GetFullName(), fkColName.c_str(), fkTable.GetName().c_str());
+            return nullptr;
+            }
+
+
+        Utf8String accessString = navPropMap.GetAccessString() + "." + ECDBSYS_PROP_NavPropId;        
+        fkColumn= navPropMap.GetClassMap().GetColumnFactory().Allocate(navPropMap.GetProperty(), DbColumn::Type::Integer, DbColumn::CreateParams(fkColName), accessString, navPropMap.HasForeignKeyConstraint());
+        if (fkColumn == nullptr)
+            {
+            Issues().Report("Failed to map ECRelationshipClass '%s'. Could not create foreign key column '%s' in table '%s'.",
+                            relClass.GetFullName(), fkColName.c_str(), fkTable.GetName().c_str());
+            BeAssert(false && "Could not create FK column for end table mapping");
+            return nullptr;
+            }
+
+        bset<ECClassId> foreignEndConstraintClassIds;
+        for (ECClassCP constraintClass : foreignEndConstraint.GetConstraintClasses())
+            foreignEndConstraintClassIds.insert(constraintClass->GetId());
+
+        const bool makeFkColNotNull = multiplicityImpliesNotNullOnFkCol && fkTable.HasExclusiveRootECClass() && foreignEndConstraintClassIds.find(fkTable.GetExclusiveRootECClassId()) != foreignEndConstraintClassIds.end();
+        if (makeFkColNotNull)
+            fkColumn->GetConstraintsR().SetNotNullConstraint();
+        }
+
+    return fkColumn;
+    }
+
+//---------------------------------------------------------------------------------------
+// @bsimethod                                               Affan.Khan            05/2017
+//+---------------+---------------+---------------+---------------+---------------+------
+DbColumn * RelationshipClassEndTableMap::CreateReferencedClassIdColumn(DbTable & fkTable) const
+    {
+    DbColumn* fkClassIdColumn = const_cast<DbColumn*>(fkTable.FindFirst(DbColumn::Kind::ECClassId));
+    if (fkClassIdColumn != nullptr)
+        return fkClassIdColumn;
+
+    Utf8CP colName = GetForeignEnd() == ECRelationshipEnd_Source ? ECDBSYS_PROP_SourceECClassId : ECDBSYS_PROP_TargetECClassId;
+    DbColumn::Kind kind = GetForeignEnd() == ECRelationshipEnd_Source ? DbColumn::Kind::SourceECClassId : DbColumn::Kind::TargetECClassId;
+
+    fkClassIdColumn = const_cast<DbColumn*>(fkTable.FindColumn(colName));
+    if (fkClassIdColumn == nullptr)
+        {
+        const bool readonly = !fkTable.GetEditHandle().CanEdit();
+        if (readonly)
+            fkTable.GetEditHandleR().BeginEdit();
+
+        fkClassIdColumn = fkTable.CreateColumn(Utf8String(colName), DbColumn::Type::Integer, kind, PersistenceType::Virtual);
+
+        if (readonly)
+            fkTable.GetEditHandleR().EndEdit();
+        }
+    else
+        {
+        if (fkClassIdColumn->GetKind() != kind || fkClassIdColumn->GetPersistenceType() != PersistenceType::Virtual)
+            {
+            BeAssert(false && "Expecting virtual column");
+            return nullptr;
+            }
+        }
+
+    return fkClassIdColumn;
+    }
+ClassMappingStatus RelationshipClassEndTableMap::CreateForiegnKeyConstraint(DbTable const& referencedTable, RelationshipMappingInfo const& classMappingInfo)
+    {
+    ECRelationshipClassCR relClass = *GetClass().GetRelationshipClassCP();
+    ForeignKeyDbConstraint::ActionType onDelete = ForeignKeyDbConstraint::ActionType::NotSpecified;
+    ForeignKeyDbConstraint::ActionType onUpdate = ForeignKeyDbConstraint::ActionType::NotSpecified;
+    ForeignKeyDbConstraint::ActionType userRequestedDeleteAction = classMappingInfo.GetFkMappingInfo()->IsPhysicalFk() ? classMappingInfo.GetFkMappingInfo()->GetOnDeleteAction() : ForeignKeyDbConstraint::ActionType::NotSpecified;
+    ForeignKeyDbConstraint::ActionType userRequestedUpdateAction = classMappingInfo.GetFkMappingInfo()->IsPhysicalFk() ? classMappingInfo.GetFkMappingInfo()->GetOnUpdateAction() : ForeignKeyDbConstraint::ActionType::NotSpecified;
+    if (userRequestedDeleteAction != ForeignKeyDbConstraint::ActionType::NotSpecified)
+        onDelete = userRequestedDeleteAction;
+    else
+        {
+        if (relClass.GetStrength() == StrengthType::Embedding)
+            onDelete = ForeignKeyDbConstraint::ActionType::Cascade;
+        else
+            onDelete = ForeignKeyDbConstraint::ActionType::SetNull;
+        }
+
+    if (userRequestedUpdateAction != ForeignKeyDbConstraint::ActionType::NotSpecified)
+        onUpdate = userRequestedUpdateAction;
+
+
+    for (SingleColumnDataPropertyMap const* fkCol : GetConstraintECInstanceIdPropMap(GetReferencedEnd())->GetDataPropertyMaps())
+        {
+        DbTable& fkTable = const_cast<DbTable&>(fkCol->GetColumn().GetTable());
+        if (fkTable.GetLinkNode().IsChildTable())
+            {
+            if (userRequestedDeleteAction == ForeignKeyDbConstraint::ActionType::Cascade ||
+                (userRequestedDeleteAction == ForeignKeyDbConstraint::ActionType::NotSpecified && relClass.GetStrength() == StrengthType::Embedding))
+                {
+                if (userRequestedDeleteAction == ForeignKeyDbConstraint::ActionType::Cascade)
+                    Issues().Report("Failed to map ECRelationshipClass %s. Its ForeignKeyConstraint custom attribute specifies the OnDelete action 'Cascade'. "
+                                    "This is only allowed if the foreign key end of the ECRelationship is not mapped to a joined table.",
+                                    relClass.GetFullName());
+                else
+                    Issues().Report("Failed to map ECRelationshipClass %s. Its strength is 'Embedding' which implies the OnDelete action 'Cascade'. "
+                                    "This is only allowed if the foreign key end of the ECRelationship is not mapped to a joined table.",
+                                    relClass.GetFullName());
+
+                return ClassMappingStatus::Error;
+                }
+            }
+
+        if (fkTable.GetType() == DbTable::Type::Existing || fkTable.GetType() == DbTable::Type::Virtual ||
+            referencedTable.GetType() == DbTable::Type::Virtual ||
+            fkCol->GetColumn().IsShared() || !classMappingInfo.GetFkMappingInfo()->IsPhysicalFk())
+            continue;
+
+        DbColumn const* referencedColumnId = referencedTable.FindFirst(DbColumn::Kind::ECInstanceId);
+        fkTable.CreateForeignKeyConstraint(fkCol->GetColumn(), *referencedColumnId, onDelete, onUpdate);
+        }
+
+    return ClassMappingStatus::Success;
+    }
+
+//---------------------------------------------------------------------------------------
+// @bsimethod                                               Affan.Khan            05/2017
+//+---------------+---------------+---------------+---------------+---------------+------
+ClassMappingStatus RelationshipClassEndTableMap::FinishMappingForChild(SchemaImportContext& ctx)
+    {
+    if (GetClass().GetBaseClasses().size() != 1)
+        {
+        BeAssert(false && "Multi-inheritance of ECRelationshipclasses should have been caught before already");
+        return ClassMappingStatus::Error;
+        }
+
+    RelationshipClassEndTableMap* baseClassMap = GetRootRelationshipMap(ctx);
+    if (baseClassMap->FinishMapping(ctx) != ClassMappingStatus::Success)
+        return ClassMappingStatus::Error;
+
+    if (baseClassMap == nullptr || baseClassMap->GetType() != ClassMap::Type::RelationshipEndTable)
+        {
+        BeAssert(false && "Could not find class map of base ECRelationship class or is not of right type");
+        return ClassMappingStatus::Error;
+        }
+
+    RelationshipClassEndTableMap const& baseRelClassMap = baseClassMap->GetAs<RelationshipClassEndTableMap>();
+    //ECInstanceId property map
+    SystemPropertyMap const* basePropMap = baseRelClassMap.GetECInstanceIdPropertyMap();
+    if (basePropMap == nullptr)
+        {
+        BeAssert(false);
+        return ClassMappingStatus::Error;
+        }
+
+    if (GetPropertyMapsR().Insert(PropertyMapCopier::CreateCopy(*basePropMap, *this)) != SUCCESS)
+        return ClassMappingStatus::Error;
+
+    //ECClassId property map
+    SystemPropertyMap const* classIdPropertyMap = baseRelClassMap.GetECClassIdPropertyMap();
+    if (classIdPropertyMap == nullptr)
+        {
+        BeAssert(false);
+        return ClassMappingStatus::Error;
+        }
+
+    if (GetPropertyMapsR().Insert(PropertyMapCopier::CreateCopy(*classIdPropertyMap, *this)) != SUCCESS)
+        return ClassMappingStatus::Error;
+
+
+    //ForeignEnd
+    RelationshipConstraintMap const& baseForeignEndConstraintMap = baseRelClassMap.GetConstraintMap(GetForeignEnd());
+    if (baseForeignEndConstraintMap.GetECInstanceIdPropMap() == nullptr ||
+        baseForeignEndConstraintMap.GetECClassIdPropMap() == nullptr)
+        {
+        BeAssert(false);
+        return ClassMappingStatus::Error;
+        }
+
+    RelationshipConstraintMap& foreignEndConstraintMap = GetConstraintMapR(GetForeignEnd());
+
+    //Foreign ECInstanceId prop map
+    RefCountedPtr<SystemPropertyMap> clonedConstraintInstanceId = PropertyMapCopier::CreateCopy(*baseForeignEndConstraintMap.GetECInstanceIdPropMap(), *this);
+    if (clonedConstraintInstanceId == nullptr)
+        return ClassMappingStatus::Error;
+
+    if (GetPropertyMapsR().Insert(clonedConstraintInstanceId) != SUCCESS)
+        return ClassMappingStatus::Error;
+
+    foreignEndConstraintMap.SetECInstanceIdPropMap(&clonedConstraintInstanceId->GetAs<ConstraintECInstanceIdPropertyMap>());
+
+    GetTablesPropertyMapVisitor tableDisp;
+    clonedConstraintInstanceId->AcceptVisitor(tableDisp);
+    for (DbTable const* table : tableDisp.GetTables())
+        {
+        AddTable(*const_cast<DbTable *>(table));
+        }
+
+    //Foreign ECClassId prop map
+    RefCountedPtr<SystemPropertyMap> clonedConstraintClassId = PropertyMapCopier::CreateCopy(*baseForeignEndConstraintMap.GetECClassIdPropMap(), *this);
+    if (clonedConstraintClassId == nullptr)
+        return ClassMappingStatus::Error;
+
+    if (GetPropertyMapsR().Insert(clonedConstraintClassId) != SUCCESS)
+        return ClassMappingStatus::Error;
+
+    foreignEndConstraintMap.SetECClassIdPropMap(&clonedConstraintClassId->GetAs<ConstraintECClassIdPropertyMap>());
+
+    //ReferencedEnd
+    RelationshipConstraintMap const& baseReferencedEndConstraintMap = baseRelClassMap.GetConstraintMap(GetReferencedEnd());
+    if (baseReferencedEndConstraintMap.GetECInstanceIdPropMap() == nullptr ||
+        baseReferencedEndConstraintMap.GetECClassIdPropMap() == nullptr)
+        {
+        BeAssert(false);
+        return ClassMappingStatus::Error;
+        }
+
+    RelationshipConstraintMap& referencedEndConstraintMap = GetConstraintMapR(GetReferencedEnd());
+
+    //Referenced ECInstanceId prop map
+    clonedConstraintInstanceId = PropertyMapCopier::CreateCopy(*baseReferencedEndConstraintMap.GetECInstanceIdPropMap(), *this);
+    if (clonedConstraintInstanceId == nullptr)
+        return ClassMappingStatus::Error;
+
+    if (GetPropertyMapsR().Insert(clonedConstraintInstanceId) != SUCCESS)
+        return ClassMappingStatus::Error;
+
+    referencedEndConstraintMap.SetECInstanceIdPropMap(&clonedConstraintInstanceId->GetAs<ConstraintECInstanceIdPropertyMap>());
+
+    //Referenced ECClassId prop map
+    clonedConstraintClassId = PropertyMapCopier::CreateCopy(*baseReferencedEndConstraintMap.GetECClassIdPropMap(), *this);
+    if (clonedConstraintClassId == nullptr)
+        return ClassMappingStatus::Error;
+    if (GetPropertyMapsR().Insert(clonedConstraintClassId) != SUCCESS)
+        return ClassMappingStatus::Error;
+
+    referencedEndConstraintMap.SetECClassIdPropMap(&clonedConstraintClassId->GetAs<ConstraintECClassIdPropertyMap>());
+
+    return ClassMappingStatus::Success;
+    }
+
+//---------------------------------------------------------------------------------------
+// @bsimethod                                               Affan.Khan            05/2017
+//+---------------+---------------+---------------+---------------+---------------+------
+ClassMappingStatus RelationshipClassEndTableMap::FinishMapping(SchemaImportContext& ctx)
+    {
+    if (!m_mapping)
+        return ClassMappingStatus::Success;
+
+    if (GetClass().HasBaseClasses())
+        {
+        return FinishMappingForChild(ctx);
+        }
+
+    if (GetState() == ObjectState::Persisted)
+        return ClassMappingStatus::Success;
+
+    auto itor = ctx.GetClassMappingInfoCache().find(this);
+    if (itor == ctx.GetClassMappingInfoCache().end())
+        return ClassMappingStatus::Error;
+
+    RelationshipMappingInfo const& classMappingInfo = static_cast<RelationshipMappingInfo const&> (*itor->second);
+    ECRelationshipConstraintCR refConstraint = GetReferencedEnd() == ECRelationshipEnd::ECRelationshipEnd_Source ? GetRelationshipClass().GetSource() : GetRelationshipClass().GetTarget();
+    
+    std::set<DbTable const*> tables = RelationshipMappingInfo::GetTablesFromRelationshipEnd(GetDbMap(), ctx, refConstraint, true);
+
+    for (ECClassCP constraintClass : refConstraint.GetConstraintClasses())
+        {
+        ClassMapCP constraintClassMap = GetDbMap().GetClassMap(*constraintClass);
+        if (constraintClassMap == nullptr)
+            return ClassMappingStatus::Error;
+    
+        if (constraintClassMap->GetMapStrategy().GetStrategy() == MapStrategy::NotMapped)
+            {
+            GetECDb().GetECDbImplR().GetIssueReporter().Report("Failed to map ECRelationship '%s'. Its has constraint EClass '%s' which has the 'NotMapped' strategy.",
+                                                               GetClass().GetFullName(), constraintClassMap->GetClass().GetFullName());
+            return ClassMappingStatus::Error;
+            }
+        }
+
+    if (tables.size() > 1)
+        {
+        GetECDb().GetECDbImplR().GetIssueReporter().Report("Failed to map ECRelationship '%s'. Its referenced end maps to more then one table.",
+                                                           GetClass().GetFullName());
+        return ClassMappingStatus::Error;
+        }
+
+    if (tables.empty())
+        {
+        GetECDb().GetECDbImplR().GetIssueReporter().Report("Failed to map ECRelationship '%s'. Its referenced end does not have any physical table.",
+                                                           GetClass().GetFullName());
+        return ClassMappingStatus::Error;
+        }
+
+
+    DbTable const* primaryTable = *std::begin(tables);
+    //DbColumn const* columnId = primaryTable->FindFirst(DbColumn::Kind::ECInstanceId);
+    DbColumn* columnForeignClassId = const_cast<DbColumn*>(primaryTable->FindFirst(DbColumn::Kind::ECClassId));
+    if (columnForeignClassId == nullptr)
+        {
+        BeAssert(false);
+        return ClassMappingStatus::Error;
+        }
+
+    DbColumn::UpdateKind(*columnForeignClassId, GetReferencedEnd() == ECRelationshipEnd_Source ? DbColumn::Kind::SourceECClassId : DbColumn::Kind::TargetECClassId);
+    Utf8CP refEndClassId = GetReferencedEnd() == ECRelationshipEnd::ECRelationshipEnd_Source ? ECDBSYS_PROP_SourceECClassId : ECDBSYS_PROP_TargetECClassId;
+    if (ConstraintECClassIdPropertyMap* propertyMap = static_cast<ConstraintECClassIdPropertyMap*>(const_cast<PropertyMap*>(GetPropertyMaps().Find(refEndClassId))))
+        {
+        if (SystemPropertyMap::AppendSystemColumnFromNewlyAddedDataTable(*propertyMap, *columnForeignClassId) != SUCCESS)
+            return ClassMappingStatus::Error;
+        }
+    else
+        {
+        RefCountedPtr<ConstraintECClassIdPropertyMap> propMap = ConstraintECClassIdPropertyMap::CreateInstance(*this, GetReferencedEnd(), {columnForeignClassId});
+        if (propMap == nullptr)
+            {
+            BeAssert(false && "Failed to create PropertyMap ECClassId");
+            return ClassMappingStatus::Error;
+            }
+
+        if (GetPropertyMapsR().Insert(propMap, 3) != SUCCESS)
+            return ClassMappingStatus::Error;
+
+
+        GetConstraintMapR(GetReferencedEnd()).SetECClassIdPropMap(propMap.get());
+        }
+
+    if (GetPropertyMapsR().Size() != 6)
+        {
+        GetECDb().GetECDbImplR().GetIssueReporter().Report("Failed to map ECRelationshipClass '%s'. ",
+                                                           GetClass().GetFullName());
+        return ClassMappingStatus::Error;
+        }
+
+    if (CreateForiegnKeyConstraint(*primaryTable, classMappingInfo) != ClassMappingStatus::Success)
+        return ClassMappingStatus::Error;
+
+    AddIndexToRelationshipEnd(classMappingInfo);
+    m_mapping = false;
+    return ClassMappingStatus::Success;
+    }     
+
+//---------------------------------------------------------------------------------------
+// @bsimethod                                               Affan.Khan            05/2017
+//+---------------+---------------+---------------+---------------+---------------+------
+RelationshipClassEndTableMap* RelationshipClassEndTableMap::GetRootRelationshipMap(SchemaImportContext& ctx)
+    {
+    ECClassCP c = &GetClass();
+    while (c->HasBaseClasses())
+        {
+        if (c->GetBaseClasses().size() > 1 || !c->IsRelationshipClass())
+            {
+            BeAssert(false);
+            return nullptr;
+            }
+
+        c = c->GetBaseClasses().front();
+        }
+
+    ECRelationshipClassCP relationshipClass = static_cast<ECRelationshipClassCP>(c);
+    ClassMapCP classMap = GetDbMap().GetClassMap(*relationshipClass);
+    if (classMap == nullptr)
+        {
+        if (GetDbMap().MapRelationshipClass(ctx, *relationshipClass) != ClassMappingStatus::Success)
+            return nullptr;
+        }
+
+    return  static_cast<RelationshipClassEndTableMap*>(const_cast<ClassMap*>(GetDbMap().GetClassMap(*relationshipClass)));
+    }
+
+//---------------------------------------------------------------------------------------
+// @bsimethod                                               Affan.Khan            05/2017
+//+---------------+---------------+---------------+---------------+---------------+------
+ClassMappingStatus RelationshipClassEndTableMap::UpdatePersistedEndForChild(SchemaImportContext & ctx, NavigationPropertyMap& navPropMap)
+    {
+    RelationshipClassEndTableMap* relationshipMap = GetRootRelationshipMap(ctx);
+    if (relationshipMap == nullptr)
+        return ClassMappingStatus::Error;
+
+    return relationshipMap->UpdatePersistedEnd(ctx, navPropMap);
+    }
+
+//---------------------------------------------------------------------------------------
+// @bsimethod                                               Affan.Khan            05/2017
+//+---------------+---------------+---------------+---------------+---------------+------
+ClassMappingStatus RelationshipClassEndTableMap::UpdatePersistedEnd(SchemaImportContext& ctx, NavigationPropertyMap& navPropMap)
+    {
+    BeAssert(!navPropMap.IsComplete());
+    if (GetClass().HasBaseClasses())
+        return UpdatePersistedEndForChild(ctx, navPropMap);
+
+    //nav prop only supported if going from foreign end (where FK column is persisted) to referenced end
+    NavigationECPropertyCP navigationProperty = navPropMap.GetProperty().GetAsNavigationProperty();
+    if (GetMapStrategy().GetStrategy() == MapStrategy::NotMapped)
+        {
+        GetECDb().GetECDbImplR().GetIssueReporter().Report("Failed to map ECClass '%s'. Its NavigationECProperty '%s' refers to a relationship that has the 'NotMapped' strategy. Therefore its dependencies must have that strategy as well.",
+                                                           navigationProperty->GetClass().GetFullName(), navigationProperty->GetName().c_str());
+        return ClassMappingStatus::Error;
+        }
+
+    if (navPropMap.GetClassMap().GetMapStrategy().GetStrategy() == MapStrategy::NotMapped)
+        {
+        GetECDb().GetECDbImplR().GetIssueReporter().Report("Failed to map ECRelationship '%s'. Its NavigationECProperty '%s' come from a ECClass %s which has the 'NotMapped' strategy.",
+                                                           GetClass().GetFullName(), navigationProperty->GetName().c_str(), navigationProperty->GetClass().GetFullName());
+        return ClassMappingStatus::Error;
+        }
+
+    const ECRelatedInstanceDirection navDirection = navigationProperty->GetDirection();
+    if ((GetForeignEnd() == ECRelationshipEnd_Source && navDirection == ECRelatedInstanceDirection::Backward) ||
+        (GetForeignEnd() == ECRelationshipEnd_Target && navDirection == ECRelatedInstanceDirection::Forward))
+        {
+        Utf8CP constraintEndName = GetForeignEnd() == ECRelationshipEnd_Source ? "Source" : "Target";
+        GetDbMap().GetECDb().GetECDbImplR().GetIssueReporter().Report("Failed to map Navigation property '%s.%s'. "
+                                                                      "Navigation properties can only be defined on the %s constraint ECClass of the respective ECRelationshipClass '%s'. Reason: "
+                                                                      "The Foreign Key is mapped to the %s end of this ECRelationshipClass.",
+                                                                      navigationProperty->GetClass().GetFullName(), navigationProperty->GetName().c_str(), constraintEndName,
+                                                                      GetClass().GetFullName(), constraintEndName);
+        return ClassMappingStatus::Error;
+        }
+
+    SingleColumnDataPropertyMap const* idPropMap = nullptr;
+    SingleColumnDataPropertyMap const* relECClassIdPropMap = nullptr;
+
+    if (ConstraintECInstanceIdPropertyMap const* idPropertyMap = GetConstraintECInstanceIdPropMap(GetReferencedEnd()))
+        idPropMap = idPropertyMap->FindDataPropertyMap(navPropMap.GetClassMap());
+
+    if (ECClassIdPropertyMap const*  classIdPropertyMap = GetECClassIdPropertyMap())
+        relECClassIdPropMap = classIdPropertyMap->FindDataPropertyMap(navPropMap.GetClassMap());
+
+    if (idPropMap != nullptr && relECClassIdPropMap != nullptr)
+        {
+        if (navPropMap.SetMembers(idPropMap->GetColumn(), relECClassIdPropMap->GetColumn(), GetClass().GetId()) != SUCCESS)
+            return ClassMappingStatus::Error;
+
+        return ClassMappingStatus::Success;
+        }
+
+    if (idPropMap != nullptr || relECClassIdPropMap != nullptr)
+        {
+        BeAssert(false && "programmer error");
+        return ClassMappingStatus::Error;
+        }
+
+
+    auto itor = ctx.GetClassMappingInfoCache().find(this);
+    if (itor == ctx.GetClassMappingInfoCache().end())
+        return ClassMappingStatus::Error;
+
+    RelationshipMappingInfo const& classMappingInfo = static_cast<RelationshipMappingInfo const&> (*itor->second);
+    DbTable& fkTable = const_cast<DbTable&>(navPropMap.GetClassMap().GetJoinedOrPrimaryTable());
+
+
+    /*
+                                        Foo------->FooHasGoo-------->Goo
+                                Source (Reference)        Target (Foriegn)
+
+    Foo [ts_Foo]
+    ----------------------------------------------------------------------------------------------------------------
+    ECInstanceId  |  ECClassId   | ...
+    ----------------------------------------------------------------------------------------------------------------
+        Id          ECClassId
+
+    Goo [ts_Goo]
+    ----------------------------------------------------------------------------------------------------------------
+    ECInstanceId  |  ECClassId  |  NavProp.Id  |  NavProp.RelECClassId | ...
+    ----------------------------------------------------------------------------------------------------------------
+        Id           ECClassId       FK_Id          FK_RelECClassId     ...
+
+    FooHasGoo [ts_Goo]
+    ----------------------------------------------------------------------------------------------------------------
+    ECInstanceId  |  ECClassId  |  SourceECInstanceId  |  SourceECClassId  |  TargetECInstanceId  |  TargetECClassId
+    ----------------------------------------------------------------------------------------------------------------
+    ts_Goo           ts_Goo           ts_Goo                 ts_Foo              ts_Goo                ts_Goo
+    Id         FK_RelECClassId       FK_Id                ECClassId              Id                 ECClassId
+    |                |                 |                      |                    |                     |
+    1                2                 3                      4                    5                     6
+    M                M                 M                      X                    M                     M
+
+    1. columnId
+    2. columnClassId
+    3. columnForeignId
+    4. columnForeignClassId
+    5. columnRefId
+    6. columnRefClassId
+
+    M  -> Map in this methiod
+    X -> Map in Finish ()
+    */
+
+    ForeignKeyColumnInfo fkColInfo;
+    DbColumn* columnRefId = CreateForeignColumn(classMappingInfo, fkTable, navPropMap, fkColInfo);
+    if (columnRefId == nullptr)
+        return ClassMappingStatus::Error;
+
+    DbColumn::UpdateKind(*columnRefId, GetReferencedEnd() == ECRelationshipEnd_Source ? DbColumn::Kind::SourceECInstanceId : DbColumn::Kind::TargetECInstanceId);
+
+    AddTable(columnRefId->GetTableR());
+    DbColumn* columnId = const_cast<DbColumn*>(fkTable.FindFirst(DbColumn::Kind::ECInstanceId));
+    if (columnId == nullptr)
+        return ClassMappingStatus::Error;
+
+    DbColumn* columnClassId = CreateRelECClassIdColumn(fkTable, fkColInfo, *columnRefId, navPropMap);
+    if (columnClassId == nullptr)
+        return ClassMappingStatus::Error;
+
+    DbColumn::UpdateKind(*columnClassId, DbColumn::Kind::RelECClassId);
+
+    DbColumn* columnForeignClassId = CreateReferencedClassIdColumn(fkTable);
+    if (columnForeignClassId == nullptr)
+        return ClassMappingStatus::Error;
+
+    DbColumn::UpdateKind(*columnForeignClassId, GetForeignEnd() == ECRelationshipEnd_Source ? DbColumn::Kind::SourceECClassId : DbColumn::Kind::TargetECClassId);
+
+    DbColumn* columnForeignId = const_cast<DbColumn*>(fkTable.FindFirst(DbColumn::Kind::ECInstanceId));
+    if (columnForeignId == nullptr)
+        return ClassMappingStatus::Error;
+
+    DbColumn::UpdateKind(*columnForeignId, GetForeignEnd() == ECRelationshipEnd_Source ? DbColumn::Kind::SourceECInstanceId : DbColumn::Kind::TargetECInstanceId);
+
+
+    //[+++ECInstanceId-----------------------------------------------------------------------------------------------------------------------------------]
+    if (ECInstanceIdPropertyMap* propertyMap = static_cast<ECInstanceIdPropertyMap*>(const_cast<PropertyMap*>(GetPropertyMaps().Find(ECDBSYS_PROP_ECInstanceId))))
+        {
+        if (SystemPropertyMap::AppendSystemColumnFromNewlyAddedDataTable(*propertyMap, *columnId) != SUCCESS)
+            return ClassMappingStatus::Error;
+        }
+    else
+        {
+        RefCountedPtr<ECInstanceIdPropertyMap> propMap = ECInstanceIdPropertyMap::CreateInstance(*this, {columnId});
+
+        if (propMap == nullptr)
+            {
+            BeAssert(false && "Failed to create PropertyMap ECInstanceId");
+            return ClassMappingStatus::Error;
+            }
+
+        if (GetPropertyMapsR().Insert(propMap, 0) != SUCCESS)
+            return ClassMappingStatus::Error;
+        }
+
+    //[+++ECClassId-----------------------------------------------------------------------------------------------------------------------------------]
+    if (ECClassIdPropertyMap* propertyMap = static_cast<ECClassIdPropertyMap*>(const_cast<PropertyMap*>(GetPropertyMaps().Find(ECDBSYS_PROP_ECClassId))))
+        {
+        if (SystemPropertyMap::AppendSystemColumnFromNewlyAddedDataTable(*propertyMap, *columnClassId) != SUCCESS)
+            return ClassMappingStatus::Error;
+        }
+    else
+        {
+        RefCountedPtr<ECClassIdPropertyMap> propMap = ECClassIdPropertyMap::CreateInstance(*this, {columnClassId});
+        if (propMap == nullptr)
+            {
+            BeAssert(false && "Failed to create PropertyMap ECClassId");
+            return ClassMappingStatus::Error;
+            }
+
+        if (GetPropertyMapsR().Insert(propMap, 1) != SUCCESS)
+            return ClassMappingStatus::Error;
+        }
+
+    Utf8CP refEnd = GetReferencedEnd() == ECRelationshipEnd::ECRelationshipEnd_Source ? ECDBSYS_PROP_SourceECInstanceId : ECDBSYS_PROP_TargetECInstanceId;
+    Utf8CP foreignEnd = GetForeignEnd() == ECRelationshipEnd::ECRelationshipEnd_Source ? ECDBSYS_PROP_SourceECInstanceId : ECDBSYS_PROP_TargetECInstanceId;
+    Utf8CP foreignEndClassId = GetForeignEnd() == ECRelationshipEnd::ECRelationshipEnd_Source ? ECDBSYS_PROP_SourceECClassId : ECDBSYS_PROP_TargetECClassId;
+    //[-----------------------------------------------------------------------------------------------------------------------------------]
+    if (ConstraintECInstanceIdPropertyMap* propertyMap = static_cast<ConstraintECInstanceIdPropertyMap*>(const_cast<PropertyMap*>(GetPropertyMaps().Find(refEnd))))
+        {
+        if (SystemPropertyMap::AppendSystemColumnFromNewlyAddedDataTable(*propertyMap, *columnRefId) != SUCCESS)
+            return ClassMappingStatus::Error;
+        }
+    else
+        {
+        RefCountedPtr<ConstraintECInstanceIdPropertyMap> propMap = ConstraintECInstanceIdPropertyMap::CreateInstance(*this, GetReferencedEnd(), {columnRefId});
+        if (propMap == nullptr)
+            {
+            BeAssert(false && "Failed to create PropertyMap ECClassId");
+            return ClassMappingStatus::Error;
+            }
+
+        if (GetPropertyMapsR().Insert(propMap, 2) != SUCCESS)
+            return ClassMappingStatus::Error;
+
+        GetConstraintMapR(GetReferencedEnd()).SetECInstanceIdPropMap(propMap.get());
+        }
+
+    //[-----------------------------------------------------------------------------------------------------------------------------------]
+    if (ConstraintECInstanceIdPropertyMap* propertyMap = static_cast<ConstraintECInstanceIdPropertyMap*>(const_cast<PropertyMap*>(GetPropertyMaps().Find(foreignEnd))))
+        {
+        if (SystemPropertyMap::AppendSystemColumnFromNewlyAddedDataTable(*propertyMap, *columnForeignId) != SUCCESS)
+            return ClassMappingStatus::Error;
+        }
+    else
+        {
+        RefCountedPtr<ConstraintECInstanceIdPropertyMap> propMap = ConstraintECInstanceIdPropertyMap::CreateInstance(*this, GetForeignEnd(), {columnForeignId});
+        if (propMap == nullptr)
+            {
+            BeAssert(false && "Failed to create PropertyMap ECClassId");
+            return ClassMappingStatus::Error;
+            }
+
+        if (GetPropertyMapsR().Insert(propMap, 4) != SUCCESS)
+            return ClassMappingStatus::Error;
+
+        GetConstraintMapR(GetForeignEnd()).SetECInstanceIdPropMap(propMap.get());
+        }
+
+    //[-----------------------------------------------------------------------------------------------------------------------------------]
+    if (ConstraintECClassIdPropertyMap* propertyMap = static_cast<ConstraintECClassIdPropertyMap*>(const_cast<PropertyMap*>(GetPropertyMaps().Find(foreignEndClassId))))
+        {
+        if (SystemPropertyMap::AppendSystemColumnFromNewlyAddedDataTable(*propertyMap, *columnForeignClassId) != SUCCESS)
+            return ClassMappingStatus::Error;
+        }
+    else
+        {
+        RefCountedPtr<ConstraintECClassIdPropertyMap> propMap = ConstraintECClassIdPropertyMap::CreateInstance(*this, GetForeignEnd(), {columnForeignClassId});
+        if (propMap == nullptr)
+            {
+            BeAssert(false && "Failed to create PropertyMap ECClassId");
+            return ClassMappingStatus::Error;
+            }
+
+        if (GetPropertyMapsR().Insert(propMap, 5) != SUCCESS)
+            return ClassMappingStatus::Error;
+
+        GetConstraintMapR(GetForeignEnd()).SetECClassIdPropMap(propMap.get());
+        }
+
+    //[-----------------------------------------------------------------------------------------------------------------------------------]
+    if (navPropMap.SetMembers(*columnRefId, *columnClassId, GetClass().GetId()) != SUCCESS)
+        return ClassMappingStatus::Error;
+
+    Modified();
+    return ClassMappingStatus::Success;
+    }
+
+//---------------------------------------------------------------------------------------
+// @bsimethod                                               Krischan.Eberle       06/2013
+//+---------------+---------------+---------------+---------------+---------------+------
+ClassMappingStatus RelationshipClassEndTableMap::_Map(ClassMappingContext& ctx)
+    {   
+    // This call is noop as the relationship get mapped through
+    // 1. UpdatePersistedEnd()
+    // 2. Finish() - is called
+    //----------------------------------------------------------
+    return ClassMappingStatus::Success;
+    }
+
+
+//---------------------------------------------------------------------------------------
+// @bsimethod                                               Affan.Khan           01/2015
+//+---------------+---------------+---------------+---------------+---------------+------
+BentleyStatus RelationshipClassEndTableMap::_Load(ClassMapLoadContext& ctx, DbClassMapLoadContext const& mapInfo)
+    {
+    if (SUCCESS != ClassMap::_Load(ctx, mapInfo))
+        return ERROR;
+
+    //SourceECInstanceId
+    std::vector<DbColumn const*> const* mapColumns = mapInfo.FindColumnByAccessString(ECDBSYS_PROP_SourceECInstanceId);
+    if (mapColumns == nullptr)
+        {
+        BeAssert(false);
+        return ERROR;
+        }
+
+    RefCountedPtr<ConstraintECInstanceIdPropertyMap> sourceECInstanceIdPropMap = ConstraintECInstanceIdPropertyMap::CreateInstance(*this, ECRelationshipEnd_Source, *mapColumns);
+    if (sourceECInstanceIdPropMap == nullptr)
+        {
+        BeAssert(false);
+        return ERROR;
+        }
+
+    if (GetPropertyMapsR().Insert(sourceECInstanceIdPropMap) != SUCCESS)
+        return ERROR;
+
+    m_sourceConstraintMap.SetECInstanceIdPropMap(sourceECInstanceIdPropMap.get());
+
+    //SourceECClassId
+    mapColumns = mapInfo.FindColumnByAccessString(ECDBSYS_PROP_SourceECClassId);
+    if (mapColumns == nullptr)
+        {
+        BeAssert(false);
+        return ERROR;
+        }
+
+    RefCountedPtr<ConstraintECClassIdPropertyMap> sourceClassIdPropMap = ConstraintECClassIdPropertyMap::CreateInstance(*this, ECRelationshipEnd_Source, *mapColumns);
+    if (sourceClassIdPropMap == nullptr)
+        {
+        BeAssert(false);
+        return ERROR;
+        }
+
+    if (GetPropertyMapsR().Insert(sourceClassIdPropMap) != SUCCESS)
+        return ERROR;
+
+    m_sourceConstraintMap.SetECClassIdPropMap(sourceClassIdPropMap.get());
+
+    //TargetECInstanceId
+    mapColumns = mapInfo.FindColumnByAccessString(ECDBSYS_PROP_TargetECInstanceId);
+    if (mapColumns == nullptr)
+        {
+        BeAssert(false);
+        return ERROR;
+        }
+
+    RefCountedPtr<ConstraintECInstanceIdPropertyMap> targetECInstanceIdPropMap = ConstraintECInstanceIdPropertyMap::CreateInstance(*this, ECRelationshipEnd_Target, *mapColumns);
+    if (targetECInstanceIdPropMap == nullptr)
+        {
+        BeAssert(false);
+        return ERROR;
+        }
+
+    if (GetPropertyMapsR().Insert(targetECInstanceIdPropMap) != SUCCESS)
+        return ERROR;
+
+    m_targetConstraintMap.SetECInstanceIdPropMap(targetECInstanceIdPropMap.get());
+
+    //TargetECClassId
+    mapColumns = mapInfo.FindColumnByAccessString(ECDBSYS_PROP_TargetECClassId);
+    if (mapColumns == nullptr)
+        {
+        BeAssert(false);
+        return ERROR;
+        }
+
+    RefCountedPtr<ConstraintECClassIdPropertyMap> targetClassIdPropMap = ConstraintECClassIdPropertyMap::CreateInstance(*this, ECRelationshipEnd_Target, *mapColumns);
+    if (targetClassIdPropMap == nullptr)
+        {
+        BeAssert(false);
+        return ERROR;
+        }
+
+    if (GetPropertyMapsR().Insert(targetClassIdPropMap) != SUCCESS)
+        return ERROR;
+
+    m_targetConstraintMap.SetECClassIdPropMap(targetClassIdPropMap.get());
+    return SUCCESS;
+    }
+
+//--------------------------------------------------------------------------------------
+//@bsimethod                                 Krischan.Eberle                   04/2016
+//+---------------+---------------+---------------+---------------+---------------+------
+BentleyStatus RelationshipClassEndTableMap::ValidateForeignKeyColumn(DbColumn const& fkColumn, bool cardinalityImpliesNotNullOnFkCol, DbColumn::Kind fkColKind) const
+    {
+    DbTable& fkTable = fkColumn.GetTableR();
+
+    if (fkColumn.DoNotAllowDbNull() != cardinalityImpliesNotNullOnFkCol)
+        {
+        Utf8CP error = nullptr;
+        if (cardinalityImpliesNotNullOnFkCol)
+            error = "Failed to map ECRelationshipClass '%s'. It is mapped to an existing foreign key column which is nullable "
+            "although the relationship's cardinality implies that the column is not nullable. Either modify the cardinality or mark the property specified that maps to the foreign key column as not nullable.";
+        else
+            error = "Failed to map ECRelationshipClass '%s'. It is mapped to an existing foreign key column which is not nullable "
+            "although the relationship's cardinality implies that the column is nullable. Please modify the cardinality accordingly.";
+
+        Issues().Report(error, GetRelationshipClass().GetFullName());
+        return ERROR;
+        }
+
+    const bool tableIsReadonly = !fkTable.GetEditHandle().CanEdit();
+    if (tableIsReadonly)
+        fkTable.GetEditHandleR().BeginEdit();
+
+    //Kind of existing columns must be modified so that they also have the constraint ecinstanceid kind
+    const_cast<DbColumn&>(fkColumn).AddKind(fkColKind);
+
+    if (tableIsReadonly)
+        fkTable.GetEditHandleR().EndEdit();
+
+    return SUCCESS;
+    }
+
+
+/*---------------------------------------------------------------------------------------
+* @bsimethod                                                    affan.khan         9/2012
++---------------+---------------+---------------+---------------+---------------+------*/
+void RelationshipClassEndTableMap::AddIndexToRelationshipEnd(RelationshipMappingInfo const& relClassMappingInfo)
+    {
+    //0:0 or 1:1 cardinalities imply unique index
+    const bool isUniqueIndex = GetRelationshipClass().GetSource().GetMultiplicity().GetUpperLimit() <= 1 &&
+                               GetRelationshipClass().GetTarget().GetMultiplicity().GetUpperLimit() <= 1;
+
+    if (!relClassMappingInfo.GetFkMappingInfo()->IsPhysicalFk())
+        return;
+
+    BeAssert(GetReferencedEndECInstanceIdPropMap() != nullptr);
+    for (SystemPropertyMap::PerTableIdPropertyMap const* vmap : GetReferencedEndECInstanceIdPropMap()->GetDataPropertyMaps())
+        {
+        DbTable& persistenceEndTable = const_cast<DbTable&>(vmap->GetColumn().GetTable());
+        if (persistenceEndTable.GetType() == DbTable::Type::Existing || vmap->GetColumn().IsShared())
+            continue;
+
+        // name of the index
+        Nullable<Utf8String> name(isUniqueIndex ? "uix_" : "ix_");
+        name.ValueR().append(persistenceEndTable.GetName()).append("_fk_").append(GetClass().GetSchema().GetAlias() + "_" + GetClass().GetName());
+        if (GetMapStrategy().GetStrategy() == MapStrategy::ForeignKeyRelationshipInSourceTable)
+            name.ValueR().append("_source");
+        else
+            name.ValueR().append("_target");
+
+        GetDbMap().GetDbSchemaR().CreateIndex(persistenceEndTable, name, isUniqueIndex, {&vmap->GetColumn()}, true, true, GetClass().GetId());
+        }
+    }
+
+//---------------------------------------------------------------------------------------
+// @bsimethod                                               Krischan.Eberle       11/2013
+//+---------------+---------------+---------------+---------------+---------------+------
+ConstraintECInstanceIdPropertyMap const* RelationshipClassEndTableMap::GetReferencedEndECInstanceIdPropMap() const
+    {
+    return GetConstraintMap(GetReferencedEnd()).GetECInstanceIdPropMap();
+    }
+
+//---------------------------------------------------------------------------------------
+// @bsimethod                                               Krischan.Eberle       11/2013
+//+---------------+---------------+---------------+---------------+---------------+------
+ECN::ECRelationshipEnd RelationshipClassEndTableMap::GetForeignEnd() const
+    {
+    return GetMapStrategy().GetStrategy() == MapStrategy::ForeignKeyRelationshipInSourceTable ? ECRelationshipEnd_Source : ECRelationshipEnd_Target;
+    }
+
+//---------------------------------------------------------------------------------------
+// @bsimethod                                               Krischan.Eberle       11/2013
+//+---------------+---------------+---------------+---------------+---------------+------
+ECN::ECRelationshipEnd RelationshipClassEndTableMap::GetReferencedEnd() const
+    {
+    return GetForeignEnd() == ECRelationshipEnd_Source ? ECRelationshipEnd_Target : ECRelationshipEnd_Source;
+    }
+
+//---------------------------------------------------------------------------------------
+// @bsimethod                      Krischan.Eberle                          01/2016
+//+---------------+---------------+---------------+---------------+---------------+------
+void RelationshipClassEndTableMap::GetForeignKeyColumnInfo(ForeignKeyColumnInfo& fkColInfo, NavigationPropertyMap const& navProp) const
+    {
+    //if not overridden with a PropertyMap CA, the FK column name is implied as <nav prop name>Id.
+    //if nav prop name ends with "Id" already, it is not appended again.
+    NavigationECPropertyCP singleNavProperty = static_cast<NavigationECPropertyCP>(&navProp.GetProperty());
+    Utf8StringCR navPropName = singleNavProperty->GetName();
+    Utf8String defaultFkColName, defaultRelClassIdColName;
+    if (navPropName.EndsWithIAscii("id"))
+        {
+        defaultFkColName.assign(navPropName);
+        defaultRelClassIdColName = navPropName.substr(0, navPropName.size() - 2);
+        }
+    else
+        {
+        defaultFkColName.assign(navPropName).append("Id");
+        defaultRelClassIdColName.assign(navPropName);
+        }
+
+    defaultRelClassIdColName.append(RELECCLASSID_COLNAME_TOKEN);
+    TablePerHierarchyInfo const& tphInfo = navProp.GetClassMap().GetMapStrategy().GetTphInfo();
+    if (tphInfo.IsValid() && tphInfo.GetShareColumnsMode() == TablePerHierarchyInfo::ShareColumnsMode::Yes)
+        {
+        //table uses shared columns, so FK col position cannot depend on NavigationProperty position
+        fkColInfo.Assign(defaultFkColName, defaultRelClassIdColName);
+        return;
+        }
+
+    fkColInfo.Assign(defaultFkColName, defaultRelClassIdColName);
+    return;
+    }
+
+//************************** RelationshipClassLinkTableMap *****************************************
+/*---------------------------------------------------------------------------------**//**
+* @bsimethod                                   Ramanujam.Raman                   06/12
++---------------+---------------+---------------+---------------+---------------+------*/
+RelationshipClassLinkTableMap::RelationshipClassLinkTableMap(ECDb const& ecdb, ECN::ECClassCR ecRelClass, MapStrategyExtendedInfo const& mapStrategy)
+    : RelationshipClassMap(ecdb, Type::RelationshipLinkTable, ecRelClass, mapStrategy)
+    {}
+
+//---------------------------------------------------------------------------------------
+//@bsimethod                                   Ramanujam.Raman                   06 / 12
+//---------------------------------------------------------------------------------------
+ClassMappingStatus RelationshipClassLinkTableMap::_Map(ClassMappingContext& ctx)
+    {
+    BeAssert(!MapStrategyExtendedInfo::IsForeignKeyMapping(GetMapStrategy()) &&
+             "RelationshipClassLinkTableMap is not meant to be used with other map strategies.");
+
+    ClassMappingStatus stat = DoMapPart1(ctx);
+    if (stat != ClassMappingStatus::Success)
+        return stat;
+
+    BeAssert(dynamic_cast<RelationshipMappingInfo const*> (&ctx.GetClassMappingInfo()) != nullptr);
+    RelationshipMappingInfo const& relationClassMapInfo = static_cast<RelationshipMappingInfo const&> (ctx.GetClassMappingInfo());
+
+    if (GetRelationshipClass().HasBaseClasses())
+        return MapSubClass(ctx, relationClassMapInfo);
+
+    ECRelationshipClassCR relationshipClass = GetRelationshipClass();
+    ECRelationshipConstraintCR sourceConstraint = relationshipClass.GetSource();
+    ECRelationshipConstraintCR targetConstraint = relationshipClass.GetTarget();
+
+    //**** Constraint columns and prop maps
+    bool addSourceECClassIdColumnToTable = false;
+    DetermineConstraintClassIdColumnHandling(addSourceECClassIdColumnToTable, sourceConstraint);
+
+    bool addTargetECClassIdColumnToTable = false;
+    DetermineConstraintClassIdColumnHandling(addTargetECClassIdColumnToTable, targetConstraint);
+    stat = CreateConstraintPropMaps(ctx, relationClassMapInfo, addSourceECClassIdColumnToTable, addTargetECClassIdColumnToTable);
+    if (stat != ClassMappingStatus::Success)
+        return stat;
+
+    stat = DoMapPart2(ctx);
+    if (stat != ClassMappingStatus::Success)
+        return stat;
+
+    //only create constraints on TPH root or if not TPH and not existing table
+    if (GetPrimaryTable().GetType() != DbTable::Type::Existing && relationClassMapInfo.GetLinkTableMappingInfo()->GetCreateForeignKeyConstraintsFlag() &&
+        (!GetMapStrategy().IsTablePerHierarchy() || GetTphHelper()->DetermineTphRootClassId() == GetClass().GetId())) 
+        {
+        //Create FK from Source-Primary to LinkTable
+        DbTable const* sourceTable = *relationClassMapInfo.GetSourceTables().begin();
+        DbColumn const* fkColumn = &GetSourceECInstanceIdPropMap()->FindDataPropertyMap(GetPrimaryTable())->GetColumn();
+        DbColumn const* referencedColumn = sourceTable->FindFirst(DbColumn::Kind::ECInstanceId);
+        GetPrimaryTable().CreateForeignKeyConstraint(*fkColumn, *referencedColumn, ForeignKeyDbConstraint::ActionType::Cascade, ForeignKeyDbConstraint::ActionType::NotSpecified);
+
+        //Create FK from Target-Primary to LinkTable
+        DbTable const* targetTable = *relationClassMapInfo.GetTargetTables().begin();
+        fkColumn = &GetTargetECInstanceIdPropMap()->FindDataPropertyMap(GetPrimaryTable())->GetColumn();
+        referencedColumn = targetTable->FindFirst(DbColumn::Kind::ECInstanceId);
+        GetPrimaryTable().CreateForeignKeyConstraint(*fkColumn, *referencedColumn, ForeignKeyDbConstraint::ActionType::Cascade, ForeignKeyDbConstraint::ActionType::NotSpecified);
+        }
+
+
+    AddIndices(ctx, relationClassMapInfo.GetLinkTableMappingInfo()->AllowDuplicateRelationships());
+    return ClassMappingStatus::Success;
+    }
+
+//---------------------------------------------------------------------------------------
+// @bsimethod                                 Krischan.Eberle                12 / 2016
+//+---------------+---------------+---------------+---------------+---------------+------
+ClassMappingStatus RelationshipClassLinkTableMap::MapSubClass(ClassMappingContext& ctx, RelationshipMappingInfo const& mappingInfo)
+    {
+    if (GetClass().GetBaseClasses().size() != 1)
+        {
+        BeAssert(false && "Multi-inheritance of ECRelationshipclasses should have been caught before already");
+        return ClassMappingStatus::Error;
+        }
+
+    ECClassCP baseClass = GetClass().GetBaseClasses()[0];
+    ClassMap const* baseClassMap = GetDbMap().GetClassMap(*baseClass);
+    if (baseClassMap == nullptr || baseClassMap->GetType() != ClassMap::Type::RelationshipLinkTable)
+        {
+        BeAssert(false && "Could not find class map of base ECRelationship class or is not of right type");
+        return ClassMappingStatus::Error;
+        }
+
+    RelationshipClassLinkTableMap const& baseRelClassMap = baseClassMap->GetAs<RelationshipClassLinkTableMap>();
+
+    //SourceECInstanceId prop map
+    RefCountedPtr<SystemPropertyMap> clonedSourceECInstanceIdPropMap = PropertyMapCopier::CreateCopy(*baseRelClassMap.GetSourceECInstanceIdPropMap(), *this);
+    if (GetPropertyMapsR().Insert(clonedSourceECInstanceIdPropMap) != SUCCESS)
+        return ClassMappingStatus::Error;
+
+    m_sourceConstraintMap.SetECInstanceIdPropMap(&clonedSourceECInstanceIdPropMap->GetAs<ConstraintECInstanceIdPropertyMap>());
+
+    //SourceECClassId prop map
+    RefCountedPtr<SystemPropertyMap> clonedSourceECClassIdPropMap = PropertyMapCopier::CreateCopy(*baseRelClassMap.GetSourceECClassIdPropMap(), *this);
+    if (GetPropertyMapsR().Insert(clonedSourceECClassIdPropMap) != SUCCESS)
+        return ClassMappingStatus::Error;
+
+    m_sourceConstraintMap.SetECClassIdPropMap(&clonedSourceECClassIdPropMap->GetAs<ConstraintECClassIdPropertyMap>());
+
+    //TargetECInstanceId prop map
+    RefCountedPtr<SystemPropertyMap> clonedTargetECInstanceIdPropMap = PropertyMapCopier::CreateCopy(*baseRelClassMap.GetTargetECInstanceIdPropMap(), *this);
+    if (GetPropertyMapsR().Insert(clonedTargetECInstanceIdPropMap) != SUCCESS)
+        return ClassMappingStatus::Error;
+
+    m_targetConstraintMap.SetECInstanceIdPropMap(&clonedTargetECInstanceIdPropMap->GetAs<ConstraintECInstanceIdPropertyMap>());
+
+    //TargetECClassId prop map
+    RefCountedPtr<SystemPropertyMap> clonedTargetECClassIdPropMap = PropertyMapCopier::CreateCopy(*baseRelClassMap.GetTargetECClassIdPropMap(), *this);
+    if (GetPropertyMapsR().Insert(clonedTargetECClassIdPropMap) != SUCCESS)
+        return ClassMappingStatus::Error;
+
+    m_targetConstraintMap.SetECClassIdPropMap(&clonedTargetECClassIdPropMap->GetAs<ConstraintECClassIdPropertyMap>());
+
+    ClassMappingStatus stat = DoMapPart2(ctx);
+    if (stat != ClassMappingStatus::Success)
+        return stat;
+
+    AddIndices(ctx, DetermineAllowDuplicateRelationshipsFlagFromRoot(*baseClass->GetRelationshipClassCP()));
+    return ClassMappingStatus::Success;
+    }
+
+//---------------------------------------------------------------------------------------
+//@bsimethod                                   Affan.Khan                         04 / 15
+//---------------------------------------------------------------------------------------
+DbColumn* RelationshipClassLinkTableMap::ConfigureForeignECClassIdKey(ClassMappingContext& ctx, RelationshipMappingInfo const& mapInfo, ECRelationshipEnd relationshipEnd)
+    {
+    DbColumn* endECClassIdColumn = nullptr;
+    ECRelationshipClassCP relationship = mapInfo.GetClass().GetRelationshipClassCP();
+    BeAssert(relationship != nullptr);
+    ECRelationshipConstraintCR foreignEndConstraint = relationshipEnd == ECRelationshipEnd_Source ? relationship->GetSource() : relationship->GetTarget();
+    ECClass const* foreignEndClass = foreignEndConstraint.GetConstraintClasses()[0];
+    ClassMap const* foreignEndClassMap = GetDbMap().GetClassMap(*foreignEndClass);
+    size_t foreignEndTableCount = GetDbMap().GetTableCountOnRelationshipEnd(ctx.GetImportCtx(), foreignEndConstraint);
+
+    Utf8String columnName = DetermineConstraintECClassIdColumnName(*mapInfo.GetLinkTableMappingInfo(), relationshipEnd);
+    if (GetPrimaryTable().FindColumn(columnName.c_str()) != nullptr &&
+        GetMapStrategy().GetStrategy() != MapStrategy::TablePerHierarchy && GetMapStrategy().GetStrategy() != MapStrategy::ExistingTable)
+        {
+        //Following error occurs in Upgrading ECSchema but is not fatal.
+        LOG.errorv("Failed to map ECRelationshipClass '%s': Table '%s' already contains column named '%s'.",
+                   GetClass().GetFullName(), GetPrimaryTable().GetName().c_str(), columnName.c_str());
+        return nullptr;
+        }
+
+    const DbColumn::Kind columnId = relationshipEnd == ECRelationshipEnd::ECRelationshipEnd_Source ? DbColumn::Kind::SourceECClassId : DbColumn::Kind::TargetECClassId;
+
+    if (ConstraintIncludesAnyClass(foreignEndConstraint.GetConstraintClasses()) || foreignEndTableCount > 1)
+        {
+        //! We will create ECClassId column in this case
+        endECClassIdColumn = CreateConstraintColumn(columnName.c_str(), columnId, PersistenceType::Physical);
+        BeAssert(endECClassIdColumn != nullptr);
+        }
+    else
+        {
+        //! We will use JOIN to otherTable to get the ECClassId (if any)
+        endECClassIdColumn = const_cast<DbColumn*>(foreignEndClassMap->GetPrimaryTable().FindFirst(DbColumn::Kind::ECClassId));
+        if (endECClassIdColumn == nullptr)
+            endECClassIdColumn = CreateConstraintColumn(columnName.c_str(), columnId, PersistenceType::Virtual);
+        }
+
+    return endECClassIdColumn;
+    }
+
+
+//---------------------------------------------------------------------------------------
+// @bsimethod                                               Krischan.Eberle       11/2013
+//+---------------+---------------+---------------+---------------+---------------+------
+ClassMappingStatus RelationshipClassLinkTableMap::CreateConstraintPropMaps(ClassMappingContext& ctx, RelationshipMappingInfo const& mapInfo, bool addSourceECClassIdColumnToTable,
+    bool addTargetECClassIdColumnToTable)
+    {
+    //**** SourceECInstanceId prop map 
+    Utf8String columnName = DetermineConstraintECInstanceIdColumnName(*mapInfo.GetLinkTableMappingInfo(), ECRelationshipEnd_Source);
+    if (columnName.empty() || GetPrimaryTable().FindColumn(columnName.c_str()) != nullptr && GetMapStrategy().GetStrategy() != MapStrategy::TablePerHierarchy && GetMapStrategy().GetStrategy() != MapStrategy::ExistingTable)
+        {
+        LOG.errorv("Failed to map ECRelationshipClass '%s': Table '%s' already contains " ECDBSYS_PROP_SourceECInstanceId " column named '%s'.",
+                   GetClass().GetFullName(), GetPrimaryTable().GetName().c_str(), columnName.c_str());
+        return ClassMappingStatus::Error;
+        }
+
+    DbColumn const* sourceECInstanceIdColumn = CreateConstraintColumn(columnName.c_str(), DbColumn::Kind::SourceECInstanceId, PersistenceType::Physical);
+    if (sourceECInstanceIdColumn == nullptr)
+        return ClassMappingStatus::Error;
+
+    auto sourceECInstanceIdPropMap = ConstraintECInstanceIdPropertyMap::CreateInstance(*this, ECRelationshipEnd_Source, {sourceECInstanceIdColumn});
+    PRECONDITION(sourceECInstanceIdPropMap.IsValid(), ClassMappingStatus::Error);
+    if (GetPropertyMapsR().Insert(sourceECInstanceIdPropMap) != SUCCESS)
+        return ClassMappingStatus::Error;
+
+    m_sourceConstraintMap.SetECInstanceIdPropMap(sourceECInstanceIdPropMap.get());
+
+    //**** SourceECClassId prop map
+    DbColumn const* sourceECClassIdColumn = ConfigureForeignECClassIdKey(ctx, mapInfo, ECRelationshipEnd_Source);
+    auto sourceECClassIdPropMap = ConstraintECClassIdPropertyMap::CreateInstance(*this, ECRelationshipEnd_Source, {sourceECClassIdColumn} );
+    PRECONDITION(sourceECClassIdPropMap.IsValid(), ClassMappingStatus::Error);
+    if (GetPropertyMapsR().Insert(sourceECClassIdPropMap) != SUCCESS)
+        return ClassMappingStatus::Error;
+
+    m_sourceConstraintMap.SetECClassIdPropMap(sourceECClassIdPropMap.get());
+
+
+    //**** TargetECInstanceId prop map 
+    columnName = DetermineConstraintECInstanceIdColumnName(*mapInfo.GetLinkTableMappingInfo(), ECRelationshipEnd_Target);
+    if (columnName.empty() || GetPrimaryTable().FindColumn(columnName.c_str()) != nullptr && GetMapStrategy().GetStrategy() != MapStrategy::TablePerHierarchy && GetMapStrategy().GetStrategy() != MapStrategy::ExistingTable)
+        {
+        LOG.errorv("Failed to map ECRelationshipClass '%s': Table '%s' already contains " ECDBSYS_PROP_TargetECInstanceId " column named '%s'.",
+                   GetClass().GetFullName(), GetPrimaryTable().GetName().c_str(), columnName.c_str());
+        return ClassMappingStatus::Error;
+        }
+
+    DbColumn const* targetECInstanceIdColumn = CreateConstraintColumn(columnName.c_str(), DbColumn::Kind::TargetECInstanceId, PersistenceType::Physical);
+    if (targetECInstanceIdColumn == nullptr)
+        return ClassMappingStatus::Error;
+
+    auto targetECInstanceIdPropMap = ConstraintECInstanceIdPropertyMap::CreateInstance(*this, ECRelationshipEnd_Target, {targetECInstanceIdColumn});
+    PRECONDITION(targetECInstanceIdPropMap.IsValid(), ClassMappingStatus::Error);
+    if (GetPropertyMapsR().Insert(targetECInstanceIdPropMap) != SUCCESS)
+        return ClassMappingStatus::Error;
+
+    m_targetConstraintMap.SetECInstanceIdPropMap(targetECInstanceIdPropMap.get());
+
+
+    //**** TargetECClassId prop map
+    DbColumn const* targetECClassIdColumn = ConfigureForeignECClassIdKey(ctx, mapInfo, ECRelationshipEnd_Target);
+    auto targetECClassIdPropMap = ConstraintECClassIdPropertyMap::CreateInstance(*this , ECRelationshipEnd_Target, {targetECClassIdColumn});
+    if (targetECClassIdPropMap == nullptr)
+        {
+        BeAssert(false);
+        return ClassMappingStatus::Error;
+        }
+
+    if (GetPropertyMapsR().Insert(targetECClassIdPropMap) != SUCCESS)
+        return ClassMappingStatus::Error;
+
+    m_targetConstraintMap.SetECClassIdPropMap(targetECClassIdPropMap.get());
+    return ClassMappingStatus::Success;
+    }
+
+/*---------------------------------------------------------------------------------**//**
+* @bsimethod                                   Affan.Khan                            09/12
++---------------+---------------+---------------+---------------+---------------+------*/
+void RelationshipClassLinkTableMap::AddIndices(ClassMappingContext& ctx, bool allowDuplicateRelationships)
+    {
+    if (GetPrimaryTable().GetType() == DbTable::Type::Existing)
+        return;
+
+    // Add indices on the source and target based on cardinality
+    //(the many side can be unique, but the one side must never be unique)
+    const bool sourceIsUnique = !allowDuplicateRelationships && (GetRelationshipClass().GetTarget().GetMultiplicity().GetUpperLimit() <= 1);
+    const bool targetIsUnique = !allowDuplicateRelationships && (GetRelationshipClass().GetSource().GetMultiplicity().GetUpperLimit() <= 1);
+
+    AddIndex(ctx.GetImportCtx(), RelationshipIndexSpec::Source, sourceIsUnique);
+    AddIndex(ctx.GetImportCtx(), RelationshipIndexSpec::Target, targetIsUnique);
+
+    if (!allowDuplicateRelationships)
+        AddIndex(ctx.GetImportCtx(), RelationshipClassLinkTableMap::RelationshipIndexSpec::SourceAndTarget, true);
+    }
+
+
+/*---------------------------------------------------------------------------------**//**
+* @bsimethod                                   Ramanujam.Raman                   04/13
++---------------+---------------+---------------+---------------+---------------+------*/
+void RelationshipClassLinkTableMap::AddIndex(SchemaImportContext& schemaImportContext, RelationshipIndexSpec spec, bool isUniqueIndex)
+    {
+    // Setup name of the index
+    Nullable<Utf8String> name(isUniqueIndex ? "uix_" : "ix_");
+    name.ValueR().append(GetClass().GetSchema().GetAlias()).append("_").append(GetClass().GetName()).append("_");
+
+    switch (spec)
+        {
+            case RelationshipIndexSpec::Source:
+                name.ValueR().append("source");
+                break;
+            case RelationshipIndexSpec::Target:
+                name.ValueR().append("target");
+                break;
+            case RelationshipIndexSpec::SourceAndTarget:
+                name.ValueR().append("sourcetarget");
+                break;
+            default:
+                BeAssert(false);
+                break;
+        }
+    
+    auto sourceECInstanceIdColumn = &GetSourceECInstanceIdPropMap()->FindDataPropertyMap(GetPrimaryTable())->GetColumn();
+    auto sourceECClassIdColumn =  GetSourceECClassIdPropMap()->FindDataPropertyMap(GetPrimaryTable()) != nullptr ? &GetSourceECClassIdPropMap()->FindDataPropertyMap(GetPrimaryTable())->GetColumn() : nullptr;
+    auto targetECInstanceIdColumn = &GetTargetECInstanceIdPropMap()->FindDataPropertyMap(GetPrimaryTable())->GetColumn();
+    auto targetECClassIdColumn = GetTargetECClassIdPropMap()->FindDataPropertyMap(GetPrimaryTable()) != nullptr ? &GetTargetECClassIdPropMap()->FindDataPropertyMap(GetPrimaryTable())->GetColumn() : nullptr;
+
+    std::vector<DbColumn const*> columns;
+    switch (spec)
+        {
+            case RelationshipIndexSpec::Source:
+                GenerateIndexColumnList(columns, sourceECInstanceIdColumn, sourceECClassIdColumn, nullptr, nullptr);
+                break;
+            case RelationshipIndexSpec::Target:
+                GenerateIndexColumnList(columns, targetECInstanceIdColumn, targetECClassIdColumn, nullptr, nullptr);
+                break;
+
+            case RelationshipIndexSpec::SourceAndTarget:
+                GenerateIndexColumnList(columns, sourceECInstanceIdColumn, sourceECClassIdColumn, targetECInstanceIdColumn, targetECClassIdColumn);
+                break;
+
+            default:
+                BeAssert(false);
+                break;
+        }
+
+    GetDbMap().GetDbSchemaR().CreateIndex(GetPrimaryTable(), name, isUniqueIndex, columns, false,
+                                            true, GetClass().GetId(),
+                                            //if a partial index is created, it must only apply to this class,
+                                            //not to subclasses, as constraints are not inherited by relationships
+                                            false);
+    }
+
+/*---------------------------------------------------------------------------------**//**
+* @bsimethod                                   Ramanujam.Raman                   04/13
++---------------+---------------+---------------+---------------+---------------+------*/
+void RelationshipClassLinkTableMap::GenerateIndexColumnList(std::vector<DbColumn const*>& columns, DbColumn const* col1, DbColumn const* col2, DbColumn const* col3, DbColumn const* col4)
+    {
+    if (nullptr != col1 && col1->GetPersistenceType() == PersistenceType::Physical)
+        columns.push_back(col1);
+
+    if (nullptr != col2 && col2->GetPersistenceType() == PersistenceType::Physical)
+        columns.push_back(col2);
+
+    if (nullptr != col3 && col3->GetPersistenceType() == PersistenceType::Physical)
+        columns.push_back(col3);
+
+    if (nullptr != col4 && col4->GetPersistenceType() == PersistenceType::Physical)
+        columns.push_back(col4);
+    }
+
+
+
+/*---------------------------------------------------------------------------------**//**
+* @bsimethod                                   Ramanujam.Raman                   09/12
++---------------+---------------+---------------+---------------+---------------+------*/
+//static
+Utf8String RelationshipClassLinkTableMap::DetermineConstraintECInstanceIdColumnName(RelationshipMappingInfo::LinkTableMappingInfo const& linkTableInfo, ECN::ECRelationshipEnd end)
+    {
+    Utf8String colName;
+    switch (end)
+        {
+            case ECRelationshipEnd_Source:
+            {
+            if (linkTableInfo.GetSourceIdColumnName().IsNull())
+                colName.assign(COL_DEFAULTNAME_SourceId);
+            else
+                colName.assign(linkTableInfo.GetSourceIdColumnName().Value());
+
+            break;
+            }
+            case ECRelationshipEnd_Target:
+            {
+            if (linkTableInfo.GetTargetIdColumnName().IsNull())
+                colName.assign(COL_DEFAULTNAME_TargetId);
+            else
+                colName.assign(linkTableInfo.GetTargetIdColumnName().Value());
+
+            break;
+            }
+
+            default:
+                BeAssert(false);
+                break;
+        }
+
+    BeAssert(!colName.empty());
+    return colName;
+    }
+
+/*---------------------------------------------------------------------------------**//**
+* @bsimethod                                   Ramanujam.Raman                   09/12
++---------------+---------------+---------------+---------------+---------------+------*/
+//static
+Utf8String RelationshipClassLinkTableMap::DetermineConstraintECClassIdColumnName(RelationshipMappingInfo::LinkTableMappingInfo const& linkTableInfo, ECN::ECRelationshipEnd end)
+    {
+    Utf8String colName;
+    Utf8StringCP idColName = nullptr;
+    switch (end)
+        {
+            case ECRelationshipEnd_Source:
+            {
+            if (linkTableInfo.GetSourceIdColumnName().IsNull())
+                colName.assign(COL_SourceECClassId);
+            else
+                idColName = &linkTableInfo.GetSourceIdColumnName().Value();
+            
+            break;
+            }
+
+            case ECRelationshipEnd_Target:
+            {
+            if (linkTableInfo.GetTargetIdColumnName().IsNull())
+                colName.assign(COL_TargetECClassId);
+            else
+                idColName = &linkTableInfo.GetTargetIdColumnName().Value();
+            
+            break;
+            }
+
+            default:
+                BeAssert(false);
+                break;
+        }
+
+    if (idColName != nullptr)
+        {
+        if (!idColName->EndsWithIAscii("id"))
+            colName.assign(*idColName);
+        else
+            colName.assign(idColName->substr(0, idColName->size() - 2));
+
+        colName.append("ClassId");
+        }
+
+    BeAssert(!colName.empty());
+    return colName;
+    }
+
+//----------------------------------------------------------------------------------
+// @bsimethod                                 Krischan.Eberle                10/2015
+//+---------------+---------------+---------------+---------------+---------------+-
+//static
+bool RelationshipClassLinkTableMap::DetermineAllowDuplicateRelationshipsFlagFromRoot(ECRelationshipClassCR baseRelClass)
+    {
+    LinkTableRelationshipMapCustomAttribute linkRelMap;
+    if (ECDbMapCustomAttributeHelper::TryGetLinkTableRelationshipMap(linkRelMap, baseRelClass))
+        {
+        //default for AllowDuplicateRelationships: false
+        Nullable<bool> allowDuplicateRels;
+        linkRelMap.TryGetAllowDuplicateRelationships(allowDuplicateRels);
+        if (!allowDuplicateRels.IsNull() && allowDuplicateRels.Value())
+            return true;
+        }
+
+    if (!baseRelClass.HasBaseClasses())
+        return false;
+
+    BeAssert(baseRelClass.GetBaseClasses()[0]->GetRelationshipClassCP() != nullptr);
+    return DetermineAllowDuplicateRelationshipsFlagFromRoot(*baseRelClass.GetBaseClasses()[0]->GetRelationshipClassCP());
+    }
+
+/*---------------------------------------------------------------------------------**//**
+* @bsimethod                                   Affan.Khan                   01/15
++---------------+---------------+---------------+---------------+---------------+------*/
+BentleyStatus RelationshipClassLinkTableMap::_Load(ClassMapLoadContext& ctx, DbClassMapLoadContext const& mapInfo)
+    {
+    if (ClassMap::_Load(ctx, mapInfo) != SUCCESS)
+        return ERROR;
+
+    std::vector<DbColumn const*> const* mapColumns = mapInfo.FindColumnByAccessString(Utf8String(ECDBSYS_PROP_SourceECInstanceId));
+    if (mapColumns == nullptr)
+        {
+        BeAssert(false && "Failed to deserialize property map");
+        return ERROR;
+        }
+
+
+    RefCountedPtr<ConstraintECInstanceIdPropertyMap> sourceECInstanceIdPropMap = ConstraintECInstanceIdPropertyMap::CreateInstance(*this, ECRelationshipEnd_Source, *mapColumns);
+    if (sourceECInstanceIdPropMap == nullptr)
+        {
+        BeAssert(false);
+        return ERROR;
+        }
+
+    if (GetPropertyMapsR().Insert(sourceECInstanceIdPropMap) != SUCCESS)
+        return ERROR;
+
+    m_sourceConstraintMap.SetECInstanceIdPropMap(sourceECInstanceIdPropMap.get());
+
+    mapColumns = mapInfo.FindColumnByAccessString(Utf8String(ECDBSYS_PROP_SourceECClassId));
+    if (mapColumns == nullptr)
+        {
+        BeAssert(false && "Failed to deserialize property map");
+        return ERROR;
+        }
+
+
+    RefCountedPtr<ConstraintECClassIdPropertyMap> sourceECClassIdPropMap = ConstraintECClassIdPropertyMap::CreateInstance(*this, ECRelationshipEnd_Source, *mapColumns);
+    if (sourceECClassIdPropMap == nullptr)
+        {
+        BeAssert(false);
+        return ERROR;
+        }
+
+    if (GetPropertyMapsR().Insert(sourceECClassIdPropMap) != SUCCESS)
+        return ERROR;
+
+    m_sourceConstraintMap.SetECClassIdPropMap(sourceECClassIdPropMap.get());
+
+    mapColumns = mapInfo.FindColumnByAccessString(Utf8String(ECDBSYS_PROP_TargetECInstanceId));
+    if (mapColumns == nullptr)
+        {
+        BeAssert(false && "Failed to deserialize property map");
+        return ERROR;
+        }
+
+    RefCountedPtr<ConstraintECInstanceIdPropertyMap>  targetECInstanceIdPropMap = ConstraintECInstanceIdPropertyMap::CreateInstance(*this, ECRelationshipEnd_Target, *mapColumns);
+    if (targetECInstanceIdPropMap == nullptr)
+        {
+        BeAssert(false);
+        return ERROR;
+        }
+
+    if (GetPropertyMapsR().Insert(targetECInstanceIdPropMap) != SUCCESS)
+        return ERROR;
+
+    m_targetConstraintMap.SetECInstanceIdPropMap(targetECInstanceIdPropMap.get());
+
+    mapColumns = mapInfo.FindColumnByAccessString(Utf8String(ECDBSYS_PROP_TargetECClassId));
+    if (mapColumns == nullptr)
+        {
+        BeAssert(false && "Failed to deserialize property map");
+        return ERROR;
+        }
+
+    RefCountedPtr<ConstraintECClassIdPropertyMap> targetECClassIdPropMap = ConstraintECClassIdPropertyMap::CreateInstance(*this, ECRelationshipEnd_Target, *mapColumns);
+    if (targetECClassIdPropMap == nullptr)
+        {
+        BeAssert(false);
+        return ERROR;
+        }    
+    
+    if (GetPropertyMapsR().Insert(targetECClassIdPropMap) != SUCCESS)
+        return ERROR;
+
+    m_targetConstraintMap.SetECClassIdPropMap(targetECClassIdPropMap.get());
+    return SUCCESS;
+    }
+
+//---------------------------------------------------------------------------------------
+// @bsimethod                                 Krischan.Eberle                    11/2013
+//---------------------------------------------------------------------------------------
+DbColumn* RelationshipClassLinkTableMap::CreateConstraintColumn(Utf8CP columnName, DbColumn::Kind columnKind, PersistenceType persType)
+    {
+    DbTable& table = GetPrimaryTable();
+    const bool wasEditMode = table.GetEditHandle().CanEdit();
+    if (!wasEditMode)
+        table.GetEditHandleR().BeginEdit();
+
+    DbColumn* column = table.FindColumnP(columnName);
+    if (column != nullptr)
+        {
+        if (!Enum::Intersects(column->GetKind(), columnKind))
+            column->AddKind(columnKind);
+
+        return column;
+        }
+
+    persType = table.GetType() != DbTable::Type::Existing ? persType : PersistenceType::Virtual;
+    //Following protect creating virtual id/fk columns in persisted tables.
+    if (table.GetType() != DbTable::Type::Virtual && persType == PersistenceType::Virtual)
+        {
+        if (columnKind == DbColumn::Kind::SourceECInstanceId || columnKind == DbColumn::Kind::TargetECInstanceId)
+            {
+            LOG.errorv("Failed to map ECRelationshipClass '%s': No columns found for " ECDBSYS_PROP_SourceECInstanceId " or " ECDBSYS_PROP_TargetECInstanceId " in table '%s'. Consider applying the LinkTableRelationshipMap custom attribute to the ECRelationshipClass.", 
+                       GetClass().GetFullName(), table.GetName().c_str());
+            return nullptr;
+            }
+        }
+        
+    column = table.CreateColumn(Utf8String(columnName), DbColumn::Type::Integer, columnKind, persType);
+
+    if (!wasEditMode)
+        table.GetEditHandleR().EndEdit();
+
+    return column;
+    }
+
+
+//---------------------------------------------------------------------------------------
+// @bsimethod                                 Krischan.Eberle                    01/2014
+//---------------------------------------------------------------------------------------
+void RelationshipClassLinkTableMap::DetermineConstraintClassIdColumnHandling(bool& addConstraintClassIdColumnNeeded, ECRelationshipConstraintCR constraint) const
+    {
+    //A constraint class id column is needed if 
+    // * the map strategy implies that multiple classes are stored in the same table or
+    // * the constraint includes the AnyClass or 
+    // * it has more than one classes including subclasses in case of a polymorphic constraint. 
+    //So we first determine whether a constraint class id column is needed
+    ECRelationshipConstraintClassList const& constraintClasses = constraint.GetConstraintClasses();
+    addConstraintClassIdColumnNeeded = constraintClasses.size() > 1 || ConstraintIncludesAnyClass(constraintClasses);
+    //if constraint is polymorphic, and if addConstraintClassIdColumnNeeded is not true yet,
+    //we also need to check if the constraint classes have subclasses. If there is at least one, addConstraintClassIdColumnNeeded
+    //is set to true;
+    if (!addConstraintClassIdColumnNeeded && constraint.GetIsPolymorphic())
+        addConstraintClassIdColumnNeeded = true;
+    }
+
+
+
+END_BENTLEY_SQLITE_EC_NAMESPACE