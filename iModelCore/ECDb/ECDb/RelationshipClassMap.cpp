/*--------------------------------------------------------------------------------------+
|
|     $Source: ECDb/RelationshipClassMap.cpp $
|
|  $Copyright: (c) 2016 Bentley Systems, Incorporated. All rights reserved. $
|
+--------------------------------------------------------------------------------------*/
#include "ECDbPch.h"

using namespace std;
USING_NAMESPACE_BENTLEY_EC

BEGIN_BENTLEY_SQLITE_EC_NAMESPACE

//************************ RelationshipClassMap **********************************
//---------------------------------------------------------------------------------------
// @bsimethod                                 Krischan.Eberle                    12/2013
//---------------------------------------------------------------------------------------
/*---------------------------------------------------------------------------------**//**
* @bsimethod                                   Ramanujam.Raman                   06/12
+---------------+---------------+---------------+---------------+---------------+------*/
RelationshipClassMap::RelationshipClassMap(Type type, ECRelationshipClassCR ecRelClass, ECDbMap const& ecDbMap, ECDbMapStrategy const& mapStrategy, bool setIsDirty)
    : ClassMap(type, ecRelClass, ecDbMap, mapStrategy, setIsDirty),
    m_sourceConstraintMap(ecDbMap, ecRelClass.GetId(), ECRelationshipEnd_Source, ecRelClass.GetSource()),
    m_targetConstraintMap(ecDbMap, ecRelClass.GetId(), ECRelationshipEnd_Target, ecRelClass.GetTarget())
    {}

//---------------------------------------------------------------------------------------
// @bsimethod                                 Krischan.Eberle                    11/2013
//---------------------------------------------------------------------------------------
DbColumn* RelationshipClassMap::CreateConstraintColumn(Utf8CP columnName, DbColumn::Kind columnId, PersistenceType persType)
    {
    DbTable& table = GetPrimaryTable();
    const bool wasEditMode = table.GetEditHandle().CanEdit();
    if (!wasEditMode)
        table.GetEditHandleR().BeginEdit();

    DbColumn* column = table.FindColumnP(columnName);
    if (column != nullptr)
        {
        if (!Enum::Intersects(column->GetKind(), columnId))
            column->AddKind(columnId);

        return column;
        }

    persType = table.IsOwnedByECDb() ? persType : PersistenceType::Virtual;
    //Following protect creating virtual id/fk columns in persisted tables.
    if (table.GetPersistenceType() == PersistenceType::Persisted)
        {
        if (persType == PersistenceType::Virtual)
            {
            if (columnId == DbColumn::Kind::SourceECInstanceId || columnId == DbColumn::Kind::TargetECInstanceId)
                {
                BeAssert(false);
                return nullptr;
                }
            }
        }
    column = table.CreateColumn(columnName, DbColumn::Type::Integer, columnId, persType);

    if (!wasEditMode)
        table.GetEditHandleR().EndEdit();

    return column;
    }

//---------------------------------------------------------------------------------------
// @bsimethod                                 Affan.Khan                        12/13
//---------------------------------------------------------------------------------------
//static
bool RelationshipClassMap::ConstraintIncludesAnyClass(ECN::ECRelationshipConstraintClassList const& constraintClasses)
    {
    for (ECRelationshipConstraintClassCP constraintClass : constraintClasses)
        {
        if (IsAnyClass(constraintClass->GetClass()))
            return true;
        }

    return false;
    }

//---------------------------------------------------------------------------------------
// @bsimethod                                 Krischan.Eberle                    01/2014
//---------------------------------------------------------------------------------------
void RelationshipClassMap::DetermineConstraintClassIdColumnHandling(bool& addConstraintClassIdColumnNeeded, ECN::ECClassId& defaultConstraintClassId, ECRelationshipConstraintCR constraint) const
    {
    //A constraint class id column is needed if 
    // * the map strategy implies that multiple classes are stored in the same table or
    // * the constraint includes the AnyClass or 
    // * it has more than one classes including subclasses in case of a polymorphic constraint. 
    //So we first determine whether a constraint class id column is needed
    ECRelationshipConstraintClassList const& constraintClasses = constraint.GetConstraintClasses();
    addConstraintClassIdColumnNeeded = constraintClasses.size() > 1 || ConstraintIncludesAnyClass(constraintClasses);
    //if constraint is polymorphic, and if addConstraintClassIdColumnNeeded is not true yet,
    //we also need to check if the constraint classes have subclasses. If there is at least one, addConstraintClassIdColumnNeeded
    //is set to true;
    if (!addConstraintClassIdColumnNeeded && constraint.GetIsPolymorphic())
        addConstraintClassIdColumnNeeded = true;

    //if no class id column on the end is required, store the class id directly so that it can be used as literal in the native SQL
    if (!addConstraintClassIdColumnNeeded)
        {
        BeAssert(constraintClasses.size() == 1);
        ECRelationshipConstraintClassCP constraintClass = constraintClasses[0];
        BeAssert(constraintClass->GetClass().HasId());
        defaultConstraintClassId = constraintClass->GetClass().GetId();
        }
    else
        defaultConstraintClassId = ECClassId();
    }

//---------------------------------------------------------------------------------------
// @bsimethod                                                    Krischan.Eberle  07/2014
//---------------------------------------------------------------------------------------
RelationshipConstraintMap const& RelationshipClassMap::GetConstraintMap(ECN::ECRelationshipEnd constraintEnd) const
    {
    return constraintEnd == ECRelationshipEnd_Source ? m_sourceConstraintMap : m_targetConstraintMap;
    }

//---------------------------------------------------------------------------------------
// @bsimethod                                                    Krischan.Eberle  02/2016
//---------------------------------------------------------------------------------------
RelationshipConstraintMap& RelationshipClassMap::GetConstraintMapR(ECN::ECRelationshipEnd constraintEnd)
    {
    return constraintEnd == ECRelationshipEnd_Source ? m_sourceConstraintMap : m_targetConstraintMap;
    }


//---------------------------------------------------------------------------------------
// @bsimethod                                                    Krischan.Eberle  06/2015
//---------------------------------------------------------------------------------------
//static
RelationshipEndColumns const& RelationshipClassMap::GetEndColumnsMapping(RelationshipMappingInfo const& info, ECN::ECRelationshipEnd end)
    {
    return info.GetColumnsMapping(end);
    }

//---------------------------------------------------------------------------------------
// @bsimethod                                 Krischan.Eberle                    11/2013
//---------------------------------------------------------------------------------------
PropertyMapCP RelationshipClassMap::GetConstraintECInstanceIdPropMap(ECRelationshipEnd constraintEnd) const
    {
    if (constraintEnd == ECRelationshipEnd_Source)
        return GetSourceECInstanceIdPropMap();
    else
        return GetTargetECInstanceIdPropMap();
    }

//---------------------------------------------------------------------------------------
// @bsimethod                                 Krischan.Eberle                    11/2013
//---------------------------------------------------------------------------------------
RelConstraintECClassIdPropertyMap const* RelationshipClassMap::GetConstraintECClassIdPropMap(ECRelationshipEnd constraintEnd) const
    {
    if (constraintEnd == ECRelationshipEnd_Source)
        return GetSourceECClassIdPropMap();
    else
        return GetTargetECClassIdPropMap();
    }


//---------------------------------------------------------------------------------------
// @bsimethod                                 Affan.Khan                    02/2016
//---------------------------------------------------------------------------------------
bool RelationshipClassMap::_RequiresJoin(ECN::ECRelationshipEnd endPoint) const
    {
    RelConstraintECClassIdPropertyMap const* referencedEndClassIdPropertyMap = endPoint == ECN::ECRelationshipEnd::ECRelationshipEnd_Source ? GetSourceECClassIdPropMap() : GetTargetECClassIdPropMap();
    return !referencedEndClassIdPropertyMap->IsVirtual() && !referencedEndClassIdPropertyMap->IsMappedToClassMapTables();
    }

//************************ RelationshipConstraintMap ******************************************
//---------------------------------------------------------------------------------------
// @bsimethod                                 Krischan.Eberle                    07/2014
//---------------------------------------------------------------------------------------
RelationshipConstraintMap::RelationshipConstraintMap(ECDbMap const& ecdbMap, ECN::ECClassId const& relClassId, ECN::ECRelationshipEnd constraintEnd, ECN::ECRelationshipConstraintCR constraint) : m_ecdbMap(ecdbMap), m_relClassId(relClassId), m_constraintEnd(constraintEnd), m_constraint(constraint), m_ecInstanceIdPropMap(nullptr), m_ecClassIdPropMap(nullptr)
    {
    m_anyClassMatches = RelationshipClassMap::ConstraintIncludesAnyClass(m_constraint.GetConstraintClasses());
    }


//---------------------------------------------------------------------------------------
// @bsimethod                                 Krischan.Eberle                    07/2014
//---------------------------------------------------------------------------------------
bool RelationshipConstraintMap::ClassIdMatchesConstraint(ECN::ECClassId candidateClassId) const
    {
    if (m_anyClassMatches)
        return true;

    bmap<ECN::ECClassId, LightweightCache::RelationshipEnd> const& constraintClassIds = m_ecdbMap.GetLightweightCache().GetConstraintClassesForRelationshipClass(m_relClassId);
    auto it = constraintClassIds.find(candidateClassId);
    if (it == constraintClassIds.end())
        return false;

    const LightweightCache::RelationshipEnd requiredEnd = m_constraintEnd == ECRelationshipEnd::ECRelationshipEnd_Source ? LightweightCache::RelationshipEnd::Source : LightweightCache::RelationshipEnd::Target;
    const LightweightCache::RelationshipEnd actualEnd = it->second;
    return actualEnd == LightweightCache::RelationshipEnd::Both || actualEnd == requiredEnd;
    }

//---------------------------------------------------------------------------------------
// @bsimethod                                 Krischan.Eberle                    06/2016
//---------------------------------------------------------------------------------------
bool RelationshipConstraintMap::TryGetSingleClassIdFromConstraint(ECClassId& constraintClassId) const
    {
    if (m_anyClassMatches)
        return false;

    bmap<ECClassId, LightweightCache::RelationshipEnd> const& constraintClassIds = m_ecdbMap.GetLightweightCache().GetConstraintClassesForRelationshipClass(m_relClassId);

    const LightweightCache::RelationshipEnd requiredEnd = m_constraintEnd == ECRelationshipEnd::ECRelationshipEnd_Source ? LightweightCache::RelationshipEnd::Source : LightweightCache::RelationshipEnd::Target;
    ECClassId singleConstraintClassId;
    for (bpair<ECClassId, LightweightCache::RelationshipEnd> const& kvPair : constraintClassIds)
        {
        const LightweightCache::RelationshipEnd actualEnd = kvPair.second;
        if (LightweightCache::RelationshipEnd::Both == actualEnd || requiredEnd == actualEnd)
            {
            //If IsValid, then single constraint class id is already set, and therefore the constraint has more than one constraint classes
            if (singleConstraintClassId.IsValid())
                return false;

            singleConstraintClassId = kvPair.first;
            }
        }

    return true;
    }

//************************ RelationshipClassEndTableMap **********************************
/*---------------------------------------------------------------------------------**//**
* @bsimethod                                   Ramanujam.Raman                   06/12
+---------------+---------------+---------------+---------------+---------------+------*/
RelationshipClassEndTableMap::RelationshipClassEndTableMap(ECRelationshipClassCR ecRelClass, ECDbMap const& ecDbMap, ECDbMapStrategy const& mapStrategy, bool setIsDirty)
    : RelationshipClassMap(Type::RelationshipEndTable, ecRelClass, ecDbMap, mapStrategy, setIsDirty), m_hasKeyPropertyFk(false)
    {}

//---------------------------------------------------------------------------------------
//@bsimethod                                   Affan.Khan                         1 / 16
//---------------------------------------------------------------------------------------
RelationshipClassMap::ReferentialIntegrityMethod RelationshipClassEndTableMap::_GetDataIntegrityEnforcementMethod() const
    {
    if (GetPrimaryTable().GetType() == DbTable::Type::Existing || GetRelationshipClass().GetClassModifier() == ECClassModifier::Abstract
        || GetRelationshipClass().GetSource().GetClasses().empty() || GetRelationshipClass().GetTarget().GetClasses().empty())
        return ReferentialIntegrityMethod::None;

    if (GetRelationshipClass().GetStrength() == StrengthType::Referencing || GetRelationshipClass().GetStrength() == StrengthType::Embedding || GetRelationshipClass().GetStrength() == StrengthType::Holding)
        {
        return ReferentialIntegrityMethod::ForeignKey;
        }

    BeAssert(false && "Trigger are not supported");
    return ReferentialIntegrityMethod::Trigger;
    }

//---------------------------------------------------------------------------------------
//@bsimethod                                   Affan.Khan                         1 / 16
//---------------------------------------------------------------------------------------
bool RelationshipClassEndTableMap::_RequiresJoin(ECN::ECRelationshipEnd endPoint) const
    {
    //We need to join if ECClassId is both SourceECClassId and TargetECClassId. This case of selfJoin where we must join.
    if (endPoint == GetForeignEnd())
        return false;

    auto referencedEndClassIdPropertyMap = endPoint == ECN::ECRelationshipEnd::ECRelationshipEnd_Source ? GetSourceECClassIdPropMap() : GetTargetECClassIdPropMap();
    if (!referencedEndClassIdPropertyMap->IsVirtual() && !referencedEndClassIdPropertyMap->IsMappedToClassMapTables())
        return true;

    std::vector<DbColumn const*> sourceColumns, targetColumns;
    GetSourceECClassIdPropMap()->GetColumns(sourceColumns);
    GetTargetECClassIdPropMap()->GetColumns(targetColumns);

    //SELF JOIN case
    if (sourceColumns.size() == 1 && targetColumns.size() == 1)
        {
        return  sourceColumns.front() == targetColumns.front()
            && sourceColumns.front()->GetPersistenceType() == PersistenceType::Persisted
            && targetColumns.front()->GetPersistenceType() == PersistenceType::Persisted;
        }

    return false;
    }

//---------------------------------------------------------------------------------------
// @bsimethod                                               Krischan.Eberle       06/2013
//+---------------+---------------+---------------+---------------+---------------+------
MappingStatus RelationshipClassEndTableMap::_Map(SchemaImportContext& ctx, ClassMappingInfo const& classMapInfo)
    {   
    //Don't call base class method as end table map requires its own handling
    BeAssert(GetClass().GetRelationshipClassCP() != nullptr && classMapInfo.GetMapStrategy().IsForeignKeyMapping());
    BeAssert(dynamic_cast<RelationshipMappingInfo const*> (&classMapInfo) != nullptr);
    RelationshipMappingInfo const& relClassMappingInfo = static_cast<RelationshipMappingInfo const&> (classMapInfo);

    ClassMap const* baseClassMap = classMapInfo.GetBaseClassMap();
    if (baseClassMap != nullptr)
        return MapSubClass(relClassMappingInfo, *baseClassMap) == SUCCESS ? MappingStatus::Success : MappingStatus::Error;

    //root class (no base class) mapping

    ColumnLists columns;
    if (SUCCESS != DetermineKeyAndConstraintColumns(columns, relClassMappingInfo))
        return MappingStatus::Error;

    //Create ECInstanceId for this classMap. This must map to current table for this class evaluate above and set through SetTable();
    PropertyMapPtr ecInstanceIdPropMap = ECInstanceIdPropertyMap::Create(Schemas(), *this, columns.m_ecInstanceIdColumnsPerFkTable);
    if (ecInstanceIdPropMap == nullptr)
        {
        BeAssert(false && "Failed to create PropertyMapECInstanceId");
        return MappingStatus::Error;
        }

    //Create ECInstanceId for this classMap. This must map to current table for this class evaluate above and set through SetTable();
    PropertyMapPtr ecClassIdPropMap = ECClassIdPropertyMap::Create(Schemas(), *this, columns.m_relECClassIdColumnsPerFkTable);
    if (ecClassIdPropMap == nullptr)
        {
        BeAssert(false && "Failed to create ECClassIdPropertyMap");
        return MappingStatus::Error;
        }

    //Set tables
    for (DbColumn const* fkTablePkCol : columns.m_ecInstanceIdColumnsPerFkTable)
        {
        SetTable(fkTablePkCol->GetTableR(), true);
        }

    //Add primary key property map
    if (GetPropertyMapsR().AddPropertyMap(ecInstanceIdPropMap) != SUCCESS)
        return MappingStatus::Error;

    //Add primary key property map
    if (GetPropertyMapsR().AddPropertyMap(ecClassIdPropMap) != SUCCESS)
        return MappingStatus::Error;

    //ForeignEnd ECInstanceId PropMap
    Utf8CP fkTableColAlias = GetForeignEnd() == ECRelationshipEnd_Source ? ECDbSystemSchemaHelper::SOURCEECINSTANCEID_PROPNAME : ECDbSystemSchemaHelper::TARGETECINSTANCEID_PROPNAME;
    PropertyMapPtr foreignEndIdPropertyMap = RelationshipConstraintECInstanceIdPropertyMap::Create(GetForeignEnd(), Schemas(), columns.m_ecInstanceIdColumnsPerFkTable, fkTableColAlias);
    if (foreignEndIdPropertyMap == nullptr)
        {
        BeAssert(false);
        return MappingStatus::Error;
        }

    if (GetPropertyMapsR().AddPropertyMap(foreignEndIdPropertyMap) != SUCCESS)
        return MappingStatus::Error;

    GetConstraintMapR(GetForeignEnd()).SetECInstanceIdPropMap(foreignEndIdPropertyMap.get());


    //Create ForeignEnd ClassId propertyMap
    ECRelationshipClassCR relClass = *GetClass().GetRelationshipClassCP();
    ECRelationshipConstraintCR referencedEndConstraint = GetReferencedEnd() == ECRelationshipEnd_Source ? relClass.GetSource() : relClass.GetTarget();

    fkTableColAlias = GetForeignEnd() == ECRelationshipEnd_Source ? ECDbSystemSchemaHelper::SOURCEECCLASSID_PROPNAME : ECDbSystemSchemaHelper::TARGETECCLASSID_PROPNAME;
    RefCountedPtr<RelConstraintECClassIdPropertyMap> foreignEndClassIdPropertyMap = RelConstraintECClassIdPropertyMap::Create(GetForeignEnd(), Schemas(), columns.m_classIdColumnsPerFkTable,
                                                                                                                                                referencedEndConstraint.GetClasses()[0]->GetId(), *this, fkTableColAlias);

    if (foreignEndClassIdPropertyMap == nullptr)
        {
        BeAssert(false);
        return MappingStatus::Error;
        }

    if (GetPropertyMapsR().AddPropertyMap(foreignEndClassIdPropertyMap) != SUCCESS)
        return MappingStatus::Error;

    GetConstraintMapR(GetForeignEnd()).SetECClassIdPropMap(foreignEndClassIdPropertyMap.get());

    //FK PropMap (aka referenced end id prop map)
    PropertyMapPtr fkPropertyMap = RelationshipConstraintECInstanceIdPropertyMap::Create(GetReferencedEnd(), Schemas(), columns.m_fkColumnsPerFkTable);
    if (fkPropertyMap == nullptr)
        {
        BeAssert(false);
        return MappingStatus::Error;
        }

    if (GetPropertyMapsR().AddPropertyMap(fkPropertyMap) != SUCCESS)
        return MappingStatus::Error;

    GetConstraintMapR(GetReferencedEnd()).SetECInstanceIdPropMap(fkPropertyMap.get());


    //FK ClassId PropMap (aka referenced end classid prop map)
    fkTableColAlias = GetReferencedEnd() == ECRelationshipEnd_Source ? ECDbSystemSchemaHelper::SOURCEECCLASSID_PROPNAME : ECDbSystemSchemaHelper::TARGETECCLASSID_PROPNAME;
    ECRelationshipConstraintCR foreignEndConstraint = GetForeignEnd() == ECRelationshipEnd_Source ? relClass.GetSource() : relClass.GetTarget();
    RefCountedPtr<RelConstraintECClassIdPropertyMap> fkClassIdPropertyMap = RelConstraintECClassIdPropertyMap::Create(GetReferencedEnd(), Schemas(), columns.m_referencedEndECClassIdColumns,
                                                                                                                                        foreignEndConstraint.GetClasses()[0]->GetId(), *this, fkTableColAlias);
    if (fkClassIdPropertyMap == nullptr)
        {
        BeAssert(false);
        return MappingStatus::Error;
        }

    if (GetPropertyMapsR().AddPropertyMap(fkClassIdPropertyMap) != SUCCESS)
        return MappingStatus::Error;

    GetConstraintMapR(GetReferencedEnd()).SetECClassIdPropMap(fkClassIdPropertyMap.get());

    //add non-system property maps
    AddPropertyMaps(ctx.GetClassMapLoadContext(), baseClassMap, nullptr, &classMapInfo);
    AddIndexToRelationshipEnd(ctx, classMapInfo);
    return MappingStatus::Success;
    }

//---------------------------------------------------------------------------------------
// @bsimethod                                               Krischan.Eberle       06/2016
//+---------------+---------------+---------------+---------------+---------------+------
BentleyStatus RelationshipClassEndTableMap::DetermineKeyAndConstraintColumns(ColumnLists& columns, RelationshipMappingInfo const& classMappingInfo)
    {
    ECRelationshipClassCR relClass = *GetClass().GetRelationshipClassCP();
    std::set<DbTable const*> foreignEndTables = GetForeignEnd() == ECRelationshipEnd_Source ? classMappingInfo.GetSourceTables() : classMappingInfo.GetTargetTables();
    ECRelationshipConstraintCR foreignEndConstraint = GetForeignEnd() == ECRelationshipEnd_Source ? relClass.GetSource() : relClass.GetTarget();
    ECRelationshipConstraintCR referencedEndConstraint = GetReferencedEnd() == ECRelationshipEnd_Source ? relClass.GetSource() : relClass.GetTarget();

    //! table must meet following constraint though these are already validated at MapStrategy evaluation time.
    BeAssert(foreignEndTables.size() >= 1 && "ForeignEnd Tables must be >= 1");
    BeAssert(GetReferencedEnd() == ECRelationshipEnd_Source ? classMappingInfo.GetSourceTables().size() == 1 : classMappingInfo.GetTargetTables().size() == 1 && "ReferencedEnd Tables must be == 1");


    //! Determine FK column name and map to it or create a column and then map to it.
    //!--------------------------------------------------------------------------------------
    //! 1. Provided as RelationshipKey property
    //!     a. Only one key property should be defined.
    //!     b. DataType must match referencedEndTable PK.
    //!     c. All class in constraint must have the property.
    //! 2. Provided as part of CustomAttribute
    //!     a. Column name specified must match or it would be a error.
    //!     b. If column cannot be created in one of the foreign end table its a error.
    //! 3. Generate foreign key column.
    //!     a. Use Nav property column name if exist
    //!     b. Generate a name and create a column that name.


    //! 1. Provided as RelationshipKey property
    //! ---------------------------------------

    m_hasKeyPropertyFk = false;

    std::set<DbColumn const*> fkTableFkColSet;
    if (SUCCESS != TryGetKeyPropertyColumn(fkTableFkColSet, foreignEndConstraint, relClass, GetForeignEnd()))
        return ERROR;

        {
        std::set<DbColumn const*> referencedTablePrimaryKeyColSet;
        if (SUCCESS != TryGetKeyPropertyColumn(referencedTablePrimaryKeyColSet, referencedEndConstraint, relClass, GetReferencedEnd()))
            return ERROR;

        if (!referencedTablePrimaryKeyColSet.empty())
            {
            Issues().Report(ECDbIssueSeverity::Error, "Failed to map ECRelationshipClass '%s' because a KeyProperty is defined on the %s constraint. "
                            "A KeyProperty can only be specified on the foreign key end constraint of the ECRelationshipClass (here: %s constraint)",
                            relClass.GetFullName(),
                            GetReferencedEnd() == ECRelationshipEnd_Source ? "source" : "target",
                            GetForeignEnd() == ECRelationshipEnd_Source ? "source" : "target");
            return ERROR;
            }
        }

    //+++ Determine FK column(s) +++
    //Note: The FK column is the column that refers to the referenced end. Therefore the ECRelationshipEnd of the referenced end has to be taken!
    DbColumn::Kind foreignKeyColumnKind = GetReferencedEnd() == ECRelationshipEnd_Source ? DbColumn::Kind::SourceECInstanceId : DbColumn::Kind::TargetECInstanceId;
    const bool cardinalityImpliesNotNullOnFkCol = referencedEndConstraint.GetCardinality().GetLowerLimit() > 0;

    Utf8String fkColName;
    if (!fkTableFkColSet.empty())
        {
        m_hasKeyPropertyFk = true;
        for (DbColumn const* fkCol : fkTableFkColSet)
            {
            if (SUCCESS != ValidateForeignKeyColumn(*fkCol, cardinalityImpliesNotNullOnFkCol, foreignKeyColumnKind))
                return ERROR;

            ColumnLists::push_back(columns.m_fkColumnsPerFkTable, fkCol);
            if (fkColName.empty())
                fkColName.assign(fkCol->GetName());
            else
                {
                if (!fkColName.EqualsIAscii(fkCol->GetName().c_str()))
                    {
                    Issues().Report(ECDbIssueSeverity::Error, "Failed to map ECRelationshipClass '%s' because a KeyProperty is defined on the %s constraint which "
                                    "maps to columns in different tables and the columns don't have the same name.",
                                    relClass.GetFullName(), GetReferencedEnd() == ECRelationshipEnd_Source ? "source" : "target");

                    return ERROR;
                    }
                }
            }
        }
    else
        {
        ForeignKeyColumnInfo fkColInfo;
        if (SUCCESS != TryGetForeignKeyColumnInfoFromNavigationProperty(fkColInfo, foreignEndConstraint, relClass, GetForeignEnd()))
            return ERROR;

        fkColName = DetermineFkColumnName(classMappingInfo, fkColInfo);

        for (DbTable const* foreignEndTable : foreignEndTables)
            {
            DbColumn const* fkCol = foreignEndTable->FindColumn(fkColName.c_str());
            if (!foreignEndTable->IsOwnedByECDb())
                {
                //for existing tables, the FK column must exist otherwise we fail schema import
                if (fkCol != nullptr)
                    {
                    if (SUCCESS != ValidateForeignKeyColumn(*fkCol, cardinalityImpliesNotNullOnFkCol, foreignKeyColumnKind))
                        return ERROR;

                    ColumnLists::push_back(columns.m_fkColumnsPerFkTable, fkCol);
                    continue;
                    }

                Issues().Report(ECDbIssueSeverity::Error, "Failed to map ECRelationshipClass '%s'. It is mapped to the existing table '%s' not owned by ECDb, but doesn't have a foreign key column called '%s'. Consider adding a ForeignKeyRelationshipMap CustomAttribute to the relationship class and specify the foreign key column.",
                                relClass.GetFullName(), foreignEndTable->GetName().c_str(), fkColName.c_str());
                return ERROR;
                }

            //table owned by ECDb
            if (fkCol != nullptr)
                {
                Issues().Report(ECDbIssueSeverity::Error, "Failed to map ECRelationshipClass '%s'. ForeignKey column name '%s' is already used by another column in the table '%s'.",
                                relClass.GetFullName(), fkColName.c_str(), foreignEndTable->GetName().c_str());
                return ERROR;
                }

            int fkColPosition = -1;
            if (SUCCESS != TryDetermineForeignKeyColumnPosition(fkColPosition, *foreignEndTable, fkColInfo))
                return ERROR;

            const PersistenceType columnPersistenceType = foreignEndTable->IsOwnedByECDb() && foreignEndTable->GetPersistenceType() == PersistenceType::Persisted ? PersistenceType::Persisted : PersistenceType::Virtual;
            fkCol = const_cast<DbTable*>(foreignEndTable)->CreateColumn(fkColName.c_str(), DbColumn::Type::Integer, fkColPosition, foreignKeyColumnKind, columnPersistenceType);
            if (fkCol == nullptr)
                {
                Issues().Report(ECDbIssueSeverity::Error, "Failed to map ECRelationshipClass '%s'. Could not create foreign key column '%s' in table '%s'.",
                                relClass.GetFullName(), fkColName.c_str(), foreignEndTable->GetName().c_str());
                BeAssert(false && "Could not create FK column for end table mapping");
                return ERROR;
                }

            ColumnLists::push_back(columns.m_fkColumnsPerFkTable, fkCol);
            }
        }

    BeAssert(columns.m_fkColumnsPerFkTable.size() == foreignEndTables.size());

    ForeignKeyDbConstraint::ActionType userRequestedDeleteAction = classMappingInfo.GetOnDeleteAction();
    ForeignKeyDbConstraint::ActionType userRequestedUpdateAction = classMappingInfo.GetOnUpdateAction();

    ForeignKeyDbConstraint::ActionType onDelete = ForeignKeyDbConstraint::ActionType::NotSpecified;
    ForeignKeyDbConstraint::ActionType onUpdate = ForeignKeyDbConstraint::ActionType::NotSpecified;

    if (userRequestedDeleteAction != ForeignKeyDbConstraint::ActionType::NotSpecified)
        onDelete = userRequestedDeleteAction;
    else
        {
        if (relClass.GetStrength() == StrengthType::Embedding)
            onDelete = ForeignKeyDbConstraint::ActionType::Cascade;
        else
            onDelete = ForeignKeyDbConstraint::ActionType::SetNull;
        }

    if (userRequestedUpdateAction != ForeignKeyDbConstraint::ActionType::NotSpecified)
        onUpdate = userRequestedUpdateAction;

    //+++ Other column(s) +++

    std::set<DbTable const*> referencedEndTables = GetReferencedEnd() == ECRelationshipEnd_Source ? classMappingInfo.GetSourceTables() : classMappingInfo.GetTargetTables();
    BeAssert(referencedEndTables.size() == 1);
    DbTable const* referencedTable = *referencedEndTables.begin();
    DbColumn const* referencedTablePKCol = referencedTable->GetFilteredColumnFirst(DbColumn::Kind::ECInstanceId);
    if (referencedTablePKCol == nullptr)
        {
        BeAssert(referencedTablePKCol != nullptr);
        return ERROR;
        }

    Utf8String relECClassIdColName = DetermineRelECClassIdColumnName(relClass, fkColName);
    const PersistenceType relECClassIdColPersType = relClass.GetDerivedClasses().empty() ? PersistenceType::Virtual : PersistenceType::Persisted;

    DbColumn const* referencedTableClassIdCol = referencedTable->GetFilteredColumnFirst(DbColumn::Kind::ECClassId);
    for (DbColumn const* fkCol : columns.m_fkColumnsPerFkTable)
        {
        DbTable& fkTable = fkCol->GetTableR();

        DbColumn* relClassIdCol = CreateRelECClassIdColumn(fkTable, relECClassIdColName.c_str(), relECClassIdColPersType);
        if (relClassIdCol == nullptr)
            {
            BeAssert(false && "Could not create RelClassId col");
            return ERROR;
            }

        ColumnLists::push_back(columns.m_relECClassIdColumnsPerFkTable, relClassIdCol);
        DbColumn const* fkTableClassIdCol = fkTable.GetFilteredColumnFirst(DbColumn::Kind::ECClassId);
        //If ForeignEndClassId column is missing create a virtual one
        if (fkTableClassIdCol == nullptr)
            {
            Utf8CP colName = GetForeignEnd() == ECRelationshipEnd_Source ? ECDbSystemSchemaHelper::SOURCEECCLASSID_PROPNAME : ECDbSystemSchemaHelper::TARGETECCLASSID_PROPNAME;
            DbColumn::Kind kind = GetForeignEnd() == ECRelationshipEnd_Source ? DbColumn::Kind::SourceECClassId : DbColumn::Kind::TargetECClassId;

            fkTableClassIdCol = fkTable.FindColumn(colName);
            if (fkTableClassIdCol == nullptr)
                {
                const bool readonly = !fkTable.GetEditHandle().CanEdit();
                if (readonly)
                    fkTable.GetEditHandleR().BeginEdit();

                fkTableClassIdCol = fkTable.CreateColumn(colName, DbColumn::Type::Integer, kind, PersistenceType::Virtual);

                if (readonly)
                    fkTable.GetEditHandleR().EndEdit();
                }
            else
                {
                if (fkTableClassIdCol->GetKind() != kind || fkTableClassIdCol->GetPersistenceType() != PersistenceType::Virtual)
                    {
                    BeAssert(false && "Expecting virtual column");
                    return ERROR;
                    }
                }
            }

        ColumnLists::push_back(columns.m_ecInstanceIdColumnsPerFkTable, fkTable.GetFilteredColumnFirst(DbColumn::Kind::ECInstanceId));
        ColumnLists::push_back(columns.m_classIdColumnsPerFkTable, fkTableClassIdCol);

        if (referencedTableClassIdCol != nullptr)
            ColumnLists::push_back(columns.m_referencedEndECClassIdColumns, referencedTableClassIdCol);
        else
            {
            //referenced table doesn't have a class id col --> create a virtual one in the foreign end table
            Utf8CP colName = GetReferencedEnd() == ECRelationshipEnd_Source ? ECDbSystemSchemaHelper::SOURCEECCLASSID_PROPNAME : ECDbSystemSchemaHelper::TARGETECCLASSID_PROPNAME;
            DbColumn::Kind kind = GetReferencedEnd() == ECRelationshipEnd_Source ? DbColumn::Kind::SourceECClassId : DbColumn::Kind::TargetECClassId;

            DbColumn const* fkTableReferencedEndClassIdCol = fkTable.FindColumn(colName);
            if (fkTableReferencedEndClassIdCol == nullptr)
                {
                const bool readonly = !fkTable.GetEditHandle().CanEdit();
                if (readonly)
                    fkTable.GetEditHandleR().BeginEdit();

                fkTableReferencedEndClassIdCol = fkTable.CreateColumn(colName, DbColumn::Type::Integer, kind, PersistenceType::Virtual);

                if (readonly)
                    fkTable.GetEditHandleR().EndEdit();
                }
            else
                {
                if (fkTableReferencedEndClassIdCol->GetKind() != kind || fkTableReferencedEndClassIdCol->GetPersistenceType() != PersistenceType::Virtual)
                    {
                    BeAssert(false && "Expecting virtual column");
                    return ERROR;
                    }
                }

            ColumnLists::push_back(columns.m_referencedEndECClassIdColumns, fkTableReferencedEndClassIdCol);
            }

        //if FK table is a joined table, CASCADE is not allowed as it would leave orphaned rows in the parent of joined table.
        if (fkTable.GetParentOfJoinedTable() != nullptr)
            {
            if (userRequestedDeleteAction == ForeignKeyDbConstraint::ActionType::Cascade ||
                (userRequestedDeleteAction == ForeignKeyDbConstraint::ActionType::NotSpecified && relClass.GetStrength() == StrengthType::Embedding))
                {
                if (userRequestedDeleteAction == ForeignKeyDbConstraint::ActionType::Cascade)
                    Issues().Report(ECDbIssueSeverity::Error, "Failed to map ECRelationshipClass %s. Its ForeignKeyRelationshipMap custom attribute specifies the OnDelete action 'Cascade'. "
                                    "This is only allowed if the foreign key end of the ECRelationship is not mapped to a joined table.",
                                    relClass.GetFullName());
                else
                    Issues().Report(ECDbIssueSeverity::Error, "Failed to map ECRelationshipClass %s. Its strength is 'Embedding' which implies the OnDelete action 'Cascade'. "
                                    "This is only allowed if the foreign key end of the ECRelationship is not mapped to a joined table.",
                                    relClass.GetFullName());

                return ERROR;
                }
            }

        if (!fkTable.IsOwnedByECDb() || fkTable.GetPersistenceType() == PersistenceType::Virtual ||
            referencedTable->GetPersistenceType() == PersistenceType::Virtual)
            continue;

        if (fkCol->IsShared())
            {
            Issues().Report(ECDbIssueSeverity::Warning, "The ECRelationshipClass '%s' implies a foreign key constraint. ECDb cannot create it though for the "
                            "column '%s' in table '%s' because the column is used by other properties. Consider disabling column sharing "
                            "(via ClassMap custom attribute) or redesigning the ECRelationshipClass without using a Key property.",
                            relClass.GetFullName(), fkCol->GetName().c_str(), fkTable.GetName().c_str());
            continue;
            }

        fkTable.CreateForeignKeyConstraint(*fkCol, *referencedTablePKCol, onDelete, onUpdate);
        }

    return SUCCESS;
    }

//---------------------------------------------------------------------------------------
// @bsimethod                                               Krischan.Eberle       06/2016
//+---------------+---------------+---------------+---------------+---------------+------
DbColumn* RelationshipClassEndTableMap::CreateRelECClassIdColumn(DbTable& table, Utf8CP relClassIdColName, PersistenceType persType) const
    {
    if (table.GetPersistenceType() == PersistenceType::Virtual || !table.IsOwnedByECDb())
        persType = PersistenceType::Virtual;

    DbColumn* relClassIdCol = table.FindColumnP(relClassIdColName);
    if (relClassIdCol != nullptr)
        {
        BeAssert(Enum::Contains(relClassIdCol->GetKind(), DbColumn::Kind::RelECClassId));
        return relClassIdCol;
        }

    const bool canEdit = table.GetEditHandleR().CanEdit();
    if (!canEdit)
        table.GetEditHandleR().BeginEdit();

    relClassIdCol = table.CreateColumn(relClassIdColName, DbColumn::Type::Integer, DbColumn::Kind::RelECClassId, persType);
    if (relClassIdCol == nullptr)
        return nullptr;

    if (persType != PersistenceType::Virtual)
        {
        Utf8String indexName("ix_");
        indexName.append(table.GetName()).append("_").append(relClassIdCol->GetName());
        DbIndex* index = GetECDbMap().GetDbSchemaR().CreateIndex(table, indexName.c_str(), false, {relClassIdCol}, true, true, GetClass().GetId());
        if (index == nullptr)
            {
            LOG.errorv("Failed to create index on RelECClassId column %s on table %s.", relClassIdCol->GetName().c_str(), table.GetName().c_str());
            return nullptr;
            }
        }

    if (!canEdit)
        table.GetEditHandleR().EndEdit();

    return relClassIdCol;
    }


#define DEFAULT_FKCOLUMNNAME_PREFIX "ForeignECInstanceId_"
#define RELCLASSIDCOLUMNNAME_TERM "RelECClassId"

//---------------------------------------------------------------------------------------
// @bsimethod                                               Krischan.Eberle       06/2016
//+---------------+---------------+---------------+---------------+---------------+------
Utf8String RelationshipClassEndTableMap::DetermineFkColumnName(RelationshipMappingInfo const& classMappingInfo, ForeignKeyColumnInfo const& fkColInfo) const
    {
    Utf8String fkColumnName;

    ECClassCR relClass = classMappingInfo.GetECClass();

    Utf8CP userProvidedFkColumnName = classMappingInfo.GetColumnsMapping(GetForeignEnd()).GetECInstanceIdColumnName();

    if (!Utf8String::IsNullOrEmpty(userProvidedFkColumnName))
        fkColumnName.assign(userProvidedFkColumnName);
    else if (fkColInfo.CanImplyFromNavigationProperty() && !fkColInfo.GetImpliedColumnName().empty())
        fkColumnName.assign(fkColInfo.GetImpliedColumnName());
    else
        {
        //default name: prefix_<schema namespace prefix>_<rel class name>
        fkColumnName.assign(DEFAULT_FKCOLUMNNAME_PREFIX).append(relClass.GetSchema().GetNamespacePrefix()).append("_").append(relClass.GetName());
        }

    BeAssert(!fkColumnName.empty());
    return fkColumnName;
    }

//---------------------------------------------------------------------------------------
// @bsimethod                                               Krischan.Eberle       06/2016
//+---------------+---------------+---------------+---------------+---------------+------
Utf8String RelationshipClassEndTableMap::DetermineRelECClassIdColumnName(ECRelationshipClassCR relClass, Utf8StringCR fkColumnName)
    {
    Utf8String relECClassIdColName;
    if (fkColumnName.EndsWithIAscii("id"))
        {
        relECClassIdColName = fkColumnName.substr(0, fkColumnName.size() - 2);
        relECClassIdColName.append(RELCLASSIDCOLUMNNAME_TERM);
        }
    else if (fkColumnName.StartsWithIAscii(DEFAULT_FKCOLUMNNAME_PREFIX))
        relECClassIdColName.assign(RELCLASSIDCOLUMNNAME_TERM "_").append(relClass.GetSchema().GetNamespacePrefix()).append("_").append(relClass.GetName());
    else
        relECClassIdColName.assign(fkColumnName).append(RELCLASSIDCOLUMNNAME_TERM);

    BeAssert(!relECClassIdColName.empty());
    return relECClassIdColName;
    }

//---------------------------------------------------------------------------------------
// @bsimethod                                               Krischan.Eberle       06/2016
//+---------------+---------------+---------------+---------------+---------------+------
BentleyStatus RelationshipClassEndTableMap::MapSubClass(RelationshipMappingInfo const& classMappingInfo, ClassMap const& baseClassMap)
    {
    BeAssert(dynamic_cast<RelationshipClassEndTableMap const*>(&baseClassMap) != nullptr);
    RelationshipClassEndTableMap const& baseRelClassMap = static_cast<RelationshipClassEndTableMap const&>(baseClassMap);

    //ECInstanceId property map
    PropertyMapCP basePropMap = baseRelClassMap.GetECInstanceIdPropertyMap();
    if (basePropMap == nullptr)
        {
        BeAssert(false);
        return ERROR;
        }

    if (GetPropertyMapsR().AddPropertyMap(PropertyMapFactory::ClonePropertyMap(GetECDbMap(), *basePropMap, GetClass(), nullptr)) != SUCCESS)
        return ERROR;

    //ECClassId property map
    PropertyMapCP classIdPropertyMap = baseRelClassMap.GetECClassIdPropertyMap();
    if (classIdPropertyMap == nullptr)
        {
        BeAssert(false);
        return ERROR;
        }

    if (GetPropertyMapsR().AddPropertyMap(PropertyMapFactory::ClonePropertyMap(GetECDbMap(), *classIdPropertyMap, GetClass(), nullptr)) != SUCCESS)
        return ERROR;


    //ForeignEnd
    RelationshipConstraintMap const& baseForeignEndConstraintMap = baseRelClassMap.GetConstraintMap(GetForeignEnd());
    if (baseForeignEndConstraintMap.GetECInstanceIdPropMap() == nullptr || 
        baseForeignEndConstraintMap.GetECClassIdPropMap() == nullptr)
        {
        BeAssert(false);
        return ERROR;
        }
    RelationshipConstraintMap& foreignEndConstraintMap = GetConstraintMapR(GetForeignEnd());

    //Foreign ECInstanceId prop map
    PropertyMapPtr clonedPropMap = PropertyMapFactory::ClonePropertyMap(GetECDbMap(), *baseForeignEndConstraintMap.GetECInstanceIdPropMap(), GetClass(), nullptr);
    if (GetPropertyMapsR().AddPropertyMap(clonedPropMap) != SUCCESS)
        return ERROR;

    foreignEndConstraintMap.SetECInstanceIdPropMap(clonedPropMap.get());

    for (DbTable const* table : clonedPropMap->GetTables())
        {
        SetTable(*const_cast<DbTable*>(table), true);
        }

    //Foreign ECClassId prop map
    clonedPropMap = PropertyMapFactory::ClonePropertyMap(GetECDbMap(), *baseForeignEndConstraintMap.GetECClassIdPropMap(), GetClass(), nullptr);
    if (GetPropertyMapsR().AddPropertyMap(clonedPropMap) != SUCCESS)
        return ERROR;

    foreignEndConstraintMap.SetECClassIdPropMap(static_cast<RelConstraintECClassIdPropertyMap const*> (clonedPropMap.get()));

    //ReferencedEnd
    RelationshipConstraintMap const& baseReferencedEndConstraintMap = baseRelClassMap.GetConstraintMap(GetReferencedEnd());
    if (baseReferencedEndConstraintMap.GetECInstanceIdPropMap() == nullptr ||
        baseReferencedEndConstraintMap.GetECClassIdPropMap() == nullptr)
        {
        BeAssert(false);
        return ERROR;
        }

    RelationshipConstraintMap& referencedEndConstraintMap = GetConstraintMapR(GetReferencedEnd());

    //Referenced ECInstanceId prop map
    clonedPropMap = PropertyMapFactory::ClonePropertyMap(GetECDbMap(), *baseReferencedEndConstraintMap.GetECInstanceIdPropMap(), GetClass(), nullptr);
    if (GetPropertyMapsR().AddPropertyMap(clonedPropMap) != SUCCESS)
        return ERROR;

    referencedEndConstraintMap.SetECInstanceIdPropMap(clonedPropMap.get());

    //Referenced ECClassId prop map
    clonedPropMap = PropertyMapFactory::ClonePropertyMap(GetECDbMap(), *baseReferencedEndConstraintMap.GetECClassIdPropMap(), GetClass(), nullptr);
    if (GetPropertyMapsR().AddPropertyMap(clonedPropMap) != SUCCESS)
        return ERROR;

    referencedEndConstraintMap.SetECClassIdPropMap(static_cast<RelConstraintECClassIdPropertyMap const*> (clonedPropMap.get()));

    return SUCCESS;
    }

//---------------------------------------------------------------------------------------
// @bsimethod                                               Affan.Khan           01/2015
//+---------------+---------------+---------------+---------------+---------------+------
<<<<<<< HEAD
BentleyStatus RelationshipClassEndTableMap::_Load(std::set<ClassMap const*>& loadGraph, ClassMapLoadContext& ctx, ClassDbMapping const& mapInfo, ClassMap const* baseClassMap)
    {
    if (ClassMap::_Load(loadGraph, ctx, mapInfo, baseClassMap) != SUCCESS)
        return ERROR;
=======
BentleyStatus RelationshipClassEndTableMap::_Load(ClassMapLoadContext& ctx, DbClassMapLoadContext const& mapInfo)
    {
    if (ClassMap::_Load(ctx, mapInfo) != BentleyStatus::SUCCESS)
        return BentleyStatus::ERROR;
>>>>>>> 96d0e200

    ECRelationshipClassCR relationshipClass = GetRelationshipClass();


    ECClassId defaultSourceECClassId, defaultTargetECClassId;
    if (GetReferencedEnd() == ECRelationshipEnd_Source)
        {
        defaultSourceECClassId = relationshipClass.GetSource().GetClasses().empty() ? ECClassId() : relationshipClass.GetSource().GetClasses().front()->GetId();
        defaultTargetECClassId = relationshipClass.GetTarget().GetClasses().empty() ? ECClassId() : relationshipClass.GetTarget().GetClasses().front()->GetId();
        }
    else
        {
        defaultSourceECClassId = relationshipClass.GetTarget().GetClasses().empty() ? ECClassId() : relationshipClass.GetTarget().GetClasses().front()->GetId();
        defaultTargetECClassId = relationshipClass.GetSource().GetClasses().empty() ? ECClassId() : relationshipClass.GetSource().GetClasses().front()->GetId();
        }

    //SourceECInstanceId
    std::vector<DbColumn const*> const* propertyinfo = mapInfo.FindColumnByAccessString(ECDbSystemSchemaHelper::SOURCEECINSTANCEID_PROPNAME);
    if (propertyinfo == nullptr)
        {
        BeAssert(false && "Failed to deserialize SourceECInstanceId property map");
        return ERROR;
        }

<<<<<<< HEAD
    PropertyMapPtr sourceECInstanceIdPropMap = RelationshipConstraintECInstanceIdPropertyMap::Create(ECRelationshipEnd_Source, Schemas(), propertyinfo->GetColumns(),
=======
    PropertyMapPtr sourceECInstanceIdPropMap = ECInstanceIdRelationshipConstraintPropertyMap::Create(ECRelationshipEnd_Source, Schemas(), *propertyinfo,
>>>>>>> 96d0e200
                                                                                                     ECDbSystemSchemaHelper::SOURCEECINSTANCEID_PROPNAME);
    if (sourceECInstanceIdPropMap == nullptr)
        {
        BeAssert(false);
        return ERROR;
        }

    if (GetPropertyMapsR().AddPropertyMap(sourceECInstanceIdPropMap) != SUCCESS)
        return ERROR;

    m_sourceConstraintMap.SetECInstanceIdPropMap(sourceECInstanceIdPropMap.get());

    //SourceECClassId
    propertyinfo = mapInfo.FindColumnByAccessString(ECDbSystemSchemaHelper::SOURCEECCLASSID_PROPNAME);
    if (propertyinfo == nullptr)
        {
        BeAssert(false && "Failed to deserialize SourceECClassId property map");
        return ERROR;
        }

<<<<<<< HEAD
    auto sourceClassIdPropMap = RelConstraintECClassIdPropertyMap::Create(ECRelationshipEnd_Source, Schemas(), propertyinfo->GetColumns(), defaultSourceECClassId, *this, ECDbSystemSchemaHelper::SOURCEECCLASSID_PROPNAME);
=======
    auto sourceClassIdPropMap = ECClassIdRelationshipConstraintPropertyMap::Create(ECRelationshipEnd_Source, Schemas(), *propertyinfo, defaultSourceECClassId, *this, ECDbSystemSchemaHelper::SOURCEECCLASSID_PROPNAME);
>>>>>>> 96d0e200
    if (sourceClassIdPropMap == nullptr)
        {
        BeAssert(false);
        return ERROR;
        }

    if (GetPropertyMapsR().AddPropertyMap(sourceClassIdPropMap) != SUCCESS)
        return ERROR;
    m_sourceConstraintMap.SetECClassIdPropMap(sourceClassIdPropMap.get());

    //TargetECInstanceId
    propertyinfo = mapInfo.FindColumnByAccessString(ECDbSystemSchemaHelper::TARGETECINSTANCEID_PROPNAME);
    if (propertyinfo == nullptr)
        {
        BeAssert(false && "Failed to deserialize TargetECInstanceId property map");
        return ERROR;
        }

<<<<<<< HEAD
    auto targetECInstanceIdPropMap = RelationshipConstraintECInstanceIdPropertyMap::Create(ECRelationshipEnd_Target, Schemas(), propertyinfo->GetColumns(),
=======
    auto targetECInstanceIdPropMap = ECInstanceIdRelationshipConstraintPropertyMap::Create(ECRelationshipEnd_Target, Schemas(), *propertyinfo,
>>>>>>> 96d0e200
                                                                                           ECDbSystemSchemaHelper::TARGETECINSTANCEID_PROPNAME);
    if (targetECInstanceIdPropMap == nullptr)
        {
        BeAssert(false);
        return ERROR;
        }

    if (GetPropertyMapsR().AddPropertyMap(targetECInstanceIdPropMap) != SUCCESS)
        return ERROR;

    m_targetConstraintMap.SetECInstanceIdPropMap(targetECInstanceIdPropMap.get());

    //TargetECClassId
    propertyinfo = mapInfo.FindColumnByAccessString(ECDbSystemSchemaHelper::TARGETECCLASSID_PROPNAME);
    if (propertyinfo == nullptr)
        {
        BeAssert(false && "Failed to deserialize TargetECClassId property map");
        return ERROR;
        }

<<<<<<< HEAD
    auto targetClassIdPropMap = RelConstraintECClassIdPropertyMap::Create(ECRelationshipEnd_Target, Schemas(), propertyinfo->GetColumns(), defaultTargetECClassId, *this, ECDbSystemSchemaHelper::TARGETECCLASSID_PROPNAME);
=======
    auto targetClassIdPropMap = ECClassIdRelationshipConstraintPropertyMap::Create(ECRelationshipEnd_Target, Schemas(), *propertyinfo, defaultTargetECClassId, *this, ECDbSystemSchemaHelper::TARGETECCLASSID_PROPNAME);
>>>>>>> 96d0e200
    if (targetClassIdPropMap == nullptr)
        {
        BeAssert(false);
        return ERROR;
        }

    if (GetPropertyMapsR().AddPropertyMap(targetClassIdPropMap) != SUCCESS)
        return ERROR;

    m_targetConstraintMap.SetECClassIdPropMap(targetClassIdPropMap.get());
    return SUCCESS;
    }

//--------------------------------------------------------------------------------------
//@bsimethod                                 Krischan.Eberle                   04/2016
//+---------------+---------------+---------------+---------------+---------------+------
BentleyStatus RelationshipClassEndTableMap::ValidateForeignKeyColumn(DbColumn const& fkColumn, bool cardinalityImpliesNotNullOnFkCol, DbColumn::Kind fkColKind) const
    {
    DbTable& fkTable = fkColumn.GetTableR();

    if (fkColumn.DoNotAllowDbNull() != cardinalityImpliesNotNullOnFkCol)
        {
        Utf8CP error = nullptr;
        if (cardinalityImpliesNotNullOnFkCol)
            error = "Failed to map ECRelationshipClass '%s'. It is mapped to an existing foreign key column which is nullable "
            "although the relationship's cardinality implies that the column is not nullable. Either modify the cardinality or mark the property specified that maps to the foreign key column as not nullable.";
        else
            error = "Failed to map ECRelationshipClass '%s'. It is mapped to an existing foreign key column which is not nullable "
            "although the relationship's cardinality implies that the column is nullable. Please modify the cardinality accordingly.";

        Issues().Report(ECDbIssueSeverity::Error, error, GetRelationshipClass().GetFullName());
        return ERROR;
        }

    const bool tableIsReadonly = !fkTable.GetEditHandle().CanEdit();
    if (tableIsReadonly)
        fkTable.GetEditHandleR().BeginEdit();

    //Kind of existing columns must be modified so that they also have the constraint ecinstanceid kind
    const_cast<DbColumn&>(fkColumn).AddKind(fkColKind);

    if (tableIsReadonly)
        fkTable.GetEditHandleR().EndEdit();

    return SUCCESS;
    }


/*---------------------------------------------------------------------------------------
* @bsimethod                                                    affan.khan         9/2012
+---------------+---------------+---------------+---------------+---------------+------*/
void RelationshipClassEndTableMap::AddIndexToRelationshipEnd(SchemaImportContext& schemaImportContext, ClassMappingInfo const& mapInfo)
    {
    BeAssert(dynamic_cast<RelationshipMappingInfo const*> (&mapInfo) != nullptr);
    RelationshipMappingInfo const& relMapInfo = static_cast<RelationshipMappingInfo const&> (mapInfo);
    const bool isUniqueIndex = relMapInfo.GetCardinality() == RelationshipMappingInfo::Cardinality::OneToOne;

    if (!relMapInfo.CreateIndexOnForeignKey() ||
        (!isUniqueIndex && m_hasKeyPropertyFk))
        return;

    BeAssert(GetReferencedEndECInstanceIdPropMap() != nullptr);
    std::vector<DbColumn const*> referencedEndIdColumns;
    GetReferencedEndECInstanceIdPropMap()->GetColumns(referencedEndIdColumns);
    for (DbColumn const* referencedEndIdColumn : referencedEndIdColumns)
        {
        DbTable& persistenceEndTable = const_cast<DbTable&>(referencedEndIdColumn->GetTable());
        if (persistenceEndTable.GetType() == DbTable::Type::Existing)
            continue;

        // name of the index
        Utf8String name(isUniqueIndex ? "uix_" : "ix_");
        name.append(persistenceEndTable.GetName()).append("_fk_").append(GetClass().GetSchema().GetNamespacePrefix() + "_" + GetClass().GetName());
        if (GetMapStrategy().GetStrategy() == ECDbMapStrategy::Strategy::ForeignKeyRelationshipInSourceTable)
            name.append("_source");
        else
            name.append("_target");

        GetECDbMap().GetDbSchemaR().CreateIndex(persistenceEndTable, name.c_str(), isUniqueIndex, {referencedEndIdColumn}, true, true, GetClass().GetId());
        }
    }

//---------------------------------------------------------------------------------------
// @bsimethod                                               Krischan.Eberle       11/2013
//+---------------+---------------+---------------+---------------+---------------+------
PropertyMapCP RelationshipClassEndTableMap::GetForeignEndECInstanceIdPropMap() const
    {
    return GetConstraintMap(GetForeignEnd()).GetECInstanceIdPropMap();
    }

//---------------------------------------------------------------------------------------
// @bsimethod                                               Krischan.Eberle       11/2013
//+---------------+---------------+---------------+---------------+---------------+------
PropertyMapCP RelationshipClassEndTableMap::GetReferencedEndECInstanceIdPropMap() const
    {
    return GetConstraintMap(GetReferencedEnd()).GetECInstanceIdPropMap();
    }

//---------------------------------------------------------------------------------------
// @bsimethod                                               Krischan.Eberle       11/2013
//+---------------+---------------+---------------+---------------+---------------+------
RelConstraintECClassIdPropertyMap const* RelationshipClassEndTableMap::GetReferencedEndECClassIdPropMap() const
    {
    return GetConstraintMap(GetReferencedEnd()).GetECClassIdPropMap();
    }

//---------------------------------------------------------------------------------------
// @bsimethod                                               Krischan.Eberle       11/2013
//+---------------+---------------+---------------+---------------+---------------+------
ECN::ECRelationshipEnd RelationshipClassEndTableMap::GetForeignEnd() const
    {
    return GetMapStrategy().GetStrategy() == ECDbMapStrategy::Strategy::ForeignKeyRelationshipInSourceTable ? ECRelationshipEnd_Source : ECRelationshipEnd_Target;
    }

//---------------------------------------------------------------------------------------
// @bsimethod                                               Krischan.Eberle       11/2013
//+---------------+---------------+---------------+---------------+---------------+------
ECN::ECRelationshipEnd RelationshipClassEndTableMap::GetReferencedEnd() const
    {
    return GetForeignEnd() == ECRelationshipEnd_Source ? ECRelationshipEnd_Target : ECRelationshipEnd_Source;
    }

//---------------------------------------------------------------------------------------
// @bsimethod                      Krischan.Eberle                          06/2015
//+---------------+---------------+---------------+---------------+---------------+------
void LogKeyPropertyRetrievalError(IssueReporter const& issueReporter, Utf8CP errorDetails, ECRelationshipClassCR relClass, ECRelationshipEnd constraintEnd)
    {
    issueReporter.Report(ECDbIssueSeverity::Error, "Invalid Key property on %s constraint in ECRelationshipClass '%s': %s",
                         constraintEnd == ECRelationshipEnd_Source ? "source" : "target", relClass.GetFullName(), errorDetails);
    }

//---------------------------------------------------------------------------------------
// @bsimethod                      Krischan.Eberle                          06/2015
//+---------------+---------------+---------------+---------------+---------------+------
BentleyStatus RelationshipClassEndTableMap::TryGetKeyPropertyColumn(std::set<DbColumn const*>& keyPropertyColumns, ECRelationshipConstraintCR constraint, ECRelationshipClassCR relClass, ECRelationshipEnd constraintEnd) const
    {
    keyPropertyColumns.clear();
    ECRelationshipConstraintClassList const& constraintClasses = constraint.GetConstraintClasses();
    if (constraintClasses.size() == 0)
        return SUCCESS;

    Utf8String keyPropertyName;
    for (ECRelationshipConstraintClassCP constraintClass : constraintClasses)
        {
        bvector<Utf8String> const& keys = constraintClass->GetKeys();
        const size_t keyCount = keys.size();

        if (keyCount == 0)
            {
            if (keyPropertyName.empty())
                continue;

            LogKeyPropertyRetrievalError(Issues(), "ECRelationshipConstraint Key properties must be specified on all classes of the constraint or on none.",
                                         relClass, constraintEnd);
            return ERROR;
            }

        if (keyCount > 1 || keys[0].empty())
            {
            LogKeyPropertyRetrievalError(Issues(), "ECDb does not support ECRelationshipConstraint Keys that are empty or made up of multiple properties.",
                                         relClass, constraintEnd);
            return ERROR;
            }

        if (keyPropertyName.empty())
            keyPropertyName = keys.front().c_str();
        else
            {
            if (keyPropertyName != keys.front())
                {
                LogKeyPropertyRetrievalError(Issues(), "ECDb does not support ECRelationshipConstraint Keys with different accessStrings. All Key properties in constraint must have same name",
                                             relClass, constraintEnd);
                return ERROR;
                }
            }
        }

    if (keyPropertyName.empty())
        return SUCCESS;

    std::set<ClassMap const*> constraintMaps = GetECDbMap().GetClassMapsFromRelationshipEnd(constraint, nullptr);
    for (auto constraintMap : constraintMaps)
        {
        Utf8CP keyPropAccessString = keyPropertyName.c_str();
        PropertyMap const* keyPropertyMap = constraintMap->GetPropertyMap(keyPropAccessString);
        if (keyPropertyMap == nullptr || keyPropertyMap->IsVirtual())
            {
            Utf8String error;
            error.Sprintf("Key property '%s' does not exist or is not mapped.", keyPropAccessString);
            LogKeyPropertyRetrievalError(Issues(), error.c_str(), relClass, constraintEnd);
            return ERROR;
            }

        ECSqlTypeInfo typeInfo(keyPropertyMap->GetProperty());
        if (!typeInfo.IsExactNumeric() && !typeInfo.IsString())
            {
            Utf8String error;
            error.Sprintf("Unsupported data type of Key property '%s'. ECDb only supports Key properties that have an integral or string data type.", keyPropAccessString);
            LogKeyPropertyRetrievalError(Issues(), error.c_str(), relClass, constraintEnd);
            return ERROR;
            }

        std::vector<DbColumn const*> columns;
        keyPropertyMap->GetColumns(columns);
        if (columns.size() != 1)
            {
            BeAssert(false && "Key property map is expected to map to a single column.");
            return ERROR;
            }

        keyPropertyColumns.insert(columns[0]);
        }

    return SUCCESS;
    }

//---------------------------------------------------------------------------------------
// @bsimethod                      Krischan.Eberle                          01/2016
//+---------------+---------------+---------------+---------------+---------------+------
BentleyStatus RelationshipClassEndTableMap::TryGetForeignKeyColumnInfoFromNavigationProperty(ForeignKeyColumnInfo& fkColInfo, ECN::ECRelationshipConstraintCR constraint, ECN::ECRelationshipClassCR relClass, ECN::ECRelationshipEnd constraintEnd) const
    {
    fkColInfo.Clear();

    ECRelationshipConstraintClassList const& constraintClasses = constraint.GetConstraintClasses();
    if (constraintClasses.size() == 0)
        return SUCCESS;

    const ECRelatedInstanceDirection expectedDirection = constraintEnd == ECRelationshipEnd::ECRelationshipEnd_Source ? ECRelatedInstanceDirection::Forward : ECRelatedInstanceDirection::Backward;
    NavigationECPropertyCP singleNavProperty = nullptr;
    for (ECRelationshipConstraintClassCP constraintClass : constraintClasses)
        {
        for (ECPropertyCP prop : constraintClass->GetClass().GetProperties())
            {
            NavigationECPropertyCP navProp = prop->GetAsNavigationProperty();
            if (navProp != nullptr && navProp->GetRelationshipClass() == &relClass && navProp->GetDirection() == expectedDirection)
                {
                if (singleNavProperty == nullptr)
                    singleNavProperty = navProp;
                else
                    {
                    LOG.infov("More than one NavigationECProperty found on the %s constraint classes of the ECRelationship %s. Therefore the constraint column name cannot be implied from a navigation property. A default name will be picked.",
                              constraintEnd == ECRelationshipEnd_Source ? "source" : "target", relClass.GetFullName());
                    return SUCCESS;
                    }
                }
            }
        }

    //no nav prop found
    if (singleNavProperty == nullptr)
        return SUCCESS;

    bool isNullable, isUnique; //unused
    DbColumn::Constraints::Collation collation;//unused
    Utf8String columnName;
    if (SUCCESS != PropertyMap::DetermineColumnInfo(columnName, isNullable, isUnique, collation, GetECDbMap().GetECDb(), *singleNavProperty, singleNavProperty->GetName().c_str()))
        return ERROR;

    ClassMap const* classMap = GetECDbMap().GetClassMap(singleNavProperty->GetClass());
    if (classMap->GetColumnFactory().UsesSharedColumnStrategy())
        {
        //table uses shared columns, so FK col position cannot depend on NavigationProperty position
        fkColInfo.Assign(columnName.c_str(), true, nullptr, nullptr);
        return SUCCESS;
        }

    //now determine the property map defined just before the nav prop in the ECClass, that is mapped to
    PropertyMapCP precedingPropMap = nullptr;
    PropertyMapCP succeedingPropMap = nullptr;
    bool foundNavProp = false;
    for (PropertyMapCP propMap : classMap->GetPropertyMaps())
        {
        if (&propMap->GetProperty() == singleNavProperty)
            {
            foundNavProp = true;
            if (precedingPropMap != nullptr)
                break;

            //no preceding prop map exists, continue until suceeding prop map is found
            continue;
            }

        if (propMap->IsSystemPropertyMap() || propMap->GetType() == PropertyMap::Type::Navigation)
            continue;

        if (!foundNavProp)
            precedingPropMap = propMap;
        else
            {
            succeedingPropMap = propMap;
            break;
            }
        }

    fkColInfo.Assign(columnName.c_str(), false, precedingPropMap, succeedingPropMap);
    return SUCCESS;
    }


//---------------------------------------------------------------------------------------
// @bsimethod                      Krischan.Eberle                          03/2016
//+---------------+---------------+---------------+---------------+---------------+------
BentleyStatus RelationshipClassEndTableMap::TryDetermineForeignKeyColumnPosition(int& position, DbTable const& table, ForeignKeyColumnInfo const& fkColInfo) const
    {
    position = -1;
    if (!fkColInfo.CanImplyFromNavigationProperty() || fkColInfo.AppendToEnd())
        return SUCCESS;

    PropertyMapCP precedingPropMap = fkColInfo.GetPropertyMapBeforeNavProp();
    std::vector<DbColumn const*> precedingCols;
    if (precedingPropMap != nullptr)
        precedingPropMap->GetColumns(precedingCols, table);

    bool isNeighborColumnPreceeding = true;
    DbColumn const* neighborColumn = nullptr;
    if (!precedingCols.empty())
        neighborColumn = precedingCols.back();
    else
        {
        PropertyMapCP succeedingPropMap = fkColInfo.GetPropertyMapAfterNavProp();
        std::vector<DbColumn const*> succeedingCols;
        if (succeedingPropMap != nullptr)
            succeedingPropMap->GetColumns(succeedingCols, table);

        if (!succeedingCols.empty())
            {
            neighborColumn = succeedingCols[0];
            isNeighborColumnPreceeding = false;
            }
        }

    if (neighborColumn == nullptr)
        {
        DbColumn const* unused = nullptr;
        position = table.TryGetECClassIdColumn(unused) ? 2 : 1;
        return SUCCESS;
        }

    int i = 0;
    for (DbColumn const* col : table.GetColumns())
        {
        if (col == neighborColumn)
            break;

        i++;
        }

    if (isNeighborColumnPreceeding)
        position = i + 1;
    else
        position = i;

    return SUCCESS;
    }

//************************** RelationshipClassLinkTableMap *****************************************
/*---------------------------------------------------------------------------------**//**
* @bsimethod                                   Ramanujam.Raman                   06/12
+---------------+---------------+---------------+---------------+---------------+------*/
RelationshipClassLinkTableMap::RelationshipClassLinkTableMap(ECRelationshipClassCR ecRelClass, ECDbMap const& ecDbMap, ECDbMapStrategy const& mapStrategy, bool setIsDirty)
    : RelationshipClassMap(Type::RelationshipLinkTable, ecRelClass, ecDbMap, mapStrategy, setIsDirty)
    {}

//---------------------------------------------------------------------------------------
//@bsimethod                                   Ramanujam.Raman                   06 / 12
//---------------------------------------------------------------------------------------
MappingStatus RelationshipClassLinkTableMap::_Map(SchemaImportContext& context, ClassMappingInfo const& classMapInfo)
    {
    BeAssert(!GetMapStrategy().IsForeignKeyMapping() &&
             "RelationshipClassLinkTableMap is not meant to be used with other map strategies.");
    BeAssert(GetRelationshipClass().GetStrength() != StrengthType::Embedding && "Should have been caught already in ClassMapInfo");

    MappingStatus stat = DoMapPart1(context, classMapInfo);
    if (stat != MappingStatus::Success)
        return stat;

    BeAssert(dynamic_cast<RelationshipMappingInfo const*> (&classMapInfo) != nullptr);
    RelationshipMappingInfo const& relationClassMapInfo = static_cast<RelationshipMappingInfo const&> (classMapInfo);

    ECRelationshipClassCR relationshipClass = GetRelationshipClass();
    ECRelationshipConstraintCR sourceConstraint = relationshipClass.GetSource();
    ECRelationshipConstraintCR targetConstraint = relationshipClass.GetTarget();

    //**** Constraint columns and prop maps
    bool addSourceECClassIdColumnToTable = false;
    ECClassId defaultSourceECClassId;
    DetermineConstraintClassIdColumnHandling(addSourceECClassIdColumnToTable, defaultSourceECClassId, sourceConstraint);

    bool addTargetECClassIdColumnToTable = false;
    ECClassId defaultTargetECClassId;
    DetermineConstraintClassIdColumnHandling(addTargetECClassIdColumnToTable, defaultTargetECClassId, targetConstraint);
    stat = CreateConstraintPropMaps(relationClassMapInfo, addSourceECClassIdColumnToTable, defaultSourceECClassId, addTargetECClassIdColumnToTable, defaultTargetECClassId);
    if (stat != MappingStatus::Success)
        return stat;

    stat = DoMapPart2(context, classMapInfo);
    if (stat != MappingStatus::Success)
        return stat;

    if (GetPrimaryTable().GetType() != DbTable::Type::Existing &&
        classMapInfo.GetBaseClassMap() == nullptr) //if subclass we must not create any FK anymore, as the base class mapping did that already
        {
        RelationshipMappingInfo const& relationClassMapInfo = static_cast<RelationshipMappingInfo const&> (classMapInfo);

        //Create FK from Source-Primary to LinkTable
        DbTable const* sourceTable = *relationClassMapInfo.GetSourceTables().begin();
        DbColumn const* fkColumn = GetSourceECInstanceIdPropMap()->GetSingleColumn();
        DbColumn const* referencedColumn = sourceTable->GetFilteredColumnFirst(DbColumn::Kind::ECInstanceId);
        GetPrimaryTable().CreateForeignKeyConstraint(*fkColumn, *referencedColumn, ForeignKeyDbConstraint::ActionType::Cascade, ForeignKeyDbConstraint::ActionType::NotSpecified);

        //Create FK from Target-Primary to LinkTable
        DbTable const* targetTable = *relationClassMapInfo.GetTargetTables().begin();
        fkColumn = GetTargetECInstanceIdPropMap()->GetSingleColumn();
        referencedColumn = targetTable->GetFilteredColumnFirst(DbColumn::Kind::ECInstanceId);
        GetPrimaryTable().CreateForeignKeyConstraint(*fkColumn, *referencedColumn, ForeignKeyDbConstraint::ActionType::Cascade, ForeignKeyDbConstraint::ActionType::NotSpecified);
        }


    AddIndices(context, classMapInfo);
    return MappingStatus::Success;
    }

//---------------------------------------------------------------------------------------
//@bsimethod                                   Affan.Khan                         04 / 15
//---------------------------------------------------------------------------------------
DbColumn* RelationshipClassLinkTableMap::ConfigureForeignECClassIdKey(RelationshipMappingInfo const& mapInfo, ECRelationshipEnd relationshipEnd)
    {
    DbColumn* endECClassIdColumn = nullptr;
    ECRelationshipClassCP relationship = mapInfo.GetECClass().GetRelationshipClassCP();
    BeAssert(relationship != nullptr);
    ECRelationshipConstraintCR foreignEndConstraint = relationshipEnd == ECRelationshipEnd_Source ? relationship->GetSource() : relationship->GetTarget();
    ECEntityClass const* foreignEndClass = foreignEndConstraint.GetClasses()[0];
    ClassMap const* foreignEndClassMap = GetECDbMap().GetClassMap(*foreignEndClass);
    size_t foreignEndTableCount = GetECDbMap().GetTableCountOnRelationshipEnd(foreignEndConstraint);

    DbColumn::Kind columnId = relationshipEnd == ECRelationshipEnd::ECRelationshipEnd_Source ? DbColumn::Kind::SourceECClassId : DbColumn::Kind::TargetECClassId;
    RelationshipEndColumns const& constraintColumnsMapping = GetEndColumnsMapping(mapInfo, relationshipEnd);
    Utf8String columnName(constraintColumnsMapping.GetECClassIdColumnName());
    if (columnName.empty())
        {
        if (!GetConstraintECClassIdColumnName(columnName, relationshipEnd, GetPrimaryTable()))
            return nullptr;
        }

    if (ConstraintIncludesAnyClass(foreignEndConstraint.GetConstraintClasses()) || foreignEndTableCount > 1)
        {
        //! We will create ECClassId column in this case
        endECClassIdColumn = CreateConstraintColumn(columnName.c_str(), columnId, PersistenceType::Persisted);
        BeAssert(endECClassIdColumn != nullptr);
        }
    else
        {
        //! We will use JOIN to otherTable to get the ECClassId (if any)
        endECClassIdColumn = const_cast<DbColumn*>(foreignEndClassMap->GetPrimaryTable().GetFilteredColumnFirst(DbColumn::Kind::ECClassId));
        if (endECClassIdColumn == nullptr)
            endECClassIdColumn = CreateConstraintColumn(columnName.c_str(), columnId, PersistenceType::Virtual);
        }

    return endECClassIdColumn;
    }

//---------------------------------------------------------------------------------------
//@bsimethod                                   Affan.Khan                         1 / 16
//---------------------------------------------------------------------------------------
RelationshipClassMap::ReferentialIntegrityMethod RelationshipClassLinkTableMap::_GetDataIntegrityEnforcementMethod() const
    {
    if (GetPrimaryTable().GetType() == DbTable::Type::Existing)
        return ReferentialIntegrityMethod::None;

    size_t nSourceTables = GetECDbMap().GetTableCountOnRelationshipEnd(GetRelationshipClass().GetSource());
    size_t nTargetTables = GetECDbMap().GetTableCountOnRelationshipEnd(GetRelationshipClass().GetTarget());

    if (GetRelationshipClass().GetStrength() == StrengthType::Referencing ||
        GetRelationshipClass().GetStrength() == StrengthType::Holding)
        {
        if (nSourceTables == 1 && nTargetTables == 1)
            {
            return ReferentialIntegrityMethod::ForeignKey;
            }
        }

    BeAssert(false && "Trigger not supported");
    return ReferentialIntegrityMethod::Trigger;
    }

//---------------------------------------------------------------------------------------
// @bsimethod                                               Krischan.Eberle       11/2013
//+---------------+---------------+---------------+---------------+---------------+------
MappingStatus RelationshipClassLinkTableMap::CreateConstraintPropMaps(RelationshipMappingInfo const& mapInfo, bool addSourceECClassIdColumnToTable, ECClassId defaultSourceECClassId,
    bool addTargetECClassIdColumnToTable, ECClassId defaultTargetECClassId)
    {
    //**** SourceECInstanceId prop map 
    Utf8String columnName(mapInfo.GetColumnsMapping(ECRelationshipEnd_Source).GetECInstanceIdColumnName());
    if (columnName.empty())
        {
        if (!GetConstraintECInstanceIdColumnName(columnName, ECRelationshipEnd_Source, GetPrimaryTable()))
            return MappingStatus::Error;
        }

    auto sourceECInstanceIdColumn = CreateConstraintColumn(columnName.c_str(), DbColumn::Kind::SourceECInstanceId, PersistenceType::Persisted);
    if (sourceECInstanceIdColumn == nullptr)
        return MappingStatus::Error;

    auto sourceECInstanceIdPropMap = RelationshipConstraintECInstanceIdPropertyMap::Create(ECRelationshipEnd_Source, Schemas(), {sourceECInstanceIdColumn});
    PRECONDITION(sourceECInstanceIdPropMap.IsValid(), MappingStatus::Error);
    sourceECInstanceIdPropMap->FindOrCreateColumnsInTable(*this);
    if (GetPropertyMapsR().AddPropertyMap(sourceECInstanceIdPropMap) != SUCCESS)
        return MappingStatus::Error;

    m_sourceConstraintMap.SetECInstanceIdPropMap(sourceECInstanceIdPropMap.get());

    //**** SourceECClassId prop map
    auto sourceECClassIdColumn = ConfigureForeignECClassIdKey(mapInfo, ECRelationshipEnd_Source);
    auto sourceECClassIdColumnAlias = sourceECClassIdColumn->GetName().EqualsI(ECDbSystemSchemaHelper::SOURCEECCLASSID_PROPNAME) == true ? nullptr : ECDbSystemSchemaHelper::SOURCEECCLASSID_PROPNAME;
    auto sourceECClassIdPropMap = RelConstraintECClassIdPropertyMap::Create(ECRelationshipEnd_Source, Schemas(), {sourceECClassIdColumn}, defaultSourceECClassId, *this, sourceECClassIdColumnAlias);
    PRECONDITION(sourceECClassIdPropMap.IsValid(), MappingStatus::Error);
    sourceECClassIdPropMap->FindOrCreateColumnsInTable(*this);
    if (GetPropertyMapsR().AddPropertyMap(sourceECClassIdPropMap) != SUCCESS)
        return MappingStatus::Error;

    m_sourceConstraintMap.SetECClassIdPropMap(sourceECClassIdPropMap.get());


    //**** TargetECInstanceId prop map 
    columnName = mapInfo.GetColumnsMapping(ECRelationshipEnd_Target).GetECInstanceIdColumnName();
    if (columnName.empty())
        {
        if (!GetConstraintECInstanceIdColumnName(columnName, ECRelationshipEnd_Target, GetPrimaryTable()))
            return MappingStatus::Error;
        }

    auto targetECInstanceIdColumn = CreateConstraintColumn(columnName.c_str(), DbColumn::Kind::TargetECInstanceId, PersistenceType::Persisted);
    if (targetECInstanceIdColumn == nullptr)
        return MappingStatus::Error;

    auto targetECInstanceIdPropMap = RelationshipConstraintECInstanceIdPropertyMap::Create(ECRelationshipEnd_Target, Schemas(), {targetECInstanceIdColumn});
    PRECONDITION(targetECInstanceIdPropMap.IsValid(), MappingStatus::Error);
    targetECInstanceIdPropMap->FindOrCreateColumnsInTable(*this);
    if (GetPropertyMapsR().AddPropertyMap(targetECInstanceIdPropMap) != SUCCESS)
        return MappingStatus::Error;

    m_targetConstraintMap.SetECInstanceIdPropMap(targetECInstanceIdPropMap.get());


    //**** TargetECClassId prop map
    auto targetECClassIdColumn = ConfigureForeignECClassIdKey(mapInfo, ECRelationshipEnd_Target);
    auto targetECClassIdColumnAlias = targetECClassIdColumn->GetName().EqualsI(ECDbSystemSchemaHelper::TARGETECCLASSID_PROPNAME) == true ? nullptr : ECDbSystemSchemaHelper::TARGETECCLASSID_PROPNAME;
    auto targetECClassIdPropMap = RelConstraintECClassIdPropertyMap::Create(ECRelationshipEnd_Target, Schemas(), {targetECClassIdColumn}, defaultTargetECClassId, *this, targetECClassIdColumnAlias);
    if (targetECClassIdPropMap == nullptr)
        {
        BeAssert(targetECClassIdPropMap != nullptr);
        return MappingStatus::Error;
        }

    targetECClassIdPropMap->FindOrCreateColumnsInTable(*this);
    if (GetPropertyMapsR().AddPropertyMap(targetECClassIdPropMap) != SUCCESS)
        return MappingStatus::Error;

    m_targetConstraintMap.SetECClassIdPropMap(targetECClassIdPropMap.get());

    return MappingStatus::Success;
    }

/*---------------------------------------------------------------------------------**//**
* @bsimethod                                   Affan.Khan                            09/12
+---------------+---------------+---------------+---------------+---------------+------*/
void RelationshipClassLinkTableMap::AddIndices(SchemaImportContext& schemaImportContext, ClassMappingInfo const& mapInfo)
    {
    if (GetPrimaryTable().GetType() == DbTable::Type::Existing)
        return;

    BeAssert(dynamic_cast<RelationshipMappingInfo const*> (&mapInfo) != nullptr);
    RelationshipMappingInfo const& relationshipClassMapInfo = static_cast<RelationshipMappingInfo const&> (mapInfo);

    RelationshipMappingInfo::Cardinality cardinality = relationshipClassMapInfo.GetCardinality();
    const bool enforceUniqueness = !relationshipClassMapInfo.AllowDuplicateRelationships();

    // Add indices on the source and target based on cardinality
    bool sourceIsUnique = enforceUniqueness;
    bool targetIsUnique = enforceUniqueness;

    switch (cardinality)
        {
        //the many side can be unique, but the one side must never be unique
            case RelationshipMappingInfo::Cardinality::OneToMany:
                sourceIsUnique = false;
                break;
            case RelationshipMappingInfo::Cardinality::ManyToOne:
                targetIsUnique = false;
                break;

            case RelationshipMappingInfo::Cardinality::ManyToMany:
                sourceIsUnique = false;
                targetIsUnique = false;
                break;
            default:
                break;
        }

    AddIndex(schemaImportContext, RelationshipIndexSpec::Source, sourceIsUnique);
    AddIndex(schemaImportContext, RelationshipIndexSpec::Target, targetIsUnique);

    if (enforceUniqueness)
        AddIndex(schemaImportContext, RelationshipClassLinkTableMap::RelationshipIndexSpec::SourceAndTarget, true);
    }


/*---------------------------------------------------------------------------------**//**
* @bsimethod                                   Ramanujam.Raman                   04/13
+---------------+---------------+---------------+---------------+---------------+------*/
void RelationshipClassLinkTableMap::AddIndex(SchemaImportContext& schemaImportContext, RelationshipIndexSpec spec, bool isUniqueIndex)
    {
    // Setup name of the index
    Utf8String name;
    if (isUniqueIndex)
        name.append("uix_");
    else
        name.append("ix_");

    name.append(GetClass().GetSchema().GetNamespacePrefix()).append("_").append(GetClass().GetName()).append("_");

    switch (spec)
        {
            case RelationshipIndexSpec::Source:
                name.append("source");
                break;
            case RelationshipIndexSpec::Target:
                name.append("target");
                break;
            case RelationshipIndexSpec::SourceAndTarget:
                name.append("sourcetarget");
                break;
            default:
                BeAssert(false);
                break;
        }

    auto sourceECInstanceIdColumn = GetSourceECInstanceIdPropMap()->GetSingleColumn();
    auto sourceECClassIdColumn = GetSourceECClassIdPropMap()->IsMappedToClassMapTables() ? GetSourceECClassIdPropMap()->GetSingleColumn() : nullptr;
    auto targetECInstanceIdColumn = GetTargetECInstanceIdPropMap()->GetSingleColumn();
    auto targetECClassIdColumn = GetTargetECClassIdPropMap()->IsMappedToClassMapTables() ? GetTargetECClassIdPropMap()->GetSingleColumn() : nullptr;

    std::vector<DbColumn const*> columns;
    switch (spec)
        {
            case RelationshipIndexSpec::Source:
                GenerateIndexColumnList(columns, sourceECInstanceIdColumn, sourceECClassIdColumn, nullptr, nullptr);
                break;
            case RelationshipIndexSpec::Target:
                GenerateIndexColumnList(columns, targetECInstanceIdColumn, targetECClassIdColumn, nullptr, nullptr);
                break;

            case RelationshipIndexSpec::SourceAndTarget:
                GenerateIndexColumnList(columns, sourceECInstanceIdColumn, sourceECClassIdColumn, targetECInstanceIdColumn, targetECClassIdColumn);
                break;

            default:
                BeAssert(false);
                break;
        }

    GetECDbMap().GetDbSchemaR().CreateIndex(GetPrimaryTable(), name.c_str(), isUniqueIndex, columns, false,
                                            true, GetClass().GetId(),
                                            //if a partial index is created, it must only apply to this class,
                                            //not to subclasses, as constraints are not inherited by relationships
                                            false);
    }

/*---------------------------------------------------------------------------------**//**
* @bsimethod                                   Ramanujam.Raman                   04/13
+---------------+---------------+---------------+---------------+---------------+------*/
void RelationshipClassLinkTableMap::GenerateIndexColumnList(std::vector<DbColumn const*>& columns, DbColumn const* col1, DbColumn const* col2, DbColumn const* col3, DbColumn const* col4)
    {
    if (nullptr != col1 && col1->GetPersistenceType() == PersistenceType::Persisted)
        columns.push_back(col1);

    if (nullptr != col2 && col2->GetPersistenceType() == PersistenceType::Persisted)
        columns.push_back(col2);

    if (nullptr != col3 && col3->GetPersistenceType() == PersistenceType::Persisted)
        columns.push_back(col3);

    if (nullptr != col4 && col4->GetPersistenceType() == PersistenceType::Persisted)
        columns.push_back(col4);
    }



/*---------------------------------------------------------------------------------**//**
* @bsimethod                                   Ramanujam.Raman                   09/12
+---------------+---------------+---------------+---------------+---------------+------*/
bool RelationshipClassLinkTableMap::GetConstraintECInstanceIdColumnName(Utf8StringR columnName, ECRelationshipEnd relationshipEnd, DbTable const& table) const
    {
    if (columnName.empty())
        columnName = (relationshipEnd == ECRelationshipEnd_Source) ? ECDbSystemSchemaHelper::SOURCEECINSTANCEID_PROPNAME : ECDbSystemSchemaHelper::TARGETECINSTANCEID_PROPNAME;

    if (table.FindColumn(columnName.c_str()) == nullptr)
        return true;

    if (GetMapStrategy().GetStrategy() == ECDbMapStrategy::Strategy::SharedTable || GetMapStrategy().GetStrategy() == ECDbMapStrategy::Strategy::ExistingTable)
        return true;

    //Following error occure in Upgrading ECSchema but is not fatal.
    LOG.errorv("Table %s already contains column named %s. ECRelationship %s has failed to map.",
               table.GetName().c_str(), columnName.c_str(), GetClass().GetFullName());
    return false;
    }

/*---------------------------------------------------------------------------------**//**
* @bsimethod                                   Ramanujam.Raman                   09/12
+---------------+---------------+---------------+---------------+---------------+------*/
bool RelationshipClassLinkTableMap::GetConstraintECClassIdColumnName(Utf8StringR columnName, ECRelationshipEnd relationshipEnd, DbTable const& table) const
    {
    if (columnName.empty())
        columnName = (relationshipEnd == ECRelationshipEnd_Source) ? ECDbSystemSchemaHelper::SOURCEECCLASSID_PROPNAME : ECDbSystemSchemaHelper::TARGETECCLASSID_PROPNAME;

    if (table.FindColumn(columnName.c_str()) == nullptr)
        return true;

    if (GetMapStrategy().GetStrategy() == ECDbMapStrategy::Strategy::SharedTable || GetMapStrategy().GetStrategy() == ECDbMapStrategy::Strategy::ExistingTable)
        return true;

    //Following error occurs in Upgrading ECSchema but is not fatal.
    LOG.errorv("Table %s already contains column named %s. ECRelationship %s has failed to map.",
               table.GetName().c_str(), columnName.c_str(), GetClass().GetFullName());
    return false;
    }

/*---------------------------------------------------------------------------------**//**
* @bsimethod                                   Affan.Khan                   01/15
+---------------+---------------+---------------+---------------+---------------+------*/
<<<<<<< HEAD
BentleyStatus RelationshipClassLinkTableMap::_Load(std::set<ClassMap const*>& loadGraph, ClassMapLoadContext& ctx, ClassDbMapping const& mapInfo, ClassMap const* baseClassMap)
    {
    if (ClassMap::_Load(loadGraph, ctx, mapInfo, baseClassMap) != BentleyStatus::SUCCESS)
=======
BentleyStatus RelationshipClassLinkTableMap::_Load(ClassMapLoadContext& ctx, DbClassMapLoadContext const& mapInfo)
    {
    if (ClassMap::_Load(ctx, mapInfo) != BentleyStatus::SUCCESS)
>>>>>>> 96d0e200
        return ERROR;

    ECRelationshipClassCR relationshipClass = GetRelationshipClass();
    auto const& sourceConstraint = relationshipClass.GetSource();
    auto const& targetConstraint = relationshipClass.GetTarget();

    ECClassId defaultSourceECClassId = sourceConstraint.GetClasses().empty() ? ECClassId() : sourceConstraint.GetClasses().front()->GetId();
    ECClassId defaultTargetECClassId = targetConstraint.GetClasses().empty() ? ECClassId() : targetConstraint.GetClasses().front()->GetId();

    auto pm = mapInfo.FindColumnByAccessString(ECDbSystemSchemaHelper::SOURCEECINSTANCEID_PROPNAME);
    if (pm == nullptr)
        {
        BeAssert(false && "Failed to deserialize property map");
        return ERROR;
        }


<<<<<<< HEAD
    auto sourceECInstanceIdPropMap = RelationshipConstraintECInstanceIdPropertyMap::Create(ECRelationshipEnd_Source, Schemas(), pm->GetColumns());
=======
    auto sourceECInstanceIdPropMap = ECInstanceIdRelationshipConstraintPropertyMap::Create(ECRelationshipEnd_Source, Schemas(), *pm);
>>>>>>> 96d0e200
    PRECONDITION(sourceECInstanceIdPropMap.IsValid(), BentleyStatus::ERROR);
    if (GetPropertyMapsR().AddPropertyMap(sourceECInstanceIdPropMap) != SUCCESS)
        return ERROR;

    m_sourceConstraintMap.SetECInstanceIdPropMap(sourceECInstanceIdPropMap.get());


    pm = mapInfo.FindColumnByAccessString( ECDbSystemSchemaHelper::SOURCEECCLASSID_PROPNAME);
    if (pm == nullptr)
        {
        BeAssert(false && "Failed to deserialize property map");
        return ERROR;
        }


<<<<<<< HEAD
    auto sourceECClassIdPropMap = RelConstraintECClassIdPropertyMap::Create(ECRelationshipEnd_Source, Schemas(), pm->GetColumns(), defaultSourceECClassId, *this, ECDbSystemSchemaHelper::SOURCEECCLASSID_PROPNAME);
=======
    auto sourceECClassIdPropMap = ECClassIdRelationshipConstraintPropertyMap::Create(ECRelationshipEnd_Source, Schemas(), *pm, defaultSourceECClassId, *this, ECDbSystemSchemaHelper::SOURCEECCLASSID_PROPNAME);
>>>>>>> 96d0e200
    PRECONDITION(sourceECClassIdPropMap.IsValid(), ERROR);
    if (GetPropertyMapsR().AddPropertyMap(sourceECClassIdPropMap) != SUCCESS)
        return ERROR;

    m_sourceConstraintMap.SetECClassIdPropMap(sourceECClassIdPropMap.get());

    pm = mapInfo.FindColumnByAccessString( ECDbSystemSchemaHelper::TARGETECINSTANCEID_PROPNAME);
    if (pm == nullptr)
        {
        BeAssert(false && "Failed to deserialize property map");
        return ERROR;
        }

<<<<<<< HEAD
    auto targetECInstanceIdPropMap = RelationshipConstraintECInstanceIdPropertyMap::Create(ECRelationshipEnd_Target, Schemas(), pm->GetColumns());
=======
    auto targetECInstanceIdPropMap = ECInstanceIdRelationshipConstraintPropertyMap::Create(ECRelationshipEnd_Target, Schemas(), *pm);
>>>>>>> 96d0e200
    PRECONDITION(targetECInstanceIdPropMap.IsValid(), BentleyStatus::ERROR);
    if (GetPropertyMapsR().AddPropertyMap(targetECInstanceIdPropMap) != SUCCESS)
        return ERROR;

    m_targetConstraintMap.SetECInstanceIdPropMap(targetECInstanceIdPropMap.get());

    pm = mapInfo.FindColumnByAccessString( ECDbSystemSchemaHelper::TARGETECCLASSID_PROPNAME);
    if (pm == nullptr)
        {
        BeAssert(false && "Failed to deserialize property map");
        return ERROR;
        }

<<<<<<< HEAD
    auto targetECClassIdPropMap = RelConstraintECClassIdPropertyMap::Create(ECRelationshipEnd_Target, Schemas(), pm->GetColumns(), defaultTargetECClassId, *this, ECDbSystemSchemaHelper::TARGETECCLASSID_PROPNAME);
=======
    auto targetECClassIdPropMap = ECClassIdRelationshipConstraintPropertyMap::Create(ECRelationshipEnd_Target, Schemas(), *pm, defaultTargetECClassId, *this, ECDbSystemSchemaHelper::TARGETECCLASSID_PROPNAME);
>>>>>>> 96d0e200
    PRECONDITION(targetECClassIdPropMap.IsValid(), BentleyStatus::ERROR);
    if (GetPropertyMapsR().AddPropertyMap(targetECClassIdPropMap) != SUCCESS)
        return ERROR;

    m_targetConstraintMap.SetECClassIdPropMap(targetECClassIdPropMap.get());

    return BentleyStatus::SUCCESS;
    }

END_BENTLEY_SQLITE_EC_NAMESPACE
<|MERGE_RESOLUTION|>--- conflicted
+++ resolved
@@ -1,1811 +1,1766 @@
-/*--------------------------------------------------------------------------------------+
-|
-|     $Source: ECDb/RelationshipClassMap.cpp $
-|
-|  $Copyright: (c) 2016 Bentley Systems, Incorporated. All rights reserved. $
-|
-+--------------------------------------------------------------------------------------*/
-#include "ECDbPch.h"
-
-using namespace std;
-USING_NAMESPACE_BENTLEY_EC
-
-BEGIN_BENTLEY_SQLITE_EC_NAMESPACE
-
-//************************ RelationshipClassMap **********************************
-//---------------------------------------------------------------------------------------
-// @bsimethod                                 Krischan.Eberle                    12/2013
-//---------------------------------------------------------------------------------------
-/*---------------------------------------------------------------------------------**//**
-* @bsimethod                                   Ramanujam.Raman                   06/12
-+---------------+---------------+---------------+---------------+---------------+------*/
-RelationshipClassMap::RelationshipClassMap(Type type, ECRelationshipClassCR ecRelClass, ECDbMap const& ecDbMap, ECDbMapStrategy const& mapStrategy, bool setIsDirty)
-    : ClassMap(type, ecRelClass, ecDbMap, mapStrategy, setIsDirty),
-    m_sourceConstraintMap(ecDbMap, ecRelClass.GetId(), ECRelationshipEnd_Source, ecRelClass.GetSource()),
-    m_targetConstraintMap(ecDbMap, ecRelClass.GetId(), ECRelationshipEnd_Target, ecRelClass.GetTarget())
-    {}
-
-//---------------------------------------------------------------------------------------
-// @bsimethod                                 Krischan.Eberle                    11/2013
-//---------------------------------------------------------------------------------------
-DbColumn* RelationshipClassMap::CreateConstraintColumn(Utf8CP columnName, DbColumn::Kind columnId, PersistenceType persType)
-    {
-    DbTable& table = GetPrimaryTable();
-    const bool wasEditMode = table.GetEditHandle().CanEdit();
-    if (!wasEditMode)
-        table.GetEditHandleR().BeginEdit();
-
-    DbColumn* column = table.FindColumnP(columnName);
-    if (column != nullptr)
-        {
-        if (!Enum::Intersects(column->GetKind(), columnId))
-            column->AddKind(columnId);
-
-        return column;
-        }
-
-    persType = table.IsOwnedByECDb() ? persType : PersistenceType::Virtual;
-    //Following protect creating virtual id/fk columns in persisted tables.
-    if (table.GetPersistenceType() == PersistenceType::Persisted)
-        {
-        if (persType == PersistenceType::Virtual)
-            {
-            if (columnId == DbColumn::Kind::SourceECInstanceId || columnId == DbColumn::Kind::TargetECInstanceId)
-                {
-                BeAssert(false);
-                return nullptr;
-                }
-            }
-        }
-    column = table.CreateColumn(columnName, DbColumn::Type::Integer, columnId, persType);
-
-    if (!wasEditMode)
-        table.GetEditHandleR().EndEdit();
-
-    return column;
-    }
-
-//---------------------------------------------------------------------------------------
-// @bsimethod                                 Affan.Khan                        12/13
-//---------------------------------------------------------------------------------------
-//static
-bool RelationshipClassMap::ConstraintIncludesAnyClass(ECN::ECRelationshipConstraintClassList const& constraintClasses)
-    {
-    for (ECRelationshipConstraintClassCP constraintClass : constraintClasses)
-        {
-        if (IsAnyClass(constraintClass->GetClass()))
-            return true;
-        }
-
-    return false;
-    }
-
-//---------------------------------------------------------------------------------------
-// @bsimethod                                 Krischan.Eberle                    01/2014
-//---------------------------------------------------------------------------------------
-void RelationshipClassMap::DetermineConstraintClassIdColumnHandling(bool& addConstraintClassIdColumnNeeded, ECN::ECClassId& defaultConstraintClassId, ECRelationshipConstraintCR constraint) const
-    {
-    //A constraint class id column is needed if 
-    // * the map strategy implies that multiple classes are stored in the same table or
-    // * the constraint includes the AnyClass or 
-    // * it has more than one classes including subclasses in case of a polymorphic constraint. 
-    //So we first determine whether a constraint class id column is needed
-    ECRelationshipConstraintClassList const& constraintClasses = constraint.GetConstraintClasses();
-    addConstraintClassIdColumnNeeded = constraintClasses.size() > 1 || ConstraintIncludesAnyClass(constraintClasses);
-    //if constraint is polymorphic, and if addConstraintClassIdColumnNeeded is not true yet,
-    //we also need to check if the constraint classes have subclasses. If there is at least one, addConstraintClassIdColumnNeeded
-    //is set to true;
-    if (!addConstraintClassIdColumnNeeded && constraint.GetIsPolymorphic())
-        addConstraintClassIdColumnNeeded = true;
-
-    //if no class id column on the end is required, store the class id directly so that it can be used as literal in the native SQL
-    if (!addConstraintClassIdColumnNeeded)
-        {
-        BeAssert(constraintClasses.size() == 1);
-        ECRelationshipConstraintClassCP constraintClass = constraintClasses[0];
-        BeAssert(constraintClass->GetClass().HasId());
-        defaultConstraintClassId = constraintClass->GetClass().GetId();
-        }
-    else
-        defaultConstraintClassId = ECClassId();
-    }
-
-//---------------------------------------------------------------------------------------
-// @bsimethod                                                    Krischan.Eberle  07/2014
-//---------------------------------------------------------------------------------------
-RelationshipConstraintMap const& RelationshipClassMap::GetConstraintMap(ECN::ECRelationshipEnd constraintEnd) const
-    {
-    return constraintEnd == ECRelationshipEnd_Source ? m_sourceConstraintMap : m_targetConstraintMap;
-    }
-
-//---------------------------------------------------------------------------------------
-// @bsimethod                                                    Krischan.Eberle  02/2016
-//---------------------------------------------------------------------------------------
-RelationshipConstraintMap& RelationshipClassMap::GetConstraintMapR(ECN::ECRelationshipEnd constraintEnd)
-    {
-    return constraintEnd == ECRelationshipEnd_Source ? m_sourceConstraintMap : m_targetConstraintMap;
-    }
-
-
-//---------------------------------------------------------------------------------------
-// @bsimethod                                                    Krischan.Eberle  06/2015
-//---------------------------------------------------------------------------------------
-//static
-RelationshipEndColumns const& RelationshipClassMap::GetEndColumnsMapping(RelationshipMappingInfo const& info, ECN::ECRelationshipEnd end)
-    {
-    return info.GetColumnsMapping(end);
-    }
-
-//---------------------------------------------------------------------------------------
-// @bsimethod                                 Krischan.Eberle                    11/2013
-//---------------------------------------------------------------------------------------
-PropertyMapCP RelationshipClassMap::GetConstraintECInstanceIdPropMap(ECRelationshipEnd constraintEnd) const
-    {
-    if (constraintEnd == ECRelationshipEnd_Source)
-        return GetSourceECInstanceIdPropMap();
-    else
-        return GetTargetECInstanceIdPropMap();
-    }
-
-//---------------------------------------------------------------------------------------
-// @bsimethod                                 Krischan.Eberle                    11/2013
-//---------------------------------------------------------------------------------------
-RelConstraintECClassIdPropertyMap const* RelationshipClassMap::GetConstraintECClassIdPropMap(ECRelationshipEnd constraintEnd) const
-    {
-    if (constraintEnd == ECRelationshipEnd_Source)
-        return GetSourceECClassIdPropMap();
-    else
-        return GetTargetECClassIdPropMap();
-    }
-
-
-//---------------------------------------------------------------------------------------
-// @bsimethod                                 Affan.Khan                    02/2016
-//---------------------------------------------------------------------------------------
-bool RelationshipClassMap::_RequiresJoin(ECN::ECRelationshipEnd endPoint) const
-    {
-    RelConstraintECClassIdPropertyMap const* referencedEndClassIdPropertyMap = endPoint == ECN::ECRelationshipEnd::ECRelationshipEnd_Source ? GetSourceECClassIdPropMap() : GetTargetECClassIdPropMap();
-    return !referencedEndClassIdPropertyMap->IsVirtual() && !referencedEndClassIdPropertyMap->IsMappedToClassMapTables();
-    }
-
-//************************ RelationshipConstraintMap ******************************************
-//---------------------------------------------------------------------------------------
-// @bsimethod                                 Krischan.Eberle                    07/2014
-//---------------------------------------------------------------------------------------
-RelationshipConstraintMap::RelationshipConstraintMap(ECDbMap const& ecdbMap, ECN::ECClassId const& relClassId, ECN::ECRelationshipEnd constraintEnd, ECN::ECRelationshipConstraintCR constraint) : m_ecdbMap(ecdbMap), m_relClassId(relClassId), m_constraintEnd(constraintEnd), m_constraint(constraint), m_ecInstanceIdPropMap(nullptr), m_ecClassIdPropMap(nullptr)
-    {
-    m_anyClassMatches = RelationshipClassMap::ConstraintIncludesAnyClass(m_constraint.GetConstraintClasses());
-    }
-
-
-//---------------------------------------------------------------------------------------
-// @bsimethod                                 Krischan.Eberle                    07/2014
-//---------------------------------------------------------------------------------------
-bool RelationshipConstraintMap::ClassIdMatchesConstraint(ECN::ECClassId candidateClassId) const
-    {
-    if (m_anyClassMatches)
-        return true;
-
-    bmap<ECN::ECClassId, LightweightCache::RelationshipEnd> const& constraintClassIds = m_ecdbMap.GetLightweightCache().GetConstraintClassesForRelationshipClass(m_relClassId);
-    auto it = constraintClassIds.find(candidateClassId);
-    if (it == constraintClassIds.end())
-        return false;
-
-    const LightweightCache::RelationshipEnd requiredEnd = m_constraintEnd == ECRelationshipEnd::ECRelationshipEnd_Source ? LightweightCache::RelationshipEnd::Source : LightweightCache::RelationshipEnd::Target;
-    const LightweightCache::RelationshipEnd actualEnd = it->second;
-    return actualEnd == LightweightCache::RelationshipEnd::Both || actualEnd == requiredEnd;
-    }
-
-//---------------------------------------------------------------------------------------
-// @bsimethod                                 Krischan.Eberle                    06/2016
-//---------------------------------------------------------------------------------------
-bool RelationshipConstraintMap::TryGetSingleClassIdFromConstraint(ECClassId& constraintClassId) const
-    {
-    if (m_anyClassMatches)
-        return false;
-
-    bmap<ECClassId, LightweightCache::RelationshipEnd> const& constraintClassIds = m_ecdbMap.GetLightweightCache().GetConstraintClassesForRelationshipClass(m_relClassId);
-
-    const LightweightCache::RelationshipEnd requiredEnd = m_constraintEnd == ECRelationshipEnd::ECRelationshipEnd_Source ? LightweightCache::RelationshipEnd::Source : LightweightCache::RelationshipEnd::Target;
-    ECClassId singleConstraintClassId;
-    for (bpair<ECClassId, LightweightCache::RelationshipEnd> const& kvPair : constraintClassIds)
-        {
-        const LightweightCache::RelationshipEnd actualEnd = kvPair.second;
-        if (LightweightCache::RelationshipEnd::Both == actualEnd || requiredEnd == actualEnd)
-            {
-            //If IsValid, then single constraint class id is already set, and therefore the constraint has more than one constraint classes
-            if (singleConstraintClassId.IsValid())
-                return false;
-
-            singleConstraintClassId = kvPair.first;
-            }
-        }
-
-    return true;
-    }
-
-//************************ RelationshipClassEndTableMap **********************************
-/*---------------------------------------------------------------------------------**//**
-* @bsimethod                                   Ramanujam.Raman                   06/12
-+---------------+---------------+---------------+---------------+---------------+------*/
-RelationshipClassEndTableMap::RelationshipClassEndTableMap(ECRelationshipClassCR ecRelClass, ECDbMap const& ecDbMap, ECDbMapStrategy const& mapStrategy, bool setIsDirty)
-    : RelationshipClassMap(Type::RelationshipEndTable, ecRelClass, ecDbMap, mapStrategy, setIsDirty), m_hasKeyPropertyFk(false)
-    {}
-
-//---------------------------------------------------------------------------------------
-//@bsimethod                                   Affan.Khan                         1 / 16
-//---------------------------------------------------------------------------------------
-RelationshipClassMap::ReferentialIntegrityMethod RelationshipClassEndTableMap::_GetDataIntegrityEnforcementMethod() const
-    {
-    if (GetPrimaryTable().GetType() == DbTable::Type::Existing || GetRelationshipClass().GetClassModifier() == ECClassModifier::Abstract
-        || GetRelationshipClass().GetSource().GetClasses().empty() || GetRelationshipClass().GetTarget().GetClasses().empty())
-        return ReferentialIntegrityMethod::None;
-
-    if (GetRelationshipClass().GetStrength() == StrengthType::Referencing || GetRelationshipClass().GetStrength() == StrengthType::Embedding || GetRelationshipClass().GetStrength() == StrengthType::Holding)
-        {
-        return ReferentialIntegrityMethod::ForeignKey;
-        }
-
-    BeAssert(false && "Trigger are not supported");
-    return ReferentialIntegrityMethod::Trigger;
-    }
-
-//---------------------------------------------------------------------------------------
-//@bsimethod                                   Affan.Khan                         1 / 16
-//---------------------------------------------------------------------------------------
-bool RelationshipClassEndTableMap::_RequiresJoin(ECN::ECRelationshipEnd endPoint) const
-    {
-    //We need to join if ECClassId is both SourceECClassId and TargetECClassId. This case of selfJoin where we must join.
-    if (endPoint == GetForeignEnd())
-        return false;
-
-    auto referencedEndClassIdPropertyMap = endPoint == ECN::ECRelationshipEnd::ECRelationshipEnd_Source ? GetSourceECClassIdPropMap() : GetTargetECClassIdPropMap();
-    if (!referencedEndClassIdPropertyMap->IsVirtual() && !referencedEndClassIdPropertyMap->IsMappedToClassMapTables())
-        return true;
-
-    std::vector<DbColumn const*> sourceColumns, targetColumns;
-    GetSourceECClassIdPropMap()->GetColumns(sourceColumns);
-    GetTargetECClassIdPropMap()->GetColumns(targetColumns);
-
-    //SELF JOIN case
-    if (sourceColumns.size() == 1 && targetColumns.size() == 1)
-        {
-        return  sourceColumns.front() == targetColumns.front()
-            && sourceColumns.front()->GetPersistenceType() == PersistenceType::Persisted
-            && targetColumns.front()->GetPersistenceType() == PersistenceType::Persisted;
-        }
-
-    return false;
-    }
-
-//---------------------------------------------------------------------------------------
-// @bsimethod                                               Krischan.Eberle       06/2013
-//+---------------+---------------+---------------+---------------+---------------+------
-MappingStatus RelationshipClassEndTableMap::_Map(SchemaImportContext& ctx, ClassMappingInfo const& classMapInfo)
-    {   
-    //Don't call base class method as end table map requires its own handling
-    BeAssert(GetClass().GetRelationshipClassCP() != nullptr && classMapInfo.GetMapStrategy().IsForeignKeyMapping());
-    BeAssert(dynamic_cast<RelationshipMappingInfo const*> (&classMapInfo) != nullptr);
-    RelationshipMappingInfo const& relClassMappingInfo = static_cast<RelationshipMappingInfo const&> (classMapInfo);
-
-    ClassMap const* baseClassMap = classMapInfo.GetBaseClassMap();
-    if (baseClassMap != nullptr)
-        return MapSubClass(relClassMappingInfo, *baseClassMap) == SUCCESS ? MappingStatus::Success : MappingStatus::Error;
-
-    //root class (no base class) mapping
-
-    ColumnLists columns;
-    if (SUCCESS != DetermineKeyAndConstraintColumns(columns, relClassMappingInfo))
-        return MappingStatus::Error;
-
-    //Create ECInstanceId for this classMap. This must map to current table for this class evaluate above and set through SetTable();
-    PropertyMapPtr ecInstanceIdPropMap = ECInstanceIdPropertyMap::Create(Schemas(), *this, columns.m_ecInstanceIdColumnsPerFkTable);
-    if (ecInstanceIdPropMap == nullptr)
-        {
-        BeAssert(false && "Failed to create PropertyMapECInstanceId");
-        return MappingStatus::Error;
-        }
-
-    //Create ECInstanceId for this classMap. This must map to current table for this class evaluate above and set through SetTable();
-    PropertyMapPtr ecClassIdPropMap = ECClassIdPropertyMap::Create(Schemas(), *this, columns.m_relECClassIdColumnsPerFkTable);
-    if (ecClassIdPropMap == nullptr)
-        {
-        BeAssert(false && "Failed to create ECClassIdPropertyMap");
-        return MappingStatus::Error;
-        }
-
-    //Set tables
-    for (DbColumn const* fkTablePkCol : columns.m_ecInstanceIdColumnsPerFkTable)
-        {
-        SetTable(fkTablePkCol->GetTableR(), true);
-        }
-
-    //Add primary key property map
-    if (GetPropertyMapsR().AddPropertyMap(ecInstanceIdPropMap) != SUCCESS)
-        return MappingStatus::Error;
-
-    //Add primary key property map
-    if (GetPropertyMapsR().AddPropertyMap(ecClassIdPropMap) != SUCCESS)
-        return MappingStatus::Error;
-
-    //ForeignEnd ECInstanceId PropMap
-    Utf8CP fkTableColAlias = GetForeignEnd() == ECRelationshipEnd_Source ? ECDbSystemSchemaHelper::SOURCEECINSTANCEID_PROPNAME : ECDbSystemSchemaHelper::TARGETECINSTANCEID_PROPNAME;
-    PropertyMapPtr foreignEndIdPropertyMap = RelationshipConstraintECInstanceIdPropertyMap::Create(GetForeignEnd(), Schemas(), columns.m_ecInstanceIdColumnsPerFkTable, fkTableColAlias);
-    if (foreignEndIdPropertyMap == nullptr)
-        {
-        BeAssert(false);
-        return MappingStatus::Error;
-        }
-
-    if (GetPropertyMapsR().AddPropertyMap(foreignEndIdPropertyMap) != SUCCESS)
-        return MappingStatus::Error;
-
-    GetConstraintMapR(GetForeignEnd()).SetECInstanceIdPropMap(foreignEndIdPropertyMap.get());
-
-
-    //Create ForeignEnd ClassId propertyMap
-    ECRelationshipClassCR relClass = *GetClass().GetRelationshipClassCP();
-    ECRelationshipConstraintCR referencedEndConstraint = GetReferencedEnd() == ECRelationshipEnd_Source ? relClass.GetSource() : relClass.GetTarget();
-
-    fkTableColAlias = GetForeignEnd() == ECRelationshipEnd_Source ? ECDbSystemSchemaHelper::SOURCEECCLASSID_PROPNAME : ECDbSystemSchemaHelper::TARGETECCLASSID_PROPNAME;
-    RefCountedPtr<RelConstraintECClassIdPropertyMap> foreignEndClassIdPropertyMap = RelConstraintECClassIdPropertyMap::Create(GetForeignEnd(), Schemas(), columns.m_classIdColumnsPerFkTable,
-                                                                                                                                                referencedEndConstraint.GetClasses()[0]->GetId(), *this, fkTableColAlias);
-
-    if (foreignEndClassIdPropertyMap == nullptr)
-        {
-        BeAssert(false);
-        return MappingStatus::Error;
-        }
-
-    if (GetPropertyMapsR().AddPropertyMap(foreignEndClassIdPropertyMap) != SUCCESS)
-        return MappingStatus::Error;
-
-    GetConstraintMapR(GetForeignEnd()).SetECClassIdPropMap(foreignEndClassIdPropertyMap.get());
-
-    //FK PropMap (aka referenced end id prop map)
-    PropertyMapPtr fkPropertyMap = RelationshipConstraintECInstanceIdPropertyMap::Create(GetReferencedEnd(), Schemas(), columns.m_fkColumnsPerFkTable);
-    if (fkPropertyMap == nullptr)
-        {
-        BeAssert(false);
-        return MappingStatus::Error;
-        }
-
-    if (GetPropertyMapsR().AddPropertyMap(fkPropertyMap) != SUCCESS)
-        return MappingStatus::Error;
-
-    GetConstraintMapR(GetReferencedEnd()).SetECInstanceIdPropMap(fkPropertyMap.get());
-
-
-    //FK ClassId PropMap (aka referenced end classid prop map)
-    fkTableColAlias = GetReferencedEnd() == ECRelationshipEnd_Source ? ECDbSystemSchemaHelper::SOURCEECCLASSID_PROPNAME : ECDbSystemSchemaHelper::TARGETECCLASSID_PROPNAME;
-    ECRelationshipConstraintCR foreignEndConstraint = GetForeignEnd() == ECRelationshipEnd_Source ? relClass.GetSource() : relClass.GetTarget();
-    RefCountedPtr<RelConstraintECClassIdPropertyMap> fkClassIdPropertyMap = RelConstraintECClassIdPropertyMap::Create(GetReferencedEnd(), Schemas(), columns.m_referencedEndECClassIdColumns,
-                                                                                                                                        foreignEndConstraint.GetClasses()[0]->GetId(), *this, fkTableColAlias);
-    if (fkClassIdPropertyMap == nullptr)
-        {
-        BeAssert(false);
-        return MappingStatus::Error;
-        }
-
-    if (GetPropertyMapsR().AddPropertyMap(fkClassIdPropertyMap) != SUCCESS)
-        return MappingStatus::Error;
-
-    GetConstraintMapR(GetReferencedEnd()).SetECClassIdPropMap(fkClassIdPropertyMap.get());
-
-    //add non-system property maps
-    AddPropertyMaps(ctx.GetClassMapLoadContext(), baseClassMap, nullptr, &classMapInfo);
-    AddIndexToRelationshipEnd(ctx, classMapInfo);
-    return MappingStatus::Success;
-    }
-
-//---------------------------------------------------------------------------------------
-// @bsimethod                                               Krischan.Eberle       06/2016
-//+---------------+---------------+---------------+---------------+---------------+------
-BentleyStatus RelationshipClassEndTableMap::DetermineKeyAndConstraintColumns(ColumnLists& columns, RelationshipMappingInfo const& classMappingInfo)
-    {
-    ECRelationshipClassCR relClass = *GetClass().GetRelationshipClassCP();
-    std::set<DbTable const*> foreignEndTables = GetForeignEnd() == ECRelationshipEnd_Source ? classMappingInfo.GetSourceTables() : classMappingInfo.GetTargetTables();
-    ECRelationshipConstraintCR foreignEndConstraint = GetForeignEnd() == ECRelationshipEnd_Source ? relClass.GetSource() : relClass.GetTarget();
-    ECRelationshipConstraintCR referencedEndConstraint = GetReferencedEnd() == ECRelationshipEnd_Source ? relClass.GetSource() : relClass.GetTarget();
-
-    //! table must meet following constraint though these are already validated at MapStrategy evaluation time.
-    BeAssert(foreignEndTables.size() >= 1 && "ForeignEnd Tables must be >= 1");
-    BeAssert(GetReferencedEnd() == ECRelationshipEnd_Source ? classMappingInfo.GetSourceTables().size() == 1 : classMappingInfo.GetTargetTables().size() == 1 && "ReferencedEnd Tables must be == 1");
-
-
-    //! Determine FK column name and map to it or create a column and then map to it.
-    //!--------------------------------------------------------------------------------------
-    //! 1. Provided as RelationshipKey property
-    //!     a. Only one key property should be defined.
-    //!     b. DataType must match referencedEndTable PK.
-    //!     c. All class in constraint must have the property.
-    //! 2. Provided as part of CustomAttribute
-    //!     a. Column name specified must match or it would be a error.
-    //!     b. If column cannot be created in one of the foreign end table its a error.
-    //! 3. Generate foreign key column.
-    //!     a. Use Nav property column name if exist
-    //!     b. Generate a name and create a column that name.
-
-
-    //! 1. Provided as RelationshipKey property
-    //! ---------------------------------------
-
-    m_hasKeyPropertyFk = false;
-
-    std::set<DbColumn const*> fkTableFkColSet;
-    if (SUCCESS != TryGetKeyPropertyColumn(fkTableFkColSet, foreignEndConstraint, relClass, GetForeignEnd()))
-        return ERROR;
-
-        {
-        std::set<DbColumn const*> referencedTablePrimaryKeyColSet;
-        if (SUCCESS != TryGetKeyPropertyColumn(referencedTablePrimaryKeyColSet, referencedEndConstraint, relClass, GetReferencedEnd()))
-            return ERROR;
-
-        if (!referencedTablePrimaryKeyColSet.empty())
-            {
-            Issues().Report(ECDbIssueSeverity::Error, "Failed to map ECRelationshipClass '%s' because a KeyProperty is defined on the %s constraint. "
-                            "A KeyProperty can only be specified on the foreign key end constraint of the ECRelationshipClass (here: %s constraint)",
-                            relClass.GetFullName(),
-                            GetReferencedEnd() == ECRelationshipEnd_Source ? "source" : "target",
-                            GetForeignEnd() == ECRelationshipEnd_Source ? "source" : "target");
-            return ERROR;
-            }
-        }
-
-    //+++ Determine FK column(s) +++
-    //Note: The FK column is the column that refers to the referenced end. Therefore the ECRelationshipEnd of the referenced end has to be taken!
-    DbColumn::Kind foreignKeyColumnKind = GetReferencedEnd() == ECRelationshipEnd_Source ? DbColumn::Kind::SourceECInstanceId : DbColumn::Kind::TargetECInstanceId;
-    const bool cardinalityImpliesNotNullOnFkCol = referencedEndConstraint.GetCardinality().GetLowerLimit() > 0;
-
-    Utf8String fkColName;
-    if (!fkTableFkColSet.empty())
-        {
-        m_hasKeyPropertyFk = true;
-        for (DbColumn const* fkCol : fkTableFkColSet)
-            {
-            if (SUCCESS != ValidateForeignKeyColumn(*fkCol, cardinalityImpliesNotNullOnFkCol, foreignKeyColumnKind))
-                return ERROR;
-
-            ColumnLists::push_back(columns.m_fkColumnsPerFkTable, fkCol);
-            if (fkColName.empty())
-                fkColName.assign(fkCol->GetName());
-            else
-                {
-                if (!fkColName.EqualsIAscii(fkCol->GetName().c_str()))
-                    {
-                    Issues().Report(ECDbIssueSeverity::Error, "Failed to map ECRelationshipClass '%s' because a KeyProperty is defined on the %s constraint which "
-                                    "maps to columns in different tables and the columns don't have the same name.",
-                                    relClass.GetFullName(), GetReferencedEnd() == ECRelationshipEnd_Source ? "source" : "target");
-
-                    return ERROR;
-                    }
-                }
-            }
-        }
-    else
-        {
-        ForeignKeyColumnInfo fkColInfo;
-        if (SUCCESS != TryGetForeignKeyColumnInfoFromNavigationProperty(fkColInfo, foreignEndConstraint, relClass, GetForeignEnd()))
-            return ERROR;
-
-        fkColName = DetermineFkColumnName(classMappingInfo, fkColInfo);
-
-        for (DbTable const* foreignEndTable : foreignEndTables)
-            {
-            DbColumn const* fkCol = foreignEndTable->FindColumn(fkColName.c_str());
-            if (!foreignEndTable->IsOwnedByECDb())
-                {
-                //for existing tables, the FK column must exist otherwise we fail schema import
-                if (fkCol != nullptr)
-                    {
-                    if (SUCCESS != ValidateForeignKeyColumn(*fkCol, cardinalityImpliesNotNullOnFkCol, foreignKeyColumnKind))
-                        return ERROR;
-
-                    ColumnLists::push_back(columns.m_fkColumnsPerFkTable, fkCol);
-                    continue;
-                    }
-
-                Issues().Report(ECDbIssueSeverity::Error, "Failed to map ECRelationshipClass '%s'. It is mapped to the existing table '%s' not owned by ECDb, but doesn't have a foreign key column called '%s'. Consider adding a ForeignKeyRelationshipMap CustomAttribute to the relationship class and specify the foreign key column.",
-                                relClass.GetFullName(), foreignEndTable->GetName().c_str(), fkColName.c_str());
-                return ERROR;
-                }
-
-            //table owned by ECDb
-            if (fkCol != nullptr)
-                {
-                Issues().Report(ECDbIssueSeverity::Error, "Failed to map ECRelationshipClass '%s'. ForeignKey column name '%s' is already used by another column in the table '%s'.",
-                                relClass.GetFullName(), fkColName.c_str(), foreignEndTable->GetName().c_str());
-                return ERROR;
-                }
-
-            int fkColPosition = -1;
-            if (SUCCESS != TryDetermineForeignKeyColumnPosition(fkColPosition, *foreignEndTable, fkColInfo))
-                return ERROR;
-
-            const PersistenceType columnPersistenceType = foreignEndTable->IsOwnedByECDb() && foreignEndTable->GetPersistenceType() == PersistenceType::Persisted ? PersistenceType::Persisted : PersistenceType::Virtual;
-            fkCol = const_cast<DbTable*>(foreignEndTable)->CreateColumn(fkColName.c_str(), DbColumn::Type::Integer, fkColPosition, foreignKeyColumnKind, columnPersistenceType);
-            if (fkCol == nullptr)
-                {
-                Issues().Report(ECDbIssueSeverity::Error, "Failed to map ECRelationshipClass '%s'. Could not create foreign key column '%s' in table '%s'.",
-                                relClass.GetFullName(), fkColName.c_str(), foreignEndTable->GetName().c_str());
-                BeAssert(false && "Could not create FK column for end table mapping");
-                return ERROR;
-                }
-
-            ColumnLists::push_back(columns.m_fkColumnsPerFkTable, fkCol);
-            }
-        }
-
-    BeAssert(columns.m_fkColumnsPerFkTable.size() == foreignEndTables.size());
-
-    ForeignKeyDbConstraint::ActionType userRequestedDeleteAction = classMappingInfo.GetOnDeleteAction();
-    ForeignKeyDbConstraint::ActionType userRequestedUpdateAction = classMappingInfo.GetOnUpdateAction();
-
-    ForeignKeyDbConstraint::ActionType onDelete = ForeignKeyDbConstraint::ActionType::NotSpecified;
-    ForeignKeyDbConstraint::ActionType onUpdate = ForeignKeyDbConstraint::ActionType::NotSpecified;
-
-    if (userRequestedDeleteAction != ForeignKeyDbConstraint::ActionType::NotSpecified)
-        onDelete = userRequestedDeleteAction;
-    else
-        {
-        if (relClass.GetStrength() == StrengthType::Embedding)
-            onDelete = ForeignKeyDbConstraint::ActionType::Cascade;
-        else
-            onDelete = ForeignKeyDbConstraint::ActionType::SetNull;
-        }
-
-    if (userRequestedUpdateAction != ForeignKeyDbConstraint::ActionType::NotSpecified)
-        onUpdate = userRequestedUpdateAction;
-
-    //+++ Other column(s) +++
-
-    std::set<DbTable const*> referencedEndTables = GetReferencedEnd() == ECRelationshipEnd_Source ? classMappingInfo.GetSourceTables() : classMappingInfo.GetTargetTables();
-    BeAssert(referencedEndTables.size() == 1);
-    DbTable const* referencedTable = *referencedEndTables.begin();
-    DbColumn const* referencedTablePKCol = referencedTable->GetFilteredColumnFirst(DbColumn::Kind::ECInstanceId);
-    if (referencedTablePKCol == nullptr)
-        {
-        BeAssert(referencedTablePKCol != nullptr);
-        return ERROR;
-        }
-
-    Utf8String relECClassIdColName = DetermineRelECClassIdColumnName(relClass, fkColName);
-    const PersistenceType relECClassIdColPersType = relClass.GetDerivedClasses().empty() ? PersistenceType::Virtual : PersistenceType::Persisted;
-
-    DbColumn const* referencedTableClassIdCol = referencedTable->GetFilteredColumnFirst(DbColumn::Kind::ECClassId);
-    for (DbColumn const* fkCol : columns.m_fkColumnsPerFkTable)
-        {
-        DbTable& fkTable = fkCol->GetTableR();
-
-        DbColumn* relClassIdCol = CreateRelECClassIdColumn(fkTable, relECClassIdColName.c_str(), relECClassIdColPersType);
-        if (relClassIdCol == nullptr)
-            {
-            BeAssert(false && "Could not create RelClassId col");
-            return ERROR;
-            }
-
-        ColumnLists::push_back(columns.m_relECClassIdColumnsPerFkTable, relClassIdCol);
-        DbColumn const* fkTableClassIdCol = fkTable.GetFilteredColumnFirst(DbColumn::Kind::ECClassId);
-        //If ForeignEndClassId column is missing create a virtual one
-        if (fkTableClassIdCol == nullptr)
-            {
-            Utf8CP colName = GetForeignEnd() == ECRelationshipEnd_Source ? ECDbSystemSchemaHelper::SOURCEECCLASSID_PROPNAME : ECDbSystemSchemaHelper::TARGETECCLASSID_PROPNAME;
-            DbColumn::Kind kind = GetForeignEnd() == ECRelationshipEnd_Source ? DbColumn::Kind::SourceECClassId : DbColumn::Kind::TargetECClassId;
-
-            fkTableClassIdCol = fkTable.FindColumn(colName);
-            if (fkTableClassIdCol == nullptr)
-                {
-                const bool readonly = !fkTable.GetEditHandle().CanEdit();
-                if (readonly)
-                    fkTable.GetEditHandleR().BeginEdit();
-
-                fkTableClassIdCol = fkTable.CreateColumn(colName, DbColumn::Type::Integer, kind, PersistenceType::Virtual);
-
-                if (readonly)
-                    fkTable.GetEditHandleR().EndEdit();
-                }
-            else
-                {
-                if (fkTableClassIdCol->GetKind() != kind || fkTableClassIdCol->GetPersistenceType() != PersistenceType::Virtual)
-                    {
-                    BeAssert(false && "Expecting virtual column");
-                    return ERROR;
-                    }
-                }
-            }
-
-        ColumnLists::push_back(columns.m_ecInstanceIdColumnsPerFkTable, fkTable.GetFilteredColumnFirst(DbColumn::Kind::ECInstanceId));
-        ColumnLists::push_back(columns.m_classIdColumnsPerFkTable, fkTableClassIdCol);
-
-        if (referencedTableClassIdCol != nullptr)
-            ColumnLists::push_back(columns.m_referencedEndECClassIdColumns, referencedTableClassIdCol);
-        else
-            {
-            //referenced table doesn't have a class id col --> create a virtual one in the foreign end table
-            Utf8CP colName = GetReferencedEnd() == ECRelationshipEnd_Source ? ECDbSystemSchemaHelper::SOURCEECCLASSID_PROPNAME : ECDbSystemSchemaHelper::TARGETECCLASSID_PROPNAME;
-            DbColumn::Kind kind = GetReferencedEnd() == ECRelationshipEnd_Source ? DbColumn::Kind::SourceECClassId : DbColumn::Kind::TargetECClassId;
-
-            DbColumn const* fkTableReferencedEndClassIdCol = fkTable.FindColumn(colName);
-            if (fkTableReferencedEndClassIdCol == nullptr)
-                {
-                const bool readonly = !fkTable.GetEditHandle().CanEdit();
-                if (readonly)
-                    fkTable.GetEditHandleR().BeginEdit();
-
-                fkTableReferencedEndClassIdCol = fkTable.CreateColumn(colName, DbColumn::Type::Integer, kind, PersistenceType::Virtual);
-
-                if (readonly)
-                    fkTable.GetEditHandleR().EndEdit();
-                }
-            else
-                {
-                if (fkTableReferencedEndClassIdCol->GetKind() != kind || fkTableReferencedEndClassIdCol->GetPersistenceType() != PersistenceType::Virtual)
-                    {
-                    BeAssert(false && "Expecting virtual column");
-                    return ERROR;
-                    }
-                }
-
-            ColumnLists::push_back(columns.m_referencedEndECClassIdColumns, fkTableReferencedEndClassIdCol);
-            }
-
-        //if FK table is a joined table, CASCADE is not allowed as it would leave orphaned rows in the parent of joined table.
-        if (fkTable.GetParentOfJoinedTable() != nullptr)
-            {
-            if (userRequestedDeleteAction == ForeignKeyDbConstraint::ActionType::Cascade ||
-                (userRequestedDeleteAction == ForeignKeyDbConstraint::ActionType::NotSpecified && relClass.GetStrength() == StrengthType::Embedding))
-                {
-                if (userRequestedDeleteAction == ForeignKeyDbConstraint::ActionType::Cascade)
-                    Issues().Report(ECDbIssueSeverity::Error, "Failed to map ECRelationshipClass %s. Its ForeignKeyRelationshipMap custom attribute specifies the OnDelete action 'Cascade'. "
-                                    "This is only allowed if the foreign key end of the ECRelationship is not mapped to a joined table.",
-                                    relClass.GetFullName());
-                else
-                    Issues().Report(ECDbIssueSeverity::Error, "Failed to map ECRelationshipClass %s. Its strength is 'Embedding' which implies the OnDelete action 'Cascade'. "
-                                    "This is only allowed if the foreign key end of the ECRelationship is not mapped to a joined table.",
-                                    relClass.GetFullName());
-
-                return ERROR;
-                }
-            }
-
-        if (!fkTable.IsOwnedByECDb() || fkTable.GetPersistenceType() == PersistenceType::Virtual ||
-            referencedTable->GetPersistenceType() == PersistenceType::Virtual)
-            continue;
-
-        if (fkCol->IsShared())
-            {
-            Issues().Report(ECDbIssueSeverity::Warning, "The ECRelationshipClass '%s' implies a foreign key constraint. ECDb cannot create it though for the "
-                            "column '%s' in table '%s' because the column is used by other properties. Consider disabling column sharing "
-                            "(via ClassMap custom attribute) or redesigning the ECRelationshipClass without using a Key property.",
-                            relClass.GetFullName(), fkCol->GetName().c_str(), fkTable.GetName().c_str());
-            continue;
-            }
-
-        fkTable.CreateForeignKeyConstraint(*fkCol, *referencedTablePKCol, onDelete, onUpdate);
-        }
-
-    return SUCCESS;
-    }
-
-//---------------------------------------------------------------------------------------
-// @bsimethod                                               Krischan.Eberle       06/2016
-//+---------------+---------------+---------------+---------------+---------------+------
-DbColumn* RelationshipClassEndTableMap::CreateRelECClassIdColumn(DbTable& table, Utf8CP relClassIdColName, PersistenceType persType) const
-    {
-    if (table.GetPersistenceType() == PersistenceType::Virtual || !table.IsOwnedByECDb())
-        persType = PersistenceType::Virtual;
-
-    DbColumn* relClassIdCol = table.FindColumnP(relClassIdColName);
-    if (relClassIdCol != nullptr)
-        {
-        BeAssert(Enum::Contains(relClassIdCol->GetKind(), DbColumn::Kind::RelECClassId));
-        return relClassIdCol;
-        }
-
-    const bool canEdit = table.GetEditHandleR().CanEdit();
-    if (!canEdit)
-        table.GetEditHandleR().BeginEdit();
-
-    relClassIdCol = table.CreateColumn(relClassIdColName, DbColumn::Type::Integer, DbColumn::Kind::RelECClassId, persType);
-    if (relClassIdCol == nullptr)
-        return nullptr;
-
-    if (persType != PersistenceType::Virtual)
-        {
-        Utf8String indexName("ix_");
-        indexName.append(table.GetName()).append("_").append(relClassIdCol->GetName());
-        DbIndex* index = GetECDbMap().GetDbSchemaR().CreateIndex(table, indexName.c_str(), false, {relClassIdCol}, true, true, GetClass().GetId());
-        if (index == nullptr)
-            {
-            LOG.errorv("Failed to create index on RelECClassId column %s on table %s.", relClassIdCol->GetName().c_str(), table.GetName().c_str());
-            return nullptr;
-            }
-        }
-
-    if (!canEdit)
-        table.GetEditHandleR().EndEdit();
-
-    return relClassIdCol;
-    }
-
-
-#define DEFAULT_FKCOLUMNNAME_PREFIX "ForeignECInstanceId_"
-#define RELCLASSIDCOLUMNNAME_TERM "RelECClassId"
-
-//---------------------------------------------------------------------------------------
-// @bsimethod                                               Krischan.Eberle       06/2016
-//+---------------+---------------+---------------+---------------+---------------+------
-Utf8String RelationshipClassEndTableMap::DetermineFkColumnName(RelationshipMappingInfo const& classMappingInfo, ForeignKeyColumnInfo const& fkColInfo) const
-    {
-    Utf8String fkColumnName;
-
-    ECClassCR relClass = classMappingInfo.GetECClass();
-
-    Utf8CP userProvidedFkColumnName = classMappingInfo.GetColumnsMapping(GetForeignEnd()).GetECInstanceIdColumnName();
-
-    if (!Utf8String::IsNullOrEmpty(userProvidedFkColumnName))
-        fkColumnName.assign(userProvidedFkColumnName);
-    else if (fkColInfo.CanImplyFromNavigationProperty() && !fkColInfo.GetImpliedColumnName().empty())
-        fkColumnName.assign(fkColInfo.GetImpliedColumnName());
-    else
-        {
-        //default name: prefix_<schema namespace prefix>_<rel class name>
-        fkColumnName.assign(DEFAULT_FKCOLUMNNAME_PREFIX).append(relClass.GetSchema().GetNamespacePrefix()).append("_").append(relClass.GetName());
-        }
-
-    BeAssert(!fkColumnName.empty());
-    return fkColumnName;
-    }
-
-//---------------------------------------------------------------------------------------
-// @bsimethod                                               Krischan.Eberle       06/2016
-//+---------------+---------------+---------------+---------------+---------------+------
-Utf8String RelationshipClassEndTableMap::DetermineRelECClassIdColumnName(ECRelationshipClassCR relClass, Utf8StringCR fkColumnName)
-    {
-    Utf8String relECClassIdColName;
-    if (fkColumnName.EndsWithIAscii("id"))
-        {
-        relECClassIdColName = fkColumnName.substr(0, fkColumnName.size() - 2);
-        relECClassIdColName.append(RELCLASSIDCOLUMNNAME_TERM);
-        }
-    else if (fkColumnName.StartsWithIAscii(DEFAULT_FKCOLUMNNAME_PREFIX))
-        relECClassIdColName.assign(RELCLASSIDCOLUMNNAME_TERM "_").append(relClass.GetSchema().GetNamespacePrefix()).append("_").append(relClass.GetName());
-    else
-        relECClassIdColName.assign(fkColumnName).append(RELCLASSIDCOLUMNNAME_TERM);
-
-    BeAssert(!relECClassIdColName.empty());
-    return relECClassIdColName;
-    }
-
-//---------------------------------------------------------------------------------------
-// @bsimethod                                               Krischan.Eberle       06/2016
-//+---------------+---------------+---------------+---------------+---------------+------
-BentleyStatus RelationshipClassEndTableMap::MapSubClass(RelationshipMappingInfo const& classMappingInfo, ClassMap const& baseClassMap)
-    {
-    BeAssert(dynamic_cast<RelationshipClassEndTableMap const*>(&baseClassMap) != nullptr);
-    RelationshipClassEndTableMap const& baseRelClassMap = static_cast<RelationshipClassEndTableMap const&>(baseClassMap);
-
-    //ECInstanceId property map
-    PropertyMapCP basePropMap = baseRelClassMap.GetECInstanceIdPropertyMap();
-    if (basePropMap == nullptr)
-        {
-        BeAssert(false);
-        return ERROR;
-        }
-
-    if (GetPropertyMapsR().AddPropertyMap(PropertyMapFactory::ClonePropertyMap(GetECDbMap(), *basePropMap, GetClass(), nullptr)) != SUCCESS)
-        return ERROR;
-
-    //ECClassId property map
-    PropertyMapCP classIdPropertyMap = baseRelClassMap.GetECClassIdPropertyMap();
-    if (classIdPropertyMap == nullptr)
-        {
-        BeAssert(false);
-        return ERROR;
-        }
-
-    if (GetPropertyMapsR().AddPropertyMap(PropertyMapFactory::ClonePropertyMap(GetECDbMap(), *classIdPropertyMap, GetClass(), nullptr)) != SUCCESS)
-        return ERROR;
-
-
-    //ForeignEnd
-    RelationshipConstraintMap const& baseForeignEndConstraintMap = baseRelClassMap.GetConstraintMap(GetForeignEnd());
-    if (baseForeignEndConstraintMap.GetECInstanceIdPropMap() == nullptr || 
-        baseForeignEndConstraintMap.GetECClassIdPropMap() == nullptr)
-        {
-        BeAssert(false);
-        return ERROR;
-        }
-    RelationshipConstraintMap& foreignEndConstraintMap = GetConstraintMapR(GetForeignEnd());
-
-    //Foreign ECInstanceId prop map
-    PropertyMapPtr clonedPropMap = PropertyMapFactory::ClonePropertyMap(GetECDbMap(), *baseForeignEndConstraintMap.GetECInstanceIdPropMap(), GetClass(), nullptr);
-    if (GetPropertyMapsR().AddPropertyMap(clonedPropMap) != SUCCESS)
-        return ERROR;
-
-    foreignEndConstraintMap.SetECInstanceIdPropMap(clonedPropMap.get());
-
-    for (DbTable const* table : clonedPropMap->GetTables())
-        {
-        SetTable(*const_cast<DbTable*>(table), true);
-        }
-
-    //Foreign ECClassId prop map
-    clonedPropMap = PropertyMapFactory::ClonePropertyMap(GetECDbMap(), *baseForeignEndConstraintMap.GetECClassIdPropMap(), GetClass(), nullptr);
-    if (GetPropertyMapsR().AddPropertyMap(clonedPropMap) != SUCCESS)
-        return ERROR;
-
-    foreignEndConstraintMap.SetECClassIdPropMap(static_cast<RelConstraintECClassIdPropertyMap const*> (clonedPropMap.get()));
-
-    //ReferencedEnd
-    RelationshipConstraintMap const& baseReferencedEndConstraintMap = baseRelClassMap.GetConstraintMap(GetReferencedEnd());
-    if (baseReferencedEndConstraintMap.GetECInstanceIdPropMap() == nullptr ||
-        baseReferencedEndConstraintMap.GetECClassIdPropMap() == nullptr)
-        {
-        BeAssert(false);
-        return ERROR;
-        }
-
-    RelationshipConstraintMap& referencedEndConstraintMap = GetConstraintMapR(GetReferencedEnd());
-
-    //Referenced ECInstanceId prop map
-    clonedPropMap = PropertyMapFactory::ClonePropertyMap(GetECDbMap(), *baseReferencedEndConstraintMap.GetECInstanceIdPropMap(), GetClass(), nullptr);
-    if (GetPropertyMapsR().AddPropertyMap(clonedPropMap) != SUCCESS)
-        return ERROR;
-
-    referencedEndConstraintMap.SetECInstanceIdPropMap(clonedPropMap.get());
-
-    //Referenced ECClassId prop map
-    clonedPropMap = PropertyMapFactory::ClonePropertyMap(GetECDbMap(), *baseReferencedEndConstraintMap.GetECClassIdPropMap(), GetClass(), nullptr);
-    if (GetPropertyMapsR().AddPropertyMap(clonedPropMap) != SUCCESS)
-        return ERROR;
-
-    referencedEndConstraintMap.SetECClassIdPropMap(static_cast<RelConstraintECClassIdPropertyMap const*> (clonedPropMap.get()));
-
-    return SUCCESS;
-    }
-
-//---------------------------------------------------------------------------------------
-// @bsimethod                                               Affan.Khan           01/2015
-//+---------------+---------------+---------------+---------------+---------------+------
-<<<<<<< HEAD
-BentleyStatus RelationshipClassEndTableMap::_Load(std::set<ClassMap const*>& loadGraph, ClassMapLoadContext& ctx, ClassDbMapping const& mapInfo, ClassMap const* baseClassMap)
-    {
-    if (ClassMap::_Load(loadGraph, ctx, mapInfo, baseClassMap) != SUCCESS)
-        return ERROR;
-=======
-BentleyStatus RelationshipClassEndTableMap::_Load(ClassMapLoadContext& ctx, DbClassMapLoadContext const& mapInfo)
-    {
-    if (ClassMap::_Load(ctx, mapInfo) != BentleyStatus::SUCCESS)
-        return BentleyStatus::ERROR;
->>>>>>> 96d0e200
-
-    ECRelationshipClassCR relationshipClass = GetRelationshipClass();
-
-
-    ECClassId defaultSourceECClassId, defaultTargetECClassId;
-    if (GetReferencedEnd() == ECRelationshipEnd_Source)
-        {
-        defaultSourceECClassId = relationshipClass.GetSource().GetClasses().empty() ? ECClassId() : relationshipClass.GetSource().GetClasses().front()->GetId();
-        defaultTargetECClassId = relationshipClass.GetTarget().GetClasses().empty() ? ECClassId() : relationshipClass.GetTarget().GetClasses().front()->GetId();
-        }
-    else
-        {
-        defaultSourceECClassId = relationshipClass.GetTarget().GetClasses().empty() ? ECClassId() : relationshipClass.GetTarget().GetClasses().front()->GetId();
-        defaultTargetECClassId = relationshipClass.GetSource().GetClasses().empty() ? ECClassId() : relationshipClass.GetSource().GetClasses().front()->GetId();
-        }
-
-    //SourceECInstanceId
-    std::vector<DbColumn const*> const* propertyinfo = mapInfo.FindColumnByAccessString(ECDbSystemSchemaHelper::SOURCEECINSTANCEID_PROPNAME);
-    if (propertyinfo == nullptr)
-        {
-        BeAssert(false && "Failed to deserialize SourceECInstanceId property map");
-        return ERROR;
-        }
-
-<<<<<<< HEAD
-    PropertyMapPtr sourceECInstanceIdPropMap = RelationshipConstraintECInstanceIdPropertyMap::Create(ECRelationshipEnd_Source, Schemas(), propertyinfo->GetColumns(),
-=======
-    PropertyMapPtr sourceECInstanceIdPropMap = ECInstanceIdRelationshipConstraintPropertyMap::Create(ECRelationshipEnd_Source, Schemas(), *propertyinfo,
->>>>>>> 96d0e200
-                                                                                                     ECDbSystemSchemaHelper::SOURCEECINSTANCEID_PROPNAME);
-    if (sourceECInstanceIdPropMap == nullptr)
-        {
-        BeAssert(false);
-        return ERROR;
-        }
-
-    if (GetPropertyMapsR().AddPropertyMap(sourceECInstanceIdPropMap) != SUCCESS)
-        return ERROR;
-
-    m_sourceConstraintMap.SetECInstanceIdPropMap(sourceECInstanceIdPropMap.get());
-
-    //SourceECClassId
-    propertyinfo = mapInfo.FindColumnByAccessString(ECDbSystemSchemaHelper::SOURCEECCLASSID_PROPNAME);
-    if (propertyinfo == nullptr)
-        {
-        BeAssert(false && "Failed to deserialize SourceECClassId property map");
-        return ERROR;
-        }
-
-<<<<<<< HEAD
-    auto sourceClassIdPropMap = RelConstraintECClassIdPropertyMap::Create(ECRelationshipEnd_Source, Schemas(), propertyinfo->GetColumns(), defaultSourceECClassId, *this, ECDbSystemSchemaHelper::SOURCEECCLASSID_PROPNAME);
-=======
-    auto sourceClassIdPropMap = ECClassIdRelationshipConstraintPropertyMap::Create(ECRelationshipEnd_Source, Schemas(), *propertyinfo, defaultSourceECClassId, *this, ECDbSystemSchemaHelper::SOURCEECCLASSID_PROPNAME);
->>>>>>> 96d0e200
-    if (sourceClassIdPropMap == nullptr)
-        {
-        BeAssert(false);
-        return ERROR;
-        }
-
-    if (GetPropertyMapsR().AddPropertyMap(sourceClassIdPropMap) != SUCCESS)
-        return ERROR;
-    m_sourceConstraintMap.SetECClassIdPropMap(sourceClassIdPropMap.get());
-
-    //TargetECInstanceId
-    propertyinfo = mapInfo.FindColumnByAccessString(ECDbSystemSchemaHelper::TARGETECINSTANCEID_PROPNAME);
-    if (propertyinfo == nullptr)
-        {
-        BeAssert(false && "Failed to deserialize TargetECInstanceId property map");
-        return ERROR;
-        }
-
-<<<<<<< HEAD
-    auto targetECInstanceIdPropMap = RelationshipConstraintECInstanceIdPropertyMap::Create(ECRelationshipEnd_Target, Schemas(), propertyinfo->GetColumns(),
-=======
-    auto targetECInstanceIdPropMap = ECInstanceIdRelationshipConstraintPropertyMap::Create(ECRelationshipEnd_Target, Schemas(), *propertyinfo,
->>>>>>> 96d0e200
-                                                                                           ECDbSystemSchemaHelper::TARGETECINSTANCEID_PROPNAME);
-    if (targetECInstanceIdPropMap == nullptr)
-        {
-        BeAssert(false);
-        return ERROR;
-        }
-
-    if (GetPropertyMapsR().AddPropertyMap(targetECInstanceIdPropMap) != SUCCESS)
-        return ERROR;
-
-    m_targetConstraintMap.SetECInstanceIdPropMap(targetECInstanceIdPropMap.get());
-
-    //TargetECClassId
-    propertyinfo = mapInfo.FindColumnByAccessString(ECDbSystemSchemaHelper::TARGETECCLASSID_PROPNAME);
-    if (propertyinfo == nullptr)
-        {
-        BeAssert(false && "Failed to deserialize TargetECClassId property map");
-        return ERROR;
-        }
-
-<<<<<<< HEAD
-    auto targetClassIdPropMap = RelConstraintECClassIdPropertyMap::Create(ECRelationshipEnd_Target, Schemas(), propertyinfo->GetColumns(), defaultTargetECClassId, *this, ECDbSystemSchemaHelper::TARGETECCLASSID_PROPNAME);
-=======
-    auto targetClassIdPropMap = ECClassIdRelationshipConstraintPropertyMap::Create(ECRelationshipEnd_Target, Schemas(), *propertyinfo, defaultTargetECClassId, *this, ECDbSystemSchemaHelper::TARGETECCLASSID_PROPNAME);
->>>>>>> 96d0e200
-    if (targetClassIdPropMap == nullptr)
-        {
-        BeAssert(false);
-        return ERROR;
-        }
-
-    if (GetPropertyMapsR().AddPropertyMap(targetClassIdPropMap) != SUCCESS)
-        return ERROR;
-
-    m_targetConstraintMap.SetECClassIdPropMap(targetClassIdPropMap.get());
-    return SUCCESS;
-    }
-
-//--------------------------------------------------------------------------------------
-//@bsimethod                                 Krischan.Eberle                   04/2016
-//+---------------+---------------+---------------+---------------+---------------+------
-BentleyStatus RelationshipClassEndTableMap::ValidateForeignKeyColumn(DbColumn const& fkColumn, bool cardinalityImpliesNotNullOnFkCol, DbColumn::Kind fkColKind) const
-    {
-    DbTable& fkTable = fkColumn.GetTableR();
-
-    if (fkColumn.DoNotAllowDbNull() != cardinalityImpliesNotNullOnFkCol)
-        {
-        Utf8CP error = nullptr;
-        if (cardinalityImpliesNotNullOnFkCol)
-            error = "Failed to map ECRelationshipClass '%s'. It is mapped to an existing foreign key column which is nullable "
-            "although the relationship's cardinality implies that the column is not nullable. Either modify the cardinality or mark the property specified that maps to the foreign key column as not nullable.";
-        else
-            error = "Failed to map ECRelationshipClass '%s'. It is mapped to an existing foreign key column which is not nullable "
-            "although the relationship's cardinality implies that the column is nullable. Please modify the cardinality accordingly.";
-
-        Issues().Report(ECDbIssueSeverity::Error, error, GetRelationshipClass().GetFullName());
-        return ERROR;
-        }
-
-    const bool tableIsReadonly = !fkTable.GetEditHandle().CanEdit();
-    if (tableIsReadonly)
-        fkTable.GetEditHandleR().BeginEdit();
-
-    //Kind of existing columns must be modified so that they also have the constraint ecinstanceid kind
-    const_cast<DbColumn&>(fkColumn).AddKind(fkColKind);
-
-    if (tableIsReadonly)
-        fkTable.GetEditHandleR().EndEdit();
-
-    return SUCCESS;
-    }
-
-
-/*---------------------------------------------------------------------------------------
-* @bsimethod                                                    affan.khan         9/2012
-+---------------+---------------+---------------+---------------+---------------+------*/
-void RelationshipClassEndTableMap::AddIndexToRelationshipEnd(SchemaImportContext& schemaImportContext, ClassMappingInfo const& mapInfo)
-    {
-    BeAssert(dynamic_cast<RelationshipMappingInfo const*> (&mapInfo) != nullptr);
-    RelationshipMappingInfo const& relMapInfo = static_cast<RelationshipMappingInfo const&> (mapInfo);
-    const bool isUniqueIndex = relMapInfo.GetCardinality() == RelationshipMappingInfo::Cardinality::OneToOne;
-
-    if (!relMapInfo.CreateIndexOnForeignKey() ||
-        (!isUniqueIndex && m_hasKeyPropertyFk))
-        return;
-
-    BeAssert(GetReferencedEndECInstanceIdPropMap() != nullptr);
-    std::vector<DbColumn const*> referencedEndIdColumns;
-    GetReferencedEndECInstanceIdPropMap()->GetColumns(referencedEndIdColumns);
-    for (DbColumn const* referencedEndIdColumn : referencedEndIdColumns)
-        {
-        DbTable& persistenceEndTable = const_cast<DbTable&>(referencedEndIdColumn->GetTable());
-        if (persistenceEndTable.GetType() == DbTable::Type::Existing)
-            continue;
-
-        // name of the index
-        Utf8String name(isUniqueIndex ? "uix_" : "ix_");
-        name.append(persistenceEndTable.GetName()).append("_fk_").append(GetClass().GetSchema().GetNamespacePrefix() + "_" + GetClass().GetName());
-        if (GetMapStrategy().GetStrategy() == ECDbMapStrategy::Strategy::ForeignKeyRelationshipInSourceTable)
-            name.append("_source");
-        else
-            name.append("_target");
-
-        GetECDbMap().GetDbSchemaR().CreateIndex(persistenceEndTable, name.c_str(), isUniqueIndex, {referencedEndIdColumn}, true, true, GetClass().GetId());
-        }
-    }
-
-//---------------------------------------------------------------------------------------
-// @bsimethod                                               Krischan.Eberle       11/2013
-//+---------------+---------------+---------------+---------------+---------------+------
-PropertyMapCP RelationshipClassEndTableMap::GetForeignEndECInstanceIdPropMap() const
-    {
-    return GetConstraintMap(GetForeignEnd()).GetECInstanceIdPropMap();
-    }
-
-//---------------------------------------------------------------------------------------
-// @bsimethod                                               Krischan.Eberle       11/2013
-//+---------------+---------------+---------------+---------------+---------------+------
-PropertyMapCP RelationshipClassEndTableMap::GetReferencedEndECInstanceIdPropMap() const
-    {
-    return GetConstraintMap(GetReferencedEnd()).GetECInstanceIdPropMap();
-    }
-
-//---------------------------------------------------------------------------------------
-// @bsimethod                                               Krischan.Eberle       11/2013
-//+---------------+---------------+---------------+---------------+---------------+------
-RelConstraintECClassIdPropertyMap const* RelationshipClassEndTableMap::GetReferencedEndECClassIdPropMap() const
-    {
-    return GetConstraintMap(GetReferencedEnd()).GetECClassIdPropMap();
-    }
-
-//---------------------------------------------------------------------------------------
-// @bsimethod                                               Krischan.Eberle       11/2013
-//+---------------+---------------+---------------+---------------+---------------+------
-ECN::ECRelationshipEnd RelationshipClassEndTableMap::GetForeignEnd() const
-    {
-    return GetMapStrategy().GetStrategy() == ECDbMapStrategy::Strategy::ForeignKeyRelationshipInSourceTable ? ECRelationshipEnd_Source : ECRelationshipEnd_Target;
-    }
-
-//---------------------------------------------------------------------------------------
-// @bsimethod                                               Krischan.Eberle       11/2013
-//+---------------+---------------+---------------+---------------+---------------+------
-ECN::ECRelationshipEnd RelationshipClassEndTableMap::GetReferencedEnd() const
-    {
-    return GetForeignEnd() == ECRelationshipEnd_Source ? ECRelationshipEnd_Target : ECRelationshipEnd_Source;
-    }
-
-//---------------------------------------------------------------------------------------
-// @bsimethod                      Krischan.Eberle                          06/2015
-//+---------------+---------------+---------------+---------------+---------------+------
-void LogKeyPropertyRetrievalError(IssueReporter const& issueReporter, Utf8CP errorDetails, ECRelationshipClassCR relClass, ECRelationshipEnd constraintEnd)
-    {
-    issueReporter.Report(ECDbIssueSeverity::Error, "Invalid Key property on %s constraint in ECRelationshipClass '%s': %s",
-                         constraintEnd == ECRelationshipEnd_Source ? "source" : "target", relClass.GetFullName(), errorDetails);
-    }
-
-//---------------------------------------------------------------------------------------
-// @bsimethod                      Krischan.Eberle                          06/2015
-//+---------------+---------------+---------------+---------------+---------------+------
-BentleyStatus RelationshipClassEndTableMap::TryGetKeyPropertyColumn(std::set<DbColumn const*>& keyPropertyColumns, ECRelationshipConstraintCR constraint, ECRelationshipClassCR relClass, ECRelationshipEnd constraintEnd) const
-    {
-    keyPropertyColumns.clear();
-    ECRelationshipConstraintClassList const& constraintClasses = constraint.GetConstraintClasses();
-    if (constraintClasses.size() == 0)
-        return SUCCESS;
-
-    Utf8String keyPropertyName;
-    for (ECRelationshipConstraintClassCP constraintClass : constraintClasses)
-        {
-        bvector<Utf8String> const& keys = constraintClass->GetKeys();
-        const size_t keyCount = keys.size();
-
-        if (keyCount == 0)
-            {
-            if (keyPropertyName.empty())
-                continue;
-
-            LogKeyPropertyRetrievalError(Issues(), "ECRelationshipConstraint Key properties must be specified on all classes of the constraint or on none.",
-                                         relClass, constraintEnd);
-            return ERROR;
-            }
-
-        if (keyCount > 1 || keys[0].empty())
-            {
-            LogKeyPropertyRetrievalError(Issues(), "ECDb does not support ECRelationshipConstraint Keys that are empty or made up of multiple properties.",
-                                         relClass, constraintEnd);
-            return ERROR;
-            }
-
-        if (keyPropertyName.empty())
-            keyPropertyName = keys.front().c_str();
-        else
-            {
-            if (keyPropertyName != keys.front())
-                {
-                LogKeyPropertyRetrievalError(Issues(), "ECDb does not support ECRelationshipConstraint Keys with different accessStrings. All Key properties in constraint must have same name",
-                                             relClass, constraintEnd);
-                return ERROR;
-                }
-            }
-        }
-
-    if (keyPropertyName.empty())
-        return SUCCESS;
-
-    std::set<ClassMap const*> constraintMaps = GetECDbMap().GetClassMapsFromRelationshipEnd(constraint, nullptr);
-    for (auto constraintMap : constraintMaps)
-        {
-        Utf8CP keyPropAccessString = keyPropertyName.c_str();
-        PropertyMap const* keyPropertyMap = constraintMap->GetPropertyMap(keyPropAccessString);
-        if (keyPropertyMap == nullptr || keyPropertyMap->IsVirtual())
-            {
-            Utf8String error;
-            error.Sprintf("Key property '%s' does not exist or is not mapped.", keyPropAccessString);
-            LogKeyPropertyRetrievalError(Issues(), error.c_str(), relClass, constraintEnd);
-            return ERROR;
-            }
-
-        ECSqlTypeInfo typeInfo(keyPropertyMap->GetProperty());
-        if (!typeInfo.IsExactNumeric() && !typeInfo.IsString())
-            {
-            Utf8String error;
-            error.Sprintf("Unsupported data type of Key property '%s'. ECDb only supports Key properties that have an integral or string data type.", keyPropAccessString);
-            LogKeyPropertyRetrievalError(Issues(), error.c_str(), relClass, constraintEnd);
-            return ERROR;
-            }
-
-        std::vector<DbColumn const*> columns;
-        keyPropertyMap->GetColumns(columns);
-        if (columns.size() != 1)
-            {
-            BeAssert(false && "Key property map is expected to map to a single column.");
-            return ERROR;
-            }
-
-        keyPropertyColumns.insert(columns[0]);
-        }
-
-    return SUCCESS;
-    }
-
-//---------------------------------------------------------------------------------------
-// @bsimethod                      Krischan.Eberle                          01/2016
-//+---------------+---------------+---------------+---------------+---------------+------
-BentleyStatus RelationshipClassEndTableMap::TryGetForeignKeyColumnInfoFromNavigationProperty(ForeignKeyColumnInfo& fkColInfo, ECN::ECRelationshipConstraintCR constraint, ECN::ECRelationshipClassCR relClass, ECN::ECRelationshipEnd constraintEnd) const
-    {
-    fkColInfo.Clear();
-
-    ECRelationshipConstraintClassList const& constraintClasses = constraint.GetConstraintClasses();
-    if (constraintClasses.size() == 0)
-        return SUCCESS;
-
-    const ECRelatedInstanceDirection expectedDirection = constraintEnd == ECRelationshipEnd::ECRelationshipEnd_Source ? ECRelatedInstanceDirection::Forward : ECRelatedInstanceDirection::Backward;
-    NavigationECPropertyCP singleNavProperty = nullptr;
-    for (ECRelationshipConstraintClassCP constraintClass : constraintClasses)
-        {
-        for (ECPropertyCP prop : constraintClass->GetClass().GetProperties())
-            {
-            NavigationECPropertyCP navProp = prop->GetAsNavigationProperty();
-            if (navProp != nullptr && navProp->GetRelationshipClass() == &relClass && navProp->GetDirection() == expectedDirection)
-                {
-                if (singleNavProperty == nullptr)
-                    singleNavProperty = navProp;
-                else
-                    {
-                    LOG.infov("More than one NavigationECProperty found on the %s constraint classes of the ECRelationship %s. Therefore the constraint column name cannot be implied from a navigation property. A default name will be picked.",
-                              constraintEnd == ECRelationshipEnd_Source ? "source" : "target", relClass.GetFullName());
-                    return SUCCESS;
-                    }
-                }
-            }
-        }
-
-    //no nav prop found
-    if (singleNavProperty == nullptr)
-        return SUCCESS;
-
-    bool isNullable, isUnique; //unused
-    DbColumn::Constraints::Collation collation;//unused
-    Utf8String columnName;
-    if (SUCCESS != PropertyMap::DetermineColumnInfo(columnName, isNullable, isUnique, collation, GetECDbMap().GetECDb(), *singleNavProperty, singleNavProperty->GetName().c_str()))
-        return ERROR;
-
-    ClassMap const* classMap = GetECDbMap().GetClassMap(singleNavProperty->GetClass());
-    if (classMap->GetColumnFactory().UsesSharedColumnStrategy())
-        {
-        //table uses shared columns, so FK col position cannot depend on NavigationProperty position
-        fkColInfo.Assign(columnName.c_str(), true, nullptr, nullptr);
-        return SUCCESS;
-        }
-
-    //now determine the property map defined just before the nav prop in the ECClass, that is mapped to
-    PropertyMapCP precedingPropMap = nullptr;
-    PropertyMapCP succeedingPropMap = nullptr;
-    bool foundNavProp = false;
-    for (PropertyMapCP propMap : classMap->GetPropertyMaps())
-        {
-        if (&propMap->GetProperty() == singleNavProperty)
-            {
-            foundNavProp = true;
-            if (precedingPropMap != nullptr)
-                break;
-
-            //no preceding prop map exists, continue until suceeding prop map is found
-            continue;
-            }
-
-        if (propMap->IsSystemPropertyMap() || propMap->GetType() == PropertyMap::Type::Navigation)
-            continue;
-
-        if (!foundNavProp)
-            precedingPropMap = propMap;
-        else
-            {
-            succeedingPropMap = propMap;
-            break;
-            }
-        }
-
-    fkColInfo.Assign(columnName.c_str(), false, precedingPropMap, succeedingPropMap);
-    return SUCCESS;
-    }
-
-
-//---------------------------------------------------------------------------------------
-// @bsimethod                      Krischan.Eberle                          03/2016
-//+---------------+---------------+---------------+---------------+---------------+------
-BentleyStatus RelationshipClassEndTableMap::TryDetermineForeignKeyColumnPosition(int& position, DbTable const& table, ForeignKeyColumnInfo const& fkColInfo) const
-    {
-    position = -1;
-    if (!fkColInfo.CanImplyFromNavigationProperty() || fkColInfo.AppendToEnd())
-        return SUCCESS;
-
-    PropertyMapCP precedingPropMap = fkColInfo.GetPropertyMapBeforeNavProp();
-    std::vector<DbColumn const*> precedingCols;
-    if (precedingPropMap != nullptr)
-        precedingPropMap->GetColumns(precedingCols, table);
-
-    bool isNeighborColumnPreceeding = true;
-    DbColumn const* neighborColumn = nullptr;
-    if (!precedingCols.empty())
-        neighborColumn = precedingCols.back();
-    else
-        {
-        PropertyMapCP succeedingPropMap = fkColInfo.GetPropertyMapAfterNavProp();
-        std::vector<DbColumn const*> succeedingCols;
-        if (succeedingPropMap != nullptr)
-            succeedingPropMap->GetColumns(succeedingCols, table);
-
-        if (!succeedingCols.empty())
-            {
-            neighborColumn = succeedingCols[0];
-            isNeighborColumnPreceeding = false;
-            }
-        }
-
-    if (neighborColumn == nullptr)
-        {
-        DbColumn const* unused = nullptr;
-        position = table.TryGetECClassIdColumn(unused) ? 2 : 1;
-        return SUCCESS;
-        }
-
-    int i = 0;
-    for (DbColumn const* col : table.GetColumns())
-        {
-        if (col == neighborColumn)
-            break;
-
-        i++;
-        }
-
-    if (isNeighborColumnPreceeding)
-        position = i + 1;
-    else
-        position = i;
-
-    return SUCCESS;
-    }
-
-//************************** RelationshipClassLinkTableMap *****************************************
-/*---------------------------------------------------------------------------------**//**
-* @bsimethod                                   Ramanujam.Raman                   06/12
-+---------------+---------------+---------------+---------------+---------------+------*/
-RelationshipClassLinkTableMap::RelationshipClassLinkTableMap(ECRelationshipClassCR ecRelClass, ECDbMap const& ecDbMap, ECDbMapStrategy const& mapStrategy, bool setIsDirty)
-    : RelationshipClassMap(Type::RelationshipLinkTable, ecRelClass, ecDbMap, mapStrategy, setIsDirty)
-    {}
-
-//---------------------------------------------------------------------------------------
-//@bsimethod                                   Ramanujam.Raman                   06 / 12
-//---------------------------------------------------------------------------------------
-MappingStatus RelationshipClassLinkTableMap::_Map(SchemaImportContext& context, ClassMappingInfo const& classMapInfo)
-    {
-    BeAssert(!GetMapStrategy().IsForeignKeyMapping() &&
-             "RelationshipClassLinkTableMap is not meant to be used with other map strategies.");
-    BeAssert(GetRelationshipClass().GetStrength() != StrengthType::Embedding && "Should have been caught already in ClassMapInfo");
-
-    MappingStatus stat = DoMapPart1(context, classMapInfo);
-    if (stat != MappingStatus::Success)
-        return stat;
-
-    BeAssert(dynamic_cast<RelationshipMappingInfo const*> (&classMapInfo) != nullptr);
-    RelationshipMappingInfo const& relationClassMapInfo = static_cast<RelationshipMappingInfo const&> (classMapInfo);
-
-    ECRelationshipClassCR relationshipClass = GetRelationshipClass();
-    ECRelationshipConstraintCR sourceConstraint = relationshipClass.GetSource();
-    ECRelationshipConstraintCR targetConstraint = relationshipClass.GetTarget();
-
-    //**** Constraint columns and prop maps
-    bool addSourceECClassIdColumnToTable = false;
-    ECClassId defaultSourceECClassId;
-    DetermineConstraintClassIdColumnHandling(addSourceECClassIdColumnToTable, defaultSourceECClassId, sourceConstraint);
-
-    bool addTargetECClassIdColumnToTable = false;
-    ECClassId defaultTargetECClassId;
-    DetermineConstraintClassIdColumnHandling(addTargetECClassIdColumnToTable, defaultTargetECClassId, targetConstraint);
-    stat = CreateConstraintPropMaps(relationClassMapInfo, addSourceECClassIdColumnToTable, defaultSourceECClassId, addTargetECClassIdColumnToTable, defaultTargetECClassId);
-    if (stat != MappingStatus::Success)
-        return stat;
-
-    stat = DoMapPart2(context, classMapInfo);
-    if (stat != MappingStatus::Success)
-        return stat;
-
-    if (GetPrimaryTable().GetType() != DbTable::Type::Existing &&
-        classMapInfo.GetBaseClassMap() == nullptr) //if subclass we must not create any FK anymore, as the base class mapping did that already
-        {
-        RelationshipMappingInfo const& relationClassMapInfo = static_cast<RelationshipMappingInfo const&> (classMapInfo);
-
-        //Create FK from Source-Primary to LinkTable
-        DbTable const* sourceTable = *relationClassMapInfo.GetSourceTables().begin();
-        DbColumn const* fkColumn = GetSourceECInstanceIdPropMap()->GetSingleColumn();
-        DbColumn const* referencedColumn = sourceTable->GetFilteredColumnFirst(DbColumn::Kind::ECInstanceId);
-        GetPrimaryTable().CreateForeignKeyConstraint(*fkColumn, *referencedColumn, ForeignKeyDbConstraint::ActionType::Cascade, ForeignKeyDbConstraint::ActionType::NotSpecified);
-
-        //Create FK from Target-Primary to LinkTable
-        DbTable const* targetTable = *relationClassMapInfo.GetTargetTables().begin();
-        fkColumn = GetTargetECInstanceIdPropMap()->GetSingleColumn();
-        referencedColumn = targetTable->GetFilteredColumnFirst(DbColumn::Kind::ECInstanceId);
-        GetPrimaryTable().CreateForeignKeyConstraint(*fkColumn, *referencedColumn, ForeignKeyDbConstraint::ActionType::Cascade, ForeignKeyDbConstraint::ActionType::NotSpecified);
-        }
-
-
-    AddIndices(context, classMapInfo);
-    return MappingStatus::Success;
-    }
-
-//---------------------------------------------------------------------------------------
-//@bsimethod                                   Affan.Khan                         04 / 15
-//---------------------------------------------------------------------------------------
-DbColumn* RelationshipClassLinkTableMap::ConfigureForeignECClassIdKey(RelationshipMappingInfo const& mapInfo, ECRelationshipEnd relationshipEnd)
-    {
-    DbColumn* endECClassIdColumn = nullptr;
-    ECRelationshipClassCP relationship = mapInfo.GetECClass().GetRelationshipClassCP();
-    BeAssert(relationship != nullptr);
-    ECRelationshipConstraintCR foreignEndConstraint = relationshipEnd == ECRelationshipEnd_Source ? relationship->GetSource() : relationship->GetTarget();
-    ECEntityClass const* foreignEndClass = foreignEndConstraint.GetClasses()[0];
-    ClassMap const* foreignEndClassMap = GetECDbMap().GetClassMap(*foreignEndClass);
-    size_t foreignEndTableCount = GetECDbMap().GetTableCountOnRelationshipEnd(foreignEndConstraint);
-
-    DbColumn::Kind columnId = relationshipEnd == ECRelationshipEnd::ECRelationshipEnd_Source ? DbColumn::Kind::SourceECClassId : DbColumn::Kind::TargetECClassId;
-    RelationshipEndColumns const& constraintColumnsMapping = GetEndColumnsMapping(mapInfo, relationshipEnd);
-    Utf8String columnName(constraintColumnsMapping.GetECClassIdColumnName());
-    if (columnName.empty())
-        {
-        if (!GetConstraintECClassIdColumnName(columnName, relationshipEnd, GetPrimaryTable()))
-            return nullptr;
-        }
-
-    if (ConstraintIncludesAnyClass(foreignEndConstraint.GetConstraintClasses()) || foreignEndTableCount > 1)
-        {
-        //! We will create ECClassId column in this case
-        endECClassIdColumn = CreateConstraintColumn(columnName.c_str(), columnId, PersistenceType::Persisted);
-        BeAssert(endECClassIdColumn != nullptr);
-        }
-    else
-        {
-        //! We will use JOIN to otherTable to get the ECClassId (if any)
-        endECClassIdColumn = const_cast<DbColumn*>(foreignEndClassMap->GetPrimaryTable().GetFilteredColumnFirst(DbColumn::Kind::ECClassId));
-        if (endECClassIdColumn == nullptr)
-            endECClassIdColumn = CreateConstraintColumn(columnName.c_str(), columnId, PersistenceType::Virtual);
-        }
-
-    return endECClassIdColumn;
-    }
-
-//---------------------------------------------------------------------------------------
-//@bsimethod                                   Affan.Khan                         1 / 16
-//---------------------------------------------------------------------------------------
-RelationshipClassMap::ReferentialIntegrityMethod RelationshipClassLinkTableMap::_GetDataIntegrityEnforcementMethod() const
-    {
-    if (GetPrimaryTable().GetType() == DbTable::Type::Existing)
-        return ReferentialIntegrityMethod::None;
-
-    size_t nSourceTables = GetECDbMap().GetTableCountOnRelationshipEnd(GetRelationshipClass().GetSource());
-    size_t nTargetTables = GetECDbMap().GetTableCountOnRelationshipEnd(GetRelationshipClass().GetTarget());
-
-    if (GetRelationshipClass().GetStrength() == StrengthType::Referencing ||
-        GetRelationshipClass().GetStrength() == StrengthType::Holding)
-        {
-        if (nSourceTables == 1 && nTargetTables == 1)
-            {
-            return ReferentialIntegrityMethod::ForeignKey;
-            }
-        }
-
-    BeAssert(false && "Trigger not supported");
-    return ReferentialIntegrityMethod::Trigger;
-    }
-
-//---------------------------------------------------------------------------------------
-// @bsimethod                                               Krischan.Eberle       11/2013
-//+---------------+---------------+---------------+---------------+---------------+------
-MappingStatus RelationshipClassLinkTableMap::CreateConstraintPropMaps(RelationshipMappingInfo const& mapInfo, bool addSourceECClassIdColumnToTable, ECClassId defaultSourceECClassId,
-    bool addTargetECClassIdColumnToTable, ECClassId defaultTargetECClassId)
-    {
-    //**** SourceECInstanceId prop map 
-    Utf8String columnName(mapInfo.GetColumnsMapping(ECRelationshipEnd_Source).GetECInstanceIdColumnName());
-    if (columnName.empty())
-        {
-        if (!GetConstraintECInstanceIdColumnName(columnName, ECRelationshipEnd_Source, GetPrimaryTable()))
-            return MappingStatus::Error;
-        }
-
-    auto sourceECInstanceIdColumn = CreateConstraintColumn(columnName.c_str(), DbColumn::Kind::SourceECInstanceId, PersistenceType::Persisted);
-    if (sourceECInstanceIdColumn == nullptr)
-        return MappingStatus::Error;
-
-    auto sourceECInstanceIdPropMap = RelationshipConstraintECInstanceIdPropertyMap::Create(ECRelationshipEnd_Source, Schemas(), {sourceECInstanceIdColumn});
-    PRECONDITION(sourceECInstanceIdPropMap.IsValid(), MappingStatus::Error);
-    sourceECInstanceIdPropMap->FindOrCreateColumnsInTable(*this);
-    if (GetPropertyMapsR().AddPropertyMap(sourceECInstanceIdPropMap) != SUCCESS)
-        return MappingStatus::Error;
-
-    m_sourceConstraintMap.SetECInstanceIdPropMap(sourceECInstanceIdPropMap.get());
-
-    //**** SourceECClassId prop map
-    auto sourceECClassIdColumn = ConfigureForeignECClassIdKey(mapInfo, ECRelationshipEnd_Source);
-    auto sourceECClassIdColumnAlias = sourceECClassIdColumn->GetName().EqualsI(ECDbSystemSchemaHelper::SOURCEECCLASSID_PROPNAME) == true ? nullptr : ECDbSystemSchemaHelper::SOURCEECCLASSID_PROPNAME;
-    auto sourceECClassIdPropMap = RelConstraintECClassIdPropertyMap::Create(ECRelationshipEnd_Source, Schemas(), {sourceECClassIdColumn}, defaultSourceECClassId, *this, sourceECClassIdColumnAlias);
-    PRECONDITION(sourceECClassIdPropMap.IsValid(), MappingStatus::Error);
-    sourceECClassIdPropMap->FindOrCreateColumnsInTable(*this);
-    if (GetPropertyMapsR().AddPropertyMap(sourceECClassIdPropMap) != SUCCESS)
-        return MappingStatus::Error;
-
-    m_sourceConstraintMap.SetECClassIdPropMap(sourceECClassIdPropMap.get());
-
-
-    //**** TargetECInstanceId prop map 
-    columnName = mapInfo.GetColumnsMapping(ECRelationshipEnd_Target).GetECInstanceIdColumnName();
-    if (columnName.empty())
-        {
-        if (!GetConstraintECInstanceIdColumnName(columnName, ECRelationshipEnd_Target, GetPrimaryTable()))
-            return MappingStatus::Error;
-        }
-
-    auto targetECInstanceIdColumn = CreateConstraintColumn(columnName.c_str(), DbColumn::Kind::TargetECInstanceId, PersistenceType::Persisted);
-    if (targetECInstanceIdColumn == nullptr)
-        return MappingStatus::Error;
-
-    auto targetECInstanceIdPropMap = RelationshipConstraintECInstanceIdPropertyMap::Create(ECRelationshipEnd_Target, Schemas(), {targetECInstanceIdColumn});
-    PRECONDITION(targetECInstanceIdPropMap.IsValid(), MappingStatus::Error);
-    targetECInstanceIdPropMap->FindOrCreateColumnsInTable(*this);
-    if (GetPropertyMapsR().AddPropertyMap(targetECInstanceIdPropMap) != SUCCESS)
-        return MappingStatus::Error;
-
-    m_targetConstraintMap.SetECInstanceIdPropMap(targetECInstanceIdPropMap.get());
-
-
-    //**** TargetECClassId prop map
-    auto targetECClassIdColumn = ConfigureForeignECClassIdKey(mapInfo, ECRelationshipEnd_Target);
-    auto targetECClassIdColumnAlias = targetECClassIdColumn->GetName().EqualsI(ECDbSystemSchemaHelper::TARGETECCLASSID_PROPNAME) == true ? nullptr : ECDbSystemSchemaHelper::TARGETECCLASSID_PROPNAME;
-    auto targetECClassIdPropMap = RelConstraintECClassIdPropertyMap::Create(ECRelationshipEnd_Target, Schemas(), {targetECClassIdColumn}, defaultTargetECClassId, *this, targetECClassIdColumnAlias);
-    if (targetECClassIdPropMap == nullptr)
-        {
-        BeAssert(targetECClassIdPropMap != nullptr);
-        return MappingStatus::Error;
-        }
-
-    targetECClassIdPropMap->FindOrCreateColumnsInTable(*this);
-    if (GetPropertyMapsR().AddPropertyMap(targetECClassIdPropMap) != SUCCESS)
-        return MappingStatus::Error;
-
-    m_targetConstraintMap.SetECClassIdPropMap(targetECClassIdPropMap.get());
-
-    return MappingStatus::Success;
-    }
-
-/*---------------------------------------------------------------------------------**//**
-* @bsimethod                                   Affan.Khan                            09/12
-+---------------+---------------+---------------+---------------+---------------+------*/
-void RelationshipClassLinkTableMap::AddIndices(SchemaImportContext& schemaImportContext, ClassMappingInfo const& mapInfo)
-    {
-    if (GetPrimaryTable().GetType() == DbTable::Type::Existing)
-        return;
-
-    BeAssert(dynamic_cast<RelationshipMappingInfo const*> (&mapInfo) != nullptr);
-    RelationshipMappingInfo const& relationshipClassMapInfo = static_cast<RelationshipMappingInfo const&> (mapInfo);
-
-    RelationshipMappingInfo::Cardinality cardinality = relationshipClassMapInfo.GetCardinality();
-    const bool enforceUniqueness = !relationshipClassMapInfo.AllowDuplicateRelationships();
-
-    // Add indices on the source and target based on cardinality
-    bool sourceIsUnique = enforceUniqueness;
-    bool targetIsUnique = enforceUniqueness;
-
-    switch (cardinality)
-        {
-        //the many side can be unique, but the one side must never be unique
-            case RelationshipMappingInfo::Cardinality::OneToMany:
-                sourceIsUnique = false;
-                break;
-            case RelationshipMappingInfo::Cardinality::ManyToOne:
-                targetIsUnique = false;
-                break;
-
-            case RelationshipMappingInfo::Cardinality::ManyToMany:
-                sourceIsUnique = false;
-                targetIsUnique = false;
-                break;
-            default:
-                break;
-        }
-
-    AddIndex(schemaImportContext, RelationshipIndexSpec::Source, sourceIsUnique);
-    AddIndex(schemaImportContext, RelationshipIndexSpec::Target, targetIsUnique);
-
-    if (enforceUniqueness)
-        AddIndex(schemaImportContext, RelationshipClassLinkTableMap::RelationshipIndexSpec::SourceAndTarget, true);
-    }
-
-
-/*---------------------------------------------------------------------------------**//**
-* @bsimethod                                   Ramanujam.Raman                   04/13
-+---------------+---------------+---------------+---------------+---------------+------*/
-void RelationshipClassLinkTableMap::AddIndex(SchemaImportContext& schemaImportContext, RelationshipIndexSpec spec, bool isUniqueIndex)
-    {
-    // Setup name of the index
-    Utf8String name;
-    if (isUniqueIndex)
-        name.append("uix_");
-    else
-        name.append("ix_");
-
-    name.append(GetClass().GetSchema().GetNamespacePrefix()).append("_").append(GetClass().GetName()).append("_");
-
-    switch (spec)
-        {
-            case RelationshipIndexSpec::Source:
-                name.append("source");
-                break;
-            case RelationshipIndexSpec::Target:
-                name.append("target");
-                break;
-            case RelationshipIndexSpec::SourceAndTarget:
-                name.append("sourcetarget");
-                break;
-            default:
-                BeAssert(false);
-                break;
-        }
-
-    auto sourceECInstanceIdColumn = GetSourceECInstanceIdPropMap()->GetSingleColumn();
-    auto sourceECClassIdColumn = GetSourceECClassIdPropMap()->IsMappedToClassMapTables() ? GetSourceECClassIdPropMap()->GetSingleColumn() : nullptr;
-    auto targetECInstanceIdColumn = GetTargetECInstanceIdPropMap()->GetSingleColumn();
-    auto targetECClassIdColumn = GetTargetECClassIdPropMap()->IsMappedToClassMapTables() ? GetTargetECClassIdPropMap()->GetSingleColumn() : nullptr;
-
-    std::vector<DbColumn const*> columns;
-    switch (spec)
-        {
-            case RelationshipIndexSpec::Source:
-                GenerateIndexColumnList(columns, sourceECInstanceIdColumn, sourceECClassIdColumn, nullptr, nullptr);
-                break;
-            case RelationshipIndexSpec::Target:
-                GenerateIndexColumnList(columns, targetECInstanceIdColumn, targetECClassIdColumn, nullptr, nullptr);
-                break;
-
-            case RelationshipIndexSpec::SourceAndTarget:
-                GenerateIndexColumnList(columns, sourceECInstanceIdColumn, sourceECClassIdColumn, targetECInstanceIdColumn, targetECClassIdColumn);
-                break;
-
-            default:
-                BeAssert(false);
-                break;
-        }
-
-    GetECDbMap().GetDbSchemaR().CreateIndex(GetPrimaryTable(), name.c_str(), isUniqueIndex, columns, false,
-                                            true, GetClass().GetId(),
-                                            //if a partial index is created, it must only apply to this class,
-                                            //not to subclasses, as constraints are not inherited by relationships
-                                            false);
-    }
-
-/*---------------------------------------------------------------------------------**//**
-* @bsimethod                                   Ramanujam.Raman                   04/13
-+---------------+---------------+---------------+---------------+---------------+------*/
-void RelationshipClassLinkTableMap::GenerateIndexColumnList(std::vector<DbColumn const*>& columns, DbColumn const* col1, DbColumn const* col2, DbColumn const* col3, DbColumn const* col4)
-    {
-    if (nullptr != col1 && col1->GetPersistenceType() == PersistenceType::Persisted)
-        columns.push_back(col1);
-
-    if (nullptr != col2 && col2->GetPersistenceType() == PersistenceType::Persisted)
-        columns.push_back(col2);
-
-    if (nullptr != col3 && col3->GetPersistenceType() == PersistenceType::Persisted)
-        columns.push_back(col3);
-
-    if (nullptr != col4 && col4->GetPersistenceType() == PersistenceType::Persisted)
-        columns.push_back(col4);
-    }
-
-
-
-/*---------------------------------------------------------------------------------**//**
-* @bsimethod                                   Ramanujam.Raman                   09/12
-+---------------+---------------+---------------+---------------+---------------+------*/
-bool RelationshipClassLinkTableMap::GetConstraintECInstanceIdColumnName(Utf8StringR columnName, ECRelationshipEnd relationshipEnd, DbTable const& table) const
-    {
-    if (columnName.empty())
-        columnName = (relationshipEnd == ECRelationshipEnd_Source) ? ECDbSystemSchemaHelper::SOURCEECINSTANCEID_PROPNAME : ECDbSystemSchemaHelper::TARGETECINSTANCEID_PROPNAME;
-
-    if (table.FindColumn(columnName.c_str()) == nullptr)
-        return true;
-
-    if (GetMapStrategy().GetStrategy() == ECDbMapStrategy::Strategy::SharedTable || GetMapStrategy().GetStrategy() == ECDbMapStrategy::Strategy::ExistingTable)
-        return true;
-
-    //Following error occure in Upgrading ECSchema but is not fatal.
-    LOG.errorv("Table %s already contains column named %s. ECRelationship %s has failed to map.",
-               table.GetName().c_str(), columnName.c_str(), GetClass().GetFullName());
-    return false;
-    }
-
-/*---------------------------------------------------------------------------------**//**
-* @bsimethod                                   Ramanujam.Raman                   09/12
-+---------------+---------------+---------------+---------------+---------------+------*/
-bool RelationshipClassLinkTableMap::GetConstraintECClassIdColumnName(Utf8StringR columnName, ECRelationshipEnd relationshipEnd, DbTable const& table) const
-    {
-    if (columnName.empty())
-        columnName = (relationshipEnd == ECRelationshipEnd_Source) ? ECDbSystemSchemaHelper::SOURCEECCLASSID_PROPNAME : ECDbSystemSchemaHelper::TARGETECCLASSID_PROPNAME;
-
-    if (table.FindColumn(columnName.c_str()) == nullptr)
-        return true;
-
-    if (GetMapStrategy().GetStrategy() == ECDbMapStrategy::Strategy::SharedTable || GetMapStrategy().GetStrategy() == ECDbMapStrategy::Strategy::ExistingTable)
-        return true;
-
-    //Following error occurs in Upgrading ECSchema but is not fatal.
-    LOG.errorv("Table %s already contains column named %s. ECRelationship %s has failed to map.",
-               table.GetName().c_str(), columnName.c_str(), GetClass().GetFullName());
-    return false;
-    }
-
-/*---------------------------------------------------------------------------------**//**
-* @bsimethod                                   Affan.Khan                   01/15
-+---------------+---------------+---------------+---------------+---------------+------*/
-<<<<<<< HEAD
-BentleyStatus RelationshipClassLinkTableMap::_Load(std::set<ClassMap const*>& loadGraph, ClassMapLoadContext& ctx, ClassDbMapping const& mapInfo, ClassMap const* baseClassMap)
-    {
-    if (ClassMap::_Load(loadGraph, ctx, mapInfo, baseClassMap) != BentleyStatus::SUCCESS)
-=======
-BentleyStatus RelationshipClassLinkTableMap::_Load(ClassMapLoadContext& ctx, DbClassMapLoadContext const& mapInfo)
-    {
-    if (ClassMap::_Load(ctx, mapInfo) != BentleyStatus::SUCCESS)
->>>>>>> 96d0e200
-        return ERROR;
-
-    ECRelationshipClassCR relationshipClass = GetRelationshipClass();
-    auto const& sourceConstraint = relationshipClass.GetSource();
-    auto const& targetConstraint = relationshipClass.GetTarget();
-
-    ECClassId defaultSourceECClassId = sourceConstraint.GetClasses().empty() ? ECClassId() : sourceConstraint.GetClasses().front()->GetId();
-    ECClassId defaultTargetECClassId = targetConstraint.GetClasses().empty() ? ECClassId() : targetConstraint.GetClasses().front()->GetId();
-
-    auto pm = mapInfo.FindColumnByAccessString(ECDbSystemSchemaHelper::SOURCEECINSTANCEID_PROPNAME);
-    if (pm == nullptr)
-        {
-        BeAssert(false && "Failed to deserialize property map");
-        return ERROR;
-        }
-
-
-<<<<<<< HEAD
-    auto sourceECInstanceIdPropMap = RelationshipConstraintECInstanceIdPropertyMap::Create(ECRelationshipEnd_Source, Schemas(), pm->GetColumns());
-=======
-    auto sourceECInstanceIdPropMap = ECInstanceIdRelationshipConstraintPropertyMap::Create(ECRelationshipEnd_Source, Schemas(), *pm);
->>>>>>> 96d0e200
-    PRECONDITION(sourceECInstanceIdPropMap.IsValid(), BentleyStatus::ERROR);
-    if (GetPropertyMapsR().AddPropertyMap(sourceECInstanceIdPropMap) != SUCCESS)
-        return ERROR;
-
-    m_sourceConstraintMap.SetECInstanceIdPropMap(sourceECInstanceIdPropMap.get());
-
-
-    pm = mapInfo.FindColumnByAccessString( ECDbSystemSchemaHelper::SOURCEECCLASSID_PROPNAME);
-    if (pm == nullptr)
-        {
-        BeAssert(false && "Failed to deserialize property map");
-        return ERROR;
-        }
-
-
-<<<<<<< HEAD
-    auto sourceECClassIdPropMap = RelConstraintECClassIdPropertyMap::Create(ECRelationshipEnd_Source, Schemas(), pm->GetColumns(), defaultSourceECClassId, *this, ECDbSystemSchemaHelper::SOURCEECCLASSID_PROPNAME);
-=======
-    auto sourceECClassIdPropMap = ECClassIdRelationshipConstraintPropertyMap::Create(ECRelationshipEnd_Source, Schemas(), *pm, defaultSourceECClassId, *this, ECDbSystemSchemaHelper::SOURCEECCLASSID_PROPNAME);
->>>>>>> 96d0e200
-    PRECONDITION(sourceECClassIdPropMap.IsValid(), ERROR);
-    if (GetPropertyMapsR().AddPropertyMap(sourceECClassIdPropMap) != SUCCESS)
-        return ERROR;
-
-    m_sourceConstraintMap.SetECClassIdPropMap(sourceECClassIdPropMap.get());
-
-    pm = mapInfo.FindColumnByAccessString( ECDbSystemSchemaHelper::TARGETECINSTANCEID_PROPNAME);
-    if (pm == nullptr)
-        {
-        BeAssert(false && "Failed to deserialize property map");
-        return ERROR;
-        }
-
-<<<<<<< HEAD
-    auto targetECInstanceIdPropMap = RelationshipConstraintECInstanceIdPropertyMap::Create(ECRelationshipEnd_Target, Schemas(), pm->GetColumns());
-=======
-    auto targetECInstanceIdPropMap = ECInstanceIdRelationshipConstraintPropertyMap::Create(ECRelationshipEnd_Target, Schemas(), *pm);
->>>>>>> 96d0e200
-    PRECONDITION(targetECInstanceIdPropMap.IsValid(), BentleyStatus::ERROR);
-    if (GetPropertyMapsR().AddPropertyMap(targetECInstanceIdPropMap) != SUCCESS)
-        return ERROR;
-
-    m_targetConstraintMap.SetECInstanceIdPropMap(targetECInstanceIdPropMap.get());
-
-    pm = mapInfo.FindColumnByAccessString( ECDbSystemSchemaHelper::TARGETECCLASSID_PROPNAME);
-    if (pm == nullptr)
-        {
-        BeAssert(false && "Failed to deserialize property map");
-        return ERROR;
-        }
-
-<<<<<<< HEAD
-    auto targetECClassIdPropMap = RelConstraintECClassIdPropertyMap::Create(ECRelationshipEnd_Target, Schemas(), pm->GetColumns(), defaultTargetECClassId, *this, ECDbSystemSchemaHelper::TARGETECCLASSID_PROPNAME);
-=======
-    auto targetECClassIdPropMap = ECClassIdRelationshipConstraintPropertyMap::Create(ECRelationshipEnd_Target, Schemas(), *pm, defaultTargetECClassId, *this, ECDbSystemSchemaHelper::TARGETECCLASSID_PROPNAME);
->>>>>>> 96d0e200
-    PRECONDITION(targetECClassIdPropMap.IsValid(), BentleyStatus::ERROR);
-    if (GetPropertyMapsR().AddPropertyMap(targetECClassIdPropMap) != SUCCESS)
-        return ERROR;
-
-    m_targetConstraintMap.SetECClassIdPropMap(targetECClassIdPropMap.get());
-
-    return BentleyStatus::SUCCESS;
-    }
-
-END_BENTLEY_SQLITE_EC_NAMESPACE
+/*--------------------------------------------------------------------------------------+
+|
+|     $Source: ECDb/RelationshipClassMap.cpp $
+|
+|  $Copyright: (c) 2016 Bentley Systems, Incorporated. All rights reserved. $
+|
++--------------------------------------------------------------------------------------*/
+#include "ECDbPch.h"
+
+using namespace std;
+USING_NAMESPACE_BENTLEY_EC
+
+BEGIN_BENTLEY_SQLITE_EC_NAMESPACE
+
+//************************ RelationshipClassMap **********************************
+//---------------------------------------------------------------------------------------
+// @bsimethod                                 Krischan.Eberle                    12/2013
+//---------------------------------------------------------------------------------------
+/*---------------------------------------------------------------------------------**//**
+* @bsimethod                                   Ramanujam.Raman                   06/12
++---------------+---------------+---------------+---------------+---------------+------*/
+RelationshipClassMap::RelationshipClassMap(Type type, ECRelationshipClassCR ecRelClass, ECDbMap const& ecDbMap, ECDbMapStrategy const& mapStrategy, bool setIsDirty)
+    : ClassMap(type, ecRelClass, ecDbMap, mapStrategy, setIsDirty),
+    m_sourceConstraintMap(ecDbMap, ecRelClass.GetId(), ECRelationshipEnd_Source, ecRelClass.GetSource()),
+    m_targetConstraintMap(ecDbMap, ecRelClass.GetId(), ECRelationshipEnd_Target, ecRelClass.GetTarget())
+    {}
+
+//---------------------------------------------------------------------------------------
+// @bsimethod                                 Krischan.Eberle                    11/2013
+//---------------------------------------------------------------------------------------
+DbColumn* RelationshipClassMap::CreateConstraintColumn(Utf8CP columnName, DbColumn::Kind columnId, PersistenceType persType)
+    {
+    DbTable& table = GetPrimaryTable();
+    const bool wasEditMode = table.GetEditHandle().CanEdit();
+    if (!wasEditMode)
+        table.GetEditHandleR().BeginEdit();
+
+    DbColumn* column = table.FindColumnP(columnName);
+    if (column != nullptr)
+        {
+        if (!Enum::Intersects(column->GetKind(), columnId))
+            column->AddKind(columnId);
+
+        return column;
+        }
+
+    persType = table.IsOwnedByECDb() ? persType : PersistenceType::Virtual;
+    //Following protect creating virtual id/fk columns in persisted tables.
+    if (table.GetPersistenceType() == PersistenceType::Persisted)
+        {
+        if (persType == PersistenceType::Virtual)
+            {
+            if (columnId == DbColumn::Kind::SourceECInstanceId || columnId == DbColumn::Kind::TargetECInstanceId)
+                {
+                BeAssert(false);
+                return nullptr;
+                }
+            }
+        }
+    column = table.CreateColumn(columnName, DbColumn::Type::Integer, columnId, persType);
+
+    if (!wasEditMode)
+        table.GetEditHandleR().EndEdit();
+
+    return column;
+    }
+
+//---------------------------------------------------------------------------------------
+// @bsimethod                                 Affan.Khan                        12/13
+//---------------------------------------------------------------------------------------
+//static
+bool RelationshipClassMap::ConstraintIncludesAnyClass(ECN::ECRelationshipConstraintClassList const& constraintClasses)
+    {
+    for (ECRelationshipConstraintClassCP constraintClass : constraintClasses)
+        {
+        if (IsAnyClass(constraintClass->GetClass()))
+            return true;
+        }
+
+    return false;
+    }
+
+//---------------------------------------------------------------------------------------
+// @bsimethod                                 Krischan.Eberle                    01/2014
+//---------------------------------------------------------------------------------------
+void RelationshipClassMap::DetermineConstraintClassIdColumnHandling(bool& addConstraintClassIdColumnNeeded, ECN::ECClassId& defaultConstraintClassId, ECRelationshipConstraintCR constraint) const
+    {
+    //A constraint class id column is needed if 
+    // * the map strategy implies that multiple classes are stored in the same table or
+    // * the constraint includes the AnyClass or 
+    // * it has more than one classes including subclasses in case of a polymorphic constraint. 
+    //So we first determine whether a constraint class id column is needed
+    ECRelationshipConstraintClassList const& constraintClasses = constraint.GetConstraintClasses();
+    addConstraintClassIdColumnNeeded = constraintClasses.size() > 1 || ConstraintIncludesAnyClass(constraintClasses);
+    //if constraint is polymorphic, and if addConstraintClassIdColumnNeeded is not true yet,
+    //we also need to check if the constraint classes have subclasses. If there is at least one, addConstraintClassIdColumnNeeded
+    //is set to true;
+    if (!addConstraintClassIdColumnNeeded && constraint.GetIsPolymorphic())
+        addConstraintClassIdColumnNeeded = true;
+
+    //if no class id column on the end is required, store the class id directly so that it can be used as literal in the native SQL
+    if (!addConstraintClassIdColumnNeeded)
+        {
+        BeAssert(constraintClasses.size() == 1);
+        ECRelationshipConstraintClassCP constraintClass = constraintClasses[0];
+        BeAssert(constraintClass->GetClass().HasId());
+        defaultConstraintClassId = constraintClass->GetClass().GetId();
+        }
+    else
+        defaultConstraintClassId = ECClassId();
+    }
+
+//---------------------------------------------------------------------------------------
+// @bsimethod                                                    Krischan.Eberle  07/2014
+//---------------------------------------------------------------------------------------
+RelationshipConstraintMap const& RelationshipClassMap::GetConstraintMap(ECN::ECRelationshipEnd constraintEnd) const
+    {
+    return constraintEnd == ECRelationshipEnd_Source ? m_sourceConstraintMap : m_targetConstraintMap;
+    }
+
+//---------------------------------------------------------------------------------------
+// @bsimethod                                                    Krischan.Eberle  02/2016
+//---------------------------------------------------------------------------------------
+RelationshipConstraintMap& RelationshipClassMap::GetConstraintMapR(ECN::ECRelationshipEnd constraintEnd)
+    {
+    return constraintEnd == ECRelationshipEnd_Source ? m_sourceConstraintMap : m_targetConstraintMap;
+    }
+
+
+//---------------------------------------------------------------------------------------
+// @bsimethod                                                    Krischan.Eberle  06/2015
+//---------------------------------------------------------------------------------------
+//static
+RelationshipEndColumns const& RelationshipClassMap::GetEndColumnsMapping(RelationshipMappingInfo const& info, ECN::ECRelationshipEnd end)
+    {
+    return info.GetColumnsMapping(end);
+    }
+
+//---------------------------------------------------------------------------------------
+// @bsimethod                                 Krischan.Eberle                    11/2013
+//---------------------------------------------------------------------------------------
+PropertyMapCP RelationshipClassMap::GetConstraintECInstanceIdPropMap(ECRelationshipEnd constraintEnd) const
+    {
+    if (constraintEnd == ECRelationshipEnd_Source)
+        return GetSourceECInstanceIdPropMap();
+    else
+        return GetTargetECInstanceIdPropMap();
+    }
+
+//---------------------------------------------------------------------------------------
+// @bsimethod                                 Krischan.Eberle                    11/2013
+//---------------------------------------------------------------------------------------
+RelConstraintECClassIdPropertyMap const* RelationshipClassMap::GetConstraintECClassIdPropMap(ECRelationshipEnd constraintEnd) const
+    {
+    if (constraintEnd == ECRelationshipEnd_Source)
+        return GetSourceECClassIdPropMap();
+    else
+        return GetTargetECClassIdPropMap();
+    }
+
+
+//---------------------------------------------------------------------------------------
+// @bsimethod                                 Affan.Khan                    02/2016
+//---------------------------------------------------------------------------------------
+bool RelationshipClassMap::_RequiresJoin(ECN::ECRelationshipEnd endPoint) const
+    {
+    RelConstraintECClassIdPropertyMap const* referencedEndClassIdPropertyMap = endPoint == ECN::ECRelationshipEnd::ECRelationshipEnd_Source ? GetSourceECClassIdPropMap() : GetTargetECClassIdPropMap();
+    return !referencedEndClassIdPropertyMap->IsVirtual() && !referencedEndClassIdPropertyMap->IsMappedToClassMapTables();
+    }
+
+//************************ RelationshipConstraintMap ******************************************
+//---------------------------------------------------------------------------------------
+// @bsimethod                                 Krischan.Eberle                    07/2014
+//---------------------------------------------------------------------------------------
+RelationshipConstraintMap::RelationshipConstraintMap(ECDbMap const& ecdbMap, ECN::ECClassId const& relClassId, ECN::ECRelationshipEnd constraintEnd, ECN::ECRelationshipConstraintCR constraint) : m_ecdbMap(ecdbMap), m_relClassId(relClassId), m_constraintEnd(constraintEnd), m_constraint(constraint), m_ecInstanceIdPropMap(nullptr), m_ecClassIdPropMap(nullptr)
+    {
+    m_anyClassMatches = RelationshipClassMap::ConstraintIncludesAnyClass(m_constraint.GetConstraintClasses());
+    }
+
+
+//---------------------------------------------------------------------------------------
+// @bsimethod                                 Krischan.Eberle                    07/2014
+//---------------------------------------------------------------------------------------
+bool RelationshipConstraintMap::ClassIdMatchesConstraint(ECN::ECClassId candidateClassId) const
+    {
+    if (m_anyClassMatches)
+        return true;
+
+    bmap<ECN::ECClassId, LightweightCache::RelationshipEnd> const& constraintClassIds = m_ecdbMap.GetLightweightCache().GetConstraintClassesForRelationshipClass(m_relClassId);
+    auto it = constraintClassIds.find(candidateClassId);
+    if (it == constraintClassIds.end())
+        return false;
+
+    const LightweightCache::RelationshipEnd requiredEnd = m_constraintEnd == ECRelationshipEnd::ECRelationshipEnd_Source ? LightweightCache::RelationshipEnd::Source : LightweightCache::RelationshipEnd::Target;
+    const LightweightCache::RelationshipEnd actualEnd = it->second;
+    return actualEnd == LightweightCache::RelationshipEnd::Both || actualEnd == requiredEnd;
+    }
+
+//---------------------------------------------------------------------------------------
+// @bsimethod                                 Krischan.Eberle                    06/2016
+//---------------------------------------------------------------------------------------
+bool RelationshipConstraintMap::TryGetSingleClassIdFromConstraint(ECClassId& constraintClassId) const
+    {
+    if (m_anyClassMatches)
+        return false;
+
+    bmap<ECClassId, LightweightCache::RelationshipEnd> const& constraintClassIds = m_ecdbMap.GetLightweightCache().GetConstraintClassesForRelationshipClass(m_relClassId);
+
+    const LightweightCache::RelationshipEnd requiredEnd = m_constraintEnd == ECRelationshipEnd::ECRelationshipEnd_Source ? LightweightCache::RelationshipEnd::Source : LightweightCache::RelationshipEnd::Target;
+    ECClassId singleConstraintClassId;
+    for (bpair<ECClassId, LightweightCache::RelationshipEnd> const& kvPair : constraintClassIds)
+        {
+        const LightweightCache::RelationshipEnd actualEnd = kvPair.second;
+        if (LightweightCache::RelationshipEnd::Both == actualEnd || requiredEnd == actualEnd)
+            {
+            //If IsValid, then single constraint class id is already set, and therefore the constraint has more than one constraint classes
+            if (singleConstraintClassId.IsValid())
+                return false;
+
+            singleConstraintClassId = kvPair.first;
+            }
+        }
+
+    return true;
+    }
+
+//************************ RelationshipClassEndTableMap **********************************
+/*---------------------------------------------------------------------------------**//**
+* @bsimethod                                   Ramanujam.Raman                   06/12
++---------------+---------------+---------------+---------------+---------------+------*/
+RelationshipClassEndTableMap::RelationshipClassEndTableMap(ECRelationshipClassCR ecRelClass, ECDbMap const& ecDbMap, ECDbMapStrategy const& mapStrategy, bool setIsDirty)
+    : RelationshipClassMap(Type::RelationshipEndTable, ecRelClass, ecDbMap, mapStrategy, setIsDirty), m_hasKeyPropertyFk(false)
+    {}
+
+//---------------------------------------------------------------------------------------
+//@bsimethod                                   Affan.Khan                         1 / 16
+//---------------------------------------------------------------------------------------
+RelationshipClassMap::ReferentialIntegrityMethod RelationshipClassEndTableMap::_GetDataIntegrityEnforcementMethod() const
+    {
+    if (GetPrimaryTable().GetType() == DbTable::Type::Existing || GetRelationshipClass().GetClassModifier() == ECClassModifier::Abstract
+        || GetRelationshipClass().GetSource().GetClasses().empty() || GetRelationshipClass().GetTarget().GetClasses().empty())
+        return ReferentialIntegrityMethod::None;
+
+    if (GetRelationshipClass().GetStrength() == StrengthType::Referencing || GetRelationshipClass().GetStrength() == StrengthType::Embedding || GetRelationshipClass().GetStrength() == StrengthType::Holding)
+        {
+        return ReferentialIntegrityMethod::ForeignKey;
+        }
+
+    BeAssert(false && "Trigger are not supported");
+    return ReferentialIntegrityMethod::Trigger;
+    }
+
+//---------------------------------------------------------------------------------------
+//@bsimethod                                   Affan.Khan                         1 / 16
+//---------------------------------------------------------------------------------------
+bool RelationshipClassEndTableMap::_RequiresJoin(ECN::ECRelationshipEnd endPoint) const
+    {
+    //We need to join if ECClassId is both SourceECClassId and TargetECClassId. This case of selfJoin where we must join.
+    if (endPoint == GetForeignEnd())
+        return false;
+
+    auto referencedEndClassIdPropertyMap = endPoint == ECN::ECRelationshipEnd::ECRelationshipEnd_Source ? GetSourceECClassIdPropMap() : GetTargetECClassIdPropMap();
+    if (!referencedEndClassIdPropertyMap->IsVirtual() && !referencedEndClassIdPropertyMap->IsMappedToClassMapTables())
+        return true;
+
+    std::vector<DbColumn const*> sourceColumns, targetColumns;
+    GetSourceECClassIdPropMap()->GetColumns(sourceColumns);
+    GetTargetECClassIdPropMap()->GetColumns(targetColumns);
+
+    //SELF JOIN case
+    if (sourceColumns.size() == 1 && targetColumns.size() == 1)
+        {
+        return  sourceColumns.front() == targetColumns.front()
+            && sourceColumns.front()->GetPersistenceType() == PersistenceType::Persisted
+            && targetColumns.front()->GetPersistenceType() == PersistenceType::Persisted;
+        }
+
+    return false;
+    }
+
+//---------------------------------------------------------------------------------------
+// @bsimethod                                               Krischan.Eberle       06/2013
+//+---------------+---------------+---------------+---------------+---------------+------
+MappingStatus RelationshipClassEndTableMap::_Map(SchemaImportContext& ctx, ClassMappingInfo const& classMapInfo)
+    {   
+    //Don't call base class method as end table map requires its own handling
+    BeAssert(GetClass().GetRelationshipClassCP() != nullptr && classMapInfo.GetMapStrategy().IsForeignKeyMapping());
+    BeAssert(dynamic_cast<RelationshipMappingInfo const*> (&classMapInfo) != nullptr);
+    RelationshipMappingInfo const& relClassMappingInfo = static_cast<RelationshipMappingInfo const&> (classMapInfo);
+
+    ClassMap const* baseClassMap = classMapInfo.GetBaseClassMap();
+    if (baseClassMap != nullptr)
+        return MapSubClass(relClassMappingInfo, *baseClassMap) == SUCCESS ? MappingStatus::Success : MappingStatus::Error;
+
+    //root class (no base class) mapping
+
+    ColumnLists columns;
+    if (SUCCESS != DetermineKeyAndConstraintColumns(columns, relClassMappingInfo))
+        return MappingStatus::Error;
+
+    //Create ECInstanceId for this classMap. This must map to current table for this class evaluate above and set through SetTable();
+    PropertyMapPtr ecInstanceIdPropMap = ECInstanceIdPropertyMap::Create(Schemas(), *this, columns.m_ecInstanceIdColumnsPerFkTable);
+    if (ecInstanceIdPropMap == nullptr)
+        {
+        BeAssert(false && "Failed to create PropertyMapECInstanceId");
+        return MappingStatus::Error;
+        }
+
+    //Create ECInstanceId for this classMap. This must map to current table for this class evaluate above and set through SetTable();
+    PropertyMapPtr ecClassIdPropMap = ECClassIdPropertyMap::Create(Schemas(), *this, columns.m_relECClassIdColumnsPerFkTable);
+    if (ecClassIdPropMap == nullptr)
+        {
+        BeAssert(false && "Failed to create ECClassIdPropertyMap");
+        return MappingStatus::Error;
+        }
+
+    //Set tables
+    for (DbColumn const* fkTablePkCol : columns.m_ecInstanceIdColumnsPerFkTable)
+        {
+        SetTable(fkTablePkCol->GetTableR(), true);
+        }
+
+    //Add primary key property map
+    if (GetPropertyMapsR().AddPropertyMap(ecInstanceIdPropMap) != SUCCESS)
+        return MappingStatus::Error;
+
+    //Add primary key property map
+    if (GetPropertyMapsR().AddPropertyMap(ecClassIdPropMap) != SUCCESS)
+        return MappingStatus::Error;
+
+    //ForeignEnd ECInstanceId PropMap
+    Utf8CP fkTableColAlias = GetForeignEnd() == ECRelationshipEnd_Source ? ECDbSystemSchemaHelper::SOURCEECINSTANCEID_PROPNAME : ECDbSystemSchemaHelper::TARGETECINSTANCEID_PROPNAME;
+    PropertyMapPtr foreignEndIdPropertyMap = RelationshipConstraintECInstanceIdPropertyMap::Create(GetForeignEnd(), Schemas(), columns.m_ecInstanceIdColumnsPerFkTable, fkTableColAlias);
+    if (foreignEndIdPropertyMap == nullptr)
+        {
+        BeAssert(false);
+        return MappingStatus::Error;
+        }
+
+    if (GetPropertyMapsR().AddPropertyMap(foreignEndIdPropertyMap) != SUCCESS)
+        return MappingStatus::Error;
+
+    GetConstraintMapR(GetForeignEnd()).SetECInstanceIdPropMap(foreignEndIdPropertyMap.get());
+
+
+    //Create ForeignEnd ClassId propertyMap
+    ECRelationshipClassCR relClass = *GetClass().GetRelationshipClassCP();
+    ECRelationshipConstraintCR referencedEndConstraint = GetReferencedEnd() == ECRelationshipEnd_Source ? relClass.GetSource() : relClass.GetTarget();
+
+    fkTableColAlias = GetForeignEnd() == ECRelationshipEnd_Source ? ECDbSystemSchemaHelper::SOURCEECCLASSID_PROPNAME : ECDbSystemSchemaHelper::TARGETECCLASSID_PROPNAME;
+    RefCountedPtr<RelConstraintECClassIdPropertyMap> foreignEndClassIdPropertyMap = RelConstraintECClassIdPropertyMap::Create(GetForeignEnd(), Schemas(), columns.m_classIdColumnsPerFkTable,
+                                                                                                                                                referencedEndConstraint.GetClasses()[0]->GetId(), *this, fkTableColAlias);
+
+    if (foreignEndClassIdPropertyMap == nullptr)
+        {
+        BeAssert(false);
+        return MappingStatus::Error;
+        }
+
+    if (GetPropertyMapsR().AddPropertyMap(foreignEndClassIdPropertyMap) != SUCCESS)
+        return MappingStatus::Error;
+
+    GetConstraintMapR(GetForeignEnd()).SetECClassIdPropMap(foreignEndClassIdPropertyMap.get());
+
+    //FK PropMap (aka referenced end id prop map)
+    PropertyMapPtr fkPropertyMap = RelationshipConstraintECInstanceIdPropertyMap::Create(GetReferencedEnd(), Schemas(), columns.m_fkColumnsPerFkTable);
+    if (fkPropertyMap == nullptr)
+        {
+        BeAssert(false);
+        return MappingStatus::Error;
+        }
+
+    if (GetPropertyMapsR().AddPropertyMap(fkPropertyMap) != SUCCESS)
+        return MappingStatus::Error;
+
+    GetConstraintMapR(GetReferencedEnd()).SetECInstanceIdPropMap(fkPropertyMap.get());
+
+
+    //FK ClassId PropMap (aka referenced end classid prop map)
+    fkTableColAlias = GetReferencedEnd() == ECRelationshipEnd_Source ? ECDbSystemSchemaHelper::SOURCEECCLASSID_PROPNAME : ECDbSystemSchemaHelper::TARGETECCLASSID_PROPNAME;
+    ECRelationshipConstraintCR foreignEndConstraint = GetForeignEnd() == ECRelationshipEnd_Source ? relClass.GetSource() : relClass.GetTarget();
+    RefCountedPtr<RelConstraintECClassIdPropertyMap> fkClassIdPropertyMap = RelConstraintECClassIdPropertyMap::Create(GetReferencedEnd(), Schemas(), columns.m_referencedEndECClassIdColumns,
+                                                                                                                                        foreignEndConstraint.GetClasses()[0]->GetId(), *this, fkTableColAlias);
+    if (fkClassIdPropertyMap == nullptr)
+        {
+        BeAssert(false);
+        return MappingStatus::Error;
+        }
+
+    if (GetPropertyMapsR().AddPropertyMap(fkClassIdPropertyMap) != SUCCESS)
+        return MappingStatus::Error;
+
+    GetConstraintMapR(GetReferencedEnd()).SetECClassIdPropMap(fkClassIdPropertyMap.get());
+
+    //add non-system property maps
+    AddPropertyMaps(ctx.GetClassMapLoadContext(), baseClassMap, nullptr, &classMapInfo);
+    AddIndexToRelationshipEnd(ctx, classMapInfo);
+    return MappingStatus::Success;
+    }
+
+//---------------------------------------------------------------------------------------
+// @bsimethod                                               Krischan.Eberle       06/2016
+//+---------------+---------------+---------------+---------------+---------------+------
+BentleyStatus RelationshipClassEndTableMap::DetermineKeyAndConstraintColumns(ColumnLists& columns, RelationshipMappingInfo const& classMappingInfo)
+    {
+    ECRelationshipClassCR relClass = *GetClass().GetRelationshipClassCP();
+    std::set<DbTable const*> foreignEndTables = GetForeignEnd() == ECRelationshipEnd_Source ? classMappingInfo.GetSourceTables() : classMappingInfo.GetTargetTables();
+    ECRelationshipConstraintCR foreignEndConstraint = GetForeignEnd() == ECRelationshipEnd_Source ? relClass.GetSource() : relClass.GetTarget();
+    ECRelationshipConstraintCR referencedEndConstraint = GetReferencedEnd() == ECRelationshipEnd_Source ? relClass.GetSource() : relClass.GetTarget();
+
+    //! table must meet following constraint though these are already validated at MapStrategy evaluation time.
+    BeAssert(foreignEndTables.size() >= 1 && "ForeignEnd Tables must be >= 1");
+    BeAssert(GetReferencedEnd() == ECRelationshipEnd_Source ? classMappingInfo.GetSourceTables().size() == 1 : classMappingInfo.GetTargetTables().size() == 1 && "ReferencedEnd Tables must be == 1");
+
+
+    //! Determine FK column name and map to it or create a column and then map to it.
+    //!--------------------------------------------------------------------------------------
+    //! 1. Provided as RelationshipKey property
+    //!     a. Only one key property should be defined.
+    //!     b. DataType must match referencedEndTable PK.
+    //!     c. All class in constraint must have the property.
+    //! 2. Provided as part of CustomAttribute
+    //!     a. Column name specified must match or it would be a error.
+    //!     b. If column cannot be created in one of the foreign end table its a error.
+    //! 3. Generate foreign key column.
+    //!     a. Use Nav property column name if exist
+    //!     b. Generate a name and create a column that name.
+
+
+    //! 1. Provided as RelationshipKey property
+    //! ---------------------------------------
+
+    m_hasKeyPropertyFk = false;
+
+    std::set<DbColumn const*> fkTableFkColSet;
+    if (SUCCESS != TryGetKeyPropertyColumn(fkTableFkColSet, foreignEndConstraint, relClass, GetForeignEnd()))
+        return ERROR;
+
+        {
+        std::set<DbColumn const*> referencedTablePrimaryKeyColSet;
+        if (SUCCESS != TryGetKeyPropertyColumn(referencedTablePrimaryKeyColSet, referencedEndConstraint, relClass, GetReferencedEnd()))
+            return ERROR;
+
+        if (!referencedTablePrimaryKeyColSet.empty())
+            {
+            Issues().Report(ECDbIssueSeverity::Error, "Failed to map ECRelationshipClass '%s' because a KeyProperty is defined on the %s constraint. "
+                            "A KeyProperty can only be specified on the foreign key end constraint of the ECRelationshipClass (here: %s constraint)",
+                            relClass.GetFullName(),
+                            GetReferencedEnd() == ECRelationshipEnd_Source ? "source" : "target",
+                            GetForeignEnd() == ECRelationshipEnd_Source ? "source" : "target");
+            return ERROR;
+            }
+        }
+
+    //+++ Determine FK column(s) +++
+    //Note: The FK column is the column that refers to the referenced end. Therefore the ECRelationshipEnd of the referenced end has to be taken!
+    DbColumn::Kind foreignKeyColumnKind = GetReferencedEnd() == ECRelationshipEnd_Source ? DbColumn::Kind::SourceECInstanceId : DbColumn::Kind::TargetECInstanceId;
+    const bool cardinalityImpliesNotNullOnFkCol = referencedEndConstraint.GetCardinality().GetLowerLimit() > 0;
+
+    Utf8String fkColName;
+    if (!fkTableFkColSet.empty())
+        {
+        m_hasKeyPropertyFk = true;
+        for (DbColumn const* fkCol : fkTableFkColSet)
+            {
+            if (SUCCESS != ValidateForeignKeyColumn(*fkCol, cardinalityImpliesNotNullOnFkCol, foreignKeyColumnKind))
+                return ERROR;
+
+            ColumnLists::push_back(columns.m_fkColumnsPerFkTable, fkCol);
+            if (fkColName.empty())
+                fkColName.assign(fkCol->GetName());
+            else
+                {
+                if (!fkColName.EqualsIAscii(fkCol->GetName().c_str()))
+                    {
+                    Issues().Report(ECDbIssueSeverity::Error, "Failed to map ECRelationshipClass '%s' because a KeyProperty is defined on the %s constraint which "
+                                    "maps to columns in different tables and the columns don't have the same name.",
+                                    relClass.GetFullName(), GetReferencedEnd() == ECRelationshipEnd_Source ? "source" : "target");
+
+                    return ERROR;
+                    }
+                }
+            }
+        }
+    else
+        {
+        ForeignKeyColumnInfo fkColInfo;
+        if (SUCCESS != TryGetForeignKeyColumnInfoFromNavigationProperty(fkColInfo, foreignEndConstraint, relClass, GetForeignEnd()))
+            return ERROR;
+
+        fkColName = DetermineFkColumnName(classMappingInfo, fkColInfo);
+
+        for (DbTable const* foreignEndTable : foreignEndTables)
+            {
+            DbColumn const* fkCol = foreignEndTable->FindColumn(fkColName.c_str());
+            if (!foreignEndTable->IsOwnedByECDb())
+                {
+                //for existing tables, the FK column must exist otherwise we fail schema import
+                if (fkCol != nullptr)
+                    {
+                    if (SUCCESS != ValidateForeignKeyColumn(*fkCol, cardinalityImpliesNotNullOnFkCol, foreignKeyColumnKind))
+                        return ERROR;
+
+                    ColumnLists::push_back(columns.m_fkColumnsPerFkTable, fkCol);
+                    continue;
+                    }
+
+                Issues().Report(ECDbIssueSeverity::Error, "Failed to map ECRelationshipClass '%s'. It is mapped to the existing table '%s' not owned by ECDb, but doesn't have a foreign key column called '%s'. Consider adding a ForeignKeyRelationshipMap CustomAttribute to the relationship class and specify the foreign key column.",
+                                relClass.GetFullName(), foreignEndTable->GetName().c_str(), fkColName.c_str());
+                return ERROR;
+                }
+
+            //table owned by ECDb
+            if (fkCol != nullptr)
+                {
+                Issues().Report(ECDbIssueSeverity::Error, "Failed to map ECRelationshipClass '%s'. ForeignKey column name '%s' is already used by another column in the table '%s'.",
+                                relClass.GetFullName(), fkColName.c_str(), foreignEndTable->GetName().c_str());
+                return ERROR;
+                }
+
+            int fkColPosition = -1;
+            if (SUCCESS != TryDetermineForeignKeyColumnPosition(fkColPosition, *foreignEndTable, fkColInfo))
+                return ERROR;
+
+            const PersistenceType columnPersistenceType = foreignEndTable->IsOwnedByECDb() && foreignEndTable->GetPersistenceType() == PersistenceType::Persisted ? PersistenceType::Persisted : PersistenceType::Virtual;
+            fkCol = const_cast<DbTable*>(foreignEndTable)->CreateColumn(fkColName.c_str(), DbColumn::Type::Integer, fkColPosition, foreignKeyColumnKind, columnPersistenceType);
+            if (fkCol == nullptr)
+                {
+                Issues().Report(ECDbIssueSeverity::Error, "Failed to map ECRelationshipClass '%s'. Could not create foreign key column '%s' in table '%s'.",
+                                relClass.GetFullName(), fkColName.c_str(), foreignEndTable->GetName().c_str());
+                BeAssert(false && "Could not create FK column for end table mapping");
+                return ERROR;
+                }
+
+            ColumnLists::push_back(columns.m_fkColumnsPerFkTable, fkCol);
+            }
+        }
+
+    BeAssert(columns.m_fkColumnsPerFkTable.size() == foreignEndTables.size());
+
+    ForeignKeyDbConstraint::ActionType userRequestedDeleteAction = classMappingInfo.GetOnDeleteAction();
+    ForeignKeyDbConstraint::ActionType userRequestedUpdateAction = classMappingInfo.GetOnUpdateAction();
+
+    ForeignKeyDbConstraint::ActionType onDelete = ForeignKeyDbConstraint::ActionType::NotSpecified;
+    ForeignKeyDbConstraint::ActionType onUpdate = ForeignKeyDbConstraint::ActionType::NotSpecified;
+
+    if (userRequestedDeleteAction != ForeignKeyDbConstraint::ActionType::NotSpecified)
+        onDelete = userRequestedDeleteAction;
+    else
+        {
+        if (relClass.GetStrength() == StrengthType::Embedding)
+            onDelete = ForeignKeyDbConstraint::ActionType::Cascade;
+        else
+            onDelete = ForeignKeyDbConstraint::ActionType::SetNull;
+        }
+
+    if (userRequestedUpdateAction != ForeignKeyDbConstraint::ActionType::NotSpecified)
+        onUpdate = userRequestedUpdateAction;
+
+    //+++ Other column(s) +++
+
+    std::set<DbTable const*> referencedEndTables = GetReferencedEnd() == ECRelationshipEnd_Source ? classMappingInfo.GetSourceTables() : classMappingInfo.GetTargetTables();
+    BeAssert(referencedEndTables.size() == 1);
+    DbTable const* referencedTable = *referencedEndTables.begin();
+    DbColumn const* referencedTablePKCol = referencedTable->GetFilteredColumnFirst(DbColumn::Kind::ECInstanceId);
+    if (referencedTablePKCol == nullptr)
+        {
+        BeAssert(referencedTablePKCol != nullptr);
+        return ERROR;
+        }
+
+    Utf8String relECClassIdColName = DetermineRelECClassIdColumnName(relClass, fkColName);
+    const PersistenceType relECClassIdColPersType = relClass.GetDerivedClasses().empty() ? PersistenceType::Virtual : PersistenceType::Persisted;
+
+    DbColumn const* referencedTableClassIdCol = referencedTable->GetFilteredColumnFirst(DbColumn::Kind::ECClassId);
+    for (DbColumn const* fkCol : columns.m_fkColumnsPerFkTable)
+        {
+        DbTable& fkTable = fkCol->GetTableR();
+
+        DbColumn* relClassIdCol = CreateRelECClassIdColumn(fkTable, relECClassIdColName.c_str(), relECClassIdColPersType);
+        if (relClassIdCol == nullptr)
+            {
+            BeAssert(false && "Could not create RelClassId col");
+            return ERROR;
+            }
+
+        ColumnLists::push_back(columns.m_relECClassIdColumnsPerFkTable, relClassIdCol);
+        DbColumn const* fkTableClassIdCol = fkTable.GetFilteredColumnFirst(DbColumn::Kind::ECClassId);
+        //If ForeignEndClassId column is missing create a virtual one
+        if (fkTableClassIdCol == nullptr)
+            {
+            Utf8CP colName = GetForeignEnd() == ECRelationshipEnd_Source ? ECDbSystemSchemaHelper::SOURCEECCLASSID_PROPNAME : ECDbSystemSchemaHelper::TARGETECCLASSID_PROPNAME;
+            DbColumn::Kind kind = GetForeignEnd() == ECRelationshipEnd_Source ? DbColumn::Kind::SourceECClassId : DbColumn::Kind::TargetECClassId;
+
+            fkTableClassIdCol = fkTable.FindColumn(colName);
+            if (fkTableClassIdCol == nullptr)
+                {
+                const bool readonly = !fkTable.GetEditHandle().CanEdit();
+                if (readonly)
+                    fkTable.GetEditHandleR().BeginEdit();
+
+                fkTableClassIdCol = fkTable.CreateColumn(colName, DbColumn::Type::Integer, kind, PersistenceType::Virtual);
+
+                if (readonly)
+                    fkTable.GetEditHandleR().EndEdit();
+                }
+            else
+                {
+                if (fkTableClassIdCol->GetKind() != kind || fkTableClassIdCol->GetPersistenceType() != PersistenceType::Virtual)
+                    {
+                    BeAssert(false && "Expecting virtual column");
+                    return ERROR;
+                    }
+                }
+            }
+
+        ColumnLists::push_back(columns.m_ecInstanceIdColumnsPerFkTable, fkTable.GetFilteredColumnFirst(DbColumn::Kind::ECInstanceId));
+        ColumnLists::push_back(columns.m_classIdColumnsPerFkTable, fkTableClassIdCol);
+
+        if (referencedTableClassIdCol != nullptr)
+            ColumnLists::push_back(columns.m_referencedEndECClassIdColumns, referencedTableClassIdCol);
+        else
+            {
+            //referenced table doesn't have a class id col --> create a virtual one in the foreign end table
+            Utf8CP colName = GetReferencedEnd() == ECRelationshipEnd_Source ? ECDbSystemSchemaHelper::SOURCEECCLASSID_PROPNAME : ECDbSystemSchemaHelper::TARGETECCLASSID_PROPNAME;
+            DbColumn::Kind kind = GetReferencedEnd() == ECRelationshipEnd_Source ? DbColumn::Kind::SourceECClassId : DbColumn::Kind::TargetECClassId;
+
+            DbColumn const* fkTableReferencedEndClassIdCol = fkTable.FindColumn(colName);
+            if (fkTableReferencedEndClassIdCol == nullptr)
+                {
+                const bool readonly = !fkTable.GetEditHandle().CanEdit();
+                if (readonly)
+                    fkTable.GetEditHandleR().BeginEdit();
+
+                fkTableReferencedEndClassIdCol = fkTable.CreateColumn(colName, DbColumn::Type::Integer, kind, PersistenceType::Virtual);
+
+                if (readonly)
+                    fkTable.GetEditHandleR().EndEdit();
+                }
+            else
+                {
+                if (fkTableReferencedEndClassIdCol->GetKind() != kind || fkTableReferencedEndClassIdCol->GetPersistenceType() != PersistenceType::Virtual)
+                    {
+                    BeAssert(false && "Expecting virtual column");
+                    return ERROR;
+                    }
+                }
+
+            ColumnLists::push_back(columns.m_referencedEndECClassIdColumns, fkTableReferencedEndClassIdCol);
+            }
+
+        //if FK table is a joined table, CASCADE is not allowed as it would leave orphaned rows in the parent of joined table.
+        if (fkTable.GetParentOfJoinedTable() != nullptr)
+            {
+            if (userRequestedDeleteAction == ForeignKeyDbConstraint::ActionType::Cascade ||
+                (userRequestedDeleteAction == ForeignKeyDbConstraint::ActionType::NotSpecified && relClass.GetStrength() == StrengthType::Embedding))
+                {
+                if (userRequestedDeleteAction == ForeignKeyDbConstraint::ActionType::Cascade)
+                    Issues().Report(ECDbIssueSeverity::Error, "Failed to map ECRelationshipClass %s. Its ForeignKeyRelationshipMap custom attribute specifies the OnDelete action 'Cascade'. "
+                                    "This is only allowed if the foreign key end of the ECRelationship is not mapped to a joined table.",
+                                    relClass.GetFullName());
+                else
+                    Issues().Report(ECDbIssueSeverity::Error, "Failed to map ECRelationshipClass %s. Its strength is 'Embedding' which implies the OnDelete action 'Cascade'. "
+                                    "This is only allowed if the foreign key end of the ECRelationship is not mapped to a joined table.",
+                                    relClass.GetFullName());
+
+                return ERROR;
+                }
+            }
+
+        if (!fkTable.IsOwnedByECDb() || fkTable.GetPersistenceType() == PersistenceType::Virtual ||
+            referencedTable->GetPersistenceType() == PersistenceType::Virtual)
+            continue;
+
+        if (fkCol->IsShared())
+            {
+            Issues().Report(ECDbIssueSeverity::Warning, "The ECRelationshipClass '%s' implies a foreign key constraint. ECDb cannot create it though for the "
+                            "column '%s' in table '%s' because the column is used by other properties. Consider disabling column sharing "
+                            "(via ClassMap custom attribute) or redesigning the ECRelationshipClass without using a Key property.",
+                            relClass.GetFullName(), fkCol->GetName().c_str(), fkTable.GetName().c_str());
+            continue;
+            }
+
+        fkTable.CreateForeignKeyConstraint(*fkCol, *referencedTablePKCol, onDelete, onUpdate);
+        }
+
+    return SUCCESS;
+    }
+
+//---------------------------------------------------------------------------------------
+// @bsimethod                                               Krischan.Eberle       06/2016
+//+---------------+---------------+---------------+---------------+---------------+------
+DbColumn* RelationshipClassEndTableMap::CreateRelECClassIdColumn(DbTable& table, Utf8CP relClassIdColName, PersistenceType persType) const
+    {
+    if (table.GetPersistenceType() == PersistenceType::Virtual || !table.IsOwnedByECDb())
+        persType = PersistenceType::Virtual;
+
+    DbColumn* relClassIdCol = table.FindColumnP(relClassIdColName);
+    if (relClassIdCol != nullptr)
+        {
+        BeAssert(Enum::Contains(relClassIdCol->GetKind(), DbColumn::Kind::RelECClassId));
+        return relClassIdCol;
+        }
+
+    const bool canEdit = table.GetEditHandleR().CanEdit();
+    if (!canEdit)
+        table.GetEditHandleR().BeginEdit();
+
+    relClassIdCol = table.CreateColumn(relClassIdColName, DbColumn::Type::Integer, DbColumn::Kind::RelECClassId, persType);
+    if (relClassIdCol == nullptr)
+        return nullptr;
+
+    if (persType != PersistenceType::Virtual)
+        {
+        Utf8String indexName("ix_");
+        indexName.append(table.GetName()).append("_").append(relClassIdCol->GetName());
+        DbIndex* index = GetECDbMap().GetDbSchemaR().CreateIndex(table, indexName.c_str(), false, {relClassIdCol}, true, true, GetClass().GetId());
+        if (index == nullptr)
+            {
+            LOG.errorv("Failed to create index on RelECClassId column %s on table %s.", relClassIdCol->GetName().c_str(), table.GetName().c_str());
+            return nullptr;
+            }
+        }
+
+    if (!canEdit)
+        table.GetEditHandleR().EndEdit();
+
+    return relClassIdCol;
+    }
+
+
+#define DEFAULT_FKCOLUMNNAME_PREFIX "ForeignECInstanceId_"
+#define RELCLASSIDCOLUMNNAME_TERM "RelECClassId"
+
+//---------------------------------------------------------------------------------------
+// @bsimethod                                               Krischan.Eberle       06/2016
+//+---------------+---------------+---------------+---------------+---------------+------
+Utf8String RelationshipClassEndTableMap::DetermineFkColumnName(RelationshipMappingInfo const& classMappingInfo, ForeignKeyColumnInfo const& fkColInfo) const
+    {
+    Utf8String fkColumnName;
+
+    ECClassCR relClass = classMappingInfo.GetECClass();
+
+    Utf8CP userProvidedFkColumnName = classMappingInfo.GetColumnsMapping(GetForeignEnd()).GetECInstanceIdColumnName();
+
+    if (!Utf8String::IsNullOrEmpty(userProvidedFkColumnName))
+        fkColumnName.assign(userProvidedFkColumnName);
+    else if (fkColInfo.CanImplyFromNavigationProperty() && !fkColInfo.GetImpliedColumnName().empty())
+        fkColumnName.assign(fkColInfo.GetImpliedColumnName());
+    else
+        {
+        //default name: prefix_<schema namespace prefix>_<rel class name>
+        fkColumnName.assign(DEFAULT_FKCOLUMNNAME_PREFIX).append(relClass.GetSchema().GetNamespacePrefix()).append("_").append(relClass.GetName());
+        }
+
+    BeAssert(!fkColumnName.empty());
+    return fkColumnName;
+    }
+
+//---------------------------------------------------------------------------------------
+// @bsimethod                                               Krischan.Eberle       06/2016
+//+---------------+---------------+---------------+---------------+---------------+------
+Utf8String RelationshipClassEndTableMap::DetermineRelECClassIdColumnName(ECRelationshipClassCR relClass, Utf8StringCR fkColumnName)
+    {
+    Utf8String relECClassIdColName;
+    if (fkColumnName.EndsWithIAscii("id"))
+        {
+        relECClassIdColName = fkColumnName.substr(0, fkColumnName.size() - 2);
+        relECClassIdColName.append(RELCLASSIDCOLUMNNAME_TERM);
+        }
+    else if (fkColumnName.StartsWithIAscii(DEFAULT_FKCOLUMNNAME_PREFIX))
+        relECClassIdColName.assign(RELCLASSIDCOLUMNNAME_TERM "_").append(relClass.GetSchema().GetNamespacePrefix()).append("_").append(relClass.GetName());
+    else
+        relECClassIdColName.assign(fkColumnName).append(RELCLASSIDCOLUMNNAME_TERM);
+
+    BeAssert(!relECClassIdColName.empty());
+    return relECClassIdColName;
+    }
+
+//---------------------------------------------------------------------------------------
+// @bsimethod                                               Krischan.Eberle       06/2016
+//+---------------+---------------+---------------+---------------+---------------+------
+BentleyStatus RelationshipClassEndTableMap::MapSubClass(RelationshipMappingInfo const& classMappingInfo, ClassMap const& baseClassMap)
+    {
+    BeAssert(dynamic_cast<RelationshipClassEndTableMap const*>(&baseClassMap) != nullptr);
+    RelationshipClassEndTableMap const& baseRelClassMap = static_cast<RelationshipClassEndTableMap const&>(baseClassMap);
+
+    //ECInstanceId property map
+    PropertyMapCP basePropMap = baseRelClassMap.GetECInstanceIdPropertyMap();
+    if (basePropMap == nullptr)
+        {
+        BeAssert(false);
+        return ERROR;
+        }
+
+    if (GetPropertyMapsR().AddPropertyMap(PropertyMapFactory::ClonePropertyMap(GetECDbMap(), *basePropMap, GetClass(), nullptr)) != SUCCESS)
+        return ERROR;
+
+    //ECClassId property map
+    PropertyMapCP classIdPropertyMap = baseRelClassMap.GetECClassIdPropertyMap();
+    if (classIdPropertyMap == nullptr)
+        {
+        BeAssert(false);
+        return ERROR;
+        }
+
+    if (GetPropertyMapsR().AddPropertyMap(PropertyMapFactory::ClonePropertyMap(GetECDbMap(), *classIdPropertyMap, GetClass(), nullptr)) != SUCCESS)
+        return ERROR;
+
+
+    //ForeignEnd
+    RelationshipConstraintMap const& baseForeignEndConstraintMap = baseRelClassMap.GetConstraintMap(GetForeignEnd());
+    if (baseForeignEndConstraintMap.GetECInstanceIdPropMap() == nullptr || 
+        baseForeignEndConstraintMap.GetECClassIdPropMap() == nullptr)
+        {
+        BeAssert(false);
+        return ERROR;
+        }
+    RelationshipConstraintMap& foreignEndConstraintMap = GetConstraintMapR(GetForeignEnd());
+
+    //Foreign ECInstanceId prop map
+    PropertyMapPtr clonedPropMap = PropertyMapFactory::ClonePropertyMap(GetECDbMap(), *baseForeignEndConstraintMap.GetECInstanceIdPropMap(), GetClass(), nullptr);
+    if (GetPropertyMapsR().AddPropertyMap(clonedPropMap) != SUCCESS)
+        return ERROR;
+
+    foreignEndConstraintMap.SetECInstanceIdPropMap(clonedPropMap.get());
+
+    for (DbTable const* table : clonedPropMap->GetTables())
+        {
+        SetTable(*const_cast<DbTable*>(table), true);
+        }
+
+    //Foreign ECClassId prop map
+    clonedPropMap = PropertyMapFactory::ClonePropertyMap(GetECDbMap(), *baseForeignEndConstraintMap.GetECClassIdPropMap(), GetClass(), nullptr);
+    if (GetPropertyMapsR().AddPropertyMap(clonedPropMap) != SUCCESS)
+        return ERROR;
+
+    foreignEndConstraintMap.SetECClassIdPropMap(static_cast<RelConstraintECClassIdPropertyMap const*> (clonedPropMap.get()));
+
+    //ReferencedEnd
+    RelationshipConstraintMap const& baseReferencedEndConstraintMap = baseRelClassMap.GetConstraintMap(GetReferencedEnd());
+    if (baseReferencedEndConstraintMap.GetECInstanceIdPropMap() == nullptr ||
+        baseReferencedEndConstraintMap.GetECClassIdPropMap() == nullptr)
+        {
+        BeAssert(false);
+        return ERROR;
+        }
+
+    RelationshipConstraintMap& referencedEndConstraintMap = GetConstraintMapR(GetReferencedEnd());
+
+    //Referenced ECInstanceId prop map
+    clonedPropMap = PropertyMapFactory::ClonePropertyMap(GetECDbMap(), *baseReferencedEndConstraintMap.GetECInstanceIdPropMap(), GetClass(), nullptr);
+    if (GetPropertyMapsR().AddPropertyMap(clonedPropMap) != SUCCESS)
+        return ERROR;
+
+    referencedEndConstraintMap.SetECInstanceIdPropMap(clonedPropMap.get());
+
+    //Referenced ECClassId prop map
+    clonedPropMap = PropertyMapFactory::ClonePropertyMap(GetECDbMap(), *baseReferencedEndConstraintMap.GetECClassIdPropMap(), GetClass(), nullptr);
+    if (GetPropertyMapsR().AddPropertyMap(clonedPropMap) != SUCCESS)
+        return ERROR;
+
+    referencedEndConstraintMap.SetECClassIdPropMap(static_cast<RelConstraintECClassIdPropertyMap const*> (clonedPropMap.get()));
+
+    return SUCCESS;
+    }
+
+//---------------------------------------------------------------------------------------
+// @bsimethod                                               Affan.Khan           01/2015
+//+---------------+---------------+---------------+---------------+---------------+------
+BentleyStatus RelationshipClassEndTableMap::_Load(ClassMapLoadContext& ctx, DbClassMapLoadContext const& mapInfo)
+    {
+    if (ClassMap::_Load(ctx, mapInfo) != BentleyStatus::SUCCESS)
+        return BentleyStatus::ERROR;
+
+    ECRelationshipClassCR relationshipClass = GetRelationshipClass();
+
+
+    ECClassId defaultSourceECClassId, defaultTargetECClassId;
+    if (GetReferencedEnd() == ECRelationshipEnd_Source)
+        {
+        defaultSourceECClassId = relationshipClass.GetSource().GetClasses().empty() ? ECClassId() : relationshipClass.GetSource().GetClasses().front()->GetId();
+        defaultTargetECClassId = relationshipClass.GetTarget().GetClasses().empty() ? ECClassId() : relationshipClass.GetTarget().GetClasses().front()->GetId();
+        }
+    else
+        {
+        defaultSourceECClassId = relationshipClass.GetTarget().GetClasses().empty() ? ECClassId() : relationshipClass.GetTarget().GetClasses().front()->GetId();
+        defaultTargetECClassId = relationshipClass.GetSource().GetClasses().empty() ? ECClassId() : relationshipClass.GetSource().GetClasses().front()->GetId();
+        }
+
+    //SourceECInstanceId
+    std::vector<DbColumn const*> const* propertyinfo = mapInfo.FindColumnByAccessString(ECDbSystemSchemaHelper::SOURCEECINSTANCEID_PROPNAME);
+    if (propertyinfo == nullptr)
+        {
+        BeAssert(false && "Failed to deserialize SourceECInstanceId property map");
+        return ERROR;
+        }
+
+    PropertyMapPtr sourceECInstanceIdPropMap = RelationshipConstraintECInstanceIdPropertyMap::Create(ECRelationshipEnd_Source, Schemas(), *propertyinfo,
+                                                                                                     ECDbSystemSchemaHelper::SOURCEECINSTANCEID_PROPNAME);
+    if (sourceECInstanceIdPropMap == nullptr)
+        {
+        BeAssert(false);
+        return ERROR;
+        }
+
+    if (GetPropertyMapsR().AddPropertyMap(sourceECInstanceIdPropMap) != SUCCESS)
+        return ERROR;
+
+    m_sourceConstraintMap.SetECInstanceIdPropMap(sourceECInstanceIdPropMap.get());
+
+    //SourceECClassId
+    propertyinfo = mapInfo.FindColumnByAccessString(ECDbSystemSchemaHelper::SOURCEECCLASSID_PROPNAME);
+    if (propertyinfo == nullptr)
+        {
+        BeAssert(false && "Failed to deserialize SourceECClassId property map");
+        return ERROR;
+        }
+
+    auto sourceClassIdPropMap = RelConstraintECClassIdPropertyMap::Create(ECRelationshipEnd_Source, Schemas(), *propertyinfo, defaultSourceECClassId, *this, ECDbSystemSchemaHelper::SOURCEECCLASSID_PROPNAME);
+    if (sourceClassIdPropMap == nullptr)
+        {
+        BeAssert(false);
+        return ERROR;
+        }
+
+    if (GetPropertyMapsR().AddPropertyMap(sourceClassIdPropMap) != SUCCESS)
+        return ERROR;
+    m_sourceConstraintMap.SetECClassIdPropMap(sourceClassIdPropMap.get());
+
+    //TargetECInstanceId
+    propertyinfo = mapInfo.FindColumnByAccessString(ECDbSystemSchemaHelper::TARGETECINSTANCEID_PROPNAME);
+    if (propertyinfo == nullptr)
+        {
+        BeAssert(false && "Failed to deserialize TargetECInstanceId property map");
+        return ERROR;
+        }
+
+    auto targetECInstanceIdPropMap = RelationshipConstraintECInstanceIdPropertyMap::Create(ECRelationshipEnd_Target, Schemas(), *propertyinfo,
+                                                                                           ECDbSystemSchemaHelper::TARGETECINSTANCEID_PROPNAME);
+    if (targetECInstanceIdPropMap == nullptr)
+        {
+        BeAssert(false);
+        return ERROR;
+        }
+
+    if (GetPropertyMapsR().AddPropertyMap(targetECInstanceIdPropMap) != SUCCESS)
+        return ERROR;
+
+    m_targetConstraintMap.SetECInstanceIdPropMap(targetECInstanceIdPropMap.get());
+
+    //TargetECClassId
+    propertyinfo = mapInfo.FindColumnByAccessString(ECDbSystemSchemaHelper::TARGETECCLASSID_PROPNAME);
+    if (propertyinfo == nullptr)
+        {
+        BeAssert(false && "Failed to deserialize TargetECClassId property map");
+        return ERROR;
+        }
+
+    auto targetClassIdPropMap = RelConstraintECClassIdPropertyMap::Create(ECRelationshipEnd_Target, Schemas(), *propertyinfo, defaultTargetECClassId, *this, ECDbSystemSchemaHelper::TARGETECCLASSID_PROPNAME);
+    if (targetClassIdPropMap == nullptr)
+        {
+        BeAssert(false);
+        return ERROR;
+        }
+
+    if (GetPropertyMapsR().AddPropertyMap(targetClassIdPropMap) != SUCCESS)
+        return ERROR;
+
+    m_targetConstraintMap.SetECClassIdPropMap(targetClassIdPropMap.get());
+    return SUCCESS;
+    }
+
+//--------------------------------------------------------------------------------------
+//@bsimethod                                 Krischan.Eberle                   04/2016
+//+---------------+---------------+---------------+---------------+---------------+------
+BentleyStatus RelationshipClassEndTableMap::ValidateForeignKeyColumn(DbColumn const& fkColumn, bool cardinalityImpliesNotNullOnFkCol, DbColumn::Kind fkColKind) const
+    {
+    DbTable& fkTable = fkColumn.GetTableR();
+
+    if (fkColumn.DoNotAllowDbNull() != cardinalityImpliesNotNullOnFkCol)
+        {
+        Utf8CP error = nullptr;
+        if (cardinalityImpliesNotNullOnFkCol)
+            error = "Failed to map ECRelationshipClass '%s'. It is mapped to an existing foreign key column which is nullable "
+            "although the relationship's cardinality implies that the column is not nullable. Either modify the cardinality or mark the property specified that maps to the foreign key column as not nullable.";
+        else
+            error = "Failed to map ECRelationshipClass '%s'. It is mapped to an existing foreign key column which is not nullable "
+            "although the relationship's cardinality implies that the column is nullable. Please modify the cardinality accordingly.";
+
+        Issues().Report(ECDbIssueSeverity::Error, error, GetRelationshipClass().GetFullName());
+        return ERROR;
+        }
+
+    const bool tableIsReadonly = !fkTable.GetEditHandle().CanEdit();
+    if (tableIsReadonly)
+        fkTable.GetEditHandleR().BeginEdit();
+
+    //Kind of existing columns must be modified so that they also have the constraint ecinstanceid kind
+    const_cast<DbColumn&>(fkColumn).AddKind(fkColKind);
+
+    if (tableIsReadonly)
+        fkTable.GetEditHandleR().EndEdit();
+
+    return SUCCESS;
+    }
+
+
+/*---------------------------------------------------------------------------------------
+* @bsimethod                                                    affan.khan         9/2012
++---------------+---------------+---------------+---------------+---------------+------*/
+void RelationshipClassEndTableMap::AddIndexToRelationshipEnd(SchemaImportContext& schemaImportContext, ClassMappingInfo const& mapInfo)
+    {
+    BeAssert(dynamic_cast<RelationshipMappingInfo const*> (&mapInfo) != nullptr);
+    RelationshipMappingInfo const& relMapInfo = static_cast<RelationshipMappingInfo const&> (mapInfo);
+    const bool isUniqueIndex = relMapInfo.GetCardinality() == RelationshipMappingInfo::Cardinality::OneToOne;
+
+    if (!relMapInfo.CreateIndexOnForeignKey() ||
+        (!isUniqueIndex && m_hasKeyPropertyFk))
+        return;
+
+    BeAssert(GetReferencedEndECInstanceIdPropMap() != nullptr);
+    std::vector<DbColumn const*> referencedEndIdColumns;
+    GetReferencedEndECInstanceIdPropMap()->GetColumns(referencedEndIdColumns);
+    for (DbColumn const* referencedEndIdColumn : referencedEndIdColumns)
+        {
+        DbTable& persistenceEndTable = const_cast<DbTable&>(referencedEndIdColumn->GetTable());
+        if (persistenceEndTable.GetType() == DbTable::Type::Existing)
+            continue;
+
+        // name of the index
+        Utf8String name(isUniqueIndex ? "uix_" : "ix_");
+        name.append(persistenceEndTable.GetName()).append("_fk_").append(GetClass().GetSchema().GetNamespacePrefix() + "_" + GetClass().GetName());
+        if (GetMapStrategy().GetStrategy() == ECDbMapStrategy::Strategy::ForeignKeyRelationshipInSourceTable)
+            name.append("_source");
+        else
+            name.append("_target");
+
+        GetECDbMap().GetDbSchemaR().CreateIndex(persistenceEndTable, name.c_str(), isUniqueIndex, {referencedEndIdColumn}, true, true, GetClass().GetId());
+        }
+    }
+
+//---------------------------------------------------------------------------------------
+// @bsimethod                                               Krischan.Eberle       11/2013
+//+---------------+---------------+---------------+---------------+---------------+------
+PropertyMapCP RelationshipClassEndTableMap::GetForeignEndECInstanceIdPropMap() const
+    {
+    return GetConstraintMap(GetForeignEnd()).GetECInstanceIdPropMap();
+    }
+
+//---------------------------------------------------------------------------------------
+// @bsimethod                                               Krischan.Eberle       11/2013
+//+---------------+---------------+---------------+---------------+---------------+------
+PropertyMapCP RelationshipClassEndTableMap::GetReferencedEndECInstanceIdPropMap() const
+    {
+    return GetConstraintMap(GetReferencedEnd()).GetECInstanceIdPropMap();
+    }
+
+//---------------------------------------------------------------------------------------
+// @bsimethod                                               Krischan.Eberle       11/2013
+//+---------------+---------------+---------------+---------------+---------------+------
+RelConstraintECClassIdPropertyMap const* RelationshipClassEndTableMap::GetReferencedEndECClassIdPropMap() const
+    {
+    return GetConstraintMap(GetReferencedEnd()).GetECClassIdPropMap();
+    }
+
+//---------------------------------------------------------------------------------------
+// @bsimethod                                               Krischan.Eberle       11/2013
+//+---------------+---------------+---------------+---------------+---------------+------
+ECN::ECRelationshipEnd RelationshipClassEndTableMap::GetForeignEnd() const
+    {
+    return GetMapStrategy().GetStrategy() == ECDbMapStrategy::Strategy::ForeignKeyRelationshipInSourceTable ? ECRelationshipEnd_Source : ECRelationshipEnd_Target;
+    }
+
+//---------------------------------------------------------------------------------------
+// @bsimethod                                               Krischan.Eberle       11/2013
+//+---------------+---------------+---------------+---------------+---------------+------
+ECN::ECRelationshipEnd RelationshipClassEndTableMap::GetReferencedEnd() const
+    {
+    return GetForeignEnd() == ECRelationshipEnd_Source ? ECRelationshipEnd_Target : ECRelationshipEnd_Source;
+    }
+
+//---------------------------------------------------------------------------------------
+// @bsimethod                      Krischan.Eberle                          06/2015
+//+---------------+---------------+---------------+---------------+---------------+------
+void LogKeyPropertyRetrievalError(IssueReporter const& issueReporter, Utf8CP errorDetails, ECRelationshipClassCR relClass, ECRelationshipEnd constraintEnd)
+    {
+    issueReporter.Report(ECDbIssueSeverity::Error, "Invalid Key property on %s constraint in ECRelationshipClass '%s': %s",
+                         constraintEnd == ECRelationshipEnd_Source ? "source" : "target", relClass.GetFullName(), errorDetails);
+    }
+
+//---------------------------------------------------------------------------------------
+// @bsimethod                      Krischan.Eberle                          06/2015
+//+---------------+---------------+---------------+---------------+---------------+------
+BentleyStatus RelationshipClassEndTableMap::TryGetKeyPropertyColumn(std::set<DbColumn const*>& keyPropertyColumns, ECRelationshipConstraintCR constraint, ECRelationshipClassCR relClass, ECRelationshipEnd constraintEnd) const
+    {
+    keyPropertyColumns.clear();
+    ECRelationshipConstraintClassList const& constraintClasses = constraint.GetConstraintClasses();
+    if (constraintClasses.size() == 0)
+        return SUCCESS;
+
+    Utf8String keyPropertyName;
+    for (ECRelationshipConstraintClassCP constraintClass : constraintClasses)
+        {
+        bvector<Utf8String> const& keys = constraintClass->GetKeys();
+        const size_t keyCount = keys.size();
+
+        if (keyCount == 0)
+            {
+            if (keyPropertyName.empty())
+                continue;
+
+            LogKeyPropertyRetrievalError(Issues(), "ECRelationshipConstraint Key properties must be specified on all classes of the constraint or on none.",
+                                         relClass, constraintEnd);
+            return ERROR;
+            }
+
+        if (keyCount > 1 || keys[0].empty())
+            {
+            LogKeyPropertyRetrievalError(Issues(), "ECDb does not support ECRelationshipConstraint Keys that are empty or made up of multiple properties.",
+                                         relClass, constraintEnd);
+            return ERROR;
+            }
+
+        if (keyPropertyName.empty())
+            keyPropertyName = keys.front().c_str();
+        else
+            {
+            if (keyPropertyName != keys.front())
+                {
+                LogKeyPropertyRetrievalError(Issues(), "ECDb does not support ECRelationshipConstraint Keys with different accessStrings. All Key properties in constraint must have same name",
+                                             relClass, constraintEnd);
+                return ERROR;
+                }
+            }
+        }
+
+    if (keyPropertyName.empty())
+        return SUCCESS;
+
+    std::set<ClassMap const*> constraintMaps = GetECDbMap().GetClassMapsFromRelationshipEnd(constraint, nullptr);
+    for (auto constraintMap : constraintMaps)
+        {
+        Utf8CP keyPropAccessString = keyPropertyName.c_str();
+        PropertyMap const* keyPropertyMap = constraintMap->GetPropertyMap(keyPropAccessString);
+        if (keyPropertyMap == nullptr || keyPropertyMap->IsVirtual())
+            {
+            Utf8String error;
+            error.Sprintf("Key property '%s' does not exist or is not mapped.", keyPropAccessString);
+            LogKeyPropertyRetrievalError(Issues(), error.c_str(), relClass, constraintEnd);
+            return ERROR;
+            }
+
+        ECSqlTypeInfo typeInfo(keyPropertyMap->GetProperty());
+        if (!typeInfo.IsExactNumeric() && !typeInfo.IsString())
+            {
+            Utf8String error;
+            error.Sprintf("Unsupported data type of Key property '%s'. ECDb only supports Key properties that have an integral or string data type.", keyPropAccessString);
+            LogKeyPropertyRetrievalError(Issues(), error.c_str(), relClass, constraintEnd);
+            return ERROR;
+            }
+
+        std::vector<DbColumn const*> columns;
+        keyPropertyMap->GetColumns(columns);
+        if (columns.size() != 1)
+            {
+            BeAssert(false && "Key property map is expected to map to a single column.");
+            return ERROR;
+            }
+
+        keyPropertyColumns.insert(columns[0]);
+        }
+
+    return SUCCESS;
+    }
+
+//---------------------------------------------------------------------------------------
+// @bsimethod                      Krischan.Eberle                          01/2016
+//+---------------+---------------+---------------+---------------+---------------+------
+BentleyStatus RelationshipClassEndTableMap::TryGetForeignKeyColumnInfoFromNavigationProperty(ForeignKeyColumnInfo& fkColInfo, ECN::ECRelationshipConstraintCR constraint, ECN::ECRelationshipClassCR relClass, ECN::ECRelationshipEnd constraintEnd) const
+    {
+    fkColInfo.Clear();
+
+    ECRelationshipConstraintClassList const& constraintClasses = constraint.GetConstraintClasses();
+    if (constraintClasses.size() == 0)
+        return SUCCESS;
+
+    const ECRelatedInstanceDirection expectedDirection = constraintEnd == ECRelationshipEnd::ECRelationshipEnd_Source ? ECRelatedInstanceDirection::Forward : ECRelatedInstanceDirection::Backward;
+    NavigationECPropertyCP singleNavProperty = nullptr;
+    for (ECRelationshipConstraintClassCP constraintClass : constraintClasses)
+        {
+        for (ECPropertyCP prop : constraintClass->GetClass().GetProperties())
+            {
+            NavigationECPropertyCP navProp = prop->GetAsNavigationProperty();
+            if (navProp != nullptr && navProp->GetRelationshipClass() == &relClass && navProp->GetDirection() == expectedDirection)
+                {
+                if (singleNavProperty == nullptr)
+                    singleNavProperty = navProp;
+                else
+                    {
+                    LOG.infov("More than one NavigationECProperty found on the %s constraint classes of the ECRelationship %s. Therefore the constraint column name cannot be implied from a navigation property. A default name will be picked.",
+                              constraintEnd == ECRelationshipEnd_Source ? "source" : "target", relClass.GetFullName());
+                    return SUCCESS;
+                    }
+                }
+            }
+        }
+
+    //no nav prop found
+    if (singleNavProperty == nullptr)
+        return SUCCESS;
+
+    bool isNullable, isUnique; //unused
+    DbColumn::Constraints::Collation collation;//unused
+    Utf8String columnName;
+    if (SUCCESS != PropertyMap::DetermineColumnInfo(columnName, isNullable, isUnique, collation, GetECDbMap().GetECDb(), *singleNavProperty, singleNavProperty->GetName().c_str()))
+        return ERROR;
+
+    ClassMap const* classMap = GetECDbMap().GetClassMap(singleNavProperty->GetClass());
+    if (classMap->GetColumnFactory().UsesSharedColumnStrategy())
+        {
+        //table uses shared columns, so FK col position cannot depend on NavigationProperty position
+        fkColInfo.Assign(columnName.c_str(), true, nullptr, nullptr);
+        return SUCCESS;
+        }
+
+    //now determine the property map defined just before the nav prop in the ECClass, that is mapped to
+    PropertyMapCP precedingPropMap = nullptr;
+    PropertyMapCP succeedingPropMap = nullptr;
+    bool foundNavProp = false;
+    for (PropertyMapCP propMap : classMap->GetPropertyMaps())
+        {
+        if (&propMap->GetProperty() == singleNavProperty)
+            {
+            foundNavProp = true;
+            if (precedingPropMap != nullptr)
+                break;
+
+            //no preceding prop map exists, continue until suceeding prop map is found
+            continue;
+            }
+
+        if (propMap->IsSystemPropertyMap() || propMap->GetType() == PropertyMap::Type::Navigation)
+            continue;
+
+        if (!foundNavProp)
+            precedingPropMap = propMap;
+        else
+            {
+            succeedingPropMap = propMap;
+            break;
+            }
+        }
+
+    fkColInfo.Assign(columnName.c_str(), false, precedingPropMap, succeedingPropMap);
+    return SUCCESS;
+    }
+
+
+//---------------------------------------------------------------------------------------
+// @bsimethod                      Krischan.Eberle                          03/2016
+//+---------------+---------------+---------------+---------------+---------------+------
+BentleyStatus RelationshipClassEndTableMap::TryDetermineForeignKeyColumnPosition(int& position, DbTable const& table, ForeignKeyColumnInfo const& fkColInfo) const
+    {
+    position = -1;
+    if (!fkColInfo.CanImplyFromNavigationProperty() || fkColInfo.AppendToEnd())
+        return SUCCESS;
+
+    PropertyMapCP precedingPropMap = fkColInfo.GetPropertyMapBeforeNavProp();
+    std::vector<DbColumn const*> precedingCols;
+    if (precedingPropMap != nullptr)
+        precedingPropMap->GetColumns(precedingCols, table);
+
+    bool isNeighborColumnPreceeding = true;
+    DbColumn const* neighborColumn = nullptr;
+    if (!precedingCols.empty())
+        neighborColumn = precedingCols.back();
+    else
+        {
+        PropertyMapCP succeedingPropMap = fkColInfo.GetPropertyMapAfterNavProp();
+        std::vector<DbColumn const*> succeedingCols;
+        if (succeedingPropMap != nullptr)
+            succeedingPropMap->GetColumns(succeedingCols, table);
+
+        if (!succeedingCols.empty())
+            {
+            neighborColumn = succeedingCols[0];
+            isNeighborColumnPreceeding = false;
+            }
+        }
+
+    if (neighborColumn == nullptr)
+        {
+        DbColumn const* unused = nullptr;
+        position = table.TryGetECClassIdColumn(unused) ? 2 : 1;
+        return SUCCESS;
+        }
+
+    int i = 0;
+    for (DbColumn const* col : table.GetColumns())
+        {
+        if (col == neighborColumn)
+            break;
+
+        i++;
+        }
+
+    if (isNeighborColumnPreceeding)
+        position = i + 1;
+    else
+        position = i;
+
+    return SUCCESS;
+    }
+
+//************************** RelationshipClassLinkTableMap *****************************************
+/*---------------------------------------------------------------------------------**//**
+* @bsimethod                                   Ramanujam.Raman                   06/12
++---------------+---------------+---------------+---------------+---------------+------*/
+RelationshipClassLinkTableMap::RelationshipClassLinkTableMap(ECRelationshipClassCR ecRelClass, ECDbMap const& ecDbMap, ECDbMapStrategy const& mapStrategy, bool setIsDirty)
+    : RelationshipClassMap(Type::RelationshipLinkTable, ecRelClass, ecDbMap, mapStrategy, setIsDirty)
+    {}
+
+//---------------------------------------------------------------------------------------
+//@bsimethod                                   Ramanujam.Raman                   06 / 12
+//---------------------------------------------------------------------------------------
+MappingStatus RelationshipClassLinkTableMap::_Map(SchemaImportContext& context, ClassMappingInfo const& classMapInfo)
+    {
+    BeAssert(!GetMapStrategy().IsForeignKeyMapping() &&
+             "RelationshipClassLinkTableMap is not meant to be used with other map strategies.");
+    BeAssert(GetRelationshipClass().GetStrength() != StrengthType::Embedding && "Should have been caught already in ClassMapInfo");
+
+    MappingStatus stat = DoMapPart1(context, classMapInfo);
+    if (stat != MappingStatus::Success)
+        return stat;
+
+    BeAssert(dynamic_cast<RelationshipMappingInfo const*> (&classMapInfo) != nullptr);
+    RelationshipMappingInfo const& relationClassMapInfo = static_cast<RelationshipMappingInfo const&> (classMapInfo);
+
+    ECRelationshipClassCR relationshipClass = GetRelationshipClass();
+    ECRelationshipConstraintCR sourceConstraint = relationshipClass.GetSource();
+    ECRelationshipConstraintCR targetConstraint = relationshipClass.GetTarget();
+
+    //**** Constraint columns and prop maps
+    bool addSourceECClassIdColumnToTable = false;
+    ECClassId defaultSourceECClassId;
+    DetermineConstraintClassIdColumnHandling(addSourceECClassIdColumnToTable, defaultSourceECClassId, sourceConstraint);
+
+    bool addTargetECClassIdColumnToTable = false;
+    ECClassId defaultTargetECClassId;
+    DetermineConstraintClassIdColumnHandling(addTargetECClassIdColumnToTable, defaultTargetECClassId, targetConstraint);
+    stat = CreateConstraintPropMaps(relationClassMapInfo, addSourceECClassIdColumnToTable, defaultSourceECClassId, addTargetECClassIdColumnToTable, defaultTargetECClassId);
+    if (stat != MappingStatus::Success)
+        return stat;
+
+    stat = DoMapPart2(context, classMapInfo);
+    if (stat != MappingStatus::Success)
+        return stat;
+
+    if (GetPrimaryTable().GetType() != DbTable::Type::Existing &&
+        classMapInfo.GetBaseClassMap() == nullptr) //if subclass we must not create any FK anymore, as the base class mapping did that already
+        {
+        RelationshipMappingInfo const& relationClassMapInfo = static_cast<RelationshipMappingInfo const&> (classMapInfo);
+
+        //Create FK from Source-Primary to LinkTable
+        DbTable const* sourceTable = *relationClassMapInfo.GetSourceTables().begin();
+        DbColumn const* fkColumn = GetSourceECInstanceIdPropMap()->GetSingleColumn();
+        DbColumn const* referencedColumn = sourceTable->GetFilteredColumnFirst(DbColumn::Kind::ECInstanceId);
+        GetPrimaryTable().CreateForeignKeyConstraint(*fkColumn, *referencedColumn, ForeignKeyDbConstraint::ActionType::Cascade, ForeignKeyDbConstraint::ActionType::NotSpecified);
+
+        //Create FK from Target-Primary to LinkTable
+        DbTable const* targetTable = *relationClassMapInfo.GetTargetTables().begin();
+        fkColumn = GetTargetECInstanceIdPropMap()->GetSingleColumn();
+        referencedColumn = targetTable->GetFilteredColumnFirst(DbColumn::Kind::ECInstanceId);
+        GetPrimaryTable().CreateForeignKeyConstraint(*fkColumn, *referencedColumn, ForeignKeyDbConstraint::ActionType::Cascade, ForeignKeyDbConstraint::ActionType::NotSpecified);
+        }
+
+
+    AddIndices(context, classMapInfo);
+    return MappingStatus::Success;
+    }
+
+//---------------------------------------------------------------------------------------
+//@bsimethod                                   Affan.Khan                         04 / 15
+//---------------------------------------------------------------------------------------
+DbColumn* RelationshipClassLinkTableMap::ConfigureForeignECClassIdKey(RelationshipMappingInfo const& mapInfo, ECRelationshipEnd relationshipEnd)
+    {
+    DbColumn* endECClassIdColumn = nullptr;
+    ECRelationshipClassCP relationship = mapInfo.GetECClass().GetRelationshipClassCP();
+    BeAssert(relationship != nullptr);
+    ECRelationshipConstraintCR foreignEndConstraint = relationshipEnd == ECRelationshipEnd_Source ? relationship->GetSource() : relationship->GetTarget();
+    ECEntityClass const* foreignEndClass = foreignEndConstraint.GetClasses()[0];
+    ClassMap const* foreignEndClassMap = GetECDbMap().GetClassMap(*foreignEndClass);
+    size_t foreignEndTableCount = GetECDbMap().GetTableCountOnRelationshipEnd(foreignEndConstraint);
+
+    DbColumn::Kind columnId = relationshipEnd == ECRelationshipEnd::ECRelationshipEnd_Source ? DbColumn::Kind::SourceECClassId : DbColumn::Kind::TargetECClassId;
+    RelationshipEndColumns const& constraintColumnsMapping = GetEndColumnsMapping(mapInfo, relationshipEnd);
+    Utf8String columnName(constraintColumnsMapping.GetECClassIdColumnName());
+    if (columnName.empty())
+        {
+        if (!GetConstraintECClassIdColumnName(columnName, relationshipEnd, GetPrimaryTable()))
+            return nullptr;
+        }
+
+    if (ConstraintIncludesAnyClass(foreignEndConstraint.GetConstraintClasses()) || foreignEndTableCount > 1)
+        {
+        //! We will create ECClassId column in this case
+        endECClassIdColumn = CreateConstraintColumn(columnName.c_str(), columnId, PersistenceType::Persisted);
+        BeAssert(endECClassIdColumn != nullptr);
+        }
+    else
+        {
+        //! We will use JOIN to otherTable to get the ECClassId (if any)
+        endECClassIdColumn = const_cast<DbColumn*>(foreignEndClassMap->GetPrimaryTable().GetFilteredColumnFirst(DbColumn::Kind::ECClassId));
+        if (endECClassIdColumn == nullptr)
+            endECClassIdColumn = CreateConstraintColumn(columnName.c_str(), columnId, PersistenceType::Virtual);
+        }
+
+    return endECClassIdColumn;
+    }
+
+//---------------------------------------------------------------------------------------
+//@bsimethod                                   Affan.Khan                         1 / 16
+//---------------------------------------------------------------------------------------
+RelationshipClassMap::ReferentialIntegrityMethod RelationshipClassLinkTableMap::_GetDataIntegrityEnforcementMethod() const
+    {
+    if (GetPrimaryTable().GetType() == DbTable::Type::Existing)
+        return ReferentialIntegrityMethod::None;
+
+    size_t nSourceTables = GetECDbMap().GetTableCountOnRelationshipEnd(GetRelationshipClass().GetSource());
+    size_t nTargetTables = GetECDbMap().GetTableCountOnRelationshipEnd(GetRelationshipClass().GetTarget());
+
+    if (GetRelationshipClass().GetStrength() == StrengthType::Referencing ||
+        GetRelationshipClass().GetStrength() == StrengthType::Holding)
+        {
+        if (nSourceTables == 1 && nTargetTables == 1)
+            {
+            return ReferentialIntegrityMethod::ForeignKey;
+            }
+        }
+
+    BeAssert(false && "Trigger not supported");
+    return ReferentialIntegrityMethod::Trigger;
+    }
+
+//---------------------------------------------------------------------------------------
+// @bsimethod                                               Krischan.Eberle       11/2013
+//+---------------+---------------+---------------+---------------+---------------+------
+MappingStatus RelationshipClassLinkTableMap::CreateConstraintPropMaps(RelationshipMappingInfo const& mapInfo, bool addSourceECClassIdColumnToTable, ECClassId defaultSourceECClassId,
+    bool addTargetECClassIdColumnToTable, ECClassId defaultTargetECClassId)
+    {
+    //**** SourceECInstanceId prop map 
+    Utf8String columnName(mapInfo.GetColumnsMapping(ECRelationshipEnd_Source).GetECInstanceIdColumnName());
+    if (columnName.empty())
+        {
+        if (!GetConstraintECInstanceIdColumnName(columnName, ECRelationshipEnd_Source, GetPrimaryTable()))
+            return MappingStatus::Error;
+        }
+
+    auto sourceECInstanceIdColumn = CreateConstraintColumn(columnName.c_str(), DbColumn::Kind::SourceECInstanceId, PersistenceType::Persisted);
+    if (sourceECInstanceIdColumn == nullptr)
+        return MappingStatus::Error;
+
+    auto sourceECInstanceIdPropMap = RelationshipConstraintECInstanceIdPropertyMap::Create(ECRelationshipEnd_Source, Schemas(), {sourceECInstanceIdColumn});
+    PRECONDITION(sourceECInstanceIdPropMap.IsValid(), MappingStatus::Error);
+    sourceECInstanceIdPropMap->FindOrCreateColumnsInTable(*this);
+    if (GetPropertyMapsR().AddPropertyMap(sourceECInstanceIdPropMap) != SUCCESS)
+        return MappingStatus::Error;
+
+    m_sourceConstraintMap.SetECInstanceIdPropMap(sourceECInstanceIdPropMap.get());
+
+    //**** SourceECClassId prop map
+    auto sourceECClassIdColumn = ConfigureForeignECClassIdKey(mapInfo, ECRelationshipEnd_Source);
+    auto sourceECClassIdColumnAlias = sourceECClassIdColumn->GetName().EqualsI(ECDbSystemSchemaHelper::SOURCEECCLASSID_PROPNAME) == true ? nullptr : ECDbSystemSchemaHelper::SOURCEECCLASSID_PROPNAME;
+    auto sourceECClassIdPropMap = RelConstraintECClassIdPropertyMap::Create(ECRelationshipEnd_Source, Schemas(), {sourceECClassIdColumn}, defaultSourceECClassId, *this, sourceECClassIdColumnAlias);
+    PRECONDITION(sourceECClassIdPropMap.IsValid(), MappingStatus::Error);
+    sourceECClassIdPropMap->FindOrCreateColumnsInTable(*this);
+    if (GetPropertyMapsR().AddPropertyMap(sourceECClassIdPropMap) != SUCCESS)
+        return MappingStatus::Error;
+
+    m_sourceConstraintMap.SetECClassIdPropMap(sourceECClassIdPropMap.get());
+
+
+    //**** TargetECInstanceId prop map 
+    columnName = mapInfo.GetColumnsMapping(ECRelationshipEnd_Target).GetECInstanceIdColumnName();
+    if (columnName.empty())
+        {
+        if (!GetConstraintECInstanceIdColumnName(columnName, ECRelationshipEnd_Target, GetPrimaryTable()))
+            return MappingStatus::Error;
+        }
+
+    auto targetECInstanceIdColumn = CreateConstraintColumn(columnName.c_str(), DbColumn::Kind::TargetECInstanceId, PersistenceType::Persisted);
+    if (targetECInstanceIdColumn == nullptr)
+        return MappingStatus::Error;
+
+    auto targetECInstanceIdPropMap = RelationshipConstraintECInstanceIdPropertyMap::Create(ECRelationshipEnd_Target, Schemas(), {targetECInstanceIdColumn});
+    PRECONDITION(targetECInstanceIdPropMap.IsValid(), MappingStatus::Error);
+    targetECInstanceIdPropMap->FindOrCreateColumnsInTable(*this);
+    if (GetPropertyMapsR().AddPropertyMap(targetECInstanceIdPropMap) != SUCCESS)
+        return MappingStatus::Error;
+
+    m_targetConstraintMap.SetECInstanceIdPropMap(targetECInstanceIdPropMap.get());
+
+
+    //**** TargetECClassId prop map
+    auto targetECClassIdColumn = ConfigureForeignECClassIdKey(mapInfo, ECRelationshipEnd_Target);
+    auto targetECClassIdColumnAlias = targetECClassIdColumn->GetName().EqualsI(ECDbSystemSchemaHelper::TARGETECCLASSID_PROPNAME) == true ? nullptr : ECDbSystemSchemaHelper::TARGETECCLASSID_PROPNAME;
+    auto targetECClassIdPropMap = RelConstraintECClassIdPropertyMap::Create(ECRelationshipEnd_Target, Schemas(), {targetECClassIdColumn}, defaultTargetECClassId, *this, targetECClassIdColumnAlias);
+    if (targetECClassIdPropMap == nullptr)
+        {
+        BeAssert(targetECClassIdPropMap != nullptr);
+        return MappingStatus::Error;
+        }
+
+    targetECClassIdPropMap->FindOrCreateColumnsInTable(*this);
+    if (GetPropertyMapsR().AddPropertyMap(targetECClassIdPropMap) != SUCCESS)
+        return MappingStatus::Error;
+
+    m_targetConstraintMap.SetECClassIdPropMap(targetECClassIdPropMap.get());
+
+    return MappingStatus::Success;
+    }
+
+/*---------------------------------------------------------------------------------**//**
+* @bsimethod                                   Affan.Khan                            09/12
++---------------+---------------+---------------+---------------+---------------+------*/
+void RelationshipClassLinkTableMap::AddIndices(SchemaImportContext& schemaImportContext, ClassMappingInfo const& mapInfo)
+    {
+    if (GetPrimaryTable().GetType() == DbTable::Type::Existing)
+        return;
+
+    BeAssert(dynamic_cast<RelationshipMappingInfo const*> (&mapInfo) != nullptr);
+    RelationshipMappingInfo const& relationshipClassMapInfo = static_cast<RelationshipMappingInfo const&> (mapInfo);
+
+    RelationshipMappingInfo::Cardinality cardinality = relationshipClassMapInfo.GetCardinality();
+    const bool enforceUniqueness = !relationshipClassMapInfo.AllowDuplicateRelationships();
+
+    // Add indices on the source and target based on cardinality
+    bool sourceIsUnique = enforceUniqueness;
+    bool targetIsUnique = enforceUniqueness;
+
+    switch (cardinality)
+        {
+        //the many side can be unique, but the one side must never be unique
+            case RelationshipMappingInfo::Cardinality::OneToMany:
+                sourceIsUnique = false;
+                break;
+            case RelationshipMappingInfo::Cardinality::ManyToOne:
+                targetIsUnique = false;
+                break;
+
+            case RelationshipMappingInfo::Cardinality::ManyToMany:
+                sourceIsUnique = false;
+                targetIsUnique = false;
+                break;
+            default:
+                break;
+        }
+
+    AddIndex(schemaImportContext, RelationshipIndexSpec::Source, sourceIsUnique);
+    AddIndex(schemaImportContext, RelationshipIndexSpec::Target, targetIsUnique);
+
+    if (enforceUniqueness)
+        AddIndex(schemaImportContext, RelationshipClassLinkTableMap::RelationshipIndexSpec::SourceAndTarget, true);
+    }
+
+
+/*---------------------------------------------------------------------------------**//**
+* @bsimethod                                   Ramanujam.Raman                   04/13
++---------------+---------------+---------------+---------------+---------------+------*/
+void RelationshipClassLinkTableMap::AddIndex(SchemaImportContext& schemaImportContext, RelationshipIndexSpec spec, bool isUniqueIndex)
+    {
+    // Setup name of the index
+    Utf8String name;
+    if (isUniqueIndex)
+        name.append("uix_");
+    else
+        name.append("ix_");
+
+    name.append(GetClass().GetSchema().GetNamespacePrefix()).append("_").append(GetClass().GetName()).append("_");
+
+    switch (spec)
+        {
+            case RelationshipIndexSpec::Source:
+                name.append("source");
+                break;
+            case RelationshipIndexSpec::Target:
+                name.append("target");
+                break;
+            case RelationshipIndexSpec::SourceAndTarget:
+                name.append("sourcetarget");
+                break;
+            default:
+                BeAssert(false);
+                break;
+        }
+
+    auto sourceECInstanceIdColumn = GetSourceECInstanceIdPropMap()->GetSingleColumn();
+    auto sourceECClassIdColumn = GetSourceECClassIdPropMap()->IsMappedToClassMapTables() ? GetSourceECClassIdPropMap()->GetSingleColumn() : nullptr;
+    auto targetECInstanceIdColumn = GetTargetECInstanceIdPropMap()->GetSingleColumn();
+    auto targetECClassIdColumn = GetTargetECClassIdPropMap()->IsMappedToClassMapTables() ? GetTargetECClassIdPropMap()->GetSingleColumn() : nullptr;
+
+    std::vector<DbColumn const*> columns;
+    switch (spec)
+        {
+            case RelationshipIndexSpec::Source:
+                GenerateIndexColumnList(columns, sourceECInstanceIdColumn, sourceECClassIdColumn, nullptr, nullptr);
+                break;
+            case RelationshipIndexSpec::Target:
+                GenerateIndexColumnList(columns, targetECInstanceIdColumn, targetECClassIdColumn, nullptr, nullptr);
+                break;
+
+            case RelationshipIndexSpec::SourceAndTarget:
+                GenerateIndexColumnList(columns, sourceECInstanceIdColumn, sourceECClassIdColumn, targetECInstanceIdColumn, targetECClassIdColumn);
+                break;
+
+            default:
+                BeAssert(false);
+                break;
+        }
+
+    GetECDbMap().GetDbSchemaR().CreateIndex(GetPrimaryTable(), name.c_str(), isUniqueIndex, columns, false,
+                                            true, GetClass().GetId(),
+                                            //if a partial index is created, it must only apply to this class,
+                                            //not to subclasses, as constraints are not inherited by relationships
+                                            false);
+    }
+
+/*---------------------------------------------------------------------------------**//**
+* @bsimethod                                   Ramanujam.Raman                   04/13
++---------------+---------------+---------------+---------------+---------------+------*/
+void RelationshipClassLinkTableMap::GenerateIndexColumnList(std::vector<DbColumn const*>& columns, DbColumn const* col1, DbColumn const* col2, DbColumn const* col3, DbColumn const* col4)
+    {
+    if (nullptr != col1 && col1->GetPersistenceType() == PersistenceType::Persisted)
+        columns.push_back(col1);
+
+    if (nullptr != col2 && col2->GetPersistenceType() == PersistenceType::Persisted)
+        columns.push_back(col2);
+
+    if (nullptr != col3 && col3->GetPersistenceType() == PersistenceType::Persisted)
+        columns.push_back(col3);
+
+    if (nullptr != col4 && col4->GetPersistenceType() == PersistenceType::Persisted)
+        columns.push_back(col4);
+    }
+
+
+
+/*---------------------------------------------------------------------------------**//**
+* @bsimethod                                   Ramanujam.Raman                   09/12
++---------------+---------------+---------------+---------------+---------------+------*/
+bool RelationshipClassLinkTableMap::GetConstraintECInstanceIdColumnName(Utf8StringR columnName, ECRelationshipEnd relationshipEnd, DbTable const& table) const
+    {
+    if (columnName.empty())
+        columnName = (relationshipEnd == ECRelationshipEnd_Source) ? ECDbSystemSchemaHelper::SOURCEECINSTANCEID_PROPNAME : ECDbSystemSchemaHelper::TARGETECINSTANCEID_PROPNAME;
+
+    if (table.FindColumn(columnName.c_str()) == nullptr)
+        return true;
+
+    if (GetMapStrategy().GetStrategy() == ECDbMapStrategy::Strategy::SharedTable || GetMapStrategy().GetStrategy() == ECDbMapStrategy::Strategy::ExistingTable)
+        return true;
+
+    //Following error occure in Upgrading ECSchema but is not fatal.
+    LOG.errorv("Table %s already contains column named %s. ECRelationship %s has failed to map.",
+               table.GetName().c_str(), columnName.c_str(), GetClass().GetFullName());
+    return false;
+    }
+
+/*---------------------------------------------------------------------------------**//**
+* @bsimethod                                   Ramanujam.Raman                   09/12
++---------------+---------------+---------------+---------------+---------------+------*/
+bool RelationshipClassLinkTableMap::GetConstraintECClassIdColumnName(Utf8StringR columnName, ECRelationshipEnd relationshipEnd, DbTable const& table) const
+    {
+    if (columnName.empty())
+        columnName = (relationshipEnd == ECRelationshipEnd_Source) ? ECDbSystemSchemaHelper::SOURCEECCLASSID_PROPNAME : ECDbSystemSchemaHelper::TARGETECCLASSID_PROPNAME;
+
+    if (table.FindColumn(columnName.c_str()) == nullptr)
+        return true;
+
+    if (GetMapStrategy().GetStrategy() == ECDbMapStrategy::Strategy::SharedTable || GetMapStrategy().GetStrategy() == ECDbMapStrategy::Strategy::ExistingTable)
+        return true;
+
+    //Following error occurs in Upgrading ECSchema but is not fatal.
+    LOG.errorv("Table %s already contains column named %s. ECRelationship %s has failed to map.",
+               table.GetName().c_str(), columnName.c_str(), GetClass().GetFullName());
+    return false;
+    }
+
+/*---------------------------------------------------------------------------------**//**
+* @bsimethod                                   Affan.Khan                   01/15
++---------------+---------------+---------------+---------------+---------------+------*/
+BentleyStatus RelationshipClassLinkTableMap::_Load(ClassMapLoadContext& ctx, DbClassMapLoadContext const& mapInfo)
+    {
+    if (ClassMap::_Load(ctx, mapInfo) != BentleyStatus::SUCCESS)
+        return ERROR;
+
+    ECRelationshipClassCR relationshipClass = GetRelationshipClass();
+    auto const& sourceConstraint = relationshipClass.GetSource();
+    auto const& targetConstraint = relationshipClass.GetTarget();
+
+    ECClassId defaultSourceECClassId = sourceConstraint.GetClasses().empty() ? ECClassId() : sourceConstraint.GetClasses().front()->GetId();
+    ECClassId defaultTargetECClassId = targetConstraint.GetClasses().empty() ? ECClassId() : targetConstraint.GetClasses().front()->GetId();
+
+    auto pm = mapInfo.FindColumnByAccessString(ECDbSystemSchemaHelper::SOURCEECINSTANCEID_PROPNAME);
+    if (pm == nullptr)
+        {
+        BeAssert(false && "Failed to deserialize property map");
+        return ERROR;
+        }
+
+
+    auto sourceECInstanceIdPropMap = RelationshipConstraintECInstanceIdPropertyMap::Create(ECRelationshipEnd_Source, Schemas(), *pm);
+    PRECONDITION(sourceECInstanceIdPropMap.IsValid(), BentleyStatus::ERROR);
+    if (GetPropertyMapsR().AddPropertyMap(sourceECInstanceIdPropMap) != SUCCESS)
+        return ERROR;
+
+    m_sourceConstraintMap.SetECInstanceIdPropMap(sourceECInstanceIdPropMap.get());
+
+
+    pm = mapInfo.FindColumnByAccessString( ECDbSystemSchemaHelper::SOURCEECCLASSID_PROPNAME);
+    if (pm == nullptr)
+        {
+        BeAssert(false && "Failed to deserialize property map");
+        return ERROR;
+        }
+
+
+    auto sourceECClassIdPropMap = RelConstraintECClassIdPropertyMap::Create(ECRelationshipEnd_Source, Schemas(), *pm, defaultSourceECClassId, *this, ECDbSystemSchemaHelper::SOURCEECCLASSID_PROPNAME);
+    PRECONDITION(sourceECClassIdPropMap.IsValid(), ERROR);
+    if (GetPropertyMapsR().AddPropertyMap(sourceECClassIdPropMap) != SUCCESS)
+        return ERROR;
+
+    m_sourceConstraintMap.SetECClassIdPropMap(sourceECClassIdPropMap.get());
+
+    pm = mapInfo.FindColumnByAccessString( ECDbSystemSchemaHelper::TARGETECINSTANCEID_PROPNAME);
+    if (pm == nullptr)
+        {
+        BeAssert(false && "Failed to deserialize property map");
+        return ERROR;
+        }
+
+    auto targetECInstanceIdPropMap = RelationshipConstraintECInstanceIdPropertyMap::Create(ECRelationshipEnd_Target, Schemas(), *pm);
+    PRECONDITION(targetECInstanceIdPropMap.IsValid(), BentleyStatus::ERROR);
+    if (GetPropertyMapsR().AddPropertyMap(targetECInstanceIdPropMap) != SUCCESS)
+        return ERROR;
+
+    m_targetConstraintMap.SetECInstanceIdPropMap(targetECInstanceIdPropMap.get());
+
+    pm = mapInfo.FindColumnByAccessString( ECDbSystemSchemaHelper::TARGETECCLASSID_PROPNAME);
+    if (pm == nullptr)
+        {
+        BeAssert(false && "Failed to deserialize property map");
+        return ERROR;
+        }
+
+    auto targetECClassIdPropMap = RelConstraintECClassIdPropertyMap::Create(ECRelationshipEnd_Target, Schemas(), *pm, defaultTargetECClassId, *this, ECDbSystemSchemaHelper::TARGETECCLASSID_PROPNAME);
+    PRECONDITION(targetECClassIdPropMap.IsValid(), BentleyStatus::ERROR);
+    if (GetPropertyMapsR().AddPropertyMap(targetECClassIdPropMap) != SUCCESS)
+        return ERROR;
+
+    m_targetConstraintMap.SetECClassIdPropMap(targetECClassIdPropMap.get());
+
+    return BentleyStatus::SUCCESS;
+    }
+
+END_BENTLEY_SQLITE_EC_NAMESPACE