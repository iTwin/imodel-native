--- conflicted
+++ resolved
@@ -1,1382 +1,1333 @@
-/*--------------------------------------------------------------------------------+
-|
-|     $Source: ECDb/ECSchemaComparer.h $
-|
-|  $Copyright: (c) 2016 Bentley Systems, Incorporated. All rights reserved. $
-|
-+-------------------------------------------------------------------------------------*/
-#pragma once
-#include "ECDbInternalTypes.h"
-#include <Bentley/RefCounted.h>
-#include <Bentley/Nullable.h>
-
-BEGIN_BENTLEY_SQLITE_EC_NAMESPACE
-
-#define INDENT_SIZE 3
-
-struct ECSchemaChange;
-struct ECClassChange;
-struct ECEnumerationChange;
-struct StringChange;
-struct ECPropertyChange;
-struct ECRelationshipConstraintClassChange;
-struct ECEnumeratorChange;
-struct ECPropertyValueChange;
-struct ECObjectChange;
-struct ClassTypeChange;
-struct KindOfQuantityChange;
-
-//=======================================================================================
-// @bsienum                                                Affan.Khan            03/2016
-//+===============+===============+===============+===============+===============+======
-enum class ChangeState
-    {
-    Deleted = 1, //This need to be none zero base
-    Modified =2 ,
-    New =3,
-    };
-
-//=======================================================================================
-// @bsienum                                                Affan.Khan            03/2016
-//+===============+===============+===============+===============+===============+======
-enum class ValueId
-    {
-    Deleted, New
-    };
-
-//=======================================================================================
-// @bsienum                                                Affan.Khan            03/2016
-//+===============+===============+===============+===============+===============+======
-enum class SystemId
-    {
-    None,
-    AlternativePresentationUnitList,
-    Array,
-    BaseClass,
-    BaseClasses,
-    Cardinality,
-    Class,
-    Classes,
-    ClassFullName,
-    ClassModifier,
-    ClassType,
-    ConstantKey,
-    Constraint,
-    ConstraintClass,
-    ConstraintClasses,
-    CustomAttributes,
-    DefaultPresentationUnit,
-    Description,
-    Direction,
-    DisplayLabel,
-    Enumeration,
-    Enumerations,
-    Enumerator,
-    Enumerators,
-    ExtendedTypeName,
-    Instance,
-    Instances,
-    Integer,
-    IsPolymorphic,
-    IsReadonly,
-    IsStrict,
-    IsStruct,
-    IsStructArray,
-    IsPrimitive,
-    IsPrimitiveArray,
-    IsNavigation,
-    KeyProperties,
-    KeyProperty,
-    KindOfQuantities,
-    KindOfQuantity,
-    MaximumValue,
-    MaxOccurs,
-    MinimumValue,
-    MinOccurs,
-    Name,
-    NamespacePrefix,
-    Navigation,
-    PersistenceUnit,
-    Precision,
-    Properties,
-    Property,
-    PropertyType,
-    PropertyValue,
-    PropertyValues,
-    References,
-    Reference,
-    Relationship,
-    RelationshipName,
-    RoleLabel,
-    Schema,
-    Schemas,
-    Source,
-    StrengthDirection,
-    StrengthType,
-    String,
-    Target,
-    TypeName,
-    VersionMajor,
-    VersionMinor,
-    VersionWrite
-    };
-
-//=======================================================================================
-// @bsiclass                                                Affan.Khan            03/2016
-//+===============+===============+===============+===============+===============+======
-struct Binary
-    {
-private:
-    void* m_buff;
-    size_t m_len;
-
-    BentleyStatus Resize(size_t len);
-    BentleyStatus Free();
-    BentleyStatus Assign(void* buff = nullptr, size_t len = 0);
-
-public:
-    Binary();
-    ~Binary();
-    Binary(Binary const& rhs);
-    Binary(Binary&& rhs);
-    Binary& operator=(Binary const& rhs);
-    Binary& operator=(Binary&& rhs);
-    bool operator==(Binary const& rhs) const { return Compare(rhs) == 0; }
-    int Compare(Binary const& rhs) const;
-    void* GetPointerP() { return m_buff; }
-    void const* GetPointer() const { return m_buff; }
-    size_t Size() const { return m_len; }
-    bool Empty() const { return m_len == 0; }
-    void CopyTo(ECN::ECValueR value) const;
-    BentleyStatus CopyFrom(ECN::ECValueCR value);
-    };
-
-//=======================================================================================
-// @bsiclass                                                Affan.Khan            03/2016
-//+===============+===============+===============+===============+===============+======
-struct ECChange : RefCountedBase
-    {
-    enum class Status
-        {
-        Pending,
-        Done,
-        };
-
-    private:
-        SystemId m_systemId;
-        Utf8String m_customId;
-        ChangeState m_state;
-        Status m_status;
-        ECChange const* m_parent;
-
-        virtual void _WriteToString(Utf8StringR str, int currentIndex, int indentSize) const = 0;
-        virtual bool _IsEmpty() const = 0;
-        virtual void _Optimize() {}
-
-        static SystemId StringToSystemId(Utf8CP);
-
-    protected:
-        ECChange(ChangeState state, SystemId systemId, ECChange const* parent = nullptr, Utf8CP customId = nullptr);
-
-        static void AppendBegin(Utf8StringR str, ECChange const& change, int currentIndex);
-        static void AppendEnd(Utf8StringR str) { str.append("\r\n"); }
-
-        static Utf8CP SystemIdToString(SystemId);
-
-    public:
-        virtual ~ECChange() {};
-        SystemId GetSystemId() const { return m_systemId; }
-        bool HasCustomId() const { return !m_customId.empty(); }
-        Utf8CP GetId() const;
-        ChangeState GetState() const { return m_state; }
-        ECChange const* GetParent() const { return m_parent; }
-        bool IsEmpty() const { return _IsEmpty(); }
-        bool IsValid() const { return !IsEmpty(); }
-        void Optimize() { _Optimize(); }
-        Status GetStatus() { return m_status; }
-        void SetStatus(Status status) { m_status = status; }
-        void WriteToString(Utf8StringR str, int initIndex = 0, int indentSize = INDENT_SIZE) const { _WriteToString(str, initIndex, indentSize); }
-        Utf8String GetString() const 
-            {
-            Utf8String str;
-            WriteToString(str);
-            return str;
-            }
-    };
-
-typedef RefCountedPtr<ECChange> ECChangePtr;
-
-//=======================================================================================
-// @bsiclass                                                Affan.Khan            03/2016
-//+===============+===============+===============+===============+===============+======
-struct ECObjectChange : ECChange
-    {
-    private:
-        bmap<Utf8CP, ECChangePtr, CompareUtf8> m_changes;
-
-        virtual void _WriteToString(Utf8StringR str, int currentIndex, int indentSize) const override;
-        virtual bool _IsEmpty() const override;
-        virtual void _Optimize() override;
-        
-    protected:
-        template<typename T>
-        T& Get(SystemId systemId);
-      
-    public:
-        ECObjectChange(ChangeState state, SystemId systemId, ECChange const* parent = nullptr, Utf8CP customId = nullptr)
-            :ECChange(state, systemId, parent, customId)
-            {}
-    };
-
-//=======================================================================================
-// @bsiclass                                                Affan.Khan            03/2016
-//+===============+===============+===============+===============+===============+======
-template<typename T>
-struct ECChangeArray : ECChange
-    {
-    private:
-        SystemId m_elementType;
-        bvector<ECChangePtr> m_changes;
-
-        //---------------------------------------------------------------------------------------
-        // @bsimethod                                                    Affan.Khan  03/2016
-        //+---------------+---------------+---------------+---------------+---------------+------
-        virtual void _WriteToString(Utf8StringR str, int currentIndex, int indentSize) const override
-            {
-            AppendBegin(str, *this, currentIndex);
-            AppendEnd(str);
-            for (ECChangePtr const& change : m_changes)
-                {
-                change->WriteToString(str, currentIndex + indentSize, indentSize);
-                }
-            }
-
-        //---------------------------------------------------------------------------------------
-        // @bsimethod                                                    Affan.Khan  03/2016
-        //+---------------+---------------+---------------+---------------+---------------+------
-        virtual bool _IsEmpty() const override
-            {
-            for (ECChangePtr const& change : m_changes)
-                {
-                if (!change->IsEmpty())
-                    return false;
-                }
-
-            return true;
-            }
-
-        //---------------------------------------------------------------------------------------
-        // @bsimethod                                                    Affan.Khan  03/2016
-        //+---------------+---------------+---------------+---------------+---------------+------
-        virtual void _Optimize() override
-            {
-            auto itor = m_changes.begin();
-            while (itor != m_changes.end())
-                {
-                (*itor)->Optimize();
-                if ((*itor)->IsEmpty())
-                    itor = m_changes.erase(itor);
-                else
-                    ++itor;
-                }
-            }
-    public:
-        ECChangeArray(ChangeState state, SystemId systemId, ECChange const* parent, Utf8CP customId, SystemId elementId)
-            :ECChange(state, systemId, parent, customId), m_elementType(elementId)
-            {
-            static_assert(std::is_base_of<ECChange, T>::value, "T not derived from ECChange");
-            }        
-        virtual ~ECChangeArray() {}
-
-        //---------------------------------------------------------------------------------------
-        // @bsimethod                                                    Affan.Khan  03/2016
-        //+---------------+---------------+---------------+---------------+---------------+------
-        SystemId GetElementType() const { return m_elementType; }
-
-        //---------------------------------------------------------------------------------------
-        // @bsimethod                                                    Affan.Khan  03/2016
-        //+---------------+---------------+---------------+---------------+---------------+------
-        T& Add(ChangeState state, Utf8CP customId = nullptr)
-            {
-            ECChangePtr changePtr = new T(state, m_elementType, this, customId);
-            T* changeP = static_cast<T*>(changePtr.get());
-            m_changes.push_back(changePtr);
-            return *changeP;
-            }
-
-        //---------------------------------------------------------------------------------------
-        // @bsimethod                                                    Affan.Khan  03/2016
-        //+---------------+---------------+---------------+---------------+---------------+------
-        T& At(size_t index)
-            {
-            return static_cast<T&>(*m_changes[index]);
-            }
-
-        //---------------------------------------------------------------------------------------
-        // @bsimethod                                                    Affan.Khan  03/2016
-        //+---------------+---------------+---------------+---------------+---------------+------
-        T* Find(Utf8CP customId)
-            {
-            for (auto& v : m_changes)
-                if (strcmp(v->GetId(), customId) == 0)
-                    return static_cast<T*>(v.get());
-
-            return nullptr;
-            }
-        //---------------------------------------------------------------------------------------
-        // @bsimethod                                                    Affan.Khan  03/2016
-        //+---------------+---------------+---------------+---------------+---------------+------
-        size_t Count() const { return m_changes.size(); }
-
-        //---------------------------------------------------------------------------------------
-        // @bsimethod                                                    Affan.Khan  03/2016
-        //+---------------+---------------+---------------+---------------+---------------+------
-        bool Empty() const { return m_changes.empty(); }
-
-        //---------------------------------------------------------------------------------------
-        // @bsimethod                                                    Affan.Khan  03/2016
-        //+---------------+---------------+---------------+---------------+---------------+------
-        void Erase(size_t index)
-            {
-            m_changes.erase(m_changes.begin() + index);
-            }
-    };
-
-//=======================================================================================
-// @bsiclass                                                Affan.Khan            03/2016
-//+===============+===============+===============+===============+===============+======
-struct ECSchemaChanges : ECChangeArray<ECSchemaChange>
-    {
-    public:
-        ECSchemaChanges()
-            : ECChangeArray<ECSchemaChange>(ChangeState::Modified, SystemId::Schemas, nullptr, nullptr, SystemId::Schema)
-            {}
-        ECSchemaChanges(ChangeState state, SystemId systemId, ECChange const* parent = nullptr, Utf8CP customId = nullptr)
-            : ECChangeArray<ECSchemaChange>(state, SystemId::Schemas, parent, customId, SystemId::Schema)
-            {
-            BeAssert(systemId == GetSystemId());
-            }
-        virtual ~ECSchemaChanges(){}
-    };
-
-//=======================================================================================
-// @bsiclass                                                Affan.Khan            03/2016
-//+===============+===============+===============+===============+===============+======
-struct ECClassChanges : ECChangeArray<ECClassChange>
-    {
-    public:
-        ECClassChanges(ChangeState state, SystemId systemId, ECChange const* parent = nullptr, Utf8CP customId = nullptr)
-            : ECChangeArray<ECClassChange>(state, SystemId::Classes, parent, customId, SystemId::Class)
-            {
-            BeAssert(systemId == GetSystemId());
-            }
-        virtual ~ECClassChanges() {}
-    };
-
-//=======================================================================================
-// @bsiclass                                                Affan.Khan            03/2016
-//+===============+===============+===============+===============+===============+======
-struct ECEnumerationChanges : ECChangeArray<ECEnumerationChange>
-    {
-    public:
-        ECEnumerationChanges(ChangeState state, SystemId systemId, ECChange const* parent = nullptr, Utf8CP customId = nullptr)
-            : ECChangeArray<ECEnumerationChange>(state, SystemId::Enumerations, parent, customId, SystemId::Enumeration)
-            {
-            BeAssert(systemId == GetSystemId());
-            }
-        virtual ~ECEnumerationChanges() {}
-    }; 
-
-//=======================================================================================
-// @bsiclass                                                Affan.Khan            03/2016
-//+===============+===============+===============+===============+===============+======
-struct ECKindOfQuantityChanges : ECChangeArray<KindOfQuantityChange>
-    {
-    public:
-        ECKindOfQuantityChanges(ChangeState state, SystemId systemId, ECChange const* parent = nullptr, Utf8CP customId = nullptr)
-            : ECChangeArray<KindOfQuantityChange>(state, SystemId::KindOfQuantities, parent, customId, SystemId::KindOfQuantity)
-            {
-            BeAssert(systemId == GetSystemId());
-            }
-        virtual ~ECKindOfQuantityChanges() {}
-    };
-
-//=======================================================================================
-// @bsiclass                                                Affan.Khan            03/2016
-//+===============+===============+===============+===============+===============+======
-struct ECInstanceChanges : ECChangeArray<ECPropertyValueChange>
-    {
-    public:
-        ECInstanceChanges(ChangeState state, SystemId systemId, ECChange const* parent = nullptr, Utf8CP customId = nullptr)
-            : ECChangeArray<ECPropertyValueChange>(state, SystemId::CustomAttributes, parent, customId, SystemId::PropertyValue)
-            {
-            BeAssert(systemId == GetSystemId());
-            }
-        virtual ~ECInstanceChanges() {}
-    };
-
-//=======================================================================================
-// @bsiclass                                                Affan.Khan            03/2016
-//+===============+===============+===============+===============+===============+======
-struct ECPropertyChanges : ECChangeArray<ECPropertyChange>
-    {
-    public:
-        ECPropertyChanges(ChangeState state, SystemId systemId, ECChange const* parent = nullptr, Utf8CP customId = nullptr)
-            : ECChangeArray<ECPropertyChange>(state, SystemId::Properties, parent, customId, SystemId::Property)
-            {
-            BeAssert(systemId == GetSystemId());
-            }
-        virtual ~ECPropertyChanges() {}
-    };
-
-//=======================================================================================
-// @bsiclass                                                Affan.Khan            03/2016
-//+===============+===============+===============+===============+===============+======
-struct ECRelationshipConstraintClassChanges : ECChangeArray<ECRelationshipConstraintClassChange>
-    {
-    public:
-        ECRelationshipConstraintClassChanges(ChangeState state, SystemId systemId, ECChange const* parent = nullptr, Utf8CP customId = nullptr)
-            : ECChangeArray<ECRelationshipConstraintClassChange>(state, SystemId::ConstraintClasses, parent, customId, SystemId::ConstraintClass)
-            {
-            BeAssert(systemId == GetSystemId());
-            }
-        virtual ~ECRelationshipConstraintClassChanges() {}
-    };
-
-//=======================================================================================
-// @bsiclass                                                Affan.Khan            03/2016
-//+===============+===============+===============+===============+===============+======
-struct ECEnumeratorChanges : ECChangeArray<ECEnumeratorChange>
-    {
-    public:
-        ECEnumeratorChanges(ChangeState state, SystemId systemId, ECChange const* parent = nullptr, Utf8CP customId = nullptr)
-            : ECChangeArray<ECEnumeratorChange>(state, SystemId::Enumerators, parent, customId, SystemId::Enumerator)
-            {
-            BeAssert(systemId == GetSystemId());
-            }
-        virtual ~ECEnumeratorChanges() {}
-    };
-
-//=======================================================================================
-// @bsiclass                                                Affan.Khan            03/2016
-//+===============+===============+===============+===============+===============+======
-struct StringChanges : ECChangeArray<StringChange>
-    {
-    public:
-        StringChanges(ChangeState state, SystemId systemId, ECChange const* parent = nullptr, Utf8CP customId = nullptr)
-            : ECChangeArray<StringChange>(state, systemId, parent, customId, SystemId::String)
-            {}
-        virtual ~StringChanges() {}
-    };
-
-//=======================================================================================
-// @bsiclass                                                Affan.Khan            03/2016
-//+===============+===============+===============+===============+===============+======
-struct BaseClassChanges : ECChangeArray<StringChange>
-    {
-    public:
-        BaseClassChanges(ChangeState state, SystemId systemId, ECChange const* parent = nullptr, Utf8CP customId = nullptr)
-            : ECChangeArray<StringChange>(state, systemId, parent, customId, SystemId::BaseClass)
-            {}
-        virtual ~BaseClassChanges() {}
-    };
-
-//=======================================================================================
-// @bsiclass                                                Affan.Khan            03/2016
-//+===============+===============+===============+===============+===============+======
-struct ReferenceChanges : ECChangeArray<StringChange>
-    {
-    public:
-        ReferenceChanges(ChangeState state, SystemId systemId, ECChange const* parent = nullptr, Utf8CP customId = nullptr)
-            : ECChangeArray<StringChange>(state, systemId, parent, customId, SystemId::Reference)
-            {}
-        virtual ~ReferenceChanges() {}
-    };
-
-//=======================================================================================
-// @bsiclass                                                Affan.Khan            03/2016
-//+===============+===============+===============+===============+===============+======
-template<typename T>
-struct ECPrimitiveChange : ECChange 
-    {
-    private:
-        Nullable<T> m_old;
-        Nullable<T> m_new;
-
-        virtual  bool _IsEmpty() const override { return m_old == m_new; }
-        virtual Utf8String _ToString(ValueId id) const { return "_TOSTRING_NOT_IMPLEMENTED_"; }
-
-        //---------------------------------------------------------------------------------------
-        // @bsimethod                                                    Affan.Khan  03/2016
-        //+---------------+---------------+---------------+---------------+---------------+------
-        virtual void _WriteToString(Utf8StringR str, int currentIndex, int indentSize) const override
-            {
-            AppendBegin(str, *this, currentIndex);
-            str.append(": ");
-            if (GetState() == ChangeState::Deleted)
-                str.append(ToString(ValueId::Deleted));
-            if (GetState() == ChangeState::New)
-                str.append(ToString(ValueId::New));
-            if (GetState() == ChangeState::Modified)
-                str.append(ToString(ValueId::Deleted)).append(" -> ").append(ToString(ValueId::New));
-            AppendEnd(str);
-            }
-    public:
-        ECPrimitiveChange(ChangeState state, SystemId systemId, ECChange const* parent = nullptr, Utf8CP customId = nullptr)
-            : ECChange(state, systemId, parent, customId)
-            {}
-
-        virtual ~ECPrimitiveChange() {}
-        Nullable<T> const& GetNew() const { return m_new; }
-        Nullable<T> const& GetOld() const { return m_old; }
-        Utf8String ToString(ValueId id) const { return _ToString(id); }
-
-        //---------------------------------------------------------------------------------------
-        // @bsimethod                                                    Affan.Khan  03/2016
-        //+---------------+---------------+---------------+---------------+---------------+------
-        Nullable<T> const& GetValue(ValueId id) const
-            {
-            if (id == ValueId::Deleted)
-                {
-                if (GetState() == ChangeState::New)
-                    {
-                    BeAssert("For change that marked as NEW user tried to access OLD value");
-                    }
-
-                return m_old;
-                }
-
-            if (GetState() == ChangeState::Deleted)
-                {
-                BeAssert("For change that marked as DELETED user tried to access NEW value which would wrong check code");
-                }
-            return m_new;
-            }
-
-        //---------------------------------------------------------------------------------------
-        // @bsimethod                                                    Affan.Khan  03/2016
-        //+---------------+---------------+---------------+---------------+---------------+------
-        BentleyStatus SetValue(ValueId id, Nullable<T> const&& value)
-            {
-            if (id == ValueId::Deleted)
-                {
-                if (GetState() == ChangeState::New)
-                    {
-                    BeAssert(false && "Cannot set OLD value for Change which is marked as NEW");
-                    return ERROR;
-                    }
-
-                m_old = std::move(value);
-                }
-            else
-                {
-                if (GetState() == ChangeState::Deleted)
-                    {
-                    BeAssert(false && "Cannot set NEW value for Change which is marked DELETED");
-                    return ERROR;
-                    }
-
-                m_new = std::move(value);
-                }
-            return SUCCESS;
-            }
-
-        //---------------------------------------------------------------------------------------
-        // @bsimethod                                                    Affan.Khan  03/2016
-        //+---------------+---------------+---------------+---------------+---------------+------
-        BentleyStatus SetValue(ValueId id, T const& value)
-            {
-            if (id == ValueId::Deleted)
-                {
-                if (GetState() == ChangeState::New)
-                    {
-                    BeAssert(false && "Cannot set OLD value for Change which is marked as NEW");
-                    return ERROR;
-                    }
-
-                m_old = value;
-                }
-            else
-                {
-                if (GetState() == ChangeState::Deleted)
-                    {
-                    BeAssert(false && "Cannot set NEW value for Change which is marked DELETED");
-                    return ERROR;
-                    }
-
-                m_new = value;
-                }
-
-            return SUCCESS;
-            }
-
-        //---------------------------------------------------------------------------------------
-        // @bsimethod                                                    Affan.Khan  03/2016
-        //+---------------+---------------+---------------+---------------+---------------+------
-        BentleyStatus SetValue(Nullable<T> const&& valueOld, Nullable<T> const&& valueNew)
-            {
-            if (GetState() != ChangeState::Modified)
-                {
-                BeAssert(false && "Cannot set both OLD and NEW for change that is not makred as MODIFIED");
-                return ERROR;
-                }
-
-            m_old = std::move(valueOld);
-            m_new = std::move(valueNew);
-            return SUCCESS;
-            }
-    };
-
-//=======================================================================================
-// @bsiclass                                                Affan.Khan            03/2016
-//+===============+===============+===============+===============+===============+======
-struct StringChange : ECPrimitiveChange<Utf8String>
-    {
-   
-    private:
-        virtual Utf8String _ToString(ValueId id) const override;
-
-    public:
-        StringChange(ChangeState state, SystemId systemId, ECChange const* parent = nullptr, Utf8CP customId = nullptr)
-            : ECPrimitiveChange<Utf8String>(state, systemId, parent, customId)
-            {}
-        virtual ~StringChange() {}
-    };
-
-//=======================================================================================
-// @bsiclass                                                Affan.Khan            03/2016
-//+===============+===============+===============+===============+===============+======
-struct BooleanChange : ECPrimitiveChange<bool>
-    {
-    private:
-        virtual Utf8String _ToString(ValueId id) const override;
-
-    public:
-        BooleanChange(ChangeState state, SystemId systemId, ECChange const* parent = nullptr, Utf8CP customId = nullptr)
-            : ECPrimitiveChange<bool>(state, systemId, parent, customId)
-            {}
-        virtual ~BooleanChange() {}
-    };
-
-//=======================================================================================
-// @bsiclass                                                Affan.Khan            03/2016
-//+===============+===============+===============+===============+===============+======
-struct UInt32Change : ECPrimitiveChange<uint32_t>
-    {
-    private:
-        virtual Utf8String _ToString(ValueId id) const override;
-
-    public:
-        UInt32Change(ChangeState state, SystemId systemId, ECChange const* parent = nullptr, Utf8CP customId = nullptr)
-            : ECPrimitiveChange<uint32_t>(state, systemId, parent, customId)
-            {}
-        virtual ~UInt32Change() {}
-    };
-
-//=======================================================================================
-// @bsiclass                                                Affan.Khan            03/2016
-//+===============+===============+===============+===============+===============+======
-struct Int32Change : ECPrimitiveChange<int32_t>
-    {
-    virtual Utf8String _ToString(ValueId id) const override;
-
-    public:
-        Int32Change(ChangeState state, SystemId systemId, ECChange const* parent = nullptr, Utf8CP customId = nullptr)
-            : ECPrimitiveChange<int32_t>(state, systemId, parent, customId)
-            {}
-        virtual ~Int32Change() {}
-    };
-//=======================================================================================
-// @bsiclass                                                Affan.Khan            03/2016
-//+===============+===============+===============+===============+===============+======
-struct DoubleChange: ECPrimitiveChange<double>
-    {
-    private:
-        virtual Utf8String _ToString(ValueId id) const override;
-
-    public:
-        DoubleChange(ChangeState state, SystemId systemId, ECChange const* parent = nullptr, Utf8CP customId = nullptr)
-            : ECPrimitiveChange<double>(state, systemId, parent, customId)
-            {}
-        virtual ~DoubleChange() {}
-    };
-
-//=======================================================================================
-// @bsiclass                                                Affan.Khan            03/2016
-//+===============+===============+===============+===============+===============+======
-struct DateTimeChange: ECPrimitiveChange<DateTime>
-    {
-    private:
-        virtual Utf8String _ToString(ValueId id) const override;
-
-    public:
-        DateTimeChange(ChangeState state, SystemId systemId, ECChange const* parent = nullptr, Utf8CP customId = nullptr)
-            : ECPrimitiveChange<DateTime>(state, systemId, parent, customId)
-            {}
-        virtual ~DateTimeChange() {}
-    };
-
-//=======================================================================================
-// @bsiclass                                                Affan.Khan            03/2016
-//+===============+===============+===============+===============+===============+======
-struct BinaryChange: ECPrimitiveChange<Binary>
-    {
-    public:
-        BinaryChange(ChangeState state, SystemId systemId, ECChange const* parent = nullptr, Utf8CP customId = nullptr)
-            : ECPrimitiveChange<Binary>(state, systemId, parent, customId)
-            {}
-        virtual ~BinaryChange() {}
-    };
-
-//=======================================================================================
-// @bsiclass                                                Affan.Khan            03/2016
-//+===============+===============+===============+===============+===============+======
-struct Point2DChange: ECPrimitiveChange<DPoint2d>
-    {
-    private:
-        virtual Utf8String _ToString(ValueId id) const override;
-    public:
-        Point2DChange(ChangeState state, SystemId systemId, ECChange const* parent = nullptr, Utf8CP customId = nullptr)
-            : ECPrimitiveChange<DPoint2d>(state, systemId, parent, customId)
-            {}
-        virtual ~Point2DChange() {}
-    };
-
-//=======================================================================================
-// @bsiclass                                                Affan.Khan            03/2016
-//+===============+===============+===============+===============+===============+======
-struct Point3DChange: ECPrimitiveChange<DPoint3d>
-    {
-    private:
-        virtual Utf8String _ToString(ValueId id) const override;
-    public:
-        Point3DChange(ChangeState state, SystemId systemId, ECChange const* parent = nullptr, Utf8CP customId = nullptr)
-            : ECPrimitiveChange<DPoint3d>(state, systemId, parent, customId)
-            {}
-        virtual ~Point3DChange() {}
-    };
-
-//=======================================================================================
-// @bsiclass                                                Affan.Khan            03/2016
-//+===============+===============+===============+===============+===============+======
-struct Int64Change: ECPrimitiveChange<int64_t>
-    {
-    private:
-        virtual Utf8String _ToString(ValueId id) const override;
-
-    public:
-        Int64Change(ChangeState state, SystemId systemId, ECChange const* parent = nullptr, Utf8CP customId = nullptr)
-            : ECPrimitiveChange<int64_t>(state, systemId, parent, customId)
-            {}
-        virtual ~Int64Change() {}
-    };
-
-//=======================================================================================
-// @bsiclass                                                Affan.Khan            03/2016
-//+===============+===============+===============+===============+===============+======
-struct StrengthTypeChange : ECPrimitiveChange<ECN::StrengthType>
-    {
-    private:
-        virtual Utf8String _ToString(ValueId id) const override;
-    public:
-        StrengthTypeChange(ChangeState state, SystemId systemId, ECChange const* parent = nullptr, Utf8CP customId = nullptr)
-            : ECPrimitiveChange<ECN::StrengthType>(state, systemId, parent, customId)
-            {}
-        virtual ~StrengthTypeChange() {}
-    };
-
-//=======================================================================================
-// @bsiclass                                                Affan.Khan            03/2016
-//+===============+===============+===============+===============+===============+======
-struct StrengthDirectionChange : ECPrimitiveChange<ECN::ECRelatedInstanceDirection>
-    {
-    private:
-        virtual Utf8String _ToString(ValueId id) const override;
-    public:
-        StrengthDirectionChange(ChangeState state, SystemId systemId, ECChange const* parent = nullptr, Utf8CP customId = nullptr)
-            : ECPrimitiveChange<ECN::ECRelatedInstanceDirection>(state, systemId, parent, customId)
-            {}
-        virtual ~StrengthDirectionChange() {}
-    };
-
-//=======================================================================================
-// @bsiclass                                                Affan.Khan            03/2016
-//+===============+===============+===============+===============+===============+======
-struct ClassModifierChange :ECPrimitiveChange<ECN::ECClassModifier>
-    {
-    private:
-        virtual Utf8String _ToString(ValueId id) const override;
-    public:
-        ClassModifierChange(ChangeState state, SystemId systemId, ECChange const* parent = nullptr, Utf8CP customId = nullptr)
-            : ECPrimitiveChange<ECN::ECClassModifier>(state, systemId, parent, customId)
-            {}
-        virtual ~ClassModifierChange() {}
-    };
-
-//=======================================================================================
-// @bsiclass                                                Affan.Khan            03/2016
-//+===============+===============+===============+===============+===============+======
-struct ClassTypeChange :ECPrimitiveChange<ECN::ECClassType>
-    {
-    private:
-        virtual Utf8String _ToString(ValueId id) const override;
-    public:
-        ClassTypeChange(ChangeState state, SystemId systemId, ECChange const* parent = nullptr, Utf8CP customId = nullptr)
-            : ECPrimitiveChange<ECN::ECClassType>(state, systemId, parent, customId)
-            {}
-        virtual ~ClassTypeChange() {}
-    };
-
-//=======================================================================================
-// @bsiclass                                                Affan.Khan            03/2016
-//+===============+===============+===============+===============+===============+======
-struct ECSchemaChange : ECObjectChange
-    {
-    public:
-        ECSchemaChange(ChangeState state, SystemId systemId, ECChange const* parent = nullptr, Utf8CP customId = nullptr)
-            : ECObjectChange(state, SystemId::Schema, parent, customId)
-            {
-            BeAssert(systemId == GetSystemId());
-            }
-        virtual ~ECSchemaChange(){}
-
-        StringChange& GetName() { return Get<StringChange>(SystemId::Name); }
-        StringChange& GetDisplayLabel() { return Get<StringChange>(SystemId::DisplayLabel); }
-        StringChange& GetDescription() { return Get<StringChange>(SystemId::Description); }
-        UInt32Change& GetVersionMajor() { return Get<UInt32Change>(SystemId::VersionMajor); }
-        UInt32Change& GetVersionMinor() { return Get<UInt32Change>(SystemId::VersionMinor); }
-        UInt32Change& GetVersionWrite() { return Get<UInt32Change>(SystemId::VersionWrite); }
-        StringChange& GetNamespacePrefix() { return Get<StringChange>(SystemId::NamespacePrefix); }
-        ReferenceChanges& References() { return Get<ReferenceChanges>(SystemId::References); }
-        ECClassChanges& Classes() { return Get<ECClassChanges>(SystemId::Classes); }
-        ECEnumerationChanges& Enumerations() { return Get<ECEnumerationChanges>(SystemId::Enumerations); }
-        ECInstanceChanges& CustomAttributes() { return Get<ECInstanceChanges>(SystemId::CustomAttributes); }
-        ECKindOfQuantityChanges& KindOfQuantities() { return Get<ECKindOfQuantityChanges>(SystemId::KindOfQuantities); }
-    };
-
-//=======================================================================================
-// @bsiclass                                                Affan.Khan            03/2016
-//+===============+===============+===============+===============+===============+======
-struct ECEnumeratorChange :ECObjectChange
-    {
-    public:
-        ECEnumeratorChange(ChangeState state, SystemId systemId, ECChange const* parent = nullptr, Utf8CP customId = nullptr)
-            : ECObjectChange(state, SystemId::Enumerator, parent, customId)
-            {
-            BeAssert(systemId == GetSystemId());
-            }
-        virtual ~ECEnumeratorChange() {}
-        StringChange& GetDisplayLabel() { return Get<StringChange>(SystemId::DisplayLabel); }
-        StringChange& GetString() { return Get<StringChange>(SystemId::String); }
-        Int32Change& GetInteger() { return Get<Int32Change>(SystemId::Integer); }
-    };
-
-//=======================================================================================
-// @bsiclass                                                Affan.Khan            03/2016
-//+===============+===============+===============+===============+===============+======
-struct ECEnumerationChange :ECObjectChange
-    {
-    public:
-        ECEnumerationChange(ChangeState state, SystemId systemId, ECChange const* parent = nullptr, Utf8CP customId = nullptr)
-            : ECObjectChange(state, SystemId::Enumeration, parent, customId)
-            {
-            BeAssert(systemId == GetSystemId());
-            }
-        virtual ~ECEnumerationChange() {}
-        StringChange& GetName() { return Get<StringChange>(SystemId::Name); }
-        StringChange& GetDisplayLabel() { return Get<StringChange>(SystemId::DisplayLabel); }
-        StringChange& GetDescription() { return Get<StringChange>(SystemId::Description); }
-        StringChange& GetTypeName() { return Get<StringChange>(SystemId::TypeName); }
-        BooleanChange& IsStrict() { return Get<BooleanChange>(SystemId::IsStrict); }
-        ECEnumeratorChanges& Enumerators() { return Get<ECEnumeratorChanges>(SystemId::Enumerators); }
-    };
-
-//=======================================================================================
-// @bsiclass                                                Affan.Khan            03/2016
-//+===============+===============+===============+===============+===============+======
-struct ECPropertyValueChange : ECChange
-    {
-    private:
-        std::unique_ptr<ECChange> m_value;
-        std::unique_ptr<ECChangeArray<ECPropertyValueChange>> m_children;
-        ECN::PrimitiveType m_type;
-        Utf8String m_accessString;
-    private:
-        virtual void _WriteToString(Utf8StringR str, int currentIndex, int indentSize) const override;
-        virtual bool _IsEmpty() const override;
-        virtual void _Optimize();
-        BentleyStatus InitValue(ECN::PrimitiveType type)
-            {
-            if (m_type == type)
-                return SUCCESS;
-
-            if (type == static_cast<ECN::PrimitiveType>(0))
-                {
-                m_value = nullptr;
-                return SUCCESS;
-                }
-
-            switch (type)
-                {
-                    case ECN::PRIMITIVETYPE_Binary:
-                        m_value = std::unique_ptr<ECChange>(new BinaryChange(GetState(), SystemId::PropertyValue, this, GetId())); break;
-                    case ECN::PRIMITIVETYPE_Boolean:
-                        m_value = std::unique_ptr<ECChange>(new BooleanChange(GetState(), SystemId::PropertyValue, this, GetId())); break;
-                    case ECN::PRIMITIVETYPE_DateTime:
-                        m_value = std::unique_ptr<ECChange>(new DateTimeChange(GetState(), SystemId::PropertyValue, this, GetId())); break;
-                    case ECN::PRIMITIVETYPE_Double:
-                        m_value = std::unique_ptr<ECChange>(new DoubleChange(GetState(), SystemId::PropertyValue, this, GetId())); break;
-                    case ECN::PRIMITIVETYPE_IGeometry:
-                        {
-                        BeAssert(false && "Geometry type is not supported");
-                        return ERROR;
-                        }
-                    case ECN::PRIMITIVETYPE_Integer:
-                        m_value = std::unique_ptr<ECChange>(new Int32Change(GetState(), SystemId::PropertyValue, this, GetId())); break;
-                    case ECN::PRIMITIVETYPE_Long:
-                        m_value = std::unique_ptr<ECChange>(new Int64Change(GetState(), SystemId::PropertyValue, this, GetId())); break;
-                    case ECN::PRIMITIVETYPE_Point2D:
-                        m_value = std::unique_ptr<ECChange>(new Point2DChange(GetState(), SystemId::PropertyValue, this, GetId())); break;
-                    case ECN::PRIMITIVETYPE_Point3D:
-                        m_value = std::unique_ptr<ECChange>(new Point3DChange(GetState(), SystemId::PropertyValue, this, GetId())); break;
-                    case ECN::PRIMITIVETYPE_String:
-                        m_value = std::unique_ptr<ECChange>(new StringChange(GetState(), SystemId::PropertyValue, this, GetId())); break;
-                    default:
-                        BeAssert(false && "Unexpected value for PrimitiveType");
-                        return ERROR;
-                }
-
-            m_type = type;
-            return SUCCESS;
-            }
-
-        template< typename T >
-        class Converter
-            {
-            template< bool cond, typename U >
-            using resolvedType = Nullable<typename std::enable_if< cond, U >::type>;
-
-            public:
-                template< typename U = T >
-                static resolvedType< std::is_same<U, Binary>::value, U > Copy(ECN::ECValueCR v)
-                    {
-                    if (v.IsNull()) return Nullable<T>();
-                    Nullable<T> t;
-                    Binary bin;
-                    bin.CopyFrom(v);
-                    t = bin;
-                    return t;
-                    }
-
-                template< typename U = T >
-                static resolvedType<std::is_same<U, int32_t>::value, U > Copy(ECN::ECValueCR v)
-                    {
-                    if (v.IsNull()) return Nullable<T>();
-                    return v.GetInteger();
-                    }
-                template< typename U = T >
-                static resolvedType< std::is_same<U, int64_t>::value, U > Copy(ECN::ECValueCR v)
-                    {
-                    if (v.IsNull()) return Nullable<T>();
-                    return v.GetLong();
-                    }
-                template< typename U = T >
-                static resolvedType< std::is_same<U, DateTime>::value, U > Copy(ECN::ECValueCR v)
-                    {
-                    if (v.IsNull()) return Nullable<T>();
-                    return v.GetDateTime();
-                    }
-                template< typename U = T >
-                static resolvedType< std::is_same<U, Utf8String>::value, U > Copy(ECN::ECValueCR v)
-                    {
-                    if (v.IsNull()) return Nullable<T>();
-                    return Nullable<T>(v.GetUtf8CP());
-                    }
-                template< typename U = T >
-                static resolvedType< std::is_same<U, DPoint2d>::value, U > Copy(ECN::ECValueCR v)
-                    {
-                    if (v.IsNull()) return Nullable<T>();
-                    return v.GetPoint2D();
-                    }
-                template< typename U = T >
-                static resolvedType< std::is_same<U, DPoint3d>::value, U > Copy(ECN::ECValueCR v)
-                    {
-                    if (v.IsNull()) return Nullable<T>();
-                    return v.GetPoint3D();
-                    }
-                template< typename U = T >
-                static resolvedType< std::is_same<U, double>::value, U > Copy(ECN::ECValueCR v)
-                    {
-                    if (v.IsNull()) return Nullable<T>();
-                    return v.GetDouble();
-                    }
-                template< typename U = T >
-                static resolvedType< std::is_same<U, bool>::value, U > Copy(ECN::ECValueCR v)
-                    {
-                    if (v.IsNull()) return Nullable<T>();
-                    return v.GetBoolean();
-                    }
-            };
-    protected:
-        void  GetFlatListOfChildren(std::vector<ECPropertyValueChange*>& childrens);
-
-    public:
-        ECPropertyValueChange(ChangeState state, SystemId systemId = SystemId::PropertyValue, ECChange const* parent = nullptr, Utf8CP customId = nullptr);
-        virtual ~ECPropertyValueChange() {}
-        bool HasValue() const;
-        bool HasChildren() const;
-        Utf8StringCR GetAccessString() const { return m_accessString; }
-        ECN::PrimitiveType GetValueType() const { return m_type; }
-        StringChange* GetString() const { BeAssert(m_type == ECN::PRIMITIVETYPE_String); if (m_type != ECN::PRIMITIVETYPE_String) return nullptr; return static_cast<StringChange*>(m_value.get()); }
-        BooleanChange* GetBoolean() const { BeAssert(m_type == ECN::PRIMITIVETYPE_Boolean); if (m_type != ECN::PRIMITIVETYPE_Boolean) return nullptr; return static_cast<BooleanChange*>(m_value.get()); }
-        DateTimeChange* GetDateTime() const { BeAssert(m_type == ECN::PRIMITIVETYPE_DateTime); if (m_type != ECN::PRIMITIVETYPE_DateTime) return nullptr; return static_cast<DateTimeChange*>(m_value.get()); }
-        DoubleChange* GetDouble() const { BeAssert(m_type == ECN::PRIMITIVETYPE_Double); if (m_type != ECN::PRIMITIVETYPE_Double) return nullptr; return static_cast<DoubleChange*>(m_value.get()); }
-        Int32Change* GetInteger() const { BeAssert(m_type == ECN::PRIMITIVETYPE_Integer); if (m_type != ECN::PRIMITIVETYPE_Integer) return nullptr; return static_cast<Int32Change*>(m_value.get()); }
-        Int64Change* GetLong() const { BeAssert(m_type == ECN::PRIMITIVETYPE_Long); if (m_type != ECN::PRIMITIVETYPE_Long) return nullptr; return static_cast<Int64Change*>(m_value.get()); }
-        Point2DChange* GetPoint2D() const { BeAssert(m_type == ECN::PRIMITIVETYPE_Point2D); if (m_type != ECN::PRIMITIVETYPE_Point2D) return nullptr; return static_cast<Point2DChange*>(m_value.get()); }
-        Point3DChange* GetPoint3D() const { BeAssert(m_type == ECN::PRIMITIVETYPE_Point3D); if (m_type != ECN::PRIMITIVETYPE_Point3D) return nullptr; return static_cast<Point3DChange*>(m_value.get()); }
-        BinaryChange* GetBinary() const { BeAssert(m_type == ECN::PRIMITIVETYPE_Binary); if (m_type != ECN::PRIMITIVETYPE_Binary) return nullptr; return static_cast<BinaryChange*>(m_value.get()); }
-        BentleyStatus SetValue(ValueId id, ECN::ECValueCR value);
-        BentleyStatus SetValue(ECN::ECValueCR oldValue, ECN::ECValueCR newValue);
-        ECChangeArray<ECPropertyValueChange>& GetChildren();
-        ECPropertyValueChange& GetOrCreate(ChangeState stat, std::vector<Utf8String> const& path);
-        ECPropertyValueChange* GetValue(Utf8CP accessPath);
-        bool IsDefinition() const { return dynamic_cast<ECPropertyValueChange const*>(GetParent()) == nullptr; }
-        std::vector<ECPropertyValueChange*> GetFlatListOfChildren()
-            {
-            std::vector<ECPropertyValueChange*> v;
-            this->GetFlatListOfChildren(v);
-            return v;
-            }
-
-    };
-
-//=======================================================================================
-// @bsiclass                                                Affan.Khan            03/2016
-//+===============+===============+===============+===============+===============+======
-struct KindOfQuantityChange :ECObjectChange
-    {
-    public:
-        KindOfQuantityChange(ChangeState state, SystemId systemId, ECChange const* parent = nullptr, Utf8CP customId = nullptr)
-            : ECObjectChange(state, SystemId::KindOfQuantity, parent, customId)
-            {
-            BeAssert(systemId == GetSystemId());
-            }
-        virtual ~KindOfQuantityChange() {}
-        StringChange& GetName() { return Get<StringChange>(SystemId::Name); }
-        StringChange& GetDisplayLabel() { return Get<StringChange>(SystemId::DisplayLabel); }
-        StringChange& GetDescription() { return Get<StringChange>(SystemId::Description); }
-        StringChange& GetDefaultPresentationUnit() { return Get<StringChange>(SystemId::DefaultPresentationUnit); }
-        StringChange& GetPersistenceUnit() { return Get<StringChange>(SystemId::PersistenceUnit); }
-        UInt32Change& GetPrecision() { return Get<UInt32Change>(SystemId::Precision); }
-        StringChanges& GetAlternativePresentationUnitList() { return Get<StringChanges>(SystemId::AlternativePresentationUnitList); }
-    };
-
-//=======================================================================================
-// @bsiclass                                                Affan.Khan            03/2016
-//+===============+===============+===============+===============+===============+======
-struct ECRelationshipConstraintClassChange :ECObjectChange
-    {
-    public:
-        ECRelationshipConstraintClassChange(ChangeState state, SystemId systemId, ECChange const* parent = nullptr, Utf8CP customId = nullptr)
-            : ECObjectChange(state, SystemId::ConstraintClass, parent, customId)
-            {
-            BeAssert(systemId == GetSystemId());
-            }
-        virtual ~ECRelationshipConstraintClassChange() {}
-        StringChange& GetClassName() { return Get<StringChange>(SystemId::ClassFullName); }
-        StringChanges& KeyProperties() { return Get<StringChanges>(SystemId::KeyProperties); }
-    };
-
-//=======================================================================================
-// @bsiclass                                                Affan.Khan            03/2016
-//+===============+===============+===============+===============+===============+======
-struct ECRelationshipConstraintChange :ECObjectChange
-    {
-    public:
-        ECRelationshipConstraintChange(ChangeState state, SystemId systemId, ECChange const* parent = nullptr, Utf8CP customId = nullptr)
-            : ECObjectChange(state, systemId, parent, customId)
-            {
-            BeAssert(systemId == SystemId::Source || systemId == SystemId::Target);
-            }
-        virtual ~ECRelationshipConstraintChange() {}
-        StringChange& GetRoleLabel() { return Get<StringChange>(SystemId::RoleLabel); }
-        StringChange& GetCardinality() { return Get<StringChange>(SystemId::Cardinality); }
-        BooleanChange& IsPolymorphic() { return Get<BooleanChange>(SystemId::IsPolymorphic); }
-        ECRelationshipConstraintClassChanges& ConstraintClasses() { return Get<ECRelationshipConstraintClassChanges>(SystemId::ConstraintClasses); }
-        ECInstanceChanges& CustomAttributes() { return Get<ECInstanceChanges>(SystemId::CustomAttributes); }
-    };
-
-
-//=======================================================================================
-// @bsiclass                                                Affan.Khan            03/2016
-//+===============+===============+===============+===============+===============+======
-struct ECRelationshipChange :ECObjectChange
-    {
-    public:
-        ECRelationshipChange(ChangeState state, SystemId systemId, ECChange const* parent = nullptr, Utf8CP customId = nullptr) 
-            : ECObjectChange(state, SystemId::Relationship, parent, customId)
-            {
-            BeAssert(systemId == GetSystemId());
-            }
-        virtual ~ECRelationshipChange() {}
-        StrengthTypeChange& GetStrength() { return Get<StrengthTypeChange>(SystemId::StrengthType); }
-        StrengthDirectionChange& GetStrengthDirection() { return Get<StrengthDirectionChange>(SystemId::StrengthDirection); }
-        ECRelationshipConstraintChange& GetSource() { return Get<ECRelationshipConstraintChange>(SystemId::Source); }
-        ECRelationshipConstraintChange& GetTarget() { return Get<ECRelationshipConstraintChange>(SystemId::Target); }
-    };
-
-//=======================================================================================
-// @bsiclass                                                Affan.Khan            03/2016
-//+===============+===============+===============+===============+===============+======
-struct ECClassChange :ECObjectChange
-    {
-    public:
-        ECClassChange(ChangeState state, SystemId systemId, ECChange const* parent = nullptr, Utf8CP customId = nullptr)
-            : ECObjectChange(state, SystemId::Class, parent, customId)
-            {
-            BeAssert(systemId == GetSystemId());
-            }
-        virtual ~ECClassChange() {}
-        StringChange& GetName() { return Get<StringChange>(SystemId::Name); }
-        StringChange& GetDisplayLabel() { return Get<StringChange>(SystemId::DisplayLabel); }
-        StringChange& GetDescription() { return Get<StringChange>(SystemId::Description); }
-        ClassModifierChange& GetClassModifier() { return Get<ClassModifierChange>(SystemId::ClassModifier); }
-        ClassTypeChange& ClassType() {return Get<ClassTypeChange>(SystemId::ClassType);}
-        BaseClassChanges& BaseClasses() { return Get<BaseClassChanges>(SystemId::BaseClasses); }
-        ECPropertyChanges& Properties() { return Get<ECPropertyChanges>(SystemId::Properties); }
-        ECInstanceChanges& CustomAttributes() { return Get<ECInstanceChanges>(SystemId::CustomAttributes); }
-        ECRelationshipChange& GetRelationship() { return Get<ECRelationshipChange>(SystemId::Relationship); }
-    };
-
-//=======================================================================================
-// @bsiclass                                                Affan.Khan            03/2016
-//+===============+===============+===============+===============+===============+======
-struct NavigationChange :ECObjectChange
-    {
-    public:
-        NavigationChange(ChangeState state, SystemId systemId, ECChange const* parent = nullptr, Utf8CP customId = nullptr) 
-            : ECObjectChange(state, SystemId::Navigation, parent, customId)
-            {
-            BeAssert(systemId == GetSystemId());
-            }
-        virtual ~NavigationChange() {}
-        StrengthDirectionChange& Direction() { return Get<StrengthDirectionChange>(SystemId::Direction); }
-        StringChange& GetRelationshipClassName() { return Get<StringChange>(SystemId::RelationshipName); }
-    };
-
-//=======================================================================================
-// @bsiclass                                                Affan.Khan            03/2016
-//+===============+===============+===============+===============+===============+======
-struct ArrayChange :ECObjectChange
-    {
-    public:
-        ArrayChange(ChangeState state, SystemId systemId, ECChange const* parent = nullptr, Utf8CP customId = nullptr)
-            : ECObjectChange(state, SystemId::Array, parent, customId)
-            {
-            BeAssert(systemId == GetSystemId());
-            }
-        virtual ~ArrayChange() {}
-        UInt32Change& MinOccurs() { return Get<UInt32Change>(SystemId::MinOccurs); }
-        UInt32Change& MaxOccurs() { return Get<UInt32Change>(SystemId::MaxOccurs); }
-    };
-
-//=======================================================================================
-// @bsiclass                                                Affan.Khan            03/2016
-//+===============+===============+===============+===============+===============+======
-struct ECPropertyChange :ECObjectChange
-    {
-    public:
-        ECPropertyChange(ChangeState state, SystemId systemId, ECChange const* parent = nullptr, Utf8CP customId = nullptr) 
-            : ECObjectChange(state, SystemId::Property, parent, customId)
-            {
-            BeAssert(systemId == GetSystemId());
-            }
-        virtual ~ECPropertyChange() {}
-        StringChange& GetName() { return Get<StringChange>(SystemId::Name); }
-        StringChange& GetDisplayLabel() { return Get<StringChange>(SystemId::DisplayLabel); }
-        StringChange& GetDescription() { return Get<StringChange>(SystemId::Description); }
-        StringChange& GetTypeName() { return Get<StringChange>(SystemId::TypeName); }
-        //StringChange& GetMaximumValue() { return Get<StringChange>(SystemId::MAXIMUMVALUE); }
-        //StringChange& GetMinimumValue() { return Get<StringChange>(SystemId::MINIMUMVALUE); }
-        BooleanChange& IsStruct() { return Get<BooleanChange>(SystemId::IsStrict); }
-        BooleanChange& IsStructArray() { return Get<BooleanChange>(SystemId::IsStructArray); }
-        BooleanChange& IsPrimitive() { return Get<BooleanChange>(SystemId::IsPrimitive); }
-        BooleanChange& IsPrimitiveArray() { return Get<BooleanChange>(SystemId::IsPrimitiveArray); }
-        BooleanChange& IsNavigation() { return Get<BooleanChange>(SystemId::IsNavigation); }
-        ArrayChange& GetArray() { return Get<ArrayChange>(SystemId::Array); }
-        NavigationChange& GetNavigation() { return Get<NavigationChange>(SystemId::Navigation); }
-        StringChange& GetExtendedTypeName() { return Get<StringChange>(SystemId::ExtendedTypeName); }
-        BooleanChange& IsReadonly() { return Get<BooleanChange>(SystemId::IsReadonly); }
-        ECInstanceChanges& CustomAttributes() { return Get<ECInstanceChanges>(SystemId::CustomAttributes); }
-        StringChange& GetKindOfQuanity() { return Get<StringChange>(SystemId::KindOfQuantity); }
-        StringChange& GetEnumeration() { return Get<StringChange>(SystemId::Enumeration); }
-    };
-
-//=======================================================================================
-// @bsiclass                                                Affan.Khan            03/2016
-//+===============+===============+===============+===============+===============+======
-struct ECSchemaComparer
-    {
-public:
-    enum class AppendDetailLevel
-        {
-        Full,
-        Partial
-        };
-
-    struct Options
-        {
-        private:
-            AppendDetailLevel m_schemaDeleteDetailLevel;
-            AppendDetailLevel m_schemaNewDetailLevel;
-        public:
-            Options(AppendDetailLevel schemDeleteDetailLevel = AppendDetailLevel::Full, AppendDetailLevel schemaNewDetailLevel = AppendDetailLevel::Full)
-                :m_schemaDeleteDetailLevel(schemDeleteDetailLevel), m_schemaNewDetailLevel(schemaNewDetailLevel)
-                {}
-
-            AppendDetailLevel GetSchemaDeleteDetailLevel() const { return m_schemaDeleteDetailLevel; }
-            AppendDetailLevel GetSchemaNewDetailLevel() const { return m_schemaNewDetailLevel; }
-        };
-<<<<<<< HEAD
-
-private :
-    Options m_options;
-
-    BentleyStatus CompareECSchema(ECSchemaChange&, ECN::ECSchemaCR, ECN::ECSchemaCR);
-    BentleyStatus CompareECClass(ECClassChange&, ECN::ECClassCR, ECN::ECClassCR);
-    BentleyStatus CompareECBaseClasses(BaseClassChanges&, ECN::ECBaseClassesList const&, ECN::ECBaseClassesList const&);
-    BentleyStatus CompareECRelationshipClass(ECRelationshipChange&, ECN::ECRelationshipClassCR, ECN::ECRelationshipClassCR);
-    BentleyStatus CompareECRelationshipConstraint(ECRelationshipConstraintChange&, ECN::ECRelationshipConstraintCR, ECN::ECRelationshipConstraintCR);
-    BentleyStatus CompareECRelationshipConstraintClassKeys(ECRelationshipConstraintClassChange&, ECN::ECRelationshipConstraintClassCR, ECN::ECRelationshipConstraintClassCR);
-    BentleyStatus CompareECRelationshipConstraintClasses(ECRelationshipConstraintClassChanges&, ECN::ECRelationshipConstraintClassList const&, ECN::ECRelationshipConstraintClassList const&);
-    BentleyStatus CompareECProperty(ECPropertyChange&, ECN::ECPropertyCR, ECN::ECPropertyCR);
-    BentleyStatus CompareECProperties(ECPropertyChanges&, ECN::ECPropertyIterableCR, ECN::ECPropertyIterableCR);
-    BentleyStatus CompareECClasses(ECClassChanges&, ECN::ECClassContainerCR, ECN::ECClassContainerCR);
-    BentleyStatus CompareECEnumerations(ECEnumerationChanges&, ECN::ECEnumerationContainerCR, ECN::ECEnumerationContainerCR);
-    BentleyStatus CompareCustomAttributes(ECInstanceChanges&, ECN::IECCustomAttributeContainerCR, ECN::IECCustomAttributeContainerCR);
-    BentleyStatus CompareCustomAttribute(ECPropertyValueChange&, ECN::IECInstanceCR, ECN::IECInstanceCR);
-    BentleyStatus CompareECEnumeration(ECEnumerationChange&, ECN::ECEnumerationCR, ECN::ECEnumerationCR);
-    BentleyStatus CompareIntegerECEnumerators(ECEnumeratorChanges&, ECN::EnumeratorIterable const&, ECN::EnumeratorIterable const&);
-    BentleyStatus CompareStringECEnumerators(ECEnumeratorChanges&, ECN::EnumeratorIterable const&, ECN::EnumeratorIterable const&);
-    BentleyStatus CompareBaseClasses(BaseClassChanges&, ECN::ECBaseClassesList const&, ECN::ECBaseClassesList const&);
-    BentleyStatus CompareReferences(ReferenceChanges&, ECN::ECSchemaReferenceListCR, ECN::ECSchemaReferenceListCR);
-    BentleyStatus AppendECSchema(ECSchemaChanges&, ECN::ECSchemaCR, ValueId appendType);
-    BentleyStatus AppendECClass(ECClassChanges&, ECN::ECClassCR, ValueId appendType);
-    BentleyStatus AppendECRelationshipClass(ECRelationshipChange&, ECN::ECRelationshipClassCR, ValueId appendType);
-    BentleyStatus AppendECRelationshipConstraint(ECRelationshipConstraintChange&, ECN::ECRelationshipConstraintCR v, ValueId appendType);
-    BentleyStatus AppendECRelationshipConstraintClasses(ECRelationshipConstraintClassChanges&, ECN::ECRelationshipConstraintClassList const& v, ValueId appendType);
-    BentleyStatus AppendECRelationshipConstraintClass(ECRelationshipConstraintClassChange&, ECN::ECRelationshipConstraintClassCR v, ValueId appendType);
-    BentleyStatus AppendECEnumeration(ECEnumerationChanges&, ECN::ECEnumerationCR, ValueId appendType);
-    BentleyStatus AppendECProperty(ECPropertyChanges&, ECN::ECPropertyCR, ValueId appendType);
-    BentleyStatus AppendCustomAttributes(ECInstanceChanges& changes, ECN::IECCustomAttributeContainerCR, ValueId appendType);
-    BentleyStatus AppendCustomAttribute(ECInstanceChanges& changes, ECN::IECInstanceCR, ValueId appendType);
-    BentleyStatus AppendBaseClasses(BaseClassChanges& changes, ECN::ECBaseClassesList const&, ValueId appendType);
-    BentleyStatus AppendReferences(ReferenceChanges& changes, ECN::ECSchemaReferenceListCR, ValueId appendType);
-    BentleyStatus ConvertECInstanceToValueMap(std::map<Utf8String, ECN::ECValue>&, ECN::IECInstanceCR);
-    BentleyStatus ConvertECValuesCollectionToValueMap(std::map<Utf8String, ECN::ECValue>&, ECN::ECValuesCollectionCR);
-    BentleyStatus AppendKindOfQuantity(ECKindOfQuantityChanges&, ECN::KindOfQuantityCR, ValueId appendType);
-    BentleyStatus CompareKindOfQuantity(KindOfQuantityChange&, ECN::KindOfQuantityCR, ECN::KindOfQuantityCR);
-    BentleyStatus CompareKindOfQuantities(ECKindOfQuantityChanges&, ECN::KindOfQuantityContainerCR, ECN::KindOfQuantityContainerCR);
-
-public:
-    ECSchemaComparer(){}
-
-    BentleyStatus Compare(ECSchemaChanges&, bvector<ECN::ECSchemaCP> const& existingSet, bvector<ECN::ECSchemaCP> const& newSet, Options options = Options());
-    static std::vector<Utf8String> Split(Utf8StringCR path, bool stripArrayIndex = false);
-    static Utf8String Join(std::vector<Utf8String> const& paths, Utf8CP delimiter);
-=======
-    private :
-        Options m_options;
-    private:
-        BentleyStatus CompareECSchema(ECSchemaChange& change, ECSchemaCR a, ECSchemaCR b);
-        BentleyStatus CompareECClass(ECClassChange& change, ECClassCR a, ECClassCR b);
-        BentleyStatus CompareECBaseClasses(BaseClassChanges& changes, ECBaseClassesList const& a, ECBaseClassesList const& b);
-        BentleyStatus CompareECRelationshipClass(ECRelationshipChange& change, ECRelationshipClassCR a, ECRelationshipClassCR b);
-        BentleyStatus CompareECRelationshipConstraint(ECRelationshipConstraintChange& change, ECRelationshipConstraintCR a, ECRelationshipConstraintCR b);
-        BentleyStatus CompareECRelationshipConstraintClassKeys(ECRelationshipConstraintClassChange& change, ECRelationshipConstraintClassCR a, ECRelationshipConstraintClassCR b);
-        BentleyStatus CompareECRelationshipConstraintClasses(ECRelationshipConstraintClassChanges& change, ECRelationshipConstraintClassList const& a, ECRelationshipConstraintClassList const& b);
-        BentleyStatus CompareECProperty(ECPropertyChange& change, ECPropertyCR a, ECPropertyCR b);
-        BentleyStatus CompareECProperties(ECPropertyChanges& changes, ECPropertyIterableCR a, ECPropertyIterableCR b);
-        BentleyStatus CompareECClasses(ECClassChanges& changes, ECClassContainerCR a, ECClassContainerCR b);
-        BentleyStatus CompareECEnumerations(ECEnumerationChanges& changes, ECEnumerationContainerCR a, ECEnumerationContainerCR b);
-        BentleyStatus CompareCustomAttributes(ECInstanceChanges& changes, IECCustomAttributeContainerCR a, IECCustomAttributeContainerCR b);
-        BentleyStatus CompareCustomAttribute(ECPropertyValueChange& changes, IECInstanceCR a, IECInstanceCR b);        
-        BentleyStatus CompareECEnumeration(ECEnumerationChange& change, ECEnumerationCR a, ECEnumerationCR b);
-        BentleyStatus CompareIntegerECEnumerators(ECEnumeratorChanges& changes, EnumeratorIterable const& a, EnumeratorIterable const& b);
-        BentleyStatus CompareStringECEnumerators(ECEnumeratorChanges& changes, EnumeratorIterable const& a, EnumeratorIterable const& b);
-        BentleyStatus CompareBaseClasses(BaseClassChanges& changes, ECBaseClassesList const& a, ECBaseClassesList const& b);
-        BentleyStatus CompareReferences(ReferenceChanges& changes, ECSchemaReferenceListCR a, ECSchemaReferenceListCR b);
-        BentleyStatus AppendECSchema(ECSchemaChanges& changes, ECSchemaCR v, ValueId appendType);
-        BentleyStatus AppendECClass(ECClassChanges& changes, ECClassCR v, ValueId appendType);
-        BentleyStatus AppendECRelationshipClass(ECRelationshipChange& change, ECRelationshipClassCR v, ValueId appendType);
-        BentleyStatus AppendECRelationshipConstraint(ECRelationshipConstraintChange& change, ECRelationshipConstraintCR v, ValueId appendType);
-        BentleyStatus AppendECRelationshipConstraintClasses(ECRelationshipConstraintClassChanges& changes, ECRelationshipConstraintClassList const& v, ValueId appendType);
-        BentleyStatus AppendECRelationshipConstraintClass(ECRelationshipConstraintClassChange& change, ECRelationshipConstraintClassCR v, ValueId appendType);
-        BentleyStatus AppendECEnumeration(ECEnumerationChanges& changes, ECEnumerationCR v, ValueId appendType);
-        BentleyStatus AppendECProperty(ECPropertyChanges& changes, ECPropertyCR v, ValueId appendType);
-        BentleyStatus AppendCustomAttributes(ECInstanceChanges& changes, IECCustomAttributeContainerCR v, ValueId appendType);
-        BentleyStatus AppendCustomAttribute(ECInstanceChanges& changes, IECInstanceCR v, ValueId appendType);        
-        BentleyStatus AppendBaseClasses(BaseClassChanges& changes, ECBaseClassesList const& v, ValueId appendType);
-        BentleyStatus AppendReferences(ReferenceChanges& changes, ECSchemaReferenceListCR v, ValueId appendType);
-        BentleyStatus ConvertECInstanceToValueMap(std::map<Utf8String, ECValue>& map, IECInstanceCR instance);
-        BentleyStatus ConvertECValuesCollectionToValueMap(std::map<Utf8String, ECValue>& map, ECValuesCollectionCR values);
-        BentleyStatus AppendKindOfQuantity(ECKindOfQuantityChanges& changes, KindOfQuantityCR v, ValueId appendType);
-        BentleyStatus CompareKindOfQuantity(KindOfQuantityChange& change, KindOfQuantityCR a, KindOfQuantityCR b);
-        BentleyStatus CompareKindOfQuantities(ECKindOfQuantityChanges& changes, KindOfQuantityContainerCR a, KindOfQuantityContainerCR b);
-
-
-    public:
-        ECSchemaComparer(){}
-        ~ECSchemaComparer(){}
-        BentleyStatus Compare(ECSchemaChanges& changes, bvector<ECN::ECSchemaCP> const& existingSet, bvector<ECN::ECSchemaCP> const& newSet, Options options = Options());
-        static std::vector<Utf8String> Split(Utf8StringCR path, bool stripArrayIndex = false);
-        static Utf8String Join(std::vector<Utf8String> const& paths, Utf8CP delimiter);
->>>>>>> ccefae20
-    };
-
-//=======================================================================================
-// @bsiclass                                                Affan.Khan            03/2016
-//+===============+===============+===============+===============+===============+======
-struct CustomAttributeValidator : NonCopyableClass
-    {
-    enum class Policy
-        {
-        Accept,
-        Reject
-        };
-
-    private:
-        struct Rule : NonCopyableClass
-            {
-            private:
-                Policy m_policy;
-                std::vector<Utf8String> m_pattren;
-            public:
-                Rule(Policy policy, Utf8CP pattren);
-                ~Rule() {}
-                bool Match(std::vector<Utf8String> const& source) const;
-                Policy GetPolicy() const { return m_policy; }
-            };
-
-    private:
-        Policy m_defaultPolicy;
-        typedef std::vector <std::unique_ptr<Rule>> RuleList;
-        std::map<Utf8String, RuleList> m_rules;
-        Utf8String m_wilfCard;
-    private:
-        RuleList const& GetRelaventRules(ECPropertyValueChange& change) const;
-        static Utf8String GetPrefix(Utf8StringCR path);
-
-    public:
-        Policy GetDefaultPolicy() const { return m_defaultPolicy; }
-        Policy Validate(ECPropertyValueChange& change) const;
-        CustomAttributeValidator();
-        void Reset();
-        void SetDefaultPolicy(Policy defaultPolicy) { m_defaultPolicy = defaultPolicy; }
-        void Accept(Utf8CP accessString);
-        bool HasAnyRuleForSchema(Utf8CP schemaName) const;
-        void Reject(Utf8CP accessString);
-    };
-END_BENTLEY_SQLITE_EC_NAMESPACE
-
+/*--------------------------------------------------------------------------------+
+|
+|     $Source: ECDb/ECSchemaComparer.h $
+|
+|  $Copyright: (c) 2016 Bentley Systems, Incorporated. All rights reserved. $
+|
++-------------------------------------------------------------------------------------*/
+#pragma once
+#include "ECDbInternalTypes.h"
+#include <Bentley/RefCounted.h>
+#include <Bentley/Nullable.h>
+
+BEGIN_BENTLEY_SQLITE_EC_NAMESPACE
+
+#define INDENT_SIZE 3
+
+struct ECSchemaChange;
+struct ECClassChange;
+struct ECEnumerationChange;
+struct StringChange;
+struct ECPropertyChange;
+struct ECRelationshipConstraintClassChange;
+struct ECEnumeratorChange;
+struct ECPropertyValueChange;
+struct ECObjectChange;
+struct ClassTypeChange;
+struct KindOfQuantityChange;
+
+//=======================================================================================
+// @bsienum                                                Affan.Khan            03/2016
+//+===============+===============+===============+===============+===============+======
+enum class ChangeState
+    {
+    Deleted = 1, //This need to be none zero base
+    Modified =2 ,
+    New =3,
+    };
+
+//=======================================================================================
+// @bsienum                                                Affan.Khan            03/2016
+//+===============+===============+===============+===============+===============+======
+enum class ValueId
+    {
+    Deleted, New
+    };
+
+//=======================================================================================
+// @bsienum                                                Affan.Khan            03/2016
+//+===============+===============+===============+===============+===============+======
+enum class SystemId
+    {
+    None,
+    AlternativePresentationUnitList,
+    Array,
+    BaseClass,
+    BaseClasses,
+    Cardinality,
+    Class,
+    Classes,
+    ClassFullName,
+    ClassModifier,
+    ClassType,
+    ConstantKey,
+    Constraint,
+    ConstraintClass,
+    ConstraintClasses,
+    CustomAttributes,
+    DefaultPresentationUnit,
+    Description,
+    Direction,
+    DisplayLabel,
+    Enumeration,
+    Enumerations,
+    Enumerator,
+    Enumerators,
+    ExtendedTypeName,
+    Instance,
+    Instances,
+    Integer,
+    IsPolymorphic,
+    IsReadonly,
+    IsStrict,
+    IsStruct,
+    IsStructArray,
+    IsPrimitive,
+    IsPrimitiveArray,
+    IsNavigation,
+    KeyProperties,
+    KeyProperty,
+    KindOfQuantities,
+    KindOfQuantity,
+    MaximumValue,
+    MaxOccurs,
+    MinimumValue,
+    MinOccurs,
+    Name,
+    NamespacePrefix,
+    Navigation,
+    PersistenceUnit,
+    Precision,
+    Properties,
+    Property,
+    PropertyType,
+    PropertyValue,
+    PropertyValues,
+    References,
+    Reference,
+    Relationship,
+    RelationshipName,
+    RoleLabel,
+    Schema,
+    Schemas,
+    Source,
+    StrengthDirection,
+    StrengthType,
+    String,
+    Target,
+    TypeName,
+    VersionMajor,
+    VersionMinor,
+    VersionWrite
+    };
+
+//=======================================================================================
+// @bsiclass                                                Affan.Khan            03/2016
+//+===============+===============+===============+===============+===============+======
+struct Binary
+    {
+private:
+    void* m_buff;
+    size_t m_len;
+
+    BentleyStatus Resize(size_t len);
+    BentleyStatus Free();
+    BentleyStatus Assign(void* buff = nullptr, size_t len = 0);
+
+public:
+    Binary();
+    ~Binary();
+    Binary(Binary const& rhs);
+    Binary(Binary&& rhs);
+    Binary& operator=(Binary const& rhs);
+    Binary& operator=(Binary&& rhs);
+    bool operator==(Binary const& rhs) const { return Compare(rhs) == 0; }
+    int Compare(Binary const& rhs) const;
+    void* GetPointerP() { return m_buff; }
+    void const* GetPointer() const { return m_buff; }
+    size_t Size() const { return m_len; }
+    bool Empty() const { return m_len == 0; }
+    void CopyTo(ECN::ECValueR value) const;
+    BentleyStatus CopyFrom(ECN::ECValueCR value);
+    };
+
+//=======================================================================================
+// @bsiclass                                                Affan.Khan            03/2016
+//+===============+===============+===============+===============+===============+======
+struct ECChange : RefCountedBase
+    {
+    enum class Status
+        {
+        Pending,
+        Done,
+        };
+
+    private:
+        SystemId m_systemId;
+        Utf8String m_customId;
+        ChangeState m_state;
+        Status m_status;
+        ECChange const* m_parent;
+
+        virtual void _WriteToString(Utf8StringR str, int currentIndex, int indentSize) const = 0;
+        virtual bool _IsEmpty() const = 0;
+        virtual void _Optimize() {}
+
+        static SystemId StringToSystemId(Utf8CP);
+
+    protected:
+        ECChange(ChangeState state, SystemId systemId, ECChange const* parent = nullptr, Utf8CP customId = nullptr);
+
+        static void AppendBegin(Utf8StringR str, ECChange const& change, int currentIndex);
+        static void AppendEnd(Utf8StringR str) { str.append("\r\n"); }
+
+        static Utf8CP SystemIdToString(SystemId);
+
+    public:
+        virtual ~ECChange() {};
+        SystemId GetSystemId() const { return m_systemId; }
+        bool HasCustomId() const { return !m_customId.empty(); }
+        Utf8CP GetId() const;
+        ChangeState GetState() const { return m_state; }
+        ECChange const* GetParent() const { return m_parent; }
+        bool IsEmpty() const { return _IsEmpty(); }
+        bool IsValid() const { return !IsEmpty(); }
+        void Optimize() { _Optimize(); }
+        Status GetStatus() { return m_status; }
+        void SetStatus(Status status) { m_status = status; }
+        void WriteToString(Utf8StringR str, int initIndex = 0, int indentSize = INDENT_SIZE) const { _WriteToString(str, initIndex, indentSize); }
+        Utf8String GetString() const 
+            {
+            Utf8String str;
+            WriteToString(str);
+            return str;
+            }
+    };
+
+typedef RefCountedPtr<ECChange> ECChangePtr;
+
+//=======================================================================================
+// @bsiclass                                                Affan.Khan            03/2016
+//+===============+===============+===============+===============+===============+======
+struct ECObjectChange : ECChange
+    {
+    private:
+        bmap<Utf8CP, ECChangePtr, CompareUtf8> m_changes;
+
+        virtual void _WriteToString(Utf8StringR str, int currentIndex, int indentSize) const override;
+        virtual bool _IsEmpty() const override;
+        virtual void _Optimize() override;
+        
+    protected:
+        template<typename T>
+        T& Get(SystemId systemId);
+      
+    public:
+        ECObjectChange(ChangeState state, SystemId systemId, ECChange const* parent = nullptr, Utf8CP customId = nullptr)
+            :ECChange(state, systemId, parent, customId)
+            {}
+    };
+
+//=======================================================================================
+// @bsiclass                                                Affan.Khan            03/2016
+//+===============+===============+===============+===============+===============+======
+template<typename T>
+struct ECChangeArray : ECChange
+    {
+    private:
+        SystemId m_elementType;
+        bvector<ECChangePtr> m_changes;
+
+        //---------------------------------------------------------------------------------------
+        // @bsimethod                                                    Affan.Khan  03/2016
+        //+---------------+---------------+---------------+---------------+---------------+------
+        virtual void _WriteToString(Utf8StringR str, int currentIndex, int indentSize) const override
+            {
+            AppendBegin(str, *this, currentIndex);
+            AppendEnd(str);
+            for (ECChangePtr const& change : m_changes)
+                {
+                change->WriteToString(str, currentIndex + indentSize, indentSize);
+                }
+            }
+
+        //---------------------------------------------------------------------------------------
+        // @bsimethod                                                    Affan.Khan  03/2016
+        //+---------------+---------------+---------------+---------------+---------------+------
+        virtual bool _IsEmpty() const override
+            {
+            for (ECChangePtr const& change : m_changes)
+                {
+                if (!change->IsEmpty())
+                    return false;
+                }
+
+            return true;
+            }
+
+        //---------------------------------------------------------------------------------------
+        // @bsimethod                                                    Affan.Khan  03/2016
+        //+---------------+---------------+---------------+---------------+---------------+------
+        virtual void _Optimize() override
+            {
+            auto itor = m_changes.begin();
+            while (itor != m_changes.end())
+                {
+                (*itor)->Optimize();
+                if ((*itor)->IsEmpty())
+                    itor = m_changes.erase(itor);
+                else
+                    ++itor;
+                }
+            }
+    public:
+        ECChangeArray(ChangeState state, SystemId systemId, ECChange const* parent, Utf8CP customId, SystemId elementId)
+            :ECChange(state, systemId, parent, customId), m_elementType(elementId)
+            {
+            static_assert(std::is_base_of<ECChange, T>::value, "T not derived from ECChange");
+            }        
+        virtual ~ECChangeArray() {}
+
+        //---------------------------------------------------------------------------------------
+        // @bsimethod                                                    Affan.Khan  03/2016
+        //+---------------+---------------+---------------+---------------+---------------+------
+        SystemId GetElementType() const { return m_elementType; }
+
+        //---------------------------------------------------------------------------------------
+        // @bsimethod                                                    Affan.Khan  03/2016
+        //+---------------+---------------+---------------+---------------+---------------+------
+        T& Add(ChangeState state, Utf8CP customId = nullptr)
+            {
+            ECChangePtr changePtr = new T(state, m_elementType, this, customId);
+            T* changeP = static_cast<T*>(changePtr.get());
+            m_changes.push_back(changePtr);
+            return *changeP;
+            }
+
+        //---------------------------------------------------------------------------------------
+        // @bsimethod                                                    Affan.Khan  03/2016
+        //+---------------+---------------+---------------+---------------+---------------+------
+        T& At(size_t index)
+            {
+            return static_cast<T&>(*m_changes[index]);
+            }
+
+        //---------------------------------------------------------------------------------------
+        // @bsimethod                                                    Affan.Khan  03/2016
+        //+---------------+---------------+---------------+---------------+---------------+------
+        T* Find(Utf8CP customId)
+            {
+            for (auto& v : m_changes)
+                if (strcmp(v->GetId(), customId) == 0)
+                    return static_cast<T*>(v.get());
+
+            return nullptr;
+            }
+        //---------------------------------------------------------------------------------------
+        // @bsimethod                                                    Affan.Khan  03/2016
+        //+---------------+---------------+---------------+---------------+---------------+------
+        size_t Count() const { return m_changes.size(); }
+
+        //---------------------------------------------------------------------------------------
+        // @bsimethod                                                    Affan.Khan  03/2016
+        //+---------------+---------------+---------------+---------------+---------------+------
+        bool Empty() const { return m_changes.empty(); }
+
+        //---------------------------------------------------------------------------------------
+        // @bsimethod                                                    Affan.Khan  03/2016
+        //+---------------+---------------+---------------+---------------+---------------+------
+        void Erase(size_t index)
+            {
+            m_changes.erase(m_changes.begin() + index);
+            }
+    };
+
+//=======================================================================================
+// @bsiclass                                                Affan.Khan            03/2016
+//+===============+===============+===============+===============+===============+======
+struct ECSchemaChanges : ECChangeArray<ECSchemaChange>
+    {
+    public:
+        ECSchemaChanges()
+            : ECChangeArray<ECSchemaChange>(ChangeState::Modified, SystemId::Schemas, nullptr, nullptr, SystemId::Schema)
+            {}
+        ECSchemaChanges(ChangeState state, SystemId systemId, ECChange const* parent = nullptr, Utf8CP customId = nullptr)
+            : ECChangeArray<ECSchemaChange>(state, SystemId::Schemas, parent, customId, SystemId::Schema)
+            {
+            BeAssert(systemId == GetSystemId());
+            }
+        virtual ~ECSchemaChanges(){}
+    };
+
+//=======================================================================================
+// @bsiclass                                                Affan.Khan            03/2016
+//+===============+===============+===============+===============+===============+======
+struct ECClassChanges : ECChangeArray<ECClassChange>
+    {
+    public:
+        ECClassChanges(ChangeState state, SystemId systemId, ECChange const* parent = nullptr, Utf8CP customId = nullptr)
+            : ECChangeArray<ECClassChange>(state, SystemId::Classes, parent, customId, SystemId::Class)
+            {
+            BeAssert(systemId == GetSystemId());
+            }
+        virtual ~ECClassChanges() {}
+    };
+
+//=======================================================================================
+// @bsiclass                                                Affan.Khan            03/2016
+//+===============+===============+===============+===============+===============+======
+struct ECEnumerationChanges : ECChangeArray<ECEnumerationChange>
+    {
+    public:
+        ECEnumerationChanges(ChangeState state, SystemId systemId, ECChange const* parent = nullptr, Utf8CP customId = nullptr)
+            : ECChangeArray<ECEnumerationChange>(state, SystemId::Enumerations, parent, customId, SystemId::Enumeration)
+            {
+            BeAssert(systemId == GetSystemId());
+            }
+        virtual ~ECEnumerationChanges() {}
+    }; 
+
+//=======================================================================================
+// @bsiclass                                                Affan.Khan            03/2016
+//+===============+===============+===============+===============+===============+======
+struct ECKindOfQuantityChanges : ECChangeArray<KindOfQuantityChange>
+    {
+    public:
+        ECKindOfQuantityChanges(ChangeState state, SystemId systemId, ECChange const* parent = nullptr, Utf8CP customId = nullptr)
+            : ECChangeArray<KindOfQuantityChange>(state, SystemId::KindOfQuantities, parent, customId, SystemId::KindOfQuantity)
+            {
+            BeAssert(systemId == GetSystemId());
+            }
+        virtual ~ECKindOfQuantityChanges() {}
+    };
+
+//=======================================================================================
+// @bsiclass                                                Affan.Khan            03/2016
+//+===============+===============+===============+===============+===============+======
+struct ECInstanceChanges : ECChangeArray<ECPropertyValueChange>
+    {
+    public:
+        ECInstanceChanges(ChangeState state, SystemId systemId, ECChange const* parent = nullptr, Utf8CP customId = nullptr)
+            : ECChangeArray<ECPropertyValueChange>(state, SystemId::CustomAttributes, parent, customId, SystemId::PropertyValue)
+            {
+            BeAssert(systemId == GetSystemId());
+            }
+        virtual ~ECInstanceChanges() {}
+    };
+
+//=======================================================================================
+// @bsiclass                                                Affan.Khan            03/2016
+//+===============+===============+===============+===============+===============+======
+struct ECPropertyChanges : ECChangeArray<ECPropertyChange>
+    {
+    public:
+        ECPropertyChanges(ChangeState state, SystemId systemId, ECChange const* parent = nullptr, Utf8CP customId = nullptr)
+            : ECChangeArray<ECPropertyChange>(state, SystemId::Properties, parent, customId, SystemId::Property)
+            {
+            BeAssert(systemId == GetSystemId());
+            }
+        virtual ~ECPropertyChanges() {}
+    };
+
+//=======================================================================================
+// @bsiclass                                                Affan.Khan            03/2016
+//+===============+===============+===============+===============+===============+======
+struct ECRelationshipConstraintClassChanges : ECChangeArray<ECRelationshipConstraintClassChange>
+    {
+    public:
+        ECRelationshipConstraintClassChanges(ChangeState state, SystemId systemId, ECChange const* parent = nullptr, Utf8CP customId = nullptr)
+            : ECChangeArray<ECRelationshipConstraintClassChange>(state, SystemId::ConstraintClasses, parent, customId, SystemId::ConstraintClass)
+            {
+            BeAssert(systemId == GetSystemId());
+            }
+        virtual ~ECRelationshipConstraintClassChanges() {}
+    };
+
+//=======================================================================================
+// @bsiclass                                                Affan.Khan            03/2016
+//+===============+===============+===============+===============+===============+======
+struct ECEnumeratorChanges : ECChangeArray<ECEnumeratorChange>
+    {
+    public:
+        ECEnumeratorChanges(ChangeState state, SystemId systemId, ECChange const* parent = nullptr, Utf8CP customId = nullptr)
+            : ECChangeArray<ECEnumeratorChange>(state, SystemId::Enumerators, parent, customId, SystemId::Enumerator)
+            {
+            BeAssert(systemId == GetSystemId());
+            }
+        virtual ~ECEnumeratorChanges() {}
+    };
+
+//=======================================================================================
+// @bsiclass                                                Affan.Khan            03/2016
+//+===============+===============+===============+===============+===============+======
+struct StringChanges : ECChangeArray<StringChange>
+    {
+    public:
+        StringChanges(ChangeState state, SystemId systemId, ECChange const* parent = nullptr, Utf8CP customId = nullptr)
+            : ECChangeArray<StringChange>(state, systemId, parent, customId, SystemId::String)
+            {}
+        virtual ~StringChanges() {}
+    };
+
+//=======================================================================================
+// @bsiclass                                                Affan.Khan            03/2016
+//+===============+===============+===============+===============+===============+======
+struct BaseClassChanges : ECChangeArray<StringChange>
+    {
+    public:
+        BaseClassChanges(ChangeState state, SystemId systemId, ECChange const* parent = nullptr, Utf8CP customId = nullptr)
+            : ECChangeArray<StringChange>(state, systemId, parent, customId, SystemId::BaseClass)
+            {}
+        virtual ~BaseClassChanges() {}
+    };
+
+//=======================================================================================
+// @bsiclass                                                Affan.Khan            03/2016
+//+===============+===============+===============+===============+===============+======
+struct ReferenceChanges : ECChangeArray<StringChange>
+    {
+    public:
+        ReferenceChanges(ChangeState state, SystemId systemId, ECChange const* parent = nullptr, Utf8CP customId = nullptr)
+            : ECChangeArray<StringChange>(state, systemId, parent, customId, SystemId::Reference)
+            {}
+        virtual ~ReferenceChanges() {}
+    };
+
+//=======================================================================================
+// @bsiclass                                                Affan.Khan            03/2016
+//+===============+===============+===============+===============+===============+======
+template<typename T>
+struct ECPrimitiveChange : ECChange 
+    {
+    private:
+        Nullable<T> m_old;
+        Nullable<T> m_new;
+
+        virtual  bool _IsEmpty() const override { return m_old == m_new; }
+        virtual Utf8String _ToString(ValueId id) const { return "_TOSTRING_NOT_IMPLEMENTED_"; }
+
+        //---------------------------------------------------------------------------------------
+        // @bsimethod                                                    Affan.Khan  03/2016
+        //+---------------+---------------+---------------+---------------+---------------+------
+        virtual void _WriteToString(Utf8StringR str, int currentIndex, int indentSize) const override
+            {
+            AppendBegin(str, *this, currentIndex);
+            str.append(": ");
+            if (GetState() == ChangeState::Deleted)
+                str.append(ToString(ValueId::Deleted));
+            if (GetState() == ChangeState::New)
+                str.append(ToString(ValueId::New));
+            if (GetState() == ChangeState::Modified)
+                str.append(ToString(ValueId::Deleted)).append(" -> ").append(ToString(ValueId::New));
+            AppendEnd(str);
+            }
+    public:
+        ECPrimitiveChange(ChangeState state, SystemId systemId, ECChange const* parent = nullptr, Utf8CP customId = nullptr)
+            : ECChange(state, systemId, parent, customId)
+            {}
+
+        virtual ~ECPrimitiveChange() {}
+        Nullable<T> const& GetNew() const { return m_new; }
+        Nullable<T> const& GetOld() const { return m_old; }
+        Utf8String ToString(ValueId id) const { return _ToString(id); }
+
+        //---------------------------------------------------------------------------------------
+        // @bsimethod                                                    Affan.Khan  03/2016
+        //+---------------+---------------+---------------+---------------+---------------+------
+        Nullable<T> const& GetValue(ValueId id) const
+            {
+            if (id == ValueId::Deleted)
+                {
+                if (GetState() == ChangeState::New)
+                    {
+                    BeAssert("For change that marked as NEW user tried to access OLD value");
+                    }
+
+                return m_old;
+                }
+
+            if (GetState() == ChangeState::Deleted)
+                {
+                BeAssert("For change that marked as DELETED user tried to access NEW value which would wrong check code");
+                }
+            return m_new;
+            }
+
+        //---------------------------------------------------------------------------------------
+        // @bsimethod                                                    Affan.Khan  03/2016
+        //+---------------+---------------+---------------+---------------+---------------+------
+        BentleyStatus SetValue(ValueId id, Nullable<T> const&& value)
+            {
+            if (id == ValueId::Deleted)
+                {
+                if (GetState() == ChangeState::New)
+                    {
+                    BeAssert(false && "Cannot set OLD value for Change which is marked as NEW");
+                    return ERROR;
+                    }
+
+                m_old = std::move(value);
+                }
+            else
+                {
+                if (GetState() == ChangeState::Deleted)
+                    {
+                    BeAssert(false && "Cannot set NEW value for Change which is marked DELETED");
+                    return ERROR;
+                    }
+
+                m_new = std::move(value);
+                }
+            return SUCCESS;
+            }
+
+        //---------------------------------------------------------------------------------------
+        // @bsimethod                                                    Affan.Khan  03/2016
+        //+---------------+---------------+---------------+---------------+---------------+------
+        BentleyStatus SetValue(ValueId id, T const& value)
+            {
+            if (id == ValueId::Deleted)
+                {
+                if (GetState() == ChangeState::New)
+                    {
+                    BeAssert(false && "Cannot set OLD value for Change which is marked as NEW");
+                    return ERROR;
+                    }
+
+                m_old = value;
+                }
+            else
+                {
+                if (GetState() == ChangeState::Deleted)
+                    {
+                    BeAssert(false && "Cannot set NEW value for Change which is marked DELETED");
+                    return ERROR;
+                    }
+
+                m_new = value;
+                }
+
+            return SUCCESS;
+            }
+
+        //---------------------------------------------------------------------------------------
+        // @bsimethod                                                    Affan.Khan  03/2016
+        //+---------------+---------------+---------------+---------------+---------------+------
+        BentleyStatus SetValue(Nullable<T> const&& valueOld, Nullable<T> const&& valueNew)
+            {
+            if (GetState() != ChangeState::Modified)
+                {
+                BeAssert(false && "Cannot set both OLD and NEW for change that is not makred as MODIFIED");
+                return ERROR;
+                }
+
+            m_old = std::move(valueOld);
+            m_new = std::move(valueNew);
+            return SUCCESS;
+            }
+    };
+
+//=======================================================================================
+// @bsiclass                                                Affan.Khan            03/2016
+//+===============+===============+===============+===============+===============+======
+struct StringChange : ECPrimitiveChange<Utf8String>
+    {
+   
+    private:
+        virtual Utf8String _ToString(ValueId id) const override;
+
+    public:
+        StringChange(ChangeState state, SystemId systemId, ECChange const* parent = nullptr, Utf8CP customId = nullptr)
+            : ECPrimitiveChange<Utf8String>(state, systemId, parent, customId)
+            {}
+        virtual ~StringChange() {}
+    };
+
+//=======================================================================================
+// @bsiclass                                                Affan.Khan            03/2016
+//+===============+===============+===============+===============+===============+======
+struct BooleanChange : ECPrimitiveChange<bool>
+    {
+    private:
+        virtual Utf8String _ToString(ValueId id) const override;
+
+    public:
+        BooleanChange(ChangeState state, SystemId systemId, ECChange const* parent = nullptr, Utf8CP customId = nullptr)
+            : ECPrimitiveChange<bool>(state, systemId, parent, customId)
+            {}
+        virtual ~BooleanChange() {}
+    };
+
+//=======================================================================================
+// @bsiclass                                                Affan.Khan            03/2016
+//+===============+===============+===============+===============+===============+======
+struct UInt32Change : ECPrimitiveChange<uint32_t>
+    {
+    private:
+        virtual Utf8String _ToString(ValueId id) const override;
+
+    public:
+        UInt32Change(ChangeState state, SystemId systemId, ECChange const* parent = nullptr, Utf8CP customId = nullptr)
+            : ECPrimitiveChange<uint32_t>(state, systemId, parent, customId)
+            {}
+        virtual ~UInt32Change() {}
+    };
+
+//=======================================================================================
+// @bsiclass                                                Affan.Khan            03/2016
+//+===============+===============+===============+===============+===============+======
+struct Int32Change : ECPrimitiveChange<int32_t>
+    {
+    virtual Utf8String _ToString(ValueId id) const override;
+
+    public:
+        Int32Change(ChangeState state, SystemId systemId, ECChange const* parent = nullptr, Utf8CP customId = nullptr)
+            : ECPrimitiveChange<int32_t>(state, systemId, parent, customId)
+            {}
+        virtual ~Int32Change() {}
+    };
+//=======================================================================================
+// @bsiclass                                                Affan.Khan            03/2016
+//+===============+===============+===============+===============+===============+======
+struct DoubleChange: ECPrimitiveChange<double>
+    {
+    private:
+        virtual Utf8String _ToString(ValueId id) const override;
+
+    public:
+        DoubleChange(ChangeState state, SystemId systemId, ECChange const* parent = nullptr, Utf8CP customId = nullptr)
+            : ECPrimitiveChange<double>(state, systemId, parent, customId)
+            {}
+        virtual ~DoubleChange() {}
+    };
+
+//=======================================================================================
+// @bsiclass                                                Affan.Khan            03/2016
+//+===============+===============+===============+===============+===============+======
+struct DateTimeChange: ECPrimitiveChange<DateTime>
+    {
+    private:
+        virtual Utf8String _ToString(ValueId id) const override;
+
+    public:
+        DateTimeChange(ChangeState state, SystemId systemId, ECChange const* parent = nullptr, Utf8CP customId = nullptr)
+            : ECPrimitiveChange<DateTime>(state, systemId, parent, customId)
+            {}
+        virtual ~DateTimeChange() {}
+    };
+
+//=======================================================================================
+// @bsiclass                                                Affan.Khan            03/2016
+//+===============+===============+===============+===============+===============+======
+struct BinaryChange: ECPrimitiveChange<Binary>
+    {
+    public:
+        BinaryChange(ChangeState state, SystemId systemId, ECChange const* parent = nullptr, Utf8CP customId = nullptr)
+            : ECPrimitiveChange<Binary>(state, systemId, parent, customId)
+            {}
+        virtual ~BinaryChange() {}
+    };
+
+//=======================================================================================
+// @bsiclass                                                Affan.Khan            03/2016
+//+===============+===============+===============+===============+===============+======
+struct Point2DChange: ECPrimitiveChange<DPoint2d>
+    {
+    private:
+        virtual Utf8String _ToString(ValueId id) const override;
+    public:
+        Point2DChange(ChangeState state, SystemId systemId, ECChange const* parent = nullptr, Utf8CP customId = nullptr)
+            : ECPrimitiveChange<DPoint2d>(state, systemId, parent, customId)
+            {}
+        virtual ~Point2DChange() {}
+    };
+
+//=======================================================================================
+// @bsiclass                                                Affan.Khan            03/2016
+//+===============+===============+===============+===============+===============+======
+struct Point3DChange: ECPrimitiveChange<DPoint3d>
+    {
+    private:
+        virtual Utf8String _ToString(ValueId id) const override;
+    public:
+        Point3DChange(ChangeState state, SystemId systemId, ECChange const* parent = nullptr, Utf8CP customId = nullptr)
+            : ECPrimitiveChange<DPoint3d>(state, systemId, parent, customId)
+            {}
+        virtual ~Point3DChange() {}
+    };
+
+//=======================================================================================
+// @bsiclass                                                Affan.Khan            03/2016
+//+===============+===============+===============+===============+===============+======
+struct Int64Change: ECPrimitiveChange<int64_t>
+    {
+    private:
+        virtual Utf8String _ToString(ValueId id) const override;
+
+    public:
+        Int64Change(ChangeState state, SystemId systemId, ECChange const* parent = nullptr, Utf8CP customId = nullptr)
+            : ECPrimitiveChange<int64_t>(state, systemId, parent, customId)
+            {}
+        virtual ~Int64Change() {}
+    };
+
+//=======================================================================================
+// @bsiclass                                                Affan.Khan            03/2016
+//+===============+===============+===============+===============+===============+======
+struct StrengthTypeChange : ECPrimitiveChange<ECN::StrengthType>
+    {
+    private:
+        virtual Utf8String _ToString(ValueId id) const override;
+    public:
+        StrengthTypeChange(ChangeState state, SystemId systemId, ECChange const* parent = nullptr, Utf8CP customId = nullptr)
+            : ECPrimitiveChange<ECN::StrengthType>(state, systemId, parent, customId)
+            {}
+        virtual ~StrengthTypeChange() {}
+    };
+
+//=======================================================================================
+// @bsiclass                                                Affan.Khan            03/2016
+//+===============+===============+===============+===============+===============+======
+struct StrengthDirectionChange : ECPrimitiveChange<ECN::ECRelatedInstanceDirection>
+    {
+    private:
+        virtual Utf8String _ToString(ValueId id) const override;
+    public:
+        StrengthDirectionChange(ChangeState state, SystemId systemId, ECChange const* parent = nullptr, Utf8CP customId = nullptr)
+            : ECPrimitiveChange<ECN::ECRelatedInstanceDirection>(state, systemId, parent, customId)
+            {}
+        virtual ~StrengthDirectionChange() {}
+    };
+
+//=======================================================================================
+// @bsiclass                                                Affan.Khan            03/2016
+//+===============+===============+===============+===============+===============+======
+struct ClassModifierChange :ECPrimitiveChange<ECN::ECClassModifier>
+    {
+    private:
+        virtual Utf8String _ToString(ValueId id) const override;
+    public:
+        ClassModifierChange(ChangeState state, SystemId systemId, ECChange const* parent = nullptr, Utf8CP customId = nullptr)
+            : ECPrimitiveChange<ECN::ECClassModifier>(state, systemId, parent, customId)
+            {}
+        virtual ~ClassModifierChange() {}
+    };
+
+//=======================================================================================
+// @bsiclass                                                Affan.Khan            03/2016
+//+===============+===============+===============+===============+===============+======
+struct ClassTypeChange :ECPrimitiveChange<ECN::ECClassType>
+    {
+    private:
+        virtual Utf8String _ToString(ValueId id) const override;
+    public:
+        ClassTypeChange(ChangeState state, SystemId systemId, ECChange const* parent = nullptr, Utf8CP customId = nullptr)
+            : ECPrimitiveChange<ECN::ECClassType>(state, systemId, parent, customId)
+            {}
+        virtual ~ClassTypeChange() {}
+    };
+
+//=======================================================================================
+// @bsiclass                                                Affan.Khan            03/2016
+//+===============+===============+===============+===============+===============+======
+struct ECSchemaChange : ECObjectChange
+    {
+    public:
+        ECSchemaChange(ChangeState state, SystemId systemId, ECChange const* parent = nullptr, Utf8CP customId = nullptr)
+            : ECObjectChange(state, SystemId::Schema, parent, customId)
+            {
+            BeAssert(systemId == GetSystemId());
+            }
+        virtual ~ECSchemaChange(){}
+
+        StringChange& GetName() { return Get<StringChange>(SystemId::Name); }
+        StringChange& GetDisplayLabel() { return Get<StringChange>(SystemId::DisplayLabel); }
+        StringChange& GetDescription() { return Get<StringChange>(SystemId::Description); }
+        UInt32Change& GetVersionMajor() { return Get<UInt32Change>(SystemId::VersionMajor); }
+        UInt32Change& GetVersionMinor() { return Get<UInt32Change>(SystemId::VersionMinor); }
+        UInt32Change& GetVersionWrite() { return Get<UInt32Change>(SystemId::VersionWrite); }
+        StringChange& GetNamespacePrefix() { return Get<StringChange>(SystemId::NamespacePrefix); }
+        ReferenceChanges& References() { return Get<ReferenceChanges>(SystemId::References); }
+        ECClassChanges& Classes() { return Get<ECClassChanges>(SystemId::Classes); }
+        ECEnumerationChanges& Enumerations() { return Get<ECEnumerationChanges>(SystemId::Enumerations); }
+        ECInstanceChanges& CustomAttributes() { return Get<ECInstanceChanges>(SystemId::CustomAttributes); }
+        ECKindOfQuantityChanges& KindOfQuantities() { return Get<ECKindOfQuantityChanges>(SystemId::KindOfQuantities); }
+    };
+
+//=======================================================================================
+// @bsiclass                                                Affan.Khan            03/2016
+//+===============+===============+===============+===============+===============+======
+struct ECEnumeratorChange :ECObjectChange
+    {
+    public:
+        ECEnumeratorChange(ChangeState state, SystemId systemId, ECChange const* parent = nullptr, Utf8CP customId = nullptr)
+            : ECObjectChange(state, SystemId::Enumerator, parent, customId)
+            {
+            BeAssert(systemId == GetSystemId());
+            }
+        virtual ~ECEnumeratorChange() {}
+        StringChange& GetDisplayLabel() { return Get<StringChange>(SystemId::DisplayLabel); }
+        StringChange& GetString() { return Get<StringChange>(SystemId::String); }
+        Int32Change& GetInteger() { return Get<Int32Change>(SystemId::Integer); }
+    };
+
+//=======================================================================================
+// @bsiclass                                                Affan.Khan            03/2016
+//+===============+===============+===============+===============+===============+======
+struct ECEnumerationChange :ECObjectChange
+    {
+    public:
+        ECEnumerationChange(ChangeState state, SystemId systemId, ECChange const* parent = nullptr, Utf8CP customId = nullptr)
+            : ECObjectChange(state, SystemId::Enumeration, parent, customId)
+            {
+            BeAssert(systemId == GetSystemId());
+            }
+        virtual ~ECEnumerationChange() {}
+        StringChange& GetName() { return Get<StringChange>(SystemId::Name); }
+        StringChange& GetDisplayLabel() { return Get<StringChange>(SystemId::DisplayLabel); }
+        StringChange& GetDescription() { return Get<StringChange>(SystemId::Description); }
+        StringChange& GetTypeName() { return Get<StringChange>(SystemId::TypeName); }
+        BooleanChange& IsStrict() { return Get<BooleanChange>(SystemId::IsStrict); }
+        ECEnumeratorChanges& Enumerators() { return Get<ECEnumeratorChanges>(SystemId::Enumerators); }
+    };
+
+//=======================================================================================
+// @bsiclass                                                Affan.Khan            03/2016
+//+===============+===============+===============+===============+===============+======
+struct ECPropertyValueChange : ECChange
+    {
+    private:
+        std::unique_ptr<ECChange> m_value;
+        std::unique_ptr<ECChangeArray<ECPropertyValueChange>> m_children;
+        ECN::PrimitiveType m_type;
+        Utf8String m_accessString;
+    private:
+        virtual void _WriteToString(Utf8StringR str, int currentIndex, int indentSize) const override;
+        virtual bool _IsEmpty() const override;
+        virtual void _Optimize();
+        BentleyStatus InitValue(ECN::PrimitiveType type)
+            {
+            if (m_type == type)
+                return SUCCESS;
+
+            if (type == static_cast<ECN::PrimitiveType>(0))
+                {
+                m_value = nullptr;
+                return SUCCESS;
+                }
+
+            switch (type)
+                {
+                    case ECN::PRIMITIVETYPE_Binary:
+                        m_value = std::unique_ptr<ECChange>(new BinaryChange(GetState(), SystemId::PropertyValue, this, GetId())); break;
+                    case ECN::PRIMITIVETYPE_Boolean:
+                        m_value = std::unique_ptr<ECChange>(new BooleanChange(GetState(), SystemId::PropertyValue, this, GetId())); break;
+                    case ECN::PRIMITIVETYPE_DateTime:
+                        m_value = std::unique_ptr<ECChange>(new DateTimeChange(GetState(), SystemId::PropertyValue, this, GetId())); break;
+                    case ECN::PRIMITIVETYPE_Double:
+                        m_value = std::unique_ptr<ECChange>(new DoubleChange(GetState(), SystemId::PropertyValue, this, GetId())); break;
+                    case ECN::PRIMITIVETYPE_IGeometry:
+                        {
+                        BeAssert(false && "Geometry type is not supported");
+                        return ERROR;
+                        }
+                    case ECN::PRIMITIVETYPE_Integer:
+                        m_value = std::unique_ptr<ECChange>(new Int32Change(GetState(), SystemId::PropertyValue, this, GetId())); break;
+                    case ECN::PRIMITIVETYPE_Long:
+                        m_value = std::unique_ptr<ECChange>(new Int64Change(GetState(), SystemId::PropertyValue, this, GetId())); break;
+                    case ECN::PRIMITIVETYPE_Point2D:
+                        m_value = std::unique_ptr<ECChange>(new Point2DChange(GetState(), SystemId::PropertyValue, this, GetId())); break;
+                    case ECN::PRIMITIVETYPE_Point3D:
+                        m_value = std::unique_ptr<ECChange>(new Point3DChange(GetState(), SystemId::PropertyValue, this, GetId())); break;
+                    case ECN::PRIMITIVETYPE_String:
+                        m_value = std::unique_ptr<ECChange>(new StringChange(GetState(), SystemId::PropertyValue, this, GetId())); break;
+                    default:
+                        BeAssert(false && "Unexpected value for PrimitiveType");
+                        return ERROR;
+                }
+
+            m_type = type;
+            return SUCCESS;
+            }
+
+        template< typename T >
+        class Converter
+            {
+            template< bool cond, typename U >
+            using resolvedType = Nullable<typename std::enable_if< cond, U >::type>;
+
+            public:
+                template< typename U = T >
+                static resolvedType< std::is_same<U, Binary>::value, U > Copy(ECN::ECValueCR v)
+                    {
+                    if (v.IsNull()) return Nullable<T>();
+                    Nullable<T> t;
+                    Binary bin;
+                    bin.CopyFrom(v);
+                    t = bin;
+                    return t;
+                    }
+
+                template< typename U = T >
+                static resolvedType<std::is_same<U, int32_t>::value, U > Copy(ECN::ECValueCR v)
+                    {
+                    if (v.IsNull()) return Nullable<T>();
+                    return v.GetInteger();
+                    }
+                template< typename U = T >
+                static resolvedType< std::is_same<U, int64_t>::value, U > Copy(ECN::ECValueCR v)
+                    {
+                    if (v.IsNull()) return Nullable<T>();
+                    return v.GetLong();
+                    }
+                template< typename U = T >
+                static resolvedType< std::is_same<U, DateTime>::value, U > Copy(ECN::ECValueCR v)
+                    {
+                    if (v.IsNull()) return Nullable<T>();
+                    return v.GetDateTime();
+                    }
+                template< typename U = T >
+                static resolvedType< std::is_same<U, Utf8String>::value, U > Copy(ECN::ECValueCR v)
+                    {
+                    if (v.IsNull()) return Nullable<T>();
+                    return Nullable<T>(v.GetUtf8CP());
+                    }
+                template< typename U = T >
+                static resolvedType< std::is_same<U, DPoint2d>::value, U > Copy(ECN::ECValueCR v)
+                    {
+                    if (v.IsNull()) return Nullable<T>();
+                    return v.GetPoint2D();
+                    }
+                template< typename U = T >
+                static resolvedType< std::is_same<U, DPoint3d>::value, U > Copy(ECN::ECValueCR v)
+                    {
+                    if (v.IsNull()) return Nullable<T>();
+                    return v.GetPoint3D();
+                    }
+                template< typename U = T >
+                static resolvedType< std::is_same<U, double>::value, U > Copy(ECN::ECValueCR v)
+                    {
+                    if (v.IsNull()) return Nullable<T>();
+                    return v.GetDouble();
+                    }
+                template< typename U = T >
+                static resolvedType< std::is_same<U, bool>::value, U > Copy(ECN::ECValueCR v)
+                    {
+                    if (v.IsNull()) return Nullable<T>();
+                    return v.GetBoolean();
+                    }
+            };
+    protected:
+        void  GetFlatListOfChildren(std::vector<ECPropertyValueChange*>& childrens);
+
+    public:
+        ECPropertyValueChange(ChangeState state, SystemId systemId = SystemId::PropertyValue, ECChange const* parent = nullptr, Utf8CP customId = nullptr);
+        virtual ~ECPropertyValueChange() {}
+        bool HasValue() const;
+        bool HasChildren() const;
+        Utf8StringCR GetAccessString() const { return m_accessString; }
+        ECN::PrimitiveType GetValueType() const { return m_type; }
+        StringChange* GetString() const { BeAssert(m_type == ECN::PRIMITIVETYPE_String); if (m_type != ECN::PRIMITIVETYPE_String) return nullptr; return static_cast<StringChange*>(m_value.get()); }
+        BooleanChange* GetBoolean() const { BeAssert(m_type == ECN::PRIMITIVETYPE_Boolean); if (m_type != ECN::PRIMITIVETYPE_Boolean) return nullptr; return static_cast<BooleanChange*>(m_value.get()); }
+        DateTimeChange* GetDateTime() const { BeAssert(m_type == ECN::PRIMITIVETYPE_DateTime); if (m_type != ECN::PRIMITIVETYPE_DateTime) return nullptr; return static_cast<DateTimeChange*>(m_value.get()); }
+        DoubleChange* GetDouble() const { BeAssert(m_type == ECN::PRIMITIVETYPE_Double); if (m_type != ECN::PRIMITIVETYPE_Double) return nullptr; return static_cast<DoubleChange*>(m_value.get()); }
+        Int32Change* GetInteger() const { BeAssert(m_type == ECN::PRIMITIVETYPE_Integer); if (m_type != ECN::PRIMITIVETYPE_Integer) return nullptr; return static_cast<Int32Change*>(m_value.get()); }
+        Int64Change* GetLong() const { BeAssert(m_type == ECN::PRIMITIVETYPE_Long); if (m_type != ECN::PRIMITIVETYPE_Long) return nullptr; return static_cast<Int64Change*>(m_value.get()); }
+        Point2DChange* GetPoint2D() const { BeAssert(m_type == ECN::PRIMITIVETYPE_Point2D); if (m_type != ECN::PRIMITIVETYPE_Point2D) return nullptr; return static_cast<Point2DChange*>(m_value.get()); }
+        Point3DChange* GetPoint3D() const { BeAssert(m_type == ECN::PRIMITIVETYPE_Point3D); if (m_type != ECN::PRIMITIVETYPE_Point3D) return nullptr; return static_cast<Point3DChange*>(m_value.get()); }
+        BinaryChange* GetBinary() const { BeAssert(m_type == ECN::PRIMITIVETYPE_Binary); if (m_type != ECN::PRIMITIVETYPE_Binary) return nullptr; return static_cast<BinaryChange*>(m_value.get()); }
+        BentleyStatus SetValue(ValueId id, ECN::ECValueCR value);
+        BentleyStatus SetValue(ECN::ECValueCR oldValue, ECN::ECValueCR newValue);
+        ECChangeArray<ECPropertyValueChange>& GetChildren();
+        ECPropertyValueChange& GetOrCreate(ChangeState stat, std::vector<Utf8String> const& path);
+        ECPropertyValueChange* GetValue(Utf8CP accessPath);
+        bool IsDefinition() const { return dynamic_cast<ECPropertyValueChange const*>(GetParent()) == nullptr; }
+        std::vector<ECPropertyValueChange*> GetFlatListOfChildren()
+            {
+            std::vector<ECPropertyValueChange*> v;
+            this->GetFlatListOfChildren(v);
+            return v;
+            }
+
+    };
+
+//=======================================================================================
+// @bsiclass                                                Affan.Khan            03/2016
+//+===============+===============+===============+===============+===============+======
+struct KindOfQuantityChange :ECObjectChange
+    {
+    public:
+        KindOfQuantityChange(ChangeState state, SystemId systemId, ECChange const* parent = nullptr, Utf8CP customId = nullptr)
+            : ECObjectChange(state, SystemId::KindOfQuantity, parent, customId)
+            {
+            BeAssert(systemId == GetSystemId());
+            }
+        virtual ~KindOfQuantityChange() {}
+        StringChange& GetName() { return Get<StringChange>(SystemId::Name); }
+        StringChange& GetDisplayLabel() { return Get<StringChange>(SystemId::DisplayLabel); }
+        StringChange& GetDescription() { return Get<StringChange>(SystemId::Description); }
+        StringChange& GetDefaultPresentationUnit() { return Get<StringChange>(SystemId::DefaultPresentationUnit); }
+        StringChange& GetPersistenceUnit() { return Get<StringChange>(SystemId::PersistenceUnit); }
+        UInt32Change& GetPrecision() { return Get<UInt32Change>(SystemId::Precision); }
+        StringChanges& GetAlternativePresentationUnitList() { return Get<StringChanges>(SystemId::AlternativePresentationUnitList); }
+    };
+
+//=======================================================================================
+// @bsiclass                                                Affan.Khan            03/2016
+//+===============+===============+===============+===============+===============+======
+struct ECRelationshipConstraintClassChange :ECObjectChange
+    {
+    public:
+        ECRelationshipConstraintClassChange(ChangeState state, SystemId systemId, ECChange const* parent = nullptr, Utf8CP customId = nullptr)
+            : ECObjectChange(state, SystemId::ConstraintClass, parent, customId)
+            {
+            BeAssert(systemId == GetSystemId());
+            }
+        virtual ~ECRelationshipConstraintClassChange() {}
+        StringChange& GetClassName() { return Get<StringChange>(SystemId::ClassFullName); }
+        StringChanges& KeyProperties() { return Get<StringChanges>(SystemId::KeyProperties); }
+    };
+
+//=======================================================================================
+// @bsiclass                                                Affan.Khan            03/2016
+//+===============+===============+===============+===============+===============+======
+struct ECRelationshipConstraintChange :ECObjectChange
+    {
+    public:
+        ECRelationshipConstraintChange(ChangeState state, SystemId systemId, ECChange const* parent = nullptr, Utf8CP customId = nullptr)
+            : ECObjectChange(state, systemId, parent, customId)
+            {
+            BeAssert(systemId == SystemId::Source || systemId == SystemId::Target);
+            }
+        virtual ~ECRelationshipConstraintChange() {}
+        StringChange& GetRoleLabel() { return Get<StringChange>(SystemId::RoleLabel); }
+        StringChange& GetCardinality() { return Get<StringChange>(SystemId::Cardinality); }
+        BooleanChange& IsPolymorphic() { return Get<BooleanChange>(SystemId::IsPolymorphic); }
+        ECRelationshipConstraintClassChanges& ConstraintClasses() { return Get<ECRelationshipConstraintClassChanges>(SystemId::ConstraintClasses); }
+        ECInstanceChanges& CustomAttributes() { return Get<ECInstanceChanges>(SystemId::CustomAttributes); }
+    };
+
+
+//=======================================================================================
+// @bsiclass                                                Affan.Khan            03/2016
+//+===============+===============+===============+===============+===============+======
+struct ECRelationshipChange :ECObjectChange
+    {
+    public:
+        ECRelationshipChange(ChangeState state, SystemId systemId, ECChange const* parent = nullptr, Utf8CP customId = nullptr) 
+            : ECObjectChange(state, SystemId::Relationship, parent, customId)
+            {
+            BeAssert(systemId == GetSystemId());
+            }
+        virtual ~ECRelationshipChange() {}
+        StrengthTypeChange& GetStrength() { return Get<StrengthTypeChange>(SystemId::StrengthType); }
+        StrengthDirectionChange& GetStrengthDirection() { return Get<StrengthDirectionChange>(SystemId::StrengthDirection); }
+        ECRelationshipConstraintChange& GetSource() { return Get<ECRelationshipConstraintChange>(SystemId::Source); }
+        ECRelationshipConstraintChange& GetTarget() { return Get<ECRelationshipConstraintChange>(SystemId::Target); }
+    };
+
+//=======================================================================================
+// @bsiclass                                                Affan.Khan            03/2016
+//+===============+===============+===============+===============+===============+======
+struct ECClassChange :ECObjectChange
+    {
+    public:
+        ECClassChange(ChangeState state, SystemId systemId, ECChange const* parent = nullptr, Utf8CP customId = nullptr)
+            : ECObjectChange(state, SystemId::Class, parent, customId)
+            {
+            BeAssert(systemId == GetSystemId());
+            }
+        virtual ~ECClassChange() {}
+        StringChange& GetName() { return Get<StringChange>(SystemId::Name); }
+        StringChange& GetDisplayLabel() { return Get<StringChange>(SystemId::DisplayLabel); }
+        StringChange& GetDescription() { return Get<StringChange>(SystemId::Description); }
+        ClassModifierChange& GetClassModifier() { return Get<ClassModifierChange>(SystemId::ClassModifier); }
+        ClassTypeChange& ClassType() {return Get<ClassTypeChange>(SystemId::ClassType);}
+        BaseClassChanges& BaseClasses() { return Get<BaseClassChanges>(SystemId::BaseClasses); }
+        ECPropertyChanges& Properties() { return Get<ECPropertyChanges>(SystemId::Properties); }
+        ECInstanceChanges& CustomAttributes() { return Get<ECInstanceChanges>(SystemId::CustomAttributes); }
+        ECRelationshipChange& GetRelationship() { return Get<ECRelationshipChange>(SystemId::Relationship); }
+    };
+
+//=======================================================================================
+// @bsiclass                                                Affan.Khan            03/2016
+//+===============+===============+===============+===============+===============+======
+struct NavigationChange :ECObjectChange
+    {
+    public:
+        NavigationChange(ChangeState state, SystemId systemId, ECChange const* parent = nullptr, Utf8CP customId = nullptr) 
+            : ECObjectChange(state, SystemId::Navigation, parent, customId)
+            {
+            BeAssert(systemId == GetSystemId());
+            }
+        virtual ~NavigationChange() {}
+        StrengthDirectionChange& Direction() { return Get<StrengthDirectionChange>(SystemId::Direction); }
+        StringChange& GetRelationshipClassName() { return Get<StringChange>(SystemId::RelationshipName); }
+    };
+
+//=======================================================================================
+// @bsiclass                                                Affan.Khan            03/2016
+//+===============+===============+===============+===============+===============+======
+struct ArrayChange :ECObjectChange
+    {
+    public:
+        ArrayChange(ChangeState state, SystemId systemId, ECChange const* parent = nullptr, Utf8CP customId = nullptr)
+            : ECObjectChange(state, SystemId::Array, parent, customId)
+            {
+            BeAssert(systemId == GetSystemId());
+            }
+        virtual ~ArrayChange() {}
+        UInt32Change& MinOccurs() { return Get<UInt32Change>(SystemId::MinOccurs); }
+        UInt32Change& MaxOccurs() { return Get<UInt32Change>(SystemId::MaxOccurs); }
+    };
+
+//=======================================================================================
+// @bsiclass                                                Affan.Khan            03/2016
+//+===============+===============+===============+===============+===============+======
+struct ECPropertyChange :ECObjectChange
+    {
+    public:
+        ECPropertyChange(ChangeState state, SystemId systemId, ECChange const* parent = nullptr, Utf8CP customId = nullptr) 
+            : ECObjectChange(state, SystemId::Property, parent, customId)
+            {
+            BeAssert(systemId == GetSystemId());
+            }
+        virtual ~ECPropertyChange() {}
+        StringChange& GetName() { return Get<StringChange>(SystemId::Name); }
+        StringChange& GetDisplayLabel() { return Get<StringChange>(SystemId::DisplayLabel); }
+        StringChange& GetDescription() { return Get<StringChange>(SystemId::Description); }
+        StringChange& GetTypeName() { return Get<StringChange>(SystemId::TypeName); }
+        //StringChange& GetMaximumValue() { return Get<StringChange>(SystemId::MAXIMUMVALUE); }
+        //StringChange& GetMinimumValue() { return Get<StringChange>(SystemId::MINIMUMVALUE); }
+        BooleanChange& IsStruct() { return Get<BooleanChange>(SystemId::IsStrict); }
+        BooleanChange& IsStructArray() { return Get<BooleanChange>(SystemId::IsStructArray); }
+        BooleanChange& IsPrimitive() { return Get<BooleanChange>(SystemId::IsPrimitive); }
+        BooleanChange& IsPrimitiveArray() { return Get<BooleanChange>(SystemId::IsPrimitiveArray); }
+        BooleanChange& IsNavigation() { return Get<BooleanChange>(SystemId::IsNavigation); }
+        ArrayChange& GetArray() { return Get<ArrayChange>(SystemId::Array); }
+        NavigationChange& GetNavigation() { return Get<NavigationChange>(SystemId::Navigation); }
+        StringChange& GetExtendedTypeName() { return Get<StringChange>(SystemId::ExtendedTypeName); }
+        BooleanChange& IsReadonly() { return Get<BooleanChange>(SystemId::IsReadonly); }
+        ECInstanceChanges& CustomAttributes() { return Get<ECInstanceChanges>(SystemId::CustomAttributes); }
+        StringChange& GetKindOfQuanity() { return Get<StringChange>(SystemId::KindOfQuantity); }
+        StringChange& GetEnumeration() { return Get<StringChange>(SystemId::Enumeration); }
+    };
+
+//=======================================================================================
+// @bsiclass                                                Affan.Khan            03/2016
+//+===============+===============+===============+===============+===============+======
+struct ECSchemaComparer
+    {
+public:
+    enum class AppendDetailLevel
+        {
+        Full,
+        Partial
+        };
+
+    struct Options
+        {
+        private:
+            AppendDetailLevel m_schemaDeleteDetailLevel;
+            AppendDetailLevel m_schemaNewDetailLevel;
+        public:
+            Options(AppendDetailLevel schemDeleteDetailLevel = AppendDetailLevel::Full, AppendDetailLevel schemaNewDetailLevel = AppendDetailLevel::Full)
+                :m_schemaDeleteDetailLevel(schemDeleteDetailLevel), m_schemaNewDetailLevel(schemaNewDetailLevel)
+                {}
+
+            AppendDetailLevel GetSchemaDeleteDetailLevel() const { return m_schemaDeleteDetailLevel; }
+            AppendDetailLevel GetSchemaNewDetailLevel() const { return m_schemaNewDetailLevel; }
+        };
+
+private :
+    Options m_options;
+
+    BentleyStatus CompareECSchema(ECSchemaChange&, ECN::ECSchemaCR, ECN::ECSchemaCR);
+    BentleyStatus CompareECClass(ECClassChange&, ECN::ECClassCR, ECN::ECClassCR);
+    BentleyStatus CompareECBaseClasses(BaseClassChanges&, ECN::ECBaseClassesList const&, ECN::ECBaseClassesList const&);
+    BentleyStatus CompareECRelationshipClass(ECRelationshipChange&, ECN::ECRelationshipClassCR, ECN::ECRelationshipClassCR);
+    BentleyStatus CompareECRelationshipConstraint(ECRelationshipConstraintChange&, ECN::ECRelationshipConstraintCR, ECN::ECRelationshipConstraintCR);
+    BentleyStatus CompareECRelationshipConstraintClassKeys(ECRelationshipConstraintClassChange&, ECN::ECRelationshipConstraintClassCR, ECN::ECRelationshipConstraintClassCR);
+    BentleyStatus CompareECRelationshipConstraintClasses(ECRelationshipConstraintClassChanges&, ECN::ECRelationshipConstraintClassList const&, ECN::ECRelationshipConstraintClassList const&);
+    BentleyStatus CompareECProperty(ECPropertyChange&, ECN::ECPropertyCR, ECN::ECPropertyCR);
+    BentleyStatus CompareECProperties(ECPropertyChanges&, ECN::ECPropertyIterableCR, ECN::ECPropertyIterableCR);
+    BentleyStatus CompareECClasses(ECClassChanges&, ECN::ECClassContainerCR, ECN::ECClassContainerCR);
+    BentleyStatus CompareECEnumerations(ECEnumerationChanges&, ECN::ECEnumerationContainerCR, ECN::ECEnumerationContainerCR);
+    BentleyStatus CompareCustomAttributes(ECInstanceChanges&, ECN::IECCustomAttributeContainerCR, ECN::IECCustomAttributeContainerCR);
+    BentleyStatus CompareCustomAttribute(ECPropertyValueChange&, ECN::IECInstanceCR, ECN::IECInstanceCR);
+    BentleyStatus CompareECEnumeration(ECEnumerationChange&, ECN::ECEnumerationCR, ECN::ECEnumerationCR);
+    BentleyStatus CompareIntegerECEnumerators(ECEnumeratorChanges&, ECN::EnumeratorIterable const&, ECN::EnumeratorIterable const&);
+    BentleyStatus CompareStringECEnumerators(ECEnumeratorChanges&, ECN::EnumeratorIterable const&, ECN::EnumeratorIterable const&);
+    BentleyStatus CompareBaseClasses(BaseClassChanges&, ECN::ECBaseClassesList const&, ECN::ECBaseClassesList const&);
+    BentleyStatus CompareReferences(ReferenceChanges&, ECN::ECSchemaReferenceListCR, ECN::ECSchemaReferenceListCR);
+    BentleyStatus AppendECSchema(ECSchemaChanges&, ECN::ECSchemaCR, ValueId appendType);
+    BentleyStatus AppendECClass(ECClassChanges&, ECN::ECClassCR, ValueId appendType);
+    BentleyStatus AppendECRelationshipClass(ECRelationshipChange&, ECN::ECRelationshipClassCR, ValueId appendType);
+    BentleyStatus AppendECRelationshipConstraint(ECRelationshipConstraintChange&, ECN::ECRelationshipConstraintCR v, ValueId appendType);
+    BentleyStatus AppendECRelationshipConstraintClasses(ECRelationshipConstraintClassChanges&, ECN::ECRelationshipConstraintClassList const& v, ValueId appendType);
+    BentleyStatus AppendECRelationshipConstraintClass(ECRelationshipConstraintClassChange&, ECN::ECRelationshipConstraintClassCR v, ValueId appendType);
+    BentleyStatus AppendECEnumeration(ECEnumerationChanges&, ECN::ECEnumerationCR, ValueId appendType);
+    BentleyStatus AppendECProperty(ECPropertyChanges&, ECN::ECPropertyCR, ValueId appendType);
+    BentleyStatus AppendCustomAttributes(ECInstanceChanges& changes, ECN::IECCustomAttributeContainerCR, ValueId appendType);
+    BentleyStatus AppendCustomAttribute(ECInstanceChanges& changes, ECN::IECInstanceCR, ValueId appendType);
+    BentleyStatus AppendBaseClasses(BaseClassChanges& changes, ECN::ECBaseClassesList const&, ValueId appendType);
+    BentleyStatus AppendReferences(ReferenceChanges& changes, ECN::ECSchemaReferenceListCR, ValueId appendType);
+    BentleyStatus ConvertECInstanceToValueMap(std::map<Utf8String, ECN::ECValue>&, ECN::IECInstanceCR);
+    BentleyStatus ConvertECValuesCollectionToValueMap(std::map<Utf8String, ECN::ECValue>&, ECN::ECValuesCollectionCR);
+    BentleyStatus AppendKindOfQuantity(ECKindOfQuantityChanges&, ECN::KindOfQuantityCR, ValueId appendType);
+    BentleyStatus CompareKindOfQuantity(KindOfQuantityChange&, ECN::KindOfQuantityCR, ECN::KindOfQuantityCR);
+    BentleyStatus CompareKindOfQuantities(ECKindOfQuantityChanges&, ECN::KindOfQuantityContainerCR, ECN::KindOfQuantityContainerCR);
+
+public:
+    ECSchemaComparer(){}
+
+    BentleyStatus Compare(ECSchemaChanges&, bvector<ECN::ECSchemaCP> const& existingSet, bvector<ECN::ECSchemaCP> const& newSet, Options options = Options());
+    static std::vector<Utf8String> Split(Utf8StringCR path, bool stripArrayIndex = false);
+    static Utf8String Join(std::vector<Utf8String> const& paths, Utf8CP delimiter);
+    };
+
+//=======================================================================================
+// @bsiclass                                                Affan.Khan            03/2016
+//+===============+===============+===============+===============+===============+======
+struct CustomAttributeValidator : NonCopyableClass
+    {
+    enum class Policy
+        {
+        Accept,
+        Reject
+        };
+
+    private:
+        struct Rule : NonCopyableClass
+            {
+            private:
+                Policy m_policy;
+                std::vector<Utf8String> m_pattren;
+            public:
+                Rule(Policy policy, Utf8CP pattren);
+                ~Rule() {}
+                bool Match(std::vector<Utf8String> const& source) const;
+                Policy GetPolicy() const { return m_policy; }
+            };
+
+    private:
+        Policy m_defaultPolicy;
+        typedef std::vector <std::unique_ptr<Rule>> RuleList;
+        std::map<Utf8String, RuleList> m_rules;
+        Utf8String m_wilfCard;
+    private:
+        RuleList const& GetRelaventRules(ECPropertyValueChange& change) const;
+        static Utf8String GetPrefix(Utf8StringCR path);
+
+    public:
+        Policy GetDefaultPolicy() const { return m_defaultPolicy; }
+        Policy Validate(ECPropertyValueChange& change) const;
+        CustomAttributeValidator();
+        void Reset();
+        void SetDefaultPolicy(Policy defaultPolicy) { m_defaultPolicy = defaultPolicy; }
+        void Accept(Utf8CP accessString);
+        bool HasAnyRuleForSchema(Utf8CP schemaName) const;
+        void Reject(Utf8CP accessString);
+    };
+END_BENTLEY_SQLITE_EC_NAMESPACE
+