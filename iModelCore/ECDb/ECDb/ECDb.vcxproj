--- conflicted
+++ resolved
@@ -1,325 +1,302 @@
-﻿<?xml version="1.0" encoding="utf-8"?>
-<Project DefaultTargets="Build" ToolsVersion="4.0" xmlns="http://schemas.microsoft.com/developer/msbuild/2003">
-  <ItemGroup Label="ProjectConfigurations">
-    <ProjectConfiguration Include="Debug|Win32">
-      <Configuration>Debug</Configuration>
-      <Platform>Win32</Platform>
-    </ProjectConfiguration>
-    <ProjectConfiguration Include="Release|Win32">
-      <Configuration>Release</Configuration>
-      <Platform>Win32</Platform>
-    </ProjectConfiguration>
-  </ItemGroup>
-  <ItemGroup>
-    <ClCompile Include="ClassMap.cpp" />
-    <ClCompile Include="ClassMapFactory.cpp" />
-    <ClCompile Include="ClassMapInfo.cpp" />
-    <ClCompile Include="ClassMapSubclasses.cpp" />
-    <ClCompile Include="ColumnInfo.cpp" />
-    <ClCompile Include="docs\samplecode\ECDb.sample.cpp" />
-    <ClCompile Include="docs\samplecode\ECDbCRUD.sample.cpp" />
-    <ClCompile Include="docs\samplecode\ECDbCRUDAdapters.sample.cpp" />
-    <ClCompile Include="ECDb.cpp" />
-    <ClCompile Include="ECDbClassDependencyAnalyzer.cpp" />
-    <ClCompile Include="ECDbImpl.cpp" />
-    <ClCompile Include="ECDbLogger.cpp" />
-    <ClCompile Include="ECDbPolicyManager.cpp" />
-    <ClCompile Include="ECDbSchemaManager.cpp" />
-    <ClCompile Include="ECDbSchemaPersistence.cpp" />
-    <ClCompile Include="ECDbSql.cpp" />
-    <ClCompile Include="ECDbMap.cpp" />
-    <ClCompile Include="ECDbPch.cpp" />
-    <ClCompile Include="ECDbSystemSchemaHelper.cpp" />
-    <ClCompile Include="ECDbUseCases.cpp" />
-    <ClCompile Include="BeRepositoryBasedIdSequence.cpp" />
-    <ClCompile Include="ECInstanceId.cpp" />
-    <ClCompile Include="ECInstanceFinder.cpp" />
-    <ClCompile Include="ECInstanceSerializer.cpp" />
-    <ClCompile Include="ECDbProfileManager.cpp" />
-    <ClCompile Include="ECDbProfileUpgrader.cpp" />
-    <ClCompile Include="ECSchemaComparers.cpp" />
-    <ClCompile Include="ECDbSchemaWriter.cpp" />
-    <ClCompile Include="ECDbSchemaReader.cpp" />
-    <ClCompile Include="ECSchemaValidator.cpp" />
-    <ClCompile Include="ECSqlBuilder.cpp" />
-    <ClCompile Include="ECSqlBuilderClauses.cpp" />
-    <ClCompile Include="ECSql\ClassRefExp.cpp" />
-    <ClCompile Include="ECSql\DeleteStatementExp.cpp" />
-    <ClCompile Include="ECSql\ECInstanceDeleter.cpp" />
-    <ClCompile Include="ECSql\ECInstanceUpdater.cpp" />
-    <ClCompile Include="ECSql\ECJsonUtility.cpp" />
-    <ClCompile Include="ECSql\ECInstanceInserter.cpp" />
-    <ClCompile Include="ECSql\ECRelationshipPath.cpp" />
-    <ClCompile Include="ECSql\ECInstanceAdapterHelper.cpp" />
-    <ClCompile Include="ECSql\ECSqlDeletePreparer.cpp" />
-    <ClCompile Include="ECSql\ECSqlEventManager.cpp" />
-    <ClCompile Include="ECSql\ECSqlInsertPreparer.cpp" />
-    <ClCompile Include="ECSql\ECSqlParameterValue.cpp" />
-    <ClCompile Include="ECSql\ECSqlPropertyNameExpPreparer.cpp" />
-    <ClCompile Include="ECSql\ECSqlPropertyPathImpl.cpp" />
-    <ClCompile Include="ECSql\ECSqlSelectPreparer.cpp" />
-    <ClCompile Include="ECSql\ECSqlStatementBase.cpp" />
-    <ClCompile Include="ECSql\ComputedExp.cpp" />
-    <ClCompile Include="ECSql\DynamicSelectClauseECClass.cpp" />
-    <ClCompile Include="ECSql\ECInstanceECSqlSelectAdapter.cpp" />
-    <ClCompile Include="ECSql\ECSqlColumnInfo.cpp" />
-    <ClCompile Include="ECSql\ECSqlFieldFactory.cpp" />
-    <ClCompile Include="ECSql\ECSqlParseTreeFormatter.cpp" />
-    <ClCompile Include="ECSql\ECSqlField.cpp" />
-    <ClCompile Include="ECSql\ECSqlBinder.cpp" />
-    <ClCompile Include="ECSql\ECSqlBinderFactory.cpp" />
-    <ClCompile Include="ECSql\ECSqlParseContext.cpp" />
-    <ClCompile Include="ECSql\ECSqlParser.cpp" />
-    <ClCompile Include="ECSql\ECSqlPrepareContext.cpp" />
-    <ClCompile Include="ECSql\ECSqlPreparer.cpp" />
-    <ClCompile Include="ECSql\ECSqlPreparedStatement.cpp" />
-    <ClCompile Include="ECSql\ECSqlStatusContext.cpp" />
-    <ClCompile Include="ECSql\ECSqlStepTask.cpp" />
-    <ClCompile Include="ECSql\ECSqlTypeInfo.cpp" />
-    <ClCompile Include="ECSql\ECSqlUpdatePreparer.cpp" />
-    <ClCompile Include="ECSql\EmbeddedECSqlStatement.cpp" />
-    <ClCompile Include="ECSql\Exp.cpp" />
-    <ClCompile Include="ECSql\ExpHelper.cpp" />
-    <ClCompile Include="ECSql\ECSqlStatement.cpp" />
-    <ClCompile Include="ECSql\ECSqlStatementNoopImpls.cpp" />
-    <ClCompile Include="ECSql\IECSqlValue.cpp" />
-    <ClCompile Include="ECSql\IECSqlBinder.cpp" />
-    <ClCompile Include="ECSql\InsertStatementExp.cpp" />
-    <ClCompile Include="ECSql\JoinExp.cpp" />
-    <ClCompile Include="ECSql\JsonDeleter.cpp" />
-    <ClCompile Include="ECSql\JsonECSqlSelectAdapter.cpp" />
-    <ClCompile Include="ECSql\JsonInserter.cpp" />
-    <ClCompile Include="ECSql\JsonReader.cpp" />
-    <ClCompile Include="ECSql\JsonReaderImpl.cpp" />
-    <ClCompile Include="ECSql\JsonUpdater.cpp" />
-    <ClCompile Include="ECSql\ListExp.cpp" />
-    <ClCompile Include="ECSql\NativeSqlBuilder.cpp" />
-    <ClCompile Include="ECSql\Parser\InternalNode.cpp" />
-    <ClCompile Include="ECSql\Parser\SqlBison.cpp" />
-    <ClCompile Include="ECSql\Parser\SqlError.cpp" />
-    <ClCompile Include="ECSql\Parser\SqlFlex.cpp" />
-    <ClCompile Include="ECSql\Parser\SqlNode.cpp" />
-    <ClCompile Include="ECSql\ECSqlStatementImpl.cpp" />
-    <ClCompile Include="ECSql\ECSqlStatementScenarios.cpp" />
-    <ClCompile Include="ECsql\PointMappedToColumnsECSqlField.cpp" />
-    <ClCompile Include="ECSql\PointECSqlBinder.cpp" />
-    <ClCompile Include="ECSql\PrimitiveArrayMappedToSingleColumnECSqlField.cpp" />
-    <ClCompile Include="ECSql\PrimitiveArrayToColumnECSqlBinder.cpp" />
-    <ClCompile Include="ECSql\PrimitiveMappedToSingleColumnECSqlField.cpp" />
-    <ClCompile Include="ECSql\PrimitiveToSingleColumnECSqlBinder.cpp" />
-    <ClCompile Include="ECSql\PropertyNameExp.cpp" />
-    <ClCompile Include="ECSql\SelectStatementExp.cpp" />
-    <ClCompile Include="ECSql\StructArrayMappedToSecondaryTableECSqlField.cpp" />
-    <ClCompile Include="ECSql\StructArrayToSecondaryTableECSqlBinder.cpp" />
-    <ClCompile Include="ECSql\StructMappedToColumnsECSqlField.cpp" />
-    <ClCompile Include="ECSql\StructToColumnsECSqlBinder.cpp" />
-    <ClCompile Include="ECSql\SystemPropertyECSqlBinder.cpp" />
-    <ClCompile Include="ECSql\UpdateStatementExp.cpp" />
-    <ClCompile Include="ECSql\ValueExp.cpp" />
-    <ClCompile Include="ECSql\WhereExp.cpp" />
-    <ClCompile Include="MapGenerator.cpp" />
-    <ClCompile Include="MapHintReader.cpp" />
-    <ClCompile Include="PropertyMap.cpp" />
-    <ClCompile Include="RelationshipClassMap.cpp" />
-    <ClCompile Include="SchemaImportContext.cpp" />
-    <ClCompile Include="SystemPropertyMap.cpp" />
-    <ClCompile Include="ViewGenerator.cpp" />
-  </ItemGroup>
-  <ItemGroup>
-<<<<<<< HEAD
-    <ClInclude Include="..\BeSQLiteProfileManager.h" />
-    <ClInclude Include="..\PublicAPI\BeSQLite\BeSQLite.h" />
-    <ClInclude Include="..\PublicAPI\BeSQLite\RTreeMatch.h" />
-    <ClInclude Include="..\PublicAPI\BeSQLite\SQLiteAPI.h" />
-    <ClInclude Include="..\PublicAPI\ECDb\BeRepositoryBasedIdSequence.h" />
-    <ClInclude Include="..\PublicAPI\ECDb\ECDb.h" />
-    <ClInclude Include="..\PublicAPI\ECDb\ECDbApi.h" />
-    <ClInclude Include="..\PublicAPI\ECDb\ECDbSchemaManager.h" />
-    <ClInclude Include="..\PublicAPI\ECDb\ECDbStore.h" />
-    <ClInclude Include="..\PublicAPI\ECDb\ECDbTypes.h" />
-    <ClInclude Include="..\PublicAPI\ECDb\ECInstanceAdapter.h" />
-    <ClInclude Include="..\PublicAPI\ECDb\ECInstanceFinder.h" />
-    <ClInclude Include="..\PublicAPI\ECDb\ECInstanceId.h" />
-    <ClInclude Include="..\PublicAPI\ECDb\ECJsonPersistence.h" />
-    <ClInclude Include="..\PublicAPI\ECDb\ECJsonUtility.h" />
-    <ClInclude Include="..\PublicAPI\ECDb\ECPersistence.h" />
-=======
-    <ClInclude Include="..\PublicAPI\ECDb\ECDb.h" />
-    <ClInclude Include="..\PublicAPI\ECDb\ECDbSchemaManager.h" />
-    <ClInclude Include="..\PublicAPI\ECDb\ECDbApi.h" />
-    <ClInclude Include="..\PublicAPI\ECDb\ECDbTypes.h" />
-    <ClInclude Include="..\PublicAPI\ECDb\ECInstanceAdapter.h" />
-    <ClInclude Include="..\PublicAPI\ECDb\ECInstanceId.h" />
-    <ClInclude Include="..\PublicAPI\ECDb\ECInstanceFinder.h" />
-    <ClInclude Include="..\PublicAPI\ECDb\ECJsonUtility.h" />
->>>>>>> a1716c7d
-    <ClInclude Include="..\PublicAPI\ECDb\ECRelationshipPath.h" />
-    <ClInclude Include="..\PublicAPI\ECDb\ECSqlBuilder.h" />
-    <ClInclude Include="..\PublicAPI\ECDb\ECSqlColumnInfo.h" />
-    <ClInclude Include="..\PublicAPI\ECDb\ECSqlStatement.h" />
-<<<<<<< HEAD
-    <ClInclude Include="..\PublicAPI\ECDb\IECSqlBinder.h" />
-    <ClInclude Include="..\PublicAPI\ECDb\IECSqlValue.h" />
-=======
-    <ClInclude Include="..\PublicAPI\ECDb\IECSqlValue.h" />
-    <ClInclude Include="..\PublicAPI\ECDb\IECSqlBinder.h" />
->>>>>>> a1716c7d
-    <ClInclude Include="..\PublicAPI\ECDb\JsonAdapter.h" />
-    <ClInclude Include="BeRepositoryBasedIdSequence.h" />
-    <ClInclude Include="ClassMap.h" />
-    <ClInclude Include="ClassMapFactory.h" />
-    <ClInclude Include="ClassMapInfo.h" />
-    <ClInclude Include="ClassMapSubclasses.h" />
-    <ClInclude Include="ColumnInfo.h" />
-    <ClInclude Include="ECDbClassDependencyAnalyzer.h" />
-    <ClInclude Include="ECDbImpl.h" />
-    <ClInclude Include="ECDbInternalTypes.h" />
-    <ClInclude Include="ECDbLogger.h" />
-    <ClInclude Include="ECDbMap.h" />
-    <ClInclude Include="ECDbPch.h" />
-    <ClInclude Include="ECDbPolicyManager.h" />
-    <ClInclude Include="ECDbSchemaPersistence.h" />
-    <ClInclude Include="ECDbSchemaReader.h" />
-    <ClInclude Include="ECDbSchemaWriter.h" />
-    <ClInclude Include="ECDbSql.h" />
-    <ClInclude Include="ECDbSystemSchemaHelper.h" />
-    <ClInclude Include="ECInstanceSerializer.h" />
-    <ClInclude Include="ECDbProfileManager.h" />
-    <ClInclude Include="ECDbProfileUpgrader.h" />
-    <ClInclude Include="ECSchemaComparers.h" />
-    <ClInclude Include="ECSchemaValidator.h" />
-    <ClInclude Include="ECSql\ClassRefExp.h" />
-    <ClInclude Include="ECSql\DeleteStatementExp.h" />
-    <ClInclude Include="ECSql\ECInstanceAdapterHelper.h" />
-    <ClInclude Include="ECSql\ECSqlDeletePreparer.h" />
-    <ClInclude Include="ECSql\ECSqlEventManager.h" />
-    <ClInclude Include="ECSql\ECSqlInsertPreparer.h" />
-    <ClInclude Include="ECSql\ECSqlParameterValue.h" />
-    <ClInclude Include="ECSql\ECSqlPropertyNameExpPreparer.h" />
-    <ClInclude Include="ECSql\ECSqlPropertyPathImpl.h" />
-    <ClInclude Include="ECSql\ECSqlSelectPreparer.h" />
-    <ClInclude Include="ECSql\ECSqlStatementBase.h" />
-    <ClInclude Include="ECSql\ComputedExp.h" />
-    <ClInclude Include="ECSql\DynamicSelectClauseECClass.h" />
-    <ClInclude Include="ECSql\ECSqlFieldFactory.h" />
-    <ClInclude Include="ECSql\ECSqlBinderFactory.h" />
-    <ClInclude Include="ECSql\ECSqlParseContext.h" />
-    <ClInclude Include="ECSql\ECSqlParser.h" />
-    <ClInclude Include="ECSql\ECSqlPrepareContext.h" />
-    <ClInclude Include="ECSql\ECSqlPreparer.h" />
-    <ClInclude Include="ECSql\ECSqlField.h" />
-    <ClInclude Include="ECSql\ECSqlPreparedStatement.h" />
-    <ClInclude Include="ECSql\ECSqlStatusContext.h" />
-    <ClInclude Include="ECSql\ECSqlStepTask.h" />
-    <ClInclude Include="ECSql\ECSqlTypeInfo.h" />
-    <ClInclude Include="ECSql\ECSqlUpdatePreparer.h" />
-    <ClInclude Include="ECSql\EmbeddedECSqlStatement.h" />
-    <ClInclude Include="ECSql\Exp.h" />
-    <ClInclude Include="ECSql\ExpHelper.h" />
-    <ClInclude Include="ECSql\ECSqlStatementNoopImpls.h" />
-    <ClInclude Include="ECSql\IECSqlPrimitiveBinder.h" />
-    <ClInclude Include="ECSql\IECSqlPrimitiveValue.h" />
-    <ClInclude Include="ECSql\InsertStatementExp.h" />
-    <ClInclude Include="ECSql\JoinExp.h" />
-    <ClInclude Include="ECSql\JsonReaderImpl.h" />
-    <ClInclude Include="ECSql\ListExp.h" />
-    <ClInclude Include="ECSql\NativeSqlBuilder.h" />
-    <ClInclude Include="ECSql\Parser\DataType.h" />
-    <ClInclude Include="ECSql\Parser\ErrorCondition.h" />
-    <ClInclude Include="ECSql\Parser\InternalNode.h" />
-    <ClInclude Include="ECSql\Parser\IParseContext.h" />
-    <ClInclude Include="ECSql\Parser\SqlBison.h" />
-    <ClInclude Include="ECSql\Parser\SqlBison.hpp" />
-    <ClInclude Include="ECSql\Parser\SqlError.h" />
-    <ClInclude Include="ECSql\Parser\SqlNode.h" />
-    <ClInclude Include="ECSql\Parser\SqlParse.h" />
-    <ClInclude Include="ECSql\Parser\SqlScan.h" />
-    <ClInclude Include="ECSql\Parser\SqlTypes.h" />
-    <ClInclude Include="ECSql\Parser\TextEncoding.h" />
-    <ClInclude Include="ECSql\ECSqlStatementImpl.h" />
-    <ClInclude Include="ECSql\PointECSqlBinder.h" />
-    <ClInclude Include="ECsql\PointMappedToColumnsECSqlField.h" />
-    <ClInclude Include="ECsql\PrimitiveArrayMappedToSingleColumnECSqlField.h" />
-    <ClInclude Include="ECSql\PrimitiveArrayToColumnECSqlBinder.h" />
-    <ClInclude Include="ECsql\PrimitiveMappedToSingleColumnECSqlField.h" />
-    <ClInclude Include="ECSql\ECSqlBinder.h" />
-    <ClInclude Include="ECSql\PrimitiveToSingleColumnECSqlBinder.h" />
-    <ClInclude Include="ECSql\PropertyNameExp.h" />
-    <ClInclude Include="ECSql\SelectStatementExp.h" />
-    <ClInclude Include="ECSql\StructArrayMappedToSecondaryTableECSqlField.h" />
-    <ClInclude Include="ECSql\StructArrayToSecondaryTableECSqlBinder.h" />
-    <ClInclude Include="ECSql\StructMappedToColumnsECSqlField.h" />
-    <ClInclude Include="ECSql\StructToColumnsECSqlBinder.h" />
-    <ClInclude Include="ECSql\SystemPropertyECSqlBinder.h" />
-    <ClInclude Include="ECSql\UpdateStatementExp.h" />
-    <ClInclude Include="ECSql\ValueExp.h" />
-    <ClInclude Include="ECSql\WhereExp.h" />
-    <ClInclude Include="MapGenerator.h" />
-    <ClInclude Include="MapHintReader.h" />
-    <ClInclude Include="PropertyMap.h" />
-    <ClInclude Include="RelationshipClassMap.h" />
-    <ClInclude Include="SchemaImportContext.h" />
-    <ClInclude Include="SystemPropertyMap.h" />
-    <ClInclude Include="ViewGenerator.h" />
-  </ItemGroup>
-  <ItemGroup>
-    <None Include="docs\preparedocgeneration.mke" />
-    <None Include="docs\source\ECDb.overviewPage" />
-    <None Include="docs\source\ECDbExamples.overviewPage" />
-    <None Include="docs\source\ECSQL.overviewPage" />
-    <None Include="docs\source\ECSqlStatement.overviewPage" />
-    <None Include="ECDb.mke" />
-    <None Include="ECDbPolicy.mki" />
-    <None Include="ECSql\Parser\LICENSE" />
-    <None Include="ECSql\Parser\NOTICE" />
-    <None Include="ECSql\parser\sqlbison.y" />
-    <None Include="ECSql\parser\sqlflex.l" />
-  </ItemGroup>
-  <ItemGroup>
-    <Xml Include="ECSchemas\ECDb_FileInfo.01.00.ecschema.xml">
-      <SubType>Designer</SubType>
-    </Xml>
-  </ItemGroup>
-  <PropertyGroup Label="Globals">
-    <ProjectGuid>{1B1D0762-AF1F-447F-BBE6-749055F1C200}</ProjectGuid>
-    <Keyword>MakeFileProj</Keyword>
-  </PropertyGroup>
-  <Import Project="$(VCTargetsPath)\Microsoft.Cpp.Default.props" />
-  <PropertyGroup Condition="'$(Configuration)|$(Platform)'=='Debug|Win32'" Label="Configuration">
-    <ConfigurationType>Makefile</ConfigurationType>
-    <UseDebugLibraries>true</UseDebugLibraries>
-    <PlatformToolset>v110</PlatformToolset>
-  </PropertyGroup>
-  <PropertyGroup Condition="'$(Configuration)|$(Platform)'=='Release|Win32'" Label="Configuration">
-    <ConfigurationType>Makefile</ConfigurationType>
-    <UseDebugLibraries>false</UseDebugLibraries>
-    <PlatformToolset>v110</PlatformToolset>
-  </PropertyGroup>
-  <Import Project="$(VCTargetsPath)\Microsoft.Cpp.props" />
-  <ImportGroup Label="ExtensionSettings">
-  </ImportGroup>
-  <ImportGroup Label="PropertySheets" Condition="'$(Configuration)|$(Platform)'=='Debug|Win32'">
-    <Import Project="$(UserRootDir)\Microsoft.Cpp.$(Platform).user.props" Condition="exists('$(UserRootDir)\Microsoft.Cpp.$(Platform).user.props')" Label="LocalAppDataPlatform" />
-  </ImportGroup>
-  <ImportGroup Label="PropertySheets" Condition="'$(Configuration)|$(Platform)'=='Release|Win32'">
-    <Import Project="$(UserRootDir)\Microsoft.Cpp.$(Platform).user.props" Condition="exists('$(UserRootDir)\Microsoft.Cpp.$(Platform).user.props')" Label="LocalAppDataPlatform" />
-  </ImportGroup>
-  <PropertyGroup Label="UserMacros" />
-  <PropertyGroup Condition="'$(Configuration)|$(Platform)'=='Debug|Win32'">
-    <NMakeOutput>$(OutRoot)Win$(DEFAULT_TARGET_PROCESSOR_ARCHITECTURE)\Build\ECDb\BeSQLiteECG.dll</NMakeOutput>
-    <NMakePreprocessorDefinitions>WIN32;_DEBUG;$(NMakePreprocessorDefinitions);BENTLEY_WIN32</NMakePreprocessorDefinitions>
-    <NMakeBuildCommandLine>python.exe $(SrcBsiCommon)build\BentleyBuild.py -v4 rebuild BeSQLite ECDbLibrary -$(DEFAULT_TARGET_PROCESSOR_ARCHITECTURE)</NMakeBuildCommandLine>
-    <NMakeReBuildCommandLine>python.exe $(SrcBsiCommon)build\BentleyBuild.py -v4 rebuild BeSQLite ECDbLibrary -$(DEFAULT_TARGET_PROCESSOR_ARCHITECTURE) -c &amp; python.exe $(SrcBsiCommon)build\BentleyBuild.py -v4 rebuild BeSQLite ECDbLibrary -$(DEFAULT_TARGET_PROCESSOR_ARCHITECTURE)</NMakeReBuildCommandLine>
-    <NMakeCleanCommandLine>python.exe $(SrcBsiCommon)build\BentleyBuild.py -v4 rebuild BeSQLite ECDbLibrary -$(DEFAULT_TARGET_PROCESSOR_ARCHITECTURE) -c</NMakeCleanCommandLine>
-    <NMakeIncludeSearchPath>$(ProjectDir)\..\PublicAPI\;$(ProjectDir)\ECSql\;$(ProjectDir);$(OutRoot)Win$(DEFAULT_TARGET_PROCESSOR_ARCHITECTURE)\BuildContexts\ECDb\VendorAPI\;$(OutRoot)Win$(DEFAULT_TARGET_PROCESSOR_ARCHITECTURE)\BuildContexts\ECDb\PublicAPI\;$(VCInstallDir)INCLUDE\;$(NMakeIncludeSearchPath)</NMakeIncludeSearchPath>
-  </PropertyGroup>
-  <PropertyGroup Condition="'$(Configuration)|$(Platform)'=='Release|Win32'">
-    <NMakeOutput>ECDb.exe</NMakeOutput>
-    <NMakePreprocessorDefinitions>WIN32;NDEBUG;$(NMakePreprocessorDefinitions)</NMakePreprocessorDefinitions>
-  </PropertyGroup>
-  <ItemDefinitionGroup>
-  </ItemDefinitionGroup>
-  <Import Project="$(VCTargetsPath)\Microsoft.Cpp.targets" />
-  <ImportGroup Label="ExtensionTargets">
-  </ImportGroup>
+﻿<?xml version="1.0" encoding="utf-8"?>
+<Project DefaultTargets="Build" ToolsVersion="4.0" xmlns="http://schemas.microsoft.com/developer/msbuild/2003">
+  <ItemGroup Label="ProjectConfigurations">
+    <ProjectConfiguration Include="Debug|Win32">
+      <Configuration>Debug</Configuration>
+      <Platform>Win32</Platform>
+    </ProjectConfiguration>
+    <ProjectConfiguration Include="Release|Win32">
+      <Configuration>Release</Configuration>
+      <Platform>Win32</Platform>
+    </ProjectConfiguration>
+  </ItemGroup>
+  <ItemGroup>
+    <ClCompile Include="ClassMap.cpp" />
+    <ClCompile Include="ClassMapFactory.cpp" />
+    <ClCompile Include="ClassMapInfo.cpp" />
+    <ClCompile Include="ClassMapSubclasses.cpp" />
+    <ClCompile Include="ColumnInfo.cpp" />
+    <ClCompile Include="docs\samplecode\ECDb.sample.cpp" />
+    <ClCompile Include="docs\samplecode\ECDbCRUD.sample.cpp" />
+    <ClCompile Include="docs\samplecode\ECDbCRUDAdapters.sample.cpp" />
+    <ClCompile Include="ECDb.cpp" />
+    <ClCompile Include="ECDbClassDependencyAnalyzer.cpp" />
+    <ClCompile Include="ECDbImpl.cpp" />
+    <ClCompile Include="ECDbLogger.cpp" />
+    <ClCompile Include="ECDbPolicyManager.cpp" />
+    <ClCompile Include="ECDbSchemaManager.cpp" />
+    <ClCompile Include="ECDbSchemaPersistence.cpp" />
+    <ClCompile Include="ECDbSql.cpp" />
+    <ClCompile Include="ECDbMap.cpp" />
+    <ClCompile Include="ECDbPch.cpp" />
+    <ClCompile Include="ECDbSystemSchemaHelper.cpp" />
+    <ClCompile Include="ECDbUseCases.cpp" />
+    <ClCompile Include="BeRepositoryBasedIdSequence.cpp" />
+    <ClCompile Include="ECInstanceId.cpp" />
+    <ClCompile Include="ECInstanceFinder.cpp" />
+    <ClCompile Include="ECInstanceSerializer.cpp" />
+    <ClCompile Include="ECDbProfileManager.cpp" />
+    <ClCompile Include="ECDbProfileUpgrader.cpp" />
+    <ClCompile Include="ECSchemaComparers.cpp" />
+    <ClCompile Include="ECDbSchemaWriter.cpp" />
+    <ClCompile Include="ECDbSchemaReader.cpp" />
+    <ClCompile Include="ECSchemaValidator.cpp" />
+    <ClCompile Include="ECSqlBuilder.cpp" />
+    <ClCompile Include="ECSqlBuilderClauses.cpp" />
+    <ClCompile Include="ECSql\ClassRefExp.cpp" />
+    <ClCompile Include="ECSql\DeleteStatementExp.cpp" />
+    <ClCompile Include="ECSql\ECInstanceDeleter.cpp" />
+    <ClCompile Include="ECSql\ECInstanceUpdater.cpp" />
+    <ClCompile Include="ECSql\ECJsonUtility.cpp" />
+    <ClCompile Include="ECSql\ECInstanceInserter.cpp" />
+    <ClCompile Include="ECSql\ECRelationshipPath.cpp" />
+    <ClCompile Include="ECSql\ECInstanceAdapterHelper.cpp" />
+    <ClCompile Include="ECSql\ECSqlDeletePreparer.cpp" />
+    <ClCompile Include="ECSql\ECSqlEventManager.cpp" />
+    <ClCompile Include="ECSql\ECSqlInsertPreparer.cpp" />
+    <ClCompile Include="ECSql\ECSqlParameterValue.cpp" />
+    <ClCompile Include="ECSql\ECSqlPropertyNameExpPreparer.cpp" />
+    <ClCompile Include="ECSql\ECSqlPropertyPathImpl.cpp" />
+    <ClCompile Include="ECSql\ECSqlSelectPreparer.cpp" />
+    <ClCompile Include="ECSql\ECSqlStatementBase.cpp" />
+    <ClCompile Include="ECSql\ComputedExp.cpp" />
+    <ClCompile Include="ECSql\DynamicSelectClauseECClass.cpp" />
+    <ClCompile Include="ECSql\ECInstanceECSqlSelectAdapter.cpp" />
+    <ClCompile Include="ECSql\ECSqlColumnInfo.cpp" />
+    <ClCompile Include="ECSql\ECSqlFieldFactory.cpp" />
+    <ClCompile Include="ECSql\ECSqlParseTreeFormatter.cpp" />
+    <ClCompile Include="ECSql\ECSqlField.cpp" />
+    <ClCompile Include="ECSql\ECSqlBinder.cpp" />
+    <ClCompile Include="ECSql\ECSqlBinderFactory.cpp" />
+    <ClCompile Include="ECSql\ECSqlParseContext.cpp" />
+    <ClCompile Include="ECSql\ECSqlParser.cpp" />
+    <ClCompile Include="ECSql\ECSqlPrepareContext.cpp" />
+    <ClCompile Include="ECSql\ECSqlPreparer.cpp" />
+    <ClCompile Include="ECSql\ECSqlPreparedStatement.cpp" />
+    <ClCompile Include="ECSql\ECSqlStatusContext.cpp" />
+    <ClCompile Include="ECSql\ECSqlStepTask.cpp" />
+    <ClCompile Include="ECSql\ECSqlTypeInfo.cpp" />
+    <ClCompile Include="ECSql\ECSqlUpdatePreparer.cpp" />
+    <ClCompile Include="ECSql\EmbeddedECSqlStatement.cpp" />
+    <ClCompile Include="ECSql\Exp.cpp" />
+    <ClCompile Include="ECSql\ExpHelper.cpp" />
+    <ClCompile Include="ECSql\ECSqlStatement.cpp" />
+    <ClCompile Include="ECSql\ECSqlStatementNoopImpls.cpp" />
+    <ClCompile Include="ECSql\IECSqlValue.cpp" />
+    <ClCompile Include="ECSql\IECSqlBinder.cpp" />
+    <ClCompile Include="ECSql\InsertStatementExp.cpp" />
+    <ClCompile Include="ECSql\JoinExp.cpp" />
+    <ClCompile Include="ECSql\JsonDeleter.cpp" />
+    <ClCompile Include="ECSql\JsonECSqlSelectAdapter.cpp" />
+    <ClCompile Include="ECSql\JsonInserter.cpp" />
+    <ClCompile Include="ECSql\JsonReader.cpp" />
+    <ClCompile Include="ECSql\JsonReaderImpl.cpp" />
+    <ClCompile Include="ECSql\JsonUpdater.cpp" />
+    <ClCompile Include="ECSql\ListExp.cpp" />
+    <ClCompile Include="ECSql\NativeSqlBuilder.cpp" />
+    <ClCompile Include="ECSql\Parser\InternalNode.cpp" />
+    <ClCompile Include="ECSql\Parser\SqlBison.cpp" />
+    <ClCompile Include="ECSql\Parser\SqlError.cpp" />
+    <ClCompile Include="ECSql\Parser\SqlFlex.cpp" />
+    <ClCompile Include="ECSql\Parser\SqlNode.cpp" />
+    <ClCompile Include="ECSql\ECSqlStatementImpl.cpp" />
+    <ClCompile Include="ECSql\ECSqlStatementScenarios.cpp" />
+    <ClCompile Include="ECsql\PointMappedToColumnsECSqlField.cpp" />
+    <ClCompile Include="ECSql\PointECSqlBinder.cpp" />
+    <ClCompile Include="ECSql\PrimitiveArrayMappedToSingleColumnECSqlField.cpp" />
+    <ClCompile Include="ECSql\PrimitiveArrayToColumnECSqlBinder.cpp" />
+    <ClCompile Include="ECSql\PrimitiveMappedToSingleColumnECSqlField.cpp" />
+    <ClCompile Include="ECSql\PrimitiveToSingleColumnECSqlBinder.cpp" />
+    <ClCompile Include="ECSql\PropertyNameExp.cpp" />
+    <ClCompile Include="ECSql\SelectStatementExp.cpp" />
+    <ClCompile Include="ECSql\StructArrayMappedToSecondaryTableECSqlField.cpp" />
+    <ClCompile Include="ECSql\StructArrayToSecondaryTableECSqlBinder.cpp" />
+    <ClCompile Include="ECSql\StructMappedToColumnsECSqlField.cpp" />
+    <ClCompile Include="ECSql\StructToColumnsECSqlBinder.cpp" />
+    <ClCompile Include="ECSql\SystemPropertyECSqlBinder.cpp" />
+    <ClCompile Include="ECSql\UpdateStatementExp.cpp" />
+    <ClCompile Include="ECSql\ValueExp.cpp" />
+    <ClCompile Include="ECSql\WhereExp.cpp" />
+    <ClCompile Include="MapGenerator.cpp" />
+    <ClCompile Include="MapHintReader.cpp" />
+    <ClCompile Include="PropertyMap.cpp" />
+    <ClCompile Include="RelationshipClassMap.cpp" />
+    <ClCompile Include="SchemaImportContext.cpp" />
+    <ClCompile Include="SystemPropertyMap.cpp" />
+    <ClCompile Include="ViewGenerator.cpp" />
+  </ItemGroup>
+  <ItemGroup>
+    <ClInclude Include="..\PublicAPI\ECDb\ECDb.h" />
+    <ClInclude Include="..\PublicAPI\ECDb\ECDbApi.h" />
+    <ClInclude Include="..\PublicAPI\ECDb\ECDbSchemaManager.h" />
+    <ClInclude Include="..\PublicAPI\ECDb\ECDbApi.h" />
+    <ClInclude Include="..\PublicAPI\ECDb\ECDbTypes.h" />
+    <ClInclude Include="..\PublicAPI\ECDb\ECInstanceAdapter.h" />
+    <ClInclude Include="..\PublicAPI\ECDb\ECInstanceId.h" />
+    <ClInclude Include="..\PublicAPI\ECDb\ECInstanceFinder.h" />
+    <ClInclude Include="..\PublicAPI\ECDb\ECJsonUtility.h" />
+    <ClInclude Include="..\PublicAPI\ECDb\ECRelationshipPath.h" />
+    <ClInclude Include="..\PublicAPI\ECDb\ECSqlBuilder.h" />
+    <ClInclude Include="..\PublicAPI\ECDb\ECSqlColumnInfo.h" />
+    <ClInclude Include="..\PublicAPI\ECDb\ECSqlStatement.h" />
+    <ClInclude Include="..\PublicAPI\ECDb\IECSqlValue.h" />
+    <ClInclude Include="..\PublicAPI\ECDb\IECSqlBinder.h" />
+    <ClInclude Include="..\PublicAPI\ECDb\JsonAdapter.h" />
+    <ClInclude Include="BeRepositoryBasedIdSequence.h" />
+    <ClInclude Include="ClassMap.h" />
+    <ClInclude Include="ClassMapFactory.h" />
+    <ClInclude Include="ClassMapInfo.h" />
+    <ClInclude Include="ClassMapSubclasses.h" />
+    <ClInclude Include="ColumnInfo.h" />
+    <ClInclude Include="ECDbClassDependencyAnalyzer.h" />
+    <ClInclude Include="ECDbImpl.h" />
+    <ClInclude Include="ECDbInternalTypes.h" />
+    <ClInclude Include="ECDbLogger.h" />
+    <ClInclude Include="ECDbMap.h" />
+    <ClInclude Include="ECDbPch.h" />
+    <ClInclude Include="ECDbPolicyManager.h" />
+    <ClInclude Include="ECDbSchemaPersistence.h" />
+    <ClInclude Include="ECDbSchemaReader.h" />
+    <ClInclude Include="ECDbSchemaWriter.h" />
+    <ClInclude Include="ECDbSql.h" />
+    <ClInclude Include="ECDbSystemSchemaHelper.h" />
+    <ClInclude Include="ECInstanceSerializer.h" />
+    <ClInclude Include="ECDbProfileManager.h" />
+    <ClInclude Include="ECDbProfileUpgrader.h" />
+    <ClInclude Include="ECSchemaComparers.h" />
+    <ClInclude Include="ECSchemaValidator.h" />
+    <ClInclude Include="ECSql\ClassRefExp.h" />
+    <ClInclude Include="ECSql\DeleteStatementExp.h" />
+    <ClInclude Include="ECSql\ECInstanceAdapterHelper.h" />
+    <ClInclude Include="ECSql\ECSqlDeletePreparer.h" />
+    <ClInclude Include="ECSql\ECSqlEventManager.h" />
+    <ClInclude Include="ECSql\ECSqlInsertPreparer.h" />
+    <ClInclude Include="ECSql\ECSqlParameterValue.h" />
+    <ClInclude Include="ECSql\ECSqlPropertyNameExpPreparer.h" />
+    <ClInclude Include="ECSql\ECSqlPropertyPathImpl.h" />
+    <ClInclude Include="ECSql\ECSqlSelectPreparer.h" />
+    <ClInclude Include="ECSql\ECSqlStatementBase.h" />
+    <ClInclude Include="ECSql\ComputedExp.h" />
+    <ClInclude Include="ECSql\DynamicSelectClauseECClass.h" />
+    <ClInclude Include="ECSql\ECSqlFieldFactory.h" />
+    <ClInclude Include="ECSql\ECSqlBinderFactory.h" />
+    <ClInclude Include="ECSql\ECSqlParseContext.h" />
+    <ClInclude Include="ECSql\ECSqlParser.h" />
+    <ClInclude Include="ECSql\ECSqlPrepareContext.h" />
+    <ClInclude Include="ECSql\ECSqlPreparer.h" />
+    <ClInclude Include="ECSql\ECSqlField.h" />
+    <ClInclude Include="ECSql\ECSqlPreparedStatement.h" />
+    <ClInclude Include="ECSql\ECSqlStatusContext.h" />
+    <ClInclude Include="ECSql\ECSqlStepTask.h" />
+    <ClInclude Include="ECSql\ECSqlTypeInfo.h" />
+    <ClInclude Include="ECSql\ECSqlUpdatePreparer.h" />
+    <ClInclude Include="ECSql\EmbeddedECSqlStatement.h" />
+    <ClInclude Include="ECSql\Exp.h" />
+    <ClInclude Include="ECSql\ExpHelper.h" />
+    <ClInclude Include="ECSql\ECSqlStatementNoopImpls.h" />
+    <ClInclude Include="ECSql\IECSqlPrimitiveBinder.h" />
+    <ClInclude Include="ECSql\IECSqlPrimitiveValue.h" />
+    <ClInclude Include="ECSql\InsertStatementExp.h" />
+    <ClInclude Include="ECSql\JoinExp.h" />
+    <ClInclude Include="ECSql\JsonReaderImpl.h" />
+    <ClInclude Include="ECSql\ListExp.h" />
+    <ClInclude Include="ECSql\NativeSqlBuilder.h" />
+    <ClInclude Include="ECSql\Parser\DataType.h" />
+    <ClInclude Include="ECSql\Parser\ErrorCondition.h" />
+    <ClInclude Include="ECSql\Parser\InternalNode.h" />
+    <ClInclude Include="ECSql\Parser\IParseContext.h" />
+    <ClInclude Include="ECSql\Parser\SqlBison.h" />
+    <ClInclude Include="ECSql\Parser\SqlBison.hpp" />
+    <ClInclude Include="ECSql\Parser\SqlError.h" />
+    <ClInclude Include="ECSql\Parser\SqlNode.h" />
+    <ClInclude Include="ECSql\Parser\SqlParse.h" />
+    <ClInclude Include="ECSql\Parser\SqlScan.h" />
+    <ClInclude Include="ECSql\Parser\SqlTypes.h" />
+    <ClInclude Include="ECSql\Parser\TextEncoding.h" />
+    <ClInclude Include="ECSql\ECSqlStatementImpl.h" />
+    <ClInclude Include="ECSql\PointECSqlBinder.h" />
+    <ClInclude Include="ECsql\PointMappedToColumnsECSqlField.h" />
+    <ClInclude Include="ECsql\PrimitiveArrayMappedToSingleColumnECSqlField.h" />
+    <ClInclude Include="ECSql\PrimitiveArrayToColumnECSqlBinder.h" />
+    <ClInclude Include="ECsql\PrimitiveMappedToSingleColumnECSqlField.h" />
+    <ClInclude Include="ECSql\ECSqlBinder.h" />
+    <ClInclude Include="ECSql\PrimitiveToSingleColumnECSqlBinder.h" />
+    <ClInclude Include="ECSql\PropertyNameExp.h" />
+    <ClInclude Include="ECSql\SelectStatementExp.h" />
+    <ClInclude Include="ECSql\StructArrayMappedToSecondaryTableECSqlField.h" />
+    <ClInclude Include="ECSql\StructArrayToSecondaryTableECSqlBinder.h" />
+    <ClInclude Include="ECSql\StructMappedToColumnsECSqlField.h" />
+    <ClInclude Include="ECSql\StructToColumnsECSqlBinder.h" />
+    <ClInclude Include="ECSql\SystemPropertyECSqlBinder.h" />
+    <ClInclude Include="ECSql\UpdateStatementExp.h" />
+    <ClInclude Include="ECSql\ValueExp.h" />
+    <ClInclude Include="ECSql\WhereExp.h" />
+    <ClInclude Include="MapGenerator.h" />
+    <ClInclude Include="MapHintReader.h" />
+    <ClInclude Include="PropertyMap.h" />
+    <ClInclude Include="RelationshipClassMap.h" />
+    <ClInclude Include="SchemaImportContext.h" />
+    <ClInclude Include="SystemPropertyMap.h" />
+    <ClInclude Include="ViewGenerator.h" />
+  </ItemGroup>
+  <ItemGroup>
+    <None Include="docs\preparedocgeneration.mke" />
+    <None Include="docs\source\ECDb.overviewPage" />
+    <None Include="docs\source\ECDbExamples.overviewPage" />
+    <None Include="docs\source\ECSQL.overviewPage" />
+    <None Include="docs\source\ECSqlStatement.overviewPage" />
+    <None Include="ECDb.mke" />
+    <None Include="ECDbPolicy.mki" />
+    <None Include="ECSql\Parser\LICENSE" />
+    <None Include="ECSql\Parser\NOTICE" />
+    <None Include="ECSql\parser\sqlbison.y" />
+    <None Include="ECSql\parser\sqlflex.l" />
+  </ItemGroup>
+  <ItemGroup>
+    <Xml Include="ECSchemas\ECDb_FileInfo.01.00.ecschema.xml">
+      <SubType>Designer</SubType>
+    </Xml>
+  </ItemGroup>
+  <PropertyGroup Label="Globals">
+    <ProjectGuid>{1B1D0762-AF1F-447F-BBE6-749055F1C200}</ProjectGuid>
+    <Keyword>MakeFileProj</Keyword>
+  </PropertyGroup>
+  <Import Project="$(VCTargetsPath)\Microsoft.Cpp.Default.props" />
+  <PropertyGroup Condition="'$(Configuration)|$(Platform)'=='Debug|Win32'" Label="Configuration">
+    <ConfigurationType>Makefile</ConfigurationType>
+    <UseDebugLibraries>true</UseDebugLibraries>
+    <PlatformToolset>v110</PlatformToolset>
+  </PropertyGroup>
+  <PropertyGroup Condition="'$(Configuration)|$(Platform)'=='Release|Win32'" Label="Configuration">
+    <ConfigurationType>Makefile</ConfigurationType>
+    <UseDebugLibraries>false</UseDebugLibraries>
+    <PlatformToolset>v110</PlatformToolset>
+  </PropertyGroup>
+  <Import Project="$(VCTargetsPath)\Microsoft.Cpp.props" />
+  <ImportGroup Label="ExtensionSettings">
+  </ImportGroup>
+  <ImportGroup Label="PropertySheets" Condition="'$(Configuration)|$(Platform)'=='Debug|Win32'">
+    <Import Project="$(UserRootDir)\Microsoft.Cpp.$(Platform).user.props" Condition="exists('$(UserRootDir)\Microsoft.Cpp.$(Platform).user.props')" Label="LocalAppDataPlatform" />
+  </ImportGroup>
+  <ImportGroup Label="PropertySheets" Condition="'$(Configuration)|$(Platform)'=='Release|Win32'">
+    <Import Project="$(UserRootDir)\Microsoft.Cpp.$(Platform).user.props" Condition="exists('$(UserRootDir)\Microsoft.Cpp.$(Platform).user.props')" Label="LocalAppDataPlatform" />
+  </ImportGroup>
+  <PropertyGroup Label="UserMacros" />
+  <PropertyGroup Condition="'$(Configuration)|$(Platform)'=='Debug|Win32'">
+    <NMakeOutput>$(OutRoot)Win$(DEFAULT_TARGET_PROCESSOR_ARCHITECTURE)\Build\ECDb\BeSQLiteECG.dll</NMakeOutput>
+    <NMakePreprocessorDefinitions>WIN32;_DEBUG;$(NMakePreprocessorDefinitions);BENTLEY_WIN32</NMakePreprocessorDefinitions>
+    <NMakeBuildCommandLine>python.exe $(SrcBsiCommon)build\BentleyBuild.py -v4 rebuild BeSQLite ECDbLibrary -$(DEFAULT_TARGET_PROCESSOR_ARCHITECTURE)</NMakeBuildCommandLine>
+    <NMakeReBuildCommandLine>python.exe $(SrcBsiCommon)build\BentleyBuild.py -v4 rebuild BeSQLite ECDbLibrary -$(DEFAULT_TARGET_PROCESSOR_ARCHITECTURE) -c &amp; python.exe $(SrcBsiCommon)build\BentleyBuild.py -v4 rebuild BeSQLite ECDbLibrary -$(DEFAULT_TARGET_PROCESSOR_ARCHITECTURE)</NMakeReBuildCommandLine>
+    <NMakeCleanCommandLine>python.exe $(SrcBsiCommon)build\BentleyBuild.py -v4 rebuild BeSQLite ECDbLibrary -$(DEFAULT_TARGET_PROCESSOR_ARCHITECTURE) -c</NMakeCleanCommandLine>
+    <NMakeIncludeSearchPath>$(ProjectDir)\..\PublicAPI\;$(ProjectDir)\ECSql\;$(ProjectDir);$(OutRoot)Win$(DEFAULT_TARGET_PROCESSOR_ARCHITECTURE)\BuildContexts\ECDb\VendorAPI\;$(OutRoot)Win$(DEFAULT_TARGET_PROCESSOR_ARCHITECTURE)\BuildContexts\ECDb\PublicAPI\;$(VCInstallDir)INCLUDE\;$(NMakeIncludeSearchPath)</NMakeIncludeSearchPath>
+  </PropertyGroup>
+  <PropertyGroup Condition="'$(Configuration)|$(Platform)'=='Release|Win32'">
+    <NMakeOutput>ECDb.exe</NMakeOutput>
+    <NMakePreprocessorDefinitions>WIN32;NDEBUG;$(NMakePreprocessorDefinitions)</NMakePreprocessorDefinitions>
+  </PropertyGroup>
+  <ItemDefinitionGroup>
+  </ItemDefinitionGroup>
+  <Import Project="$(VCTargetsPath)\Microsoft.Cpp.targets" />
+  <ImportGroup Label="ExtensionTargets">
+  </ImportGroup>
 </Project>