/*--------------------------------------------------------------------------------------+
|
|     $Source: ECDb/MapStrategy.cpp $
|
|  $Copyright: (c) 2016 Bentley Systems, Incorporated. All rights reserved. $
|
+--------------------------------------------------------------------------------------*/
#include "ECDbPch.h"

USING_NAMESPACE_BENTLEY_EC

BEGIN_BENTLEY_SQLITE_EC_NAMESPACE

//---------------------------------------------------------------------------------
// @bsimethod                                 Krischan.Eberle              06/2015
//+---------------+---------------+---------------+---------------+---------------+------
//static
Utf8CP MapStrategyExtendedInfo::ToString(MapStrategy strategy)
    {
    switch (strategy)
        {
            case MapStrategy::ExistingTable:
                return "ExistingTable";
            case MapStrategy::ForeignKeyRelationshipInSourceTable:
                return "ForeignKeyRelationshipInSourceTable";
            case MapStrategy::ForeignKeyRelationshipInTargetTable:
                return "ForeignKeyRelationshipInTargetTable";
            case MapStrategy::NotMapped:
                return "NotMapped";
            case MapStrategy::OwnTable:
                return "OwnTable";
            case MapStrategy::SharedTable:
                return "SharedTable";
            case MapStrategy::TablePerHierarchy:
                return "TablePerHierarchy";
            default:
                BeAssert(false && "Unhandled value for ECDbMapStrategy in ToString");
                return nullptr;
        }
    }

//---------------------------------------------------------------------------------
// @bsimethod                                 Krischan.Eberle              08/2016
//+---------------+---------------+---------------+---------------+---------------+------
BentleyStatus TablePerHierarchyInfo::Initialize(ShareColumns const& shareColumnsCA, MapStrategyExtendedInfo const* baseMapStrategy, ShareColumns const* baseClassShareColumnsCA, bool hasJoinedTablePerDirectSubclassOption, ECClassCR ecClass, IssueReporter const& issues)
    {
    if (SUCCESS != DetermineSharedColumnsInfo(shareColumnsCA, baseMapStrategy, baseClassShareColumnsCA, ecClass, issues))
        return ERROR;

    if (SUCCESS != DetermineJoinedTableInfo(hasJoinedTablePerDirectSubclassOption, baseMapStrategy, ecClass, issues))
        return ERROR;

    m_isValid = true;
    return SUCCESS;
    }

//---------------------------------------------------------------------------------
// @bsimethod                                 Krischan.Eberle              08/2016
//+---------------+---------------+---------------+---------------+---------------+------
BentleyStatus TablePerHierarchyInfo::DetermineSharedColumnsInfo(ShareColumns const& shareColumnsCA, MapStrategyExtendedInfo const* baseMapStrategy, ShareColumns const* baseClassShareColumnsCA, ECClassCR ecClass, IssueReporter const& issues)
    {
    //first check whether column sharing is inherited from base class.
    if (baseMapStrategy != nullptr && baseMapStrategy->GetTphInfo().UseSharedColumns())
        {
        if (shareColumnsCA.IsValid())
            {
            issues.Report(ECDbIssueSeverity::Error, "Failed to map ECClass %s. It defines the ShareColumns custom attribute, although one of its base classes has defined it already.",
                          ecClass.GetFullName());

            return ERROR;
            }

        m_useSharedColumns = true;
        m_sharedColumnCount = baseMapStrategy->GetTphInfo().GetSharedColumnCount();
        m_overflowColumnName.assign(baseMapStrategy->GetTphInfo().GetOverflowColumnName());
        return SUCCESS;
        }

    //then check whether the base class CA indicates column sharing (if AppliesToSubclassesOnly the base class map strategy doesn't have column sharing yet)
    if (baseClassShareColumnsCA != nullptr && baseClassShareColumnsCA->IsValid())
        {
        if (shareColumnsCA.IsValid())
            {
            issues.Report(ECDbIssueSeverity::Error, "Failed to map ECClass %s. It defines the ShareColumns custom attribute, although one of its base classes has defined it already.",
                            ecClass.GetFullName());

            return ERROR;
            }

        m_useSharedColumns = true;
        if (ECObjectsStatus::Success != baseClassShareColumnsCA->TryGetSharedColumnCount(m_sharedColumnCount))
            return ERROR;

<<<<<<< HEAD
        if (ECObjectsStatus::Success != baseClassShareColumnsCA->TryGetExcessColumnName(m_overflowColumnName))
=======
        if (ECObjectsStatus::Success != baseClassShareColumnsCA->TryGetOverflowColumnName(m_overflowColumnName))
>>>>>>> 74fb4400
            return ERROR;

        return SUCCESS;
        }

    //now see whether it is enabled for this class
    if (shareColumnsCA.IsValid()) //CA exists on this class
        {
        //if it says that it should only apply to subclasses set column sharing to false for this class
        bool applyToSubclassesOnly = false;
        if (ECObjectsStatus::Success != shareColumnsCA.TryGetApplyToSubclassesOnly(applyToSubclassesOnly))
            return ERROR;

        m_useSharedColumns = !applyToSubclassesOnly;

        if (m_useSharedColumns)
            {
            if (ECObjectsStatus::Success != shareColumnsCA.TryGetSharedColumnCount(m_sharedColumnCount))
                return ERROR;

<<<<<<< HEAD
            if (ECObjectsStatus::Success != shareColumnsCA.TryGetExcessColumnName(m_overflowColumnName))
=======
            if (ECObjectsStatus::Success != shareColumnsCA.TryGetOverflowColumnName(m_overflowColumnName))
>>>>>>> 74fb4400
                return ERROR;
            }
        }

    return SUCCESS;
    }

//---------------------------------------------------------------------------------
// @bsimethod                                 Krischan.Eberle              08/2016
//+---------------+---------------+---------------+---------------+---------------+------
BentleyStatus TablePerHierarchyInfo::DetermineJoinedTableInfo(bool hasJoinedTablePerDirectSubclassOption, MapStrategyExtendedInfo const* baseMapStrategy, ECClassCR ecClass, IssueReporter const& issues)
    {
    if (baseMapStrategy != nullptr && baseMapStrategy->GetTphInfo().GetJoinedTableInfo() != JoinedTableInfo::None)
        {
        if (hasJoinedTablePerDirectSubclassOption)
            {
            issues.Report(ECDbIssueSeverity::Error, "Failed to map ECClass %s. It defines the JoinedTablePerDirectSubclass custom attribute, although one of its base classes has defined it already.",
                          ecClass.GetFullName());

            return ERROR;
            }

        m_joinedTableInfo = JoinedTableInfo::JoinedTable;
        return SUCCESS;
        }

    if (hasJoinedTablePerDirectSubclassOption)
        m_joinedTableInfo = JoinedTableInfo::ParentOfJoinedTable;
    else
        m_joinedTableInfo = JoinedTableInfo::None;

    return SUCCESS;
    }


//---------------------------------------------------------------------------------
// @bsimethod                                 Krischan.Eberle                08/2016
//+---------------+---------------+---------------+---------------+---------------+------
BentleyStatus ClassMappingCACache::Initialize(ECN::ECClassCR ecClass)
    {
    if (ECDbMapCustomAttributeHelper::TryGetClassMap(m_classMapCA, ecClass))
        {
        Utf8String mapStrategyStr;
        if (ECObjectsStatus::Success != m_classMapCA.TryGetMapStrategy(mapStrategyStr))
            return ERROR;

        if (mapStrategyStr.empty())
            {
            m_hasMapStrategy = false;
            //only set this to default in case using code calls GetStrategy without
            //checking for m_hasMapStrategy
            m_mapStrategy = MapStrategyExtendedInfo::DEFAULT; 
            }
        else
            {
            if (SUCCESS != TryParse(m_mapStrategy, mapStrategyStr.c_str(), ecClass))
                return ERROR;

            m_hasMapStrategy = true;
            }
        }

    ECDbMapCustomAttributeHelper::TryGetShareColumns(m_shareColumnsCA, ecClass);

    m_hasJoinedTablePerDirectSubclassOption = ECDbMapCustomAttributeHelper::HasJoinedTablePerDirectSubclass(ecClass);
    ECDbMapCustomAttributeHelper::TryGetDbIndexList(m_dbIndexListCA, ecClass);
    return SUCCESS;
    }


//---------------------------------------------------------------------------------
// @bsimethod                                 Krischan.Eberle                06/2015
//+---------------+---------------+---------------+---------------+---------------+------
//static
BentleyStatus ClassMappingCACache::TryParse(MapStrategy& mapStrategy, Utf8CP mapStrategyStr, ECClassCR ecClass)
    {
    if (BeStringUtilities::StricmpAscii(mapStrategyStr, "OwnTable") == 0)
        mapStrategy = MapStrategy::OwnTable;
    else if (BeStringUtilities::StricmpAscii(mapStrategyStr, "NotMapped") == 0)
        mapStrategy = MapStrategy::NotMapped;
    else if (BeStringUtilities::StricmpAscii(mapStrategyStr, "TablePerHierarchy") == 0)
        mapStrategy = MapStrategy::TablePerHierarchy;
    else if (BeStringUtilities::StricmpAscii(mapStrategyStr, "SharedTable") == 0)
        mapStrategy = MapStrategy::SharedTable;
    else if (BeStringUtilities::StricmpAscii(mapStrategyStr, "ExistingTable") == 0)
        mapStrategy = MapStrategy::ExistingTable;
    else
        {
        LOG.errorv("ECClass '%s' has a ClassMap custom attribute with an invalid value for MapStrategy: %s.", ecClass.GetFullName(), mapStrategyStr);
        return ERROR;
        }

    return SUCCESS;
    }

END_BENTLEY_SQLITE_EC_NAMESPACE


<|MERGE_RESOLUTION|>--- conflicted
+++ resolved
@@ -1,221 +1,213 @@
-/*--------------------------------------------------------------------------------------+
-|
-|     $Source: ECDb/MapStrategy.cpp $
-|
-|  $Copyright: (c) 2016 Bentley Systems, Incorporated. All rights reserved. $
-|
-+--------------------------------------------------------------------------------------*/
-#include "ECDbPch.h"
-
-USING_NAMESPACE_BENTLEY_EC
-
-BEGIN_BENTLEY_SQLITE_EC_NAMESPACE
-
-//---------------------------------------------------------------------------------
-// @bsimethod                                 Krischan.Eberle              06/2015
-//+---------------+---------------+---------------+---------------+---------------+------
-//static
-Utf8CP MapStrategyExtendedInfo::ToString(MapStrategy strategy)
-    {
-    switch (strategy)
-        {
-            case MapStrategy::ExistingTable:
-                return "ExistingTable";
-            case MapStrategy::ForeignKeyRelationshipInSourceTable:
-                return "ForeignKeyRelationshipInSourceTable";
-            case MapStrategy::ForeignKeyRelationshipInTargetTable:
-                return "ForeignKeyRelationshipInTargetTable";
-            case MapStrategy::NotMapped:
-                return "NotMapped";
-            case MapStrategy::OwnTable:
-                return "OwnTable";
-            case MapStrategy::SharedTable:
-                return "SharedTable";
-            case MapStrategy::TablePerHierarchy:
-                return "TablePerHierarchy";
-            default:
-                BeAssert(false && "Unhandled value for ECDbMapStrategy in ToString");
-                return nullptr;
-        }
-    }
-
-//---------------------------------------------------------------------------------
-// @bsimethod                                 Krischan.Eberle              08/2016
-//+---------------+---------------+---------------+---------------+---------------+------
-BentleyStatus TablePerHierarchyInfo::Initialize(ShareColumns const& shareColumnsCA, MapStrategyExtendedInfo const* baseMapStrategy, ShareColumns const* baseClassShareColumnsCA, bool hasJoinedTablePerDirectSubclassOption, ECClassCR ecClass, IssueReporter const& issues)
-    {
-    if (SUCCESS != DetermineSharedColumnsInfo(shareColumnsCA, baseMapStrategy, baseClassShareColumnsCA, ecClass, issues))
-        return ERROR;
-
-    if (SUCCESS != DetermineJoinedTableInfo(hasJoinedTablePerDirectSubclassOption, baseMapStrategy, ecClass, issues))
-        return ERROR;
-
-    m_isValid = true;
-    return SUCCESS;
-    }
-
-//---------------------------------------------------------------------------------
-// @bsimethod                                 Krischan.Eberle              08/2016
-//+---------------+---------------+---------------+---------------+---------------+------
-BentleyStatus TablePerHierarchyInfo::DetermineSharedColumnsInfo(ShareColumns const& shareColumnsCA, MapStrategyExtendedInfo const* baseMapStrategy, ShareColumns const* baseClassShareColumnsCA, ECClassCR ecClass, IssueReporter const& issues)
-    {
-    //first check whether column sharing is inherited from base class.
-    if (baseMapStrategy != nullptr && baseMapStrategy->GetTphInfo().UseSharedColumns())
-        {
-        if (shareColumnsCA.IsValid())
-            {
-            issues.Report(ECDbIssueSeverity::Error, "Failed to map ECClass %s. It defines the ShareColumns custom attribute, although one of its base classes has defined it already.",
-                          ecClass.GetFullName());
-
-            return ERROR;
-            }
-
-        m_useSharedColumns = true;
-        m_sharedColumnCount = baseMapStrategy->GetTphInfo().GetSharedColumnCount();
-        m_overflowColumnName.assign(baseMapStrategy->GetTphInfo().GetOverflowColumnName());
-        return SUCCESS;
-        }
-
-    //then check whether the base class CA indicates column sharing (if AppliesToSubclassesOnly the base class map strategy doesn't have column sharing yet)
-    if (baseClassShareColumnsCA != nullptr && baseClassShareColumnsCA->IsValid())
-        {
-        if (shareColumnsCA.IsValid())
-            {
-            issues.Report(ECDbIssueSeverity::Error, "Failed to map ECClass %s. It defines the ShareColumns custom attribute, although one of its base classes has defined it already.",
-                            ecClass.GetFullName());
-
-            return ERROR;
-            }
-
-        m_useSharedColumns = true;
-        if (ECObjectsStatus::Success != baseClassShareColumnsCA->TryGetSharedColumnCount(m_sharedColumnCount))
-            return ERROR;
-
-<<<<<<< HEAD
-        if (ECObjectsStatus::Success != baseClassShareColumnsCA->TryGetExcessColumnName(m_overflowColumnName))
-=======
-        if (ECObjectsStatus::Success != baseClassShareColumnsCA->TryGetOverflowColumnName(m_overflowColumnName))
->>>>>>> 74fb4400
-            return ERROR;
-
-        return SUCCESS;
-        }
-
-    //now see whether it is enabled for this class
-    if (shareColumnsCA.IsValid()) //CA exists on this class
-        {
-        //if it says that it should only apply to subclasses set column sharing to false for this class
-        bool applyToSubclassesOnly = false;
-        if (ECObjectsStatus::Success != shareColumnsCA.TryGetApplyToSubclassesOnly(applyToSubclassesOnly))
-            return ERROR;
-
-        m_useSharedColumns = !applyToSubclassesOnly;
-
-        if (m_useSharedColumns)
-            {
-            if (ECObjectsStatus::Success != shareColumnsCA.TryGetSharedColumnCount(m_sharedColumnCount))
-                return ERROR;
-
-<<<<<<< HEAD
-            if (ECObjectsStatus::Success != shareColumnsCA.TryGetExcessColumnName(m_overflowColumnName))
-=======
-            if (ECObjectsStatus::Success != shareColumnsCA.TryGetOverflowColumnName(m_overflowColumnName))
->>>>>>> 74fb4400
-                return ERROR;
-            }
-        }
-
-    return SUCCESS;
-    }
-
-//---------------------------------------------------------------------------------
-// @bsimethod                                 Krischan.Eberle              08/2016
-//+---------------+---------------+---------------+---------------+---------------+------
-BentleyStatus TablePerHierarchyInfo::DetermineJoinedTableInfo(bool hasJoinedTablePerDirectSubclassOption, MapStrategyExtendedInfo const* baseMapStrategy, ECClassCR ecClass, IssueReporter const& issues)
-    {
-    if (baseMapStrategy != nullptr && baseMapStrategy->GetTphInfo().GetJoinedTableInfo() != JoinedTableInfo::None)
-        {
-        if (hasJoinedTablePerDirectSubclassOption)
-            {
-            issues.Report(ECDbIssueSeverity::Error, "Failed to map ECClass %s. It defines the JoinedTablePerDirectSubclass custom attribute, although one of its base classes has defined it already.",
-                          ecClass.GetFullName());
-
-            return ERROR;
-            }
-
-        m_joinedTableInfo = JoinedTableInfo::JoinedTable;
-        return SUCCESS;
-        }
-
-    if (hasJoinedTablePerDirectSubclassOption)
-        m_joinedTableInfo = JoinedTableInfo::ParentOfJoinedTable;
-    else
-        m_joinedTableInfo = JoinedTableInfo::None;
-
-    return SUCCESS;
-    }
-
-
-//---------------------------------------------------------------------------------
-// @bsimethod                                 Krischan.Eberle                08/2016
-//+---------------+---------------+---------------+---------------+---------------+------
-BentleyStatus ClassMappingCACache::Initialize(ECN::ECClassCR ecClass)
-    {
-    if (ECDbMapCustomAttributeHelper::TryGetClassMap(m_classMapCA, ecClass))
-        {
-        Utf8String mapStrategyStr;
-        if (ECObjectsStatus::Success != m_classMapCA.TryGetMapStrategy(mapStrategyStr))
-            return ERROR;
-
-        if (mapStrategyStr.empty())
-            {
-            m_hasMapStrategy = false;
-            //only set this to default in case using code calls GetStrategy without
-            //checking for m_hasMapStrategy
-            m_mapStrategy = MapStrategyExtendedInfo::DEFAULT; 
-            }
-        else
-            {
-            if (SUCCESS != TryParse(m_mapStrategy, mapStrategyStr.c_str(), ecClass))
-                return ERROR;
-
-            m_hasMapStrategy = true;
-            }
-        }
-
-    ECDbMapCustomAttributeHelper::TryGetShareColumns(m_shareColumnsCA, ecClass);
-
-    m_hasJoinedTablePerDirectSubclassOption = ECDbMapCustomAttributeHelper::HasJoinedTablePerDirectSubclass(ecClass);
-    ECDbMapCustomAttributeHelper::TryGetDbIndexList(m_dbIndexListCA, ecClass);
-    return SUCCESS;
-    }
-
-
-//---------------------------------------------------------------------------------
-// @bsimethod                                 Krischan.Eberle                06/2015
-//+---------------+---------------+---------------+---------------+---------------+------
-//static
-BentleyStatus ClassMappingCACache::TryParse(MapStrategy& mapStrategy, Utf8CP mapStrategyStr, ECClassCR ecClass)
-    {
-    if (BeStringUtilities::StricmpAscii(mapStrategyStr, "OwnTable") == 0)
-        mapStrategy = MapStrategy::OwnTable;
-    else if (BeStringUtilities::StricmpAscii(mapStrategyStr, "NotMapped") == 0)
-        mapStrategy = MapStrategy::NotMapped;
-    else if (BeStringUtilities::StricmpAscii(mapStrategyStr, "TablePerHierarchy") == 0)
-        mapStrategy = MapStrategy::TablePerHierarchy;
-    else if (BeStringUtilities::StricmpAscii(mapStrategyStr, "SharedTable") == 0)
-        mapStrategy = MapStrategy::SharedTable;
-    else if (BeStringUtilities::StricmpAscii(mapStrategyStr, "ExistingTable") == 0)
-        mapStrategy = MapStrategy::ExistingTable;
-    else
-        {
-        LOG.errorv("ECClass '%s' has a ClassMap custom attribute with an invalid value for MapStrategy: %s.", ecClass.GetFullName(), mapStrategyStr);
-        return ERROR;
-        }
-
-    return SUCCESS;
-    }
-
-END_BENTLEY_SQLITE_EC_NAMESPACE
-
-
+/*--------------------------------------------------------------------------------------+
+|
+|     $Source: ECDb/MapStrategy.cpp $
+|
+|  $Copyright: (c) 2016 Bentley Systems, Incorporated. All rights reserved. $
+|
++--------------------------------------------------------------------------------------*/
+#include "ECDbPch.h"
+
+USING_NAMESPACE_BENTLEY_EC
+
+BEGIN_BENTLEY_SQLITE_EC_NAMESPACE
+
+//---------------------------------------------------------------------------------
+// @bsimethod                                 Krischan.Eberle              06/2015
+//+---------------+---------------+---------------+---------------+---------------+------
+//static
+Utf8CP MapStrategyExtendedInfo::ToString(MapStrategy strategy)
+    {
+    switch (strategy)
+        {
+            case MapStrategy::ExistingTable:
+                return "ExistingTable";
+            case MapStrategy::ForeignKeyRelationshipInSourceTable:
+                return "ForeignKeyRelationshipInSourceTable";
+            case MapStrategy::ForeignKeyRelationshipInTargetTable:
+                return "ForeignKeyRelationshipInTargetTable";
+            case MapStrategy::NotMapped:
+                return "NotMapped";
+            case MapStrategy::OwnTable:
+                return "OwnTable";
+            case MapStrategy::SharedTable:
+                return "SharedTable";
+            case MapStrategy::TablePerHierarchy:
+                return "TablePerHierarchy";
+            default:
+                BeAssert(false && "Unhandled value for ECDbMapStrategy in ToString");
+                return nullptr;
+        }
+    }
+
+//---------------------------------------------------------------------------------
+// @bsimethod                                 Krischan.Eberle              08/2016
+//+---------------+---------------+---------------+---------------+---------------+------
+BentleyStatus TablePerHierarchyInfo::Initialize(ShareColumns const& shareColumnsCA, MapStrategyExtendedInfo const* baseMapStrategy, ShareColumns const* baseClassShareColumnsCA, bool hasJoinedTablePerDirectSubclassOption, ECClassCR ecClass, IssueReporter const& issues)
+    {
+    if (SUCCESS != DetermineSharedColumnsInfo(shareColumnsCA, baseMapStrategy, baseClassShareColumnsCA, ecClass, issues))
+        return ERROR;
+
+    if (SUCCESS != DetermineJoinedTableInfo(hasJoinedTablePerDirectSubclassOption, baseMapStrategy, ecClass, issues))
+        return ERROR;
+
+    m_isValid = true;
+    return SUCCESS;
+    }
+
+//---------------------------------------------------------------------------------
+// @bsimethod                                 Krischan.Eberle              08/2016
+//+---------------+---------------+---------------+---------------+---------------+------
+BentleyStatus TablePerHierarchyInfo::DetermineSharedColumnsInfo(ShareColumns const& shareColumnsCA, MapStrategyExtendedInfo const* baseMapStrategy, ShareColumns const* baseClassShareColumnsCA, ECClassCR ecClass, IssueReporter const& issues)
+    {
+    //first check whether column sharing is inherited from base class.
+    if (baseMapStrategy != nullptr && baseMapStrategy->GetTphInfo().UseSharedColumns())
+        {
+        if (shareColumnsCA.IsValid())
+            {
+            issues.Report(ECDbIssueSeverity::Error, "Failed to map ECClass %s. It defines the ShareColumns custom attribute, although one of its base classes has defined it already.",
+                          ecClass.GetFullName());
+
+            return ERROR;
+            }
+
+        m_useSharedColumns = true;
+        m_sharedColumnCount = baseMapStrategy->GetTphInfo().GetSharedColumnCount();
+        m_overflowColumnName.assign(baseMapStrategy->GetTphInfo().GetOverflowColumnName());
+        return SUCCESS;
+        }
+
+    //then check whether the base class CA indicates column sharing (if AppliesToSubclassesOnly the base class map strategy doesn't have column sharing yet)
+    if (baseClassShareColumnsCA != nullptr && baseClassShareColumnsCA->IsValid())
+        {
+        if (shareColumnsCA.IsValid())
+            {
+            issues.Report(ECDbIssueSeverity::Error, "Failed to map ECClass %s. It defines the ShareColumns custom attribute, although one of its base classes has defined it already.",
+                            ecClass.GetFullName());
+
+            return ERROR;
+            }
+
+        m_useSharedColumns = true;
+        if (ECObjectsStatus::Success != baseClassShareColumnsCA->TryGetSharedColumnCount(m_sharedColumnCount))
+            return ERROR;
+
+        if (ECObjectsStatus::Success != baseClassShareColumnsCA->TryGetOverflowColumnName(m_overflowColumnName))
+            return ERROR;
+
+        return SUCCESS;
+        }
+
+    //now see whether it is enabled for this class
+    if (shareColumnsCA.IsValid()) //CA exists on this class
+        {
+        //if it says that it should only apply to subclasses set column sharing to false for this class
+        bool applyToSubclassesOnly = false;
+        if (ECObjectsStatus::Success != shareColumnsCA.TryGetApplyToSubclassesOnly(applyToSubclassesOnly))
+            return ERROR;
+
+        m_useSharedColumns = !applyToSubclassesOnly;
+
+        if (m_useSharedColumns)
+            {
+            if (ECObjectsStatus::Success != shareColumnsCA.TryGetSharedColumnCount(m_sharedColumnCount))
+                return ERROR;
+
+            if (ECObjectsStatus::Success != shareColumnsCA.TryGetOverflowColumnName(m_overflowColumnName))
+                return ERROR;
+            }
+        }
+
+    return SUCCESS;
+    }
+
+//---------------------------------------------------------------------------------
+// @bsimethod                                 Krischan.Eberle              08/2016
+//+---------------+---------------+---------------+---------------+---------------+------
+BentleyStatus TablePerHierarchyInfo::DetermineJoinedTableInfo(bool hasJoinedTablePerDirectSubclassOption, MapStrategyExtendedInfo const* baseMapStrategy, ECClassCR ecClass, IssueReporter const& issues)
+    {
+    if (baseMapStrategy != nullptr && baseMapStrategy->GetTphInfo().GetJoinedTableInfo() != JoinedTableInfo::None)
+        {
+        if (hasJoinedTablePerDirectSubclassOption)
+            {
+            issues.Report(ECDbIssueSeverity::Error, "Failed to map ECClass %s. It defines the JoinedTablePerDirectSubclass custom attribute, although one of its base classes has defined it already.",
+                          ecClass.GetFullName());
+
+            return ERROR;
+            }
+
+        m_joinedTableInfo = JoinedTableInfo::JoinedTable;
+        return SUCCESS;
+        }
+
+    if (hasJoinedTablePerDirectSubclassOption)
+        m_joinedTableInfo = JoinedTableInfo::ParentOfJoinedTable;
+    else
+        m_joinedTableInfo = JoinedTableInfo::None;
+
+    return SUCCESS;
+    }
+
+
+//---------------------------------------------------------------------------------
+// @bsimethod                                 Krischan.Eberle                08/2016
+//+---------------+---------------+---------------+---------------+---------------+------
+BentleyStatus ClassMappingCACache::Initialize(ECN::ECClassCR ecClass)
+    {
+    if (ECDbMapCustomAttributeHelper::TryGetClassMap(m_classMapCA, ecClass))
+        {
+        Utf8String mapStrategyStr;
+        if (ECObjectsStatus::Success != m_classMapCA.TryGetMapStrategy(mapStrategyStr))
+            return ERROR;
+
+        if (mapStrategyStr.empty())
+            {
+            m_hasMapStrategy = false;
+            //only set this to default in case using code calls GetStrategy without
+            //checking for m_hasMapStrategy
+            m_mapStrategy = MapStrategyExtendedInfo::DEFAULT; 
+            }
+        else
+            {
+            if (SUCCESS != TryParse(m_mapStrategy, mapStrategyStr.c_str(), ecClass))
+                return ERROR;
+
+            m_hasMapStrategy = true;
+            }
+        }
+
+    ECDbMapCustomAttributeHelper::TryGetShareColumns(m_shareColumnsCA, ecClass);
+
+    m_hasJoinedTablePerDirectSubclassOption = ECDbMapCustomAttributeHelper::HasJoinedTablePerDirectSubclass(ecClass);
+    ECDbMapCustomAttributeHelper::TryGetDbIndexList(m_dbIndexListCA, ecClass);
+    return SUCCESS;
+    }
+
+
+//---------------------------------------------------------------------------------
+// @bsimethod                                 Krischan.Eberle                06/2015
+//+---------------+---------------+---------------+---------------+---------------+------
+//static
+BentleyStatus ClassMappingCACache::TryParse(MapStrategy& mapStrategy, Utf8CP mapStrategyStr, ECClassCR ecClass)
+    {
+    if (BeStringUtilities::StricmpAscii(mapStrategyStr, "OwnTable") == 0)
+        mapStrategy = MapStrategy::OwnTable;
+    else if (BeStringUtilities::StricmpAscii(mapStrategyStr, "NotMapped") == 0)
+        mapStrategy = MapStrategy::NotMapped;
+    else if (BeStringUtilities::StricmpAscii(mapStrategyStr, "TablePerHierarchy") == 0)
+        mapStrategy = MapStrategy::TablePerHierarchy;
+    else if (BeStringUtilities::StricmpAscii(mapStrategyStr, "SharedTable") == 0)
+        mapStrategy = MapStrategy::SharedTable;
+    else if (BeStringUtilities::StricmpAscii(mapStrategyStr, "ExistingTable") == 0)
+        mapStrategy = MapStrategy::ExistingTable;
+    else
+        {
+        LOG.errorv("ECClass '%s' has a ClassMap custom attribute with an invalid value for MapStrategy: %s.", ecClass.GetFullName(), mapStrategyStr);
+        return ERROR;
+        }
+
+    return SUCCESS;
+    }
+
+END_BENTLEY_SQLITE_EC_NAMESPACE
+
+