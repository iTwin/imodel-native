/*--------------------------------------------------------------------------------------+
|
|     $Source: ECDb/ClassMappingInfo.cpp $
|
|  $Copyright: (c) 2016 Bentley Systems, Incorporated. All rights reserved. $
|
+--------------------------------------------------------------------------------------*/
#include "ECDbPch.h"
#include <stack>
USING_NAMESPACE_BENTLEY_EC

BEGIN_BENTLEY_SQLITE_EC_NAMESPACE

//**********************************************************************************************
// ClassMappingInfoFactory
//**********************************************************************************************
//---------------------------------------------------------------------------------
// @bsimethod                                 Krischan.Eberle                02/2014
//+---------------+---------------+---------------+---------------+---------------+------
//static
std::unique_ptr<ClassMappingInfo> ClassMappingInfoFactory::Create(MappingStatus& mapStatus, ECN::ECClassCR ecClass, ECDbMap const& ecDbMap)
    {
    std::unique_ptr<ClassMappingInfo> info = nullptr;
    ECRelationshipClassCP ecRelationshipClass = ecClass.GetRelationshipClassCP();
    if (ecRelationshipClass != nullptr)
        info = std::unique_ptr<ClassMappingInfo>(new RelationshipMappingInfo(*ecRelationshipClass, ecDbMap));
    else
        info = std::unique_ptr<ClassMappingInfo>(new ClassMappingInfo(ecClass, ecDbMap));

    if (info == nullptr || (mapStatus = info->Initialize()) != MappingStatus::Success)
        return nullptr;

    return info;
    }


//**********************************************************************************************
// ClassMappingInfo
//**********************************************************************************************
//---------------------------------------------------------------------------------
//@bsimethod                                 Affan.Khan                            07/2012
//+---------------+---------------+---------------+---------------+---------------+------
ClassMappingInfo::ClassMappingInfo(ECClassCR ecClass, ECDbMap const& ecDbMap)
    : m_ecdbMap(ecDbMap), m_ecClass(ecClass), m_isMapToVirtualTable(ecClass.GetClassModifier() == ECClassModifier::Abstract), m_classHasCurrentTimeStampProperty(nullptr), m_baseClassMap(nullptr)
    {}

//---------------------------------------------------------------------------------
//@bsimethod                                 Affan.Khan                            07/2012
//+---------------+---------------+---------------+---------------+---------------+------
MappingStatus ClassMappingInfo::Initialize()
    {
    if (SUCCESS != _InitializeFromSchema())
        return MappingStatus::Error;

    return EvaluateMapStrategy();
    }

//---------------------------------------------------------------------------------------
//@bsimethod                                 Krischan.Eberle                    05/2016
//+---------------+---------------+---------------+---------------+---------------+------
MappingStatus ClassMappingInfo::EvaluateMapStrategy()
    {
    //Default values for table name and primary key column name
    if (m_tableName.empty())
        {
        // if hint does not supply a table name, use {ECSchema prefix}_{ECClass name}
        if (SUCCESS != ClassMap::DetermineTableName(m_tableName, m_ecClass))
            return MappingStatus::Error;
        }


    MappingStatus stat = _EvaluateMapStrategy();
    if (stat != MappingStatus::Success)
        return stat;

    //_EvaluateMapStrategy can set the column name. So only set it to a default, if it hasn't been set so far.
    if (m_ecInstanceIdColumnName.empty())
        m_ecInstanceIdColumnName = ECDB_COL_ECInstanceId;

    //! We override m_isMapToVirtualTable if SharedTable was used.
    if (m_isMapToVirtualTable)
        m_isMapToVirtualTable = m_resolvedStrategy.GetStrategy() != ECDbMapStrategy::Strategy::SharedTable;

    return MappingStatus::Success;
    }
//---------------------------------------------------------------------------------------
// @bsimethod                                 Ramanujam.Raman                07/2012
//+---------------+---------------+---------------+---------------+---------------+------
MappingStatus ClassMappingInfo::_EvaluateMapStrategy()
    {
    if (m_ecClass.IsCustomAttributeClass() || m_ecClass.IsStructClass())
        {
        LogClassNotMapped(NativeLogging::LOG_DEBUG, m_ecClass, "ECClass is a custom attribute or ECStruct which is never mapped to a table in ECDb.");
        m_resolvedStrategy.Assign(ECDbMapStrategy::Strategy::NotMapped, false);
        return MappingStatus::Success;
        }

    if (ClassMap::IsAnyClass(m_ecClass) || (m_ecClass.GetSchema().IsStandardSchema() && m_ecClass.GetName().CompareTo("InstanceCount") == 0))
        {
        LogClassNotMapped(NativeLogging::LOG_INFO, m_ecClass, "ECClass is a standard class not supported by ECDb.");
        m_resolvedStrategy.Assign(ECDbMapStrategy::Strategy::NotMapped, false);
        return MappingStatus::Success;
        }

    BeAssert(m_ecdbMap.GetSchemaImportContext() != nullptr);
    UserECDbMapStrategy* userStrategy = m_ecdbMap.GetSchemaImportContext()->GetUserStrategyP(m_ecClass);
    if (userStrategy == nullptr)
        {
        BeAssert(false);
        return MappingStatus::Error;
        }

    bool baseClassesNotMappedYet = false;
    if (SUCCESS != DoEvaluateMapStrategy(baseClassesNotMappedYet, *userStrategy))
        return baseClassesNotMappedYet ? MappingStatus::BaseClassesNotMapped : MappingStatus::Error;

    BeAssert(m_resolvedStrategy.IsResolved());
    return MappingStatus::Success;
    }

//---------------------------------------------------------------------------------------
// @bsimethod                                 Ramanujam.Raman                07/2012
//+---------------+---------------+---------------+---------------+---------------+------
BentleyStatus ClassMappingInfo::DoEvaluateMapStrategy(bool& baseClassesNotMappedYet, UserECDbMapStrategy& userStrategy)
    {
    bvector<ClassMap const*> baseClassMaps;
    bvector<ClassMap const*> polymorphicSharedTableClassMaps; // SharedTable (AppliesToSubclasses) have the highest priority, but there can be only one
    bvector<ClassMap const*> polymorphicOwnTableClassMaps; // OwnTable (AppliesToSubclasses) have second priority
    bvector<ClassMap const*> polymorphicNotMappedClassMaps; // NotMapped (AppliesToSubclasses) has priority only over NotMapped

    baseClassesNotMappedYet = !GatherBaseClassMaps(baseClassMaps, polymorphicSharedTableClassMaps, polymorphicOwnTableClassMaps, polymorphicNotMappedClassMaps, m_ecClass);
    if (baseClassesNotMappedYet)
        return ERROR;

    if (baseClassMaps.empty())
        {
        BeAssert(polymorphicSharedTableClassMaps.empty() && polymorphicOwnTableClassMaps.empty() && polymorphicNotMappedClassMaps.empty());
        if (SUCCESS != m_resolvedStrategy.Assign(userStrategy))
            {
            Issues().Report(ECDbIssueSeverity::Error, "Invalid MapStrategy '%s' on ECClass '%s'.", userStrategy.ToString().c_str(), m_ecClass.GetFullName());
            return ERROR;
            }

        return SUCCESS;
        }

    // ClassMappingRule: No more than one ancestor of a class can use SharedTable-Polymorphic strategy. Mapping fails if this is violated
    if (polymorphicSharedTableClassMaps.size() > 1)
        {
        if (Issues().IsSeverityEnabled(ECDbIssueSeverity::Error))
            {
            Utf8String baseClasses;
            for (ClassMap const* baseMap : polymorphicSharedTableClassMaps)
                {
                baseClasses.append(baseMap->GetClass().GetFullName());
                baseClasses.append(" ");
                }

            Issues().Report(ECDbIssueSeverity::Error, "ECClass '%s' has two or more base ECClasses which use the MapStrategy 'SharedTable (AppliesToSubclasses)'. This is not supported. The base ECClasses are : %s",
                            m_ecClass.GetFullName(), baseClasses.c_str());
            }

        return ERROR;
        }

    ClassMap const* parentClassMap = nullptr;
    if (!polymorphicSharedTableClassMaps.empty())
        parentClassMap = polymorphicSharedTableClassMaps[0];
    else if (!polymorphicOwnTableClassMaps.empty())
        parentClassMap = polymorphicOwnTableClassMaps[0];
    else if (!polymorphicNotMappedClassMaps.empty())
        parentClassMap = polymorphicNotMappedClassMaps[0];
    else
        parentClassMap = baseClassMaps[0];

    BeAssert(parentClassMap != nullptr);
    ECDbMapStrategy const& parentStrategy = parentClassMap->GetMapStrategy();
    if (!ValidateChildStrategy(parentStrategy, userStrategy))
        return ERROR;

    if (userStrategy.GetStrategy() == UserECDbMapStrategy::Strategy::NotMapped)
        return m_resolvedStrategy.Assign(userStrategy);

    // ClassMappingRule: If exactly 1 ancestor ECClass is using SharedTable (AppliesToSubclasses), use this
    if (polymorphicSharedTableClassMaps.size() == 1)
        {
        m_baseClassMap = parentClassMap; //only need to hold the parent class map for shared table case
        return EvaluateSharedTableMapStrategy(*parentClassMap, userStrategy);
        }

    // ClassMappingRule: If one or more parent is using OwnClass-polymorphic, use OwnClass-polymorphic mapping
    if (polymorphicOwnTableClassMaps.size() > 0)
        return m_resolvedStrategy.Assign(ECDbMapStrategy::Strategy::OwnTable, true);

    // ClassMappingRule: If one or more parent is using NotMapped-polymorphic, use NotMapped-polymorphic
    if (polymorphicNotMappedClassMaps.size() > 0)
        return m_resolvedStrategy.Assign(ECDbMapStrategy::Strategy::NotMapped, true);

    return m_resolvedStrategy.Assign(userStrategy);
    }

//---------------------------------------------------------------------------------
// @bsimethod                                 Krischan.Eberle                02/2016
//+---------------+---------------+---------------+---------------+---------------+------
BentleyStatus ClassMappingInfo::EvaluateSharedTableMapStrategy(ClassMap const& parentClassMap, UserECDbMapStrategy const& userStrategy)
    {
    ECDbMapStrategy const& parentStrategy = parentClassMap.GetMapStrategy();
    BeAssert(parentStrategy.GetStrategy() == ECDbMapStrategy::Strategy::SharedTable && parentStrategy.AppliesToSubclasses());

    if (!m_ecInstanceIdColumnName.empty())
        {
        Issues().Report(ECDbIssueSeverity::Error, "Failed to map ECClass %s. For subclasses of an ECClass with MapStrategy SharedTable(AppliesToSubclasses), ECInstanceIdColumn may not be defined in the ClassMap custom attribute.",
                        m_ecClass.GetFullName());
        return ERROR;
        }

    DbTable const& parentJoinedTable = parentClassMap.GetJoinedTable();
    m_tableName = parentJoinedTable.GetName();
    m_ecInstanceIdColumnName.assign(parentJoinedTable.GetFilteredColumnFirst(DbColumn::Kind::ECInstanceId)->GetName());

    UserECDbMapStrategy const* parentUserStrategy = m_ecdbMap.GetSchemaImportContext()->GetUserStrategy(parentClassMap.GetClass());
    if (parentUserStrategy == nullptr)
        {
        BeAssert(false);
        return ERROR;
        }

    const UserECDbMapStrategy::Options userOptions = userStrategy.GetOptions();

    ECDbMapStrategy::Options options = ECDbMapStrategy::Options::None;
    int minimumSharedColumnCount = ECDbClassMap::MapStrategy::UNSET_MINIMUMSHAREDCOLUMNCOUNT;
    if (!Enum::Contains(userOptions, UserECDbMapStrategy::Options::DisableSharedColumns) &&
        (Enum::Contains(userOptions, UserECDbMapStrategy::Options::SharedColumns) ||
         Enum::Contains(parentStrategy.GetOptions(), ECDbMapStrategy::Options::SharedColumns) ||
         Enum::Contains(parentUserStrategy->GetOptions(), UserECDbMapStrategy::Options::SharedColumnsForSubclasses)))
        {
        options = ECDbMapStrategy::Options::SharedColumns;

        //we are only using the min shared col count for classes that enable shared columns
        if (Enum::Contains(userOptions, UserECDbMapStrategy::Options::SharedColumns))
            minimumSharedColumnCount = userStrategy.GetMinimumSharedColumnCount();

        if (minimumSharedColumnCount == ECDbClassMap::MapStrategy::UNSET_MINIMUMSHAREDCOLUMNCOUNT)
            minimumSharedColumnCount = parentUserStrategy->GetMinimumSharedColumnCount();
        }

    if (Enum::Contains(userOptions, UserECDbMapStrategy::Options::JoinedTablePerDirectSubclass))
        options = options | ECDbMapStrategy::Options::ParentOfJoinedTable;
    else if (Enum::Intersects(parentStrategy.GetOptions(), ECDbMapStrategy::Options::JoinedTable | ECDbMapStrategy::Options::ParentOfJoinedTable))
        {
        for (ECClassCP anotherBaseClass : m_ecClass.GetBaseClasses())
            {
            ClassMap const* anotherBaseClassMap = GetECDbMap().GetClassMap(*anotherBaseClass);
            BeAssert(anotherBaseClassMap != nullptr);
            if (anotherBaseClassMap == &parentClassMap || anotherBaseClassMap->GetMapStrategy().IsNotMapped())
                continue;

            //! Skip interface classes implement by primary class
            if (anotherBaseClassMap->IsMappedToSingleTable() && anotherBaseClassMap->GetPrimaryTable().GetPersistenceType() == PersistenceType::Virtual)
                continue;

            if (&parentClassMap.GetPrimaryTable() != &anotherBaseClassMap->GetPrimaryTable() || &parentClassMap.GetJoinedTable() != &anotherBaseClassMap->GetJoinedTable())
                {
                m_ecdbMap.GetECDb().GetECDbImplR().GetIssueReporter().Report(ECDbIssueSeverity::Error,
                                                                             "ECClass '%s' has two base ECClasses which don't map to the same tables. "
                                                                             "Base ECClass '%s' is mapped to primary table '%s' and joined table '%s'. "
                                                                             "Base ECClass '%s' is mapped to primary table '%s' and joined table '%s'.",
                                                                             m_ecClass.GetFullName(), parentClassMap.GetClass().GetFullName(),
                                                                             parentClassMap.GetPrimaryTable().GetName().c_str(), parentClassMap.GetJoinedTable().GetName().c_str(),
                                                                             anotherBaseClass->GetFullName(), anotherBaseClassMap->GetPrimaryTable().GetName().c_str(),
                                                                             anotherBaseClassMap->GetJoinedTable().GetName().c_str());
                return ERROR;
                }
            }

        options = options | ECDbMapStrategy::Options::JoinedTable;
        if (Enum::Contains(parentUserStrategy->GetOptions(), UserECDbMapStrategy::Options::JoinedTablePerDirectSubclass))
            {
            //Joined tables are named after the class which becomes the root class of classes in the joined table
            if (SUCCESS != ClassMap::DetermineTableName(m_tableName, m_ecClass))
                return ERROR;

            //For classes in the joined table the id column name is determined like this:
            //"<Rootclass name><Rootclass ECInstanceId column name>"
            ClassMap const* rootClassMap = parentClassMap.FindSharedTableRootClassMap();
            if (rootClassMap == nullptr)
                {
                BeAssert(false && "There should always be a root class map which defines the shared table strategy");
                return ERROR;
                }

            m_ecInstanceIdColumnName.Sprintf("%s%s", rootClassMap->GetClass().GetName().c_str(), m_ecInstanceIdColumnName.c_str());
            }
        }

    return m_resolvedStrategy.Assign(ECDbMapStrategy::Strategy::SharedTable, options, minimumSharedColumnCount, true);
    }

//---------------------------------------------------------------------------------
// @bsimethod                                 Krischan.Eberle                06/2015
//+---------------+---------------+---------------+---------------+---------------+------
bool ClassMappingInfo::ValidateChildStrategy(ECDbMapStrategy const& parentStrategy, UserECDbMapStrategy const& childStrategy) const
    {
    if (!parentStrategy.AppliesToSubclasses())
        {
        BeAssert(parentStrategy.AppliesToSubclasses() && "In ClassMapInfo::ValidateChildStrategy parentStrategy should always apply to subclasses");
        return false;
        }

    if (parentStrategy.GetStrategy() == ECDbMapStrategy::Strategy::NotMapped)
        {
        const bool isValid = childStrategy.IsUnset();
        if (!isValid)
            {
            Issues().Report(ECDbIssueSeverity::Error, "Failed to map ECClass %s. Its MapStrategy '%s' does not match the parent's MapStrategy 'NotMapped (AppliesToSubclasses=True)'. "
                            "Subclasses of an ECClass with MapStrategy 'NotMapped' must not define a MapStrategy.",
                            m_ecClass.GetFullName(), childStrategy.ToString().c_str());
            }

        return isValid;
        }

    //If parent is not 'NotMapped' already, NotMapped can be applied at any point (but is then valid for all subclasses too (if any) - that was checked
    //in InitializeFromSchema already)
    if (childStrategy.GetStrategy() == UserECDbMapStrategy::Strategy::NotMapped)
        return true;

    if (parentStrategy.GetStrategy() == ECDbMapStrategy::Strategy::SharedTable)
        {
        const ECDbMapStrategy::Options parentOptions = parentStrategy.GetOptions();
        const UserECDbMapStrategy::Options childOptions = childStrategy.GetOptions();
        bool isValid = childStrategy.GetStrategy() == UserECDbMapStrategy::Strategy::None && !childStrategy.AppliesToSubclasses();

        //if shared columns has already been specified on parent, neither SharedColumnsForSubclasses nor
        //minimum shared col count can be specified on child
        if (isValid && Enum::Contains(parentOptions, ECDbMapStrategy::Options::SharedColumns))
            isValid = !Enum::Contains(childOptions, UserECDbMapStrategy::Options::SharedColumnsForSubclasses) &&
            childStrategy.GetMinimumSharedColumnCount() == ECDbClassMap::MapStrategy::UNSET_MINIMUMSHAREDCOLUMNCOUNT;

        if (isValid)
            isValid = !Enum::Contains(childOptions, UserECDbMapStrategy::Options::JoinedTablePerDirectSubclass) ||
            !Enum::Intersects(parentOptions, ECDbMapStrategy::Options::JoinedTable | ECDbMapStrategy::Options::ParentOfJoinedTable);

        if (!isValid)
            {
            Issues().Report(ECDbIssueSeverity::Error, "Failed to map ECClass %s. Its MapStrategy '%s' does not match the parent's MapStrategy 'SharedTable (AppliesToSubclasses)'. "
                            "For subclasses of a class with MapStrategy SharedTable (AppliesToSubclasses): Strategy must be 'NotMapped' or unset; "
                            "if unset, Options must not specify " USERMAPSTRATEGY_OPTIONS_SHAREDCOLUMNSFORSUBCLASSES " and MinimumSharedColumnCount must not be set "
                            "if 'shared columns' were already enabled on a base class; "
                            "Options must not specify " USERMAPSTRATEGY_OPTIONS_JOINEDTABLEPERDIRECTSUBCLASS " "
                            "if it was already specified on a base class.",
                            m_ecClass.GetFullName(), childStrategy.ToString().c_str());
            }

        return isValid;
        }

    //all other cases
    bool const isValid = childStrategy.IsUnset();
    if (!isValid)
        {
        Issues().Report(ECDbIssueSeverity::Error, "Failed to map ECClass %s. Its MapStrategy '%s' does not match the parent's MapStrategy '%s'. "
                        "Subclasses of an ECClass with that MapStrategy must not define a MapStrategy.",
                        m_ecClass.GetFullName(), childStrategy.ToString().c_str(), parentStrategy.ToString().c_str());
        }

    return isValid;
    }

/*---------------------------------------------------------------------------------**//**
* @bsimethod                                 Affan.Khan                07/2012
+---------------+---------------+---------------+---------------+---------------+------*/
BentleyStatus ClassMappingInfo::_InitializeFromSchema()
    {
    ECDbClassMap customClassMap;
    const bool hasCustomClassMap = ECDbMapCustomAttributeHelper::TryGetClassMap(customClassMap, m_ecClass);
    if (hasCustomClassMap)
        {
        UserECDbMapStrategy const* userStrategy = m_ecdbMap.GetSchemaImportContext()->GetUserStrategy(m_ecClass, &customClassMap);
        if (userStrategy == nullptr || !userStrategy->IsValid())
            return ERROR;

        ECObjectsStatus ecstat = customClassMap.TryGetTableName(m_tableName);
        if (ECObjectsStatus::Success != ecstat)
            return ERROR;

        if ((userStrategy->GetStrategy() == UserECDbMapStrategy::Strategy::ExistingTable ||
            (userStrategy->GetStrategy() == UserECDbMapStrategy::Strategy::SharedTable && !userStrategy->AppliesToSubclasses())))
            {
            if (m_tableName.empty())
                {
                Issues().Report(ECDbIssueSeverity::Error, "Failed to map ECClass %s. TableName must not be empty in ClassMap custom attribute if MapStrategy is 'SharedTable (AppliesToSubclasses)' or if MapStrategy is 'ExistingTable'.",
                                m_ecClass.GetFullName());
                return ERROR;
                }
            }
        else
            {
            if (!m_tableName.empty())
                {
                Issues().Report(ECDbIssueSeverity::Error, "Failed to map ECClass %s. TableName must only be set in ClassMap custom attribute if MapStrategy is 'SharedTable (AppliesToSubclasses)' or 'ExistingTable'.",
                                m_ecClass.GetFullName());
                return ERROR;
                }
            }

        if (userStrategy->GetStrategy() == UserECDbMapStrategy::Strategy::NotMapped)
            {
            if (!userStrategy->AppliesToSubclasses() && m_ecClass.GetClassModifier() != ECClassModifier::Sealed)
                {
                Issues().Report(ECDbIssueSeverity::Error, "Failed to map ECClass %s. MapStrategy 'NotMapped' with AppliesToSubclasses=False cannot be set for ECClasses that might have subclasses.",
                                m_ecClass.GetFullName());
                return ERROR;
                }
            }

        ecstat = customClassMap.TryGetECInstanceIdColumn(m_ecInstanceIdColumnName);
        if (ECObjectsStatus::Success != ecstat)
            return ERROR;
        }

    if (SUCCESS != IndexMappingInfo::CreateFromECClass(m_dbIndexes, m_ecdbMap.GetECDb(), m_ecClass, hasCustomClassMap ? &customClassMap : nullptr))
        return ERROR;

    return InitializeClassHasCurrentTimeStampProperty();
    }

//---------------------------------------------------------------------------------------
// @bsimethod                                 muhammad.zaighum                01/2015
//+---------------+---------------+---------------+---------------+---------------+------
BentleyStatus ClassMappingInfo::InitializeClassHasCurrentTimeStampProperty()
    {
    IECInstancePtr ca = m_ecClass.GetCustomAttributeLocal("ClassHasCurrentTimeStampProperty");
    if (ca == nullptr)
        return SUCCESS;

    ECValue v;
    if (ca->GetValue(v, "PropertyName") == ECObjectsStatus::Success && !v.IsNull())
        {
        ECPropertyCP prop = m_ecClass.GetPropertyP(v.GetUtf8CP());
        if (nullptr == prop)
            {
            Issues().Report(ECDbIssueSeverity::Error, "Failed to map ECClass %s. The property '%s' specified in the 'ClassHasCurrentTimeStampProperty' custom attribute "
                            "does not exist in the ECClass.", m_ecClass.GetFullName(), v.GetUtf8CP());
            return ERROR;
            }
        PrimitiveECPropertyCP primProp = prop->GetAsPrimitiveProperty();
        if (primProp == nullptr || primProp->GetType() != PrimitiveType::PRIMITIVETYPE_DateTime)
            {
            Issues().Report(ECDbIssueSeverity::Error, "Failed to map ECClass %s. The property '%s' specified in the 'ClassHasCurrentTimeStampProperty' custom attribute "
                            "is not a primitive property of type 'DateTime'.", m_ecClass.GetFullName(), prop->GetName().c_str());
            return ERROR;

            }

        m_classHasCurrentTimeStampProperty = prop;
        }

    return SUCCESS;
    }

/*---------------------------------------------------------------------------------**//**
* Returns true if all base classes have been mapped.
* @bsimethod                                   Ramanujam.Raman                   06/12
+---------------+---------------+---------------+---------------+---------------+------*/
bool ClassMappingInfo::GatherBaseClassMaps(bvector<ClassMap const*>& baseClassMaps, bvector<ClassMap const*>& tphMaps,
                                           bvector<ClassMap const*>& tpcMaps, bvector<ClassMap const*>& nmhMaps, ECClassCR ecClass) const
    {
    for (ECClassCP baseClass : ecClass.GetBaseClasses())
        {
        ClassMap const* baseClassMap = m_ecdbMap.GetClassMap(*baseClass);
        if (baseClassMap == nullptr)
            return false;

        ECDbMapStrategy const& baseMapStrategy = baseClassMap->GetMapStrategy();
        if (!baseMapStrategy.AppliesToSubclasses())
            {
            // ClassMappingRule: non-polymorphic MapStrategies used in base classes have no effect on child classes
            return true;
            }

        DbTable const& baseTable = baseClassMap->GetPrimaryTable();
        switch (baseMapStrategy.GetStrategy())
            {
                case ECDbMapStrategy::Strategy::SharedTable:
                {
                bool add = true;
                for (ClassMap const* classMap : tphMaps)
                    {
                    if (&classMap->GetPrimaryTable() == &baseTable)
                        {
                        add = false;
                        break;
                        }
                    }

                if (add)
                    tphMaps.push_back(baseClassMap);
                break;
                }

                case ECDbMapStrategy::Strategy::OwnTable:
                    tpcMaps.push_back(baseClassMap);
                    break;

                case ECDbMapStrategy::Strategy::NotMapped:
                    nmhMaps.push_back(baseClassMap);
                    break;

                default:
                    BeAssert(false && "Unhandled MapStrategy for regular ECClass");
                    break;
            }

        baseClassMaps.push_back(baseClassMap);
        }

    return true;
    }

//---------------------------------------------------------------------------------------
// @bsimethod                                 Krischan.Eberle                06/2016
//+---------------+---------------+---------------+---------------+---------------+------
IssueReporter const& ClassMappingInfo::Issues() const { return m_ecdbMap.Issues(); }

//---------------------------------------------------------------------------------------
// @bsimethod                                 Krischan.Eberle                02/2014
//+---------------+---------------+---------------+---------------+---------------+------
//static
void ClassMappingInfo::LogClassNotMapped(NativeLogging::SEVERITY severity, ECClassCR ecClass, Utf8CP explanation)
    {
    Utf8CP classTypeStr = ecClass.GetRelationshipClassCP() != nullptr ? "ECRelationshipClass" : "ECClass";
    LOG.messagev(severity, "Skipped %s '%s' during mapping: %s", classTypeStr, ecClass.GetFullName(), explanation);
    }

//****************************************************************************************************
//RelationshipClassMapInfo
//****************************************************************************************************

/*---------------------------------------------------------------------------------**//**
* @bsimethod                                 Ramanujam.Raman                07/2012
+---------------+---------------+---------------+---------------+---------------+------*/
BentleyStatus RelationshipMappingInfo::_InitializeFromSchema()
    {
    if (SUCCESS != ClassMappingInfo::_InitializeFromSchema())
        return ERROR;

    ECRelationshipClass const* relClass = m_ecClass.GetRelationshipClassCP();
    BeAssert(relClass != nullptr);

    //TODO: This might be enforced by ECObjects eventually
    if (m_ecClass.HasBaseClasses())
        {
        if (m_ecClass.GetBaseClasses().size() > 1)
            {
            Issues().Report(ECDbIssueSeverity::Error, "Failed to map ECRelationshipClass %s. It has more than one base class which is not supported for ECRelationshipClasses.",
                            m_ecClass.GetFullName());
            return ERROR;
            }

        if (HasKeyProperties(relClass->GetSource()) || HasKeyProperties(relClass->GetTarget()))
            {
            Issues().Report(ECDbIssueSeverity::Error, "Failed to map ECRelationshipClass %s. It has a base class, and at least one of its constraint classes defines a Key property. This is only allowed for ECRelationshipClasses which don't have any base classes.",
                            m_ecClass.GetFullName());
            return ERROR;
            }
        }

    ECDbForeignKeyRelationshipMap foreignKeyRelMap;
    const bool hasForeignKeyRelMap = ECDbMapCustomAttributeHelper::TryGetForeignKeyRelationshipMap(foreignKeyRelMap, *relClass);
    ECDbLinkTableRelationshipMap linkTableRelationMap;
    const bool hasLinkTableRelMap = ECDbMapCustomAttributeHelper::TryGetLinkTableRelationshipMap(linkTableRelationMap, *relClass);

    if (hasForeignKeyRelMap && hasLinkTableRelMap)
        {
        Issues().Report(ECDbIssueSeverity::Error, "Failed to map ECRelationshipClass %s. It has a base class and therefore must not define Key properties on its constraints.",
                        m_ecClass.GetFullName());
        return ERROR;
        }

    if (relClass->HasBaseClasses() && (hasForeignKeyRelMap || hasLinkTableRelMap))
        {
        Issues().Report(ECDbIssueSeverity::Error, "Failed to map ECRelationshipClass %s. It has a base class and therefore must neither have the ForeignKeyRelationshipMap nor the LinkTableRelationshipMap custom attribute. Only the root relationship class of a hierarchy can have these custom attributes.",
                        m_ecClass.GetFullName());
        return ERROR;
        }

    if (hasForeignKeyRelMap)
        {
        ECRelationshipEnd foreignKeyEnd = relClass->GetStrengthDirection() == ECRelatedInstanceDirection::Forward ? ECRelationshipEnd_Target : ECRelationshipEnd_Source;

        RelationshipEndColumns* foreignKeyColumnsMapping = nullptr;
        ECRelationshipConstraintCP foreignKeyConstraint = nullptr;
        if (foreignKeyEnd == ECRelationshipEnd_Target)
            {
            foreignKeyConstraint = &relClass->GetTarget();
            foreignKeyColumnsMapping = &m_targetColumnsMapping;
            m_sourceColumnsMappingIsNull = true;
            m_targetColumnsMappingIsNull = false;
            m_customMapType = RelationshipMappingInfo::CustomMapType::ForeignKeyOnTarget;
            }
        else
            {
            foreignKeyConstraint = &relClass->GetSource();
            foreignKeyColumnsMapping = &m_sourceColumnsMapping;
            m_sourceColumnsMappingIsNull = false;
            m_targetColumnsMappingIsNull = true;
            m_customMapType = RelationshipMappingInfo::CustomMapType::ForeignKeyOnSource;
            }

        Utf8String foreignKeyColName;
        Utf8String foreignKeyClassIdColName;
        if (ECObjectsStatus::Success != foreignKeyRelMap.TryGetForeignKeyColumn(foreignKeyColName))
            return ERROR;

        if (!foreignKeyColName.empty())
            {
            for (ECRelationshipConstraintClassCP constraintClass : foreignKeyConstraint->GetConstraintClasses())
                {
                if (!constraintClass->GetKeys().empty())
                    {
                    Issues().Report(ECDbIssueSeverity::Error, "Failed to map ECRelationshipClass %s. The ForeignKeyRelationshipMap custom attribute must not have a value for ForeignKeyColumn as there are Key properties defined in the ECRelationshipConstraint on the foreign key end.",
                                    m_ecClass.GetFullName());
                    return ERROR;
                    }
                }
            }

        *foreignKeyColumnsMapping = RelationshipEndColumns(foreignKeyColName.c_str());

        Utf8String onDeleteActionStr;
        if (ECObjectsStatus::Success != foreignKeyRelMap.TryGetOnDeleteAction(onDeleteActionStr))
            return ERROR;

        Utf8String onUpdateActionStr;
        if (ECObjectsStatus::Success != foreignKeyRelMap.TryGetOnUpdateAction(onUpdateActionStr))
            return ERROR;

        const ForeignKeyDbConstraint::ActionType onDeleteAction = ForeignKeyDbConstraint::ToActionType(onDeleteActionStr.c_str());
        if (onDeleteAction == ForeignKeyDbConstraint::ActionType::Cascade && relClass->GetStrength() != StrengthType::Embedding)
            {
            Issues().Report(ECDbIssueSeverity::Error, "Failed to map ECRelationshipClass %s. The ForeignKeyRelationshipMap custom attribute can only define 'Cascade' as OnDeleteAction if the relationship strength is 'Embedding'.",
                            m_ecClass.GetFullName());
            return ERROR;
            }

        m_onDeleteAction = onDeleteAction;
        m_onUpdateAction = ForeignKeyDbConstraint::ToActionType(onUpdateActionStr.c_str());

        //default ForeignKeyRelationshipMap.CreateIndex is true in case CA or the CreateIndex prop is not set
        m_createIndexOnForeignKey = true;
        if (ECObjectsStatus::Success != foreignKeyRelMap.TryGetCreateIndex(m_createIndexOnForeignKey))
            return ERROR;

        return SUCCESS;
        }

    if (hasLinkTableRelMap)
        {
        if (ECObjectsStatus::Success != linkTableRelationMap.TryGetAllowDuplicateRelationships(m_allowDuplicateRelationships))
            return ERROR;

        Utf8String sourceIdColName;
        if (ECObjectsStatus::Success != linkTableRelationMap.TryGetSourceECInstanceIdColumn(sourceIdColName))
            return ERROR;

        Utf8String sourceClassIdColName;
        if (ECObjectsStatus::Success != linkTableRelationMap.TryGetSourceECClassIdColumn(sourceClassIdColName))
            return ERROR;

        Utf8String targetIdColName;
        if (ECObjectsStatus::Success != linkTableRelationMap.TryGetTargetECInstanceIdColumn(targetIdColName))
            return ERROR;

        Utf8String targetClassIdColName;
        if (ECObjectsStatus::Success != linkTableRelationMap.TryGetTargetECClassIdColumn(targetClassIdColName))
            return ERROR;

        m_sourceColumnsMappingIsNull = false;
        m_sourceColumnsMapping = RelationshipEndColumns(sourceIdColName.c_str(), sourceClassIdColName.c_str());
        m_targetColumnsMappingIsNull = false;
        m_targetColumnsMapping = RelationshipEndColumns(targetIdColName.c_str(), targetClassIdColName.c_str());
        m_customMapType = RelationshipMappingInfo::CustomMapType::LinkTable;
        }

    return SUCCESS;
    }

//---------------------------------------------------------------------------------
// @bsimethod                                 Ramanujam.Raman                07 / 2012
//+---------------+---------------+---------------+---------------+---------------+------
MappingStatus RelationshipMappingInfo::_EvaluateMapStrategy()
    {
    DetermineCardinality();

    ECRelationshipClassCP relClass = m_ecClass.GetRelationshipClassCP();
    std::vector<ECClass const*> sourceClasses = m_ecdbMap.GetClassesFromRelationshipEnd(relClass->GetSource());
    std::vector<ECClass const*> targetClasses = m_ecdbMap.GetClassesFromRelationshipEnd(relClass->GetTarget());
    if (ContainsClassWithNotMappedStrategy(sourceClasses) || ContainsClassWithNotMappedStrategy(targetClasses))
        {
        LogClassNotMapped(NativeLogging::LOG_WARNING, m_ecClass, "The source or target constraint contains at least one ECClass which is not mapped. Therefore the ECRelationshipClass is not mapped either.");
        m_resolvedStrategy.Assign(ECDbMapStrategy::Strategy::NotMapped, true);
        return MappingStatus::Success;
        }

    BeAssert(m_ecdbMap.GetSchemaImportContext() != nullptr);
    UserECDbMapStrategy* userStrategy = m_ecdbMap.GetSchemaImportContext()->GetUserStrategyP(m_ecClass);
    if (userStrategy == nullptr)
        {
        BeAssert(false);
        return MappingStatus::Error;
        }

    const bool hasBaseClasses = m_ecClass.HasBaseClasses();
    ClassMap const* baseClassMap = nullptr;
    ECDbMapStrategy const* baseStrategy = nullptr;
    if (hasBaseClasses)
        {
        ECRelationshipClassCP baseClass = m_ecClass.GetBaseClasses()[0]->GetRelationshipClassCP();
        BeAssert(baseClass != nullptr);
        baseClassMap = m_ecdbMap.GetClassMap(*baseClass);
        if (baseClassMap == nullptr)
            return MappingStatus::BaseClassesNotMapped;

        baseStrategy = &baseClassMap->GetMapStrategy();
        if (!ValidateChildStrategy(*baseStrategy, *userStrategy))
            return MappingStatus::Error;

        if (userStrategy->GetStrategy() == UserECDbMapStrategy::Strategy::NotMapped)
            {
            m_resolvedStrategy.Assign(*userStrategy);
            return MappingStatus::Success;
            }

        if (baseStrategy->GetStrategy() == ECDbMapStrategy::Strategy::NotMapped)
            {
            m_resolvedStrategy.Assign(ECDbMapStrategy::Strategy::NotMapped, true);
            return MappingStatus::Success;
            }

        m_baseClassMap = baseClassMap;
        if (baseClassMap->GetType() == ClassMap::Type::RelationshipEndTable)
            {
            if (SUCCESS != EvaluateForeignKeyStrategy(*userStrategy, baseClassMap))
                return MappingStatus::Error;
            }
        else
            {
            BeAssert(baseClassMap->GetType() == ClassMap::Type::RelationshipLinkTable);
            if (SUCCESS != EvaluateLinkTableStrategy(*userStrategy, baseClassMap))
                return MappingStatus::Error;
            }

        if (baseStrategy->GetStrategy() != m_resolvedStrategy.GetStrategy())
            {
            Issues().Report(ECDbIssueSeverity::Error, "Failed to map ECRelationshipClass %s. Its mapping type (%s) differs from the mapping type of its base relationship class %s (%s). The mapping type must not change within an ECRelationshipClass hierarchy.",
                            m_ecClass.GetFullName(), ECDbMapStrategy::ToString(m_resolvedStrategy.GetStrategy()), baseClassMap->GetClass().GetFullName(), ECDbMapStrategy::ToString(baseClassMap->GetMapStrategy().GetStrategy()));
            return MappingStatus::Error;
            }

        return MappingStatus::Success;
        }

    //no base class
    if (userStrategy->GetStrategy() == UserECDbMapStrategy::Strategy::NotMapped)
        return m_resolvedStrategy.Assign(*userStrategy) == SUCCESS ? MappingStatus::Success : MappingStatus::Error;

    if (m_customMapType == CustomMapType::LinkTable || m_cardinality == Cardinality::ManyToMany || m_ecClass.GetPropertyCount() > 0)
        return EvaluateLinkTableStrategy(*userStrategy, baseClassMap) == SUCCESS ? MappingStatus::Success : MappingStatus::Error;

    return EvaluateForeignKeyStrategy(*userStrategy, baseClassMap) == SUCCESS ? MappingStatus::Success : MappingStatus::Error;
    }


//---------------------------------------------------------------------------------------
// @bsimethod                                 Krischan.Eberle                05 / 2016
//+---------------+---------------+---------------+---------------+---------------+------
BentleyStatus RelationshipMappingInfo::EvaluateLinkTableStrategy(UserECDbMapStrategy const& userStrategy, ClassMap const* baseClassMap)
    {
    if (m_customMapType == CustomMapType::ForeignKeyOnSource || m_customMapType == CustomMapType::ForeignKeyOnTarget)
        {
        BeAssert(baseClassMap != nullptr && "Should not call this method if baseClassMap == nullptr");
        if (baseClassMap != nullptr)
            Issues().Report(ECDbIssueSeverity::Error, "Failed to map ECRelationshipClass %s. It has the ForeignKeyRelationshipMap custom attribute but its base class %s is mapped to a link table. The mapping type must not change in an ECRelationshipClass hierarchy.",
                            m_ecClass.GetFullName(), baseClassMap->GetClass().GetFullName());

        return ERROR;
        }

    ECRelationshipClassCP relClass = m_ecClass.GetRelationshipClassCP();
    if (relClass->GetStrength() == StrengthType::Embedding)
        {
        Issues().Report(ECDbIssueSeverity::Error, "Failed to map ECRelationshipClass %s. The mapping rules imply a link table relationship, and link table relationships with strength 'Embedding' is not supported. See API docs for details on the mapping rules.",
                        m_ecClass.GetFullName());
        return ERROR;
        }

    if (m_customMapType == CustomMapType::ForeignKeyOnSource || m_customMapType == CustomMapType::ForeignKeyOnTarget)
        {
        Issues().Report(ECDbIssueSeverity::Error, "Failed to map ECRelationshipClass %s. The mapping rules imply a link table relationship. Therefore it must not have a ForeignKeyRelationshipMap custom attribute. See API docs for details on the mapping rules.",
                        m_ecClass.GetFullName());
        return ERROR;
        }

    if (HasKeyProperties(relClass->GetSource()) || HasKeyProperties(relClass->GetTarget()))
        {
        Issues().Report(ECDbIssueSeverity::Error, "The ECRelationshipClass '%s' is mapped to a link table. One of its constraints has Key properties which is only supported for foreign key type relationships.",
                        m_ecClass.GetFullName());
        return ERROR;
        }

    if (baseClassMap == nullptr)
        {
        //Table retrieval is only needed for the root rel class. Subclasses will use the tables of its base class
        //TODO: How should we handle this properly?
        m_sourceTables = GetTablesFromRelationshipEnd(relClass->GetSource(), true);
        m_targetTables = GetTablesFromRelationshipEnd(relClass->GetTarget(), true);

        if (m_sourceTables.empty() || m_targetTables.empty())
            {
            LogClassNotMapped(NativeLogging::LOG_WARNING, m_ecClass, "Source or target constraint classes are abstract without subclasses.");
            m_resolvedStrategy.Assign(ECDbMapStrategy::Strategy::NotMapped, true);
            return SUCCESS;
            }

        const size_t sourceTableCount = m_sourceTables.size();
        const size_t targetTableCount = m_targetTables.size();
        if (sourceTableCount > 1 || targetTableCount > 1)
            {
            Utf8CP constraintStr = nullptr;
            if (sourceTableCount > 1 && targetTableCount > 1)
                constraintStr = "source and target constraints are";
            else if (sourceTableCount > 1)
                constraintStr = "source constraint is";
            else
                constraintStr = "target constraint is";

            Issues().Report(ECDbIssueSeverity::Error, "Failed to map ECRelationshipClass '%s'. It is mapped to a link table, but the %s mapped to more than one table, which is not supported for link tables.",
                            m_ecClass.GetFullName(), constraintStr);

            return ERROR;
            }
        }
    else
        {
        BeAssert(!m_allowDuplicateRelationships && "m_allowDuplicateRelationships is expected to only be set in root class");
        m_allowDuplicateRelationships = DetermineAllowDuplicateRelationshipsFlagFromRoot(*baseClassMap->GetClass().GetRelationshipClassCP());

        if (baseClassMap->GetMapStrategy().GetStrategy() == ECDbMapStrategy::Strategy::SharedTable)
            return EvaluateSharedTableMapStrategy(*baseClassMap, userStrategy);

        if (baseClassMap->GetMapStrategy().GetStrategy() == ECDbMapStrategy::Strategy::ExistingTable)
            {
            Issues().Report(ECDbIssueSeverity::Error, "Failed to map ECRelationshipClass %s. Its base class %s has the MapStrategy 'ExistingTable' which is not supported in an ECRelationshipClass hierarchy.",
                            m_ecClass.GetFullName(), baseClassMap->GetClass().GetFullName());
            return ERROR;
            }
        }

    if (!userStrategy.IsUnset())
        return m_resolvedStrategy.Assign(userStrategy);

    if (m_ecClass.GetClassModifier() == ECClassModifier::Abstract)
        return m_resolvedStrategy.Assign(ECDbMapStrategy::Strategy::SharedTable, true);

    //sealed rel classes without base class get own table
    return m_resolvedStrategy.Assign(ECDbMapStrategy::Strategy::OwnTable, false);
    }


//---------------------------------------------------------------------------------------
// @bsimethod                                 Krischan.Eberle                05 / 2016
//+---------------+---------------+---------------+---------------+---------------+------
BentleyStatus RelationshipMappingInfo::EvaluateForeignKeyStrategy(UserECDbMapStrategy const& userStrategy, ClassMap const* baseClassMap)
    {
    if (m_customMapType == CustomMapType::LinkTable)
        {
        BeAssert(baseClassMap != nullptr && "Should not call this method if baseClassMap == nullptr");
        if (baseClassMap != nullptr)
            Issues().Report(ECDbIssueSeverity::Error, "Failed to map ECRelationshipClass %s. It has the LinkTableRelationshipMap custom attribute but its base class %s has the ForeignKey type mapping. The mapping type must not change in an ECRelationshipClass hierarchy.", 
                        m_ecClass.GetFullName(), baseClassMap->GetClass().GetFullName());

        return ERROR;
        }

    if (!userStrategy.IsUnset() && userStrategy.GetStrategy() != UserECDbMapStrategy::Strategy::NotMapped)
        {
        Issues().Report(ECDbIssueSeverity::Error, "Failed to map ECRelationshipClass %s. It implies the ForeignKey type mapping, but also has the ClassMap custom attribute. ForeignKey type mappings can only have the ClassMap custom attribute when the MapStrategy is set to 'NotMapped'.",
                        m_ecClass.GetFullName());
        return ERROR;
        }

    ECRelationshipClassCP relClass = m_ecClass.GetRelationshipClassCP();
    const StrengthType strength = relClass->GetStrength();
    const ECRelatedInstanceDirection strengthDirection = relClass->GetStrengthDirection();

    ECDbMapStrategy::Strategy resolvedStrategy = ECDbMapStrategy::Strategy::NotMapped;
    switch (m_cardinality)
        {
            case Cardinality::OneToOne:
            {
            if (m_customMapType == CustomMapType::ForeignKeyOnSource)
                {
                BeAssert(strengthDirection == ECRelatedInstanceDirection::Backward);
                resolvedStrategy = ECDbMapStrategy::Strategy::ForeignKeyRelationshipInSourceTable;
                }
            else if (m_customMapType == CustomMapType::ForeignKeyOnTarget)
                {
                BeAssert(strengthDirection == ECRelatedInstanceDirection::Forward);
                resolvedStrategy = ECDbMapStrategy::Strategy::ForeignKeyRelationshipInTargetTable;
                }
            else
                {
                BeAssert(m_customMapType == CustomMapType::None);
                if (strengthDirection == ECRelatedInstanceDirection::Backward)
                    resolvedStrategy = ECDbMapStrategy::Strategy::ForeignKeyRelationshipInSourceTable;
                else
                    resolvedStrategy = ECDbMapStrategy::Strategy::ForeignKeyRelationshipInTargetTable;
                }

            break;
            }

            case Cardinality::OneToMany:
            {
            if (strength == StrengthType::Embedding && strengthDirection == ECRelatedInstanceDirection::Backward)
                {
                Issues().Report(ECDbIssueSeverity::Error, "Failed to map ECRelationshipClass %s. For strength 'Embedding', the cardinality '%s:%s' requires the strength direction to be 'Forward'.",
                                m_ecClass.GetFullName(), relClass->GetSource().GetCardinality().ToString().c_str(), relClass->GetTarget().GetCardinality().ToString().c_str());
                return ERROR;
                }

            resolvedStrategy = ECDbMapStrategy::Strategy::ForeignKeyRelationshipInTargetTable;
            break;
            }

            case Cardinality::ManyToOne:
            {
            if (strength == StrengthType::Embedding && strengthDirection == ECRelatedInstanceDirection::Forward)
                {
                Issues().Report(ECDbIssueSeverity::Error, "Failed to map ECRelationshipClass %s. For strength 'Embedding', the cardinality '%s:%s' requires the strength direction to be 'Backward'.",
                                m_ecClass.GetFullName(), relClass->GetSource().GetCardinality().ToString().c_str(), relClass->GetTarget().GetCardinality().ToString().c_str());
                return ERROR;
                }

            resolvedStrategy = ECDbMapStrategy::Strategy::ForeignKeyRelationshipInSourceTable;
            break;
            }

            default:
                BeAssert(false && "ManyToMany case should have been handled already.");
                return ERROR;
        }

    BeAssert(resolvedStrategy == ECDbMapStrategy::Strategy::ForeignKeyRelationshipInSourceTable || resolvedStrategy == ECDbMapStrategy::Strategy::ForeignKeyRelationshipInTargetTable);

    //evaluate end tables
    const bool foreignKeyEndIsSource = resolvedStrategy == ECDbMapStrategy::Strategy::ForeignKeyRelationshipInSourceTable;

    //check that the referenced end tables (including joined tables) are 1 at most
    std::set<DbTable const*> referencedTables = GetTablesFromRelationshipEnd(foreignKeyEndIsSource ? relClass->GetTarget() : relClass->GetSource(), false);
    if (referencedTables.size() > 1)
        {
        Issues().Report(ECDbIssueSeverity::Error, "Failed to map ECRelationshipClass %s. Its foreign key end (%s) references more than one table (%s). See API docs for details on the mapping rules.",
                        m_ecClass.GetFullName(), foreignKeyEndIsSource ? "Source" : "Target", foreignKeyEndIsSource ? "Target" : "Source");
        return ERROR;
        }

    //For the foreign key end we want to include joined tables as we have to create FKs into them.
    //For the referenced end we are just interested in the primary table and ignore joined tables.
    const bool ignoreJoinedTableOnSource = !foreignKeyEndIsSource;
    const bool ignoreJoinedTableOnTarget = foreignKeyEndIsSource;
    m_sourceTables = GetTablesFromRelationshipEnd(relClass->GetSource(), ignoreJoinedTableOnSource);
    m_targetTables = GetTablesFromRelationshipEnd(relClass->GetTarget(), ignoreJoinedTableOnTarget);
    
    if (m_sourceTables.empty() || m_targetTables.empty())
        {
        LogClassNotMapped(NativeLogging::LOG_WARNING, m_ecClass, "Source or target constraint classes are abstract without subclasses.");
        m_resolvedStrategy.Assign(ECDbMapStrategy::Strategy::NotMapped, true);
        return SUCCESS;
        }

    //For relationship class the strategy must apply to subclasses, too. Subclasses cannot change the strategy
    return m_resolvedStrategy.Assign(resolvedStrategy, true);
    }

//---------------------------------------------------------------------------------------
// @bsimethod                                 Krischan.Eberle                05/2016
//+---------------+---------------+---------------+---------------+---------------+------
bool RelationshipMappingInfo::ContainsClassWithNotMappedStrategy(std::vector<ECN::ECClassCP> const& classes) const
    {
    for (ECClassCP ecClass : classes)
        {
        ClassMap const* classMap = m_ecdbMap.GetClassMap(*ecClass);
        BeAssert(classMap != nullptr);
        if (classMap == nullptr || classMap->GetMapStrategy().IsNotMapped())
            return true;
        }

    return false;
    }

//---------------------------------------------------------------------------------
// @bsimethod                                 Krischan.Eberle                01/2016
//+---------------+---------------+---------------+---------------+---------------+------
RelationshipEndColumns const& RelationshipMappingInfo::GetColumnsMapping(ECRelationshipEnd end) const
    {
    if (end == ECRelationshipEnd_Source)
        {
        BeAssert(m_customMapType != CustomMapType::ForeignKeyOnTarget && m_resolvedStrategy.GetStrategy() != ECDbMapStrategy::Strategy::ForeignKeyRelationshipInTargetTable);
        return m_sourceColumnsMapping;
        }

    BeAssert(m_customMapType != CustomMapType::ForeignKeyOnSource && m_resolvedStrategy.GetStrategy() != ECDbMapStrategy::Strategy::ForeignKeyRelationshipInSourceTable);
    return m_targetColumnsMapping;
    }


//---------------------------------------------------------------------------------
// @bsimethod                                 Affan.Khan                06/2014
//+---------------+---------------+---------------+---------------+---------------+------
void RelationshipMappingInfo::DetermineCardinality()
    {
    ECRelationshipClassCP relClass = m_ecClass.GetRelationshipClassCP();
    const bool sourceIsM = relClass->GetSource().GetCardinality().GetUpperLimit() > 1;
    const bool targetIsM = relClass->GetTarget().GetCardinality().GetUpperLimit() > 1;
    if (sourceIsM && targetIsM)
        m_cardinality = Cardinality::ManyToMany;
    else if (!sourceIsM && targetIsM)
        m_cardinality = Cardinality::OneToMany;
    else if (sourceIsM && !targetIsM)
        m_cardinality = Cardinality::ManyToOne;
    else
        m_cardinality = Cardinality::OneToOne;
    }

//----------------------------------------------------------------------------------
// @bsimethod                                 Krischan.Eberle                10/2015
//+---------------+---------------+---------------+---------------+---------------+-
//static
bool RelationshipMappingInfo::HasKeyProperties(ECN::ECRelationshipConstraint const& constraint)
    {
    for (ECRelationshipConstraintClassCP constraintClass : constraint.GetConstraintClasses())
        {
        if (!constraintClass->GetKeys().empty())
            return true;
        }

    return false;
    }

//----------------------------------------------------------------------------------
// @bsimethod                                 Krischan.Eberle                10/2015
//+---------------+---------------+---------------+---------------+---------------+-
//static
<<<<<<< HEAD
bool RelationshipMappingInfo::DetermineAllowDuplicateRelationshipsFlagFromRoot(ECRelationshipClassCR baseRelClass)
    {
    ECDbLinkTableRelationshipMap linkRelMap;
    if (ECDbMapCustomAttributeHelper::TryGetLinkTableRelationshipMap(linkRelMap, baseRelClass))
        {
        bool allowDuplicateRels = false;
        linkRelMap.TryGetAllowDuplicateRelationships(allowDuplicateRels);
        if (allowDuplicateRels)
            return true;
        }

    if (!baseRelClass.HasBaseClasses())
        return false;

    BeAssert(baseRelClass.GetBaseClasses()[0]->GetRelationshipClassCP() != nullptr);
    return DetermineAllowDuplicateRelationshipsFlagFromRoot(*baseRelClass.GetBaseClasses()[0]->GetRelationshipClassCP());
    }


//---------------------------------------------------------------------------------------
// @bsimethod                                Affan.Khan                      12/2015
//+---------------+---------------+---------------+---------------+---------------+------
std::set<DbTable const*> RelationshipMappingInfo::GetTablesFromRelationshipEnd(ECRelationshipConstraintCR relationshipEnd, bool ignoreJoinedTables) const
    {
    bool hasAnyClass = false;
    std::set<ClassMap const*> classMaps = m_ecdbMap.GetClassMapsFromRelationshipEnd(relationshipEnd, &hasAnyClass);

    if (hasAnyClass)
        return std::set<DbTable const*>();

    std::map<DbTable const*, std::set<DbTable const*>> joinedTables;
    std::set<DbTable const*> tables;
    for (ClassMap const* classMap : classMaps)
        {
        std::vector<DbTable*> const& classPersistInTables = classMap->GetTables();
        if (classPersistInTables.size() == 1)
            {
            tables.insert(classPersistInTables.front());
            continue;
            }

        for (DbTable const* table : classPersistInTables)
            {
            if (DbTable const* primaryTable = table->GetParentOfJoinedTable())
                {
                joinedTables[primaryTable].insert(table);
                tables.insert(table);
                }
            }
        }

    for (auto const& pair : joinedTables)
        {
        DbTable const* primaryTable = pair.first;
        std::set<DbTable const*> const& joinedTables = pair.second;

        bool isPrimaryTableSelected = tables.find(primaryTable) != tables.end();
        if (ignoreJoinedTables)
            {
            for (auto childTable : primaryTable->GetJoinedTables())
                tables.erase(childTable);

            tables.insert(primaryTable);
            continue;
            }

        if (isPrimaryTableSelected)
            {
            for (DbTable const* joinedTable : joinedTables)
                tables.erase(joinedTable);
            }
        }

    if (!ignoreJoinedTables)
        return tables;

    std::map<PersistenceType, std::set<DbTable const*>> finalListOfTables;
    for (DbTable const* table : tables)
        {
        finalListOfTables[table->GetPersistenceType()].insert(table);
        }

    return finalListOfTables[PersistenceType::Persisted];
    }


//***************** IndexMappingInfo ****************************************

//---------------------------------------------------------------------------------
// @bsimethod                                 Krischan.Eberle                02/2016
//+---------------+---------------+---------------+---------------+---------------+------
//static
=======
>>>>>>> 7cefea8d
BentleyStatus IndexMappingInfo::CreateFromECClass(std::vector<IndexMappingInfoPtr>& indexInfos, ECDbCR ecdb, ECClassCR ecClass, ECDbClassMap const* customClassMap)
    {
    if (customClassMap != nullptr)
        {
        bvector<ECDbClassMap::DbIndex> indices;
        if (ECObjectsStatus::Success != customClassMap->TryGetIndexes(indices))
            return ERROR;

        for (ECDbClassMap::DbIndex const& index : indices)
            {
            bool addPropsAreNotNullWhereExp = false;

            Utf8CP whereClause = index.GetWhereClause();
            if (!Utf8String::IsNullOrEmpty(whereClause))
                {
                if (BeStringUtilities::StricmpAscii(whereClause, "IndexedColumnsAreNotNull") == 0 ||
                    BeStringUtilities::StricmpAscii(whereClause, "ECDB_NOTNULL") == 0) //legacy support
                    addPropsAreNotNullWhereExp = true;
                else
                    {
                    ecdb.GetECDbImplR().GetIssueReporter().Report(ECDbIssueSeverity::Error, "Failed to map ECClass %s. Invalid where clause in ClassMap::DbIndex: %s. Only 'IndexedColumnsAreNotNull' is supported by ECDb.", ecClass.GetFullName(), index.GetWhereClause());
                    return ERROR;
                    }
                }

            indexInfos.push_back(new IndexMappingInfo(index.GetName(), index.IsUnique(), index.GetProperties(), addPropsAreNotNullWhereExp));
            }
        }

    return CreateFromIdSpecificationCAs(indexInfos, ecdb, ecClass);
    }

//---------------------------------------------------------------------------------
// @bsimethod                                 Krischan.Eberle                02/2016
//+---------------+---------------+---------------+---------------+---------------+------
//static
BentleyStatus IndexMappingInfo::CreateFromIdSpecificationCAs(std::vector<IndexMappingInfoPtr>& indexInfos, ECDbCR ecdb, ECN::ECClassCR ecClass)
    {
    std::vector<std::pair<Utf8CP, Utf8CP>> idSpecCAs;
    idSpecCAs.push_back(std::make_pair("BusinessKeySpecification", "PropertyName"));
    idSpecCAs.push_back(std::make_pair("GlobalIdSpecification", "PropertyName"));
    idSpecCAs.push_back(std::make_pair("SyncIDSpecification", "Property"));

    for (std::pair<Utf8CP, Utf8CP> const& idSpecCA : idSpecCAs)
        {
        Utf8CP caName = idSpecCA.first;
        Utf8CP caPropName = idSpecCA.second;
        IECInstancePtr ca = ecClass.GetCustomAttribute(caName);
        if (ca == nullptr)
            continue;

        ECValue v;
        if (ECObjectsStatus::Success != ca->GetValue(v, caPropName) || v.IsNull() || Utf8String::IsNullOrEmpty(v.GetUtf8CP()))
            {
            ecdb.GetECDbImplR().GetIssueReporter().Report(ECDbIssueSeverity::Error,
                                                          "Failed to map ECClass %s. Its custom attribute %s is invalid. Could not retrieve value of property '%s' from the custom attribute.",
                                                          ecClass.GetFullName(), caName, caPropName);
            return ERROR;
            }

        Utf8CP idPropName = v.GetUtf8CP();
        if (ecClass.GetPropertyP(idPropName) == nullptr)
            {
            ecdb.GetECDbImplR().GetIssueReporter().Report(ECDbIssueSeverity::Error,
                                                          "Failed to map ECClass %s. Its custom attribute %s is invalid. The property '%s' specified in the custom attribute does not exist in the ECClass.",
                                                          ecClass.GetFullName(), caName, idPropName);
            return ERROR;
            }

        Utf8String indexName;
        indexName.Sprintf("ix_%s_%s_%s_%s", ecClass.GetSchema().GetNamespacePrefix().c_str(), ecClass.GetName().c_str(),
                          caName, idPropName);

        std::vector<Utf8String> indexPropNameVector;
        indexPropNameVector.push_back(idPropName);
        indexInfos.push_back(new IndexMappingInfo(indexName.c_str(), false, indexPropNameVector, false));
        }

    return SUCCESS;
    }

//---------------------------------------------------------------------------------
// @bsimethod                                 Krischan.Eberle                02/2016
//+---------------+---------------+---------------+---------------+---------------+------
BentleyStatus IndexMappingInfoCache::TryGetIndexInfos(std::vector<IndexMappingInfoPtr> const*& indexInfos, ClassMapCR classMap) const
    {
    //first look in class map info cache
    auto classMapInfoCacheIt = m_schemaImportContext.GetClassMappingInfoCache().find(&classMap);
    if (classMapInfoCacheIt != m_schemaImportContext.GetClassMappingInfoCache().end())
        {
        indexInfos = &classMapInfoCacheIt->second->GetIndexInfos();
        return SUCCESS;
        }

    //now look in internal cache
    auto indexInfoCacheIt = m_indexInfoCache.find(&classMap);
    if (indexInfoCacheIt != m_indexInfoCache.end())
        {
        indexInfos = &indexInfoCacheIt->second;
        return SUCCESS;
        }

    //not in internal cache, so read index info from ECClass (and cache it)
    std::vector<IndexMappingInfoPtr>& newIndexInfos = m_indexInfoCache[&classMap];
    ECClassCR ecClass = classMap.GetClass();
    ECDbClassMap customClassMap;
    const bool hasCustomClassMap = ECDbMapCustomAttributeHelper::TryGetClassMap(customClassMap, ecClass);
    if (SUCCESS != IndexMappingInfo::CreateFromECClass(newIndexInfos, m_ecdb, ecClass, hasCustomClassMap ? &customClassMap : nullptr))
        return ERROR;

    indexInfos = &newIndexInfos;
    return SUCCESS;
    }

END_BENTLEY_SQLITE_EC_NAMESPACE
<|MERGE_RESOLUTION|>--- conflicted
+++ resolved
@@ -1,1265 +1,1257 @@
-/*--------------------------------------------------------------------------------------+
-|
-|     $Source: ECDb/ClassMappingInfo.cpp $
-|
-|  $Copyright: (c) 2016 Bentley Systems, Incorporated. All rights reserved. $
-|
-+--------------------------------------------------------------------------------------*/
-#include "ECDbPch.h"
-#include <stack>
-USING_NAMESPACE_BENTLEY_EC
-
-BEGIN_BENTLEY_SQLITE_EC_NAMESPACE
-
-//**********************************************************************************************
-// ClassMappingInfoFactory
-//**********************************************************************************************
-//---------------------------------------------------------------------------------
-// @bsimethod                                 Krischan.Eberle                02/2014
-//+---------------+---------------+---------------+---------------+---------------+------
-//static
-std::unique_ptr<ClassMappingInfo> ClassMappingInfoFactory::Create(MappingStatus& mapStatus, ECN::ECClassCR ecClass, ECDbMap const& ecDbMap)
-    {
-    std::unique_ptr<ClassMappingInfo> info = nullptr;
-    ECRelationshipClassCP ecRelationshipClass = ecClass.GetRelationshipClassCP();
-    if (ecRelationshipClass != nullptr)
-        info = std::unique_ptr<ClassMappingInfo>(new RelationshipMappingInfo(*ecRelationshipClass, ecDbMap));
-    else
-        info = std::unique_ptr<ClassMappingInfo>(new ClassMappingInfo(ecClass, ecDbMap));
-
-    if (info == nullptr || (mapStatus = info->Initialize()) != MappingStatus::Success)
-        return nullptr;
-
-    return info;
-    }
-
-
-//**********************************************************************************************
-// ClassMappingInfo
-//**********************************************************************************************
-//---------------------------------------------------------------------------------
-//@bsimethod                                 Affan.Khan                            07/2012
-//+---------------+---------------+---------------+---------------+---------------+------
-ClassMappingInfo::ClassMappingInfo(ECClassCR ecClass, ECDbMap const& ecDbMap)
-    : m_ecdbMap(ecDbMap), m_ecClass(ecClass), m_isMapToVirtualTable(ecClass.GetClassModifier() == ECClassModifier::Abstract), m_classHasCurrentTimeStampProperty(nullptr), m_baseClassMap(nullptr)
-    {}
-
-//---------------------------------------------------------------------------------
-//@bsimethod                                 Affan.Khan                            07/2012
-//+---------------+---------------+---------------+---------------+---------------+------
-MappingStatus ClassMappingInfo::Initialize()
-    {
-    if (SUCCESS != _InitializeFromSchema())
-        return MappingStatus::Error;
-
-    return EvaluateMapStrategy();
-    }
-
-//---------------------------------------------------------------------------------------
-//@bsimethod                                 Krischan.Eberle                    05/2016
-//+---------------+---------------+---------------+---------------+---------------+------
-MappingStatus ClassMappingInfo::EvaluateMapStrategy()
-    {
-    //Default values for table name and primary key column name
-    if (m_tableName.empty())
-        {
-        // if hint does not supply a table name, use {ECSchema prefix}_{ECClass name}
-        if (SUCCESS != ClassMap::DetermineTableName(m_tableName, m_ecClass))
-            return MappingStatus::Error;
-        }
-
-
-    MappingStatus stat = _EvaluateMapStrategy();
-    if (stat != MappingStatus::Success)
-        return stat;
-
-    //_EvaluateMapStrategy can set the column name. So only set it to a default, if it hasn't been set so far.
-    if (m_ecInstanceIdColumnName.empty())
-        m_ecInstanceIdColumnName = ECDB_COL_ECInstanceId;
-
-    //! We override m_isMapToVirtualTable if SharedTable was used.
-    if (m_isMapToVirtualTable)
-        m_isMapToVirtualTable = m_resolvedStrategy.GetStrategy() != ECDbMapStrategy::Strategy::SharedTable;
-
-    return MappingStatus::Success;
-    }
-//---------------------------------------------------------------------------------------
-// @bsimethod                                 Ramanujam.Raman                07/2012
-//+---------------+---------------+---------------+---------------+---------------+------
-MappingStatus ClassMappingInfo::_EvaluateMapStrategy()
-    {
-    if (m_ecClass.IsCustomAttributeClass() || m_ecClass.IsStructClass())
-        {
-        LogClassNotMapped(NativeLogging::LOG_DEBUG, m_ecClass, "ECClass is a custom attribute or ECStruct which is never mapped to a table in ECDb.");
-        m_resolvedStrategy.Assign(ECDbMapStrategy::Strategy::NotMapped, false);
-        return MappingStatus::Success;
-        }
-
-    if (ClassMap::IsAnyClass(m_ecClass) || (m_ecClass.GetSchema().IsStandardSchema() && m_ecClass.GetName().CompareTo("InstanceCount") == 0))
-        {
-        LogClassNotMapped(NativeLogging::LOG_INFO, m_ecClass, "ECClass is a standard class not supported by ECDb.");
-        m_resolvedStrategy.Assign(ECDbMapStrategy::Strategy::NotMapped, false);
-        return MappingStatus::Success;
-        }
-
-    BeAssert(m_ecdbMap.GetSchemaImportContext() != nullptr);
-    UserECDbMapStrategy* userStrategy = m_ecdbMap.GetSchemaImportContext()->GetUserStrategyP(m_ecClass);
-    if (userStrategy == nullptr)
-        {
-        BeAssert(false);
-        return MappingStatus::Error;
-        }
-
-    bool baseClassesNotMappedYet = false;
-    if (SUCCESS != DoEvaluateMapStrategy(baseClassesNotMappedYet, *userStrategy))
-        return baseClassesNotMappedYet ? MappingStatus::BaseClassesNotMapped : MappingStatus::Error;
-
-    BeAssert(m_resolvedStrategy.IsResolved());
-    return MappingStatus::Success;
-    }
-
-//---------------------------------------------------------------------------------------
-// @bsimethod                                 Ramanujam.Raman                07/2012
-//+---------------+---------------+---------------+---------------+---------------+------
-BentleyStatus ClassMappingInfo::DoEvaluateMapStrategy(bool& baseClassesNotMappedYet, UserECDbMapStrategy& userStrategy)
-    {
-    bvector<ClassMap const*> baseClassMaps;
-    bvector<ClassMap const*> polymorphicSharedTableClassMaps; // SharedTable (AppliesToSubclasses) have the highest priority, but there can be only one
-    bvector<ClassMap const*> polymorphicOwnTableClassMaps; // OwnTable (AppliesToSubclasses) have second priority
-    bvector<ClassMap const*> polymorphicNotMappedClassMaps; // NotMapped (AppliesToSubclasses) has priority only over NotMapped
-
-    baseClassesNotMappedYet = !GatherBaseClassMaps(baseClassMaps, polymorphicSharedTableClassMaps, polymorphicOwnTableClassMaps, polymorphicNotMappedClassMaps, m_ecClass);
-    if (baseClassesNotMappedYet)
-        return ERROR;
-
-    if (baseClassMaps.empty())
-        {
-        BeAssert(polymorphicSharedTableClassMaps.empty() && polymorphicOwnTableClassMaps.empty() && polymorphicNotMappedClassMaps.empty());
-        if (SUCCESS != m_resolvedStrategy.Assign(userStrategy))
-            {
-            Issues().Report(ECDbIssueSeverity::Error, "Invalid MapStrategy '%s' on ECClass '%s'.", userStrategy.ToString().c_str(), m_ecClass.GetFullName());
-            return ERROR;
-            }
-
-        return SUCCESS;
-        }
-
-    // ClassMappingRule: No more than one ancestor of a class can use SharedTable-Polymorphic strategy. Mapping fails if this is violated
-    if (polymorphicSharedTableClassMaps.size() > 1)
-        {
-        if (Issues().IsSeverityEnabled(ECDbIssueSeverity::Error))
-            {
-            Utf8String baseClasses;
-            for (ClassMap const* baseMap : polymorphicSharedTableClassMaps)
-                {
-                baseClasses.append(baseMap->GetClass().GetFullName());
-                baseClasses.append(" ");
-                }
-
-            Issues().Report(ECDbIssueSeverity::Error, "ECClass '%s' has two or more base ECClasses which use the MapStrategy 'SharedTable (AppliesToSubclasses)'. This is not supported. The base ECClasses are : %s",
-                            m_ecClass.GetFullName(), baseClasses.c_str());
-            }
-
-        return ERROR;
-        }
-
-    ClassMap const* parentClassMap = nullptr;
-    if (!polymorphicSharedTableClassMaps.empty())
-        parentClassMap = polymorphicSharedTableClassMaps[0];
-    else if (!polymorphicOwnTableClassMaps.empty())
-        parentClassMap = polymorphicOwnTableClassMaps[0];
-    else if (!polymorphicNotMappedClassMaps.empty())
-        parentClassMap = polymorphicNotMappedClassMaps[0];
-    else
-        parentClassMap = baseClassMaps[0];
-
-    BeAssert(parentClassMap != nullptr);
-    ECDbMapStrategy const& parentStrategy = parentClassMap->GetMapStrategy();
-    if (!ValidateChildStrategy(parentStrategy, userStrategy))
-        return ERROR;
-
-    if (userStrategy.GetStrategy() == UserECDbMapStrategy::Strategy::NotMapped)
-        return m_resolvedStrategy.Assign(userStrategy);
-
-    // ClassMappingRule: If exactly 1 ancestor ECClass is using SharedTable (AppliesToSubclasses), use this
-    if (polymorphicSharedTableClassMaps.size() == 1)
-        {
-        m_baseClassMap = parentClassMap; //only need to hold the parent class map for shared table case
-        return EvaluateSharedTableMapStrategy(*parentClassMap, userStrategy);
-        }
-
-    // ClassMappingRule: If one or more parent is using OwnClass-polymorphic, use OwnClass-polymorphic mapping
-    if (polymorphicOwnTableClassMaps.size() > 0)
-        return m_resolvedStrategy.Assign(ECDbMapStrategy::Strategy::OwnTable, true);
-
-    // ClassMappingRule: If one or more parent is using NotMapped-polymorphic, use NotMapped-polymorphic
-    if (polymorphicNotMappedClassMaps.size() > 0)
-        return m_resolvedStrategy.Assign(ECDbMapStrategy::Strategy::NotMapped, true);
-
-    return m_resolvedStrategy.Assign(userStrategy);
-    }
-
-//---------------------------------------------------------------------------------
-// @bsimethod                                 Krischan.Eberle                02/2016
-//+---------------+---------------+---------------+---------------+---------------+------
-BentleyStatus ClassMappingInfo::EvaluateSharedTableMapStrategy(ClassMap const& parentClassMap, UserECDbMapStrategy const& userStrategy)
-    {
-    ECDbMapStrategy const& parentStrategy = parentClassMap.GetMapStrategy();
-    BeAssert(parentStrategy.GetStrategy() == ECDbMapStrategy::Strategy::SharedTable && parentStrategy.AppliesToSubclasses());
-
-    if (!m_ecInstanceIdColumnName.empty())
-        {
-        Issues().Report(ECDbIssueSeverity::Error, "Failed to map ECClass %s. For subclasses of an ECClass with MapStrategy SharedTable(AppliesToSubclasses), ECInstanceIdColumn may not be defined in the ClassMap custom attribute.",
-                        m_ecClass.GetFullName());
-        return ERROR;
-        }
-
-    DbTable const& parentJoinedTable = parentClassMap.GetJoinedTable();
-    m_tableName = parentJoinedTable.GetName();
-    m_ecInstanceIdColumnName.assign(parentJoinedTable.GetFilteredColumnFirst(DbColumn::Kind::ECInstanceId)->GetName());
-
-    UserECDbMapStrategy const* parentUserStrategy = m_ecdbMap.GetSchemaImportContext()->GetUserStrategy(parentClassMap.GetClass());
-    if (parentUserStrategy == nullptr)
-        {
-        BeAssert(false);
-        return ERROR;
-        }
-
-    const UserECDbMapStrategy::Options userOptions = userStrategy.GetOptions();
-
-    ECDbMapStrategy::Options options = ECDbMapStrategy::Options::None;
-    int minimumSharedColumnCount = ECDbClassMap::MapStrategy::UNSET_MINIMUMSHAREDCOLUMNCOUNT;
-    if (!Enum::Contains(userOptions, UserECDbMapStrategy::Options::DisableSharedColumns) &&
-        (Enum::Contains(userOptions, UserECDbMapStrategy::Options::SharedColumns) ||
-         Enum::Contains(parentStrategy.GetOptions(), ECDbMapStrategy::Options::SharedColumns) ||
-         Enum::Contains(parentUserStrategy->GetOptions(), UserECDbMapStrategy::Options::SharedColumnsForSubclasses)))
-        {
-        options = ECDbMapStrategy::Options::SharedColumns;
-
-        //we are only using the min shared col count for classes that enable shared columns
-        if (Enum::Contains(userOptions, UserECDbMapStrategy::Options::SharedColumns))
-            minimumSharedColumnCount = userStrategy.GetMinimumSharedColumnCount();
-
-        if (minimumSharedColumnCount == ECDbClassMap::MapStrategy::UNSET_MINIMUMSHAREDCOLUMNCOUNT)
-            minimumSharedColumnCount = parentUserStrategy->GetMinimumSharedColumnCount();
-        }
-
-    if (Enum::Contains(userOptions, UserECDbMapStrategy::Options::JoinedTablePerDirectSubclass))
-        options = options | ECDbMapStrategy::Options::ParentOfJoinedTable;
-    else if (Enum::Intersects(parentStrategy.GetOptions(), ECDbMapStrategy::Options::JoinedTable | ECDbMapStrategy::Options::ParentOfJoinedTable))
-        {
-        for (ECClassCP anotherBaseClass : m_ecClass.GetBaseClasses())
-            {
-            ClassMap const* anotherBaseClassMap = GetECDbMap().GetClassMap(*anotherBaseClass);
-            BeAssert(anotherBaseClassMap != nullptr);
-            if (anotherBaseClassMap == &parentClassMap || anotherBaseClassMap->GetMapStrategy().IsNotMapped())
-                continue;
-
-            //! Skip interface classes implement by primary class
-            if (anotherBaseClassMap->IsMappedToSingleTable() && anotherBaseClassMap->GetPrimaryTable().GetPersistenceType() == PersistenceType::Virtual)
-                continue;
-
-            if (&parentClassMap.GetPrimaryTable() != &anotherBaseClassMap->GetPrimaryTable() || &parentClassMap.GetJoinedTable() != &anotherBaseClassMap->GetJoinedTable())
-                {
-                m_ecdbMap.GetECDb().GetECDbImplR().GetIssueReporter().Report(ECDbIssueSeverity::Error,
-                                                                             "ECClass '%s' has two base ECClasses which don't map to the same tables. "
-                                                                             "Base ECClass '%s' is mapped to primary table '%s' and joined table '%s'. "
-                                                                             "Base ECClass '%s' is mapped to primary table '%s' and joined table '%s'.",
-                                                                             m_ecClass.GetFullName(), parentClassMap.GetClass().GetFullName(),
-                                                                             parentClassMap.GetPrimaryTable().GetName().c_str(), parentClassMap.GetJoinedTable().GetName().c_str(),
-                                                                             anotherBaseClass->GetFullName(), anotherBaseClassMap->GetPrimaryTable().GetName().c_str(),
-                                                                             anotherBaseClassMap->GetJoinedTable().GetName().c_str());
-                return ERROR;
-                }
-            }
-
-        options = options | ECDbMapStrategy::Options::JoinedTable;
-        if (Enum::Contains(parentUserStrategy->GetOptions(), UserECDbMapStrategy::Options::JoinedTablePerDirectSubclass))
-            {
-            //Joined tables are named after the class which becomes the root class of classes in the joined table
-            if (SUCCESS != ClassMap::DetermineTableName(m_tableName, m_ecClass))
-                return ERROR;
-
-            //For classes in the joined table the id column name is determined like this:
-            //"<Rootclass name><Rootclass ECInstanceId column name>"
-            ClassMap const* rootClassMap = parentClassMap.FindSharedTableRootClassMap();
-            if (rootClassMap == nullptr)
-                {
-                BeAssert(false && "There should always be a root class map which defines the shared table strategy");
-                return ERROR;
-                }
-
-            m_ecInstanceIdColumnName.Sprintf("%s%s", rootClassMap->GetClass().GetName().c_str(), m_ecInstanceIdColumnName.c_str());
-            }
-        }
-
-    return m_resolvedStrategy.Assign(ECDbMapStrategy::Strategy::SharedTable, options, minimumSharedColumnCount, true);
-    }
-
-//---------------------------------------------------------------------------------
-// @bsimethod                                 Krischan.Eberle                06/2015
-//+---------------+---------------+---------------+---------------+---------------+------
-bool ClassMappingInfo::ValidateChildStrategy(ECDbMapStrategy const& parentStrategy, UserECDbMapStrategy const& childStrategy) const
-    {
-    if (!parentStrategy.AppliesToSubclasses())
-        {
-        BeAssert(parentStrategy.AppliesToSubclasses() && "In ClassMapInfo::ValidateChildStrategy parentStrategy should always apply to subclasses");
-        return false;
-        }
-
-    if (parentStrategy.GetStrategy() == ECDbMapStrategy::Strategy::NotMapped)
-        {
-        const bool isValid = childStrategy.IsUnset();
-        if (!isValid)
-            {
-            Issues().Report(ECDbIssueSeverity::Error, "Failed to map ECClass %s. Its MapStrategy '%s' does not match the parent's MapStrategy 'NotMapped (AppliesToSubclasses=True)'. "
-                            "Subclasses of an ECClass with MapStrategy 'NotMapped' must not define a MapStrategy.",
-                            m_ecClass.GetFullName(), childStrategy.ToString().c_str());
-            }
-
-        return isValid;
-        }
-
-    //If parent is not 'NotMapped' already, NotMapped can be applied at any point (but is then valid for all subclasses too (if any) - that was checked
-    //in InitializeFromSchema already)
-    if (childStrategy.GetStrategy() == UserECDbMapStrategy::Strategy::NotMapped)
-        return true;
-
-    if (parentStrategy.GetStrategy() == ECDbMapStrategy::Strategy::SharedTable)
-        {
-        const ECDbMapStrategy::Options parentOptions = parentStrategy.GetOptions();
-        const UserECDbMapStrategy::Options childOptions = childStrategy.GetOptions();
-        bool isValid = childStrategy.GetStrategy() == UserECDbMapStrategy::Strategy::None && !childStrategy.AppliesToSubclasses();
-
-        //if shared columns has already been specified on parent, neither SharedColumnsForSubclasses nor
-        //minimum shared col count can be specified on child
-        if (isValid && Enum::Contains(parentOptions, ECDbMapStrategy::Options::SharedColumns))
-            isValid = !Enum::Contains(childOptions, UserECDbMapStrategy::Options::SharedColumnsForSubclasses) &&
-            childStrategy.GetMinimumSharedColumnCount() == ECDbClassMap::MapStrategy::UNSET_MINIMUMSHAREDCOLUMNCOUNT;
-
-        if (isValid)
-            isValid = !Enum::Contains(childOptions, UserECDbMapStrategy::Options::JoinedTablePerDirectSubclass) ||
-            !Enum::Intersects(parentOptions, ECDbMapStrategy::Options::JoinedTable | ECDbMapStrategy::Options::ParentOfJoinedTable);
-
-        if (!isValid)
-            {
-            Issues().Report(ECDbIssueSeverity::Error, "Failed to map ECClass %s. Its MapStrategy '%s' does not match the parent's MapStrategy 'SharedTable (AppliesToSubclasses)'. "
-                            "For subclasses of a class with MapStrategy SharedTable (AppliesToSubclasses): Strategy must be 'NotMapped' or unset; "
-                            "if unset, Options must not specify " USERMAPSTRATEGY_OPTIONS_SHAREDCOLUMNSFORSUBCLASSES " and MinimumSharedColumnCount must not be set "
-                            "if 'shared columns' were already enabled on a base class; "
-                            "Options must not specify " USERMAPSTRATEGY_OPTIONS_JOINEDTABLEPERDIRECTSUBCLASS " "
-                            "if it was already specified on a base class.",
-                            m_ecClass.GetFullName(), childStrategy.ToString().c_str());
-            }
-
-        return isValid;
-        }
-
-    //all other cases
-    bool const isValid = childStrategy.IsUnset();
-    if (!isValid)
-        {
-        Issues().Report(ECDbIssueSeverity::Error, "Failed to map ECClass %s. Its MapStrategy '%s' does not match the parent's MapStrategy '%s'. "
-                        "Subclasses of an ECClass with that MapStrategy must not define a MapStrategy.",
-                        m_ecClass.GetFullName(), childStrategy.ToString().c_str(), parentStrategy.ToString().c_str());
-        }
-
-    return isValid;
-    }
-
-/*---------------------------------------------------------------------------------**//**
-* @bsimethod                                 Affan.Khan                07/2012
-+---------------+---------------+---------------+---------------+---------------+------*/
-BentleyStatus ClassMappingInfo::_InitializeFromSchema()
-    {
-    ECDbClassMap customClassMap;
-    const bool hasCustomClassMap = ECDbMapCustomAttributeHelper::TryGetClassMap(customClassMap, m_ecClass);
-    if (hasCustomClassMap)
-        {
-        UserECDbMapStrategy const* userStrategy = m_ecdbMap.GetSchemaImportContext()->GetUserStrategy(m_ecClass, &customClassMap);
-        if (userStrategy == nullptr || !userStrategy->IsValid())
-            return ERROR;
-
-        ECObjectsStatus ecstat = customClassMap.TryGetTableName(m_tableName);
-        if (ECObjectsStatus::Success != ecstat)
-            return ERROR;
-
-        if ((userStrategy->GetStrategy() == UserECDbMapStrategy::Strategy::ExistingTable ||
-            (userStrategy->GetStrategy() == UserECDbMapStrategy::Strategy::SharedTable && !userStrategy->AppliesToSubclasses())))
-            {
-            if (m_tableName.empty())
-                {
-                Issues().Report(ECDbIssueSeverity::Error, "Failed to map ECClass %s. TableName must not be empty in ClassMap custom attribute if MapStrategy is 'SharedTable (AppliesToSubclasses)' or if MapStrategy is 'ExistingTable'.",
-                                m_ecClass.GetFullName());
-                return ERROR;
-                }
-            }
-        else
-            {
-            if (!m_tableName.empty())
-                {
-                Issues().Report(ECDbIssueSeverity::Error, "Failed to map ECClass %s. TableName must only be set in ClassMap custom attribute if MapStrategy is 'SharedTable (AppliesToSubclasses)' or 'ExistingTable'.",
-                                m_ecClass.GetFullName());
-                return ERROR;
-                }
-            }
-
-        if (userStrategy->GetStrategy() == UserECDbMapStrategy::Strategy::NotMapped)
-            {
-            if (!userStrategy->AppliesToSubclasses() && m_ecClass.GetClassModifier() != ECClassModifier::Sealed)
-                {
-                Issues().Report(ECDbIssueSeverity::Error, "Failed to map ECClass %s. MapStrategy 'NotMapped' with AppliesToSubclasses=False cannot be set for ECClasses that might have subclasses.",
-                                m_ecClass.GetFullName());
-                return ERROR;
-                }
-            }
-
-        ecstat = customClassMap.TryGetECInstanceIdColumn(m_ecInstanceIdColumnName);
-        if (ECObjectsStatus::Success != ecstat)
-            return ERROR;
-        }
-
-    if (SUCCESS != IndexMappingInfo::CreateFromECClass(m_dbIndexes, m_ecdbMap.GetECDb(), m_ecClass, hasCustomClassMap ? &customClassMap : nullptr))
-        return ERROR;
-
-    return InitializeClassHasCurrentTimeStampProperty();
-    }
-
-//---------------------------------------------------------------------------------------
-// @bsimethod                                 muhammad.zaighum                01/2015
-//+---------------+---------------+---------------+---------------+---------------+------
-BentleyStatus ClassMappingInfo::InitializeClassHasCurrentTimeStampProperty()
-    {
-    IECInstancePtr ca = m_ecClass.GetCustomAttributeLocal("ClassHasCurrentTimeStampProperty");
-    if (ca == nullptr)
-        return SUCCESS;
-
-    ECValue v;
-    if (ca->GetValue(v, "PropertyName") == ECObjectsStatus::Success && !v.IsNull())
-        {
-        ECPropertyCP prop = m_ecClass.GetPropertyP(v.GetUtf8CP());
-        if (nullptr == prop)
-            {
-            Issues().Report(ECDbIssueSeverity::Error, "Failed to map ECClass %s. The property '%s' specified in the 'ClassHasCurrentTimeStampProperty' custom attribute "
-                            "does not exist in the ECClass.", m_ecClass.GetFullName(), v.GetUtf8CP());
-            return ERROR;
-            }
-        PrimitiveECPropertyCP primProp = prop->GetAsPrimitiveProperty();
-        if (primProp == nullptr || primProp->GetType() != PrimitiveType::PRIMITIVETYPE_DateTime)
-            {
-            Issues().Report(ECDbIssueSeverity::Error, "Failed to map ECClass %s. The property '%s' specified in the 'ClassHasCurrentTimeStampProperty' custom attribute "
-                            "is not a primitive property of type 'DateTime'.", m_ecClass.GetFullName(), prop->GetName().c_str());
-            return ERROR;
-
-            }
-
-        m_classHasCurrentTimeStampProperty = prop;
-        }
-
-    return SUCCESS;
-    }
-
-/*---------------------------------------------------------------------------------**//**
-* Returns true if all base classes have been mapped.
-* @bsimethod                                   Ramanujam.Raman                   06/12
-+---------------+---------------+---------------+---------------+---------------+------*/
-bool ClassMappingInfo::GatherBaseClassMaps(bvector<ClassMap const*>& baseClassMaps, bvector<ClassMap const*>& tphMaps,
-                                           bvector<ClassMap const*>& tpcMaps, bvector<ClassMap const*>& nmhMaps, ECClassCR ecClass) const
-    {
-    for (ECClassCP baseClass : ecClass.GetBaseClasses())
-        {
-        ClassMap const* baseClassMap = m_ecdbMap.GetClassMap(*baseClass);
-        if (baseClassMap == nullptr)
-            return false;
-
-        ECDbMapStrategy const& baseMapStrategy = baseClassMap->GetMapStrategy();
-        if (!baseMapStrategy.AppliesToSubclasses())
-            {
-            // ClassMappingRule: non-polymorphic MapStrategies used in base classes have no effect on child classes
-            return true;
-            }
-
-        DbTable const& baseTable = baseClassMap->GetPrimaryTable();
-        switch (baseMapStrategy.GetStrategy())
-            {
-                case ECDbMapStrategy::Strategy::SharedTable:
-                {
-                bool add = true;
-                for (ClassMap const* classMap : tphMaps)
-                    {
-                    if (&classMap->GetPrimaryTable() == &baseTable)
-                        {
-                        add = false;
-                        break;
-                        }
-                    }
-
-                if (add)
-                    tphMaps.push_back(baseClassMap);
-                break;
-                }
-
-                case ECDbMapStrategy::Strategy::OwnTable:
-                    tpcMaps.push_back(baseClassMap);
-                    break;
-
-                case ECDbMapStrategy::Strategy::NotMapped:
-                    nmhMaps.push_back(baseClassMap);
-                    break;
-
-                default:
-                    BeAssert(false && "Unhandled MapStrategy for regular ECClass");
-                    break;
-            }
-
-        baseClassMaps.push_back(baseClassMap);
-        }
-
-    return true;
-    }
-
-//---------------------------------------------------------------------------------------
-// @bsimethod                                 Krischan.Eberle                06/2016
-//+---------------+---------------+---------------+---------------+---------------+------
-IssueReporter const& ClassMappingInfo::Issues() const { return m_ecdbMap.Issues(); }
-
-//---------------------------------------------------------------------------------------
-// @bsimethod                                 Krischan.Eberle                02/2014
-//+---------------+---------------+---------------+---------------+---------------+------
-//static
-void ClassMappingInfo::LogClassNotMapped(NativeLogging::SEVERITY severity, ECClassCR ecClass, Utf8CP explanation)
-    {
-    Utf8CP classTypeStr = ecClass.GetRelationshipClassCP() != nullptr ? "ECRelationshipClass" : "ECClass";
-    LOG.messagev(severity, "Skipped %s '%s' during mapping: %s", classTypeStr, ecClass.GetFullName(), explanation);
-    }
-
-//****************************************************************************************************
-//RelationshipClassMapInfo
-//****************************************************************************************************
-
-/*---------------------------------------------------------------------------------**//**
-* @bsimethod                                 Ramanujam.Raman                07/2012
-+---------------+---------------+---------------+---------------+---------------+------*/
-BentleyStatus RelationshipMappingInfo::_InitializeFromSchema()
-    {
-    if (SUCCESS != ClassMappingInfo::_InitializeFromSchema())
-        return ERROR;
-
-    ECRelationshipClass const* relClass = m_ecClass.GetRelationshipClassCP();
-    BeAssert(relClass != nullptr);
-
-    //TODO: This might be enforced by ECObjects eventually
-    if (m_ecClass.HasBaseClasses())
-        {
-        if (m_ecClass.GetBaseClasses().size() > 1)
-            {
-            Issues().Report(ECDbIssueSeverity::Error, "Failed to map ECRelationshipClass %s. It has more than one base class which is not supported for ECRelationshipClasses.",
-                            m_ecClass.GetFullName());
-            return ERROR;
-            }
-
-        if (HasKeyProperties(relClass->GetSource()) || HasKeyProperties(relClass->GetTarget()))
-            {
-            Issues().Report(ECDbIssueSeverity::Error, "Failed to map ECRelationshipClass %s. It has a base class, and at least one of its constraint classes defines a Key property. This is only allowed for ECRelationshipClasses which don't have any base classes.",
-                            m_ecClass.GetFullName());
-            return ERROR;
-            }
-        }
-
-    ECDbForeignKeyRelationshipMap foreignKeyRelMap;
-    const bool hasForeignKeyRelMap = ECDbMapCustomAttributeHelper::TryGetForeignKeyRelationshipMap(foreignKeyRelMap, *relClass);
-    ECDbLinkTableRelationshipMap linkTableRelationMap;
-    const bool hasLinkTableRelMap = ECDbMapCustomAttributeHelper::TryGetLinkTableRelationshipMap(linkTableRelationMap, *relClass);
-
-    if (hasForeignKeyRelMap && hasLinkTableRelMap)
-        {
-        Issues().Report(ECDbIssueSeverity::Error, "Failed to map ECRelationshipClass %s. It has a base class and therefore must not define Key properties on its constraints.",
-                        m_ecClass.GetFullName());
-        return ERROR;
-        }
-
-    if (relClass->HasBaseClasses() && (hasForeignKeyRelMap || hasLinkTableRelMap))
-        {
-        Issues().Report(ECDbIssueSeverity::Error, "Failed to map ECRelationshipClass %s. It has a base class and therefore must neither have the ForeignKeyRelationshipMap nor the LinkTableRelationshipMap custom attribute. Only the root relationship class of a hierarchy can have these custom attributes.",
-                        m_ecClass.GetFullName());
-        return ERROR;
-        }
-
-    if (hasForeignKeyRelMap)
-        {
-        ECRelationshipEnd foreignKeyEnd = relClass->GetStrengthDirection() == ECRelatedInstanceDirection::Forward ? ECRelationshipEnd_Target : ECRelationshipEnd_Source;
-
-        RelationshipEndColumns* foreignKeyColumnsMapping = nullptr;
-        ECRelationshipConstraintCP foreignKeyConstraint = nullptr;
-        if (foreignKeyEnd == ECRelationshipEnd_Target)
-            {
-            foreignKeyConstraint = &relClass->GetTarget();
-            foreignKeyColumnsMapping = &m_targetColumnsMapping;
-            m_sourceColumnsMappingIsNull = true;
-            m_targetColumnsMappingIsNull = false;
-            m_customMapType = RelationshipMappingInfo::CustomMapType::ForeignKeyOnTarget;
-            }
-        else
-            {
-            foreignKeyConstraint = &relClass->GetSource();
-            foreignKeyColumnsMapping = &m_sourceColumnsMapping;
-            m_sourceColumnsMappingIsNull = false;
-            m_targetColumnsMappingIsNull = true;
-            m_customMapType = RelationshipMappingInfo::CustomMapType::ForeignKeyOnSource;
-            }
-
-        Utf8String foreignKeyColName;
-        Utf8String foreignKeyClassIdColName;
-        if (ECObjectsStatus::Success != foreignKeyRelMap.TryGetForeignKeyColumn(foreignKeyColName))
-            return ERROR;
-
-        if (!foreignKeyColName.empty())
-            {
-            for (ECRelationshipConstraintClassCP constraintClass : foreignKeyConstraint->GetConstraintClasses())
-                {
-                if (!constraintClass->GetKeys().empty())
-                    {
-                    Issues().Report(ECDbIssueSeverity::Error, "Failed to map ECRelationshipClass %s. The ForeignKeyRelationshipMap custom attribute must not have a value for ForeignKeyColumn as there are Key properties defined in the ECRelationshipConstraint on the foreign key end.",
-                                    m_ecClass.GetFullName());
-                    return ERROR;
-                    }
-                }
-            }
-
-        *foreignKeyColumnsMapping = RelationshipEndColumns(foreignKeyColName.c_str());
-
-        Utf8String onDeleteActionStr;
-        if (ECObjectsStatus::Success != foreignKeyRelMap.TryGetOnDeleteAction(onDeleteActionStr))
-            return ERROR;
-
-        Utf8String onUpdateActionStr;
-        if (ECObjectsStatus::Success != foreignKeyRelMap.TryGetOnUpdateAction(onUpdateActionStr))
-            return ERROR;
-
-        const ForeignKeyDbConstraint::ActionType onDeleteAction = ForeignKeyDbConstraint::ToActionType(onDeleteActionStr.c_str());
-        if (onDeleteAction == ForeignKeyDbConstraint::ActionType::Cascade && relClass->GetStrength() != StrengthType::Embedding)
-            {
-            Issues().Report(ECDbIssueSeverity::Error, "Failed to map ECRelationshipClass %s. The ForeignKeyRelationshipMap custom attribute can only define 'Cascade' as OnDeleteAction if the relationship strength is 'Embedding'.",
-                            m_ecClass.GetFullName());
-            return ERROR;
-            }
-
-        m_onDeleteAction = onDeleteAction;
-        m_onUpdateAction = ForeignKeyDbConstraint::ToActionType(onUpdateActionStr.c_str());
-
-        //default ForeignKeyRelationshipMap.CreateIndex is true in case CA or the CreateIndex prop is not set
-        m_createIndexOnForeignKey = true;
-        if (ECObjectsStatus::Success != foreignKeyRelMap.TryGetCreateIndex(m_createIndexOnForeignKey))
-            return ERROR;
-
-        return SUCCESS;
-        }
-
-    if (hasLinkTableRelMap)
-        {
-        if (ECObjectsStatus::Success != linkTableRelationMap.TryGetAllowDuplicateRelationships(m_allowDuplicateRelationships))
-            return ERROR;
-
-        Utf8String sourceIdColName;
-        if (ECObjectsStatus::Success != linkTableRelationMap.TryGetSourceECInstanceIdColumn(sourceIdColName))
-            return ERROR;
-
-        Utf8String sourceClassIdColName;
-        if (ECObjectsStatus::Success != linkTableRelationMap.TryGetSourceECClassIdColumn(sourceClassIdColName))
-            return ERROR;
-
-        Utf8String targetIdColName;
-        if (ECObjectsStatus::Success != linkTableRelationMap.TryGetTargetECInstanceIdColumn(targetIdColName))
-            return ERROR;
-
-        Utf8String targetClassIdColName;
-        if (ECObjectsStatus::Success != linkTableRelationMap.TryGetTargetECClassIdColumn(targetClassIdColName))
-            return ERROR;
-
-        m_sourceColumnsMappingIsNull = false;
-        m_sourceColumnsMapping = RelationshipEndColumns(sourceIdColName.c_str(), sourceClassIdColName.c_str());
-        m_targetColumnsMappingIsNull = false;
-        m_targetColumnsMapping = RelationshipEndColumns(targetIdColName.c_str(), targetClassIdColName.c_str());
-        m_customMapType = RelationshipMappingInfo::CustomMapType::LinkTable;
-        }
-
-    return SUCCESS;
-    }
-
-//---------------------------------------------------------------------------------
-// @bsimethod                                 Ramanujam.Raman                07 / 2012
-//+---------------+---------------+---------------+---------------+---------------+------
-MappingStatus RelationshipMappingInfo::_EvaluateMapStrategy()
-    {
-    DetermineCardinality();
-
-    ECRelationshipClassCP relClass = m_ecClass.GetRelationshipClassCP();
-    std::vector<ECClass const*> sourceClasses = m_ecdbMap.GetClassesFromRelationshipEnd(relClass->GetSource());
-    std::vector<ECClass const*> targetClasses = m_ecdbMap.GetClassesFromRelationshipEnd(relClass->GetTarget());
-    if (ContainsClassWithNotMappedStrategy(sourceClasses) || ContainsClassWithNotMappedStrategy(targetClasses))
-        {
-        LogClassNotMapped(NativeLogging::LOG_WARNING, m_ecClass, "The source or target constraint contains at least one ECClass which is not mapped. Therefore the ECRelationshipClass is not mapped either.");
-        m_resolvedStrategy.Assign(ECDbMapStrategy::Strategy::NotMapped, true);
-        return MappingStatus::Success;
-        }
-
-    BeAssert(m_ecdbMap.GetSchemaImportContext() != nullptr);
-    UserECDbMapStrategy* userStrategy = m_ecdbMap.GetSchemaImportContext()->GetUserStrategyP(m_ecClass);
-    if (userStrategy == nullptr)
-        {
-        BeAssert(false);
-        return MappingStatus::Error;
-        }
-
-    const bool hasBaseClasses = m_ecClass.HasBaseClasses();
-    ClassMap const* baseClassMap = nullptr;
-    ECDbMapStrategy const* baseStrategy = nullptr;
-    if (hasBaseClasses)
-        {
-        ECRelationshipClassCP baseClass = m_ecClass.GetBaseClasses()[0]->GetRelationshipClassCP();
-        BeAssert(baseClass != nullptr);
-        baseClassMap = m_ecdbMap.GetClassMap(*baseClass);
-        if (baseClassMap == nullptr)
-            return MappingStatus::BaseClassesNotMapped;
-
-        baseStrategy = &baseClassMap->GetMapStrategy();
-        if (!ValidateChildStrategy(*baseStrategy, *userStrategy))
-            return MappingStatus::Error;
-
-        if (userStrategy->GetStrategy() == UserECDbMapStrategy::Strategy::NotMapped)
-            {
-            m_resolvedStrategy.Assign(*userStrategy);
-            return MappingStatus::Success;
-            }
-
-        if (baseStrategy->GetStrategy() == ECDbMapStrategy::Strategy::NotMapped)
-            {
-            m_resolvedStrategy.Assign(ECDbMapStrategy::Strategy::NotMapped, true);
-            return MappingStatus::Success;
-            }
-
-        m_baseClassMap = baseClassMap;
-        if (baseClassMap->GetType() == ClassMap::Type::RelationshipEndTable)
-            {
-            if (SUCCESS != EvaluateForeignKeyStrategy(*userStrategy, baseClassMap))
-                return MappingStatus::Error;
-            }
-        else
-            {
-            BeAssert(baseClassMap->GetType() == ClassMap::Type::RelationshipLinkTable);
-            if (SUCCESS != EvaluateLinkTableStrategy(*userStrategy, baseClassMap))
-                return MappingStatus::Error;
-            }
-
-        if (baseStrategy->GetStrategy() != m_resolvedStrategy.GetStrategy())
-            {
-            Issues().Report(ECDbIssueSeverity::Error, "Failed to map ECRelationshipClass %s. Its mapping type (%s) differs from the mapping type of its base relationship class %s (%s). The mapping type must not change within an ECRelationshipClass hierarchy.",
-                            m_ecClass.GetFullName(), ECDbMapStrategy::ToString(m_resolvedStrategy.GetStrategy()), baseClassMap->GetClass().GetFullName(), ECDbMapStrategy::ToString(baseClassMap->GetMapStrategy().GetStrategy()));
-            return MappingStatus::Error;
-            }
-
-        return MappingStatus::Success;
-        }
-
-    //no base class
-    if (userStrategy->GetStrategy() == UserECDbMapStrategy::Strategy::NotMapped)
-        return m_resolvedStrategy.Assign(*userStrategy) == SUCCESS ? MappingStatus::Success : MappingStatus::Error;
-
-    if (m_customMapType == CustomMapType::LinkTable || m_cardinality == Cardinality::ManyToMany || m_ecClass.GetPropertyCount() > 0)
-        return EvaluateLinkTableStrategy(*userStrategy, baseClassMap) == SUCCESS ? MappingStatus::Success : MappingStatus::Error;
-
-    return EvaluateForeignKeyStrategy(*userStrategy, baseClassMap) == SUCCESS ? MappingStatus::Success : MappingStatus::Error;
-    }
-
-
-//---------------------------------------------------------------------------------------
-// @bsimethod                                 Krischan.Eberle                05 / 2016
-//+---------------+---------------+---------------+---------------+---------------+------
-BentleyStatus RelationshipMappingInfo::EvaluateLinkTableStrategy(UserECDbMapStrategy const& userStrategy, ClassMap const* baseClassMap)
-    {
-    if (m_customMapType == CustomMapType::ForeignKeyOnSource || m_customMapType == CustomMapType::ForeignKeyOnTarget)
-        {
-        BeAssert(baseClassMap != nullptr && "Should not call this method if baseClassMap == nullptr");
-        if (baseClassMap != nullptr)
-            Issues().Report(ECDbIssueSeverity::Error, "Failed to map ECRelationshipClass %s. It has the ForeignKeyRelationshipMap custom attribute but its base class %s is mapped to a link table. The mapping type must not change in an ECRelationshipClass hierarchy.",
-                            m_ecClass.GetFullName(), baseClassMap->GetClass().GetFullName());
-
-        return ERROR;
-        }
-
-    ECRelationshipClassCP relClass = m_ecClass.GetRelationshipClassCP();
-    if (relClass->GetStrength() == StrengthType::Embedding)
-        {
-        Issues().Report(ECDbIssueSeverity::Error, "Failed to map ECRelationshipClass %s. The mapping rules imply a link table relationship, and link table relationships with strength 'Embedding' is not supported. See API docs for details on the mapping rules.",
-                        m_ecClass.GetFullName());
-        return ERROR;
-        }
-
-    if (m_customMapType == CustomMapType::ForeignKeyOnSource || m_customMapType == CustomMapType::ForeignKeyOnTarget)
-        {
-        Issues().Report(ECDbIssueSeverity::Error, "Failed to map ECRelationshipClass %s. The mapping rules imply a link table relationship. Therefore it must not have a ForeignKeyRelationshipMap custom attribute. See API docs for details on the mapping rules.",
-                        m_ecClass.GetFullName());
-        return ERROR;
-        }
-
-    if (HasKeyProperties(relClass->GetSource()) || HasKeyProperties(relClass->GetTarget()))
-        {
-        Issues().Report(ECDbIssueSeverity::Error, "The ECRelationshipClass '%s' is mapped to a link table. One of its constraints has Key properties which is only supported for foreign key type relationships.",
-                        m_ecClass.GetFullName());
-        return ERROR;
-        }
-
-    if (baseClassMap == nullptr)
-        {
-        //Table retrieval is only needed for the root rel class. Subclasses will use the tables of its base class
-        //TODO: How should we handle this properly?
-        m_sourceTables = GetTablesFromRelationshipEnd(relClass->GetSource(), true);
-        m_targetTables = GetTablesFromRelationshipEnd(relClass->GetTarget(), true);
-
-        if (m_sourceTables.empty() || m_targetTables.empty())
-            {
-            LogClassNotMapped(NativeLogging::LOG_WARNING, m_ecClass, "Source or target constraint classes are abstract without subclasses.");
-            m_resolvedStrategy.Assign(ECDbMapStrategy::Strategy::NotMapped, true);
-            return SUCCESS;
-            }
-
-        const size_t sourceTableCount = m_sourceTables.size();
-        const size_t targetTableCount = m_targetTables.size();
-        if (sourceTableCount > 1 || targetTableCount > 1)
-            {
-            Utf8CP constraintStr = nullptr;
-            if (sourceTableCount > 1 && targetTableCount > 1)
-                constraintStr = "source and target constraints are";
-            else if (sourceTableCount > 1)
-                constraintStr = "source constraint is";
-            else
-                constraintStr = "target constraint is";
-
-            Issues().Report(ECDbIssueSeverity::Error, "Failed to map ECRelationshipClass '%s'. It is mapped to a link table, but the %s mapped to more than one table, which is not supported for link tables.",
-                            m_ecClass.GetFullName(), constraintStr);
-
-            return ERROR;
-            }
-        }
-    else
-        {
-        BeAssert(!m_allowDuplicateRelationships && "m_allowDuplicateRelationships is expected to only be set in root class");
-        m_allowDuplicateRelationships = DetermineAllowDuplicateRelationshipsFlagFromRoot(*baseClassMap->GetClass().GetRelationshipClassCP());
-
-        if (baseClassMap->GetMapStrategy().GetStrategy() == ECDbMapStrategy::Strategy::SharedTable)
-            return EvaluateSharedTableMapStrategy(*baseClassMap, userStrategy);
-
-        if (baseClassMap->GetMapStrategy().GetStrategy() == ECDbMapStrategy::Strategy::ExistingTable)
-            {
-            Issues().Report(ECDbIssueSeverity::Error, "Failed to map ECRelationshipClass %s. Its base class %s has the MapStrategy 'ExistingTable' which is not supported in an ECRelationshipClass hierarchy.",
-                            m_ecClass.GetFullName(), baseClassMap->GetClass().GetFullName());
-            return ERROR;
-            }
-        }
-
-    if (!userStrategy.IsUnset())
-        return m_resolvedStrategy.Assign(userStrategy);
-
-    if (m_ecClass.GetClassModifier() == ECClassModifier::Abstract)
-        return m_resolvedStrategy.Assign(ECDbMapStrategy::Strategy::SharedTable, true);
-
-    //sealed rel classes without base class get own table
-    return m_resolvedStrategy.Assign(ECDbMapStrategy::Strategy::OwnTable, false);
-    }
-
-
-//---------------------------------------------------------------------------------------
-// @bsimethod                                 Krischan.Eberle                05 / 2016
-//+---------------+---------------+---------------+---------------+---------------+------
-BentleyStatus RelationshipMappingInfo::EvaluateForeignKeyStrategy(UserECDbMapStrategy const& userStrategy, ClassMap const* baseClassMap)
-    {
-    if (m_customMapType == CustomMapType::LinkTable)
-        {
-        BeAssert(baseClassMap != nullptr && "Should not call this method if baseClassMap == nullptr");
-        if (baseClassMap != nullptr)
-            Issues().Report(ECDbIssueSeverity::Error, "Failed to map ECRelationshipClass %s. It has the LinkTableRelationshipMap custom attribute but its base class %s has the ForeignKey type mapping. The mapping type must not change in an ECRelationshipClass hierarchy.", 
-                        m_ecClass.GetFullName(), baseClassMap->GetClass().GetFullName());
-
-        return ERROR;
-        }
-
-    if (!userStrategy.IsUnset() && userStrategy.GetStrategy() != UserECDbMapStrategy::Strategy::NotMapped)
-        {
-        Issues().Report(ECDbIssueSeverity::Error, "Failed to map ECRelationshipClass %s. It implies the ForeignKey type mapping, but also has the ClassMap custom attribute. ForeignKey type mappings can only have the ClassMap custom attribute when the MapStrategy is set to 'NotMapped'.",
-                        m_ecClass.GetFullName());
-        return ERROR;
-        }
-
-    ECRelationshipClassCP relClass = m_ecClass.GetRelationshipClassCP();
-    const StrengthType strength = relClass->GetStrength();
-    const ECRelatedInstanceDirection strengthDirection = relClass->GetStrengthDirection();
-
-    ECDbMapStrategy::Strategy resolvedStrategy = ECDbMapStrategy::Strategy::NotMapped;
-    switch (m_cardinality)
-        {
-            case Cardinality::OneToOne:
-            {
-            if (m_customMapType == CustomMapType::ForeignKeyOnSource)
-                {
-                BeAssert(strengthDirection == ECRelatedInstanceDirection::Backward);
-                resolvedStrategy = ECDbMapStrategy::Strategy::ForeignKeyRelationshipInSourceTable;
-                }
-            else if (m_customMapType == CustomMapType::ForeignKeyOnTarget)
-                {
-                BeAssert(strengthDirection == ECRelatedInstanceDirection::Forward);
-                resolvedStrategy = ECDbMapStrategy::Strategy::ForeignKeyRelationshipInTargetTable;
-                }
-            else
-                {
-                BeAssert(m_customMapType == CustomMapType::None);
-                if (strengthDirection == ECRelatedInstanceDirection::Backward)
-                    resolvedStrategy = ECDbMapStrategy::Strategy::ForeignKeyRelationshipInSourceTable;
-                else
-                    resolvedStrategy = ECDbMapStrategy::Strategy::ForeignKeyRelationshipInTargetTable;
-                }
-
-            break;
-            }
-
-            case Cardinality::OneToMany:
-            {
-            if (strength == StrengthType::Embedding && strengthDirection == ECRelatedInstanceDirection::Backward)
-                {
-                Issues().Report(ECDbIssueSeverity::Error, "Failed to map ECRelationshipClass %s. For strength 'Embedding', the cardinality '%s:%s' requires the strength direction to be 'Forward'.",
-                                m_ecClass.GetFullName(), relClass->GetSource().GetCardinality().ToString().c_str(), relClass->GetTarget().GetCardinality().ToString().c_str());
-                return ERROR;
-                }
-
-            resolvedStrategy = ECDbMapStrategy::Strategy::ForeignKeyRelationshipInTargetTable;
-            break;
-            }
-
-            case Cardinality::ManyToOne:
-            {
-            if (strength == StrengthType::Embedding && strengthDirection == ECRelatedInstanceDirection::Forward)
-                {
-                Issues().Report(ECDbIssueSeverity::Error, "Failed to map ECRelationshipClass %s. For strength 'Embedding', the cardinality '%s:%s' requires the strength direction to be 'Backward'.",
-                                m_ecClass.GetFullName(), relClass->GetSource().GetCardinality().ToString().c_str(), relClass->GetTarget().GetCardinality().ToString().c_str());
-                return ERROR;
-                }
-
-            resolvedStrategy = ECDbMapStrategy::Strategy::ForeignKeyRelationshipInSourceTable;
-            break;
-            }
-
-            default:
-                BeAssert(false && "ManyToMany case should have been handled already.");
-                return ERROR;
-        }
-
-    BeAssert(resolvedStrategy == ECDbMapStrategy::Strategy::ForeignKeyRelationshipInSourceTable || resolvedStrategy == ECDbMapStrategy::Strategy::ForeignKeyRelationshipInTargetTable);
-
-    //evaluate end tables
-    const bool foreignKeyEndIsSource = resolvedStrategy == ECDbMapStrategy::Strategy::ForeignKeyRelationshipInSourceTable;
-
-    //check that the referenced end tables (including joined tables) are 1 at most
-    std::set<DbTable const*> referencedTables = GetTablesFromRelationshipEnd(foreignKeyEndIsSource ? relClass->GetTarget() : relClass->GetSource(), false);
-    if (referencedTables.size() > 1)
-        {
-        Issues().Report(ECDbIssueSeverity::Error, "Failed to map ECRelationshipClass %s. Its foreign key end (%s) references more than one table (%s). See API docs for details on the mapping rules.",
-                        m_ecClass.GetFullName(), foreignKeyEndIsSource ? "Source" : "Target", foreignKeyEndIsSource ? "Target" : "Source");
-        return ERROR;
-        }
-
-    //For the foreign key end we want to include joined tables as we have to create FKs into them.
-    //For the referenced end we are just interested in the primary table and ignore joined tables.
-    const bool ignoreJoinedTableOnSource = !foreignKeyEndIsSource;
-    const bool ignoreJoinedTableOnTarget = foreignKeyEndIsSource;
-    m_sourceTables = GetTablesFromRelationshipEnd(relClass->GetSource(), ignoreJoinedTableOnSource);
-    m_targetTables = GetTablesFromRelationshipEnd(relClass->GetTarget(), ignoreJoinedTableOnTarget);
-    
-    if (m_sourceTables.empty() || m_targetTables.empty())
-        {
-        LogClassNotMapped(NativeLogging::LOG_WARNING, m_ecClass, "Source or target constraint classes are abstract without subclasses.");
-        m_resolvedStrategy.Assign(ECDbMapStrategy::Strategy::NotMapped, true);
-        return SUCCESS;
-        }
-
-    //For relationship class the strategy must apply to subclasses, too. Subclasses cannot change the strategy
-    return m_resolvedStrategy.Assign(resolvedStrategy, true);
-    }
-
-//---------------------------------------------------------------------------------------
-// @bsimethod                                 Krischan.Eberle                05/2016
-//+---------------+---------------+---------------+---------------+---------------+------
-bool RelationshipMappingInfo::ContainsClassWithNotMappedStrategy(std::vector<ECN::ECClassCP> const& classes) const
-    {
-    for (ECClassCP ecClass : classes)
-        {
-        ClassMap const* classMap = m_ecdbMap.GetClassMap(*ecClass);
-        BeAssert(classMap != nullptr);
-        if (classMap == nullptr || classMap->GetMapStrategy().IsNotMapped())
-            return true;
-        }
-
-    return false;
-    }
-
-//---------------------------------------------------------------------------------
-// @bsimethod                                 Krischan.Eberle                01/2016
-//+---------------+---------------+---------------+---------------+---------------+------
-RelationshipEndColumns const& RelationshipMappingInfo::GetColumnsMapping(ECRelationshipEnd end) const
-    {
-    if (end == ECRelationshipEnd_Source)
-        {
-        BeAssert(m_customMapType != CustomMapType::ForeignKeyOnTarget && m_resolvedStrategy.GetStrategy() != ECDbMapStrategy::Strategy::ForeignKeyRelationshipInTargetTable);
-        return m_sourceColumnsMapping;
-        }
-
-    BeAssert(m_customMapType != CustomMapType::ForeignKeyOnSource && m_resolvedStrategy.GetStrategy() != ECDbMapStrategy::Strategy::ForeignKeyRelationshipInSourceTable);
-    return m_targetColumnsMapping;
-    }
-
-
-//---------------------------------------------------------------------------------
-// @bsimethod                                 Affan.Khan                06/2014
-//+---------------+---------------+---------------+---------------+---------------+------
-void RelationshipMappingInfo::DetermineCardinality()
-    {
-    ECRelationshipClassCP relClass = m_ecClass.GetRelationshipClassCP();
-    const bool sourceIsM = relClass->GetSource().GetCardinality().GetUpperLimit() > 1;
-    const bool targetIsM = relClass->GetTarget().GetCardinality().GetUpperLimit() > 1;
-    if (sourceIsM && targetIsM)
-        m_cardinality = Cardinality::ManyToMany;
-    else if (!sourceIsM && targetIsM)
-        m_cardinality = Cardinality::OneToMany;
-    else if (sourceIsM && !targetIsM)
-        m_cardinality = Cardinality::ManyToOne;
-    else
-        m_cardinality = Cardinality::OneToOne;
-    }
-
-//----------------------------------------------------------------------------------
-// @bsimethod                                 Krischan.Eberle                10/2015
-//+---------------+---------------+---------------+---------------+---------------+-
-//static
-bool RelationshipMappingInfo::HasKeyProperties(ECN::ECRelationshipConstraint const& constraint)
-    {
-    for (ECRelationshipConstraintClassCP constraintClass : constraint.GetConstraintClasses())
-        {
-        if (!constraintClass->GetKeys().empty())
-            return true;
-        }
-
-    return false;
-    }
-
-//----------------------------------------------------------------------------------
-// @bsimethod                                 Krischan.Eberle                10/2015
-//+---------------+---------------+---------------+---------------+---------------+-
-//static
-<<<<<<< HEAD
-bool RelationshipMappingInfo::DetermineAllowDuplicateRelationshipsFlagFromRoot(ECRelationshipClassCR baseRelClass)
-    {
-    ECDbLinkTableRelationshipMap linkRelMap;
-    if (ECDbMapCustomAttributeHelper::TryGetLinkTableRelationshipMap(linkRelMap, baseRelClass))
-        {
-        bool allowDuplicateRels = false;
-        linkRelMap.TryGetAllowDuplicateRelationships(allowDuplicateRels);
-        if (allowDuplicateRels)
-            return true;
-        }
-
-    if (!baseRelClass.HasBaseClasses())
-        return false;
-
-    BeAssert(baseRelClass.GetBaseClasses()[0]->GetRelationshipClassCP() != nullptr);
-    return DetermineAllowDuplicateRelationshipsFlagFromRoot(*baseRelClass.GetBaseClasses()[0]->GetRelationshipClassCP());
-    }
-
-
-//---------------------------------------------------------------------------------------
-// @bsimethod                                Affan.Khan                      12/2015
-//+---------------+---------------+---------------+---------------+---------------+------
-std::set<DbTable const*> RelationshipMappingInfo::GetTablesFromRelationshipEnd(ECRelationshipConstraintCR relationshipEnd, bool ignoreJoinedTables) const
-    {
-    bool hasAnyClass = false;
-    std::set<ClassMap const*> classMaps = m_ecdbMap.GetClassMapsFromRelationshipEnd(relationshipEnd, &hasAnyClass);
-
-    if (hasAnyClass)
-        return std::set<DbTable const*>();
-
-    std::map<DbTable const*, std::set<DbTable const*>> joinedTables;
-    std::set<DbTable const*> tables;
-    for (ClassMap const* classMap : classMaps)
-        {
-        std::vector<DbTable*> const& classPersistInTables = classMap->GetTables();
-        if (classPersistInTables.size() == 1)
-            {
-            tables.insert(classPersistInTables.front());
-            continue;
-            }
-
-        for (DbTable const* table : classPersistInTables)
-            {
-            if (DbTable const* primaryTable = table->GetParentOfJoinedTable())
-                {
-                joinedTables[primaryTable].insert(table);
-                tables.insert(table);
-                }
-            }
-        }
-
-    for (auto const& pair : joinedTables)
-        {
-        DbTable const* primaryTable = pair.first;
-        std::set<DbTable const*> const& joinedTables = pair.second;
-
-        bool isPrimaryTableSelected = tables.find(primaryTable) != tables.end();
-        if (ignoreJoinedTables)
-            {
-            for (auto childTable : primaryTable->GetJoinedTables())
-                tables.erase(childTable);
-
-            tables.insert(primaryTable);
-            continue;
-            }
-
-        if (isPrimaryTableSelected)
-            {
-            for (DbTable const* joinedTable : joinedTables)
-                tables.erase(joinedTable);
-            }
-        }
-
-    if (!ignoreJoinedTables)
-        return tables;
-
-    std::map<PersistenceType, std::set<DbTable const*>> finalListOfTables;
-    for (DbTable const* table : tables)
-        {
-        finalListOfTables[table->GetPersistenceType()].insert(table);
-        }
-
-    return finalListOfTables[PersistenceType::Persisted];
-    }
-
-
-//***************** IndexMappingInfo ****************************************
-
-//---------------------------------------------------------------------------------
-// @bsimethod                                 Krischan.Eberle                02/2016
-//+---------------+---------------+---------------+---------------+---------------+------
-//static
-=======
->>>>>>> 7cefea8d
-BentleyStatus IndexMappingInfo::CreateFromECClass(std::vector<IndexMappingInfoPtr>& indexInfos, ECDbCR ecdb, ECClassCR ecClass, ECDbClassMap const* customClassMap)
-    {
-    if (customClassMap != nullptr)
-        {
-        bvector<ECDbClassMap::DbIndex> indices;
-        if (ECObjectsStatus::Success != customClassMap->TryGetIndexes(indices))
-            return ERROR;
-
-        for (ECDbClassMap::DbIndex const& index : indices)
-            {
-            bool addPropsAreNotNullWhereExp = false;
-
-            Utf8CP whereClause = index.GetWhereClause();
-            if (!Utf8String::IsNullOrEmpty(whereClause))
-                {
-                if (BeStringUtilities::StricmpAscii(whereClause, "IndexedColumnsAreNotNull") == 0 ||
-                    BeStringUtilities::StricmpAscii(whereClause, "ECDB_NOTNULL") == 0) //legacy support
-                    addPropsAreNotNullWhereExp = true;
-                else
-                    {
-                    ecdb.GetECDbImplR().GetIssueReporter().Report(ECDbIssueSeverity::Error, "Failed to map ECClass %s. Invalid where clause in ClassMap::DbIndex: %s. Only 'IndexedColumnsAreNotNull' is supported by ECDb.", ecClass.GetFullName(), index.GetWhereClause());
-                    return ERROR;
-                    }
-                }
-
-            indexInfos.push_back(new IndexMappingInfo(index.GetName(), index.IsUnique(), index.GetProperties(), addPropsAreNotNullWhereExp));
-            }
-        }
-
-    return CreateFromIdSpecificationCAs(indexInfos, ecdb, ecClass);
-    }
-
-//---------------------------------------------------------------------------------
-// @bsimethod                                 Krischan.Eberle                02/2016
-//+---------------+---------------+---------------+---------------+---------------+------
-//static
-BentleyStatus IndexMappingInfo::CreateFromIdSpecificationCAs(std::vector<IndexMappingInfoPtr>& indexInfos, ECDbCR ecdb, ECN::ECClassCR ecClass)
-    {
-    std::vector<std::pair<Utf8CP, Utf8CP>> idSpecCAs;
-    idSpecCAs.push_back(std::make_pair("BusinessKeySpecification", "PropertyName"));
-    idSpecCAs.push_back(std::make_pair("GlobalIdSpecification", "PropertyName"));
-    idSpecCAs.push_back(std::make_pair("SyncIDSpecification", "Property"));
-
-    for (std::pair<Utf8CP, Utf8CP> const& idSpecCA : idSpecCAs)
-        {
-        Utf8CP caName = idSpecCA.first;
-        Utf8CP caPropName = idSpecCA.second;
-        IECInstancePtr ca = ecClass.GetCustomAttribute(caName);
-        if (ca == nullptr)
-            continue;
-
-        ECValue v;
-        if (ECObjectsStatus::Success != ca->GetValue(v, caPropName) || v.IsNull() || Utf8String::IsNullOrEmpty(v.GetUtf8CP()))
-            {
-            ecdb.GetECDbImplR().GetIssueReporter().Report(ECDbIssueSeverity::Error,
-                                                          "Failed to map ECClass %s. Its custom attribute %s is invalid. Could not retrieve value of property '%s' from the custom attribute.",
-                                                          ecClass.GetFullName(), caName, caPropName);
-            return ERROR;
-            }
-
-        Utf8CP idPropName = v.GetUtf8CP();
-        if (ecClass.GetPropertyP(idPropName) == nullptr)
-            {
-            ecdb.GetECDbImplR().GetIssueReporter().Report(ECDbIssueSeverity::Error,
-                                                          "Failed to map ECClass %s. Its custom attribute %s is invalid. The property '%s' specified in the custom attribute does not exist in the ECClass.",
-                                                          ecClass.GetFullName(), caName, idPropName);
-            return ERROR;
-            }
-
-        Utf8String indexName;
-        indexName.Sprintf("ix_%s_%s_%s_%s", ecClass.GetSchema().GetNamespacePrefix().c_str(), ecClass.GetName().c_str(),
-                          caName, idPropName);
-
-        std::vector<Utf8String> indexPropNameVector;
-        indexPropNameVector.push_back(idPropName);
-        indexInfos.push_back(new IndexMappingInfo(indexName.c_str(), false, indexPropNameVector, false));
-        }
-
-    return SUCCESS;
-    }
-
-//---------------------------------------------------------------------------------
-// @bsimethod                                 Krischan.Eberle                02/2016
-//+---------------+---------------+---------------+---------------+---------------+------
-BentleyStatus IndexMappingInfoCache::TryGetIndexInfos(std::vector<IndexMappingInfoPtr> const*& indexInfos, ClassMapCR classMap) const
-    {
-    //first look in class map info cache
-    auto classMapInfoCacheIt = m_schemaImportContext.GetClassMappingInfoCache().find(&classMap);
-    if (classMapInfoCacheIt != m_schemaImportContext.GetClassMappingInfoCache().end())
-        {
-        indexInfos = &classMapInfoCacheIt->second->GetIndexInfos();
-        return SUCCESS;
-        }
-
-    //now look in internal cache
-    auto indexInfoCacheIt = m_indexInfoCache.find(&classMap);
-    if (indexInfoCacheIt != m_indexInfoCache.end())
-        {
-        indexInfos = &indexInfoCacheIt->second;
-        return SUCCESS;
-        }
-
-    //not in internal cache, so read index info from ECClass (and cache it)
-    std::vector<IndexMappingInfoPtr>& newIndexInfos = m_indexInfoCache[&classMap];
-    ECClassCR ecClass = classMap.GetClass();
-    ECDbClassMap customClassMap;
-    const bool hasCustomClassMap = ECDbMapCustomAttributeHelper::TryGetClassMap(customClassMap, ecClass);
-    if (SUCCESS != IndexMappingInfo::CreateFromECClass(newIndexInfos, m_ecdb, ecClass, hasCustomClassMap ? &customClassMap : nullptr))
-        return ERROR;
-
-    indexInfos = &newIndexInfos;
-    return SUCCESS;
-    }
-
-END_BENTLEY_SQLITE_EC_NAMESPACE
+/*--------------------------------------------------------------------------------------+
+|
+|     $Source: ECDb/ClassMappingInfo.cpp $
+|
+|  $Copyright: (c) 2016 Bentley Systems, Incorporated. All rights reserved. $
+|
++--------------------------------------------------------------------------------------*/
+#include "ECDbPch.h"
+#include <stack>
+USING_NAMESPACE_BENTLEY_EC
+
+BEGIN_BENTLEY_SQLITE_EC_NAMESPACE
+
+//**********************************************************************************************
+// ClassMappingInfoFactory
+//**********************************************************************************************
+//---------------------------------------------------------------------------------
+// @bsimethod                                 Krischan.Eberle                02/2014
+//+---------------+---------------+---------------+---------------+---------------+------
+//static
+std::unique_ptr<ClassMappingInfo> ClassMappingInfoFactory::Create(MappingStatus& mapStatus, ECN::ECClassCR ecClass, ECDbMap const& ecDbMap)
+    {
+    std::unique_ptr<ClassMappingInfo> info = nullptr;
+    ECRelationshipClassCP ecRelationshipClass = ecClass.GetRelationshipClassCP();
+    if (ecRelationshipClass != nullptr)
+        info = std::unique_ptr<ClassMappingInfo>(new RelationshipMappingInfo(*ecRelationshipClass, ecDbMap));
+    else
+        info = std::unique_ptr<ClassMappingInfo>(new ClassMappingInfo(ecClass, ecDbMap));
+
+    if (info == nullptr || (mapStatus = info->Initialize()) != MappingStatus::Success)
+        return nullptr;
+
+    return info;
+    }
+
+
+//**********************************************************************************************
+// ClassMappingInfo
+//**********************************************************************************************
+//---------------------------------------------------------------------------------
+//@bsimethod                                 Affan.Khan                            07/2012
+//+---------------+---------------+---------------+---------------+---------------+------
+ClassMappingInfo::ClassMappingInfo(ECClassCR ecClass, ECDbMap const& ecDbMap)
+    : m_ecdbMap(ecDbMap), m_ecClass(ecClass), m_isMapToVirtualTable(ecClass.GetClassModifier() == ECClassModifier::Abstract), m_classHasCurrentTimeStampProperty(nullptr), m_baseClassMap(nullptr)
+    {}
+
+//---------------------------------------------------------------------------------
+//@bsimethod                                 Affan.Khan                            07/2012
+//+---------------+---------------+---------------+---------------+---------------+------
+MappingStatus ClassMappingInfo::Initialize()
+    {
+    if (SUCCESS != _InitializeFromSchema())
+        return MappingStatus::Error;
+
+    return EvaluateMapStrategy();
+    }
+
+//---------------------------------------------------------------------------------------
+//@bsimethod                                 Krischan.Eberle                    05/2016
+//+---------------+---------------+---------------+---------------+---------------+------
+MappingStatus ClassMappingInfo::EvaluateMapStrategy()
+    {
+    //Default values for table name and primary key column name
+    if (m_tableName.empty())
+        {
+        // if hint does not supply a table name, use {ECSchema prefix}_{ECClass name}
+        if (SUCCESS != ClassMap::DetermineTableName(m_tableName, m_ecClass))
+            return MappingStatus::Error;
+        }
+
+
+    MappingStatus stat = _EvaluateMapStrategy();
+    if (stat != MappingStatus::Success)
+        return stat;
+
+    //_EvaluateMapStrategy can set the column name. So only set it to a default, if it hasn't been set so far.
+    if (m_ecInstanceIdColumnName.empty())
+        m_ecInstanceIdColumnName = ECDB_COL_ECInstanceId;
+
+    //! We override m_isMapToVirtualTable if SharedTable was used.
+    if (m_isMapToVirtualTable)
+        m_isMapToVirtualTable = m_resolvedStrategy.GetStrategy() != ECDbMapStrategy::Strategy::SharedTable;
+
+    return MappingStatus::Success;
+    }
+//---------------------------------------------------------------------------------------
+// @bsimethod                                 Ramanujam.Raman                07/2012
+//+---------------+---------------+---------------+---------------+---------------+------
+MappingStatus ClassMappingInfo::_EvaluateMapStrategy()
+    {
+    if (m_ecClass.IsCustomAttributeClass() || m_ecClass.IsStructClass())
+        {
+        LogClassNotMapped(NativeLogging::LOG_DEBUG, m_ecClass, "ECClass is a custom attribute or ECStruct which is never mapped to a table in ECDb.");
+        m_resolvedStrategy.Assign(ECDbMapStrategy::Strategy::NotMapped, false);
+        return MappingStatus::Success;
+        }
+
+    if (ClassMap::IsAnyClass(m_ecClass) || (m_ecClass.GetSchema().IsStandardSchema() && m_ecClass.GetName().CompareTo("InstanceCount") == 0))
+        {
+        LogClassNotMapped(NativeLogging::LOG_INFO, m_ecClass, "ECClass is a standard class not supported by ECDb.");
+        m_resolvedStrategy.Assign(ECDbMapStrategy::Strategy::NotMapped, false);
+        return MappingStatus::Success;
+        }
+
+    BeAssert(m_ecdbMap.GetSchemaImportContext() != nullptr);
+    UserECDbMapStrategy* userStrategy = m_ecdbMap.GetSchemaImportContext()->GetUserStrategyP(m_ecClass);
+    if (userStrategy == nullptr)
+        {
+        BeAssert(false);
+        return MappingStatus::Error;
+        }
+
+    bool baseClassesNotMappedYet = false;
+    if (SUCCESS != DoEvaluateMapStrategy(baseClassesNotMappedYet, *userStrategy))
+        return baseClassesNotMappedYet ? MappingStatus::BaseClassesNotMapped : MappingStatus::Error;
+
+    BeAssert(m_resolvedStrategy.IsResolved());
+    return MappingStatus::Success;
+    }
+
+//---------------------------------------------------------------------------------------
+// @bsimethod                                 Ramanujam.Raman                07/2012
+//+---------------+---------------+---------------+---------------+---------------+------
+BentleyStatus ClassMappingInfo::DoEvaluateMapStrategy(bool& baseClassesNotMappedYet, UserECDbMapStrategy& userStrategy)
+    {
+    bvector<ClassMap const*> baseClassMaps;
+    bvector<ClassMap const*> polymorphicSharedTableClassMaps; // SharedTable (AppliesToSubclasses) have the highest priority, but there can be only one
+    bvector<ClassMap const*> polymorphicOwnTableClassMaps; // OwnTable (AppliesToSubclasses) have second priority
+    bvector<ClassMap const*> polymorphicNotMappedClassMaps; // NotMapped (AppliesToSubclasses) has priority only over NotMapped
+
+    baseClassesNotMappedYet = !GatherBaseClassMaps(baseClassMaps, polymorphicSharedTableClassMaps, polymorphicOwnTableClassMaps, polymorphicNotMappedClassMaps, m_ecClass);
+    if (baseClassesNotMappedYet)
+        return ERROR;
+
+    if (baseClassMaps.empty())
+        {
+        BeAssert(polymorphicSharedTableClassMaps.empty() && polymorphicOwnTableClassMaps.empty() && polymorphicNotMappedClassMaps.empty());
+        if (SUCCESS != m_resolvedStrategy.Assign(userStrategy))
+            {
+            Issues().Report(ECDbIssueSeverity::Error, "Invalid MapStrategy '%s' on ECClass '%s'.", userStrategy.ToString().c_str(), m_ecClass.GetFullName());
+            return ERROR;
+            }
+
+        return SUCCESS;
+        }
+
+    // ClassMappingRule: No more than one ancestor of a class can use SharedTable-Polymorphic strategy. Mapping fails if this is violated
+    if (polymorphicSharedTableClassMaps.size() > 1)
+        {
+        if (Issues().IsSeverityEnabled(ECDbIssueSeverity::Error))
+            {
+            Utf8String baseClasses;
+            for (ClassMap const* baseMap : polymorphicSharedTableClassMaps)
+                {
+                baseClasses.append(baseMap->GetClass().GetFullName());
+                baseClasses.append(" ");
+                }
+
+            Issues().Report(ECDbIssueSeverity::Error, "ECClass '%s' has two or more base ECClasses which use the MapStrategy 'SharedTable (AppliesToSubclasses)'. This is not supported. The base ECClasses are : %s",
+                            m_ecClass.GetFullName(), baseClasses.c_str());
+            }
+
+        return ERROR;
+        }
+
+    ClassMap const* parentClassMap = nullptr;
+    if (!polymorphicSharedTableClassMaps.empty())
+        parentClassMap = polymorphicSharedTableClassMaps[0];
+    else if (!polymorphicOwnTableClassMaps.empty())
+        parentClassMap = polymorphicOwnTableClassMaps[0];
+    else if (!polymorphicNotMappedClassMaps.empty())
+        parentClassMap = polymorphicNotMappedClassMaps[0];
+    else
+        parentClassMap = baseClassMaps[0];
+
+    BeAssert(parentClassMap != nullptr);
+    ECDbMapStrategy const& parentStrategy = parentClassMap->GetMapStrategy();
+    if (!ValidateChildStrategy(parentStrategy, userStrategy))
+        return ERROR;
+
+    if (userStrategy.GetStrategy() == UserECDbMapStrategy::Strategy::NotMapped)
+        return m_resolvedStrategy.Assign(userStrategy);
+
+    // ClassMappingRule: If exactly 1 ancestor ECClass is using SharedTable (AppliesToSubclasses), use this
+    if (polymorphicSharedTableClassMaps.size() == 1)
+        {
+        m_baseClassMap = parentClassMap; //only need to hold the parent class map for shared table case
+        return EvaluateSharedTableMapStrategy(*parentClassMap, userStrategy);
+        }
+
+    // ClassMappingRule: If one or more parent is using OwnClass-polymorphic, use OwnClass-polymorphic mapping
+    if (polymorphicOwnTableClassMaps.size() > 0)
+        return m_resolvedStrategy.Assign(ECDbMapStrategy::Strategy::OwnTable, true);
+
+    // ClassMappingRule: If one or more parent is using NotMapped-polymorphic, use NotMapped-polymorphic
+    if (polymorphicNotMappedClassMaps.size() > 0)
+        return m_resolvedStrategy.Assign(ECDbMapStrategy::Strategy::NotMapped, true);
+
+    return m_resolvedStrategy.Assign(userStrategy);
+    }
+
+//---------------------------------------------------------------------------------
+// @bsimethod                                 Krischan.Eberle                02/2016
+//+---------------+---------------+---------------+---------------+---------------+------
+BentleyStatus ClassMappingInfo::EvaluateSharedTableMapStrategy(ClassMap const& parentClassMap, UserECDbMapStrategy const& userStrategy)
+    {
+    ECDbMapStrategy const& parentStrategy = parentClassMap.GetMapStrategy();
+    BeAssert(parentStrategy.GetStrategy() == ECDbMapStrategy::Strategy::SharedTable && parentStrategy.AppliesToSubclasses());
+
+    if (!m_ecInstanceIdColumnName.empty())
+        {
+        Issues().Report(ECDbIssueSeverity::Error, "Failed to map ECClass %s. For subclasses of an ECClass with MapStrategy SharedTable(AppliesToSubclasses), ECInstanceIdColumn may not be defined in the ClassMap custom attribute.",
+                        m_ecClass.GetFullName());
+        return ERROR;
+        }
+
+    DbTable const& parentJoinedTable = parentClassMap.GetJoinedTable();
+    m_tableName = parentJoinedTable.GetName();
+    m_ecInstanceIdColumnName.assign(parentJoinedTable.GetFilteredColumnFirst(DbColumn::Kind::ECInstanceId)->GetName());
+
+    UserECDbMapStrategy const* parentUserStrategy = m_ecdbMap.GetSchemaImportContext()->GetUserStrategy(parentClassMap.GetClass());
+    if (parentUserStrategy == nullptr)
+        {
+        BeAssert(false);
+        return ERROR;
+        }
+
+    const UserECDbMapStrategy::Options userOptions = userStrategy.GetOptions();
+
+    ECDbMapStrategy::Options options = ECDbMapStrategy::Options::None;
+    int minimumSharedColumnCount = ECDbClassMap::MapStrategy::UNSET_MINIMUMSHAREDCOLUMNCOUNT;
+    if (!Enum::Contains(userOptions, UserECDbMapStrategy::Options::DisableSharedColumns) &&
+        (Enum::Contains(userOptions, UserECDbMapStrategy::Options::SharedColumns) ||
+         Enum::Contains(parentStrategy.GetOptions(), ECDbMapStrategy::Options::SharedColumns) ||
+         Enum::Contains(parentUserStrategy->GetOptions(), UserECDbMapStrategy::Options::SharedColumnsForSubclasses)))
+        {
+        options = ECDbMapStrategy::Options::SharedColumns;
+
+        //we are only using the min shared col count for classes that enable shared columns
+        if (Enum::Contains(userOptions, UserECDbMapStrategy::Options::SharedColumns))
+            minimumSharedColumnCount = userStrategy.GetMinimumSharedColumnCount();
+
+        if (minimumSharedColumnCount == ECDbClassMap::MapStrategy::UNSET_MINIMUMSHAREDCOLUMNCOUNT)
+            minimumSharedColumnCount = parentUserStrategy->GetMinimumSharedColumnCount();
+        }
+
+    if (Enum::Contains(userOptions, UserECDbMapStrategy::Options::JoinedTablePerDirectSubclass))
+        options = options | ECDbMapStrategy::Options::ParentOfJoinedTable;
+    else if (Enum::Intersects(parentStrategy.GetOptions(), ECDbMapStrategy::Options::JoinedTable | ECDbMapStrategy::Options::ParentOfJoinedTable))
+        {
+        for (ECClassCP anotherBaseClass : m_ecClass.GetBaseClasses())
+            {
+            ClassMap const* anotherBaseClassMap = GetECDbMap().GetClassMap(*anotherBaseClass);
+            BeAssert(anotherBaseClassMap != nullptr);
+            if (anotherBaseClassMap == &parentClassMap || anotherBaseClassMap->GetMapStrategy().IsNotMapped())
+                continue;
+
+            //! Skip interface classes implement by primary class
+            if (anotherBaseClassMap->IsMappedToSingleTable() && anotherBaseClassMap->GetPrimaryTable().GetPersistenceType() == PersistenceType::Virtual)
+                continue;
+
+            if (&parentClassMap.GetPrimaryTable() != &anotherBaseClassMap->GetPrimaryTable() || &parentClassMap.GetJoinedTable() != &anotherBaseClassMap->GetJoinedTable())
+                {
+                m_ecdbMap.GetECDb().GetECDbImplR().GetIssueReporter().Report(ECDbIssueSeverity::Error,
+                                                                             "ECClass '%s' has two base ECClasses which don't map to the same tables. "
+                                                                             "Base ECClass '%s' is mapped to primary table '%s' and joined table '%s'. "
+                                                                             "Base ECClass '%s' is mapped to primary table '%s' and joined table '%s'.",
+                                                                             m_ecClass.GetFullName(), parentClassMap.GetClass().GetFullName(),
+                                                                             parentClassMap.GetPrimaryTable().GetName().c_str(), parentClassMap.GetJoinedTable().GetName().c_str(),
+                                                                             anotherBaseClass->GetFullName(), anotherBaseClassMap->GetPrimaryTable().GetName().c_str(),
+                                                                             anotherBaseClassMap->GetJoinedTable().GetName().c_str());
+                return ERROR;
+                }
+            }
+
+        options = options | ECDbMapStrategy::Options::JoinedTable;
+        if (Enum::Contains(parentUserStrategy->GetOptions(), UserECDbMapStrategy::Options::JoinedTablePerDirectSubclass))
+            {
+            //Joined tables are named after the class which becomes the root class of classes in the joined table
+            if (SUCCESS != ClassMap::DetermineTableName(m_tableName, m_ecClass))
+                return ERROR;
+
+            //For classes in the joined table the id column name is determined like this:
+            //"<Rootclass name><Rootclass ECInstanceId column name>"
+            ClassMap const* rootClassMap = parentClassMap.FindSharedTableRootClassMap();
+            if (rootClassMap == nullptr)
+                {
+                BeAssert(false && "There should always be a root class map which defines the shared table strategy");
+                return ERROR;
+                }
+
+            m_ecInstanceIdColumnName.Sprintf("%s%s", rootClassMap->GetClass().GetName().c_str(), m_ecInstanceIdColumnName.c_str());
+            }
+        }
+
+    return m_resolvedStrategy.Assign(ECDbMapStrategy::Strategy::SharedTable, options, minimumSharedColumnCount, true);
+    }
+
+//---------------------------------------------------------------------------------
+// @bsimethod                                 Krischan.Eberle                06/2015
+//+---------------+---------------+---------------+---------------+---------------+------
+bool ClassMappingInfo::ValidateChildStrategy(ECDbMapStrategy const& parentStrategy, UserECDbMapStrategy const& childStrategy) const
+    {
+    if (!parentStrategy.AppliesToSubclasses())
+        {
+        BeAssert(parentStrategy.AppliesToSubclasses() && "In ClassMapInfo::ValidateChildStrategy parentStrategy should always apply to subclasses");
+        return false;
+        }
+
+    if (parentStrategy.GetStrategy() == ECDbMapStrategy::Strategy::NotMapped)
+        {
+        const bool isValid = childStrategy.IsUnset();
+        if (!isValid)
+            {
+            Issues().Report(ECDbIssueSeverity::Error, "Failed to map ECClass %s. Its MapStrategy '%s' does not match the parent's MapStrategy 'NotMapped (AppliesToSubclasses=True)'. "
+                            "Subclasses of an ECClass with MapStrategy 'NotMapped' must not define a MapStrategy.",
+                            m_ecClass.GetFullName(), childStrategy.ToString().c_str());
+            }
+
+        return isValid;
+        }
+
+    //If parent is not 'NotMapped' already, NotMapped can be applied at any point (but is then valid for all subclasses too (if any) - that was checked
+    //in InitializeFromSchema already)
+    if (childStrategy.GetStrategy() == UserECDbMapStrategy::Strategy::NotMapped)
+        return true;
+
+    if (parentStrategy.GetStrategy() == ECDbMapStrategy::Strategy::SharedTable)
+        {
+        const ECDbMapStrategy::Options parentOptions = parentStrategy.GetOptions();
+        const UserECDbMapStrategy::Options childOptions = childStrategy.GetOptions();
+        bool isValid = childStrategy.GetStrategy() == UserECDbMapStrategy::Strategy::None && !childStrategy.AppliesToSubclasses();
+
+        //if shared columns has already been specified on parent, neither SharedColumnsForSubclasses nor
+        //minimum shared col count can be specified on child
+        if (isValid && Enum::Contains(parentOptions, ECDbMapStrategy::Options::SharedColumns))
+            isValid = !Enum::Contains(childOptions, UserECDbMapStrategy::Options::SharedColumnsForSubclasses) &&
+            childStrategy.GetMinimumSharedColumnCount() == ECDbClassMap::MapStrategy::UNSET_MINIMUMSHAREDCOLUMNCOUNT;
+
+        if (isValid)
+            isValid = !Enum::Contains(childOptions, UserECDbMapStrategy::Options::JoinedTablePerDirectSubclass) ||
+            !Enum::Intersects(parentOptions, ECDbMapStrategy::Options::JoinedTable | ECDbMapStrategy::Options::ParentOfJoinedTable);
+
+        if (!isValid)
+            {
+            Issues().Report(ECDbIssueSeverity::Error, "Failed to map ECClass %s. Its MapStrategy '%s' does not match the parent's MapStrategy 'SharedTable (AppliesToSubclasses)'. "
+                            "For subclasses of a class with MapStrategy SharedTable (AppliesToSubclasses): Strategy must be 'NotMapped' or unset; "
+                            "if unset, Options must not specify " USERMAPSTRATEGY_OPTIONS_SHAREDCOLUMNSFORSUBCLASSES " and MinimumSharedColumnCount must not be set "
+                            "if 'shared columns' were already enabled on a base class; "
+                            "Options must not specify " USERMAPSTRATEGY_OPTIONS_JOINEDTABLEPERDIRECTSUBCLASS " "
+                            "if it was already specified on a base class.",
+                            m_ecClass.GetFullName(), childStrategy.ToString().c_str());
+            }
+
+        return isValid;
+        }
+
+    //all other cases
+    bool const isValid = childStrategy.IsUnset();
+    if (!isValid)
+        {
+        Issues().Report(ECDbIssueSeverity::Error, "Failed to map ECClass %s. Its MapStrategy '%s' does not match the parent's MapStrategy '%s'. "
+                        "Subclasses of an ECClass with that MapStrategy must not define a MapStrategy.",
+                        m_ecClass.GetFullName(), childStrategy.ToString().c_str(), parentStrategy.ToString().c_str());
+        }
+
+    return isValid;
+    }
+
+/*---------------------------------------------------------------------------------**//**
+* @bsimethod                                 Affan.Khan                07/2012
++---------------+---------------+---------------+---------------+---------------+------*/
+BentleyStatus ClassMappingInfo::_InitializeFromSchema()
+    {
+    ECDbClassMap customClassMap;
+    const bool hasCustomClassMap = ECDbMapCustomAttributeHelper::TryGetClassMap(customClassMap, m_ecClass);
+    if (hasCustomClassMap)
+        {
+        UserECDbMapStrategy const* userStrategy = m_ecdbMap.GetSchemaImportContext()->GetUserStrategy(m_ecClass, &customClassMap);
+        if (userStrategy == nullptr || !userStrategy->IsValid())
+            return ERROR;
+
+        ECObjectsStatus ecstat = customClassMap.TryGetTableName(m_tableName);
+        if (ECObjectsStatus::Success != ecstat)
+            return ERROR;
+
+        if ((userStrategy->GetStrategy() == UserECDbMapStrategy::Strategy::ExistingTable ||
+            (userStrategy->GetStrategy() == UserECDbMapStrategy::Strategy::SharedTable && !userStrategy->AppliesToSubclasses())))
+            {
+            if (m_tableName.empty())
+                {
+                Issues().Report(ECDbIssueSeverity::Error, "Failed to map ECClass %s. TableName must not be empty in ClassMap custom attribute if MapStrategy is 'SharedTable (AppliesToSubclasses)' or if MapStrategy is 'ExistingTable'.",
+                                m_ecClass.GetFullName());
+                return ERROR;
+                }
+            }
+        else
+            {
+            if (!m_tableName.empty())
+                {
+                Issues().Report(ECDbIssueSeverity::Error, "Failed to map ECClass %s. TableName must only be set in ClassMap custom attribute if MapStrategy is 'SharedTable (AppliesToSubclasses)' or 'ExistingTable'.",
+                                m_ecClass.GetFullName());
+                return ERROR;
+                }
+            }
+
+        if (userStrategy->GetStrategy() == UserECDbMapStrategy::Strategy::NotMapped)
+            {
+            if (!userStrategy->AppliesToSubclasses() && m_ecClass.GetClassModifier() != ECClassModifier::Sealed)
+                {
+                Issues().Report(ECDbIssueSeverity::Error, "Failed to map ECClass %s. MapStrategy 'NotMapped' with AppliesToSubclasses=False cannot be set for ECClasses that might have subclasses.",
+                                m_ecClass.GetFullName());
+                return ERROR;
+                }
+            }
+
+        ecstat = customClassMap.TryGetECInstanceIdColumn(m_ecInstanceIdColumnName);
+        if (ECObjectsStatus::Success != ecstat)
+            return ERROR;
+        }
+
+    if (SUCCESS != IndexMappingInfo::CreateFromECClass(m_dbIndexes, m_ecdbMap.GetECDb(), m_ecClass, hasCustomClassMap ? &customClassMap : nullptr))
+        return ERROR;
+
+    return InitializeClassHasCurrentTimeStampProperty();
+    }
+
+//---------------------------------------------------------------------------------------
+// @bsimethod                                 muhammad.zaighum                01/2015
+//+---------------+---------------+---------------+---------------+---------------+------
+BentleyStatus ClassMappingInfo::InitializeClassHasCurrentTimeStampProperty()
+    {
+    IECInstancePtr ca = m_ecClass.GetCustomAttributeLocal("ClassHasCurrentTimeStampProperty");
+    if (ca == nullptr)
+        return SUCCESS;
+
+    ECValue v;
+    if (ca->GetValue(v, "PropertyName") == ECObjectsStatus::Success && !v.IsNull())
+        {
+        ECPropertyCP prop = m_ecClass.GetPropertyP(v.GetUtf8CP());
+        if (nullptr == prop)
+            {
+            Issues().Report(ECDbIssueSeverity::Error, "Failed to map ECClass %s. The property '%s' specified in the 'ClassHasCurrentTimeStampProperty' custom attribute "
+                            "does not exist in the ECClass.", m_ecClass.GetFullName(), v.GetUtf8CP());
+            return ERROR;
+            }
+        PrimitiveECPropertyCP primProp = prop->GetAsPrimitiveProperty();
+        if (primProp == nullptr || primProp->GetType() != PrimitiveType::PRIMITIVETYPE_DateTime)
+            {
+            Issues().Report(ECDbIssueSeverity::Error, "Failed to map ECClass %s. The property '%s' specified in the 'ClassHasCurrentTimeStampProperty' custom attribute "
+                            "is not a primitive property of type 'DateTime'.", m_ecClass.GetFullName(), prop->GetName().c_str());
+            return ERROR;
+
+            }
+
+        m_classHasCurrentTimeStampProperty = prop;
+        }
+
+    return SUCCESS;
+    }
+
+/*---------------------------------------------------------------------------------**//**
+* Returns true if all base classes have been mapped.
+* @bsimethod                                   Ramanujam.Raman                   06/12
++---------------+---------------+---------------+---------------+---------------+------*/
+bool ClassMappingInfo::GatherBaseClassMaps(bvector<ClassMap const*>& baseClassMaps, bvector<ClassMap const*>& tphMaps,
+                                           bvector<ClassMap const*>& tpcMaps, bvector<ClassMap const*>& nmhMaps, ECClassCR ecClass) const
+    {
+    for (ECClassCP baseClass : ecClass.GetBaseClasses())
+        {
+        ClassMap const* baseClassMap = m_ecdbMap.GetClassMap(*baseClass);
+        if (baseClassMap == nullptr)
+            return false;
+
+        ECDbMapStrategy const& baseMapStrategy = baseClassMap->GetMapStrategy();
+        if (!baseMapStrategy.AppliesToSubclasses())
+            {
+            // ClassMappingRule: non-polymorphic MapStrategies used in base classes have no effect on child classes
+            return true;
+            }
+
+        DbTable const& baseTable = baseClassMap->GetPrimaryTable();
+        switch (baseMapStrategy.GetStrategy())
+            {
+                case ECDbMapStrategy::Strategy::SharedTable:
+                {
+                bool add = true;
+                for (ClassMap const* classMap : tphMaps)
+                    {
+                    if (&classMap->GetPrimaryTable() == &baseTable)
+                        {
+                        add = false;
+                        break;
+                        }
+                    }
+
+                if (add)
+                    tphMaps.push_back(baseClassMap);
+                break;
+                }
+
+                case ECDbMapStrategy::Strategy::OwnTable:
+                    tpcMaps.push_back(baseClassMap);
+                    break;
+
+                case ECDbMapStrategy::Strategy::NotMapped:
+                    nmhMaps.push_back(baseClassMap);
+                    break;
+
+                default:
+                    BeAssert(false && "Unhandled MapStrategy for regular ECClass");
+                    break;
+            }
+
+        baseClassMaps.push_back(baseClassMap);
+        }
+
+    return true;
+    }
+
+//---------------------------------------------------------------------------------------
+// @bsimethod                                 Krischan.Eberle                06/2016
+//+---------------+---------------+---------------+---------------+---------------+------
+IssueReporter const& ClassMappingInfo::Issues() const { return m_ecdbMap.Issues(); }
+
+//---------------------------------------------------------------------------------------
+// @bsimethod                                 Krischan.Eberle                02/2014
+//+---------------+---------------+---------------+---------------+---------------+------
+//static
+void ClassMappingInfo::LogClassNotMapped(NativeLogging::SEVERITY severity, ECClassCR ecClass, Utf8CP explanation)
+    {
+    Utf8CP classTypeStr = ecClass.GetRelationshipClassCP() != nullptr ? "ECRelationshipClass" : "ECClass";
+    LOG.messagev(severity, "Skipped %s '%s' during mapping: %s", classTypeStr, ecClass.GetFullName(), explanation);
+    }
+
+//****************************************************************************************************
+//RelationshipClassMapInfo
+//****************************************************************************************************
+
+/*---------------------------------------------------------------------------------**//**
+* @bsimethod                                 Ramanujam.Raman                07/2012
++---------------+---------------+---------------+---------------+---------------+------*/
+BentleyStatus RelationshipMappingInfo::_InitializeFromSchema()
+    {
+    if (SUCCESS != ClassMappingInfo::_InitializeFromSchema())
+        return ERROR;
+
+    ECRelationshipClass const* relClass = m_ecClass.GetRelationshipClassCP();
+    BeAssert(relClass != nullptr);
+
+    //TODO: This might be enforced by ECObjects eventually
+    if (m_ecClass.HasBaseClasses())
+        {
+        if (m_ecClass.GetBaseClasses().size() > 1)
+            {
+            Issues().Report(ECDbIssueSeverity::Error, "Failed to map ECRelationshipClass %s. It has more than one base class which is not supported for ECRelationshipClasses.",
+                            m_ecClass.GetFullName());
+            return ERROR;
+            }
+
+        if (HasKeyProperties(relClass->GetSource()) || HasKeyProperties(relClass->GetTarget()))
+            {
+            Issues().Report(ECDbIssueSeverity::Error, "Failed to map ECRelationshipClass %s. It has a base class, and at least one of its constraint classes defines a Key property. This is only allowed for ECRelationshipClasses which don't have any base classes.",
+                            m_ecClass.GetFullName());
+            return ERROR;
+            }
+        }
+
+    ECDbForeignKeyRelationshipMap foreignKeyRelMap;
+    const bool hasForeignKeyRelMap = ECDbMapCustomAttributeHelper::TryGetForeignKeyRelationshipMap(foreignKeyRelMap, *relClass);
+    ECDbLinkTableRelationshipMap linkTableRelationMap;
+    const bool hasLinkTableRelMap = ECDbMapCustomAttributeHelper::TryGetLinkTableRelationshipMap(linkTableRelationMap, *relClass);
+
+    if (hasForeignKeyRelMap && hasLinkTableRelMap)
+        {
+        Issues().Report(ECDbIssueSeverity::Error, "Failed to map ECRelationshipClass %s. It has a base class and therefore must not define Key properties on its constraints.",
+                        m_ecClass.GetFullName());
+        return ERROR;
+        }
+
+    if (relClass->HasBaseClasses() && (hasForeignKeyRelMap || hasLinkTableRelMap))
+        {
+        Issues().Report(ECDbIssueSeverity::Error, "Failed to map ECRelationshipClass %s. It has a base class and therefore must neither have the ForeignKeyRelationshipMap nor the LinkTableRelationshipMap custom attribute. Only the root relationship class of a hierarchy can have these custom attributes.",
+                        m_ecClass.GetFullName());
+        return ERROR;
+        }
+
+    if (hasForeignKeyRelMap)
+        {
+        ECRelationshipEnd foreignKeyEnd = relClass->GetStrengthDirection() == ECRelatedInstanceDirection::Forward ? ECRelationshipEnd_Target : ECRelationshipEnd_Source;
+
+        RelationshipEndColumns* foreignKeyColumnsMapping = nullptr;
+        ECRelationshipConstraintCP foreignKeyConstraint = nullptr;
+        if (foreignKeyEnd == ECRelationshipEnd_Target)
+            {
+            foreignKeyConstraint = &relClass->GetTarget();
+            foreignKeyColumnsMapping = &m_targetColumnsMapping;
+            m_sourceColumnsMappingIsNull = true;
+            m_targetColumnsMappingIsNull = false;
+            m_customMapType = RelationshipMappingInfo::CustomMapType::ForeignKeyOnTarget;
+            }
+        else
+            {
+            foreignKeyConstraint = &relClass->GetSource();
+            foreignKeyColumnsMapping = &m_sourceColumnsMapping;
+            m_sourceColumnsMappingIsNull = false;
+            m_targetColumnsMappingIsNull = true;
+            m_customMapType = RelationshipMappingInfo::CustomMapType::ForeignKeyOnSource;
+            }
+
+        Utf8String foreignKeyColName;
+        Utf8String foreignKeyClassIdColName;
+        if (ECObjectsStatus::Success != foreignKeyRelMap.TryGetForeignKeyColumn(foreignKeyColName))
+            return ERROR;
+
+        if (!foreignKeyColName.empty())
+            {
+            for (ECRelationshipConstraintClassCP constraintClass : foreignKeyConstraint->GetConstraintClasses())
+                {
+                if (!constraintClass->GetKeys().empty())
+                    {
+                    Issues().Report(ECDbIssueSeverity::Error, "Failed to map ECRelationshipClass %s. The ForeignKeyRelationshipMap custom attribute must not have a value for ForeignKeyColumn as there are Key properties defined in the ECRelationshipConstraint on the foreign key end.",
+                                    m_ecClass.GetFullName());
+                    return ERROR;
+                    }
+                }
+            }
+
+        *foreignKeyColumnsMapping = RelationshipEndColumns(foreignKeyColName.c_str());
+
+        Utf8String onDeleteActionStr;
+        if (ECObjectsStatus::Success != foreignKeyRelMap.TryGetOnDeleteAction(onDeleteActionStr))
+            return ERROR;
+
+        Utf8String onUpdateActionStr;
+        if (ECObjectsStatus::Success != foreignKeyRelMap.TryGetOnUpdateAction(onUpdateActionStr))
+            return ERROR;
+
+        const ForeignKeyDbConstraint::ActionType onDeleteAction = ForeignKeyDbConstraint::ToActionType(onDeleteActionStr.c_str());
+        if (onDeleteAction == ForeignKeyDbConstraint::ActionType::Cascade && relClass->GetStrength() != StrengthType::Embedding)
+            {
+            Issues().Report(ECDbIssueSeverity::Error, "Failed to map ECRelationshipClass %s. The ForeignKeyRelationshipMap custom attribute can only define 'Cascade' as OnDeleteAction if the relationship strength is 'Embedding'.",
+                            m_ecClass.GetFullName());
+            return ERROR;
+            }
+
+        m_onDeleteAction = onDeleteAction;
+        m_onUpdateAction = ForeignKeyDbConstraint::ToActionType(onUpdateActionStr.c_str());
+
+        //default ForeignKeyRelationshipMap.CreateIndex is true in case CA or the CreateIndex prop is not set
+        m_createIndexOnForeignKey = true;
+        if (ECObjectsStatus::Success != foreignKeyRelMap.TryGetCreateIndex(m_createIndexOnForeignKey))
+            return ERROR;
+
+        return SUCCESS;
+        }
+
+    if (hasLinkTableRelMap)
+        {
+        if (ECObjectsStatus::Success != linkTableRelationMap.TryGetAllowDuplicateRelationships(m_allowDuplicateRelationships))
+            return ERROR;
+
+        Utf8String sourceIdColName;
+        if (ECObjectsStatus::Success != linkTableRelationMap.TryGetSourceECInstanceIdColumn(sourceIdColName))
+            return ERROR;
+
+        Utf8String sourceClassIdColName;
+        if (ECObjectsStatus::Success != linkTableRelationMap.TryGetSourceECClassIdColumn(sourceClassIdColName))
+            return ERROR;
+
+        Utf8String targetIdColName;
+        if (ECObjectsStatus::Success != linkTableRelationMap.TryGetTargetECInstanceIdColumn(targetIdColName))
+            return ERROR;
+
+        Utf8String targetClassIdColName;
+        if (ECObjectsStatus::Success != linkTableRelationMap.TryGetTargetECClassIdColumn(targetClassIdColName))
+            return ERROR;
+
+        m_sourceColumnsMappingIsNull = false;
+        m_sourceColumnsMapping = RelationshipEndColumns(sourceIdColName.c_str(), sourceClassIdColName.c_str());
+        m_targetColumnsMappingIsNull = false;
+        m_targetColumnsMapping = RelationshipEndColumns(targetIdColName.c_str(), targetClassIdColName.c_str());
+        m_customMapType = RelationshipMappingInfo::CustomMapType::LinkTable;
+        }
+
+    return SUCCESS;
+    }
+
+//---------------------------------------------------------------------------------
+// @bsimethod                                 Ramanujam.Raman                07 / 2012
+//+---------------+---------------+---------------+---------------+---------------+------
+MappingStatus RelationshipMappingInfo::_EvaluateMapStrategy()
+    {
+    DetermineCardinality();
+
+    ECRelationshipClassCP relClass = m_ecClass.GetRelationshipClassCP();
+    std::vector<ECClass const*> sourceClasses = m_ecdbMap.GetClassesFromRelationshipEnd(relClass->GetSource());
+    std::vector<ECClass const*> targetClasses = m_ecdbMap.GetClassesFromRelationshipEnd(relClass->GetTarget());
+    if (ContainsClassWithNotMappedStrategy(sourceClasses) || ContainsClassWithNotMappedStrategy(targetClasses))
+        {
+        LogClassNotMapped(NativeLogging::LOG_WARNING, m_ecClass, "The source or target constraint contains at least one ECClass which is not mapped. Therefore the ECRelationshipClass is not mapped either.");
+        m_resolvedStrategy.Assign(ECDbMapStrategy::Strategy::NotMapped, true);
+        return MappingStatus::Success;
+        }
+
+    BeAssert(m_ecdbMap.GetSchemaImportContext() != nullptr);
+    UserECDbMapStrategy* userStrategy = m_ecdbMap.GetSchemaImportContext()->GetUserStrategyP(m_ecClass);
+    if (userStrategy == nullptr)
+        {
+        BeAssert(false);
+        return MappingStatus::Error;
+        }
+
+    const bool hasBaseClasses = m_ecClass.HasBaseClasses();
+    ClassMap const* baseClassMap = nullptr;
+    ECDbMapStrategy const* baseStrategy = nullptr;
+    if (hasBaseClasses)
+        {
+        ECRelationshipClassCP baseClass = m_ecClass.GetBaseClasses()[0]->GetRelationshipClassCP();
+        BeAssert(baseClass != nullptr);
+        baseClassMap = m_ecdbMap.GetClassMap(*baseClass);
+        if (baseClassMap == nullptr)
+            return MappingStatus::BaseClassesNotMapped;
+
+        baseStrategy = &baseClassMap->GetMapStrategy();
+        if (!ValidateChildStrategy(*baseStrategy, *userStrategy))
+            return MappingStatus::Error;
+
+        if (userStrategy->GetStrategy() == UserECDbMapStrategy::Strategy::NotMapped)
+            {
+            m_resolvedStrategy.Assign(*userStrategy);
+            return MappingStatus::Success;
+            }
+
+        if (baseStrategy->GetStrategy() == ECDbMapStrategy::Strategy::NotMapped)
+            {
+            m_resolvedStrategy.Assign(ECDbMapStrategy::Strategy::NotMapped, true);
+            return MappingStatus::Success;
+            }
+
+        m_baseClassMap = baseClassMap;
+        if (baseClassMap->GetType() == ClassMap::Type::RelationshipEndTable)
+            {
+            if (SUCCESS != EvaluateForeignKeyStrategy(*userStrategy, baseClassMap))
+                return MappingStatus::Error;
+            }
+        else
+            {
+            BeAssert(baseClassMap->GetType() == ClassMap::Type::RelationshipLinkTable);
+            if (SUCCESS != EvaluateLinkTableStrategy(*userStrategy, baseClassMap))
+                return MappingStatus::Error;
+            }
+
+        if (baseStrategy->GetStrategy() != m_resolvedStrategy.GetStrategy())
+            {
+            Issues().Report(ECDbIssueSeverity::Error, "Failed to map ECRelationshipClass %s. Its mapping type (%s) differs from the mapping type of its base relationship class %s (%s). The mapping type must not change within an ECRelationshipClass hierarchy.",
+                            m_ecClass.GetFullName(), ECDbMapStrategy::ToString(m_resolvedStrategy.GetStrategy()), baseClassMap->GetClass().GetFullName(), ECDbMapStrategy::ToString(baseClassMap->GetMapStrategy().GetStrategy()));
+            return MappingStatus::Error;
+            }
+
+        return MappingStatus::Success;
+        }
+
+    //no base class
+    if (userStrategy->GetStrategy() == UserECDbMapStrategy::Strategy::NotMapped)
+        return m_resolvedStrategy.Assign(*userStrategy) == SUCCESS ? MappingStatus::Success : MappingStatus::Error;
+
+    if (m_customMapType == CustomMapType::LinkTable || m_cardinality == Cardinality::ManyToMany || m_ecClass.GetPropertyCount() > 0)
+        return EvaluateLinkTableStrategy(*userStrategy, baseClassMap) == SUCCESS ? MappingStatus::Success : MappingStatus::Error;
+
+    return EvaluateForeignKeyStrategy(*userStrategy, baseClassMap) == SUCCESS ? MappingStatus::Success : MappingStatus::Error;
+    }
+
+
+//---------------------------------------------------------------------------------------
+// @bsimethod                                 Krischan.Eberle                05 / 2016
+//+---------------+---------------+---------------+---------------+---------------+------
+BentleyStatus RelationshipMappingInfo::EvaluateLinkTableStrategy(UserECDbMapStrategy const& userStrategy, ClassMap const* baseClassMap)
+    {
+    if (m_customMapType == CustomMapType::ForeignKeyOnSource || m_customMapType == CustomMapType::ForeignKeyOnTarget)
+        {
+        BeAssert(baseClassMap != nullptr && "Should not call this method if baseClassMap == nullptr");
+        if (baseClassMap != nullptr)
+            Issues().Report(ECDbIssueSeverity::Error, "Failed to map ECRelationshipClass %s. It has the ForeignKeyRelationshipMap custom attribute but its base class %s is mapped to a link table. The mapping type must not change in an ECRelationshipClass hierarchy.",
+                            m_ecClass.GetFullName(), baseClassMap->GetClass().GetFullName());
+
+        return ERROR;
+        }
+
+    ECRelationshipClassCP relClass = m_ecClass.GetRelationshipClassCP();
+    if (relClass->GetStrength() == StrengthType::Embedding)
+        {
+        Issues().Report(ECDbIssueSeverity::Error, "Failed to map ECRelationshipClass %s. The mapping rules imply a link table relationship, and link table relationships with strength 'Embedding' is not supported. See API docs for details on the mapping rules.",
+                        m_ecClass.GetFullName());
+        return ERROR;
+        }
+
+    if (m_customMapType == CustomMapType::ForeignKeyOnSource || m_customMapType == CustomMapType::ForeignKeyOnTarget)
+        {
+        Issues().Report(ECDbIssueSeverity::Error, "Failed to map ECRelationshipClass %s. The mapping rules imply a link table relationship. Therefore it must not have a ForeignKeyRelationshipMap custom attribute. See API docs for details on the mapping rules.",
+                        m_ecClass.GetFullName());
+        return ERROR;
+        }
+
+    if (HasKeyProperties(relClass->GetSource()) || HasKeyProperties(relClass->GetTarget()))
+        {
+        Issues().Report(ECDbIssueSeverity::Error, "The ECRelationshipClass '%s' is mapped to a link table. One of its constraints has Key properties which is only supported for foreign key type relationships.",
+                        m_ecClass.GetFullName());
+        return ERROR;
+        }
+
+    if (baseClassMap == nullptr)
+        {
+        //Table retrieval is only needed for the root rel class. Subclasses will use the tables of its base class
+        //TODO: How should we handle this properly?
+        m_sourceTables = GetTablesFromRelationshipEnd(relClass->GetSource(), true);
+        m_targetTables = GetTablesFromRelationshipEnd(relClass->GetTarget(), true);
+
+        if (m_sourceTables.empty() || m_targetTables.empty())
+            {
+            LogClassNotMapped(NativeLogging::LOG_WARNING, m_ecClass, "Source or target constraint classes are abstract without subclasses.");
+            m_resolvedStrategy.Assign(ECDbMapStrategy::Strategy::NotMapped, true);
+            return SUCCESS;
+            }
+
+        const size_t sourceTableCount = m_sourceTables.size();
+        const size_t targetTableCount = m_targetTables.size();
+        if (sourceTableCount > 1 || targetTableCount > 1)
+            {
+            Utf8CP constraintStr = nullptr;
+            if (sourceTableCount > 1 && targetTableCount > 1)
+                constraintStr = "source and target constraints are";
+            else if (sourceTableCount > 1)
+                constraintStr = "source constraint is";
+            else
+                constraintStr = "target constraint is";
+
+            Issues().Report(ECDbIssueSeverity::Error, "Failed to map ECRelationshipClass '%s'. It is mapped to a link table, but the %s mapped to more than one table, which is not supported for link tables.",
+                            m_ecClass.GetFullName(), constraintStr);
+
+            return ERROR;
+            }
+        }
+    else
+        {
+        BeAssert(!m_allowDuplicateRelationships && "m_allowDuplicateRelationships is expected to only be set in root class");
+        m_allowDuplicateRelationships = DetermineAllowDuplicateRelationshipsFlagFromRoot(*baseClassMap->GetClass().GetRelationshipClassCP());
+
+        if (baseClassMap->GetMapStrategy().GetStrategy() == ECDbMapStrategy::Strategy::SharedTable)
+            return EvaluateSharedTableMapStrategy(*baseClassMap, userStrategy);
+
+        if (baseClassMap->GetMapStrategy().GetStrategy() == ECDbMapStrategy::Strategy::ExistingTable)
+            {
+            Issues().Report(ECDbIssueSeverity::Error, "Failed to map ECRelationshipClass %s. Its base class %s has the MapStrategy 'ExistingTable' which is not supported in an ECRelationshipClass hierarchy.",
+                            m_ecClass.GetFullName(), baseClassMap->GetClass().GetFullName());
+            return ERROR;
+            }
+        }
+
+    if (!userStrategy.IsUnset())
+        return m_resolvedStrategy.Assign(userStrategy);
+
+    if (m_ecClass.GetClassModifier() == ECClassModifier::Abstract)
+        return m_resolvedStrategy.Assign(ECDbMapStrategy::Strategy::SharedTable, true);
+
+    //sealed rel classes without base class get own table
+    return m_resolvedStrategy.Assign(ECDbMapStrategy::Strategy::OwnTable, false);
+    }
+
+
+//---------------------------------------------------------------------------------------
+// @bsimethod                                 Krischan.Eberle                05 / 2016
+//+---------------+---------------+---------------+---------------+---------------+------
+BentleyStatus RelationshipMappingInfo::EvaluateForeignKeyStrategy(UserECDbMapStrategy const& userStrategy, ClassMap const* baseClassMap)
+    {
+    if (m_customMapType == CustomMapType::LinkTable)
+        {
+        BeAssert(baseClassMap != nullptr && "Should not call this method if baseClassMap == nullptr");
+        if (baseClassMap != nullptr)
+            Issues().Report(ECDbIssueSeverity::Error, "Failed to map ECRelationshipClass %s. It has the LinkTableRelationshipMap custom attribute but its base class %s has the ForeignKey type mapping. The mapping type must not change in an ECRelationshipClass hierarchy.", 
+                        m_ecClass.GetFullName(), baseClassMap->GetClass().GetFullName());
+
+        return ERROR;
+        }
+
+    if (!userStrategy.IsUnset() && userStrategy.GetStrategy() != UserECDbMapStrategy::Strategy::NotMapped)
+        {
+        Issues().Report(ECDbIssueSeverity::Error, "Failed to map ECRelationshipClass %s. It implies the ForeignKey type mapping, but also has the ClassMap custom attribute. ForeignKey type mappings can only have the ClassMap custom attribute when the MapStrategy is set to 'NotMapped'.",
+                        m_ecClass.GetFullName());
+        return ERROR;
+        }
+
+    ECRelationshipClassCP relClass = m_ecClass.GetRelationshipClassCP();
+    const StrengthType strength = relClass->GetStrength();
+    const ECRelatedInstanceDirection strengthDirection = relClass->GetStrengthDirection();
+
+    ECDbMapStrategy::Strategy resolvedStrategy = ECDbMapStrategy::Strategy::NotMapped;
+    switch (m_cardinality)
+        {
+            case Cardinality::OneToOne:
+            {
+            if (m_customMapType == CustomMapType::ForeignKeyOnSource)
+                {
+                BeAssert(strengthDirection == ECRelatedInstanceDirection::Backward);
+                resolvedStrategy = ECDbMapStrategy::Strategy::ForeignKeyRelationshipInSourceTable;
+                }
+            else if (m_customMapType == CustomMapType::ForeignKeyOnTarget)
+                {
+                BeAssert(strengthDirection == ECRelatedInstanceDirection::Forward);
+                resolvedStrategy = ECDbMapStrategy::Strategy::ForeignKeyRelationshipInTargetTable;
+                }
+            else
+                {
+                BeAssert(m_customMapType == CustomMapType::None);
+                if (strengthDirection == ECRelatedInstanceDirection::Backward)
+                    resolvedStrategy = ECDbMapStrategy::Strategy::ForeignKeyRelationshipInSourceTable;
+                else
+                    resolvedStrategy = ECDbMapStrategy::Strategy::ForeignKeyRelationshipInTargetTable;
+                }
+
+            break;
+            }
+
+            case Cardinality::OneToMany:
+            {
+            if (strength == StrengthType::Embedding && strengthDirection == ECRelatedInstanceDirection::Backward)
+                {
+                Issues().Report(ECDbIssueSeverity::Error, "Failed to map ECRelationshipClass %s. For strength 'Embedding', the cardinality '%s:%s' requires the strength direction to be 'Forward'.",
+                                m_ecClass.GetFullName(), relClass->GetSource().GetCardinality().ToString().c_str(), relClass->GetTarget().GetCardinality().ToString().c_str());
+                return ERROR;
+                }
+
+            resolvedStrategy = ECDbMapStrategy::Strategy::ForeignKeyRelationshipInTargetTable;
+            break;
+            }
+
+            case Cardinality::ManyToOne:
+            {
+            if (strength == StrengthType::Embedding && strengthDirection == ECRelatedInstanceDirection::Forward)
+                {
+                Issues().Report(ECDbIssueSeverity::Error, "Failed to map ECRelationshipClass %s. For strength 'Embedding', the cardinality '%s:%s' requires the strength direction to be 'Backward'.",
+                                m_ecClass.GetFullName(), relClass->GetSource().GetCardinality().ToString().c_str(), relClass->GetTarget().GetCardinality().ToString().c_str());
+                return ERROR;
+                }
+
+            resolvedStrategy = ECDbMapStrategy::Strategy::ForeignKeyRelationshipInSourceTable;
+            break;
+            }
+
+            default:
+                BeAssert(false && "ManyToMany case should have been handled already.");
+                return ERROR;
+        }
+
+    BeAssert(resolvedStrategy == ECDbMapStrategy::Strategy::ForeignKeyRelationshipInSourceTable || resolvedStrategy == ECDbMapStrategy::Strategy::ForeignKeyRelationshipInTargetTable);
+
+    //evaluate end tables
+    const bool foreignKeyEndIsSource = resolvedStrategy == ECDbMapStrategy::Strategy::ForeignKeyRelationshipInSourceTable;
+
+    //check that the referenced end tables (including joined tables) are 1 at most
+    std::set<DbTable const*> referencedTables = GetTablesFromRelationshipEnd(foreignKeyEndIsSource ? relClass->GetTarget() : relClass->GetSource(), false);
+    if (referencedTables.size() > 1)
+        {
+        Issues().Report(ECDbIssueSeverity::Error, "Failed to map ECRelationshipClass %s. Its foreign key end (%s) references more than one table (%s). See API docs for details on the mapping rules.",
+                        m_ecClass.GetFullName(), foreignKeyEndIsSource ? "Source" : "Target", foreignKeyEndIsSource ? "Target" : "Source");
+        return ERROR;
+        }
+
+    //For the foreign key end we want to include joined tables as we have to create FKs into them.
+    //For the referenced end we are just interested in the primary table and ignore joined tables.
+    const bool ignoreJoinedTableOnSource = !foreignKeyEndIsSource;
+    const bool ignoreJoinedTableOnTarget = foreignKeyEndIsSource;
+    m_sourceTables = GetTablesFromRelationshipEnd(relClass->GetSource(), ignoreJoinedTableOnSource);
+    m_targetTables = GetTablesFromRelationshipEnd(relClass->GetTarget(), ignoreJoinedTableOnTarget);
+    
+    if (m_sourceTables.empty() || m_targetTables.empty())
+        {
+        LogClassNotMapped(NativeLogging::LOG_WARNING, m_ecClass, "Source or target constraint classes are abstract without subclasses.");
+        m_resolvedStrategy.Assign(ECDbMapStrategy::Strategy::NotMapped, true);
+        return SUCCESS;
+        }
+
+    //For relationship class the strategy must apply to subclasses, too. Subclasses cannot change the strategy
+    return m_resolvedStrategy.Assign(resolvedStrategy, true);
+    }
+
+//---------------------------------------------------------------------------------------
+// @bsimethod                                 Krischan.Eberle                05/2016
+//+---------------+---------------+---------------+---------------+---------------+------
+bool RelationshipMappingInfo::ContainsClassWithNotMappedStrategy(std::vector<ECN::ECClassCP> const& classes) const
+    {
+    for (ECClassCP ecClass : classes)
+        {
+        ClassMap const* classMap = m_ecdbMap.GetClassMap(*ecClass);
+        BeAssert(classMap != nullptr);
+        if (classMap == nullptr || classMap->GetMapStrategy().IsNotMapped())
+            return true;
+        }
+
+    return false;
+    }
+
+//---------------------------------------------------------------------------------
+// @bsimethod                                 Krischan.Eberle                01/2016
+//+---------------+---------------+---------------+---------------+---------------+------
+RelationshipEndColumns const& RelationshipMappingInfo::GetColumnsMapping(ECRelationshipEnd end) const
+    {
+    if (end == ECRelationshipEnd_Source)
+        {
+        BeAssert(m_customMapType != CustomMapType::ForeignKeyOnTarget && m_resolvedStrategy.GetStrategy() != ECDbMapStrategy::Strategy::ForeignKeyRelationshipInTargetTable);
+        return m_sourceColumnsMapping;
+        }
+
+    BeAssert(m_customMapType != CustomMapType::ForeignKeyOnSource && m_resolvedStrategy.GetStrategy() != ECDbMapStrategy::Strategy::ForeignKeyRelationshipInSourceTable);
+    return m_targetColumnsMapping;
+    }
+
+
+//---------------------------------------------------------------------------------
+// @bsimethod                                 Affan.Khan                06/2014
+//+---------------+---------------+---------------+---------------+---------------+------
+void RelationshipMappingInfo::DetermineCardinality()
+    {
+    ECRelationshipClassCP relClass = m_ecClass.GetRelationshipClassCP();
+    const bool sourceIsM = relClass->GetSource().GetCardinality().GetUpperLimit() > 1;
+    const bool targetIsM = relClass->GetTarget().GetCardinality().GetUpperLimit() > 1;
+    if (sourceIsM && targetIsM)
+        m_cardinality = Cardinality::ManyToMany;
+    else if (!sourceIsM && targetIsM)
+        m_cardinality = Cardinality::OneToMany;
+    else if (sourceIsM && !targetIsM)
+        m_cardinality = Cardinality::ManyToOne;
+    else
+        m_cardinality = Cardinality::OneToOne;
+    }
+
+//----------------------------------------------------------------------------------
+// @bsimethod                                 Krischan.Eberle                10/2015
+//+---------------+---------------+---------------+---------------+---------------+-
+//static
+bool RelationshipMappingInfo::HasKeyProperties(ECN::ECRelationshipConstraint const& constraint)
+    {
+    for (ECRelationshipConstraintClassCP constraintClass : constraint.GetConstraintClasses())
+        {
+        if (!constraintClass->GetKeys().empty())
+            return true;
+        }
+
+    return false;
+    }
+
+//----------------------------------------------------------------------------------
+// @bsimethod                                 Krischan.Eberle                10/2015
+//+---------------+---------------+---------------+---------------+---------------+-
+//static
+bool RelationshipMappingInfo::DetermineAllowDuplicateRelationshipsFlagFromRoot(ECRelationshipClassCR baseRelClass)
+    {
+    ECDbLinkTableRelationshipMap linkRelMap;
+    if (ECDbMapCustomAttributeHelper::TryGetLinkTableRelationshipMap(linkRelMap, baseRelClass))
+        {
+        bool allowDuplicateRels = false;
+        linkRelMap.TryGetAllowDuplicateRelationships(allowDuplicateRels);
+        if (allowDuplicateRels)
+            return true;
+        }
+
+    if (!baseRelClass.HasBaseClasses())
+        return false;
+
+    BeAssert(baseRelClass.GetBaseClasses()[0]->GetRelationshipClassCP() != nullptr);
+    return DetermineAllowDuplicateRelationshipsFlagFromRoot(*baseRelClass.GetBaseClasses()[0]->GetRelationshipClassCP());
+    }
+
+
+//---------------------------------------------------------------------------------------
+// @bsimethod                                Affan.Khan                      12/2015
+//+---------------+---------------+---------------+---------------+---------------+------
+std::set<DbTable const*> RelationshipMappingInfo::GetTablesFromRelationshipEnd(ECRelationshipConstraintCR relationshipEnd, bool ignoreJoinedTables) const
+    {
+    bool hasAnyClass = false;
+    std::set<ClassMap const*> classMaps = m_ecdbMap.GetClassMapsFromRelationshipEnd(relationshipEnd, &hasAnyClass);
+
+    if (hasAnyClass)
+        return std::set<DbTable const*>();
+
+    std::map<DbTable const*, std::set<DbTable const*>> joinedTables;
+    std::set<DbTable const*> tables;
+    for (ClassMap const* classMap : classMaps)
+        {
+        std::vector<DbTable*> const& classPersistInTables = classMap->GetTables();
+        if (classPersistInTables.size() == 1)
+            {
+            tables.insert(classPersistInTables.front());
+            continue;
+            }
+
+        for (DbTable const* table : classPersistInTables)
+            {
+            if (DbTable const* primaryTable = table->GetParentOfJoinedTable())
+                {
+                joinedTables[primaryTable].insert(table);
+                tables.insert(table);
+                }
+            }
+        }
+
+    for (auto const& pair : joinedTables)
+        {
+        DbTable const* primaryTable = pair.first;
+        std::set<DbTable const*> const& joinedTables = pair.second;
+
+        bool isPrimaryTableSelected = tables.find(primaryTable) != tables.end();
+        if (ignoreJoinedTables)
+            {
+            for (auto childTable : primaryTable->GetJoinedTables())
+                tables.erase(childTable);
+
+            tables.insert(primaryTable);
+            continue;
+            }
+
+        if (isPrimaryTableSelected)
+            {
+            for (DbTable const* joinedTable : joinedTables)
+                tables.erase(joinedTable);
+            }
+        }
+
+    if (!ignoreJoinedTables)
+        return tables;
+
+    std::map<PersistenceType, std::set<DbTable const*>> finalListOfTables;
+    for (DbTable const* table : tables)
+        {
+        finalListOfTables[table->GetPersistenceType()].insert(table);
+        }
+
+    return finalListOfTables[PersistenceType::Persisted];
+    }
+
+
+//***************** IndexMappingInfo ****************************************
+
+//---------------------------------------------------------------------------------
+// @bsimethod                                 Krischan.Eberle                02/2016
+//+---------------+---------------+---------------+---------------+---------------+------
+//static
+BentleyStatus IndexMappingInfo::CreateFromECClass(std::vector<IndexMappingInfoPtr>& indexInfos, ECDbCR ecdb, ECClassCR ecClass, ECDbClassMap const* customClassMap)
+    {
+    if (customClassMap != nullptr)
+        {
+        bvector<ECDbClassMap::DbIndex> indices;
+        if (ECObjectsStatus::Success != customClassMap->TryGetIndexes(indices))
+            return ERROR;
+
+        for (ECDbClassMap::DbIndex const& index : indices)
+            {
+            bool addPropsAreNotNullWhereExp = false;
+
+            Utf8CP whereClause = index.GetWhereClause();
+            if (!Utf8String::IsNullOrEmpty(whereClause))
+                {
+                if (BeStringUtilities::StricmpAscii(whereClause, "IndexedColumnsAreNotNull") == 0 ||
+                    BeStringUtilities::StricmpAscii(whereClause, "ECDB_NOTNULL") == 0) //legacy support
+                    addPropsAreNotNullWhereExp = true;
+                else
+                    {
+                    ecdb.GetECDbImplR().GetIssueReporter().Report(ECDbIssueSeverity::Error, "Failed to map ECClass %s. Invalid where clause in ClassMap::DbIndex: %s. Only 'IndexedColumnsAreNotNull' is supported by ECDb.", ecClass.GetFullName(), index.GetWhereClause());
+                    return ERROR;
+                    }
+                }
+
+            indexInfos.push_back(new IndexMappingInfo(index.GetName(), index.IsUnique(), index.GetProperties(), addPropsAreNotNullWhereExp));
+            }
+        }
+
+    return CreateFromIdSpecificationCAs(indexInfos, ecdb, ecClass);
+    }
+
+//---------------------------------------------------------------------------------
+// @bsimethod                                 Krischan.Eberle                02/2016
+//+---------------+---------------+---------------+---------------+---------------+------
+//static
+BentleyStatus IndexMappingInfo::CreateFromIdSpecificationCAs(std::vector<IndexMappingInfoPtr>& indexInfos, ECDbCR ecdb, ECN::ECClassCR ecClass)
+    {
+    std::vector<std::pair<Utf8CP, Utf8CP>> idSpecCAs;
+    idSpecCAs.push_back(std::make_pair("BusinessKeySpecification", "PropertyName"));
+    idSpecCAs.push_back(std::make_pair("GlobalIdSpecification", "PropertyName"));
+    idSpecCAs.push_back(std::make_pair("SyncIDSpecification", "Property"));
+
+    for (std::pair<Utf8CP, Utf8CP> const& idSpecCA : idSpecCAs)
+        {
+        Utf8CP caName = idSpecCA.first;
+        Utf8CP caPropName = idSpecCA.second;
+        IECInstancePtr ca = ecClass.GetCustomAttribute(caName);
+        if (ca == nullptr)
+            continue;
+
+        ECValue v;
+        if (ECObjectsStatus::Success != ca->GetValue(v, caPropName) || v.IsNull() || Utf8String::IsNullOrEmpty(v.GetUtf8CP()))
+            {
+            ecdb.GetECDbImplR().GetIssueReporter().Report(ECDbIssueSeverity::Error,
+                                                          "Failed to map ECClass %s. Its custom attribute %s is invalid. Could not retrieve value of property '%s' from the custom attribute.",
+                                                          ecClass.GetFullName(), caName, caPropName);
+            return ERROR;
+            }
+
+        Utf8CP idPropName = v.GetUtf8CP();
+        if (ecClass.GetPropertyP(idPropName) == nullptr)
+            {
+            ecdb.GetECDbImplR().GetIssueReporter().Report(ECDbIssueSeverity::Error,
+                                                          "Failed to map ECClass %s. Its custom attribute %s is invalid. The property '%s' specified in the custom attribute does not exist in the ECClass.",
+                                                          ecClass.GetFullName(), caName, idPropName);
+            return ERROR;
+            }
+
+        Utf8String indexName;
+        indexName.Sprintf("ix_%s_%s_%s_%s", ecClass.GetSchema().GetNamespacePrefix().c_str(), ecClass.GetName().c_str(),
+                          caName, idPropName);
+
+        std::vector<Utf8String> indexPropNameVector;
+        indexPropNameVector.push_back(idPropName);
+        indexInfos.push_back(new IndexMappingInfo(indexName.c_str(), false, indexPropNameVector, false));
+        }
+
+    return SUCCESS;
+BentleyStatus IndexMappingInfoCache::TryGetIndexInfos(std::vector<IndexMappingInfoPtr> const*& indexInfos, ClassMapCR classMap) const
+    {
+    //first look in class map info cache
+    auto classMapInfoCacheIt = m_schemaImportContext.GetClassMappingInfoCache().find(&classMap);
+    if (classMapInfoCacheIt != m_schemaImportContext.GetClassMappingInfoCache().end())
+        {
+        indexInfos = &classMapInfoCacheIt->second->GetIndexInfos();
+        return SUCCESS;
+        }
+
+    //now look in internal cache
+    auto indexInfoCacheIt = m_indexInfoCache.find(&classMap);
+    if (indexInfoCacheIt != m_indexInfoCache.end())
+        {
+        indexInfos = &indexInfoCacheIt->second;
+        return SUCCESS;
+        }
+
+    //not in internal cache, so read index info from ECClass (and cache it)
+    std::vector<IndexMappingInfoPtr>& newIndexInfos = m_indexInfoCache[&classMap];
+    ECClassCR ecClass = classMap.GetClass();
+    ECDbClassMap customClassMap;
+    const bool hasCustomClassMap = ECDbMapCustomAttributeHelper::TryGetClassMap(customClassMap, ecClass);
+    if (SUCCESS != IndexMappingInfo::CreateFromECClass(newIndexInfos, m_ecdb, ecClass, hasCustomClassMap ? &customClassMap : nullptr))
+        return ERROR;
+
+    indexInfos = &newIndexInfos;
+    return SUCCESS;
+    }
+
+END_BENTLEY_SQLITE_EC_NAMESPACE