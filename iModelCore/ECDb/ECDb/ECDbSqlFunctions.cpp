/*--------------------------------------------------------------------------------------+
|
|     $Source: ECDb/ECDbSqlFunctions.cpp $
|
|  $Copyright: (c) 2017 Bentley Systems, Incorporated. All rights reserved. $
|
+--------------------------------------------------------------------------------------*/
#include "ECDbPch.h"
#include <Bentley/Base64Utilities.h>

BEGIN_BENTLEY_SQLITE_EC_NAMESPACE

//---------------------------------------------------------------------------------------
// @bsimethod                                   Krischan.Eberle                   11/16
//+---------------+---------------+---------------+---------------+---------------+------
//static
BlobToBase64SqlFunction* BlobToBase64SqlFunction::s_singleton = nullptr;

//---------------------------------------------------------------------------------------
// @bsimethod                                   Krischan.Eberle                   11/16
//+---------------+---------------+---------------+---------------+---------------+------
//static
BlobToBase64SqlFunction& BlobToBase64SqlFunction::GetSingleton()
    {
    if (s_singleton == nullptr)
        s_singleton = new BlobToBase64SqlFunction();

    return *s_singleton;
    }

//---------------------------------------------------------------------------------------
// @bsimethod                                   Krischan.Eberle                   11/16
//+---------------+---------------+---------------+---------------+---------------+------
void BlobToBase64SqlFunction::_ComputeScalar(Context& ctx, int nArgs, DbValue* args)
    {
    DbValue const& blobArg = args[0];
    if (blobArg.IsNull())
        {
        ctx.SetResultNull();
        return;
        }

    Byte const* blob = static_cast<Byte const*> (blobArg.GetValueBlob());
    const int byteCount = blobArg.GetValueBytes();
    BeAssert(byteCount >= 0);
    Utf8String str;
    Base64Utilities::Encode(str, blob, (size_t) byteCount);
    ctx.SetResultText(str.c_str(), (int) str.length(), Context::CopyData::Yes);
    }

//---------------------------------------------------------------------------------------
// @bsimethod                                   Krischan.Eberle                   11/16
//+---------------+---------------+---------------+---------------+---------------+------
//static
Base64ToBlobSqlFunction* Base64ToBlobSqlFunction::s_singleton = nullptr;

//---------------------------------------------------------------------------------------
// @bsimethod                                   Krischan.Eberle                   11/16
//+---------------+---------------+---------------+---------------+---------------+------
//static
Base64ToBlobSqlFunction& Base64ToBlobSqlFunction::GetSingleton()
    {
    if (s_singleton == nullptr)
        s_singleton = new Base64ToBlobSqlFunction();

    return *s_singleton;
    }

//---------------------------------------------------------------------------------------
// @bsimethod                                   Krischan.Eberle                   11/16
//+---------------+---------------+---------------+---------------+---------------+------
void Base64ToBlobSqlFunction::_ComputeScalar(Context& ctx, int nArgs, DbValue* args)
    {
    DbValue const& base64Arg = args[0];

    if (base64Arg.IsNull())
        {
        ctx.SetResultNull();
        return;
        }

    Utf8CP base64Str = base64Arg.GetValueText();
    if (!Base64Utilities::MatchesAlphabet(base64Str))
        {
        Utf8String error;
        error.Sprintf("Invalid argument for SQL function %s: '%s' is not a valid base64 string.", GetName(), base64Str);
        ctx.SetResultError(error.c_str());
        return;
        }

    int base64StrLen = base64Arg.GetValueBytes();
    if (base64StrLen < 0)
        base64StrLen = (int) strlen(base64Str);
    
    ByteStream blob;
    Base64Utilities::Decode(blob, base64Str, (size_t) base64StrLen);
    ctx.SetResultBlob(blob.data(), (int) blob.size(), DbFunction::Context::CopyData::Yes);
    }

//************************************************************************************
// ChangedValueFunction
//************************************************************************************

//---------------------------------------------------------------------------------------
// @bsimethod                                   Affan.Khan              11/17
//+---------------+---------------+---------------+---------------+---------------+------
std::map<Utf8CP, std::function<void(ChangedValueFunction::Context&, ECSqlStatement&)>, CompareIUtf8Ascii> ChangedValueFunction::s_setValueMap;

//---------------------------------------------------------------------------------------
// @bsimethod                                   Affan.Khan              11/17
//+---------------+---------------+---------------+---------------+---------------+------
ChangedValueFunction::ChangedValueFunction(ECDbCR ecdb) : ECDbSystemScalarFunction(ecdb, SQLFUNC_ChangedValue, 4, DbValueType::BlobVal)
    {
    if (s_setValueMap.empty())
        {
        s_setValueMap.insert(std::make_pair("null", [] (Context& ctx, ECSqlStatement& stmt) { ctx.SetResultNull(); }));
        s_setValueMap.insert(std::make_pair("integer", [] (Context& ctx, ECSqlStatement& stmt) { ctx.SetResultInt64(stmt.GetValueInt64(0)); }));
        s_setValueMap.insert(std::make_pair("real", [] (Context& ctx, ECSqlStatement& stmt) { ctx.SetResultDouble(stmt.GetValueDouble(0)); }));
        s_setValueMap.insert(std::make_pair("text", [] (Context& ctx, ECSqlStatement& stmt)
            {
            int len = (int) strlen(stmt.GetValueText(0));
            ctx.SetResultText(stmt.GetValueText(0), len, Context::CopyData::Yes);
            }));
        s_setValueMap.insert(std::make_pair("blob", [] (Context& ctx, ECSqlStatement& stmt)
            {
            int len;
            const void* blob = stmt.GetValueBlob(0, &len);
            ctx.SetResultBlob(blob, len, Context::CopyData::Yes);
            }));
        }
    }
//---------------------------------------------------------------------------------------
// @bsimethod                                   Affan.Khan              11/17
//+---------------+---------------+---------------+---------------+---------------+------
std::set<int> ChangedValueFunction::s_operationValidValues = 
    {
    Enum::ToInt(Operation::Inserted),
    Enum::ToInt(Operation::Deleted),
    Enum::ToInt(Operation::UpdatedOld),
    Enum::ToInt(Operation::UpdatedNew)
    };

//---------------------------------------------------------------------------------------
// @bsimethod                                   Affan.Khan              11/17
//WARNING: following should not be changd as it as part of public api
//+---------------+---------------+---------------+---------------+---------------+------
std::map<Utf8CP, int, CompareIUtf8Ascii> ChangedValueFunction::s_operationStrValues =
    {
        {"inserted",  Enum::ToInt(Operation::Inserted)},
        {"deleted",  Enum::ToInt(Operation::Deleted)},
        {"updated.new",  Enum::ToInt(Operation::UpdatedNew)},
        {"updated.old",  Enum::ToInt(Operation::UpdatedOld)},
        {"1",  Enum::ToInt(Operation::Inserted)},
        {"2",  Enum::ToInt(Operation::Deleted)},
        {"3",  Enum::ToInt(Operation::UpdatedNew)},
        {"4",  Enum::ToInt(Operation::UpdatedOld)},
    };
//---------------------------------------------------------------------------------------
// @bsimethod                                   Affan.Khan              11/17
//+---------------+---------------+---------------+---------------+---------------+------
void ChangedValueFunction::_ComputeScalar(Context& ctx, int nArgs, DbValue* args)
    {
    const int kInstanceId = 0;  // [Required]
    const int kAccessString = 1;    // [Required]
    const int kOperation = 2;       // [Required]
    const int kFallBackValue = 3;   // [Required]

    //Decode and verify parameters
    DbValue const& instanceChangeIdValue = args[0];
    if (instanceChangeIdValue.GetValueType() != DbValueType::IntegerVal)
        {
        ctx.SetResultError("Argument 1 of function " SQLFUNC_ChangedValue " is expected to be the InstanceChange ECInstanceId and must be of integer type and cannot be null");
        return;
        }

    const ECInstanceId instanceChangeId = instanceChangeIdValue.GetValueId<ECInstanceId>();

    DbValue const& accessStringValue = args[1];
    if (accessStringValue.GetValueType() != DbValueType::TextVal)
        {
        ctx.SetResultError("Argument 2 of function " SQLFUNC_ChangedValue " is expected to be the property access string and must be of text type and cannot be null");
        return;
        }

    Utf8CP accessString = accessStringValue.GetValueText();

    DbValue const& operationValue = args[2];
    if (operationValue.GetValueType() != DbValueType::IntegerVal && operationValue.GetValueType() != DbValueType::TextVal)
        {
        ctx.SetResultError("Argument 3 of function " SQLFUNC_ChangedValue " is expected to be the operation and must be of integer type and cannot be null");
        return;
        }

    Operation operation;
    if (operationValue.GetValueType() == DbValueType::IntegerVal)
        {
        int operationVal = operationValue.GetValueInt();
        if (s_operationValidValues.find(operationVal) == s_operationValidValues.end())
            {
            Utf8String msg;
            msg.Sprintf("Argument 3 of function " SQLFUNC_ChangedValue " has an invalid operation value (%d)", operationVal);
            ctx.SetResultError(msg.c_str());
            return;
            }

        operation = Enum::FromInt<Operation>(operationVal);
        }
    else
        {
        Utf8CP operationVal = operationValue.GetValueText();
        auto itor = s_operationStrValues.find(operationVal);
        if (itor == s_operationStrValues.end())
            {
            Utf8String msg;
            msg.Sprintf("Argument 3 of function " SQLFUNC_ChangedValue " has an invalid operation value (%s)", operationVal);
            ctx.SetResultError(msg.c_str());
            return;
            }

        operation = Enum::FromInt<Operation>(itor->second);
        }

    DbValue const& fallbackValue = args[3];
    Utf8CP ecsql = nullptr;
<<<<<<< HEAD
    if (stage == Stage::Old)
        ecsql = "SELECT RawOldValue, CAST(TYPEOF(RawOldValue) AS TEXT) FROM " ECDBCHANGE_CLASS_PropertyValueChange " WHERE InstanceChange.Id=? AND AccessString=?";
=======
    if (operation == Operation::Deleted || operation == Operation::UpdatedOld)
        ecsql = "SELECT RawOldValue, CAST(TYPEOF(RawOldValue) AS TEXT) FROM change.PropertyValue WHERE Instance.Id=? AND AccessString=?";
>>>>>>> 3f10b48b
    else
        ecsql = "SELECT RawNewValue, CAST(TYPEOF(RawNewValue) AS TEXT) FROM " ECDBCHANGE_CLASS_PropertyValueChange " WHERE InstanceChange.Id=? AND AccessString=?";

    CachedECSqlStatementPtr stmt = GetPreparedStatement(ecsql);
    if (stmt == nullptr)
        {
        ctx.SetResultError("Failed to prepare ECSQL statement in SQL function ChangedValue().");
        return;
        }

    stmt->BindId(1, instanceChangeId);
    stmt->BindText(2, accessString, IECSqlBinder::MakeCopy::No);

    if (stmt->Step() == BE_SQLITE_ROW)
        SetValue(ctx, *stmt);
    else
        ctx.SetResultValue(fallbackValue);
    }


//---------------------------------------------------------------------------------------
// @bsimethod                                   Affan.Khan              11/17
//+---------------+---------------+---------------+---------------+---------------+------
void ChangedValueFunction::SetValue(Context& ctx, ECSqlStatement& stmt)
    {
    if (stmt.IsValueNull(0))
        {
        ctx.SetResultNull();
        return;
        }

    Utf8CP typeOf = stmt.GetValueText(1);
    s_setValueMap[typeOf](ctx, stmt);
    }


<<<<<<< HEAD
=======
//************************************************************************************
// ECDbSystemScalarFunction
//************************************************************************************

//---------------------------------------------------------------------------------------
// @bsimethod                                   Affan.Khan              11/17
//+---------------+---------------+---------------+---------------+---------------+------
CachedECSqlStatementPtr ECDbSystemScalarFunction::GetPreparedStatement(Utf8CP ecsql) const
    {
    return m_stmtCache.GetPreparedStatement(m_ecdb, ecsql);
    }

//---------------------------------------------------------------------------------------
// @bsimethod                                   Affan.Khan              11/17
//+---------------+---------------+---------------+---------------+---------------+------
ECDbSystemScalarFunction::ECDbSystemScalarFunction(ECDbCR ecdb, Utf8CP name, int nArgs, DbValueType returnType)
    : ScalarFunction(name, nArgs, returnType), m_ecdb(ecdb), m_stmtCache(10)
    {}
>>>>>>> 3f10b48b
END_BENTLEY_SQLITE_EC_NAMESPACE<|MERGE_RESOLUTION|>--- conflicted
+++ resolved
@@ -1,289 +1,281 @@
-/*--------------------------------------------------------------------------------------+
-|
-|     $Source: ECDb/ECDbSqlFunctions.cpp $
-|
-|  $Copyright: (c) 2017 Bentley Systems, Incorporated. All rights reserved. $
-|
-+--------------------------------------------------------------------------------------*/
-#include "ECDbPch.h"
-#include <Bentley/Base64Utilities.h>
-
-BEGIN_BENTLEY_SQLITE_EC_NAMESPACE
-
-//---------------------------------------------------------------------------------------
-// @bsimethod                                   Krischan.Eberle                   11/16
-//+---------------+---------------+---------------+---------------+---------------+------
-//static
-BlobToBase64SqlFunction* BlobToBase64SqlFunction::s_singleton = nullptr;
-
-//---------------------------------------------------------------------------------------
-// @bsimethod                                   Krischan.Eberle                   11/16
-//+---------------+---------------+---------------+---------------+---------------+------
-//static
-BlobToBase64SqlFunction& BlobToBase64SqlFunction::GetSingleton()
-    {
-    if (s_singleton == nullptr)
-        s_singleton = new BlobToBase64SqlFunction();
-
-    return *s_singleton;
-    }
-
-//---------------------------------------------------------------------------------------
-// @bsimethod                                   Krischan.Eberle                   11/16
-//+---------------+---------------+---------------+---------------+---------------+------
-void BlobToBase64SqlFunction::_ComputeScalar(Context& ctx, int nArgs, DbValue* args)
-    {
-    DbValue const& blobArg = args[0];
-    if (blobArg.IsNull())
-        {
-        ctx.SetResultNull();
-        return;
-        }
-
-    Byte const* blob = static_cast<Byte const*> (blobArg.GetValueBlob());
-    const int byteCount = blobArg.GetValueBytes();
-    BeAssert(byteCount >= 0);
-    Utf8String str;
-    Base64Utilities::Encode(str, blob, (size_t) byteCount);
-    ctx.SetResultText(str.c_str(), (int) str.length(), Context::CopyData::Yes);
-    }
-
-//---------------------------------------------------------------------------------------
-// @bsimethod                                   Krischan.Eberle                   11/16
-//+---------------+---------------+---------------+---------------+---------------+------
-//static
-Base64ToBlobSqlFunction* Base64ToBlobSqlFunction::s_singleton = nullptr;
-
-//---------------------------------------------------------------------------------------
-// @bsimethod                                   Krischan.Eberle                   11/16
-//+---------------+---------------+---------------+---------------+---------------+------
-//static
-Base64ToBlobSqlFunction& Base64ToBlobSqlFunction::GetSingleton()
-    {
-    if (s_singleton == nullptr)
-        s_singleton = new Base64ToBlobSqlFunction();
-
-    return *s_singleton;
-    }
-
-//---------------------------------------------------------------------------------------
-// @bsimethod                                   Krischan.Eberle                   11/16
-//+---------------+---------------+---------------+---------------+---------------+------
-void Base64ToBlobSqlFunction::_ComputeScalar(Context& ctx, int nArgs, DbValue* args)
-    {
-    DbValue const& base64Arg = args[0];
-
-    if (base64Arg.IsNull())
-        {
-        ctx.SetResultNull();
-        return;
-        }
-
-    Utf8CP base64Str = base64Arg.GetValueText();
-    if (!Base64Utilities::MatchesAlphabet(base64Str))
-        {
-        Utf8String error;
-        error.Sprintf("Invalid argument for SQL function %s: '%s' is not a valid base64 string.", GetName(), base64Str);
-        ctx.SetResultError(error.c_str());
-        return;
-        }
-
-    int base64StrLen = base64Arg.GetValueBytes();
-    if (base64StrLen < 0)
-        base64StrLen = (int) strlen(base64Str);
-    
-    ByteStream blob;
-    Base64Utilities::Decode(blob, base64Str, (size_t) base64StrLen);
-    ctx.SetResultBlob(blob.data(), (int) blob.size(), DbFunction::Context::CopyData::Yes);
-    }
-
-//************************************************************************************
-// ChangedValueFunction
-//************************************************************************************
-
-//---------------------------------------------------------------------------------------
-// @bsimethod                                   Affan.Khan              11/17
-//+---------------+---------------+---------------+---------------+---------------+------
-std::map<Utf8CP, std::function<void(ChangedValueFunction::Context&, ECSqlStatement&)>, CompareIUtf8Ascii> ChangedValueFunction::s_setValueMap;
-
-//---------------------------------------------------------------------------------------
-// @bsimethod                                   Affan.Khan              11/17
-//+---------------+---------------+---------------+---------------+---------------+------
-ChangedValueFunction::ChangedValueFunction(ECDbCR ecdb) : ECDbSystemScalarFunction(ecdb, SQLFUNC_ChangedValue, 4, DbValueType::BlobVal)
-    {
-    if (s_setValueMap.empty())
-        {
-        s_setValueMap.insert(std::make_pair("null", [] (Context& ctx, ECSqlStatement& stmt) { ctx.SetResultNull(); }));
-        s_setValueMap.insert(std::make_pair("integer", [] (Context& ctx, ECSqlStatement& stmt) { ctx.SetResultInt64(stmt.GetValueInt64(0)); }));
-        s_setValueMap.insert(std::make_pair("real", [] (Context& ctx, ECSqlStatement& stmt) { ctx.SetResultDouble(stmt.GetValueDouble(0)); }));
-        s_setValueMap.insert(std::make_pair("text", [] (Context& ctx, ECSqlStatement& stmt)
-            {
-            int len = (int) strlen(stmt.GetValueText(0));
-            ctx.SetResultText(stmt.GetValueText(0), len, Context::CopyData::Yes);
-            }));
-        s_setValueMap.insert(std::make_pair("blob", [] (Context& ctx, ECSqlStatement& stmt)
-            {
-            int len;
-            const void* blob = stmt.GetValueBlob(0, &len);
-            ctx.SetResultBlob(blob, len, Context::CopyData::Yes);
-            }));
-        }
-    }
-//---------------------------------------------------------------------------------------
-// @bsimethod                                   Affan.Khan              11/17
-//+---------------+---------------+---------------+---------------+---------------+------
-std::set<int> ChangedValueFunction::s_operationValidValues = 
-    {
-    Enum::ToInt(Operation::Inserted),
-    Enum::ToInt(Operation::Deleted),
-    Enum::ToInt(Operation::UpdatedOld),
-    Enum::ToInt(Operation::UpdatedNew)
-    };
-
-//---------------------------------------------------------------------------------------
-// @bsimethod                                   Affan.Khan              11/17
-//WARNING: following should not be changd as it as part of public api
-//+---------------+---------------+---------------+---------------+---------------+------
-std::map<Utf8CP, int, CompareIUtf8Ascii> ChangedValueFunction::s_operationStrValues =
-    {
-        {"inserted",  Enum::ToInt(Operation::Inserted)},
-        {"deleted",  Enum::ToInt(Operation::Deleted)},
-        {"updated.new",  Enum::ToInt(Operation::UpdatedNew)},
-        {"updated.old",  Enum::ToInt(Operation::UpdatedOld)},
-        {"1",  Enum::ToInt(Operation::Inserted)},
-        {"2",  Enum::ToInt(Operation::Deleted)},
-        {"3",  Enum::ToInt(Operation::UpdatedNew)},
-        {"4",  Enum::ToInt(Operation::UpdatedOld)},
-    };
-//---------------------------------------------------------------------------------------
-// @bsimethod                                   Affan.Khan              11/17
-//+---------------+---------------+---------------+---------------+---------------+------
-void ChangedValueFunction::_ComputeScalar(Context& ctx, int nArgs, DbValue* args)
-    {
-    const int kInstanceId = 0;  // [Required]
-    const int kAccessString = 1;    // [Required]
-    const int kOperation = 2;       // [Required]
-    const int kFallBackValue = 3;   // [Required]
-
-    //Decode and verify parameters
-    DbValue const& instanceChangeIdValue = args[0];
-    if (instanceChangeIdValue.GetValueType() != DbValueType::IntegerVal)
-        {
-        ctx.SetResultError("Argument 1 of function " SQLFUNC_ChangedValue " is expected to be the InstanceChange ECInstanceId and must be of integer type and cannot be null");
-        return;
-        }
-
-    const ECInstanceId instanceChangeId = instanceChangeIdValue.GetValueId<ECInstanceId>();
-
-    DbValue const& accessStringValue = args[1];
-    if (accessStringValue.GetValueType() != DbValueType::TextVal)
-        {
-        ctx.SetResultError("Argument 2 of function " SQLFUNC_ChangedValue " is expected to be the property access string and must be of text type and cannot be null");
-        return;
-        }
-
-    Utf8CP accessString = accessStringValue.GetValueText();
-
-    DbValue const& operationValue = args[2];
-    if (operationValue.GetValueType() != DbValueType::IntegerVal && operationValue.GetValueType() != DbValueType::TextVal)
-        {
-        ctx.SetResultError("Argument 3 of function " SQLFUNC_ChangedValue " is expected to be the operation and must be of integer type and cannot be null");
-        return;
-        }
-
-    Operation operation;
-    if (operationValue.GetValueType() == DbValueType::IntegerVal)
-        {
-        int operationVal = operationValue.GetValueInt();
-        if (s_operationValidValues.find(operationVal) == s_operationValidValues.end())
-            {
-            Utf8String msg;
-            msg.Sprintf("Argument 3 of function " SQLFUNC_ChangedValue " has an invalid operation value (%d)", operationVal);
-            ctx.SetResultError(msg.c_str());
-            return;
-            }
-
-        operation = Enum::FromInt<Operation>(operationVal);
-        }
-    else
-        {
-        Utf8CP operationVal = operationValue.GetValueText();
-        auto itor = s_operationStrValues.find(operationVal);
-        if (itor == s_operationStrValues.end())
-            {
-            Utf8String msg;
-            msg.Sprintf("Argument 3 of function " SQLFUNC_ChangedValue " has an invalid operation value (%s)", operationVal);
-            ctx.SetResultError(msg.c_str());
-            return;
-            }
-
-        operation = Enum::FromInt<Operation>(itor->second);
-        }
-
-    DbValue const& fallbackValue = args[3];
-    Utf8CP ecsql = nullptr;
-<<<<<<< HEAD
-    if (stage == Stage::Old)
-        ecsql = "SELECT RawOldValue, CAST(TYPEOF(RawOldValue) AS TEXT) FROM " ECDBCHANGE_CLASS_PropertyValueChange " WHERE InstanceChange.Id=? AND AccessString=?";
-=======
-    if (operation == Operation::Deleted || operation == Operation::UpdatedOld)
-        ecsql = "SELECT RawOldValue, CAST(TYPEOF(RawOldValue) AS TEXT) FROM change.PropertyValue WHERE Instance.Id=? AND AccessString=?";
->>>>>>> 3f10b48b
-    else
-        ecsql = "SELECT RawNewValue, CAST(TYPEOF(RawNewValue) AS TEXT) FROM " ECDBCHANGE_CLASS_PropertyValueChange " WHERE InstanceChange.Id=? AND AccessString=?";
-
-    CachedECSqlStatementPtr stmt = GetPreparedStatement(ecsql);
-    if (stmt == nullptr)
-        {
-        ctx.SetResultError("Failed to prepare ECSQL statement in SQL function ChangedValue().");
-        return;
-        }
-
-    stmt->BindId(1, instanceChangeId);
-    stmt->BindText(2, accessString, IECSqlBinder::MakeCopy::No);
-
-    if (stmt->Step() == BE_SQLITE_ROW)
-        SetValue(ctx, *stmt);
-    else
-        ctx.SetResultValue(fallbackValue);
-    }
-
-
-//---------------------------------------------------------------------------------------
-// @bsimethod                                   Affan.Khan              11/17
-//+---------------+---------------+---------------+---------------+---------------+------
-void ChangedValueFunction::SetValue(Context& ctx, ECSqlStatement& stmt)
-    {
-    if (stmt.IsValueNull(0))
-        {
-        ctx.SetResultNull();
-        return;
-        }
-
-    Utf8CP typeOf = stmt.GetValueText(1);
-    s_setValueMap[typeOf](ctx, stmt);
-    }
-
-
-<<<<<<< HEAD
-=======
-//************************************************************************************
-// ECDbSystemScalarFunction
-//************************************************************************************
-
-//---------------------------------------------------------------------------------------
-// @bsimethod                                   Affan.Khan              11/17
-//+---------------+---------------+---------------+---------------+---------------+------
-CachedECSqlStatementPtr ECDbSystemScalarFunction::GetPreparedStatement(Utf8CP ecsql) const
-    {
-    return m_stmtCache.GetPreparedStatement(m_ecdb, ecsql);
-    }
-
-//---------------------------------------------------------------------------------------
-// @bsimethod                                   Affan.Khan              11/17
-//+---------------+---------------+---------------+---------------+---------------+------
-ECDbSystemScalarFunction::ECDbSystemScalarFunction(ECDbCR ecdb, Utf8CP name, int nArgs, DbValueType returnType)
-    : ScalarFunction(name, nArgs, returnType), m_ecdb(ecdb), m_stmtCache(10)
-    {}
->>>>>>> 3f10b48b
+/*--------------------------------------------------------------------------------------+
+|
+|     $Source: ECDb/ECDbSqlFunctions.cpp $
+|
+|  $Copyright: (c) 2017 Bentley Systems, Incorporated. All rights reserved. $
+|
++--------------------------------------------------------------------------------------*/
+#include "ECDbPch.h"
+#include <Bentley/Base64Utilities.h>
+
+BEGIN_BENTLEY_SQLITE_EC_NAMESPACE
+
+//---------------------------------------------------------------------------------------
+// @bsimethod                                   Krischan.Eberle                   11/16
+//+---------------+---------------+---------------+---------------+---------------+------
+//static
+BlobToBase64SqlFunction* BlobToBase64SqlFunction::s_singleton = nullptr;
+
+//---------------------------------------------------------------------------------------
+// @bsimethod                                   Krischan.Eberle                   11/16
+//+---------------+---------------+---------------+---------------+---------------+------
+//static
+BlobToBase64SqlFunction& BlobToBase64SqlFunction::GetSingleton()
+    {
+    if (s_singleton == nullptr)
+        s_singleton = new BlobToBase64SqlFunction();
+
+    return *s_singleton;
+    }
+
+//---------------------------------------------------------------------------------------
+// @bsimethod                                   Krischan.Eberle                   11/16
+//+---------------+---------------+---------------+---------------+---------------+------
+void BlobToBase64SqlFunction::_ComputeScalar(Context& ctx, int nArgs, DbValue* args)
+    {
+    DbValue const& blobArg = args[0];
+    if (blobArg.IsNull())
+        {
+        ctx.SetResultNull();
+        return;
+        }
+
+    Byte const* blob = static_cast<Byte const*> (blobArg.GetValueBlob());
+    const int byteCount = blobArg.GetValueBytes();
+    BeAssert(byteCount >= 0);
+    Utf8String str;
+    Base64Utilities::Encode(str, blob, (size_t) byteCount);
+    ctx.SetResultText(str.c_str(), (int) str.length(), Context::CopyData::Yes);
+    }
+
+//---------------------------------------------------------------------------------------
+// @bsimethod                                   Krischan.Eberle                   11/16
+//+---------------+---------------+---------------+---------------+---------------+------
+//static
+Base64ToBlobSqlFunction* Base64ToBlobSqlFunction::s_singleton = nullptr;
+
+//---------------------------------------------------------------------------------------
+// @bsimethod                                   Krischan.Eberle                   11/16
+//+---------------+---------------+---------------+---------------+---------------+------
+//static
+Base64ToBlobSqlFunction& Base64ToBlobSqlFunction::GetSingleton()
+    {
+    if (s_singleton == nullptr)
+        s_singleton = new Base64ToBlobSqlFunction();
+
+    return *s_singleton;
+    }
+
+//---------------------------------------------------------------------------------------
+// @bsimethod                                   Krischan.Eberle                   11/16
+//+---------------+---------------+---------------+---------------+---------------+------
+void Base64ToBlobSqlFunction::_ComputeScalar(Context& ctx, int nArgs, DbValue* args)
+    {
+    DbValue const& base64Arg = args[0];
+
+    if (base64Arg.IsNull())
+        {
+        ctx.SetResultNull();
+        return;
+        }
+
+    Utf8CP base64Str = base64Arg.GetValueText();
+    if (!Base64Utilities::MatchesAlphabet(base64Str))
+        {
+        Utf8String error;
+        error.Sprintf("Invalid argument for SQL function %s: '%s' is not a valid base64 string.", GetName(), base64Str);
+        ctx.SetResultError(error.c_str());
+        return;
+        }
+
+    int base64StrLen = base64Arg.GetValueBytes();
+    if (base64StrLen < 0)
+        base64StrLen = (int) strlen(base64Str);
+    
+    ByteStream blob;
+    Base64Utilities::Decode(blob, base64Str, (size_t) base64StrLen);
+    ctx.SetResultBlob(blob.data(), (int) blob.size(), DbFunction::Context::CopyData::Yes);
+    }
+
+//************************************************************************************
+// ChangedValueFunction
+//************************************************************************************
+
+//---------------------------------------------------------------------------------------
+// @bsimethod                                   Affan.Khan              11/17
+//+---------------+---------------+---------------+---------------+---------------+------
+std::map<Utf8CP, std::function<void(ChangedValueFunction::Context&, ECSqlStatement&)>, CompareIUtf8Ascii> ChangedValueFunction::s_setValueMap;
+
+//---------------------------------------------------------------------------------------
+// @bsimethod                                   Affan.Khan              11/17
+//+---------------+---------------+---------------+---------------+---------------+------
+ChangedValueFunction::ChangedValueFunction(ECDbCR ecdb) : ECDbSystemScalarFunction(ecdb, SQLFUNC_ChangedValue, 4, DbValueType::BlobVal)
+    {
+    if (s_setValueMap.empty())
+        {
+        s_setValueMap.insert(std::make_pair("null", [] (Context& ctx, ECSqlStatement& stmt) { ctx.SetResultNull(); }));
+        s_setValueMap.insert(std::make_pair("integer", [] (Context& ctx, ECSqlStatement& stmt) { ctx.SetResultInt64(stmt.GetValueInt64(0)); }));
+        s_setValueMap.insert(std::make_pair("real", [] (Context& ctx, ECSqlStatement& stmt) { ctx.SetResultDouble(stmt.GetValueDouble(0)); }));
+        s_setValueMap.insert(std::make_pair("text", [] (Context& ctx, ECSqlStatement& stmt)
+            {
+            int len = (int) strlen(stmt.GetValueText(0));
+            ctx.SetResultText(stmt.GetValueText(0), len, Context::CopyData::Yes);
+            }));
+        s_setValueMap.insert(std::make_pair("blob", [] (Context& ctx, ECSqlStatement& stmt)
+            {
+            int len;
+            const void* blob = stmt.GetValueBlob(0, &len);
+            ctx.SetResultBlob(blob, len, Context::CopyData::Yes);
+            }));
+        }
+    }
+//---------------------------------------------------------------------------------------
+// @bsimethod                                   Affan.Khan              11/17
+//+---------------+---------------+---------------+---------------+---------------+------
+std::set<int> ChangedValueFunction::s_operationValidValues = 
+    {
+    Enum::ToInt(Operation::Inserted),
+    Enum::ToInt(Operation::Deleted),
+    Enum::ToInt(Operation::UpdatedOld),
+    Enum::ToInt(Operation::UpdatedNew)
+    };
+
+//---------------------------------------------------------------------------------------
+// @bsimethod                                   Affan.Khan              11/17
+//WARNING: following should not be changd as it as part of public api
+//+---------------+---------------+---------------+---------------+---------------+------
+std::map<Utf8CP, int, CompareIUtf8Ascii> ChangedValueFunction::s_operationStrValues =
+    {
+        {"inserted",  Enum::ToInt(Operation::Inserted)},
+        {"deleted",  Enum::ToInt(Operation::Deleted)},
+        {"updated.new",  Enum::ToInt(Operation::UpdatedNew)},
+        {"updated.old",  Enum::ToInt(Operation::UpdatedOld)},
+        {"1",  Enum::ToInt(Operation::Inserted)},
+        {"2",  Enum::ToInt(Operation::Deleted)},
+        {"3",  Enum::ToInt(Operation::UpdatedNew)},
+        {"4",  Enum::ToInt(Operation::UpdatedOld)},
+    };
+//---------------------------------------------------------------------------------------
+// @bsimethod                                   Affan.Khan              11/17
+//+---------------+---------------+---------------+---------------+---------------+------
+void ChangedValueFunction::_ComputeScalar(Context& ctx, int nArgs, DbValue* args)
+    {
+    const int kInstanceId = 0;  // [Required]
+    const int kAccessString = 1;    // [Required]
+    const int kOperation = 2;       // [Required]
+    const int kFallBackValue = 3;   // [Required]
+
+    //Decode and verify parameters
+    DbValue const& instanceChangeIdValue = args[0];
+    if (instanceChangeIdValue.GetValueType() != DbValueType::IntegerVal)
+        {
+        ctx.SetResultError("Argument 1 of function " SQLFUNC_ChangedValue " is expected to be the InstanceChange ECInstanceId and must be of integer type and cannot be null");
+        return;
+        }
+
+    const ECInstanceId instanceChangeId = instanceChangeIdValue.GetValueId<ECInstanceId>();
+
+    DbValue const& accessStringValue = args[1];
+    if (accessStringValue.GetValueType() != DbValueType::TextVal)
+        {
+        ctx.SetResultError("Argument 2 of function " SQLFUNC_ChangedValue " is expected to be the property access string and must be of text type and cannot be null");
+        return;
+        }
+
+    Utf8CP accessString = accessStringValue.GetValueText();
+
+    DbValue const& operationValue = args[2];
+    if (operationValue.GetValueType() != DbValueType::IntegerVal && operationValue.GetValueType() != DbValueType::TextVal)
+        {
+        ctx.SetResultError("Argument 3 of function " SQLFUNC_ChangedValue " is expected to be the operation and must be of integer type and cannot be null");
+        return;
+        }
+
+    Operation operation;
+    if (operationValue.GetValueType() == DbValueType::IntegerVal)
+        {
+        int operationVal = operationValue.GetValueInt();
+        if (s_operationValidValues.find(operationVal) == s_operationValidValues.end())
+            {
+            Utf8String msg;
+            msg.Sprintf("Argument 3 of function " SQLFUNC_ChangedValue " has an invalid operation value (%d)", operationVal);
+            ctx.SetResultError(msg.c_str());
+            return;
+            }
+
+        operation = Enum::FromInt<Operation>(operationVal);
+        }
+    else
+        {
+        Utf8CP operationVal = operationValue.GetValueText();
+        auto itor = s_operationStrValues.find(operationVal);
+        if (itor == s_operationStrValues.end())
+            {
+            Utf8String msg;
+            msg.Sprintf("Argument 3 of function " SQLFUNC_ChangedValue " has an invalid operation value (%s)", operationVal);
+            ctx.SetResultError(msg.c_str());
+            return;
+            }
+
+        operation = Enum::FromInt<Operation>(itor->second);
+        }
+
+    DbValue const& fallbackValue = args[3];
+    Utf8CP ecsql = nullptr;
+    if (operation == Operation::Deleted || operation == Operation::UpdatedOld)
+        ecsql = "SELECT RawOldValue, CAST(TYPEOF(RawOldValue) AS TEXT) FROM " ECDBCHANGE_CLASS_PropertyValueChange " WHERE InstanceChange.Id=? AND AccessString=?";
+    else
+        ecsql = "SELECT RawNewValue, CAST(TYPEOF(RawNewValue) AS TEXT) FROM " ECDBCHANGE_CLASS_PropertyValueChange " WHERE InstanceChange.Id=? AND AccessString=?";
+
+    CachedECSqlStatementPtr stmt = GetPreparedStatement(ecsql);
+    if (stmt == nullptr)
+        {
+        ctx.SetResultError("Failed to prepare ECSQL statement in SQL function ChangedValue().");
+        return;
+        }
+
+    stmt->BindId(1, instanceChangeId);
+    stmt->BindText(2, accessString, IECSqlBinder::MakeCopy::No);
+
+    if (stmt->Step() == BE_SQLITE_ROW)
+        SetValue(ctx, *stmt);
+    else
+        ctx.SetResultValue(fallbackValue);
+    }
+
+
+//---------------------------------------------------------------------------------------
+// @bsimethod                                   Affan.Khan              11/17
+//+---------------+---------------+---------------+---------------+---------------+------
+void ChangedValueFunction::SetValue(Context& ctx, ECSqlStatement& stmt)
+    {
+    if (stmt.IsValueNull(0))
+        {
+        ctx.SetResultNull();
+        return;
+        }
+
+    Utf8CP typeOf = stmt.GetValueText(1);
+    s_setValueMap[typeOf](ctx, stmt);
+    }
+
+
+//************************************************************************************
+// ECDbSystemScalarFunction
+//************************************************************************************
+
+//---------------------------------------------------------------------------------------
+// @bsimethod                                   Affan.Khan              11/17
+//+---------------+---------------+---------------+---------------+---------------+------
+CachedECSqlStatementPtr ECDbSystemScalarFunction::GetPreparedStatement(Utf8CP ecsql) const
+    {
+    return m_stmtCache.GetPreparedStatement(m_ecdb, ecsql);
+    }
+
+//---------------------------------------------------------------------------------------
+// @bsimethod                                   Affan.Khan              11/17
+//+---------------+---------------+---------------+---------------+---------------+------
+ECDbSystemScalarFunction::ECDbSystemScalarFunction(ECDbCR ecdb, Utf8CP name, int nArgs, DbValueType returnType)
+    : ScalarFunction(name, nArgs, returnType), m_ecdb(ecdb), m_stmtCache(10)
+    {}
 END_BENTLEY_SQLITE_EC_NAMESPACE