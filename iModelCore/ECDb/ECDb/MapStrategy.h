/*--------------------------------------------------------------------------------------+
|
|     $Source: ECDb/MapStrategy.h $
|
|  $Copyright: (c) 2016 Bentley Systems, Incorporated. All rights reserved. $
|
+--------------------------------------------------------------------------------------*/
#pragma once
//_BENTLEY_INTERNAL_ONLY_
#include "ECDbInternalTypes.h"

BEGIN_BENTLEY_SQLITE_EC_NAMESPACE

//======================================================================================
// @bsienum                                Krischan.Eberle                08/2016
//+===============+===============+===============+===============+===============+=====
enum class MapStrategy
    {
    NotMapped = 0,
    OwnTable = 1,
    TablePerHierarchy = 2,
    ExistingTable = 3,
    SharedTable = 4,
    ForeignKeyRelationshipInSourceTable = 5,
    ForeignKeyRelationshipInTargetTable = 6
    };

//======================================================================================
// @bsiclass                                Krischan.Eberle                08/2016
//+===============+===============+===============+===============+===============+=====
enum class JoinedTableInfo
    {
    None = 0,
    JoinedTable = 1,
    ParentOfJoinedTable = 2
    };

struct MapStrategyExtendedInfo;

//======================================================================================
// @bsiclass                                Krischan.Eberle                08/2016
//+===============+===============+===============+===============+===============+=====
struct TablePerHierarchyInfo
    {
    private:
        bool m_isValid;
        bool m_useSharedColumns;
        int m_sharedColumnCount;
        Utf8String m_overflowColumnName;
        JoinedTableInfo m_joinedTableInfo;

        BentleyStatus DetermineSharedColumnsInfo(ECN::ShareColumns const&, MapStrategyExtendedInfo const* baseMapStrategy, ECN::ShareColumns const* baseClassShareColumnsCA, ECN::ECClassCR, IssueReporter const&);
        BentleyStatus DetermineJoinedTableInfo(bool hasJoinedTablePerDirectSubclassOption, MapStrategyExtendedInfo const* baseMapStrategy, ECN::ECClassCR, IssueReporter const&);

    public:
        TablePerHierarchyInfo() : TablePerHierarchyInfo(false) {}
        explicit TablePerHierarchyInfo(bool isValid) : m_isValid(isValid), m_useSharedColumns(false), m_sharedColumnCount(-1), m_joinedTableInfo(JoinedTableInfo::None) {}
<<<<<<< HEAD
        TablePerHierarchyInfo(bool isSharedColumns, int sharedColumnCount, Utf8CP overflowColumnName, JoinedTableInfo joinedTableInfo)
            : m_isValid(true), m_useSharedColumns(isSharedColumns), m_sharedColumnCount(sharedColumnCount), m_overflowColumnName(overflowColumnName), m_joinedTableInfo(joinedTableInfo)
=======
        TablePerHierarchyInfo(bool isSharedColumns, int sharedColumnCount, Utf8CP overflowColName, JoinedTableInfo joinedTableInfo)
            : m_isValid(true), m_useSharedColumns(isSharedColumns), m_sharedColumnCount(sharedColumnCount), m_overflowColumnName(overflowColName), m_joinedTableInfo(joinedTableInfo)
>>>>>>> 74fb4400
            {}

        BentleyStatus Initialize(ECN::ShareColumns const&, MapStrategyExtendedInfo const* baseMapStrategy, ECN::ShareColumns const* baseClassShareColumnsCA, bool hasJoinedTablePerDirectSubclassOption, ECN::ECClassCR, IssueReporter const&);

        //!@return true if the respective MapStrategy is TablePerHierarchy. false if MapStrategy is not TablePerHierarchy
        bool IsValid() const { return m_isValid; }
        bool UseSharedColumns() const { return m_useSharedColumns; }
        int GetSharedColumnCount() const { return m_sharedColumnCount; }
        Utf8StringCR GetOverflowColumnName() const { return m_overflowColumnName; }
        JoinedTableInfo GetJoinedTableInfo() const { return m_joinedTableInfo; }
    };


//======================================================================================
// @bsiclass                                Krischan.Eberle                08/2016
//+===============+===============+===============+===============+===============+=====
struct MapStrategyExtendedInfo
    {
public:
    static const MapStrategy DEFAULT = MapStrategy::OwnTable;

private:
    MapStrategy m_strategy;
    TablePerHierarchyInfo m_tphInfo;
    bool m_isValid;

public:
    MapStrategyExtendedInfo() : m_isValid(false) {}
    explicit MapStrategyExtendedInfo(MapStrategy strat) : m_strategy(strat), m_tphInfo(strat == MapStrategy::TablePerHierarchy), m_isValid(true) {}
    explicit MapStrategyExtendedInfo(TablePerHierarchyInfo const& tphInfo) : m_strategy(MapStrategy::TablePerHierarchy), m_tphInfo(tphInfo), m_isValid(true)
        {
        BeAssert(tphInfo.IsValid());
        }

    MapStrategy GetStrategy() const { return m_strategy; }
    bool IsTablePerHierarchy() const { return m_strategy == MapStrategy::TablePerHierarchy; }
    TablePerHierarchyInfo const& GetTphInfo() const { BeAssert(IsTablePerHierarchy() == m_tphInfo.IsValid()); return m_tphInfo; }

    bool IsValid() const { return m_isValid; }
    static bool IsForeignKeyMapping(MapStrategyExtendedInfo const& strat) { return strat.GetStrategy() == MapStrategy::ForeignKeyRelationshipInSourceTable || strat.GetStrategy() == MapStrategy::ForeignKeyRelationshipInTargetTable; }
    static Utf8CP ToString(MapStrategy);
    };


//======================================================================================
// @bsiclass                                 Krischan.Eberle               08/2016
//+===============+===============+===============+===============+===============+=====
struct ClassMappingCACache
    {
private:
    ECN::ECDbClassMap m_classMapCA;
    bool m_hasMapStrategy;
    MapStrategy m_mapStrategy;
    ECN::ShareColumns m_shareColumnsCA;
    bool m_hasJoinedTablePerDirectSubclassOption;
    ECN::DbIndexList m_dbIndexListCA;

    static BentleyStatus TryParse(MapStrategy&, Utf8CP str, ECN::ECClassCR);

public:
    ClassMappingCACache() : m_hasMapStrategy(false), m_mapStrategy(MapStrategy::NotMapped), m_hasJoinedTablePerDirectSubclassOption(false) {}
    BentleyStatus Initialize(ECN::ECClassCR);

    ~ClassMappingCACache() {}

    bool HasMapStrategy() const { return m_hasMapStrategy; }
    ECN::ECDbClassMap const& GetClassMap() const { return m_classMapCA; }
    MapStrategy GetStrategy() const { return m_mapStrategy; }
    ECN::ShareColumns const& GetShareColumnsCA() const { return m_shareColumnsCA; }
    bool HasJoinedTablePerDirectSubclassOption() const { return m_hasJoinedTablePerDirectSubclassOption; }
    ECN::DbIndexList const& GetDbIndexListCA() const { return m_dbIndexListCA; }
    };



END_BENTLEY_SQLITE_EC_NAMESPACE<|MERGE_RESOLUTION|>--- conflicted
+++ resolved
@@ -1,140 +1,135 @@
-/*--------------------------------------------------------------------------------------+
-|
-|     $Source: ECDb/MapStrategy.h $
-|
-|  $Copyright: (c) 2016 Bentley Systems, Incorporated. All rights reserved. $
-|
-+--------------------------------------------------------------------------------------*/
-#pragma once
-//_BENTLEY_INTERNAL_ONLY_
-#include "ECDbInternalTypes.h"
-
-BEGIN_BENTLEY_SQLITE_EC_NAMESPACE
-
-//======================================================================================
-// @bsienum                                Krischan.Eberle                08/2016
-//+===============+===============+===============+===============+===============+=====
-enum class MapStrategy
-    {
-    NotMapped = 0,
-    OwnTable = 1,
-    TablePerHierarchy = 2,
-    ExistingTable = 3,
-    SharedTable = 4,
-    ForeignKeyRelationshipInSourceTable = 5,
-    ForeignKeyRelationshipInTargetTable = 6
-    };
-
-//======================================================================================
-// @bsiclass                                Krischan.Eberle                08/2016
-//+===============+===============+===============+===============+===============+=====
-enum class JoinedTableInfo
-    {
-    None = 0,
-    JoinedTable = 1,
-    ParentOfJoinedTable = 2
-    };
-
-struct MapStrategyExtendedInfo;
-
-//======================================================================================
-// @bsiclass                                Krischan.Eberle                08/2016
-//+===============+===============+===============+===============+===============+=====
-struct TablePerHierarchyInfo
-    {
-    private:
-        bool m_isValid;
-        bool m_useSharedColumns;
-        int m_sharedColumnCount;
-        Utf8String m_overflowColumnName;
-        JoinedTableInfo m_joinedTableInfo;
-
-        BentleyStatus DetermineSharedColumnsInfo(ECN::ShareColumns const&, MapStrategyExtendedInfo const* baseMapStrategy, ECN::ShareColumns const* baseClassShareColumnsCA, ECN::ECClassCR, IssueReporter const&);
-        BentleyStatus DetermineJoinedTableInfo(bool hasJoinedTablePerDirectSubclassOption, MapStrategyExtendedInfo const* baseMapStrategy, ECN::ECClassCR, IssueReporter const&);
-
-    public:
-        TablePerHierarchyInfo() : TablePerHierarchyInfo(false) {}
-        explicit TablePerHierarchyInfo(bool isValid) : m_isValid(isValid), m_useSharedColumns(false), m_sharedColumnCount(-1), m_joinedTableInfo(JoinedTableInfo::None) {}
-<<<<<<< HEAD
-        TablePerHierarchyInfo(bool isSharedColumns, int sharedColumnCount, Utf8CP overflowColumnName, JoinedTableInfo joinedTableInfo)
-            : m_isValid(true), m_useSharedColumns(isSharedColumns), m_sharedColumnCount(sharedColumnCount), m_overflowColumnName(overflowColumnName), m_joinedTableInfo(joinedTableInfo)
-=======
-        TablePerHierarchyInfo(bool isSharedColumns, int sharedColumnCount, Utf8CP overflowColName, JoinedTableInfo joinedTableInfo)
-            : m_isValid(true), m_useSharedColumns(isSharedColumns), m_sharedColumnCount(sharedColumnCount), m_overflowColumnName(overflowColName), m_joinedTableInfo(joinedTableInfo)
->>>>>>> 74fb4400
-            {}
-
-        BentleyStatus Initialize(ECN::ShareColumns const&, MapStrategyExtendedInfo const* baseMapStrategy, ECN::ShareColumns const* baseClassShareColumnsCA, bool hasJoinedTablePerDirectSubclassOption, ECN::ECClassCR, IssueReporter const&);
-
-        //!@return true if the respective MapStrategy is TablePerHierarchy. false if MapStrategy is not TablePerHierarchy
-        bool IsValid() const { return m_isValid; }
-        bool UseSharedColumns() const { return m_useSharedColumns; }
-        int GetSharedColumnCount() const { return m_sharedColumnCount; }
-        Utf8StringCR GetOverflowColumnName() const { return m_overflowColumnName; }
-        JoinedTableInfo GetJoinedTableInfo() const { return m_joinedTableInfo; }
-    };
-
-
-//======================================================================================
-// @bsiclass                                Krischan.Eberle                08/2016
-//+===============+===============+===============+===============+===============+=====
-struct MapStrategyExtendedInfo
-    {
-public:
-    static const MapStrategy DEFAULT = MapStrategy::OwnTable;
-
-private:
-    MapStrategy m_strategy;
-    TablePerHierarchyInfo m_tphInfo;
-    bool m_isValid;
-
-public:
-    MapStrategyExtendedInfo() : m_isValid(false) {}
-    explicit MapStrategyExtendedInfo(MapStrategy strat) : m_strategy(strat), m_tphInfo(strat == MapStrategy::TablePerHierarchy), m_isValid(true) {}
-    explicit MapStrategyExtendedInfo(TablePerHierarchyInfo const& tphInfo) : m_strategy(MapStrategy::TablePerHierarchy), m_tphInfo(tphInfo), m_isValid(true)
-        {
-        BeAssert(tphInfo.IsValid());
-        }
-
-    MapStrategy GetStrategy() const { return m_strategy; }
-    bool IsTablePerHierarchy() const { return m_strategy == MapStrategy::TablePerHierarchy; }
-    TablePerHierarchyInfo const& GetTphInfo() const { BeAssert(IsTablePerHierarchy() == m_tphInfo.IsValid()); return m_tphInfo; }
-
-    bool IsValid() const { return m_isValid; }
-    static bool IsForeignKeyMapping(MapStrategyExtendedInfo const& strat) { return strat.GetStrategy() == MapStrategy::ForeignKeyRelationshipInSourceTable || strat.GetStrategy() == MapStrategy::ForeignKeyRelationshipInTargetTable; }
-    static Utf8CP ToString(MapStrategy);
-    };
-
-
-//======================================================================================
-// @bsiclass                                 Krischan.Eberle               08/2016
-//+===============+===============+===============+===============+===============+=====
-struct ClassMappingCACache
-    {
-private:
-    ECN::ECDbClassMap m_classMapCA;
-    bool m_hasMapStrategy;
-    MapStrategy m_mapStrategy;
-    ECN::ShareColumns m_shareColumnsCA;
-    bool m_hasJoinedTablePerDirectSubclassOption;
-    ECN::DbIndexList m_dbIndexListCA;
-
-    static BentleyStatus TryParse(MapStrategy&, Utf8CP str, ECN::ECClassCR);
-
-public:
-    ClassMappingCACache() : m_hasMapStrategy(false), m_mapStrategy(MapStrategy::NotMapped), m_hasJoinedTablePerDirectSubclassOption(false) {}
-    BentleyStatus Initialize(ECN::ECClassCR);
-
-    ~ClassMappingCACache() {}
-
-    bool HasMapStrategy() const { return m_hasMapStrategy; }
-    ECN::ECDbClassMap const& GetClassMap() const { return m_classMapCA; }
-    MapStrategy GetStrategy() const { return m_mapStrategy; }
-    ECN::ShareColumns const& GetShareColumnsCA() const { return m_shareColumnsCA; }
-    bool HasJoinedTablePerDirectSubclassOption() const { return m_hasJoinedTablePerDirectSubclassOption; }
-    ECN::DbIndexList const& GetDbIndexListCA() const { return m_dbIndexListCA; }
-    };
-
-
-
+/*--------------------------------------------------------------------------------------+
+|
+|     $Source: ECDb/MapStrategy.h $
+|
+|  $Copyright: (c) 2016 Bentley Systems, Incorporated. All rights reserved. $
+|
++--------------------------------------------------------------------------------------*/
+#pragma once
+//_BENTLEY_INTERNAL_ONLY_
+#include "ECDbInternalTypes.h"
+
+BEGIN_BENTLEY_SQLITE_EC_NAMESPACE
+
+//======================================================================================
+// @bsienum                                Krischan.Eberle                08/2016
+//+===============+===============+===============+===============+===============+=====
+enum class MapStrategy
+    {
+    NotMapped = 0,
+    OwnTable = 1,
+    TablePerHierarchy = 2,
+    ExistingTable = 3,
+    SharedTable = 4,
+    ForeignKeyRelationshipInSourceTable = 5,
+    ForeignKeyRelationshipInTargetTable = 6
+    };
+
+//======================================================================================
+// @bsiclass                                Krischan.Eberle                08/2016
+//+===============+===============+===============+===============+===============+=====
+enum class JoinedTableInfo
+    {
+    None = 0,
+    JoinedTable = 1,
+    ParentOfJoinedTable = 2
+    };
+
+struct MapStrategyExtendedInfo;
+
+//======================================================================================
+// @bsiclass                                Krischan.Eberle                08/2016
+//+===============+===============+===============+===============+===============+=====
+struct TablePerHierarchyInfo
+    {
+    private:
+        bool m_isValid;
+        bool m_useSharedColumns;
+        int m_sharedColumnCount;
+        Utf8String m_overflowColumnName;
+        JoinedTableInfo m_joinedTableInfo;
+
+        BentleyStatus DetermineSharedColumnsInfo(ECN::ShareColumns const&, MapStrategyExtendedInfo const* baseMapStrategy, ECN::ShareColumns const* baseClassShareColumnsCA, ECN::ECClassCR, IssueReporter const&);
+        BentleyStatus DetermineJoinedTableInfo(bool hasJoinedTablePerDirectSubclassOption, MapStrategyExtendedInfo const* baseMapStrategy, ECN::ECClassCR, IssueReporter const&);
+
+    public:
+        TablePerHierarchyInfo() : TablePerHierarchyInfo(false) {}
+        explicit TablePerHierarchyInfo(bool isValid) : m_isValid(isValid), m_useSharedColumns(false), m_sharedColumnCount(-1), m_joinedTableInfo(JoinedTableInfo::None) {}
+        TablePerHierarchyInfo(bool isSharedColumns, int sharedColumnCount, Utf8CP overflowColName, JoinedTableInfo joinedTableInfo)
+            : m_isValid(true), m_useSharedColumns(isSharedColumns), m_sharedColumnCount(sharedColumnCount), m_overflowColumnName(overflowColName), m_joinedTableInfo(joinedTableInfo)
+            {}
+
+        BentleyStatus Initialize(ECN::ShareColumns const&, MapStrategyExtendedInfo const* baseMapStrategy, ECN::ShareColumns const* baseClassShareColumnsCA, bool hasJoinedTablePerDirectSubclassOption, ECN::ECClassCR, IssueReporter const&);
+
+        //!@return true if the respective MapStrategy is TablePerHierarchy. false if MapStrategy is not TablePerHierarchy
+        bool IsValid() const { return m_isValid; }
+        bool UseSharedColumns() const { return m_useSharedColumns; }
+        int GetSharedColumnCount() const { return m_sharedColumnCount; }
+        Utf8StringCR GetOverflowColumnName() const { return m_overflowColumnName; }
+        JoinedTableInfo GetJoinedTableInfo() const { return m_joinedTableInfo; }
+    };
+
+
+//======================================================================================
+// @bsiclass                                Krischan.Eberle                08/2016
+//+===============+===============+===============+===============+===============+=====
+struct MapStrategyExtendedInfo
+    {
+public:
+    static const MapStrategy DEFAULT = MapStrategy::OwnTable;
+
+private:
+    MapStrategy m_strategy;
+    TablePerHierarchyInfo m_tphInfo;
+    bool m_isValid;
+
+public:
+    MapStrategyExtendedInfo() : m_isValid(false) {}
+    explicit MapStrategyExtendedInfo(MapStrategy strat) : m_strategy(strat), m_tphInfo(strat == MapStrategy::TablePerHierarchy), m_isValid(true) {}
+    explicit MapStrategyExtendedInfo(TablePerHierarchyInfo const& tphInfo) : m_strategy(MapStrategy::TablePerHierarchy), m_tphInfo(tphInfo), m_isValid(true)
+        {
+        BeAssert(tphInfo.IsValid());
+        }
+
+    MapStrategy GetStrategy() const { return m_strategy; }
+    bool IsTablePerHierarchy() const { return m_strategy == MapStrategy::TablePerHierarchy; }
+    TablePerHierarchyInfo const& GetTphInfo() const { BeAssert(IsTablePerHierarchy() == m_tphInfo.IsValid()); return m_tphInfo; }
+
+    bool IsValid() const { return m_isValid; }
+    static bool IsForeignKeyMapping(MapStrategyExtendedInfo const& strat) { return strat.GetStrategy() == MapStrategy::ForeignKeyRelationshipInSourceTable || strat.GetStrategy() == MapStrategy::ForeignKeyRelationshipInTargetTable; }
+    static Utf8CP ToString(MapStrategy);
+    };
+
+
+//======================================================================================
+// @bsiclass                                 Krischan.Eberle               08/2016
+//+===============+===============+===============+===============+===============+=====
+struct ClassMappingCACache
+    {
+private:
+    ECN::ECDbClassMap m_classMapCA;
+    bool m_hasMapStrategy;
+    MapStrategy m_mapStrategy;
+    ECN::ShareColumns m_shareColumnsCA;
+    bool m_hasJoinedTablePerDirectSubclassOption;
+    ECN::DbIndexList m_dbIndexListCA;
+
+    static BentleyStatus TryParse(MapStrategy&, Utf8CP str, ECN::ECClassCR);
+
+public:
+    ClassMappingCACache() : m_hasMapStrategy(false), m_mapStrategy(MapStrategy::NotMapped), m_hasJoinedTablePerDirectSubclassOption(false) {}
+    BentleyStatus Initialize(ECN::ECClassCR);
+
+    ~ClassMappingCACache() {}
+
+    bool HasMapStrategy() const { return m_hasMapStrategy; }
+    ECN::ECDbClassMap const& GetClassMap() const { return m_classMapCA; }
+    MapStrategy GetStrategy() const { return m_mapStrategy; }
+    ECN::ShareColumns const& GetShareColumnsCA() const { return m_shareColumnsCA; }
+    bool HasJoinedTablePerDirectSubclassOption() const { return m_hasJoinedTablePerDirectSubclassOption; }
+    ECN::DbIndexList const& GetDbIndexListCA() const { return m_dbIndexListCA; }
+    };
+
+
+
 END_BENTLEY_SQLITE_EC_NAMESPACE