<?xml version="1.0" encoding="utf-8"?>

<BuildContext xmlns:xsi="http://www.w3.org/2001/XMLSchema-instance"
              xsi:noNamespaceSchemaLocation="../bsicommon/build/PartFile.xsd"
              >

    <Part Name="Base" DeferType="BuildUnitTests" BentleyBuildMakeFile="prewire.mke" >
        <Bindings>
            <PublicAPI Domain="BeGTest" />
        </Bindings>
    </Part>

    <!-- *********************************************************************************************** -->
    <!-- This ProductDirectory can be used by any portable unit test product based on dgnclientfx. -->
    <!-- This is also an example of how to lay out the directory structure for any BeGTest product. -->
    <!-- *********************************************************************************************** -->
    <ProductDirectoryList ListName="CollectionProduct">
        <ProductDirectory Name="Assemblies"            Path="Assemblies"/>
        <ProductDirectory Name="Assemblies"            Deliver="false" LibType="static"/>
        <ProductDirectory Name="DataCaptureAssemblies"              Path="Assemblies"/>
        <ProductDirectory Name="DataCaptureAssemblies"              Deliver="false" LibType="static"/>
        <ProductDirectory Name="Libs"                               Path="Libs"/>
        <ProductDirectory Name="Libs"                               Path="Libs" LibType="static"/>
        <ProductDirectory Name="BeStaticLibDir"                     Path="Libs"/>
        <ProductDirectory Name="BeStaticLibDir"                     Path="Libs" LibType="static"/>
        <ProductDirectory Name="BeJsonCppStaticLibDir"              Path="Libs"/>
        <ProductDirectory Name="BeJsonCppStaticLibDir"              Path="Libs" LibType="static"/>
        <ProductDirectory Name="UnitTests-Objects"                  Path="Objects"/>
        <ProductDirectory Name="UnitTests-Objects"                  Path="Objects" LibType="static"/>
        <ProductDirectory Name="Assets"                             Path="Assets"/>
        <ProductDirectory Name="Assets"                             Path="Assets"  LibType="static"/>
        <ProductDirectory Name="UnitTests-Assets"                   Path="Assets"/>
        <ProductDirectory Name="UnitTests-Assets"                   Path="Assets" LibType="static"/>
        <ProductDirectory Name="UnitTests-IgnoreList"               Path="Assets/Ignore"/>
        <ProductDirectory Name="UnitTests-IgnoreList"               Path="Assets/Ignore" LibType="static"/>
        <ProductDirectory Name="UnitTests-Documents-DgnDb"          Path="Assets/Documents/DgnDb"/>
        <ProductDirectory Name="UnitTests-Documents-DgnDb"          Path="Assets/Documents/DgnDb" LibType="static"/>
        <ProductDirectory Name="UnitTests-ECDbTestData"             Path="Assets/Documents/ECDb" />
        <ProductDirectory Name="UnitTests-ECDbTestData"             Path="Assets/Documents/ECDb" LibType="static"/>
        <ProductDirectory Name="UnitTests-GeomLibsTestData"         Path="Assets/Documents/GeomLibsTestData"/>
        <ProductDirectory Name="UnitTests-GeomLibsTestData"         Path="Assets/Documents/GeomLibsTestData" LibType="static"/>

        <ProductDirectory Name="UnitTests-BeSQLiteTestData"         Path="Assets/BeSQLiteTestData"/>
        <ProductDirectory Name="UnitTests-BeSQLiteTestData"         Path="Assets/BeSQLiteTestData" LibType="static"/>
        <ProductDirectory Name="ECObjectsTestSeedData"              Path="Assets/SeedData"/>
        <ProductDirectory Name="ECObjectsTestSeedData"              Path="Assets/SeedData" LibType="static"/>
        <ProductDirectory Name="ECObjectsTestSeedDataPK"            Path="Assets/SeedData/ur-PK"/>
        <ProductDirectory Name="ECObjectsTestSeedDataPK"            Path="Assets/SeedData/ur-PK" LibType="static"/>
        <ProductDirectory Name="ECObjectsTestSeedDataGB"            Path="Assets/SeedData/en-GB"/>
        <ProductDirectory Name="ECObjectsTestSeedDataGB"            Path="Assets/SeedData/en-GB" LibType="static"/>
        <ProductDirectory Name="ECObjectsTestSeedDataIT"            Path="Assets/SeedData/it"/>
        <ProductDirectory Name="ECObjectsTestSeedDataIT"            Path="Assets/SeedData/it" LibType="static"/>
        <ProductDirectory Name="ECObjectsTestSeedDataV3Conversion"  Path="Assets/SeedData/V3Conversion" />
        <ProductDirectory Name="ECObjectsTestSeedDataV3Conversion"  Path="Assets/SeedData/V3Conversion" LibType="static"/>
        <ProductDirectory Name="ECObjectsTestSeedDataECJson"        Path="Assets/SeedData/ECJson"/>
        <ProductDirectory Name="ECObjectsTestSeedDataECJson"        Path="Assets/SeedData/ECJson" LibType="static"/>
        
        <ProductDirectory Name="WSClientTestAssets"                 Path="Assets/WSClientTestAssets"/>
        <ProductDirectory Name="WSClientTestAssets"                 Path="Assets/WSClientTestAssets" LibType="static"/>
		
        <ProductDirectory Name="DgnDisplayTestData"                 Path="Assets/DgnDisplayTestData"/>
        <ProductDirectory Name="DgnDisplayTestData"                 Path="Assets/DgnDisplayTestData" LibType="static"/>

        <ProductDirectory Name="PlantDomainSchemasDir" Path="Assets/ECSchemas/Domain"/>

        <ProductDirectory Name="VendorNotices" Deliver="false" />
        <ProductDirectory Name="VendorNotices" Deliver="false" LibType="static" />
        <ProductDirectory Name="DgnClientFxSampleCode" Deliver="false"/>
        <ProductDirectory Name="DgnClientFxSampleCode" Deliver="false" LibType="static"/>
        <ProductDirectory Name="MavenDependencies" Deliver="false" LibType="static" />
        <ProductDirectory Name="cpprestsdkAssemblies" Deliver="false"/>
        <ProductDirectory Name="wastorageAssemblies" Deliver="false"/>
        <ProductDirectory Name="PlantDomainAssembliesDir" Deliver="false"/>
        <ProductDirectory Name="sqlang" Path="Assets/sqlang"/>
        <ProductDirectory Name="sqlang" LibType="static" Path="Assets/sqlang"/>
        <ProductDirectory Name="AndroidSO" LibType="static" Deliver="false"/>
        <ProductDirectory Name="PublisherLoggingConfigXml" Deliver="false"/>
        <ProductDirectory Name="PublisherLoggingConfigXml" Deliver="false" LibType="static"/>
        
		<ProductDirectory Name="TestingProjects-Documents-DgnDb" Path="Assets/Documents/DgnClientFxTestData"/>
        <ProductDirectory Name="TestingProjects-Documents-DgnDb" Path="Assets/Documents/DgnClientFxTestData" LibType="static"/>
		<ProductDirectory Name="TestingProjects_Documents_DgnDb" Deliver="false"/>
        <ProductDirectory Name="TestingProjects_Documents_DgnDb" Deliver="false" LibType="static"/>
<<<<<<< HEAD
		<ProductDirectory Name="ImodelHubTestData" Deliver="false" Path="Assets/Documents/ImodelHubTestData"/>
		<ProductDirectory Name="ImodelHubTestData" Deliver="false" Path="Assets/Documents/ImodelHubTestData" LibType="static"/>
=======
>>>>>>> bd9f97ab
		
    </ProductDirectoryList>

    <!-- Every unit-test related part that calls DetectAndCompileUnitTests.mki should depend on this -->
    <!-- When using gtest, the DetectAndCompileUnitTests.mki will assume that the gtest and gmock include directories have been bound into the buildcontext -->
    <Part Name="BeGtest-Includes" OnlyPlatforms="x86,x64,Linux*,MacOS*,Android*">
        <SubPart PartName="google_gtest"    PartFile="gtest"        Repository="util-gtest" />
        <SubPart PartName="google_gmock"    PartFile="gmock"        Repository="util-gmock" />
    </Part>

    <!-- *********************************************************************************************** -->
    <!-- This part should be used by any part that wants to build and/or run a gtest EXE -->
    <!-- *********************************************************************************************** -->
    <Part Name="Gtest-Tools" DeferType="BuildUnitTests" BentleyBuildMakeFile="prewire.mke" ExcludePlatforms="iOS*">
        <SubPart PartName="google_gtest_lib"    PartFile="gtest"        Repository="util-gtest" />
        <SubPart PartName="google_gmock_lib"    PartFile="gmock"        Repository="util-gmock" />
        <SubPart PartName="LoggingNative"       PartFile="LoggingSDK"   Repository="loggingsdk" />
        <SubPart PartName="BeSQLite"            PartFile="BeSQLite"     Repository="BeSQLite" />
        <Bindings>
            <PublicAPI Domain="BeGTest" />
        </Bindings>
    </Part>

    <!-- *********************************************************************************************** -->
    <!-- ProductDirectory used by all gtest products -->
    <!-- *********************************************************************************************** -->
    <ProductDirectoryList ListName="GtestProduct">
        <ProductDirectory Name="Gtest-NativeAssemblies" Path=""/>
        <ProductDirectory Name="Gtest-NativeAssemblies" Path="" LibType="Static"/>
        <ProductDirectory Name="Assemblies" Path=""/>
        <ProductDirectory Name="Assemblies" Path="" LibType="Static"/>
        <ProductDirectory Name="Assets" Path="Assets-g"/>
        <ProductDirectory Name="Assets" Path="Assets-g" LibType="static"/>
        <ProductDirectory Name="Gtest-Assets" Path="Assets"/>
        <ProductDirectory Name="Gtest-Assets" Path="Assets" LibType="Static"/>
        <ProductDirectory Name="VendorNotices" Deliver="false" />
        <ProductDirectory Name="VendorNotices" Deliver="false" LibType="static" />
    </ProductDirectoryList>

    <!-- *********************************************************************************************** -->
    <!-- This part should be used by any part that wants to build a JUnit test project -->
    <!-- *********************************************************************************************** -->
    <Part Name="AndroidJUnitTest-Tools" DeferType="BuildUnitTests" BentleyBuildMakeFile="prewire.mke" OnlyPlatforms="Android*">
        <SubPart PartName="Base" LibType="Static"/>
        <SubPart PartName="BeSQLite" PartFile="BeSQLite" Repository="BeSQLite" />
        <SubPart PartName="DgnClientSdkTools-AndroidShared" PartFile="DgnClientFx" Repository="DgnClientFx"/>
    </Part>

    <!-- *********************************************************************************************** -->
    <!-- ProductDirectory used by all Android JUnit products -->
    <!-- *********************************************************************************************** -->
    <ProductDirectoryList ListName="AndroidJUnitProduct">
        <ProductDirectory Name="AndroidJUnit-Project" Path="project" LibType="static"/>

        <ProductDirectory Name="Assets" Deliver="false" LibType="static"/>
        <ProductDirectory Name="Libs" Deliver="false" LibType="static"/>
        <ProductDirectory Name="PublicAPI" Deliver="false" LibType="static"/>
        <ProductDirectory Name="VendorAPI" Deliver="false" LibType="static"/>
        <ProductDirectory Name="VendorNotices" Deliver="false" LibType="static" />
        <ProductDirectory Name="Assemblies" Deliver="false" LibType="static"/>
    </ProductDirectoryList>

    <!-- *********************************************************************************************** -->
    <!-- This part should be used by any part that wants to build and/or run an XCTest project -->
    <!-- *********************************************************************************************** -->
    <Part Name="iOSXCTest-Tools" DeferType="BuildUnitTests" BentleyBuildMakeFile="prewire.mke" OnlyPlatforms="iOS*">
        <SubPart PartName="Base" LibType="Static"/>
        <SubPart PartName="BeSQLite" PartFile="BeSQLite" Repository="BeSQLite" />
    </Part>

    <!-- *********************************************************************************************** -->
    <!-- ProductDirectory used by all XCTest products -->
    <!-- *********************************************************************************************** -->
    <ProductDirectoryList ListName="iOSXCTestProduct">
        <ProductDirectory Name="iOSXCTestProject" Path="" LibType="static"/>
      
        <ProductDirectory Name="Libs" Deliver="false" LibType="static"/>
        <ProductDirectory Name="PublicAPI" Deliver="false" LibType="static"/>
        <ProductDirectory Name="VendorAPI" Deliver="false" LibType="static"/>
        <ProductDirectory Name="VendorNotices" Deliver="false" LibType="static" />
        <ProductDirectory Name="Assemblies" Deliver="false" LibType="static"/>
        <ProductDirectory Name="Assets" Deliver="false"/>
        <ProductDirectory Name="Assets" LibType="static" Deliver="false"/>
    </ProductDirectoryList>

    <!-- *********************************************************************************************** -->
    <!-- This part should be used by any part that wants to build and/or run a UWP project -->
    <!-- *********************************************************************************************** -->
    <Part Name="UwpTest-Tools" DeferType="BuildUnitTests" BentleyBuildMakeFile="prewire.mke" OnlyPlatforms="WinRT*">
        <SubPart PartName="Base"/>
        <SubPart PartName="BeSQLite" PartFile="BeSQLite" Repository="BeSQLite"/>
    </Part>

    <!-- *********************************************************************************************** -->
    <!-- ProductDirectory used by all UWP test products -->
    <!-- *********************************************************************************************** -->
    <ProductDirectoryList ListName="UwpTestProduct">
        <ProductDirectory Name="UwpTestProject" Path=""/>

        <ProductDirectory Name="VendorNotices" Deliver="false" />
        <ProductDirectory Name="VendorNotices" LibType="Static" Deliver="false" />
        <ProductDirectory Name="Assemblies" Deliver="false"/>
        <ProductDirectory Name="Assemblies" LibType="Static" Deliver="false"/>
        <ProductDirectory Name="Assets" Deliver="false"/>
        <ProductDirectory Name="Assets" LibType="static" Deliver="false"/>
    </ProductDirectoryList>

</BuildContext>
<|MERGE_RESOLUTION|>--- conflicted
+++ resolved
@@ -1,196 +1,191 @@
-<?xml version="1.0" encoding="utf-8"?>
-
-<BuildContext xmlns:xsi="http://www.w3.org/2001/XMLSchema-instance"
-              xsi:noNamespaceSchemaLocation="../bsicommon/build/PartFile.xsd"
-              >
-
-    <Part Name="Base" DeferType="BuildUnitTests" BentleyBuildMakeFile="prewire.mke" >
-        <Bindings>
-            <PublicAPI Domain="BeGTest" />
-        </Bindings>
-    </Part>
-
-    <!-- *********************************************************************************************** -->
-    <!-- This ProductDirectory can be used by any portable unit test product based on dgnclientfx. -->
-    <!-- This is also an example of how to lay out the directory structure for any BeGTest product. -->
-    <!-- *********************************************************************************************** -->
-    <ProductDirectoryList ListName="CollectionProduct">
-        <ProductDirectory Name="Assemblies"            Path="Assemblies"/>
-        <ProductDirectory Name="Assemblies"            Deliver="false" LibType="static"/>
-        <ProductDirectory Name="DataCaptureAssemblies"              Path="Assemblies"/>
-        <ProductDirectory Name="DataCaptureAssemblies"              Deliver="false" LibType="static"/>
-        <ProductDirectory Name="Libs"                               Path="Libs"/>
-        <ProductDirectory Name="Libs"                               Path="Libs" LibType="static"/>
-        <ProductDirectory Name="BeStaticLibDir"                     Path="Libs"/>
-        <ProductDirectory Name="BeStaticLibDir"                     Path="Libs" LibType="static"/>
-        <ProductDirectory Name="BeJsonCppStaticLibDir"              Path="Libs"/>
-        <ProductDirectory Name="BeJsonCppStaticLibDir"              Path="Libs" LibType="static"/>
-        <ProductDirectory Name="UnitTests-Objects"                  Path="Objects"/>
-        <ProductDirectory Name="UnitTests-Objects"                  Path="Objects" LibType="static"/>
-        <ProductDirectory Name="Assets"                             Path="Assets"/>
-        <ProductDirectory Name="Assets"                             Path="Assets"  LibType="static"/>
-        <ProductDirectory Name="UnitTests-Assets"                   Path="Assets"/>
-        <ProductDirectory Name="UnitTests-Assets"                   Path="Assets" LibType="static"/>
-        <ProductDirectory Name="UnitTests-IgnoreList"               Path="Assets/Ignore"/>
-        <ProductDirectory Name="UnitTests-IgnoreList"               Path="Assets/Ignore" LibType="static"/>
-        <ProductDirectory Name="UnitTests-Documents-DgnDb"          Path="Assets/Documents/DgnDb"/>
-        <ProductDirectory Name="UnitTests-Documents-DgnDb"          Path="Assets/Documents/DgnDb" LibType="static"/>
-        <ProductDirectory Name="UnitTests-ECDbTestData"             Path="Assets/Documents/ECDb" />
-        <ProductDirectory Name="UnitTests-ECDbTestData"             Path="Assets/Documents/ECDb" LibType="static"/>
-        <ProductDirectory Name="UnitTests-GeomLibsTestData"         Path="Assets/Documents/GeomLibsTestData"/>
-        <ProductDirectory Name="UnitTests-GeomLibsTestData"         Path="Assets/Documents/GeomLibsTestData" LibType="static"/>
-
-        <ProductDirectory Name="UnitTests-BeSQLiteTestData"         Path="Assets/BeSQLiteTestData"/>
-        <ProductDirectory Name="UnitTests-BeSQLiteTestData"         Path="Assets/BeSQLiteTestData" LibType="static"/>
-        <ProductDirectory Name="ECObjectsTestSeedData"              Path="Assets/SeedData"/>
-        <ProductDirectory Name="ECObjectsTestSeedData"              Path="Assets/SeedData" LibType="static"/>
-        <ProductDirectory Name="ECObjectsTestSeedDataPK"            Path="Assets/SeedData/ur-PK"/>
-        <ProductDirectory Name="ECObjectsTestSeedDataPK"            Path="Assets/SeedData/ur-PK" LibType="static"/>
-        <ProductDirectory Name="ECObjectsTestSeedDataGB"            Path="Assets/SeedData/en-GB"/>
-        <ProductDirectory Name="ECObjectsTestSeedDataGB"            Path="Assets/SeedData/en-GB" LibType="static"/>
-        <ProductDirectory Name="ECObjectsTestSeedDataIT"            Path="Assets/SeedData/it"/>
-        <ProductDirectory Name="ECObjectsTestSeedDataIT"            Path="Assets/SeedData/it" LibType="static"/>
-        <ProductDirectory Name="ECObjectsTestSeedDataV3Conversion"  Path="Assets/SeedData/V3Conversion" />
-        <ProductDirectory Name="ECObjectsTestSeedDataV3Conversion"  Path="Assets/SeedData/V3Conversion" LibType="static"/>
-        <ProductDirectory Name="ECObjectsTestSeedDataECJson"        Path="Assets/SeedData/ECJson"/>
-        <ProductDirectory Name="ECObjectsTestSeedDataECJson"        Path="Assets/SeedData/ECJson" LibType="static"/>
-        
-        <ProductDirectory Name="WSClientTestAssets"                 Path="Assets/WSClientTestAssets"/>
-        <ProductDirectory Name="WSClientTestAssets"                 Path="Assets/WSClientTestAssets" LibType="static"/>
-		
-        <ProductDirectory Name="DgnDisplayTestData"                 Path="Assets/DgnDisplayTestData"/>
-        <ProductDirectory Name="DgnDisplayTestData"                 Path="Assets/DgnDisplayTestData" LibType="static"/>
-
-        <ProductDirectory Name="PlantDomainSchemasDir" Path="Assets/ECSchemas/Domain"/>
-
-        <ProductDirectory Name="VendorNotices" Deliver="false" />
-        <ProductDirectory Name="VendorNotices" Deliver="false" LibType="static" />
-        <ProductDirectory Name="DgnClientFxSampleCode" Deliver="false"/>
-        <ProductDirectory Name="DgnClientFxSampleCode" Deliver="false" LibType="static"/>
-        <ProductDirectory Name="MavenDependencies" Deliver="false" LibType="static" />
-        <ProductDirectory Name="cpprestsdkAssemblies" Deliver="false"/>
-        <ProductDirectory Name="wastorageAssemblies" Deliver="false"/>
-        <ProductDirectory Name="PlantDomainAssembliesDir" Deliver="false"/>
-        <ProductDirectory Name="sqlang" Path="Assets/sqlang"/>
-        <ProductDirectory Name="sqlang" LibType="static" Path="Assets/sqlang"/>
-        <ProductDirectory Name="AndroidSO" LibType="static" Deliver="false"/>
-        <ProductDirectory Name="PublisherLoggingConfigXml" Deliver="false"/>
-        <ProductDirectory Name="PublisherLoggingConfigXml" Deliver="false" LibType="static"/>
-        
-		<ProductDirectory Name="TestingProjects-Documents-DgnDb" Path="Assets/Documents/DgnClientFxTestData"/>
-        <ProductDirectory Name="TestingProjects-Documents-DgnDb" Path="Assets/Documents/DgnClientFxTestData" LibType="static"/>
-		<ProductDirectory Name="TestingProjects_Documents_DgnDb" Deliver="false"/>
-        <ProductDirectory Name="TestingProjects_Documents_DgnDb" Deliver="false" LibType="static"/>
-<<<<<<< HEAD
-		<ProductDirectory Name="ImodelHubTestData" Deliver="false" Path="Assets/Documents/ImodelHubTestData"/>
-		<ProductDirectory Name="ImodelHubTestData" Deliver="false" Path="Assets/Documents/ImodelHubTestData" LibType="static"/>
-=======
->>>>>>> bd9f97ab
-		
-    </ProductDirectoryList>
-
-    <!-- Every unit-test related part that calls DetectAndCompileUnitTests.mki should depend on this -->
-    <!-- When using gtest, the DetectAndCompileUnitTests.mki will assume that the gtest and gmock include directories have been bound into the buildcontext -->
-    <Part Name="BeGtest-Includes" OnlyPlatforms="x86,x64,Linux*,MacOS*,Android*">
-        <SubPart PartName="google_gtest"    PartFile="gtest"        Repository="util-gtest" />
-        <SubPart PartName="google_gmock"    PartFile="gmock"        Repository="util-gmock" />
-    </Part>
-
-    <!-- *********************************************************************************************** -->
-    <!-- This part should be used by any part that wants to build and/or run a gtest EXE -->
-    <!-- *********************************************************************************************** -->
-    <Part Name="Gtest-Tools" DeferType="BuildUnitTests" BentleyBuildMakeFile="prewire.mke" ExcludePlatforms="iOS*">
-        <SubPart PartName="google_gtest_lib"    PartFile="gtest"        Repository="util-gtest" />
-        <SubPart PartName="google_gmock_lib"    PartFile="gmock"        Repository="util-gmock" />
-        <SubPart PartName="LoggingNative"       PartFile="LoggingSDK"   Repository="loggingsdk" />
-        <SubPart PartName="BeSQLite"            PartFile="BeSQLite"     Repository="BeSQLite" />
-        <Bindings>
-            <PublicAPI Domain="BeGTest" />
-        </Bindings>
-    </Part>
-
-    <!-- *********************************************************************************************** -->
-    <!-- ProductDirectory used by all gtest products -->
-    <!-- *********************************************************************************************** -->
-    <ProductDirectoryList ListName="GtestProduct">
-        <ProductDirectory Name="Gtest-NativeAssemblies" Path=""/>
-        <ProductDirectory Name="Gtest-NativeAssemblies" Path="" LibType="Static"/>
-        <ProductDirectory Name="Assemblies" Path=""/>
-        <ProductDirectory Name="Assemblies" Path="" LibType="Static"/>
-        <ProductDirectory Name="Assets" Path="Assets-g"/>
-        <ProductDirectory Name="Assets" Path="Assets-g" LibType="static"/>
-        <ProductDirectory Name="Gtest-Assets" Path="Assets"/>
-        <ProductDirectory Name="Gtest-Assets" Path="Assets" LibType="Static"/>
-        <ProductDirectory Name="VendorNotices" Deliver="false" />
-        <ProductDirectory Name="VendorNotices" Deliver="false" LibType="static" />
-    </ProductDirectoryList>
-
-    <!-- *********************************************************************************************** -->
-    <!-- This part should be used by any part that wants to build a JUnit test project -->
-    <!-- *********************************************************************************************** -->
-    <Part Name="AndroidJUnitTest-Tools" DeferType="BuildUnitTests" BentleyBuildMakeFile="prewire.mke" OnlyPlatforms="Android*">
-        <SubPart PartName="Base" LibType="Static"/>
-        <SubPart PartName="BeSQLite" PartFile="BeSQLite" Repository="BeSQLite" />
-        <SubPart PartName="DgnClientSdkTools-AndroidShared" PartFile="DgnClientFx" Repository="DgnClientFx"/>
-    </Part>
-
-    <!-- *********************************************************************************************** -->
-    <!-- ProductDirectory used by all Android JUnit products -->
-    <!-- *********************************************************************************************** -->
-    <ProductDirectoryList ListName="AndroidJUnitProduct">
-        <ProductDirectory Name="AndroidJUnit-Project" Path="project" LibType="static"/>
-
-        <ProductDirectory Name="Assets" Deliver="false" LibType="static"/>
-        <ProductDirectory Name="Libs" Deliver="false" LibType="static"/>
-        <ProductDirectory Name="PublicAPI" Deliver="false" LibType="static"/>
-        <ProductDirectory Name="VendorAPI" Deliver="false" LibType="static"/>
-        <ProductDirectory Name="VendorNotices" Deliver="false" LibType="static" />
-        <ProductDirectory Name="Assemblies" Deliver="false" LibType="static"/>
-    </ProductDirectoryList>
-
-    <!-- *********************************************************************************************** -->
-    <!-- This part should be used by any part that wants to build and/or run an XCTest project -->
-    <!-- *********************************************************************************************** -->
-    <Part Name="iOSXCTest-Tools" DeferType="BuildUnitTests" BentleyBuildMakeFile="prewire.mke" OnlyPlatforms="iOS*">
-        <SubPart PartName="Base" LibType="Static"/>
-        <SubPart PartName="BeSQLite" PartFile="BeSQLite" Repository="BeSQLite" />
-    </Part>
-
-    <!-- *********************************************************************************************** -->
-    <!-- ProductDirectory used by all XCTest products -->
-    <!-- *********************************************************************************************** -->
-    <ProductDirectoryList ListName="iOSXCTestProduct">
-        <ProductDirectory Name="iOSXCTestProject" Path="" LibType="static"/>
-      
-        <ProductDirectory Name="Libs" Deliver="false" LibType="static"/>
-        <ProductDirectory Name="PublicAPI" Deliver="false" LibType="static"/>
-        <ProductDirectory Name="VendorAPI" Deliver="false" LibType="static"/>
-        <ProductDirectory Name="VendorNotices" Deliver="false" LibType="static" />
-        <ProductDirectory Name="Assemblies" Deliver="false" LibType="static"/>
-        <ProductDirectory Name="Assets" Deliver="false"/>
-        <ProductDirectory Name="Assets" LibType="static" Deliver="false"/>
-    </ProductDirectoryList>
-
-    <!-- *********************************************************************************************** -->
-    <!-- This part should be used by any part that wants to build and/or run a UWP project -->
-    <!-- *********************************************************************************************** -->
-    <Part Name="UwpTest-Tools" DeferType="BuildUnitTests" BentleyBuildMakeFile="prewire.mke" OnlyPlatforms="WinRT*">
-        <SubPart PartName="Base"/>
-        <SubPart PartName="BeSQLite" PartFile="BeSQLite" Repository="BeSQLite"/>
-    </Part>
-
-    <!-- *********************************************************************************************** -->
-    <!-- ProductDirectory used by all UWP test products -->
-    <!-- *********************************************************************************************** -->
-    <ProductDirectoryList ListName="UwpTestProduct">
-        <ProductDirectory Name="UwpTestProject" Path=""/>
-
-        <ProductDirectory Name="VendorNotices" Deliver="false" />
-        <ProductDirectory Name="VendorNotices" LibType="Static" Deliver="false" />
-        <ProductDirectory Name="Assemblies" Deliver="false"/>
-        <ProductDirectory Name="Assemblies" LibType="Static" Deliver="false"/>
-        <ProductDirectory Name="Assets" Deliver="false"/>
-        <ProductDirectory Name="Assets" LibType="static" Deliver="false"/>
-    </ProductDirectoryList>
-
-</BuildContext>
+<?xml version="1.0" encoding="utf-8"?>
+
+<BuildContext xmlns:xsi="http://www.w3.org/2001/XMLSchema-instance"
+              xsi:noNamespaceSchemaLocation="../bsicommon/build/PartFile.xsd"
+              >
+
+    <Part Name="Base" DeferType="BuildUnitTests" BentleyBuildMakeFile="prewire.mke" >
+        <Bindings>
+            <PublicAPI Domain="BeGTest" />
+        </Bindings>
+    </Part>
+
+    <!-- *********************************************************************************************** -->
+    <!-- This ProductDirectory can be used by any portable unit test product based on dgnclientfx. -->
+    <!-- This is also an example of how to lay out the directory structure for any BeGTest product. -->
+    <!-- *********************************************************************************************** -->
+    <ProductDirectoryList ListName="CollectionProduct">
+        <ProductDirectory Name="Assemblies"            Path="Assemblies"/>
+        <ProductDirectory Name="Assemblies"            Deliver="false" LibType="static"/>
+        <ProductDirectory Name="DataCaptureAssemblies"              Path="Assemblies"/>
+        <ProductDirectory Name="DataCaptureAssemblies"              Deliver="false" LibType="static"/>
+        <ProductDirectory Name="Libs"                               Path="Libs"/>
+        <ProductDirectory Name="Libs"                               Path="Libs" LibType="static"/>
+        <ProductDirectory Name="BeStaticLibDir"                     Path="Libs"/>
+        <ProductDirectory Name="BeStaticLibDir"                     Path="Libs" LibType="static"/>
+        <ProductDirectory Name="BeJsonCppStaticLibDir"              Path="Libs"/>
+        <ProductDirectory Name="BeJsonCppStaticLibDir"              Path="Libs" LibType="static"/>
+        <ProductDirectory Name="UnitTests-Objects"                  Path="Objects"/>
+        <ProductDirectory Name="UnitTests-Objects"                  Path="Objects" LibType="static"/>
+        <ProductDirectory Name="Assets"                             Path="Assets"/>
+        <ProductDirectory Name="Assets"                             Path="Assets"  LibType="static"/>
+        <ProductDirectory Name="UnitTests-Assets"                   Path="Assets"/>
+        <ProductDirectory Name="UnitTests-Assets"                   Path="Assets" LibType="static"/>
+        <ProductDirectory Name="UnitTests-IgnoreList"               Path="Assets/Ignore"/>
+        <ProductDirectory Name="UnitTests-IgnoreList"               Path="Assets/Ignore" LibType="static"/>
+        <ProductDirectory Name="UnitTests-Documents-DgnDb"          Path="Assets/Documents/DgnDb"/>
+        <ProductDirectory Name="UnitTests-Documents-DgnDb"          Path="Assets/Documents/DgnDb" LibType="static"/>
+        <ProductDirectory Name="UnitTests-ECDbTestData"             Path="Assets/Documents/ECDb" />
+        <ProductDirectory Name="UnitTests-ECDbTestData"             Path="Assets/Documents/ECDb" LibType="static"/>
+        <ProductDirectory Name="UnitTests-GeomLibsTestData"         Path="Assets/Documents/GeomLibsTestData"/>
+        <ProductDirectory Name="UnitTests-GeomLibsTestData"         Path="Assets/Documents/GeomLibsTestData" LibType="static"/>
+
+        <ProductDirectory Name="UnitTests-BeSQLiteTestData"         Path="Assets/BeSQLiteTestData"/>
+        <ProductDirectory Name="UnitTests-BeSQLiteTestData"         Path="Assets/BeSQLiteTestData" LibType="static"/>
+        <ProductDirectory Name="ECObjectsTestSeedData"              Path="Assets/SeedData"/>
+        <ProductDirectory Name="ECObjectsTestSeedData"              Path="Assets/SeedData" LibType="static"/>
+        <ProductDirectory Name="ECObjectsTestSeedDataPK"            Path="Assets/SeedData/ur-PK"/>
+        <ProductDirectory Name="ECObjectsTestSeedDataPK"            Path="Assets/SeedData/ur-PK" LibType="static"/>
+        <ProductDirectory Name="ECObjectsTestSeedDataGB"            Path="Assets/SeedData/en-GB"/>
+        <ProductDirectory Name="ECObjectsTestSeedDataGB"            Path="Assets/SeedData/en-GB" LibType="static"/>
+        <ProductDirectory Name="ECObjectsTestSeedDataIT"            Path="Assets/SeedData/it"/>
+        <ProductDirectory Name="ECObjectsTestSeedDataIT"            Path="Assets/SeedData/it" LibType="static"/>
+        <ProductDirectory Name="ECObjectsTestSeedDataV3Conversion"  Path="Assets/SeedData/V3Conversion" />
+        <ProductDirectory Name="ECObjectsTestSeedDataV3Conversion"  Path="Assets/SeedData/V3Conversion" LibType="static"/>
+        <ProductDirectory Name="ECObjectsTestSeedDataECJson"        Path="Assets/SeedData/ECJson"/>
+        <ProductDirectory Name="ECObjectsTestSeedDataECJson"        Path="Assets/SeedData/ECJson" LibType="static"/>
+        
+        <ProductDirectory Name="WSClientTestAssets"                 Path="Assets/WSClientTestAssets"/>
+        <ProductDirectory Name="WSClientTestAssets"                 Path="Assets/WSClientTestAssets" LibType="static"/>
+		
+        <ProductDirectory Name="DgnDisplayTestData"                 Path="Assets/DgnDisplayTestData"/>
+        <ProductDirectory Name="DgnDisplayTestData"                 Path="Assets/DgnDisplayTestData" LibType="static"/>
+
+        <ProductDirectory Name="PlantDomainSchemasDir" Path="Assets/ECSchemas/Domain"/>
+
+        <ProductDirectory Name="VendorNotices" Deliver="false" />
+        <ProductDirectory Name="VendorNotices" Deliver="false" LibType="static" />
+        <ProductDirectory Name="DgnClientFxSampleCode" Deliver="false"/>
+        <ProductDirectory Name="DgnClientFxSampleCode" Deliver="false" LibType="static"/>
+        <ProductDirectory Name="MavenDependencies" Deliver="false" LibType="static" />
+        <ProductDirectory Name="cpprestsdkAssemblies" Deliver="false"/>
+        <ProductDirectory Name="wastorageAssemblies" Deliver="false"/>
+        <ProductDirectory Name="PlantDomainAssembliesDir" Deliver="false"/>
+        <ProductDirectory Name="sqlang" Path="Assets/sqlang"/>
+        <ProductDirectory Name="sqlang" LibType="static" Path="Assets/sqlang"/>
+        <ProductDirectory Name="AndroidSO" LibType="static" Deliver="false"/>
+        <ProductDirectory Name="PublisherLoggingConfigXml" Deliver="false"/>
+        <ProductDirectory Name="PublisherLoggingConfigXml" Deliver="false" LibType="static"/>
+        
+		<ProductDirectory Name="TestingProjects-Documents-DgnDb" Path="Assets/Documents/DgnClientFxTestData"/>
+        <ProductDirectory Name="TestingProjects-Documents-DgnDb" Path="Assets/Documents/DgnClientFxTestData" LibType="static"/>
+		<ProductDirectory Name="TestingProjects_Documents_DgnDb" Deliver="false"/>
+        <ProductDirectory Name="TestingProjects_Documents_DgnDb" Deliver="false" LibType="static"/>
+		
+    </ProductDirectoryList>
+
+    <!-- Every unit-test related part that calls DetectAndCompileUnitTests.mki should depend on this -->
+    <!-- When using gtest, the DetectAndCompileUnitTests.mki will assume that the gtest and gmock include directories have been bound into the buildcontext -->
+    <Part Name="BeGtest-Includes" OnlyPlatforms="x86,x64,Linux*,MacOS*,Android*">
+        <SubPart PartName="google_gtest"    PartFile="gtest"        Repository="util-gtest" />
+        <SubPart PartName="google_gmock"    PartFile="gmock"        Repository="util-gmock" />
+    </Part>
+
+    <!-- *********************************************************************************************** -->
+    <!-- This part should be used by any part that wants to build and/or run a gtest EXE -->
+    <!-- *********************************************************************************************** -->
+    <Part Name="Gtest-Tools" DeferType="BuildUnitTests" BentleyBuildMakeFile="prewire.mke" ExcludePlatforms="iOS*">
+        <SubPart PartName="google_gtest_lib"    PartFile="gtest"        Repository="util-gtest" />
+        <SubPart PartName="google_gmock_lib"    PartFile="gmock"        Repository="util-gmock" />
+        <SubPart PartName="LoggingNative"       PartFile="LoggingSDK"   Repository="loggingsdk" />
+        <SubPart PartName="BeSQLite"            PartFile="BeSQLite"     Repository="BeSQLite" />
+        <Bindings>
+            <PublicAPI Domain="BeGTest" />
+        </Bindings>
+    </Part>
+
+    <!-- *********************************************************************************************** -->
+    <!-- ProductDirectory used by all gtest products -->
+    <!-- *********************************************************************************************** -->
+    <ProductDirectoryList ListName="GtestProduct">
+        <ProductDirectory Name="Gtest-NativeAssemblies" Path=""/>
+        <ProductDirectory Name="Gtest-NativeAssemblies" Path="" LibType="Static"/>
+        <ProductDirectory Name="Assemblies" Path=""/>
+        <ProductDirectory Name="Assemblies" Path="" LibType="Static"/>
+        <ProductDirectory Name="Assets" Path="Assets-g"/>
+        <ProductDirectory Name="Assets" Path="Assets-g" LibType="static"/>
+        <ProductDirectory Name="Gtest-Assets" Path="Assets"/>
+        <ProductDirectory Name="Gtest-Assets" Path="Assets" LibType="Static"/>
+        <ProductDirectory Name="VendorNotices" Deliver="false" />
+        <ProductDirectory Name="VendorNotices" Deliver="false" LibType="static" />
+    </ProductDirectoryList>
+
+    <!-- *********************************************************************************************** -->
+    <!-- This part should be used by any part that wants to build a JUnit test project -->
+    <!-- *********************************************************************************************** -->
+    <Part Name="AndroidJUnitTest-Tools" DeferType="BuildUnitTests" BentleyBuildMakeFile="prewire.mke" OnlyPlatforms="Android*">
+        <SubPart PartName="Base" LibType="Static"/>
+        <SubPart PartName="BeSQLite" PartFile="BeSQLite" Repository="BeSQLite" />
+        <SubPart PartName="DgnClientSdkTools-AndroidShared" PartFile="DgnClientFx" Repository="DgnClientFx"/>
+    </Part>
+
+    <!-- *********************************************************************************************** -->
+    <!-- ProductDirectory used by all Android JUnit products -->
+    <!-- *********************************************************************************************** -->
+    <ProductDirectoryList ListName="AndroidJUnitProduct">
+        <ProductDirectory Name="AndroidJUnit-Project" Path="project" LibType="static"/>
+
+        <ProductDirectory Name="Assets" Deliver="false" LibType="static"/>
+        <ProductDirectory Name="Libs" Deliver="false" LibType="static"/>
+        <ProductDirectory Name="PublicAPI" Deliver="false" LibType="static"/>
+        <ProductDirectory Name="VendorAPI" Deliver="false" LibType="static"/>
+        <ProductDirectory Name="VendorNotices" Deliver="false" LibType="static" />
+        <ProductDirectory Name="Assemblies" Deliver="false" LibType="static"/>
+    </ProductDirectoryList>
+
+    <!-- *********************************************************************************************** -->
+    <!-- This part should be used by any part that wants to build and/or run an XCTest project -->
+    <!-- *********************************************************************************************** -->
+    <Part Name="iOSXCTest-Tools" DeferType="BuildUnitTests" BentleyBuildMakeFile="prewire.mke" OnlyPlatforms="iOS*">
+        <SubPart PartName="Base" LibType="Static"/>
+        <SubPart PartName="BeSQLite" PartFile="BeSQLite" Repository="BeSQLite" />
+    </Part>
+
+    <!-- *********************************************************************************************** -->
+    <!-- ProductDirectory used by all XCTest products -->
+    <!-- *********************************************************************************************** -->
+    <ProductDirectoryList ListName="iOSXCTestProduct">
+        <ProductDirectory Name="iOSXCTestProject" Path="" LibType="static"/>
+      
+        <ProductDirectory Name="Libs" Deliver="false" LibType="static"/>
+        <ProductDirectory Name="PublicAPI" Deliver="false" LibType="static"/>
+        <ProductDirectory Name="VendorAPI" Deliver="false" LibType="static"/>
+        <ProductDirectory Name="VendorNotices" Deliver="false" LibType="static" />
+        <ProductDirectory Name="Assemblies" Deliver="false" LibType="static"/>
+        <ProductDirectory Name="Assets" Deliver="false"/>
+        <ProductDirectory Name="Assets" LibType="static" Deliver="false"/>
+    </ProductDirectoryList>
+
+    <!-- *********************************************************************************************** -->
+    <!-- This part should be used by any part that wants to build and/or run a UWP project -->
+    <!-- *********************************************************************************************** -->
+    <Part Name="UwpTest-Tools" DeferType="BuildUnitTests" BentleyBuildMakeFile="prewire.mke" OnlyPlatforms="WinRT*">
+        <SubPart PartName="Base"/>
+        <SubPart PartName="BeSQLite" PartFile="BeSQLite" Repository="BeSQLite"/>
+    </Part>
+
+    <!-- *********************************************************************************************** -->
+    <!-- ProductDirectory used by all UWP test products -->
+    <!-- *********************************************************************************************** -->
+    <ProductDirectoryList ListName="UwpTestProduct">
+        <ProductDirectory Name="UwpTestProject" Path=""/>
+
+        <ProductDirectory Name="VendorNotices" Deliver="false" />
+        <ProductDirectory Name="VendorNotices" LibType="Static" Deliver="false" />
+        <ProductDirectory Name="Assemblies" Deliver="false"/>
+        <ProductDirectory Name="Assemblies" LibType="Static" Deliver="false"/>
+        <ProductDirectory Name="Assets" Deliver="false"/>
+        <ProductDirectory Name="Assets" LibType="static" Deliver="false"/>
+    </ProductDirectoryList>
+
+</BuildContext>