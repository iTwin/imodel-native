--- conflicted
+++ resolved
@@ -1,249 +1,246 @@
-<?xml version="1.0" encoding="utf-8"?>
-
-<BuildContext xmlns:xsi="http://www.w3.org/2001/XMLSchema-instance"
-              xsi:noNamespaceSchemaLocation="../bsicommon/build/PartFile.xsd"
-              >
-
-    <Part Name="Base" BentleyBuildMakeFile="prewire.mke" >
-        <Bindings>
-            <PublicAPI Domain="BeGTest" />
-        </Bindings>
-    </Part>
-
-    <!-- ********************************************************************************************** -->
-    <!-- BeTestDocuments                                                                                -->
-    <!-- ********************************************************************************************** -->
-
-    <!-- Unit test parts in other repositories all depend on this part, UnitTests-Documents-DgnDb.
-         This part generates the documents or gets them from LKGs, depending on the buildstrategy,
-         and then it defines bindings for the resulting directory that BeGTest products will look for. -->
-    <Part Name="UnitTests-Documents-DgnDb" BentleyBuildMakeFile="DeliverBeTestDocuments.mke">
-        <SubProduct ProductName="BeTestDocuments" />
-        <Bindings>
-            <Directory ProductDirectoryName="UnitTests-Documents-DgnDb" SourceName="Delivery/UnitTests/Documents"/>
-        </Bindings>
-    </Part>
-
-    <Product Name="BeTestDocuments" PrgOutputDir="MobileDgnSdk">
-        <Directories DirectoryListName="BeTestDocumentsDirList" />
-        <SubPart PartName="DgnV8Converter"/>
-        <SubPart PartName="LinkDgnDbPublisherIntoToolContext" LibType="Dynamic"/>
-        <SubPart PartName="UnitTests_Documents" LibType="Static"    PartFile="ECDb" Repository="ECDb" />
-    </Product>
-
-    <Part Name="DgnV8Converter" OnlyPlatforms="x64,x86">
-        <SubProduct ProductName="DgnV8Converter" PartFile="DgnDbSync" Repository="DgnDbSync"/>
-    </Part>
-
-    <Part Name="LinkDgnDbPublisherIntoToolContext" BentleyBuildMakeFile="LinkDgnDbPublisherIntoToolContext.mke" OnlyPlatforms="x64,x86">
-        <SubPart PartName="DgnV8Converter" LibType="Dynamic"/>
-    </Part>
-
-    <ProductDirectoryList ListName="BeTestDocumentsDirList">
-        <ProductDirectory Name="UnitTests_Documents_DgnDb"          Path="DgnDb" Deliver="true"/>
-        <ProductDirectory Name="UnitTests_Documents_DgnDb"          Path="DgnDb" Deliver="true" LibType="Static"/>
-    </ProductDirectoryList>
-
-    <!-- *********************************************************************************************** -->
-    <!-- This ProductDirectory can be used by any portable unit test product based on mobiledgn. -->
-    <!-- This is also an example of how to lay out the directory structure for any BeGTest product. -->
-    <!-- *********************************************************************************************** -->
-    <ProductDirectoryList ListName="CollectionProduct">
-        <ProductDirectory Name="BentleyNativeAssemblies"            Path="Assemblies"/>
-        <ProductDirectory Name="BentleyNativeAssemblies"            Deliver="false" LibType="static"/>
-        <ProductDirectory Name="LoggingNativeAssemblies"            Path="Assemblies"/>
-        <ProductDirectory Name="LoggingNativeAssemblies"            Deliver="false" LibType="static"/>
-        <ProductDirectory Name="GeomNativeAssemblies"               Path="Assemblies"/>
-        <ProductDirectory Name="GeomNativeAssemblies"               Deliver="false" LibType="static"/>
-        <ProductDirectory Name="BeOpenSSLAssemblies"                Path="Assemblies"/>
-        <ProductDirectory Name="BeOpenSSLAssemblies"                Deliver="false" LibType="static"/>
-        <ProductDirectory Name="DgnPlatformNativeAssemblies"        Path="Assemblies"/>
-        <ProductDirectory Name="DgnPlatformNativeAssemblies"        Deliver="false" LibType="static"/>
-        <ProductDirectory Name="BeCurlAssemblies"                   Path="Assemblies"/>
-        <ProductDirectory Name="BeCurlAssemblies"                   Deliver="false" LibType="static"/>
-        <ProductDirectory Name="ECObjectsNativeAssemblies"          Path="Assemblies"/>
-        <ProductDirectory Name="ECObjectsNativeAssemblies"          Deliver="false" LibType="static"/>
-        <ProductDirectory Name="GeoCoordNativeAssemblies"           Path="Assemblies"/>
-        <ProductDirectory Name="GeoCoordNativeAssemblies"           Deliver="false" LibType="static"/>
-        <ProductDirectory Name="PPNativeAssemblies"                 Path="Assemblies"/>
-        <ProductDirectory Name="PPNativeAssemblies"                 Deliver="false" LibType="static"/>
-        <ProductDirectory Name="MdlsysAsneededSmartsolid"           Path="Assemblies"/>
-        <ProductDirectory Name="MdlsysAsneededSmartsolid"           Deliver="false" LibType="static"/>
-        <ProductDirectory Name="SmartSolidAssemblies"               Path="Assemblies"/>
-        <ProductDirectory Name="SmartSolidAssemblies"               Deliver="false" LibType="static"/>
-        <ProductDirectory Name="BePortableUiAssemblies"             Path="Assemblies"/>
-        <ProductDirectory Name="BePortableUiAssemblies"             Deliver="false" LibType="static"/>
-        <ProductDirectory Name="CordovaLibs"                        Path="Assemblies"/>
-        <ProductDirectory Name="CordovaLibs"                        Deliver="false" LibType="static"/>
-        <ProductDirectory Name="MobileDgnNativeAssemblies"          Path="Assemblies"/>
-        <ProductDirectory Name="MobileDgnNativeAssemblies"          Deliver="false" LibType="static"/>
-<<<<<<< HEAD
-        <ProductDirectory Name="WSClientAssemblies"                 Path="Assemblies"/>
-        <ProductDirectory Name="WSClientAssemblies"                 Deliver="false" LibType="static"/>
-=======
-        <ProductDirectory Name="BeCasablancaAssemblies"             Path="Assemblies"/>
-        <ProductDirectory Name="BeCasablancaAssemblies"             Deliver="false" LibType="static"/>
->>>>>>> c00d7fca
-
-        <ProductDirectory Name="Libs"                               Path="Libs"/>
-        <ProductDirectory Name="Libs"                               Path="Libs" LibType="static"/>
-        <ProductDirectory Name="BentleyLibs"                        Path="Libs"/>
-        <ProductDirectory Name="BentleyLibs"                        Path="Libs" LibType="static"/>
-        <ProductDirectory Name="WSClientLibs"                       Path="Libs"/>
-        <ProductDirectory Name="WSClientLibs"                       Path="Libs" LibType="static"/>
-        <ProductDirectory Name="BeStaticLibDir"                     Path="Libs"/>
-        <ProductDirectory Name="BeStaticLibDir"                     Path="Libs" LibType="static"/>
-        <ProductDirectory Name="BeJsonCppStaticLibDir"              Path="Libs"/>
-        <ProductDirectory Name="BeJsonCppStaticLibDir"              Path="Libs" LibType="static"/>
-        <ProductDirectory Name="UnitTests-Objects"                  Path="Objects"/>
-        <ProductDirectory Name="UnitTests-Objects"                  Path="Objects" LibType="static"/>
-        <ProductDirectory Name="UnitTests-Assets"                   Path="Assets"/>
-        <ProductDirectory Name="UnitTests-Assets"                   Path="Assets" LibType="static"/>
-        <ProductDirectory Name="UnitTests-IgnoreList"               Path="Assets/Ignore"/>
-        <ProductDirectory Name="UnitTests-IgnoreList"               Path="Assets/Ignore" LibType="static"/>
-        <ProductDirectory Name="UnitTests-Documents-DgnDb"          Path="Assets/BeTestDocuments/DgnDb"/>
-        <ProductDirectory Name="UnitTests-Documents-DgnDb"          Path="Assets/BeTestDocuments/DgnDb" LibType="static"/>
-        <ProductDirectory Name="ECSchemas"                          Path="Assets"/>
-        <ProductDirectory Name="ECSchemas"                          Path="Assets" LibType="static"/>
-        <ProductDirectory Name="DgnPlatformSqlang"                  Path="Assets/sqlang"/>
-        <ProductDirectory Name="DgnPlatformSqlang"                  Path="Assets/sqlang" LibType="static"/>
-        <ProductDirectory Name="sqlang"                             Path="Assets/sqlang/platform"/>
-        <ProductDirectory Name="sqlang"                             Path="Assets/sqlang/platform" LibType="static"/>
-        <ProductDirectory Name="DgnPlatformFont"                    Path="Assets/fonts"/>
-        <ProductDirectory Name="DgnPlatformFont"                    Path="Assets/fonts" LibType="static"/>
-        <ProductDirectory Name="DgnPlatformLastResortFonts"         Path="Assets"/>
-        <ProductDirectory Name="DgnPlatformLastResortFonts"         Path="Assets" LibType="static"/>
-        <ProductDirectory Name="BeIcu4cData"                        Path="Assets"/>
-        <ProductDirectory Name="BeIcu4cData"                        Path="Assets" LibType="static"/>
-        <ProductDirectory Name="GeoCoordData"                       Path="Assets/DgnGeoCoord"/>
-        <ProductDirectory Name="GeoCoordData"                       Path="Assets/DgnGeoCoord" LibType="static"/>
-        <ProductDirectory Name="GeoCoordDataMinimal"                Path="Assets/DgnGeoCoord"/>
-        <ProductDirectory Name="GeoCoordDataMinimal"                Path="Assets/DgnGeoCoord" LibType="static"/>
-        <ProductDirectory Name="MobileDgnSdkSeedFiles"              Path="Assets/seed"/>
-        <ProductDirectory Name="MobileDgnSdkSeedFiles"              Path="Assets/seed" LibType="static"/>
-        <ProductDirectory Name="UnitTests-GeomLibsTestData"         Path="Assets/GeomLibsTestData"/>
-        <ProductDirectory Name="UnitTests-GeomLibsTestData"         Path="Assets/GeomLibsTestData" LibType="static"/>
-
-        <ProductDirectory Name="http"                               Path="Assets/http"/>
-        <ProductDirectory Name="http"                               Path="Assets/http" LibType="static"/>
-
-        <ProductDirectory Name="MobileDgnJavaScript"                Path="Assets/js/"/>
-        <ProductDirectory Name="MobileDgnJavaScript"                Path="Assets/js/" LibType="static"/>
-        <ProductDirectory Name="MobileDgnJavaScriptViewGroups"      Path="Assets/js/ViewGroups"/>
-        <ProductDirectory Name="MobileDgnJavaScriptViewGroups"      Path="Assets/js/ViewGroups" LibType="static"/>
-        <ProductDirectory Name="MobileDgnJavaScriptIcons"           Path="Assets/js/resources/icons"/>
-        <ProductDirectory Name="MobileDgnJavaScriptIcons"           Path="Assets/js/resources/icons" LibType="static"/>
-        <ProductDirectory Name="StdThemes"                          Path="Assets/std-themes"/>
-        <ProductDirectory Name="StdThemes"                          Path="Assets/std-themes" LibType="static"/>
-
-        <ProductDirectory Name="CordovaJavaScript" Deliver="false"/>
-        <ProductDirectory Name="CordovaJavaScript" Deliver="false" LibType="static"/>
-        <ProductDirectory Name="MobileDgnSdkIncludeDirectory" Deliver="false"/>
-        <ProductDirectory Name="MobileDgnSdkIncludeDirectory" Deliver="false" LibType="static"/>
-        <ProductDirectory Name="DgnViewDecorators" Deliver="false"/>
-        <ProductDirectory Name="DgnViewDecorators" Deliver="false" LibType="static"/>
-        <ProductDirectory Name="RmgrToolsNativeAssemblies" Deliver="false"/>
-        <ProductDirectory Name="RmgrToolsNativeAssemblies" Deliver="false" LibType="static"/>
-        <ProductDirectory Name="PublicAPI" Deliver="false"/>
-        <ProductDirectory Name="PublicAPI" Deliver="false" LibType="static"/>
-        <ProductDirectory Name="VendorAPI" Deliver="false"/>
-        <ProductDirectory Name="VendorAPI" Deliver="false" LibType="static"/>
-        <ProductDirectory Name="VendorNotices" Deliver="false" />
-        <ProductDirectory Name="VendorNotices" Deliver="false" LibType="static" />
-    </ProductDirectoryList>
-
-    <!-- *********************************************************************************************** -->
-    <!-- This part should be used by any part that wants to build and/or run a gtest EXE -->
-    <!-- *********************************************************************************************** -->
-    <Part Name="Gtest-Tools" BentleyBuildMakeFile="prewire.mke" ExcludePlatforms="Android*,iOS*">
-        <SubPart PartName="google_gtest_lib"    PartFile="gtest"        Repository="util-gtest" />
-        <SubPart PartName="google_gmock_lib"    PartFile="gmock"        Repository="util-gmock" />
-        <SubPart PartName="LoggingNative"       PartFile="LoggingSDK"   Repository="loggingsdk" />
-        <SubPart PartName="BeSQLite"            PartFile="BeSQLite"     Repository="BeSQLite" />
-        <Bindings>
-            <PublicAPI Domain="BeGTest" />
-        </Bindings>
-    </Part>
-
-    <!-- *********************************************************************************************** -->
-    <!-- ProductDirectory used by all gtest products -->
-    <!-- *********************************************************************************************** -->
-    <ProductDirectoryList ListName="GtestProduct">
-        <ProductDirectory Name="Gtest-NativeAssemblies" Path=""/>
-        <ProductDirectory Name="BentleyNativeAssemblies" Path=""/>
-        <ProductDirectory Name="LoggingNativeAssemblies" Path=""/>
-        <ProductDirectory Name="Gtest-DgnPlatformAssetsDirectory" Path="DgnPlatformAssetsDirectory"/>
-
-        <ProductDirectory Name="Libs" Deliver="false"/>
-        <ProductDirectory Name="Libs" Deliver="false" LibType="static"/>
-        <ProductDirectory Name="PublicAPI" Deliver="false"/>
-        <ProductDirectory Name="VendorAPI" Deliver="false" />
-        <ProductDirectory Name="VendorNotices" Deliver="false" />
-        <ProductDirectory Name="VendorNotices" Deliver="false" LibType="static" />
-    </ProductDirectoryList>
-
-    <!-- *********************************************************************************************** -->
-    <!-- This part should be used by any part that wants to build a JUnit test project -->
-    <!-- *********************************************************************************************** -->
-    <Part Name="AndroidJUnitTest-Tools" BentleyBuildMakeFile="prewire.mke" OnlyPlatforms="Android*">
-        <SubPart PartName="Base" LibType="Static"/>
-        <SubPart PartName="BeSQLite" PartFile="BeSQLite" Repository="BeSQLite" />
-    </Part>
-
-    <!-- *********************************************************************************************** -->
-    <!-- ProductDirectory used by all Android JUnit products -->
-    <!-- *********************************************************************************************** -->
-    <ProductDirectoryList ListName="AndroidJUnitProduct">
-        <ProductDirectory Name="AndroidJUnit-Project" Path="project" LibType="static"/>
-
-        <ProductDirectory Name="Libs" Deliver="false" LibType="static"/>
-        <ProductDirectory Name="PublicAPI" Deliver="false" LibType="static"/>
-        <ProductDirectory Name="VendorAPI" Deliver="false" LibType="static"/>
-        <ProductDirectory Name="VendorNotices" Deliver="false" LibType="static" />
-        <ProductDirectory Name="BentleyNativeAssemblies" Deliver="false" LibType="static"/>
-    </ProductDirectoryList>
-
-    <!-- *********************************************************************************************** -->
-    <!-- This part should be used by any part that wants to build and/or run an XCTest project -->
-    <!-- *********************************************************************************************** -->
-    <Part Name="iOSXCTest-Tools" BentleyBuildMakeFile="prewire.mke" OnlyPlatforms="iOS*">
-        <SubPart PartName="Base" LibType="Static"/>
-        <SubPart PartName="BeSQLite" PartFile="BeSQLite" Repository="BeSQLite" />
-    </Part>
-
-    <!-- *********************************************************************************************** -->
-    <!-- ProductDirectory used by all Android JUnit products -->
-    <!-- *********************************************************************************************** -->
-    <ProductDirectoryList ListName="iOSXCTestProduct">
-        <ProductDirectory Name="iOSXCTestProject" Path="" LibType="static"/>
-      
-        <ProductDirectory Name="Libs" Deliver="false" LibType="static"/>
-        <ProductDirectory Name="PublicAPI" Deliver="false" LibType="static"/>
-        <ProductDirectory Name="VendorAPI" Deliver="false" LibType="static"/>
-        <ProductDirectory Name="VendorNotices" Deliver="false" LibType="static" />
-        <ProductDirectory Name="BentleyNativeAssemblies" Deliver="false" LibType="static"/>
-    </ProductDirectoryList>
-
-  <!-- *********************************************************************************************** -->
-  <!-- This part should be used by any part that wants to build and/or run an CppUnit project -->
-  <!-- *********************************************************************************************** -->
-  <Part Name="WinRTCppUnitTest-Tools" BentleyBuildMakeFile="prewire.mke" OnlyPlatforms="WinRT*">
-    <SubPart PartName="Base"/>
-    <SubPart PartName="BeSQLite" PartFile="BeSQLite" Repository="BeSQLite" />
-  </Part>
-
-  <!-- *********************************************************************************************** -->
-  <!-- ProductDirectory used by all Android JUnit products -->
-  <!-- *********************************************************************************************** -->
-  <ProductDirectoryList ListName="WinRTCppUnitTestProduct">
-    <ProductDirectory Name="WinRTCppUnitTestProject" Path=""/>
-
-    <ProductDirectory Name="Libs" Deliver="false"/>
-    <ProductDirectory Name="PublicAPI" Deliver="false"/>
-    <ProductDirectory Name="VendorAPI" Deliver="false"/>
-    <ProductDirectory Name="VendorNotices" Deliver="false" />
-    <ProductDirectory Name="BentleyNativeAssemblies" Deliver="false"/>
-  </ProductDirectoryList>
-
-
-</BuildContext>
+<?xml version="1.0" encoding="utf-8"?>
+
+<BuildContext xmlns:xsi="http://www.w3.org/2001/XMLSchema-instance"
+              xsi:noNamespaceSchemaLocation="../bsicommon/build/PartFile.xsd"
+              >
+
+    <Part Name="Base" BentleyBuildMakeFile="prewire.mke" >
+        <Bindings>
+            <PublicAPI Domain="BeGTest" />
+        </Bindings>
+    </Part>
+
+    <!-- ********************************************************************************************** -->
+    <!-- BeTestDocuments                                                                                -->
+    <!-- ********************************************************************************************** -->
+
+    <!-- Unit test parts in other repositories all depend on this part, UnitTests-Documents-DgnDb.
+         This part generates the documents or gets them from LKGs, depending on the buildstrategy,
+         and then it defines bindings for the resulting directory that BeGTest products will look for. -->
+    <Part Name="UnitTests-Documents-DgnDb" BentleyBuildMakeFile="DeliverBeTestDocuments.mke">
+        <SubProduct ProductName="BeTestDocuments" />
+        <Bindings>
+            <Directory ProductDirectoryName="UnitTests-Documents-DgnDb" SourceName="Delivery/UnitTests/Documents"/>
+        </Bindings>
+    </Part>
+
+    <Product Name="BeTestDocuments" PrgOutputDir="MobileDgnSdk">
+        <Directories DirectoryListName="BeTestDocumentsDirList" />
+        <SubPart PartName="DgnV8Converter"/>
+        <SubPart PartName="LinkDgnDbPublisherIntoToolContext" LibType="Dynamic"/>
+        <SubPart PartName="UnitTests_Documents" LibType="Static"    PartFile="ECDb" Repository="ECDb" />
+    </Product>
+
+    <Part Name="DgnV8Converter" OnlyPlatforms="x64,x86">
+        <SubProduct ProductName="DgnV8Converter" PartFile="DgnDbSync" Repository="DgnDbSync"/>
+    </Part>
+
+    <Part Name="LinkDgnDbPublisherIntoToolContext" BentleyBuildMakeFile="LinkDgnDbPublisherIntoToolContext.mke" OnlyPlatforms="x64,x86">
+        <SubPart PartName="DgnV8Converter" LibType="Dynamic"/>
+    </Part>
+
+    <ProductDirectoryList ListName="BeTestDocumentsDirList">
+        <ProductDirectory Name="UnitTests_Documents_DgnDb"          Path="DgnDb" Deliver="true"/>
+        <ProductDirectory Name="UnitTests_Documents_DgnDb"          Path="DgnDb" Deliver="true" LibType="Static"/>
+    </ProductDirectoryList>
+
+    <!-- *********************************************************************************************** -->
+    <!-- This ProductDirectory can be used by any portable unit test product based on mobiledgn. -->
+    <!-- This is also an example of how to lay out the directory structure for any BeGTest product. -->
+    <!-- *********************************************************************************************** -->
+    <ProductDirectoryList ListName="CollectionProduct">
+        <ProductDirectory Name="BentleyNativeAssemblies"            Path="Assemblies"/>
+        <ProductDirectory Name="BentleyNativeAssemblies"            Deliver="false" LibType="static"/>
+        <ProductDirectory Name="LoggingNativeAssemblies"            Path="Assemblies"/>
+        <ProductDirectory Name="LoggingNativeAssemblies"            Deliver="false" LibType="static"/>
+        <ProductDirectory Name="GeomNativeAssemblies"               Path="Assemblies"/>
+        <ProductDirectory Name="GeomNativeAssemblies"               Deliver="false" LibType="static"/>
+        <ProductDirectory Name="BeOpenSSLAssemblies"                Path="Assemblies"/>
+        <ProductDirectory Name="BeOpenSSLAssemblies"                Deliver="false" LibType="static"/>
+        <ProductDirectory Name="DgnPlatformNativeAssemblies"        Path="Assemblies"/>
+        <ProductDirectory Name="DgnPlatformNativeAssemblies"        Deliver="false" LibType="static"/>
+        <ProductDirectory Name="BeCurlAssemblies"                   Path="Assemblies"/>
+        <ProductDirectory Name="BeCurlAssemblies"                   Deliver="false" LibType="static"/>
+        <ProductDirectory Name="ECObjectsNativeAssemblies"          Path="Assemblies"/>
+        <ProductDirectory Name="ECObjectsNativeAssemblies"          Deliver="false" LibType="static"/>
+        <ProductDirectory Name="GeoCoordNativeAssemblies"           Path="Assemblies"/>
+        <ProductDirectory Name="GeoCoordNativeAssemblies"           Deliver="false" LibType="static"/>
+        <ProductDirectory Name="PPNativeAssemblies"                 Path="Assemblies"/>
+        <ProductDirectory Name="PPNativeAssemblies"                 Deliver="false" LibType="static"/>
+        <ProductDirectory Name="MdlsysAsneededSmartsolid"           Path="Assemblies"/>
+        <ProductDirectory Name="MdlsysAsneededSmartsolid"           Deliver="false" LibType="static"/>
+        <ProductDirectory Name="SmartSolidAssemblies"               Path="Assemblies"/>
+        <ProductDirectory Name="SmartSolidAssemblies"               Deliver="false" LibType="static"/>
+        <ProductDirectory Name="BePortableUiAssemblies"             Path="Assemblies"/>
+        <ProductDirectory Name="BePortableUiAssemblies"             Deliver="false" LibType="static"/>
+        <ProductDirectory Name="CordovaLibs"                        Path="Assemblies"/>
+        <ProductDirectory Name="CordovaLibs"                        Deliver="false" LibType="static"/>
+        <ProductDirectory Name="MobileDgnNativeAssemblies"          Path="Assemblies"/>
+        <ProductDirectory Name="MobileDgnNativeAssemblies"          Deliver="false" LibType="static"/>
+        <ProductDirectory Name="WSClientAssemblies"                 Path="Assemblies"/>
+        <ProductDirectory Name="WSClientAssemblies"                 Deliver="false" LibType="static"/>
+        <ProductDirectory Name="BeCasablancaAssemblies"             Path="Assemblies"/>
+        <ProductDirectory Name="BeCasablancaAssemblies"             Deliver="false" LibType="static"/>
+
+        <ProductDirectory Name="Libs"                               Path="Libs"/>
+        <ProductDirectory Name="Libs"                               Path="Libs" LibType="static"/>
+        <ProductDirectory Name="BentleyLibs"                        Path="Libs"/>
+        <ProductDirectory Name="BentleyLibs"                        Path="Libs" LibType="static"/>
+        <ProductDirectory Name="WSClientLibs"                       Path="Libs"/>
+        <ProductDirectory Name="WSClientLibs"                       Path="Libs" LibType="static"/>
+        <ProductDirectory Name="BeStaticLibDir"                     Path="Libs"/>
+        <ProductDirectory Name="BeStaticLibDir"                     Path="Libs" LibType="static"/>
+        <ProductDirectory Name="BeJsonCppStaticLibDir"              Path="Libs"/>
+        <ProductDirectory Name="BeJsonCppStaticLibDir"              Path="Libs" LibType="static"/>
+        <ProductDirectory Name="UnitTests-Objects"                  Path="Objects"/>
+        <ProductDirectory Name="UnitTests-Objects"                  Path="Objects" LibType="static"/>
+        <ProductDirectory Name="UnitTests-Assets"                   Path="Assets"/>
+        <ProductDirectory Name="UnitTests-Assets"                   Path="Assets" LibType="static"/>
+        <ProductDirectory Name="UnitTests-IgnoreList"               Path="Assets/Ignore"/>
+        <ProductDirectory Name="UnitTests-IgnoreList"               Path="Assets/Ignore" LibType="static"/>
+        <ProductDirectory Name="UnitTests-Documents-DgnDb"          Path="Assets/BeTestDocuments/DgnDb"/>
+        <ProductDirectory Name="UnitTests-Documents-DgnDb"          Path="Assets/BeTestDocuments/DgnDb" LibType="static"/>
+        <ProductDirectory Name="ECSchemas"                          Path="Assets"/>
+        <ProductDirectory Name="ECSchemas"                          Path="Assets" LibType="static"/>
+        <ProductDirectory Name="DgnPlatformSqlang"                  Path="Assets/sqlang"/>
+        <ProductDirectory Name="DgnPlatformSqlang"                  Path="Assets/sqlang" LibType="static"/>
+        <ProductDirectory Name="sqlang"                             Path="Assets/sqlang/platform"/>
+        <ProductDirectory Name="sqlang"                             Path="Assets/sqlang/platform" LibType="static"/>
+        <ProductDirectory Name="DgnPlatformFont"                    Path="Assets/fonts"/>
+        <ProductDirectory Name="DgnPlatformFont"                    Path="Assets/fonts" LibType="static"/>
+        <ProductDirectory Name="DgnPlatformLastResortFonts"         Path="Assets"/>
+        <ProductDirectory Name="DgnPlatformLastResortFonts"         Path="Assets" LibType="static"/>
+        <ProductDirectory Name="BeIcu4cData"                        Path="Assets"/>
+        <ProductDirectory Name="BeIcu4cData"                        Path="Assets" LibType="static"/>
+        <ProductDirectory Name="GeoCoordData"                       Path="Assets/DgnGeoCoord"/>
+        <ProductDirectory Name="GeoCoordData"                       Path="Assets/DgnGeoCoord" LibType="static"/>
+        <ProductDirectory Name="GeoCoordDataMinimal"                Path="Assets/DgnGeoCoord"/>
+        <ProductDirectory Name="GeoCoordDataMinimal"                Path="Assets/DgnGeoCoord" LibType="static"/>
+        <ProductDirectory Name="MobileDgnSdkSeedFiles"              Path="Assets/seed"/>
+        <ProductDirectory Name="MobileDgnSdkSeedFiles"              Path="Assets/seed" LibType="static"/>
+        <ProductDirectory Name="UnitTests-GeomLibsTestData"         Path="Assets/GeomLibsTestData"/>
+        <ProductDirectory Name="UnitTests-GeomLibsTestData"         Path="Assets/GeomLibsTestData" LibType="static"/>
+
+        <ProductDirectory Name="http"                               Path="Assets/http"/>
+        <ProductDirectory Name="http"                               Path="Assets/http" LibType="static"/>
+
+        <ProductDirectory Name="MobileDgnJavaScript"                Path="Assets/js/"/>
+        <ProductDirectory Name="MobileDgnJavaScript"                Path="Assets/js/" LibType="static"/>
+        <ProductDirectory Name="MobileDgnJavaScriptViewGroups"      Path="Assets/js/ViewGroups"/>
+        <ProductDirectory Name="MobileDgnJavaScriptViewGroups"      Path="Assets/js/ViewGroups" LibType="static"/>
+        <ProductDirectory Name="MobileDgnJavaScriptIcons"           Path="Assets/js/resources/icons"/>
+        <ProductDirectory Name="MobileDgnJavaScriptIcons"           Path="Assets/js/resources/icons" LibType="static"/>
+        <ProductDirectory Name="StdThemes"                          Path="Assets/std-themes"/>
+        <ProductDirectory Name="StdThemes"                          Path="Assets/std-themes" LibType="static"/>
+
+        <ProductDirectory Name="CordovaJavaScript" Deliver="false"/>
+        <ProductDirectory Name="CordovaJavaScript" Deliver="false" LibType="static"/>
+        <ProductDirectory Name="MobileDgnSdkIncludeDirectory" Deliver="false"/>
+        <ProductDirectory Name="MobileDgnSdkIncludeDirectory" Deliver="false" LibType="static"/>
+        <ProductDirectory Name="DgnViewDecorators" Deliver="false"/>
+        <ProductDirectory Name="DgnViewDecorators" Deliver="false" LibType="static"/>
+        <ProductDirectory Name="RmgrToolsNativeAssemblies" Deliver="false"/>
+        <ProductDirectory Name="RmgrToolsNativeAssemblies" Deliver="false" LibType="static"/>
+        <ProductDirectory Name="PublicAPI" Deliver="false"/>
+        <ProductDirectory Name="PublicAPI" Deliver="false" LibType="static"/>
+        <ProductDirectory Name="VendorAPI" Deliver="false"/>
+        <ProductDirectory Name="VendorAPI" Deliver="false" LibType="static"/>
+        <ProductDirectory Name="VendorNotices" Deliver="false" />
+        <ProductDirectory Name="VendorNotices" Deliver="false" LibType="static" />
+    </ProductDirectoryList>
+
+    <!-- *********************************************************************************************** -->
+    <!-- This part should be used by any part that wants to build and/or run a gtest EXE -->
+    <!-- *********************************************************************************************** -->
+    <Part Name="Gtest-Tools" BentleyBuildMakeFile="prewire.mke" ExcludePlatforms="Android*,iOS*">
+        <SubPart PartName="google_gtest_lib"    PartFile="gtest"        Repository="util-gtest" />
+        <SubPart PartName="google_gmock_lib"    PartFile="gmock"        Repository="util-gmock" />
+        <SubPart PartName="LoggingNative"       PartFile="LoggingSDK"   Repository="loggingsdk" />
+        <SubPart PartName="BeSQLite"            PartFile="BeSQLite"     Repository="BeSQLite" />
+        <Bindings>
+            <PublicAPI Domain="BeGTest" />
+        </Bindings>
+    </Part>
+
+    <!-- *********************************************************************************************** -->
+    <!-- ProductDirectory used by all gtest products -->
+    <!-- *********************************************************************************************** -->
+    <ProductDirectoryList ListName="GtestProduct">
+        <ProductDirectory Name="Gtest-NativeAssemblies" Path=""/>
+        <ProductDirectory Name="BentleyNativeAssemblies" Path=""/>
+        <ProductDirectory Name="LoggingNativeAssemblies" Path=""/>
+        <ProductDirectory Name="Gtest-DgnPlatformAssetsDirectory" Path="DgnPlatformAssetsDirectory"/>
+
+        <ProductDirectory Name="Libs" Deliver="false"/>
+        <ProductDirectory Name="Libs" Deliver="false" LibType="static"/>
+        <ProductDirectory Name="PublicAPI" Deliver="false"/>
+        <ProductDirectory Name="VendorAPI" Deliver="false" />
+        <ProductDirectory Name="VendorNotices" Deliver="false" />
+        <ProductDirectory Name="VendorNotices" Deliver="false" LibType="static" />
+    </ProductDirectoryList>
+
+    <!-- *********************************************************************************************** -->
+    <!-- This part should be used by any part that wants to build a JUnit test project -->
+    <!-- *********************************************************************************************** -->
+    <Part Name="AndroidJUnitTest-Tools" BentleyBuildMakeFile="prewire.mke" OnlyPlatforms="Android*">
+        <SubPart PartName="Base" LibType="Static"/>
+        <SubPart PartName="BeSQLite" PartFile="BeSQLite" Repository="BeSQLite" />
+    </Part>
+
+    <!-- *********************************************************************************************** -->
+    <!-- ProductDirectory used by all Android JUnit products -->
+    <!-- *********************************************************************************************** -->
+    <ProductDirectoryList ListName="AndroidJUnitProduct">
+        <ProductDirectory Name="AndroidJUnit-Project" Path="project" LibType="static"/>
+
+        <ProductDirectory Name="Libs" Deliver="false" LibType="static"/>
+        <ProductDirectory Name="PublicAPI" Deliver="false" LibType="static"/>
+        <ProductDirectory Name="VendorAPI" Deliver="false" LibType="static"/>
+        <ProductDirectory Name="VendorNotices" Deliver="false" LibType="static" />
+        <ProductDirectory Name="BentleyNativeAssemblies" Deliver="false" LibType="static"/>
+    </ProductDirectoryList>
+
+    <!-- *********************************************************************************************** -->
+    <!-- This part should be used by any part that wants to build and/or run an XCTest project -->
+    <!-- *********************************************************************************************** -->
+    <Part Name="iOSXCTest-Tools" BentleyBuildMakeFile="prewire.mke" OnlyPlatforms="iOS*">
+        <SubPart PartName="Base" LibType="Static"/>
+        <SubPart PartName="BeSQLite" PartFile="BeSQLite" Repository="BeSQLite" />
+    </Part>
+
+    <!-- *********************************************************************************************** -->
+    <!-- ProductDirectory used by all Android JUnit products -->
+    <!-- *********************************************************************************************** -->
+    <ProductDirectoryList ListName="iOSXCTestProduct">
+        <ProductDirectory Name="iOSXCTestProject" Path="" LibType="static"/>
+      
+        <ProductDirectory Name="Libs" Deliver="false" LibType="static"/>
+        <ProductDirectory Name="PublicAPI" Deliver="false" LibType="static"/>
+        <ProductDirectory Name="VendorAPI" Deliver="false" LibType="static"/>
+        <ProductDirectory Name="VendorNotices" Deliver="false" LibType="static" />
+        <ProductDirectory Name="BentleyNativeAssemblies" Deliver="false" LibType="static"/>
+    </ProductDirectoryList>
+
+  <!-- *********************************************************************************************** -->
+  <!-- This part should be used by any part that wants to build and/or run an CppUnit project -->
+  <!-- *********************************************************************************************** -->
+  <Part Name="WinRTCppUnitTest-Tools" BentleyBuildMakeFile="prewire.mke" OnlyPlatforms="WinRT*">
+    <SubPart PartName="Base"/>
+    <SubPart PartName="BeSQLite" PartFile="BeSQLite" Repository="BeSQLite" />
+  </Part>
+
+  <!-- *********************************************************************************************** -->
+  <!-- ProductDirectory used by all Android JUnit products -->
+  <!-- *********************************************************************************************** -->
+  <ProductDirectoryList ListName="WinRTCppUnitTestProduct">
+    <ProductDirectory Name="WinRTCppUnitTestProject" Path=""/>
+
+    <ProductDirectory Name="Libs" Deliver="false"/>
+    <ProductDirectory Name="PublicAPI" Deliver="false"/>
+    <ProductDirectory Name="VendorAPI" Deliver="false"/>
+    <ProductDirectory Name="VendorNotices" Deliver="false" />
+    <ProductDirectory Name="BentleyNativeAssemblies" Deliver="false"/>
+  </ProductDirectoryList>
+
+
+</BuildContext>