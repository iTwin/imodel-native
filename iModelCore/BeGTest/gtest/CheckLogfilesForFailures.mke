#--------------------------------------------------------------------------------------
#
#     $Source: gtest/CheckLogfilesForFailures.mke $
#
#  $Copyright: (c) 2019 Bentley Systems, Incorporated. All rights reserved. $
#
#--------------------------------------------------------------------------------------
%include mdl.mki

baseDir             = $(_MakeFilePath)

%ifndef LogFilesDir
    %error Define LogFilesDir as the directory that contaings the logfiles to analyze
%endif

<<<<<<< HEAD
breakOnFailure = 1

#Allowed to ignore failures 
%if defined(AllowIgnore)
    breakOnFailure = 0
%endif
=======
# At this point, always break on failure (no auto-ignore support).
breakOnFailure = 1
>>>>>>> 9ce599f9

always:
    python $(_makeFilePath)CheckLogfilesForFailures.py $(LogFilesDir) $(breakOnFailure)

<|MERGE_RESOLUTION|>--- conflicted
+++ resolved
@@ -1,30 +1,21 @@
-#--------------------------------------------------------------------------------------
-#
-#     $Source: gtest/CheckLogfilesForFailures.mke $
-#
-#  $Copyright: (c) 2019 Bentley Systems, Incorporated. All rights reserved. $
-#
-#--------------------------------------------------------------------------------------
-%include mdl.mki
-
-baseDir             = $(_MakeFilePath)
-
-%ifndef LogFilesDir
-    %error Define LogFilesDir as the directory that contaings the logfiles to analyze
-%endif
-
-<<<<<<< HEAD
-breakOnFailure = 1
-
-#Allowed to ignore failures 
-%if defined(AllowIgnore)
-    breakOnFailure = 0
-%endif
-=======
-# At this point, always break on failure (no auto-ignore support).
-breakOnFailure = 1
->>>>>>> 9ce599f9
-
-always:
-    python $(_makeFilePath)CheckLogfilesForFailures.py $(LogFilesDir) $(breakOnFailure)
-
+#--------------------------------------------------------------------------------------
+#
+#     $Source: gtest/CheckLogfilesForFailures.mke $
+#
+#  $Copyright: (c) 2019 Bentley Systems, Incorporated. All rights reserved. $
+#
+#--------------------------------------------------------------------------------------
+%include mdl.mki
+
+baseDir             = $(_MakeFilePath)
+
+%ifndef LogFilesDir
+    %error Define LogFilesDir as the directory that contaings the logfiles to analyze
+%endif
+
+# At this point, always break on failure (no auto-ignore support).
+breakOnFailure = 1
+
+always:
+    python $(_makeFilePath)CheckLogfilesForFailures.py $(LogFilesDir) $(breakOnFailure)
+