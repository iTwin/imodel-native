--- conflicted
+++ resolved
@@ -1,95 +1,91 @@
-#--------------------------------------------------------------------------------------
-#
-#     $Source: iOS/RunXCTestProject.mke $
-#
-#  $Copyright: (c) 2017 Bentley Systems, Incorporated. All rights reserved. $
-#
-#--------------------------------------------------------------------------------------
-%include mdl.mki
-
-%if $(TARGET_PLATFORM)!="iOS"
-    %error This makefile should be used only when TARGET_PLATFORM is iOS
-%endif
-
-%ifndef XCTEST_PRODUCT
-    %error Define XCTEST_PRODUCT as the name of the Product in the output directory that contains BeTestiOS.xcodeproj for the specified test suite.
-%endif
-
-
-ProductBaseDir = $(OutputRootDir)Product/
-
-
-XCODEPROJ=$(ProductBaseDir)$(XCTEST_PRODUCT)/BeTestiOS.xcodeproj
-
-%ifndef XCTEST_LOGFILE_NAME
-    XCTEST_LOGFILE_NAME=$(XCTEST_PRODUCT).log
-%endif
-
-%ifnofile $(XCODEPROJ)
-    %error $(XCODEPROJ) not found.
-%endif
-
-%ifndef XCTEST_OUTPUT_DIR
-    XCTEST_OUTPUT_DIR=$(OutputRootDir)build/RunXCTest/$(XCTEST_PRODUCT)/
-%endif
-
-logFile = ${XCTEST_OUTPUT_DIR}/XCTest.log
-
-%if !defined (BENTLEY_RUN_XCTEST_DEVICE_NAME)
-    %warn To run XCTests, define BENTLEY_RUN_XCTEST_DEVICE_NAME as the name of the attached iOS device to use.
-
-    # Link a fake log file to satisfy partfile bindings.
-    always:
-        ~@mkdir ${XCTEST_OUTPUT_DIR}
-        >$(logFile)
-	iOS XCTests were not run
-	<
-        ~linkfile "$(BuildContext)Delivery/XCTest/Logs/$(XCTEST_LOGFILE_NAME)=$(logFile)"
-
-    %return
-%endif
-
-%if defined (BMAKE_DELETE_ALL_TARGETS)
-always:
-    $(rmdirRecursiveCmd) ${XCTEST_OUTPUT_DIR}
-
-    %return
-%endif
-
-# Note we often get an error when copying resources to the device the first time we try to run a given set of tests. 
-# The solution is simply to re-try the command.
-
-BETEST_SCHEME='BeTestiOS'
-%ifdef CLANG_SANITIZE
-	%if $(CLANG_SANITIZE) == "address"
-		BETEST_SCHEME='BeTestiOS Sanitize Address'
-	%endif
-%endif
-
-always:
-    !~@mkdir ${XCTEST_OUTPUT_DIR}
-    echo $(XCODEPROJ)>$(logfile)
-<<<<<<< HEAD
-    -xcodebuild clean -project $(XCODEPROJ) -scheme $(BETEST_SCHEME) -destination 'platform=iOS,name=$(BENTLEY_RUN_XCTEST_DEVICE_NAME)' >> $(logfile) 2>&1	
-=======
-    -xcodebuild clean -project $(XCODEPROJ) -scheme $(BETEST_SCHEME) -destination 'platform=iOS,name=$(BENTLEY_RUN_XCTEST_DEVICE_NAME)' >> $(logfile) 2>&1
->>>>>>> 0af6a43b
-    -xcodebuild test -project $(XCODEPROJ) -scheme $(BETEST_SCHEME) -destination 'platform=iOS,name=$(BENTLEY_RUN_XCTEST_DEVICE_NAME)' >> $(logfile) 2>&1
-    python $(baseDir)CheckForRetry.py $(logfile) > ${XCTEST_OUTPUT_DIR}/CheckForRetry.txt
-    %if " " != $[@findstring "retry", $[@readfile ${XCTEST_OUTPUT_DIR}/CheckForRetry.txt]]
-        |Test launch failed. Retrying...
-        echo $(XCODEPROJ)>$(logfile)
-        -xcodebuild clean -project $(XCODEPROJ) -scheme $(BETEST_SCHEME) -destination 'platform=iOS,name=$(BENTLEY_RUN_XCTEST_DEVICE_NAME)' >> $(logfile) 2>&1
-        -xcodebuild test -project $(XCODEPROJ) -scheme $(BETEST_SCHEME) -destination 'platform=iOS,name=$(BENTLEY_RUN_XCTEST_DEVICE_NAME)' >> $(logfile) 2>&1
-    %endif
-
-BreakOnFailure = 0
-%if defined (BEGTEST_BREAK_ON_FAILURE)
-    BreakOnFailure = 1
-%endif
-
-always:
-    python $(baseDIr)CheckLogFilesForFailures.py $[@dir $(logFile)] $(BreakOnFailure)
-
-always:
-    ~linkfile "$(BuildContext)Delivery/XCTest/Logs/$(XCTEST_LOGFILE_NAME)=$(logFile)"
+#--------------------------------------------------------------------------------------
+#
+#     $Source: iOS/RunXCTestProject.mke $
+#
+#  $Copyright: (c) 2017 Bentley Systems, Incorporated. All rights reserved. $
+#
+#--------------------------------------------------------------------------------------
+%include mdl.mki
+
+%if $(TARGET_PLATFORM)!="iOS"
+    %error This makefile should be used only when TARGET_PLATFORM is iOS
+%endif
+
+%ifndef XCTEST_PRODUCT
+    %error Define XCTEST_PRODUCT as the name of the Product in the output directory that contains BeTestiOS.xcodeproj for the specified test suite.
+%endif
+
+
+ProductBaseDir = $(OutputRootDir)Product/
+
+
+XCODEPROJ=$(ProductBaseDir)$(XCTEST_PRODUCT)/BeTestiOS.xcodeproj
+
+%ifndef XCTEST_LOGFILE_NAME
+    XCTEST_LOGFILE_NAME=$(XCTEST_PRODUCT).log
+%endif
+
+%ifnofile $(XCODEPROJ)
+    %error $(XCODEPROJ) not found.
+%endif
+
+%ifndef XCTEST_OUTPUT_DIR
+    XCTEST_OUTPUT_DIR=$(OutputRootDir)build/RunXCTest/$(XCTEST_PRODUCT)/
+%endif
+
+logFile = ${XCTEST_OUTPUT_DIR}/XCTest.log
+
+%if !defined (BENTLEY_RUN_XCTEST_DEVICE_NAME)
+    %warn To run XCTests, define BENTLEY_RUN_XCTEST_DEVICE_NAME as the name of the attached iOS device to use.
+
+    # Link a fake log file to satisfy partfile bindings.
+    always:
+        ~@mkdir ${XCTEST_OUTPUT_DIR}
+        >$(logFile)
+	iOS XCTests were not run
+	<
+        ~linkfile "$(BuildContext)Delivery/XCTest/Logs/$(XCTEST_LOGFILE_NAME)=$(logFile)"
+
+    %return
+%endif
+
+%if defined (BMAKE_DELETE_ALL_TARGETS)
+always:
+    $(rmdirRecursiveCmd) ${XCTEST_OUTPUT_DIR}
+
+    %return
+%endif
+
+# Note we often get an error when copying resources to the device the first time we try to run a given set of tests. 
+# The solution is simply to re-try the command.
+
+BETEST_SCHEME='BeTestiOS'
+%ifdef CLANG_SANITIZE
+	%if $(CLANG_SANITIZE) == "address"
+		BETEST_SCHEME='BeTestiOS Sanitize Address'
+	%endif
+%endif
+
+always:
+    !~@mkdir ${XCTEST_OUTPUT_DIR}
+    echo $(XCODEPROJ)>$(logfile)
+    -xcodebuild clean -project $(XCODEPROJ) -scheme $(BETEST_SCHEME) -destination 'platform=iOS,name=$(BENTLEY_RUN_XCTEST_DEVICE_NAME)' >> $(logfile) 2>&1	
+    -xcodebuild test -project $(XCODEPROJ) -scheme $(BETEST_SCHEME) -destination 'platform=iOS,name=$(BENTLEY_RUN_XCTEST_DEVICE_NAME)' >> $(logfile) 2>&1
+    python $(baseDir)CheckForRetry.py $(logfile) > ${XCTEST_OUTPUT_DIR}/CheckForRetry.txt
+    %if " " != $[@findstring "retry", $[@readfile ${XCTEST_OUTPUT_DIR}/CheckForRetry.txt]]
+        |Test launch failed. Retrying...
+        echo $(XCODEPROJ)>$(logfile)
+        -xcodebuild clean -project $(XCODEPROJ) -scheme $(BETEST_SCHEME) -destination 'platform=iOS,name=$(BENTLEY_RUN_XCTEST_DEVICE_NAME)' >> $(logfile) 2>&1
+        -xcodebuild test -project $(XCODEPROJ) -scheme $(BETEST_SCHEME) -destination 'platform=iOS,name=$(BENTLEY_RUN_XCTEST_DEVICE_NAME)' >> $(logfile) 2>&1
+    %endif
+
+BreakOnFailure = 0
+%if defined (BEGTEST_BREAK_ON_FAILURE)
+    BreakOnFailure = 1
+%endif
+
+always:
+    python $(baseDIr)CheckLogFilesForFailures.py $[@dir $(logFile)] $(BreakOnFailure)
+
+always:
+    ~linkfile "$(BuildContext)Delivery/XCTest/Logs/$(XCTEST_LOGFILE_NAME)=$(logFile)"