#--------------------------------------------------------------------------------------
#
#     $Source: iOS/MakeXCTestProject.mke $
#
#  $Copyright: (c) 2015 Bentley Systems, Incorporated. All rights reserved. $
#
#--------------------------------------------------------------------------------------
%ifndef TEST_NAME
    %error Must define TEST_NAME as the name of the .exe to create
%endif

%ifndef TEST_COLLECTION_PRODUCT
    %error TEST_COLLECTION_PRODUCT must point to the product that contains the unit tests and their supporting libraries and assets
%endif

# Optional. TEST_FRAMEWORK_SQLANG - Full filepath of .db3 file to return as the "framework" sqlang file

%include mdl.mki

%if $(TARGET_PLATFORM)!="iOS"
    %error This makefile should be used only when TARGET_PLATFORM is iOS
%endif

baseDir             = $(_MakeFilePath)
o                   = $(OutputRootDir)build/$(TEST_NAME)/
tmp                 = $(o)tmp/
XCodeProject        = $(o)XCodeProject/

collectionProduct = $(OutputRootDir)../Product/${TEST_COLLECTION_PRODUCT}/

unitTestsDir = $(collectionProduct)Objects/

%if defined (BMAKE_DELETE_ALL_TARGETS)
    always:
        rm -rf $(o)

    %return 
%else
    always:
        ~mkdir $(o)
        ~mkdir $(tmp)
        ~mkdir $(XCodeProject)
        !~@putenv PYTHONPATH=$(PYTHONPATH)$(bsicommon_ospathsep)$(SrcBsiCommon)PublicSDK
%endif

#--------------------------------------------------------------------------------------
# Initialize the workspace with stuff that never changes
#--------------------------------------------------------------------------------------
always:
    CopyWithSymlinks.py $(baseDir)XCodeProject/BeTestiOS $(XCodeProject)

#--------------------------------------------------------------------------------------
# Write out a file that contains a macro that defines the name of of the framework sqlang file to use
#--------------------------------------------------------------------------------------
%ifndef TEST_FRAMEWORK_SQLANG
    TEST_FRAMEWORK_SQLANG=DgnPlatform_en.sqlang.db3
%endif

always:
    !~@mkdir $(XCodeProject)BeTestiOSTests
    > $(XCodeProject)BeTestiOSTests/TEST_FRAMEWORK_SQLANG_DEF.h
\#define TEST_FRAMEWORK_SQLANG L"$(TEST_FRAMEWORK_SQLANG)"
    <

#--------------------------------------------------------------------------------------
# Generate SenTest wrappers
#
#   GenerateSenTestSource.py finds the unit tests that are linked into this buildcontext and generates an Objective-C SenTesting wrapper for calling them.
#   Make this depend on the *UnitTests.list.h files - these change when a unit test is added or removed
#--------------------------------------------------------------------------------------
%if !defined (BMAKE_DELETE_ALL_TARGETS)
    $(tmp)GenerateSenTestSource.mki : $[@wildcard $(unitTestsDir)*UnitTests.list.h] $(baseDir)SenTest.mm.template
        $(msg)
        !@$(baseDir)GenerateSenTestSource.py $(unitTestsDir) $(baseDir)SenTest.mm.template XCodeProject > $(tmp)GenerateSenTestSource.mki
        ~time
%endif

%iffile $(tmp)GenerateSenTestSource.mki
     always:
        @cat $(baseDir)SenTest.mm.template.prepend > $(XCodeProject)BeTestiOSTests/UnitTests.mm
    
    %include $(tmp)GenerateSenTestSource.mki
%endif

always:
    !-$(deleteCmd) $(tmp)GenerateSenTestSource.mki

#--------------------------------------------------------------------------------------
# Place header files so that they can be used to compile the unit test wrappers.
#--------------------------------------------------------------------------------------
$(XCodeProject)PublicAPI : $(BuildContext)PublicApi
    $(LinkFirstDepToFirstTargetAsDirectory)

$(XCodeProject)VendorAPI : $(BuildContext)VendorApi
    $(LinkFirstDepToFirstTargetAsDirectory)

#--------------------------------------------------------------------------------------
# Deliver required assets
#--------------------------------------------------------------------------------------
$(tmp)assets : $(collectionProduct)Assets
    $(LinkFirstDepToFirstTargetAsDirectory)
    
# Need to move Assets/Documents to AppData package (need hard copied to copy them to device)
$(XCodeProject)BeTestiOSAppData.xcappdata : $(baseDir)BeTestiOSAppData.xcappdata
    cp -r $(baseDir)BeTestiOSAppData.xcappdata $(XCodeProject)BeTestiOSAppData.xcappdata
    ~time

_documentsManifest = $(XCodeProject)BeTestiOSAppData.xcappdata/AppData/Documents/documents.manifest
<<<<<<< HEAD
#%iffile $(tmp)assets/Documents
    always:
        rm -rf $(XCodeProject)BeTestiOSAppData.xcappdata/AppData/Documents
        !~mkdir $(XCodeProject)BeTestiOSAppData.xcappdata/AppData/Documents
        cp -r  $(tmp)assets/Documents $(XCodeProject)BeTestiOSAppData.xcappdata/AppData/Documents
        $(SrcRoot)bsicommon/build/CreateAssetsManifest.py $(_documentsManifest) $(XCodeProject)BeTestiOSAppData.xcappdata/AppData/Documents
#%else
    always:
        !~mkdir $(XCodeProject)BeTestiOSAppData.xcappdata/AppData/Documents
        >$(_documentsManifest)
        <
#%endif
=======
always:
    rm -rf $(XCodeProject)BeTestiOSAppData.xcappdata/AppData/Documents
    !~mkdir $(XCodeProject)BeTestiOSAppData.xcappdata/AppData/Documents
    -cp -r  $(tmp)assets/Documents $(XCodeProject)BeTestiOSAppData.xcappdata/AppData/Documents
    $(SrcRoot)bsicommon/build/CreateAssetsManifest.py $(_documentsManifest) $(XCodeProject)BeTestiOSAppData.xcappdata/AppData/Documents
>>>>>>> f46c14d7

# Symlink other assets to the bundle
always:
    $(SrcRoot)bsicommon/build/CopyWithSymlinks.py   $(tmp)assets    $(XCodeProject)MobileDgnAssets.bundle

#--------------------------------------------------------------------------------------
# Deliver required libraries
#--------------------------------------------------------------------------------------
LIB_NAME = $(TEST_NAME)-Tests
LIB_DEST = $(o)
LIB_TMP_DIR = $(tmp)
LIB_NO_CONTEXT_LINK = 1
LIB_OBJS = $[@wildcard $(unitTestsDir)*$(oext)] $[@wildcard $(BuildContext)SubParts/Libs/*$(stlibext)] $[@wildcard $(collectionProduct)Libs/*$(stlibext)]
%include creatlib.mki

# NB: XCodeProject looks for 'libBeGTestStatic.a' so don't change the name!
BeGTestStaticLib = $(stlibprefix)BeGTestStatic$(stlibext)

$(XCodeProject)Libs/$(stlibprefix)BeGTestStatic$(stlibext) : $(o)$(stlibprefix)$(LIB_NAME)$(stlibext)
    $(LinkFirstDepToFirstTarget)


#--------------------------------------------------------------------------------------
# Delivery
#--------------------------------------------------------------------------------------
$(BuildContext)Delivery/iOSXCTest/$(TEST_NAME)/Project : ${XCodeProject}
    $(LinkFirstDepToFirstTargetAsDirectory)
	
<|MERGE_RESOLUTION|>--- conflicted
+++ resolved
@@ -1,156 +1,141 @@
-#--------------------------------------------------------------------------------------
-#
-#     $Source: iOS/MakeXCTestProject.mke $
-#
-#  $Copyright: (c) 2015 Bentley Systems, Incorporated. All rights reserved. $
-#
-#--------------------------------------------------------------------------------------
-%ifndef TEST_NAME
-    %error Must define TEST_NAME as the name of the .exe to create
-%endif
-
-%ifndef TEST_COLLECTION_PRODUCT
-    %error TEST_COLLECTION_PRODUCT must point to the product that contains the unit tests and their supporting libraries and assets
-%endif
-
-# Optional. TEST_FRAMEWORK_SQLANG - Full filepath of .db3 file to return as the "framework" sqlang file
-
-%include mdl.mki
-
-%if $(TARGET_PLATFORM)!="iOS"
-    %error This makefile should be used only when TARGET_PLATFORM is iOS
-%endif
-
-baseDir             = $(_MakeFilePath)
-o                   = $(OutputRootDir)build/$(TEST_NAME)/
-tmp                 = $(o)tmp/
-XCodeProject        = $(o)XCodeProject/
-
-collectionProduct = $(OutputRootDir)../Product/${TEST_COLLECTION_PRODUCT}/
-
-unitTestsDir = $(collectionProduct)Objects/
-
-%if defined (BMAKE_DELETE_ALL_TARGETS)
-    always:
-        rm -rf $(o)
-
-    %return 
-%else
-    always:
-        ~mkdir $(o)
-        ~mkdir $(tmp)
-        ~mkdir $(XCodeProject)
-        !~@putenv PYTHONPATH=$(PYTHONPATH)$(bsicommon_ospathsep)$(SrcBsiCommon)PublicSDK
-%endif
-
-#--------------------------------------------------------------------------------------
-# Initialize the workspace with stuff that never changes
-#--------------------------------------------------------------------------------------
-always:
-    CopyWithSymlinks.py $(baseDir)XCodeProject/BeTestiOS $(XCodeProject)
-
-#--------------------------------------------------------------------------------------
-# Write out a file that contains a macro that defines the name of of the framework sqlang file to use
-#--------------------------------------------------------------------------------------
-%ifndef TEST_FRAMEWORK_SQLANG
-    TEST_FRAMEWORK_SQLANG=DgnPlatform_en.sqlang.db3
-%endif
-
-always:
-    !~@mkdir $(XCodeProject)BeTestiOSTests
-    > $(XCodeProject)BeTestiOSTests/TEST_FRAMEWORK_SQLANG_DEF.h
-\#define TEST_FRAMEWORK_SQLANG L"$(TEST_FRAMEWORK_SQLANG)"
-    <
-
-#--------------------------------------------------------------------------------------
-# Generate SenTest wrappers
-#
-#   GenerateSenTestSource.py finds the unit tests that are linked into this buildcontext and generates an Objective-C SenTesting wrapper for calling them.
-#   Make this depend on the *UnitTests.list.h files - these change when a unit test is added or removed
-#--------------------------------------------------------------------------------------
-%if !defined (BMAKE_DELETE_ALL_TARGETS)
-    $(tmp)GenerateSenTestSource.mki : $[@wildcard $(unitTestsDir)*UnitTests.list.h] $(baseDir)SenTest.mm.template
-        $(msg)
-        !@$(baseDir)GenerateSenTestSource.py $(unitTestsDir) $(baseDir)SenTest.mm.template XCodeProject > $(tmp)GenerateSenTestSource.mki
-        ~time
-%endif
-
-%iffile $(tmp)GenerateSenTestSource.mki
-     always:
-        @cat $(baseDir)SenTest.mm.template.prepend > $(XCodeProject)BeTestiOSTests/UnitTests.mm
-    
-    %include $(tmp)GenerateSenTestSource.mki
-%endif
-
-always:
-    !-$(deleteCmd) $(tmp)GenerateSenTestSource.mki
-
-#--------------------------------------------------------------------------------------
-# Place header files so that they can be used to compile the unit test wrappers.
-#--------------------------------------------------------------------------------------
-$(XCodeProject)PublicAPI : $(BuildContext)PublicApi
-    $(LinkFirstDepToFirstTargetAsDirectory)
-
-$(XCodeProject)VendorAPI : $(BuildContext)VendorApi
-    $(LinkFirstDepToFirstTargetAsDirectory)
-
-#--------------------------------------------------------------------------------------
-# Deliver required assets
-#--------------------------------------------------------------------------------------
-$(tmp)assets : $(collectionProduct)Assets
-    $(LinkFirstDepToFirstTargetAsDirectory)
-    
-# Need to move Assets/Documents to AppData package (need hard copied to copy them to device)
-$(XCodeProject)BeTestiOSAppData.xcappdata : $(baseDir)BeTestiOSAppData.xcappdata
-    cp -r $(baseDir)BeTestiOSAppData.xcappdata $(XCodeProject)BeTestiOSAppData.xcappdata
-    ~time
-
-_documentsManifest = $(XCodeProject)BeTestiOSAppData.xcappdata/AppData/Documents/documents.manifest
-<<<<<<< HEAD
-#%iffile $(tmp)assets/Documents
-    always:
-        rm -rf $(XCodeProject)BeTestiOSAppData.xcappdata/AppData/Documents
-        !~mkdir $(XCodeProject)BeTestiOSAppData.xcappdata/AppData/Documents
-        cp -r  $(tmp)assets/Documents $(XCodeProject)BeTestiOSAppData.xcappdata/AppData/Documents
-        $(SrcRoot)bsicommon/build/CreateAssetsManifest.py $(_documentsManifest) $(XCodeProject)BeTestiOSAppData.xcappdata/AppData/Documents
-#%else
-    always:
-        !~mkdir $(XCodeProject)BeTestiOSAppData.xcappdata/AppData/Documents
-        >$(_documentsManifest)
-        <
-#%endif
-=======
-always:
-    rm -rf $(XCodeProject)BeTestiOSAppData.xcappdata/AppData/Documents
-    !~mkdir $(XCodeProject)BeTestiOSAppData.xcappdata/AppData/Documents
-    -cp -r  $(tmp)assets/Documents $(XCodeProject)BeTestiOSAppData.xcappdata/AppData/Documents
-    $(SrcRoot)bsicommon/build/CreateAssetsManifest.py $(_documentsManifest) $(XCodeProject)BeTestiOSAppData.xcappdata/AppData/Documents
->>>>>>> f46c14d7
-
-# Symlink other assets to the bundle
-always:
-    $(SrcRoot)bsicommon/build/CopyWithSymlinks.py   $(tmp)assets    $(XCodeProject)MobileDgnAssets.bundle
-
-#--------------------------------------------------------------------------------------
-# Deliver required libraries
-#--------------------------------------------------------------------------------------
-LIB_NAME = $(TEST_NAME)-Tests
-LIB_DEST = $(o)
-LIB_TMP_DIR = $(tmp)
-LIB_NO_CONTEXT_LINK = 1
-LIB_OBJS = $[@wildcard $(unitTestsDir)*$(oext)] $[@wildcard $(BuildContext)SubParts/Libs/*$(stlibext)] $[@wildcard $(collectionProduct)Libs/*$(stlibext)]
-%include creatlib.mki
-
-# NB: XCodeProject looks for 'libBeGTestStatic.a' so don't change the name!
-BeGTestStaticLib = $(stlibprefix)BeGTestStatic$(stlibext)
-
-$(XCodeProject)Libs/$(stlibprefix)BeGTestStatic$(stlibext) : $(o)$(stlibprefix)$(LIB_NAME)$(stlibext)
-    $(LinkFirstDepToFirstTarget)
-
-
-#--------------------------------------------------------------------------------------
-# Delivery
-#--------------------------------------------------------------------------------------
-$(BuildContext)Delivery/iOSXCTest/$(TEST_NAME)/Project : ${XCodeProject}
-    $(LinkFirstDepToFirstTargetAsDirectory)
-	
+#--------------------------------------------------------------------------------------
+#
+#     $Source: iOS/MakeXCTestProject.mke $
+#
+#  $Copyright: (c) 2015 Bentley Systems, Incorporated. All rights reserved. $
+#
+#--------------------------------------------------------------------------------------
+%ifndef TEST_NAME
+    %error Must define TEST_NAME as the name of the .exe to create
+%endif
+
+%ifndef TEST_COLLECTION_PRODUCT
+    %error TEST_COLLECTION_PRODUCT must point to the product that contains the unit tests and their supporting libraries and assets
+%endif
+
+# Optional. TEST_FRAMEWORK_SQLANG - Full filepath of .db3 file to return as the "framework" sqlang file
+
+%include mdl.mki
+
+%if $(TARGET_PLATFORM)!="iOS"
+    %error This makefile should be used only when TARGET_PLATFORM is iOS
+%endif
+
+baseDir             = $(_MakeFilePath)
+o                   = $(OutputRootDir)build/$(TEST_NAME)/
+tmp                 = $(o)tmp/
+XCodeProject        = $(o)XCodeProject/
+
+collectionProduct = $(OutputRootDir)../Product/${TEST_COLLECTION_PRODUCT}/
+
+unitTestsDir = $(collectionProduct)Objects/
+
+%if defined (BMAKE_DELETE_ALL_TARGETS)
+    always:
+        rm -rf $(o)
+
+    %return 
+%else
+    always:
+        ~mkdir $(o)
+        ~mkdir $(tmp)
+        ~mkdir $(XCodeProject)
+        !~@putenv PYTHONPATH=$(PYTHONPATH)$(bsicommon_ospathsep)$(SrcBsiCommon)PublicSDK
+%endif
+
+#--------------------------------------------------------------------------------------
+# Initialize the workspace with stuff that never changes
+#--------------------------------------------------------------------------------------
+always:
+    CopyWithSymlinks.py $(baseDir)XCodeProject/BeTestiOS $(XCodeProject)
+
+#--------------------------------------------------------------------------------------
+# Write out a file that contains a macro that defines the name of of the framework sqlang file to use
+#--------------------------------------------------------------------------------------
+%ifndef TEST_FRAMEWORK_SQLANG
+    TEST_FRAMEWORK_SQLANG=DgnPlatform_en.sqlang.db3
+%endif
+
+always:
+    !~@mkdir $(XCodeProject)BeTestiOSTests
+    > $(XCodeProject)BeTestiOSTests/TEST_FRAMEWORK_SQLANG_DEF.h
+\#define TEST_FRAMEWORK_SQLANG L"$(TEST_FRAMEWORK_SQLANG)"
+    <
+
+#--------------------------------------------------------------------------------------
+# Generate SenTest wrappers
+#
+#   GenerateSenTestSource.py finds the unit tests that are linked into this buildcontext and generates an Objective-C SenTesting wrapper for calling them.
+#   Make this depend on the *UnitTests.list.h files - these change when a unit test is added or removed
+#--------------------------------------------------------------------------------------
+%if !defined (BMAKE_DELETE_ALL_TARGETS)
+    $(tmp)GenerateSenTestSource.mki : $[@wildcard $(unitTestsDir)*UnitTests.list.h] $(baseDir)SenTest.mm.template
+        $(msg)
+        !@$(baseDir)GenerateSenTestSource.py $(unitTestsDir) $(baseDir)SenTest.mm.template XCodeProject > $(tmp)GenerateSenTestSource.mki
+        ~time
+%endif
+
+%iffile $(tmp)GenerateSenTestSource.mki
+     always:
+        @cat $(baseDir)SenTest.mm.template.prepend > $(XCodeProject)BeTestiOSTests/UnitTests.mm
+    
+    %include $(tmp)GenerateSenTestSource.mki
+%endif
+
+always:
+    !-$(deleteCmd) $(tmp)GenerateSenTestSource.mki
+
+#--------------------------------------------------------------------------------------
+# Place header files so that they can be used to compile the unit test wrappers.
+#--------------------------------------------------------------------------------------
+$(XCodeProject)PublicAPI : $(BuildContext)PublicApi
+    $(LinkFirstDepToFirstTargetAsDirectory)
+
+$(XCodeProject)VendorAPI : $(BuildContext)VendorApi
+    $(LinkFirstDepToFirstTargetAsDirectory)
+
+#--------------------------------------------------------------------------------------
+# Deliver required assets
+#--------------------------------------------------------------------------------------
+$(tmp)assets : $(collectionProduct)Assets
+    $(LinkFirstDepToFirstTargetAsDirectory)
+    
+# Need to move Assets/Documents to AppData package (need hard copied to copy them to device)
+$(XCodeProject)BeTestiOSAppData.xcappdata : $(baseDir)BeTestiOSAppData.xcappdata
+    cp -r $(baseDir)BeTestiOSAppData.xcappdata $(XCodeProject)BeTestiOSAppData.xcappdata
+    ~time
+
+_documentsManifest = $(XCodeProject)BeTestiOSAppData.xcappdata/AppData/Documents/documents.manifest
+always:
+    rm -rf $(XCodeProject)BeTestiOSAppData.xcappdata/AppData/Documents
+    !~mkdir $(XCodeProject)BeTestiOSAppData.xcappdata/AppData/Documents
+    -cp -r  $(tmp)assets/Documents $(XCodeProject)BeTestiOSAppData.xcappdata/AppData/Documents
+    $(SrcRoot)bsicommon/build/CreateAssetsManifest.py $(_documentsManifest) $(XCodeProject)BeTestiOSAppData.xcappdata/AppData/Documents
+
+# Symlink other assets to the bundle
+always:
+    $(SrcRoot)bsicommon/build/CopyWithSymlinks.py   $(tmp)assets    $(XCodeProject)MobileDgnAssets.bundle
+
+#--------------------------------------------------------------------------------------
+# Deliver required libraries
+#--------------------------------------------------------------------------------------
+LIB_NAME = $(TEST_NAME)-Tests
+LIB_DEST = $(o)
+LIB_TMP_DIR = $(tmp)
+LIB_NO_CONTEXT_LINK = 1
+LIB_OBJS = $[@wildcard $(unitTestsDir)*$(oext)] $[@wildcard $(BuildContext)SubParts/Libs/*$(stlibext)] $[@wildcard $(collectionProduct)Libs/*$(stlibext)]
+%include creatlib.mki
+
+# NB: XCodeProject looks for 'libBeGTestStatic.a' so don't change the name!
+BeGTestStaticLib = $(stlibprefix)BeGTestStatic$(stlibext)
+
+$(XCodeProject)Libs/$(stlibprefix)BeGTestStatic$(stlibext) : $(o)$(stlibprefix)$(LIB_NAME)$(stlibext)
+    $(LinkFirstDepToFirstTarget)
+
+
+#--------------------------------------------------------------------------------------
+# Delivery
+#--------------------------------------------------------------------------------------
+$(BuildContext)Delivery/iOSXCTest/$(TEST_NAME)/Project : ${XCodeProject}
+    $(LinkFirstDepToFirstTargetAsDirectory)
+	