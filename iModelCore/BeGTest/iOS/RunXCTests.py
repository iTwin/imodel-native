#--------------------------------------------------------------------------------------
#
#     $Source: iOS/RunXCTests.py $
#
#  $Copyright: (c) 2016 Bentley Systems, Incorporated. All rights reserved. $
#
#--------------------------------------------------------------------------------------
import os, glob, sys, string, stat, re, subprocess

import sys
import time
sys.path.append(os.path.join (os.getenv("SrcRoot"), "bsicommon", "build"))
from bentleybuild.utils import *

#-------------------------------------------------------------------------------------------
# bsimethod                                     Sam.Wilson              04/2016
#-------------------------------------------------------------------------------------------
def printProgress(procStdOutLine, status_len):
    msg = procStdOutLine.strip('\n')
    msg = msg.replace('\t', ' ')
    showRewritableLine(msg, INFO_LEVEL_Important)

#-------------------------------------------------------------------------------------------
# bsimethod                                     Sam.Wilson              04/2016
#-------------------------------------------------------------------------------------------
def RunTest(xcodeprojpath, deviceName, okToRetry, logfile):
    status_len = 132

    mustRetry = False
    failedtests = ''

    errpat = re.compile (r"error\:\s*\-\[(\w+)\s*(\w+).*failed")
    
    print " "
    print "*******************************First clean the Project*************************************"
    print ""
    #Clean every time
    cmd = ["xcodebuild", "clean", "-project", xcodeprojpath, "-scheme", "BeTestiOS", "-destination", "'platform=iOS,name=" + deviceName + "'"]
    print " ".join(cmd)
    proc = subprocess.Popen(" ".join(cmd), stdout=subprocess.PIPE, stderr=subprocess.STDOUT, shell = True)
<<<<<<< HEAD
    print "\n Clean End \n"
    #time.sleep(300)
    
=======
    
    print "\n Cleaning End \n"
    #time.sleep(300)
>>>>>>> 0af6a43b

    cmd = ["xcodebuild", "test", "-project", xcodeprojpath, "-scheme", "BeTestiOS", "-destination", "'platform=iOS,name=" + deviceName + "'"]
    print " ".join(cmd)
    proc = subprocess.Popen(" ".join(cmd), stdout=subprocess.PIPE, stderr=subprocess.STDOUT, shell = True)
    procStdOutLine = proc.stdout.readline ()
    while procStdOutLine:
        
        lline = procStdOutLine.lower()

        # We often get an error when copying resources to the device the first time we try to run a given set of tests
        if lline.startswith('cp') and -1 != lline.find('permission denied'):
            mustRetry = True
        
        #printProgress(procStdOutLine, status_len)
        print procStdOutLine,    

        logfile.write(procStdOutLine)

        starterr = lline.find('error:')
        if -1 != starterr and -1 != lline.find('failed'):
            err = errpat.match(procStdOutLine[starterr:])
            if err != None:
                failuremsg = "\nFAILED " + err.group(1) + "." + err.group(2)
                failedtests = failedtests + failuremsg

        procStdOutLine = proc.stdout.readline ()

    retval = proc.wait()

    if mustRetry:
        if not okToRetry:
            print '\nERROR Failed to copy resources to device'
            return 1
        else:
            print '\nFailed to copy resources to device. Retrying...'
            return RunTest(xcodeprojpath, deviceName, False, logfile)

    printProgress(' ', status_len)

    if failedtests != "":
        print '*********************'
        print failedtests
        print ''
        print 'To debug the failed tests, use the following command line to open the test xcodeproj:'
        print '  open ' + xcodeprojpath
        print 'Then go to Test Navigator, filter on the test you want to run, and click its run arrow'
        print '*********************'

    # if any test fails to build or if any test does not succeed, the xcodebuild test command should return a non-zero status. 
    return retval

#-------------------------------------------------------------------------------------------
# bsimethod                                     Sam.Wilson              04/2016
#-------------------------------------------------------------------------------------------
def main():
    if (len (sys.argv) < 4):
        print "Syntax: ", sys.argv[0], " xcodeprojpath deviceName logfilename"
        exit(1)

    xcodeprojpath = sys.argv[1]
    deviceName = sys.argv[2]
    if deviceName.startswith("'"):
        deviceName = deviceName.substr(1, len(deviceName)-2)
    logfilename = sys.argv[3]

    with open (logfilename, 'w') as logfile:
        failureCount = RunTest(xcodeprojpath, deviceName, True, logfile)

    exit (failureCount)

if __name__ == '__main__':
    main()
<|MERGE_RESOLUTION|>--- conflicted
+++ resolved
@@ -1,121 +1,115 @@
-#--------------------------------------------------------------------------------------
-#
-#     $Source: iOS/RunXCTests.py $
-#
-#  $Copyright: (c) 2016 Bentley Systems, Incorporated. All rights reserved. $
-#
-#--------------------------------------------------------------------------------------
-import os, glob, sys, string, stat, re, subprocess
-
-import sys
-import time
-sys.path.append(os.path.join (os.getenv("SrcRoot"), "bsicommon", "build"))
-from bentleybuild.utils import *
-
-#-------------------------------------------------------------------------------------------
-# bsimethod                                     Sam.Wilson              04/2016
-#-------------------------------------------------------------------------------------------
-def printProgress(procStdOutLine, status_len):
-    msg = procStdOutLine.strip('\n')
-    msg = msg.replace('\t', ' ')
-    showRewritableLine(msg, INFO_LEVEL_Important)
-
-#-------------------------------------------------------------------------------------------
-# bsimethod                                     Sam.Wilson              04/2016
-#-------------------------------------------------------------------------------------------
-def RunTest(xcodeprojpath, deviceName, okToRetry, logfile):
-    status_len = 132
-
-    mustRetry = False
-    failedtests = ''
-
-    errpat = re.compile (r"error\:\s*\-\[(\w+)\s*(\w+).*failed")
-    
-    print " "
-    print "*******************************First clean the Project*************************************"
-    print ""
-    #Clean every time
-    cmd = ["xcodebuild", "clean", "-project", xcodeprojpath, "-scheme", "BeTestiOS", "-destination", "'platform=iOS,name=" + deviceName + "'"]
-    print " ".join(cmd)
-    proc = subprocess.Popen(" ".join(cmd), stdout=subprocess.PIPE, stderr=subprocess.STDOUT, shell = True)
-<<<<<<< HEAD
-    print "\n Clean End \n"
-    #time.sleep(300)
-    
-=======
-    
-    print "\n Cleaning End \n"
-    #time.sleep(300)
->>>>>>> 0af6a43b
-
-    cmd = ["xcodebuild", "test", "-project", xcodeprojpath, "-scheme", "BeTestiOS", "-destination", "'platform=iOS,name=" + deviceName + "'"]
-    print " ".join(cmd)
-    proc = subprocess.Popen(" ".join(cmd), stdout=subprocess.PIPE, stderr=subprocess.STDOUT, shell = True)
-    procStdOutLine = proc.stdout.readline ()
-    while procStdOutLine:
-        
-        lline = procStdOutLine.lower()
-
-        # We often get an error when copying resources to the device the first time we try to run a given set of tests
-        if lline.startswith('cp') and -1 != lline.find('permission denied'):
-            mustRetry = True
-        
-        #printProgress(procStdOutLine, status_len)
-        print procStdOutLine,    
-
-        logfile.write(procStdOutLine)
-
-        starterr = lline.find('error:')
-        if -1 != starterr and -1 != lline.find('failed'):
-            err = errpat.match(procStdOutLine[starterr:])
-            if err != None:
-                failuremsg = "\nFAILED " + err.group(1) + "." + err.group(2)
-                failedtests = failedtests + failuremsg
-
-        procStdOutLine = proc.stdout.readline ()
-
-    retval = proc.wait()
-
-    if mustRetry:
-        if not okToRetry:
-            print '\nERROR Failed to copy resources to device'
-            return 1
-        else:
-            print '\nFailed to copy resources to device. Retrying...'
-            return RunTest(xcodeprojpath, deviceName, False, logfile)
-
-    printProgress(' ', status_len)
-
-    if failedtests != "":
-        print '*********************'
-        print failedtests
-        print ''
-        print 'To debug the failed tests, use the following command line to open the test xcodeproj:'
-        print '  open ' + xcodeprojpath
-        print 'Then go to Test Navigator, filter on the test you want to run, and click its run arrow'
-        print '*********************'
-
-    # if any test fails to build or if any test does not succeed, the xcodebuild test command should return a non-zero status. 
-    return retval
-
-#-------------------------------------------------------------------------------------------
-# bsimethod                                     Sam.Wilson              04/2016
-#-------------------------------------------------------------------------------------------
-def main():
-    if (len (sys.argv) < 4):
-        print "Syntax: ", sys.argv[0], " xcodeprojpath deviceName logfilename"
-        exit(1)
-
-    xcodeprojpath = sys.argv[1]
-    deviceName = sys.argv[2]
-    if deviceName.startswith("'"):
-        deviceName = deviceName.substr(1, len(deviceName)-2)
-    logfilename = sys.argv[3]
-
-    with open (logfilename, 'w') as logfile:
-        failureCount = RunTest(xcodeprojpath, deviceName, True, logfile)
-
-    exit (failureCount)
-
-if __name__ == '__main__':
-    main()
+#--------------------------------------------------------------------------------------
+#
+#     $Source: iOS/RunXCTests.py $
+#
+#  $Copyright: (c) 2017 Bentley Systems, Incorporated. All rights reserved. $
+#
+#--------------------------------------------------------------------------------------
+import os, glob, sys, string, stat, re, subprocess
+
+import sys
+import time
+sys.path.append(os.path.join (os.getenv("SrcRoot"), "bsicommon", "build"))
+from bentleybuild.utils import *
+
+#-------------------------------------------------------------------------------------------
+# bsimethod                                     Sam.Wilson              04/2016
+#-------------------------------------------------------------------------------------------
+def printProgress(procStdOutLine, status_len):
+    msg = procStdOutLine.strip('\n')
+    msg = msg.replace('\t', ' ')
+    showRewritableLine(msg, INFO_LEVEL_Important)
+
+#-------------------------------------------------------------------------------------------
+# bsimethod                                     Sam.Wilson              04/2016
+#-------------------------------------------------------------------------------------------
+def RunTest(xcodeprojpath, deviceName, okToRetry, logfile):
+    status_len = 132
+
+    mustRetry = False
+    failedtests = ''
+
+    errpat = re.compile (r"error\:\s*\-\[(\w+)\s*(\w+).*failed")
+    
+    print " "
+    print "*******************************First clean the Project*************************************"
+    print ""
+    #Clean every time
+    cmd = ["xcodebuild", "clean", "-project", xcodeprojpath, "-scheme", "BeTestiOS", "-destination", "'platform=iOS,name=" + deviceName + "'"]
+    print " ".join(cmd)
+    proc = subprocess.Popen(" ".join(cmd), stdout=subprocess.PIPE, stderr=subprocess.STDOUT, shell = True)
+    print "\n Clean End \n"
+    #time.sleep(300)
+    
+
+    cmd = ["xcodebuild", "test", "-project", xcodeprojpath, "-scheme", "BeTestiOS", "-destination", "'platform=iOS,name=" + deviceName + "'"]
+    print " ".join(cmd)
+    proc = subprocess.Popen(" ".join(cmd), stdout=subprocess.PIPE, stderr=subprocess.STDOUT, shell = True)
+    procStdOutLine = proc.stdout.readline ()
+    while procStdOutLine:
+        
+        lline = procStdOutLine.lower()
+
+        # We often get an error when copying resources to the device the first time we try to run a given set of tests
+        if lline.startswith('cp') and -1 != lline.find('permission denied'):
+            mustRetry = True
+        
+        #printProgress(procStdOutLine, status_len)
+        print procStdOutLine,    
+
+        logfile.write(procStdOutLine)
+
+        starterr = lline.find('error:')
+        if -1 != starterr and -1 != lline.find('failed'):
+            err = errpat.match(procStdOutLine[starterr:])
+            if err != None:
+                failuremsg = "\nFAILED " + err.group(1) + "." + err.group(2)
+                failedtests = failedtests + failuremsg
+
+        procStdOutLine = proc.stdout.readline ()
+
+    retval = proc.wait()
+
+    if mustRetry:
+        if not okToRetry:
+            print '\nERROR Failed to copy resources to device'
+            return 1
+        else:
+            print '\nFailed to copy resources to device. Retrying...'
+            return RunTest(xcodeprojpath, deviceName, False, logfile)
+
+    printProgress(' ', status_len)
+
+    if failedtests != "":
+        print '*********************'
+        print failedtests
+        print ''
+        print 'To debug the failed tests, use the following command line to open the test xcodeproj:'
+        print '  open ' + xcodeprojpath
+        print 'Then go to Test Navigator, filter on the test you want to run, and click its run arrow'
+        print '*********************'
+
+    # if any test fails to build or if any test does not succeed, the xcodebuild test command should return a non-zero status. 
+    return retval
+
+#-------------------------------------------------------------------------------------------
+# bsimethod                                     Sam.Wilson              04/2016
+#-------------------------------------------------------------------------------------------
+def main():
+    if (len (sys.argv) < 4):
+        print "Syntax: ", sys.argv[0], " xcodeprojpath deviceName logfilename"
+        exit(1)
+
+    xcodeprojpath = sys.argv[1]
+    deviceName = sys.argv[2]
+    if deviceName.startswith("'"):
+        deviceName = deviceName.substr(1, len(deviceName)-2)
+    logfilename = sys.argv[3]
+
+    with open (logfilename, 'w') as logfile:
+        failureCount = RunTest(xcodeprojpath, deviceName, True, logfile)
+
+    exit (failureCount)
+
+if __name__ == '__main__':
+    main()