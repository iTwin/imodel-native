--- conflicted
+++ resolved
@@ -1,1831 +1,1823 @@
-/*-------------------------------------------------------------------------------------+
-|
-|     $Source: DgnCore/WebMercator.cpp $
-|
-|  $Copyright: (c) 2015 Bentley Systems, Incorporated. All rights reserved. $
-|
-+--------------------------------------------------------------------------------------*/
-#include <DgnPlatformInternal.h>
-#include <DgnPlatform/DgnCore/ImageUtilities.h>
-
-#define TABLE_NAME_TiledRaster  "TiledRaster"
-#define QV_RGBA_FORMAT   0
-#define QV_BGRA_FORMAT   1
-#define QV_RGB_FORMAT    2
-#define QV_BGR_FORMAT    3
-
-DPILOG_DEFINE(WebMercator)
-
-static bool s_drawSubstitutes = true;
-
-/*---------------------------------------------------------------------------------**//**
-* Conversions used in the Web Mercator projection and tiling system.
-* See https://developers.google.com/maps/documentation/javascript/examples/map-coordinates for the formulas used here.
-* "World" means pixel coordinates in the 256x256 tile that covers the entire map (i.e., tile #0).
-* "Pixel" means "pixelCoordinate = worldCoordinate * 2^zoomLevel"
-* See https://developers.google.com/maps/documentation/javascript/maptypes#WorldCoordinates
-*
-* Also see http://wiki.openstreetmap.org/wiki/Zoom_levels
-*
-* "The latitude and longitude are assumed to be on the WGS 84 datum."
-* source: http://msdn.microsoft.com/en-us/library/bb259689.aspx
-*
-* "The longitude is assumed to range from -180 to +180 degrees, 
-* and the latitude must be clipped to range from -85.05112878 to 85.05112878. This avoids a 
-* singularity at the poles, and it causes the projected map to be square."
-* source: http://msdn.microsoft.com/en-us/library/bb259689.aspx
-* This also goes for Google maps and OpenStreetMaps.
-*
-* Useful to read: 
-* http://www.maptiler.org/google-maps-coordinates-tile-bounds-projection/
-* http://www.codeproject.com/Articles/463434/GoogleMapsNet-GoogleMaps-Control-for-NET
-*
-*   TERMINOLOGY SHIFT
-* In here, to avoid confusion, we change a few of the terms:
-*   "world coordinates" ---> "wpixel" 
-*   "world point" ---> "wpixel point" 
-*
-* Note that wpixels are doubles
-*           pixels are UInt32s
-*           tileids are   "
-*
-* Max size of a pixel coordinate is 2^22 * 256 = 2^22 * 2^8 = 2^30
-* Max size of a tile coordiante is 2^22
-*
-+---------------+---------------+---------------+---------------+---------------+------*/
-namespace {
-static int const TILE_SIZE = 256;
-
-struct Upoint2d
-    {
-    uint32_t    x;
-    uint32_t    y;
-    };
-
-
-static Upoint2d s_pixelOrigin = {TILE_SIZE / 2, TILE_SIZE / 2};
-static double s_pixelsPerLonDegree = TILE_SIZE / 360.0;
-static double s_pixelsPerLonRadian = TILE_SIZE / msGeomConst_2pi;
-
-static double s_minLatitude  =  -85.05112878;
-static double s_maxLatitude  =   85.05112878;
-static double s_minLongitude = -180.0;
-static double s_maxLongitude =  180.0;
-//static double s_equatorialCircumference = 6372.7982;
-
-/*---------------------------------------------------------------------------------**//**
-* @bsimethod                                                    Sam.Wilson      10/2014
-+---------------+---------------+---------------+---------------+---------------+------*/
-static double bound(double value, double opt_min, double opt_max) 
-    {
-    value = std::max(value, opt_min);
-    value = std::min(value, opt_max);
-    return value;
-    }
-
-#ifdef WEBMERCATOR_DEBUG_TILES
-/*---------------------------------------------------------------------------------**//**
-* @bsimethod                                                    Sam.Wilson      10/14
-+---------------+---------------+---------------+---------------+---------------+------*/
-struct DMS
-    {
-    int32_t degrees, minutes;
-    double seconds;
-    };
-
-/*---------------------------------------------------------------------------------**//**
-* @bsimethod                                                    Sam.Wilson      10/14
-+---------------+---------------+---------------+---------------+---------------+------*/
-static DMS decToSexagesimal (double degrees)
-    {
-    int32_t sign = 1;
-    if (degrees < 0)
-        {
-        sign = -1;
-        degrees = fabs(degrees);
-        }
-
-    DMS dms;
-    dms.degrees = (int32_t) floor(degrees);      // the whole part is degrees
-    auto mins = (degrees-dms.degrees)*60.0;    // the remainder is minutes
-    dms.minutes = (int32_t) floor(mins);         // the whole part of that is minutes
-    dms.seconds = (mins - dms.minutes)*60.0;   // the remainder is seconds
-    dms.degrees *= sign;
-    return dms;
-    }
-
-/*---------------------------------------------------------------------------------**//**
-* @bsimethod                                                    Sam.Wilson      10/14
-+---------------+---------------+---------------+---------------+---------------+------*/
-Utf8String fmtSexagesimal (DMS const& dms)
-    {
-    return Utf8PrintfString ("%d:%d:%0.2lf", dms.degrees, dms.minutes, dms.seconds);
-    }
-
-/*---------------------------------------------------------------------------------**//**
-* @bsimethod                                                    Sam.Wilson      10/14
-+---------------+---------------+---------------+---------------+---------------+------*/
-Utf8String fmtSexagesimal (GeoPointCR gp)
-    {
-    return fmtSexagesimal(decToSexagesimal(gp.latitude)) + "\n" + fmtSexagesimal(decToSexagesimal(gp.longitude));
-    }
-#endif
-
-/*---------------------------------------------------------------------------------**//**
-* @bsimethod                                                    Sam.Wilson      10/14
-+---------------+---------------+---------------+---------------+---------------+------*/
-#ifdef WEBMERCATOR_DEBUG_TILES
-static void setSymbology (ViewContextR context, RgbColorDefCR color, uint32_t trans, uint32_t width)
-    {
-    ElemMatSymb elemMatSymb;
-
-    auto colorIdx = ColorDef(color.red, color.green, color.blue, trans);
-    elemMatSymb.SetLineColor (colorIdx);
-    elemMatSymb.SetWidth (width);
-
-    context.GetIDrawGeom().ActivateMatSymb (&elemMatSymb);
-    }
-#endif
-
-
-#ifndef NDEBUG
-/*---------------------------------------------------------------------------------**//**
-* @bsimethod                                                    Sam.Wilson      10/2014
-+---------------+---------------+---------------+---------------+---------------+------*/
-static bool isZoomLevelInRange (uint8_t zoomLevel)
-    {
-    return zoomLevel <= WebMercatorTilingSystem::MAX_ZOOM_LEVEL;
-    }
-
-/*---------------------------------------------------------------------------------**//**
-* @bsimethod                                                    Sam.Wilson      10/2014
-+---------------+---------------+---------------+---------------+---------------+------*/
-static bool isGeoPointInRange (GeoPointCR latLng)
-    {
-    return (s_minLatitude  <= latLng.latitude   && latLng.latitude  <= s_maxLatitude
-        &&  s_minLongitude <= latLng.longitude  && latLng.longitude <= s_maxLongitude);
-    }
-
-/*---------------------------------------------------------------------------------**//**
-* @bsimethod                                                    Sam.Wilson      10/2014
-+---------------+---------------+---------------+---------------+---------------+------*/
-static bool isWpixelPointInRange (DPoint2dCR point)
-    {
-    return (0 <= point.x && point.x <= TILE_SIZE) && (0 <= point.y && point.y <= TILE_SIZE);
-    }
-#endif
-
-/*---------------------------------------------------------------------------------**//**
-* @bsimethod                                                    Sam.Wilson      10/2014
-+---------------+---------------+---------------+---------------+---------------+------*/
-static void clampGeoPoint (GeoPointR latLng)
-    {
-    if (latLng.latitude < s_minLatitude)
-        latLng.latitude = s_minLatitude;
-    if (latLng.latitude > s_maxLatitude)
-        latLng.latitude = s_maxLatitude;
-    if (latLng.longitude < s_minLongitude)
-        latLng.longitude = s_minLongitude;
-    if (latLng.longitude > s_maxLongitude)
-        latLng.longitude = s_maxLongitude;
-    }
-
-/*---------------------------------------------------------------------------------**//**
-* @bsimethod                                                    Sam.Wilson      10/2014
-+---------------+---------------+---------------+---------------+---------------+------*/
-static void clampWpixelCoordinate (double& v)
-    {
-    if (v < 0)
-        v = 0;
-    if (BeNumerical::Compare (v, TILE_SIZE) >= 0)
-        v = (TILE_SIZE - 1.0e-9);   // fudge the greatest possible coordinate as being just a little inside the edge.
-    }
-
-/*---------------------------------------------------------------------------------**//**
-* @bsimethod                                                    Sam.Wilson      10/2014
-+---------------+---------------+---------------+---------------+---------------+------*/
-static void clampWpixelPoint (DPoint2dR point)
-    {
-    clampWpixelCoordinate (point.x);
-    clampWpixelCoordinate (point.y);
-    }
-
-/*---------------------------------------------------------------------------------**//**
-* @bsimethod                                                    Sam.Wilson      10/2014
-+---------------+---------------+---------------+---------------+---------------+------*/
-DPoint2d fromGeoToWpixelPoint (GeoPointCR latLng) 
-    {
-    BeAssert (isGeoPointInRange(latLng));
-
-    DPoint2d point;
-        
-    point.x = s_pixelOrigin.x + latLng.longitude * s_pixelsPerLonDegree;
-
-    // Truncating to 0.9999 effectively limits latitude to 89.189. This is
-    // about a third of a tile past the edge of the world tile.
-    auto siny = bound(sin(Angle::DegreesToRadians(latLng.latitude)), -0.9999, 0.9999);
-    point.y = s_pixelOrigin.y + 0.5 * log((1 + siny) / (1 - siny)) * -s_pixelsPerLonRadian;
-
-    clampWpixelPoint (point);
-
-    return point;
-    }
-
-/*---------------------------------------------------------------------------------**//**
-* @bsimethod                                                    Sam.Wilson      10/2014
-+---------------+---------------+---------------+---------------+---------------+------*/
-GeoPoint fromWpixelToGeoPoint (DPoint2dCR point) 
-    {
-    BeAssert (isWpixelPointInRange (point));
-
-    GeoPoint gpt;
-    gpt.longitude = (point.x - s_pixelOrigin.x) / s_pixelsPerLonDegree;
-    auto latRadians = (point.y - s_pixelOrigin.y) / -s_pixelsPerLonRadian;
-    gpt.latitude = Angle::RadiansToDegrees(2 * atan(exp(latRadians)) - msGeomConst_piOver2);
-    gpt.elevation = 0.0; // caller must fill this in, if there's a real elevation
-    return gpt;
-    }
-
-/*---------------------------------------------------------------------------------**//**
-* @bsimethod                                                    Sam.Wilson      10/2014
-+---------------+---------------+---------------+---------------+---------------+------*/
-DPoint2d fromWpixelToPixelPoint (DPoint2dCR wpixels, uint8_t zoomLevel)
-    {
-    BeAssert (isZoomLevelInRange (zoomLevel));
-    BeAssert (isWpixelPointInRange (wpixels));
-    
-    uint32_t numTiles = 1 << zoomLevel;
-    return DPoint2d::From (wpixels.x * numTiles, wpixels.y * numTiles);
-    }
-
-/*---------------------------------------------------------------------------------**//**
-* @bsimethod                                                    Sam.Wilson      10/2014
-+---------------+---------------+---------------+---------------+---------------+------*/
-Upoint2d fromPixelPointToTileCoordinates (DPoint2dCR pixelPoint)
-    {
-    Upoint2d tileid;
-    tileid.x = (decltype(tileid.x)) floor (pixelPoint.x / TILE_SIZE);
-    tileid.y = (decltype(tileid.y)) floor (pixelPoint.y / TILE_SIZE);
-    return tileid;
-    }
-
-/*---------------------------------------------------------------------------------**//**
-* @bsimethod                                                    Sam.Wilson      10/2014
-+---------------+---------------+---------------+---------------+---------------+------*/
-WebMercatorTilingSystem::TileId fromWpixelPointToTileId (DPoint2dCR wpixelPoint, uint8_t zoomLevel)
-    {
-    BeAssert (isZoomLevelInRange (zoomLevel));
-    Upoint2d xy = fromPixelPointToTileCoordinates (fromWpixelToPixelPoint (wpixelPoint, zoomLevel));
-    WebMercatorTilingSystem::TileId tileid;
-    tileid.column = xy.x;
-    tileid.row    = xy.y;
-    tileid.zoomLevel =  zoomLevel;
-    return tileid;
-    }
-
-/*---------------------------------------------------------------------------------**//**
-* @bsimethod                                                    Sam.Wilson      10/2014
-+---------------+---------------+---------------+---------------+---------------+------*/
-DPoint2d fromTileIdToWpixelPoint (WebMercatorTilingSystem::TileId const& tileid)
-    {
-    auto pix = tileid.column * TILE_SIZE;
-    auto piy = tileid.row    * TILE_SIZE;
-
-    DPoint2d wpixelPoint;
-    uint32_t numTiles = 1 << tileid.zoomLevel;
-    wpixelPoint.x = pix / (double)numTiles;
-    wpixelPoint.y = piy / (double)numTiles;
-    
-    return wpixelPoint;
-    }
-
-/*
-static void demo (UInt32 zoomLevel)
-    {
-    GeoPoint chicago {-87.6500523, 41.850033};
-
-    auto wpixelPoint = fromGeoToWpixelPoint (chicago);
-    auto pixelPoint = fromWpixelToPixelPoint (wpixelPoint, zoomLevel);
-    auto tileCoordinates = fromPixelPointToTileCoordinates (pixelPoint);
-
-    std::stringstream ss;
-    ss <<
-      "Chicago, IL" <<
-      "GeoPoint: " << chicago.latitude << " , " << chicago.longitude << "\n" <<
-      "World Coordinate: " << wpixelPoint.x << " , " <<  wpixelPoint.y << "\n" <<
-      "Pixel Coordinate: " << floor(pixelPoint.x) << " , " << floor(pixelPoint.y) << "\n" <<
-      "Tile Coordinate: " << tileCoordinates.x << " , " << tileCoordinates.y << " at Zoom Level: " << zoomLevel;
-
-    printf ("%s\n", ss.str().c_str());
-    }
-    */
-
-/*---------------------------------------------------------------------------------**//**
-* @bsimethod                                                    Sam.Wilson      10/2014
-+---------------+---------------+---------------+---------------+---------------+------*/
-static double computeGroundResolutionInMeters (uint8_t zoomLevel, double latitude)
-    {
-    // "Exact length of the equator (according to wikipedia) is 40075.016686 km in WGS-84. A horizontal tile size at zoom 0 would be 156543.034 meters" (http://wiki.openstreetmap.org/wiki/Slippy_map_tilenames#Resolution_and_Scale)
-    return 156543.034 * cos(latitude) / (1<<zoomLevel);
-    }
-
-}; // anonymous namespace
-
-/*---------------------------------------------------------------------------------**//**
-* @bsimethod                                                    Sam.Wilson      10/2014
-+---------------+---------------+---------------+---------------+---------------+------*/
-#ifdef GRAPHITE0502
-#define GET_METERS_PER_UOR(units) units.GetPhysicalUnits().ConvertFromUorsToMeters();
-#else
-// In Graphite06, data is stored in meters. 
-#define GET_METERS_PER_UOR(units) 1.0
-#endif
-
-/*---------------------------------------------------------------------------------**//**
-* @bsimethod                                                    Sam.Wilson      10/2014
-+---------------+---------------+---------------+---------------+---------------+------*/
-double WebMercatorUorConverter::ComputeViewResolutionInMetersPerPixel (DgnViewportR vp)
-    {
-    DRange3d    range;
-    vp.GetViewCorners (range.low, range.high); // lower left back, upper right front    -- View coordinates aka "pixels"
-    
-    DPoint3d corners[8];
-    range.Get8Corners (corners);    // pixels
-
-    double viewDiagInPixels = corners[0].Distance (corners[3]); // pixels
-
-    DPoint3d cornersWorld[8];
-    vp.ViewToWorld (cornersWorld, corners, _countof(cornersWorld));
-
-    double viewDiagInUors = cornersWorld[0].Distance (cornersWorld[3]); // UORs
-    
-    auto viewDiagInMeters = viewDiagInUors * m_meters_per_uor;    // meters
-    
-    return viewDiagInMeters / viewDiagInPixels;                 // meters/pixel
-    }
-
-/*---------------------------------------------------------------------------------**//**
-* @bsimethod                                                    Sam.Wilson      10/2014
-+---------------+---------------+---------------+---------------+---------------+------*/
-BentleyStatus projectPointToPlaneInDirection (DPoint3d& pointOnPlane, DPlane3dCR plane, DPoint3dCR pt, DVec3dCR dir)
-    {
-    DRay3d ray;
-    ray.origin = pt;
-    ray.direction = dir;
-    double param;
-    return ray.Intersect (pointOnPlane, param, plane)? BSISUCCESS: BSIERROR;
-    }
-
-/*---------------------------------------------------------------------------------**//**
-* @bsimethod                                                    Sam.Wilson      10/14
-+---------------+---------------+---------------+---------------+---------------+------*/
-WebMercatorUorConverter::WebMercatorUorConverter (DgnViewportR vp) : m_units(vp.GetViewController().GetDgnDb().Units())
-    {
-    GeoPoint centerLatLng = ConvertUorsToLatLng (DPoint3d::FromSumOf (*vp.GetViewOrigin(), *vp.GetViewDelta(), 0.5));
-    m_originLatitudeInRadians = Angle::DegreesToRadians (centerLatLng.latitude);
-
-    m_meters_per_uor = GET_METERS_PER_UOR(m_units);        // (meters/UOR)
-
-    // NB: define m_originLatitudeInRadians before calling ComputeGroundResolutionInMeters
-    }
-
-/*---------------------------------------------------------------------------------**//**
-* Compute meters/pixel at the Project's geo origin the specified zoomLevel.
-* @bsimethod                                                    Sam.Wilson      10/14
-+---------------+---------------+---------------+---------------+---------------+------*/
-double WebMercatorUorConverter::ComputeGroundResolutionInMeters (uint8_t zoomLevel)
-    {
-    return computeGroundResolutionInMeters (zoomLevel, m_originLatitudeInRadians); // meters/pixel
-    }
-
-/*---------------------------------------------------------------------------------**//**
-* @bsimethod                                                    Sam.Wilson      10/14
-+---------------+---------------+---------------+---------------+---------------+------*/
-GeoPoint WebMercatorUorConverter::ConvertUorsToLatLng (DPoint3dCR dp)
-    {
-    auto i = m_uorsToLatLng.find (dp);
-    if (i != m_uorsToLatLng.end())
-        return i->second;
-
-    GeoPoint gp;
-    m_units.LatLongFromUors (gp, dp);
-
-    m_uorsToLatLng[dp] = gp;
-    m_latLngToUors[gp] = dp;
-
-    return gp;
-    }
-
-/*---------------------------------------------------------------------------------**//**
-* @bsimethod                                                    Sam.Wilson      10/14
-+---------------+---------------+---------------+---------------+---------------+------*/
-DPoint3d WebMercatorUorConverter::ConvertLatLngToUors (GeoPoint gp)
-    {
-    auto i = m_latLngToUors.find (gp);
-    if (i != m_latLngToUors.end())
-        return i->second;
-
-    DPoint3d dp;
-    m_units.UorsFromLatLong(dp, gp);
-
-    m_latLngToUors[gp] = dp;
-    m_uorsToLatLng[dp] = gp;
-
-    return dp;
-    }
-
-/*---------------------------------------------------------------------------------**//**
-* Convert a DPoint2d expressed in the Project's UOR coordinate system to a DPoint2d expressed in wpixels.
-* Note that this function can fail, if pt is outside the WebMercator box. In that case, 
-* an out-of-range point is clamped to the edge of the box.
-* @bsimethod                                                    Sam.Wilson      10/14
-+---------------+---------------+---------------+---------------+---------------+------*/
-DPoint2d WebMercatorUorConverter::ConvertUorsToWpixels (DPoint2dCR pt)
-    {
-    auto pt3 = DPoint3d::From (pt.x,pt.y,0);
-    auto latlng = ConvertUorsToLatLng (pt3);
-    clampGeoPoint (latlng);
-    return fromGeoToWpixelPoint (latlng);
-    }
-
-/*---------------------------------------------------------------------------------**//**
-* @bsimethod                                                    Sam.Wilson      10/14
-+---------------+---------------+---------------+---------------+---------------+------*/
-WebMercatorTileDisplayHelper::WebMercatorTileDisplayHelper (DgnViewportR vp)
-    :
-    m_converter (vp),
-    m_drawingSubstituteTiles (false)
-    {
-    }
-
-/*---------------------------------------------------------------------------------**//**
-* @bsimethod                                                    Sam.Wilson      10/14
-+---------------+---------------+---------------+---------------+---------------+------*/
-BentleyStatus WebMercatorUorConverter::ComputeTileCorners (DPoint3d* corners, WebMercatorTilingSystem::TileId const& tileid)
-    {
-    WebMercatorTilingSystem::TileId t11 (tileid);
-    t11.row = t11.column = 1;
-    auto t11Wpixels = fromTileIdToWpixelPoint (t11);
-    auto tileSizeWpixels = t11Wpixels.x;
-
-
-    // We want 4 corners in the wpixel coordinate system that Google maps uses
-    //    ----x----->
-    //  | [0]     [1]
-    //  y            
-    //  | [2]     [3]
-    //  v
-    DPoint2d cornersWpixels[4];
-    cornersWpixels[0] = fromTileIdToWpixelPoint (tileid);    // returns upper left corner of tile
-    cornersWpixels[1].SumOf (cornersWpixels[0], DPoint2d::From (tileSizeWpixels,  0              ));
-    cornersWpixels[2].SumOf (cornersWpixels[0], DPoint2d::From (0,                tileSizeWpixels));
-    cornersWpixels[3].SumOf (cornersWpixels[0], DPoint2d::From (tileSizeWpixels,  tileSizeWpixels));
-
-    for (size_t i=0; i<_countof(cornersWpixels); ++i)
-        {
-        corners[i] = ConvertLatLngToUors (fromWpixelToGeoPoint (cornersWpixels[i]));
-        }
-
-    return BSISUCCESS;
-    }
-
-/*---------------------------------------------------------------------------------**//**
-* @bsimethod                                                    Sam.Wilson      10/14
-+---------------+---------------+---------------+---------------+---------------+------*/
-struct TextureCache
-    {
-    struct Entry 
-        {
-        uintptr_t   m_textureId;
-        ImageUtilities::RgbImageInfo m_imageInfo;
-        uint64_t    m_insertTime;
-        };
-
-    bmap<Utf8String, Entry> m_map;
-    uintptr_t               m_nextTextureId;
-
-    static TextureCache* s_instance;
-    static TextureCache& Instance() { if (NULL==s_instance) s_instance = new TextureCache; return *s_instance;}
-
-    TextureCache() : m_nextTextureId(0) {;}
-
-    // Issue the next texture id that can be used to define a new texture. 
-    // Must ensure that no existing texture has this ID!
-    // When we trim, we leave some textures in the cache with lower number texture ids. All new textures must be greater than those ids.
-    uintptr_t GetNextTextureId() 
-        {
-        auto tid = (uintptr_t)this + m_nextTextureId++;
-        #ifndef NDEBUG
-            for (auto const& e : m_map)
-                {
-                BeAssert (e.second.m_textureId != tid);
-                }
-        #endif
-        return tid;
-        }  
-
-    void Insert (Utf8StringCR url, ImageUtilities::RgbImageInfo const& info, uintptr_t tid)
-        {
-        auto& entry = m_map[url];
-
-        if (entry.m_textureId != 0)
-            T_HOST.GetGraphicsAdmin()._DeleteTexture (entry.m_textureId);
-
-        entry.m_textureId = tid;
-        entry.m_imageInfo = info;
-        entry.m_insertTime = BeTimeUtilities::GetCurrentTimeAsUnixMillis();
-        }
-
-    Entry const* Get (Utf8StringCR url)
-        {
-        auto ifound = m_map.find (url);
-        return (ifound == m_map.end())? NULL: &ifound->second;
-        }
-
-    bool IsCacheTooLarge () const {return m_map.size() >= 200;}
-
-    void Trim ()
-        {
-        bmap<uint64_t, bvector<Utf8String>> lru;
-        for (auto const& mapentry: m_map)
-            {
-            lru[mapentry.second.m_insertTime].push_back (mapentry.first);
-            }
-
-        for (auto const& lruentry : lru)
-            {
-            for (auto const& url : lruentry.second)
-                {
-                if (!IsCacheTooLarge ())
-                    return;
-                T_HOST.GetGraphicsAdmin()._DeleteTexture (m_map[url].m_textureId);
-                m_map.erase (url);
-                }
-            }
-        }
-    };
-
-TextureCache* TextureCache::s_instance;
-
-/*---------------------------------------------------------------------------------**//**
-* @bsimethod                                                    Sam.Wilson      10/14
-+---------------+---------------+---------------+---------------+---------------+------*/
-BentleyStatus WebMercatorTileDisplayHelper::GetCachedTexture (uintptr_t& cachedTextureId, ImageUtilities::RgbImageInfo& cachedImageInfo, Utf8StringCR url)
-    {
-    auto existingTexture = TextureCache::Instance().Get (url);
-    if (existingTexture == NULL)
-        return BSIERROR;
-
-    cachedTextureId = existingTexture->m_textureId;
-    cachedImageInfo = existingTexture->m_imageInfo;
-    return BSISUCCESS;
-    }
-
-/*---------------------------------------------------------------------------------**//**
-* @bsimethod                                                    Sam.Wilson      10/14
-+---------------+---------------+---------------+---------------+---------------+------*/
-uintptr_t WebMercatorTileDisplayHelper::DefineTexture (bvector<Byte> const& rgbData, ImageUtilities::RgbImageInfo const& imageInfo)
-    {
-    BeAssert (!imageInfo.isBGR);
-    int format      = imageInfo.hasAlpha? QV_RGBA_FORMAT: QV_RGB_FORMAT;
-    int sizeofPixel = imageInfo.hasAlpha? 4: 3;
-    int pitch       = imageInfo.width * sizeofPixel;
-
-    Point2d sizeInPixels;
-    sizeInPixels.x = imageInfo.width;
-    sizeInPixels.y = imageInfo.height;
-        
-    uintptr_t textureId = TextureCache::Instance().GetNextTextureId();
-    T_HOST.GetGraphicsAdmin()._DefineTile (textureId, "", sizeInPixels, false, format, pitch, &rgbData[0]);
-
-    return textureId;
-    }
-
-/*---------------------------------------------------------------------------------**//**
-* @bsimethod                                                    Sam.Wilson      10/14
-+---------------+---------------+---------------+---------------+---------------+------*/
-void WebMercatorTileDisplayHelper::CacheTexture (Utf8StringCR url, uintptr_t textureId, ImageUtilities::RgbImageInfo const& imageInfo)
-    {
-    TextureCache::Instance().Trim();
-    TextureCache::Instance().Insert (url, imageInfo, textureId);
-    }
-
-/*---------------------------------------------------------------------------------**//**
-* @bsimethod                                                    Sam.Wilson      10/14
-+---------------+---------------+---------------+---------------+---------------+------*/
-void WebMercatorTileDisplayHelper::DrawTile (ViewContextR context, WebMercatorTilingSystem::TileId const& tileid, ImageUtilities::RgbImageInfo const& imageInfo, uintptr_t textureId)
-    {
-    // Get 4 corners in this order:
-    //  [0]     [1]
-    //             
-    //  [2]     [3]
-    DPoint3d uvPts[4];
-    m_converter.ComputeTileCorners (uvPts, tileid);
-
-    if (!imageInfo.isTopDown)
-        {
-        std::swap (uvPts[0], uvPts[2]);
-        std::swap (uvPts[1], uvPts[3]);
-        }
-
-    // Make sure the map displays beneath element graphics. Note that this policy is appropriate for the background map, which is always
-    // "on the ground". It is not appropriate for other kinds of reality data, even some images display. It is up to the individual reality
-    // data handler to use the "surface" that is appprpriate to the reality data.
-    if (!context.GetViewport()->GetViewController().GetTargetModel()->Is3d())
-        {
-        for (auto& pt : uvPts)
-            pt.z = -DgnViewport::GetDisplayPriorityFrontPlane();  // lowest possibly priority
-        }
-    else
-        {
-        auto extents = context.GetViewport()->GetViewController().GetViewedExtents();
-        for (auto& pt : uvPts)
-            pt.z = extents.low.z - 1;
-        }
-
-    #ifdef WEBMERCATOR_DEBUG_TILES
-        RgbColorDef color = {0,100,0};
-        double z = 5000;
-        if (m_drawingSubstituteTiles)
-            {
-            color.green = color.red = 200;
-            z = -DgnViewport::GetDisplayPriorityFrontPlane();
-            }
-        setSymbology (context, color, 128, 1);
-        DrawTileAsBox (context, tileid, z, false);
-    #endif
-
-    context.GetIViewDraw().DrawMosaic (1,1, &textureId, uvPts);
-    }
-
-/*---------------------------------------------------------------------------------**//**
-* @bsimethod                                                    Sam.Wilson      10/14
-+---------------+---------------+---------------+---------------+---------------+------*/
-void WebMercatorTileDisplayHelper::DrawAndCacheTile (ViewContextR context, WebMercatorTilingSystem::TileId const& tileid, Utf8StringCR url, TiledRaster& realityData)
-    {
-    auto const& data = realityData.GetData();
-    auto const& expectedImageInfo = realityData.GetImageInfo();
-    ImageUtilities::RgbImageInfo actualImageInfo = realityData.GetImageInfo();
-    Utf8String contentType = realityData.GetContentType();
-    
-    BentleyStatus status;
-
-    m_rgbBuffer.clear(); // reuse the same buffer, in order to minimize mallocs
-
-    if (contentType.Equals ("image/png"))
-        {
-        status = ImageUtilities::ReadImageFromPngBuffer (m_rgbBuffer, actualImageInfo, data.data(), data.size());
-        if (SUCCESS != status)
-            LOG.warningv("Invalid png image data: %s", url.c_str());
-        }
-    else if (contentType.Equals ("image/jpeg"))
-        {
-        status = ImageUtilities::ReadImageFromJpgBuffer (m_rgbBuffer, actualImageInfo, data.data(), data.size(), expectedImageInfo);
-        if (SUCCESS != status)
-            LOG.warningv("Invalid jpeg image data: %s", url.c_str());
-        }
-    else
-        {
-        BeAssert (false && "Unsupported image type");
-        LOG.warningv("Unsupported image type: %s -> %s", url.c_str(), contentType.c_str());
-        status = BSIERROR;
-        }
-
-    if (SUCCESS != status)
-        return;
-
-    auto tid = DefineTexture (m_rgbBuffer, actualImageInfo);
-    CacheTexture (url, tid, actualImageInfo);
-    DrawTile (context, tileid, actualImageInfo, tid);
-    }
-
-/*---------------------------------------------------------------------------------**//**
-* @bsimethod                                                    Sam.Wilson      10/14
-+---------------+---------------+---------------+---------------+---------------+------*/
-#ifdef WEBMERCATOR_DEBUG_TILES
-void WebMercatorTileDisplayHelper::DrawTileAsBox (ViewContextR context, WebMercatorTilingSystem::TileId const& tileid, double z, bool filled)
-    {
-    DPoint3d uvPts[4];
-    m_converter.ComputeTileCorners (uvPts, tileid);
-
-    for (auto& pt: uvPts)
-        pt.z = z;
-    
-    DPoint3d box[5];
-    box[0] = uvPts[0];
-    box[1] = uvPts[1];
-    box[2] = uvPts[3];
-    box[3] = uvPts[2];
-    box[4] = box[0];
-    context.GetIDrawGeom().DrawShape3d (_countof(box), box, filled, NULL);
-
-    //DPoint3d diagonal[2];
-    //diagonal[0] = uvPts[2];
-    //diagonal[1] = uvPts[1];
-    //context.GetIDrawGeom().DrawLineString3d (2, diagonal, NULL);
-    //
-    //diagonal[0] = uvPts[0];
-    //diagonal[1] = uvPts[3];
-    //context.GetIDrawGeom().DrawLineString3d (2, diagonal, NULL);
-    }
-#endif
-
-/*---------------------------------------------------------------------------------**//**
-* @bsimethod                                                    Sam.Wilson      10/14
-+---------------+---------------+---------------+---------------+---------------+------*/
-void WebMercatorTileDisplayHelper::DrawMissingTile (ViewContextR context, WebMercatorTilingSystem::TileId const& tileid)
-    {
-#ifdef WEBMERCATOR_DEBUG_TILES
-    RgbColorDef color = {100,100,100};
-    setSymbology (context, color, 215, 0);
-    DrawTileAsBox (context, tileid, -DgnViewport::GetDisplayPriorityFrontPlane(), false);
-#endif
-    }
-
-/*---------------------------------------------------------------------------------**//**
-* @bsimethod                                                    Sam.Wilson      10/14
-#ifdef WEBMERCATOR_DEBUG_TILES
-static void drawPoint (ViewContextR context, DPoint3dCR pt, bool drawCrossHair=false)
-    {
-    auto pixels = context.GetPixelSizeAtPoint(NULL);
-
-    DEllipse3d circle;
-    auto z = DVec3d::From (0,0,1);
-    circle.InitFromCenterNormalRadius (pt, z, 5*pixels);
-    context.GetIDrawGeom().DrawArc3d (circle, true, true, NULL);
-
-    if (drawCrossHair)
-        {
-        DPoint3d pts[2];
-        pts[0].SumOf (pt, DVec3d::From(0,-100*pixels,0));
-        pts[1].SumOf (pt, DVec3d::From(0, 100*pixels,0));
-        context.GetIDrawGeom().DrawLineString3d (2, pts, NULL);
-
-        pts[0].SumOf (pt, DVec3d::From(-100*pixels,0,0));
-        pts[1].SumOf (pt, DVec3d::From(100*pixels,0,0));
-        context.GetIDrawGeom().DrawLineString3d (2, pts, NULL);
-        }
-    }
-#endif
-+---------------+---------------+---------------+---------------+---------------+------*/
-
-#ifdef WEBMERCATOR_DEBUG_TILES
-/*---------------------------------------------------------------------------------**//**
-* @bsimethod                                                    Sam.Wilson      10/14
-+---------------+---------------+---------------+---------------+---------------+------*/
-static void drawText (ViewContextR context, DPoint3dCR ptUl, Utf8StringCR strings, TextElementJustification just = TextElementJustification::LeftBaseline)
-    {
-    auto pixels = context.GetPixelSizeAtPoint(NULL);
-    
-    DPoint2d textScale;
-    textScale.Init (10*pixels, 10*pixels);
-    TextStringPropertiesPtr props = TextStringProperties::Create (DgnFontManager::GetLastResortTrueTypeFont(), NULL, textScale);
-    props->SetJustification (just);
-
-    DPoint3d pt (ptUl);
-    size_t offset = 0;
-    Utf8String str;
-    while ((offset = strings.GetNextToken (str, "\n", offset)) != Utf8String::npos)
-        {
-        TextStringPtr textString = TextString::Create (WString(str.c_str(),BentleyCharEncoding::Utf8).c_str(), NULL, NULL, *props);
-        BeAssert (textString.IsValid());
-
-        textString->SetOriginFromUserOrigin (pt);
-
-        context.GetIDrawGeom().DrawTextString (*textString);
-
-        pt.y -= 17*pixels;
-        }
-    }
-#endif
-
-/*---------------------------------------------------------------------------------**//**
-* @bsimethod                                                    Sam.Wilson      10/2014
-+---------------+---------------+---------------+---------------+---------------+------*/
-BentleyStatus WebMercatorTilingSystem::GetOptimalZoomLevelForView (uint8_t& zoomLevel, DgnViewportR vp, WebMercatorUorConverter& converter, bool preferFinerResolution)
-    {
-    // Get the number of meters / screen pixel that we are showing in the view
-    double viewResolution = converter.ComputeViewResolutionInMetersPerPixel (vp); 
-
-    // Return the zoom level that has about the same "ground resolution", which is defined as meters / pixel.
-    for (uint8_t i=0; i<=MAX_ZOOM_LEVEL; ++i)
-        {
-        double gr = converter.ComputeGroundResolutionInMeters (i);
-        if (BeNumerical::Compare (gr, viewResolution) <= 0)
-            {
-            zoomLevel = i;
-            if (zoomLevel > 0 && !preferFinerResolution)
-                --zoomLevel;
-            return BSISUCCESS; 
-            }
-        }
-
-    // No tile has a enough resolution. Use the finest one.
-    zoomLevel = MAX_ZOOM_LEVEL;
-    return BSISUCCESS;
-    }
-
-/*---------------------------------------------------------------------------------**//**
-* @bsimethod                                                    Sam.Wilson      10/2014
-+---------------+---------------+---------------+---------------+---------------+------*/
-BentleyStatus WebMercatorTilingSystem::GetTileIdsForView (bvector<TileId>& tileids, uint8_t zoomLevel, DgnViewportR vp, WebMercatorUorConverter& converter)
-    {
-    auto const& vc = vp.GetViewController();
-
-    // Get upper left and lower right of view in WebMercator "world coordinates" (i.e., pixels at zoomLevel 0)
-    // NB: The origin of the WebMercator tiling system is in the upper left.
-    DPoint2d ul, lr;
-        {
-        // Get view corners
-        auto rect = vp.GetViewRect();
-
-        auto range = DRange3d::NullRange();
-        range.Extend (vp.ViewToWorld (DPoint3d::From (rect.Left(), rect.Top())));
-        range.Extend (vp.ViewToWorld (DPoint3d::From (rect.Left(), rect.Bottom())));
-        range.Extend (vp.ViewToWorld (DPoint3d::From (rect.Right(), rect.Bottom())));
-        range.Extend (vp.ViewToWorld (DPoint3d::From (rect.Right(), rect.Top())));
-
-        // Get the projection of the view corners onto the x-y plane
-        auto viewDir = vc.GetZVector();
-        auto xyplane = DPlane3d::FromOriginAndNormal (DPoint3d::FromZero(), DVec3d::From (0, 0, 1.0));
-        DPoint3d llptxy, urptxy;
-        if (projectPointToPlaneInDirection (llptxy, xyplane, range.low, viewDir) != BSISUCCESS
-         || projectPointToPlaneInDirection (urptxy, xyplane, range.high, viewDir) != BSISUCCESS)
-            {
-            LOG.info("The view is not looking at any part of the x-y plane");
-            return BSIERROR;
-            }
-
-        // Restate as upper left and lower right
-        DPoint2d ulptxy, lrptxy;
-        ulptxy.x = std::min (llptxy.x, urptxy.x);
-        lrptxy.x = std::max (llptxy.x, urptxy.x);
-        ulptxy.y = std::max (llptxy.y, urptxy.y);
-        lrptxy.y = std::min (llptxy.y, urptxy.y);
-
-        ul = converter.ConvertUorsToWpixels (ulptxy);
-        lr = converter.ConvertUorsToWpixels (lrptxy);
-        }
-
-    // Get tileids of upper left and lower right
-    clampWpixelPoint (ul);
-    clampWpixelPoint (lr);
-
-    WebMercatorTilingSystem::TileId ultileid = fromWpixelPointToTileId (ul, zoomLevel);
-    WebMercatorTilingSystem::TileId lrtileid = fromWpixelPointToTileId (lr, zoomLevel);
-
-    // Get tileids of all tiles in the rectangular area
-    for (auto row = ultileid.row; row <= lrtileid.row; ++row)
-        {
-        for (auto col = ultileid.column; col <= lrtileid.column; ++col)
-            {
-            WebMercatorTilingSystem::TileId tid;
-            tid.zoomLevel = zoomLevel;
-            tid.column = col;
-            tid.row = row;
-            tileids.push_back (tid);      
-            }
-        }    
-
-    return BSISUCCESS;
-    }
-
-/*---------------------------------------------------------------------------------**//**
-* @bsimethod                                                    Sam.Wilson      10/14
-+---------------+---------------+---------------+---------------+---------------+------*/
-static bool shouldDraw (ViewContextR context)
-    {
-    switch (context.GetDrawPurpose())
-        {
-        case DrawPurpose::Hilite:
-        case DrawPurpose::Unhilite:
-        case DrawPurpose::ChangedPre:       // Erase, rely on Healing.
-        case DrawPurpose::RestoredPre:      // Erase, rely on Healing.
-        case DrawPurpose::Pick:
-        case DrawPurpose::Flash:
-        case DrawPurpose::CaptureGeometry:
-        case DrawPurpose::FenceAccept:
-        case DrawPurpose::RegionFlood:
-        case DrawPurpose::FitView:
-        case DrawPurpose::ExportVisibleEdges:
-        case DrawPurpose::ModelFacet:
-            return false;
-        }
-
-    return true;
-    }
-
-/*---------------------------------------------------------------------------------**//**
-* @bsimethod                                                    Sam.Wilson      04/15
-+---------------+---------------+---------------+---------------+---------------+------*/
-BentleyStatus WebMercatorDisplay::CreateUrl (Utf8StringR url, ImageUtilities::RgbImageInfo& imageInfo, WebMercatorTilingSystem::TileId const& tileid)
-    {
-    ModelHandlerP modelHandler = dgn_ModelHandler::Model::FindHandler(m_model.GetDgnDb(), m_model.GetClassId());
-    dgn_ModelHandler::WebMercator* webMercatorModelHandler = dynamic_cast<dgn_ModelHandler::WebMercator*>(modelHandler);
-    if (nullptr == webMercatorModelHandler)
-        {
-        BeAssert(false);
-        return BSIERROR;
-        }
-    return webMercatorModelHandler->_CreateUrl(url, imageInfo, m_model.m_mercator, tileid);
-    }
-
-/*---------------------------------------------------------------------------------**//**
-* @bsimethod                                                    Sam.Wilson      10/14
-+---------------+---------------+---------------+---------------+---------------+------*/
-BentleyStatus WebMercatorDisplay::DrawSubstituteTilesFinerFromTextureCache (ViewContextR context, WebMercatorTilingSystem::TileId const& tileid, uint32_t maxLevelsToTry)
-    {
-    if (tileid.zoomLevel >= WebMercatorTilingSystem::MAX_ZOOM_LEVEL)
-        return BSIERROR;
-
-    // Get tiles at the next finer resolution to fill in the space defined by the specified tileid
-
-    WebMercatorTilingSystem::TileId finerUlTileid (tileid); // The tile in the upper left corner of the tile that we need to fill.
-    ++finerUlTileid.zoomLevel;
-    finerUlTileid.row <<= 1;
-    finerUlTileid.column <<= 1;
-
-    for (uint32_t row=0; row < 2; ++row)
-        {
-        for (uint32_t col=0; col < 2; ++col)
-            {
-            WebMercatorTilingSystem::TileId finerTileid (finerUlTileid);
-            finerTileid.column += col;
-            finerTileid.row += row;
-
-            Utf8String finerUrl;
-            ImageUtilities::RgbImageInfo finerImageInfo;
-            if (CreateUrl (finerUrl, finerImageInfo, finerTileid) != BSISUCCESS)
-                continue;
-
-            // *** NB: Do not try to read from the RealityDataCache. This method is called from _DrawView, and it must be fast!
-
-            uintptr_t finerImageTid;
-            if (m_helper.GetCachedTexture (finerImageTid, finerImageInfo, finerUrl) == BSISUCCESS)
-                {
-                m_helper.DrawTile (context, finerTileid, finerImageInfo, finerImageTid);
-                }
-            else
-                {
-                if (maxLevelsToTry > 1)
-                    DrawSubstituteTilesFinerFromTextureCache (context, finerTileid, maxLevelsToTry-1);
-                }
-            }
-        }
-    return BSISUCCESS;
-    }
-
-/*---------------------------------------------------------------------------------**//**
-* @bsimethod                                                    Sam.Wilson      10/14
-+---------------+---------------+---------------+---------------+---------------+------*/
-BentleyStatus WebMercatorDisplay::DrawCoarserTilesForViewFromTextureCache (ViewContextR context, uint8_t zoomLevel, uint32_t maxLevelsToTry)
-    {
-    bvector<TileDisplayImageData> coarserTileDisplayImageData;
-    bool allCoarserTilesInTextureCache;
-    if (GetCachedTiles (coarserTileDisplayImageData, allCoarserTilesInTextureCache, zoomLevel, context) == BSISUCCESS && allCoarserTilesInTextureCache)
-        {
-        for (auto const& coarserTileddata : coarserTileDisplayImageData)
-            m_helper.DrawTile (context, coarserTileddata.tileid, coarserTileddata.imageInfo, coarserTileddata.textureId);
-        return BSISUCCESS;
-        }
-    
-    if (maxLevelsToTry == 0 || zoomLevel == 0)
-        return BSIERROR;
-        
-    return DrawCoarserTilesForViewFromTextureCache (context, zoomLevel-1, maxLevelsToTry-1);
-    }
-
-/*---------------------------------------------------------------------------------**//**
-* @bsimethod                                                    Sam.Wilson      10/14
-+---------------+---------------+---------------+---------------+---------------+------*/
-#ifdef WEBMERCATOR_DEBUG_TILES
-void WebMercatorTileDisplayHelper::DrawTileDebugInfo (ViewContextR context, WebMercatorTilingSystem::TileId const& tileid)
-    {
-    DPoint3d corners[4];
-    m_converter.ComputeTileCorners (corners, tileid); // corners[0] is upper left
-    DPoint3d ulUors = corners[0];
-    GeoPoint ulGP = m_converter.ConvertUorsToLatLng(ulUors);
-    ulUors.z = 50000;
-
-    //RgbColorDef tccolor = {0,255,0};
-    //setSymbology (context, tccolor, 128, 2);
-    //drawPoint (context, ulUors);
-
-    RgbColorDef txtcolor = {10,10,10};
-    setSymbology (context, txtcolor, 0, 1);
-    drawText (context, ulUors, Utf8PrintfString("%0.15lf\n%0.15lf",ulGP.latitude,ulGP.longitude)/*fmtSexagesimal(ulGP)*/);
-
-    auto centerPt = DPoint3d::FromInterpolate (corners[0], 0.5, corners[3]);
-    centerPt.z = 5000;
-    drawText (context, centerPt, Utf8PrintfString("%d:(%d,%d)", tileid.zoomLevel, tileid.row, tileid.column), TextElementJustification::CenterMiddle);
-    }
-#endif
-
-/*---------------------------------------------------------------------------------**//**
-* @bsimethod                                                    Sam.Wilson      10/14
-+---------------+---------------+---------------+---------------+---------------+------*/
-BentleyStatus WebMercatorDisplay::GetCachedTiles (bvector<TileDisplayImageData>& tileDisplayImageData, bool& allFoundInTextureCache, uint8_t zoomLevel, ViewContextR context)
-    {
-    allFoundInTextureCache = true;
-    bvector<WebMercatorTilingSystem::TileId> tileIds;
-    
-    if (WebMercatorTilingSystem::GetTileIdsForView (tileIds, zoomLevel, *context.GetViewport(), m_helper.m_converter) != BSISUCCESS)
-        return BSIERROR; // we get an error if the ground is not in the view at all. In that case, there are no tiles to draw.
-
-    for (auto tileid  : tileIds)
-        {
-        TileDisplayImageData data;
-        data.tileid = tileid;
-
-        Utf8String url;
-        if (CreateUrl (url, data.imageInfo, data.tileid) != BSISUCCESS)
-            return BSIERROR; // ?? when would this ever happen??
-
-        if (m_helper.GetCachedTexture (data.textureId, data.imageInfo, url) != BSISUCCESS)
-            {
-            data.textureId = 0;
-            allFoundInTextureCache = false;
-            }
-
-        tileDisplayImageData.push_back (data);
-        }
-
-    return BSISUCCESS;
-    }
-
-/*---------------------------------------------------------------------------------**//**
-* @bsimethod                                                    Sam.Wilson      10/14
-+---------------+---------------+---------------+---------------+---------------+------*/
-void WebMercatorModel::_AddGraphicsToScene (ViewContextR context)
-    {
-    RefCountedPtr<WebMercatorDisplay> display = new WebMercatorDisplay(*this, *context.GetViewport());
-    display->DrawView(context);
-    }
-
-/*---------------------------------------------------------------------------------**//**
-* @bsimethod                                                    Sam.Wilson      10/14
-+---------------+---------------+---------------+---------------+---------------+------*/
-void WebMercatorDisplay::DrawView (ViewContextR context)
-    {
-    // **********************************
-    // *** NB: This method must be fast. 
-    // **********************************
-    // Do not try to read from SQLite or allocate huge amounts of memory in here. 
-    // Defer time-consuming tasks to progressive display
-
-    //
-    //  First, determine if we can draw map tiles at all.
-    //
-    if (!shouldDraw (context) || NULL == context.GetViewport())
-        return;
-
-    if (context.GetViewport()->IsCameraOn())    // *** TBD: Not sure if we can support tiled raster in a perspective view or not. 
-        return;                                 // ***      I would at least have to figure out how to compute what portions of the earth are in the view.
-
-    m_hadError = true;
-
-    if (!m_helper.m_converter.IsValid())
-        return;
-
-    //
-    //  Decide what zoom level we should use for a view of this size.
-    //
-    if (WebMercatorTilingSystem::GetOptimalZoomLevelForView (m_optimalZoomLevel, *context.GetViewport(), m_helper.m_converter, m_preferFinerResolution) != BSISUCCESS)
-        return;
-
-#ifdef WIP_REALITY_DATACACHE
-    T_HOST.GetRealityDataAdmin().GetCache().CancelAll<TiledRaster> (NULL);
-#endif
-
-    //
-    //  Figure out what tiles will be needed to cover the view.
-    //
-    bvector<TileDisplayImageData> allTilesToBeDisplayed;
-    bool allTilesInTextureCache;
-    if (GetCachedTiles (allTilesToBeDisplayed, allTilesInTextureCache, m_optimalZoomLevel, context) != BSISUCCESS)
-        return;
-
-    m_hadError = false;
-
-    if (allTilesToBeDisplayed.empty())
-        return;
-
-    bool coarserTilesDrawn = false;
-    if (!allTilesInTextureCache && m_optimalZoomLevel > 0)
-        {
-        //  If we are missing any tiles, first draw the whole view at a coarser zoomLevel. That provides a backdrop. We'll fill in the tiles that we do have after this.
-        //  We draw the whole view rather than substitute for individual missing tiles because we can use the texture cache to draw the whole view.
-        coarserTilesDrawn = (BSISUCCESS == DrawCoarserTilesForViewFromTextureCache (context, m_optimalZoomLevel - 1, 3));
-        }
-
-    //
-    //  Display each tile, if available. NB: Look only in the texture cache! Do not try to read from RealityDataCache!
-    //
-    for (auto const& tileddata : allTilesToBeDisplayed)
-        {
-        #ifdef WEBMERCATOR_DEBUG_TILES
-            m_helper.DrawTileDebugInfo (context, tileddata.tileid);
-        #endif
-
-        auto tileid = tileddata.tileid;
-        if (tileddata.textureId != 0)
-            {
-            m_helper.DrawTile (context, tileid, tileddata.imageInfo, tileddata.textureId);
-            }
-        else
-            {
-            //  The image is not immediately available. We'll check the RealityDataCache and possibly request a download during progressive display.
-            m_missingTilesToBeRequested.push_back (tileid);
-
-            if (!coarserTilesDrawn)
-                m_helper.DrawMissingTile (context, tileid); // draw something in the space (mainly for debugging)
-
-            // Try to draw substitutes at a finer zoomLevel, if we can find them in the texture cache.
-            DrawSubstituteTilesFinerFromTextureCache (context, tileid, 2);
-            }
-        }
-
-    //
-    //  If any tiles were not available, register for progressive display.
-    //
-    if (!m_missingTilesToBeRequested.empty())
-        {
-        context.GetViewport()->ScheduleProgressiveDisplay (*this);
-        m_waitTime = 100;
-        m_nextRetryTime = BeTimeUtilities::GetCurrentTimeAsUnixMillis() + m_waitTime;
-        }
-    }
-
-/*---------------------------------------------------------------------------------**//**
-* This callback is invoked on a timer during progressive display.
-* @bsimethod                                                    Sam.Wilson      10/14
-+---------------+---------------+---------------+---------------+---------------+------*/
-IProgressiveDisplay::Completion WebMercatorDisplay::_Process (ViewContextR context)
-    {
-    if (BeTimeUtilities::GetCurrentTimeAsUnixMillis() < m_nextRetryTime)
-        {
-        LOG.tracev("Wait %lld until next retry", m_nextRetryTime - BeTimeUtilities::GetCurrentTimeAsUnixMillis());
-        return Completion::Aborted;
-        }
-
-    if (m_hadError)
-        return Completion::Failed;
-
-    // First, see if the RealityDataCache has the missing tiles. If so, draw them. If not, request downloads.
-    // NOTE: It might take more than one pass to do this for each missing tile.
-    while (!m_missingTilesToBeRequested.empty())
-        {
-        auto tileid = m_missingTilesToBeRequested.back();
-        m_missingTilesToBeRequested.pop_back();
-        
-        Utf8String url;
-        ImageUtilities::RgbImageInfo expectedImageInfo;
-        CreateUrl (url, expectedImageInfo, tileid);
-        RefCountedPtr<TiledRaster> realityData;
-        if (RealityDataCacheResult::Success == T_HOST.GetRealityDataAdmin().GetCache().Get<TiledRaster>(realityData, url.c_str(), *TiledRaster::RequestOptions::Create(expectedImageInfo)))
-            {
-            BeAssert(realityData.IsValid());
-            //  The image is available from the cache. Great! Draw it.
-            m_helper.DrawAndCacheTile (context, tileid, url, *realityData);
-            }
-        else
-            {
-            // The image is not available from the cache. We requested a download, and so we'll have to wait for the download to finish (if ever). 
-            m_missingTilesPending[url] = tileid;
-            }
-
-        if (context.CheckStop())
-            return Completion::Aborted;
-        }
-
-    //  Second, once all missing tiles have been requested, poll for arrivals and draw them.
-    //  We'll keep going back over this list until we get them all ... or we hit checkstop.
-    for (auto iMissing = m_missingTilesPending.begin(); iMissing != m_missingTilesPending.end();  /* incremented or erased in loop*/ )
-        {
-        if (context.CheckStop())
-            return Completion::Aborted;
-
-        auto const& url = iMissing->first;
-        auto const& tileid = iMissing->second;
-
-        // See if the image has arrived in the cache.
-        RefCountedPtr<TiledRaster> realityData;
-        if (RealityDataCacheResult::Success == T_HOST.GetRealityDataAdmin().GetCache().Get<TiledRaster>(realityData, url.c_str(), *TiledRaster::RequestOptions::Create()))
-            {
-            if (context.CheckStop())
-                return Completion::Aborted;
-
-            //  Yes, we now have the image. Draw it and remove it from the list of missing tiles.
-            m_helper.DrawAndCacheTile (context, tileid, url, *realityData);
-            iMissing = m_missingTilesPending.erase (iMissing); 
-            }
-        else
-            {
-            ++iMissing; // Leave it in m_missingTilesPending to be retried later.
-            }
-        }
-
-    if (!m_missingTilesPending.empty())
-        {
-        ++m_failedAttempts;
-        m_waitTime = (uint64_t)(m_waitTime * 1.33);
-        if (m_failedAttempts > 5 && (m_failedAttempts&1)==0)
-            {
-            LOG.infov("%d failures. Wait %lld millis\n", m_failedAttempts, m_waitTime);
-            }
-        m_nextRetryTime = BeTimeUtilities::GetCurrentTimeAsUnixMillis() + m_waitTime;  
-        }
-
-    //  Don't report "Finished" unless all missing tiles have been found and displayed.
-    return m_missingTilesPending.empty()? Completion::Finished: Completion::Aborted;
-    }
-
-/*---------------------------------------------------------------------------------**//**
-* @bsimethod                                                    Sam.Wilson      10/14
-+---------------+---------------+---------------+---------------+---------------+------*/
-WebMercatorDisplay::WebMercatorDisplay (WebMercatorModel& model, DgnViewportR vp) 
-    :
-    m_model(model),
-    m_optimalZoomLevel(0), 
-    m_hadError(false),
-    m_preferFinerResolution(false),
-    m_drawSubstitutes(s_drawSubstitutes),
-    m_helper(vp),
-    m_waitTime(0),
-    m_nextRetryTime(0),
-    m_failedAttempts(0)
-    {
-    DEFINE_BENTLEY_REF_COUNTED_MEMBER_INIT
-    }
-
-/*---------------------------------------------------------------------------------**//**
-* @bsimethod                                                    Sam.Wilson      10/14
-+---------------+---------------+---------------+---------------+---------------+------*/
-WebMercatorDisplay::~WebMercatorDisplay() 
-    {
-    }
-
-#ifdef WIP_MAP_SERVICE
-/*---------------------------------------------------------------------------------**//**
-// <summary>
-// Converts tile XY coordinates into a QuadKey at a specified level of detail.
-// </summary>
-// <param name="tileX">Tile X coordinate.</param>
-// <param name="tileY">Tile Y coordinate.</param>
-// <param name="levelOfDetail">Level of detail, from 1 (lowest detail)
-// to 23 (highest detail).</param>
-// <returns>A string containing the QuadKey.</returns>
-// source: http://msdn.microsoft.com/en-us/library/bb259689.aspx
-+---------------+---------------+---------------+---------------+---------------+------*/
-static Utf8String tileXYToQuadKey (int tileX, int tileY, int levelOfDetail)
-{
-    Utf8String quadKey;
-    for (int i = levelOfDetail; i > 0; i--)
-        {
-        char digit = '0';
-        int mask = 1 << (i - 1);
-        if ((tileX & mask) != 0)
-            {
-            digit++;
-            }
-        if ((tileY & mask) != 0)
-            {
-            digit++;
-            digit++;
-            }
-        quadKey.append (1, digit);
-        }
-    return quadKey;
-    }
-
-/*---------------------------------------------------------------------------------**//**
-* @bsimethod                                                    Sam.Wilson      10/14
-+---------------+---------------+---------------+---------------+---------------+------*/
-static Utf8String getCulture ()
-    {
-    // *** WIP_WEBMERCATOR culture
-    return "en-US";
-    }
-
-/*---------------------------------------------------------------------------------**//**
-* @bsimethod                                                    Sam.Wilson      10/14
-+---------------+---------------+---------------+---------------+---------------+------*/
-static Utf8String getBingToken ()
-    {
-    // *** WIP_WEBMERCATOR Bing - api token - I got this from D:\topaz\source\Imagepp\all\gra\hrf\src\HRFVirtualEarthFile.cpp, 
-    // ***  but I don't know if it's valid in a shipping product.
-    return "AjdiY0PuqXOEdT0JWVjvXqC3nydpHgDEhLcUwXtnKUUH_BW5u3pV3-Zhk5Ez_mwt";;
-    }
-
-/*---------------------------------------------------------------------------------**//**
-* @bsimethod                                                    Sam.Wilson      10/14
-+---------------+---------------+---------------+---------------+---------------+------*/
-Utf8String StreetMapModelHandler::CreateBingUrl (WebMercatorTilingSystem::TileId const& tileid)
-    {
-    Utf8String bingURL = "http://";
-
-    Utf8String quadKey = tileXYToQuadKey (tileid.column, tileid.row, tileid.zoomLevel);
-    char const sub_domain[][3] = {{"t0"}, {"t1"}, {"t2"}, {"t3"}};
-    
-    bingURL += sub_domain[quadKey[quadKey.size()-1] - '0'];
-    bingURL += ".tiles.virtualearth.net/tiles/r";
-    bingURL += quadKey;
-    bingURL += ".jpeg?";
-    bingURL += "g=2229";    // *** WIP_WEBMERCATOR Bing - don't know what the g= parameter means
-    bingURL += "&mkt=";
-    bingURL += getCulture();
-    bingURL += "&token=";
-    bingURL += getBingToken();
-
-    // *** WIP_WEBMERCATOR m_mapType
-    // *** WIP_WEBMERCATOR m_features
-
-    return bingURL;
-    }
-
-/*---------------------------------------------------------------------------------**//**
-* @bsimethod                                                    Sam.Wilson      10/14
-+---------------+---------------+---------------+---------------+---------------+------*/
-Utf8String StreetMapModelHandler::CreateGoogleMapsUrl (WebMercatorTilingSystem::TileId const& tileid)
-    {
-    // *** WIP_WEBMERCATOR We must append an API key -- need to get one.
-    // *** WIP_WEBMERCATOR m_mapType
-    // *** WIP_WEBMERCATOR m_features
-    return Utf8PrintfString ("http://mts0.googleapis.com/vt?lyrs=m&x=%d&y=%d&z=%d", tileid.column, tileid.row, tileid.zoomLevel);
-    }
-#endif
-
-/*---------------------------------------------------------------------------------**//**
-* @bsimethod                                                    Sam.Wilson      10/14
-+---------------+---------------+---------------+---------------+---------------+------*/
-Utf8String dgn_ModelHandler::StreetMap::CreateOsmUrl (WebMercatorTilingSystem::TileId const& tileid, WebMercatorModel::Mercator const& props)
-    {
-    Utf8String url;
-
-    if (!props.m_mapType.empty() && props.m_mapType[0] == '0')  // "(c) OpenStreetMap contributors"
-        url = Utf8PrintfString ("http://a.tile.openstreetmap.org/%d/%d/%d.png",tileid.zoomLevel, tileid.column, tileid.row);
-    else // *** For now, use MapQuest for satellite images (just in developer builds) ***
-        url = Utf8PrintfString ("http://otile1.mqcdn.com/tiles/1.0.0/sat/%d/%d/%d.jpg",tileid.zoomLevel, tileid.column, tileid.row);  // "Portions Courtesy NASA/JPL-Caltech and U.S. Depart. of Agriculture, Farm Service Agency"
-
-    // *** WIP_WEBMERCATOR m_features
-
-    return url;
-    }
-
-/*---------------------------------------------------------------------------------**//**
-* @bsimethod                                                    Sam.Wilson      10/14
-+---------------+---------------+---------------+---------------+---------------+------*/
-BentleyStatus dgn_ModelHandler::StreetMap::_CreateUrl (Utf8StringR url, ImageUtilities::RgbImageInfo& expectedImageInfo, WebMercatorModel::Mercator const& props, WebMercatorTilingSystem::TileId const& tileid)
-    {
-    // The usual image format info
-    expectedImageInfo.height = expectedImageInfo.width = 256;
-    expectedImageInfo.hasAlpha = false;
-    expectedImageInfo.isBGR = false;
-    expectedImageInfo.isTopDown = true;
-
-    if (props.m_mapService.empty())
-        {
-        BeAssert (false && "missing map service");
-        LOG.error("missing map service");
-        return BSIERROR;
-        }
-
-    if (props.m_mapService[0] == '0')
-        {
-        #ifndef NDEBUG  // *** In a developer build, go ahead and use OSM
-            url = CreateOsmUrl (tileid, props);
-        #endif
-        }
-#ifdef WIP_MAP_SERVICE
-    else if (GoogleMaps)
-        url = CreateGoogleMapsUrl (tileid);
-    else if (BlackAndWhite)
-        url = Utf8PrintfString ("http://a.tile.stamen.com/toner/%d/%d/%d.png", tileid.zoomLevel, tileid.column, tileid.row);
-    else if (Bing)
-        url = CreateBingUrl (tileid);
-#endif
-    else
-        {
-        BeAssert (false && "unrecognized map service");
-        LOG.errorv("[%s] is an unrecognized map service", props.m_mapService.c_str());
-        return BSIERROR;
-        }
-
-    return BSISUCCESS;
-    }
-
-/*---------------------------------------------------------------------------------**//**
-* @bsimethod                                                    Sam.Wilson      04/15
-+---------------+---------------+---------------+---------------+---------------+------*/
-static Utf8String getStreetMapServerDescription(dgn_ModelHandler::StreetMap::MapService mapService, dgn_ModelHandler::StreetMap::MapType mapType)
-    {
-    Utf8String descr;
-    switch (mapService)
-        {
-        case dgn_ModelHandler::StreetMap::MapService::OpenStreetMaps:
-            {
-            descr = ("Open Street Maps");   // *** WIP translate
-            if (dgn_ModelHandler::StreetMap::MapType::Map == mapType)
-                descr.append(" Map");   // *** WIP translate
-            else
-                descr.append(" Satellite Images"); // *** WIP translate
-            break;
-            }
-        }
-    return descr;
-    }
-
-DGNPLATFORM_REF_COUNTED_PTR(WebMercatorModel)
-/*---------------------------------------------------------------------------------**//**
-* @bsimethod                                                    Sam.Wilson      10/14
-+---------------+---------------+---------------+---------------+---------------+------*/
-DgnModelId dgn_ModelHandler::StreetMap::CreateStreetMapModel(DgnDbR db, MapService mapService, MapType mapType, bool finerResolution)
-    {
-    //Utf8PrintfString modelName("com.bentley.dgn.StreetMap_%d_%d", mapService, mapType); // *** WIP_STREET_MAP how to make sure name is unique?
-    Utf8String modelName = getStreetMapServerDescription(mapService,mapType).c_str();
-    DgnClassId classId(db.Schemas().GetECClassId(DGN_ECSCHEMA_NAME, "StreetMapModel"));
-    BeAssert(classId.IsValid());
-
-    WebMercatorModelPtr model = new StreetMapModel(DgnModel::CreateParams(db, classId, modelName.c_str()));
-
-    WebMercatorModel::Mercator props;
-    props.m_mapService = Utf8PrintfString("%d", mapService);
-    props.m_mapType = Utf8PrintfString("%d", mapType);
-    props.m_finerResolution = finerResolution;
-    props.m_range = db.Units().GetProjectExtents(); // The "range" of a map could be the whole world. We'll fall back on the project's full extents.
-
-    model->SetMercator(props);
-    model->Insert();
-    return model->GetModelId();
-    }
-
-/*---------------------------------------------------------------------------------**//**
-* @bsimethod                                                    Sam.Wilson      10/14
-+---------------+---------------+---------------+---------------+---------------+------*/
-void WebMercatorModel::SetMercator(WebMercatorModel::Mercator const& props)
-    {
-    m_mercator = props;
-    }
-
-/*---------------------------------------------------------------------------------**//**
-* @bsimethod                                                    Sam.Wilson      10/14
-+---------------+---------------+---------------+---------------+---------------+------*/
-void WebMercatorModel::Mercator::ToJson(Json::Value& v) const
-    {
-    v["mapService"] = m_mapService.c_str();
-    v["mapType"] = m_mapType.c_str();
-    v["finerResolution"] = m_finerResolution;
-    JsonUtils::DPoint3dToJson(v["RangeLow"], m_range.low);
-    JsonUtils::DPoint3dToJson(v["RangeHigh"], m_range.high);
-    }
-
-/*---------------------------------------------------------------------------------**//**
-* @bsimethod                                                    Sam.Wilson      10/14
-+---------------+---------------+---------------+---------------+---------------+------*/
-void WebMercatorModel::Mercator::FromJson(Json::Value const& v)
-    {
-    m_mapService = v["mapService"].asString();
-    m_mapType = v["mapType"].asString();
-    m_finerResolution = v["finerResolution"].asBool();
-    JsonUtils::DPoint3dFromJson(m_range.low, v["RangeLow"]);
-    JsonUtils::DPoint3dFromJson(m_range.high, v["RangeHigh"]);
-    }
-
-/*---------------------------------------------------------------------------------**//**
-* @bsimethod                                                    Sam.Wilson      10/14
-+---------------+---------------+---------------+---------------+---------------+------*/
-void WebMercatorModel::_ToPropertiesJson(Json::Value& v) const
-    {
-    T_Super::_ToPropertiesJson(v);
-    m_mercator.ToJson(v);
-    }
-
-/*---------------------------------------------------------------------------------**//**
-* @bsimethod                                                    Sam.Wilson      10/14
-+---------------+---------------+---------------+---------------+---------------+------*/
-void WebMercatorModel::_FromPropertiesJson(Json::Value const& v)
-    {
-    T_Super::_FromPropertiesJson(v);
-    m_mercator.FromJson(v);
-    }
-
-#ifdef TBD_LATLNG_GRID
-/*---------------------------------------------------------------------------------**//**
-* @bsimethod                                                    Sam.Wilson      10/14
-+---------------+---------------+---------------+---------------+---------------+------*/
-void LatLongGridRealityDataHandler::_AddGraphicsToScene (ViewContextR context)
-    {
-    auto vp = *context.GetViewport();
-
-    DRange3d    range;
-    vp.GetViewCorners (range.low, range.high); // lower left back, upper right front    -- View coordinates aka "pixels"
-    
-    DPoint3d corners[8];
-    range.Get8Corners (corners);    // pixels
-
-    double viewDiagInPixels = corners[0].Distance (corners[3]); // pixels
-
-    DPoint3d cornersWorld[8];
-    vp.ViewToWorld (cornersWorld, corners, _countof(cornersWorld));
-
-    double viewDiagInUors = cornersWorld[0].Distance (cornersWorld[3]); // UORs
-    
-    auto viewDiagInMeters = viewDiagInUors * m_meters_per_uor;    // meters
-    
-    return viewDiagInMeters / viewDiagInPixels;                 // meters/pixel
-    }
-#endif
-
-/*---------------------------------------------------------------------------------**//**
-* @bsimethod                                     Grigas.Petraitis               10/2014
-+---------------+---------------+---------------+---------------+---------------+------*/
-Utf8CP TiledRaster::_GetId() const {return m_url.c_str();}
-
-/*---------------------------------------------------------------------------------**//**
-* @bsimethod                                     Grigas.Petraitis               10/2014
-+---------------+---------------+---------------+---------------+---------------+------*/
-bool TiledRaster::_IsExpired() const {return DateTime::CompareResult::EarlierThan == DateTime::Compare(GetExpirationDate(), DateTime::GetCurrentTime());}
-
-/*---------------------------------------------------------------------------------**//**
-* @bsimethod                                     Grigas.Petraitis               10/2014
-+---------------+---------------+---------------+---------------+---------------+------*/
-bvector<Byte> const& TiledRaster::GetData() const {return m_data;}
-
-/*---------------------------------------------------------------------------------**//**
-* @bsimethod                                     Grigas.Petraitis               10/2014
-+---------------+---------------+---------------+---------------+---------------+------*/
-DateTime TiledRaster::GetCreationDate() const {return m_creationDate;}
-
-/*---------------------------------------------------------------------------------**//**
-* @bsimethod                                     Grigas.Petraitis               10/2014
-+---------------+---------------+---------------+---------------+---------------+------*/
-ImageUtilities::RgbImageInfo const& TiledRaster::GetImageInfo() const {return m_rasterInfo;}
-
-/*---------------------------------------------------------------------------------**//**
-* @bsimethod                                     Grigas.Petraitis               10/2014
-+---------------+---------------+---------------+---------------+---------------+------*/
-Utf8String TiledRaster::GetContentType() const {return m_contentType;}
-
-/*---------------------------------------------------------------------------------**//**
-* @bsimethod                                     Grigas.Petraitis               10/2014
-+---------------+---------------+---------------+---------------+---------------+------*/
-RefCountedPtr<TiledRaster> TiledRaster::Create() {return new TiledRaster();}
-
-//=======================================================================================
-// @bsiclass                                        Grigas.Petraitis            03/2015
-//=======================================================================================
-struct TiledRasterPrepareAndCleanupHandler : BeSQLiteRealityDataStorage::DatabasePrepareAndCleanupHandler
-    {
-    static BeAtomic<bool> s_isPrepared;
-
-    virtual bool _IsPrepared() const override {return s_isPrepared;}
-
-    /*-----------------------------------------------------------------------------**//**
-    * @bsimethod                                     Grigas.Petraitis           03/2015
-    +---------------+---------------+---------------+---------------+---------------+--*/
-    virtual BentleyStatus _PrepareDatabase(BeSQLite::Db& db) const override
-        {
-        if (db.TableExists(TABLE_NAME_TiledRaster))
-            {
-            s_isPrepared = true;
-            return SUCCESS;
-            }
-
-        Utf8CP ddl = "Url CHAR PRIMARY KEY, \
-                        Raster BLOB,          \
-                        RasterSize INT,       \
-                        RasterInfo CHAR,      \
-                        ContentType CHAR,     \
-                        Created BIGINT,       \
-                        Expires BIGINT,       \
-                        ETag CHAR";
-
-        if (BeSQLite::BE_SQLITE_OK == db.CreateTable(TABLE_NAME_TiledRaster, ddl))
-            {
-            s_isPrepared = true;
-            return SUCCESS;
-            }
-        return ERROR;
-        }
-    
-    /*-----------------------------------------------------------------------------**//**
-    * @bsimethod                                     Grigas.Petraitis           03/2015
-    +---------------+---------------+---------------+---------------+---------------+--*/
-    virtual BentleyStatus _CleanupDatabase(BeSQLite::Db& db, double percentage) const override
-        {
-        CachedStatementPtr sumStatement;
-        if (BeSQLite::BE_SQLITE_OK != db.GetCachedStatement(sumStatement, "select sum(RasterSize) from " TABLE_NAME_TiledRaster))
-            return ERROR;
-
-        if (BeSQLite::BE_SQLITE_ROW != sumStatement->Step()) 
-            return ERROR;
-            
-        auto rasterSize = sumStatement->GetValueInt(0);         
-        uint64_t overHead = (uint64_t)(rasterSize * percentage) / 100;
-    
-        CachedStatementPtr selectStatement;
-        if (BeSQLite::BE_SQLITE_OK != db.GetCachedStatement(selectStatement, "select RasterSize, Created from " TABLE_NAME_TiledRaster " ORDER BY Created ASC"))
-            return ERROR;
-    
-        uint64_t runningSum = 0;
-        while ((runningSum < overHead) &&(BeSQLite::BE_SQLITE_ROW == selectStatement->Step()))
-            runningSum += selectStatement->GetValueInt(0);
-            
-        CachedStatementPtr deleteStatement;
-        uint64_t creationDate = selectStatement->GetValueInt64(1);
-        if (BeSQLite::BE_SQLITE_OK != db.GetCachedStatement(deleteStatement, "DELETE FROM " TABLE_NAME_TiledRaster " WHERE Created  <= ? "))
-            return ERROR;
-
-        deleteStatement->BindInt64(1, creationDate);
-        if (BeSQLite::BE_SQLITE_DONE != deleteStatement->Step())
-            return ERROR;
-            
-        return SUCCESS;
-        }
-    };
-BeAtomic<bool> TiledRasterPrepareAndCleanupHandler::s_isPrepared;
-
-/*---------------------------------------------------------------------------------**//**
-* @bsimethod                                     Grigas.Petraitis               03/2015
-+---------------+---------------+---------------+---------------+---------------+------*/
-BeSQLiteRealityDataStorage::DatabasePrepareAndCleanupHandlerPtr TiledRaster::_GetDatabasePrepareAndCleanupHandler() const
-    {
-    return new TiledRasterPrepareAndCleanupHandler();
-    }
-
-/*---------------------------------------------------------------------------------**//**
-* @bsimethod                                     Grigas.Petraitis               09/2015
-+---------------+---------------+---------------+---------------+---------------+------*/
-BentleyStatus TiledRaster::_InitFrom(IRealityDataBase const& self, RealityDataCacheOptions const& options)
-    {
-    TiledRaster const& other = dynamic_cast<TiledRaster const&>(self);
-    m_url = other.m_url;
-    m_creationDate = other.m_creationDate;
-    m_contentType = other.m_contentType;
-    m_rasterInfo = other.m_rasterInfo;
-    m_data = other.m_data;
-    return SUCCESS;
-    }
-
-/*---------------------------------------------------------------------------------**//**
-* @bsimethod                                     Grigas.Petraitis               10/2014
-+---------------+---------------+---------------+---------------+---------------+------*/
-BentleyStatus TiledRaster::_InitFrom(Utf8CP url, bmap<Utf8String, Utf8String> const& header, bvector<Byte> const& body, HttpRealityDataSource::RequestOptions const& requestOptions) 
-    {
-    BeAssert(nullptr != dynamic_cast<RequestOptions const*>(&requestOptions));
-    RequestOptions const& options = static_cast<RequestOptions const&>(requestOptions);
-    
-    if (nullptr == options.GetExpectedImageInfo())
-        {
-        BeAssert(false);
-        return ERROR;
-        }
-
-    m_url.AssignOrClear(url);
-    m_creationDate = DateTime::GetCurrentTime();
-
-    auto contentTypeIter = header.find("Content-Type");
-    if (contentTypeIter == header.end())
-        return ERROR;
-
-    m_contentType = contentTypeIter->second.c_str();
-    m_rasterInfo = *options.GetExpectedImageInfo();
-    m_data = body;
-
-    return BSISUCCESS;
-    }
-
-/*---------------------------------------------------------------------------------**//**
-* @bsimethod                                     Grigas.Petraitis               10/2014
-+---------------+---------------+---------------+---------------+---------------+------*/
-BentleyStatus TiledRaster::_InitFrom(BeSQLite::Db& db, BeMutex& cs, Utf8CP key, BeSQLiteRealityDataStorage::SelectOptions const& options)
-    {
-<<<<<<< HEAD
-    wt_OperationForGraphics highPriority;
-=======
->>>>>>> 2117e5b4
-    BeMutexHolder lock(cs);
-
-    CachedStatementPtr stmt;
-    if (BeSQLite::BE_SQLITE_OK != db.GetCachedStatement(stmt, "SELECT Raster, RasterSize, RasterInfo, Created, Expires, ETag, ContentType from " TABLE_NAME_TiledRaster " WHERE Url=?"))
-        return ERROR;
-
-    stmt->ClearBindings();
-    stmt->BindText(1, key, BeSQLite::Statement::MakeCopy::Yes);
-    if (BeSQLite::BE_SQLITE_ROW == stmt->Step())
-        {
-        m_url = key;
-
-        auto raster     = stmt->GetValueBlob(0);
-        auto rasterSize = stmt->GetValueInt(1);
-        m_data.assign((Byte*) raster,(Byte*) raster + rasterSize);
-
-        m_rasterInfo = DeserializeRasterInfo(stmt->GetValueText(2));
-        DateTime::FromUnixMilliseconds(m_creationDate,(uint64_t) stmt->GetValueInt64(3));
-        m_contentType = stmt->GetValueText(6);
-
-        DateTime expirationDate;
-        DateTime::FromUnixMilliseconds(expirationDate,(uint64_t) stmt->GetValueInt64(4));
-        SetExpirationDate(expirationDate);
-        SetEntityTag(stmt->GetValueText(5));
-
-        return SUCCESS;
-        }
-    return ERROR;
-    }
-
-/*---------------------------------------------------------------------------------**//**
-* @bsimethod                                     Grigas.Petraitis               10/2014
-+---------------+---------------+---------------+---------------+---------------+------*/
-BentleyStatus TiledRaster::_Persist(BeSQLite::Db& db, BeMutex& cs) const
-    {
-    int bufferSize = (int) GetData().size();
-
-    int64_t creationTime = 0;
-    if (SUCCESS != GetCreationDate().ToUnixMilliseconds(creationTime))
-        return ERROR;
-
-    int64_t expirationDate = 0;
-    if (SUCCESS != GetExpirationDate().ToUnixMilliseconds(expirationDate))
-        return ERROR;
-
-<<<<<<< HEAD
-    wt_OperationForGraphics highPriority;
-=======
->>>>>>> 2117e5b4
-    BeMutexHolder lock(cs);
-
-    CachedStatementPtr selectStatement;
-    if (BeSQLite::BE_SQLITE_OK != db.GetCachedStatement(selectStatement, "SELECT Url from " TABLE_NAME_TiledRaster " WHERE Url=?"))
-        return ERROR;
-
-    selectStatement->ClearBindings();
-    selectStatement->BindText(1, GetId(), BeSQLite::Statement::MakeCopy::Yes);
-    if (BeSQLite::BE_SQLITE_ROW == selectStatement->Step())
-        {
-        // update
-        CachedStatementPtr stmt;
-        if (BeSQLite::BE_SQLITE_OK != db.GetCachedStatement(stmt, "UPDATE " TABLE_NAME_TiledRaster " SET Expires=?, ETag=? WHERE Url=?"))
-            return ERROR;
-
-        stmt->ClearBindings();
-        stmt->BindInt64(1, expirationDate);
-        stmt->BindText (2, GetEntityTag(), BeSQLite::Statement::MakeCopy::Yes);
-        stmt->BindText (3, GetId(), BeSQLite::Statement::MakeCopy::Yes);
-        if (BeSQLite::BE_SQLITE_DONE != stmt->Step())
-            return ERROR;
-        }
-    else
-        {
-        // insert
-        CachedStatementPtr stmt;
-        if (BeSQLite::BE_SQLITE_OK != db.GetCachedStatement(stmt, "INSERT INTO " TABLE_NAME_TiledRaster "(Url, Raster, RasterSize, RasterInfo, Created, Expires, ETag, ContentType) VALUES(?,?,?,?,?,?,?,?)"))
-            return ERROR;
-
-        stmt->ClearBindings();
-        stmt->BindText (1, GetId(), BeSQLite::Statement::MakeCopy::Yes);
-        stmt->BindBlob (2, GetData().data(), bufferSize, BeSQLite::Statement::MakeCopy::No);
-        stmt->BindInt  (3, bufferSize);
-        stmt->BindText (4, SerializeRasterInfo(m_rasterInfo).c_str(), BeSQLite::Statement::MakeCopy::Yes);
-        stmt->BindInt64(5, creationTime);
-        stmt->BindInt64(6, expirationDate);
-        stmt->BindText (7, GetEntityTag(), BeSQLite::Statement::MakeCopy::Yes);
-        stmt->BindText (8, GetContentType(), BeSQLite::Statement::MakeCopy::Yes);
-        if (BeSQLite::BE_SQLITE_DONE != stmt->Step())
-            return ERROR;
-        }
-
-    return SUCCESS;
-    }
-
-/*---------------------------------------------------------------------------------**//**
-* @bsimethod                                     Grigas.Petraitis               10/2014
-+---------------+---------------+---------------+---------------+---------------+------*/
-Utf8String TiledRaster::SerializeRasterInfo(ImageUtilities::RgbImageInfo const& info)
-    {
-    Json::Value json;
-    json["hasAlpha"] = info.hasAlpha;
-    json["height"] = info.height;
-    json["width"] = info.width;
-    json["isBGR"] = info.isBGR;
-    json["isTopDown"] = info.isTopDown;
-    return Json::FastWriter::ToString(json);
-    }
-
-/*---------------------------------------------------------------------------------**//**
-* @bsimethod                                     Grigas.Petraitis               10/2014
-+---------------+---------------+---------------+---------------+---------------+------*/
-ImageUtilities::RgbImageInfo TiledRaster::DeserializeRasterInfo(Utf8CP serializedJson)
-    {
-    Json::Value json;
-    Json::Reader reader;
-    reader.parse(serializedJson, json);
-
-    ImageUtilities::RgbImageInfo info;
-    info.hasAlpha = json["hasAlpha"].asBool();
-    info.height = json["height"].asInt();
-    info.width = json["width"].asInt();
-    info.isBGR = json["isBGR"].asBool();
-    info.isTopDown = json["isTopDown"].asBool();
-    return info;
-    }
+/*-------------------------------------------------------------------------------------+
+|
+|     $Source: DgnCore/WebMercator.cpp $
+|
+|  $Copyright: (c) 2015 Bentley Systems, Incorporated. All rights reserved. $
+|
++--------------------------------------------------------------------------------------*/
+#include <DgnPlatformInternal.h>
+#include <DgnPlatform/DgnCore/ImageUtilities.h>
+
+#define TABLE_NAME_TiledRaster  "TiledRaster"
+#define QV_RGBA_FORMAT   0
+#define QV_BGRA_FORMAT   1
+#define QV_RGB_FORMAT    2
+#define QV_BGR_FORMAT    3
+
+DPILOG_DEFINE(WebMercator)
+
+static bool s_drawSubstitutes = true;
+
+/*---------------------------------------------------------------------------------**//**
+* Conversions used in the Web Mercator projection and tiling system.
+* See https://developers.google.com/maps/documentation/javascript/examples/map-coordinates for the formulas used here.
+* "World" means pixel coordinates in the 256x256 tile that covers the entire map (i.e., tile #0).
+* "Pixel" means "pixelCoordinate = worldCoordinate * 2^zoomLevel"
+* See https://developers.google.com/maps/documentation/javascript/maptypes#WorldCoordinates
+*
+* Also see http://wiki.openstreetmap.org/wiki/Zoom_levels
+*
+* "The latitude and longitude are assumed to be on the WGS 84 datum."
+* source: http://msdn.microsoft.com/en-us/library/bb259689.aspx
+*
+* "The longitude is assumed to range from -180 to +180 degrees, 
+* and the latitude must be clipped to range from -85.05112878 to 85.05112878. This avoids a 
+* singularity at the poles, and it causes the projected map to be square."
+* source: http://msdn.microsoft.com/en-us/library/bb259689.aspx
+* This also goes for Google maps and OpenStreetMaps.
+*
+* Useful to read: 
+* http://www.maptiler.org/google-maps-coordinates-tile-bounds-projection/
+* http://www.codeproject.com/Articles/463434/GoogleMapsNet-GoogleMaps-Control-for-NET
+*
+*   TERMINOLOGY SHIFT
+* In here, to avoid confusion, we change a few of the terms:
+*   "world coordinates" ---> "wpixel" 
+*   "world point" ---> "wpixel point" 
+*
+* Note that wpixels are doubles
+*           pixels are UInt32s
+*           tileids are   "
+*
+* Max size of a pixel coordinate is 2^22 * 256 = 2^22 * 2^8 = 2^30
+* Max size of a tile coordiante is 2^22
+*
++---------------+---------------+---------------+---------------+---------------+------*/
+namespace {
+static int const TILE_SIZE = 256;
+
+struct Upoint2d
+    {
+    uint32_t    x;
+    uint32_t    y;
+    };
+
+
+static Upoint2d s_pixelOrigin = {TILE_SIZE / 2, TILE_SIZE / 2};
+static double s_pixelsPerLonDegree = TILE_SIZE / 360.0;
+static double s_pixelsPerLonRadian = TILE_SIZE / msGeomConst_2pi;
+
+static double s_minLatitude  =  -85.05112878;
+static double s_maxLatitude  =   85.05112878;
+static double s_minLongitude = -180.0;
+static double s_maxLongitude =  180.0;
+//static double s_equatorialCircumference = 6372.7982;
+
+/*---------------------------------------------------------------------------------**//**
+* @bsimethod                                                    Sam.Wilson      10/2014
++---------------+---------------+---------------+---------------+---------------+------*/
+static double bound(double value, double opt_min, double opt_max) 
+    {
+    value = std::max(value, opt_min);
+    value = std::min(value, opt_max);
+    return value;
+    }
+
+#ifdef WEBMERCATOR_DEBUG_TILES
+/*---------------------------------------------------------------------------------**//**
+* @bsimethod                                                    Sam.Wilson      10/14
++---------------+---------------+---------------+---------------+---------------+------*/
+struct DMS
+    {
+    int32_t degrees, minutes;
+    double seconds;
+    };
+
+/*---------------------------------------------------------------------------------**//**
+* @bsimethod                                                    Sam.Wilson      10/14
++---------------+---------------+---------------+---------------+---------------+------*/
+static DMS decToSexagesimal (double degrees)
+    {
+    int32_t sign = 1;
+    if (degrees < 0)
+        {
+        sign = -1;
+        degrees = fabs(degrees);
+        }
+
+    DMS dms;
+    dms.degrees = (int32_t) floor(degrees);      // the whole part is degrees
+    auto mins = (degrees-dms.degrees)*60.0;    // the remainder is minutes
+    dms.minutes = (int32_t) floor(mins);         // the whole part of that is minutes
+    dms.seconds = (mins - dms.minutes)*60.0;   // the remainder is seconds
+    dms.degrees *= sign;
+    return dms;
+    }
+
+/*---------------------------------------------------------------------------------**//**
+* @bsimethod                                                    Sam.Wilson      10/14
++---------------+---------------+---------------+---------------+---------------+------*/
+Utf8String fmtSexagesimal (DMS const& dms)
+    {
+    return Utf8PrintfString ("%d:%d:%0.2lf", dms.degrees, dms.minutes, dms.seconds);
+    }
+
+/*---------------------------------------------------------------------------------**//**
+* @bsimethod                                                    Sam.Wilson      10/14
++---------------+---------------+---------------+---------------+---------------+------*/
+Utf8String fmtSexagesimal (GeoPointCR gp)
+    {
+    return fmtSexagesimal(decToSexagesimal(gp.latitude)) + "\n" + fmtSexagesimal(decToSexagesimal(gp.longitude));
+    }
+#endif
+
+/*---------------------------------------------------------------------------------**//**
+* @bsimethod                                                    Sam.Wilson      10/14
++---------------+---------------+---------------+---------------+---------------+------*/
+#ifdef WEBMERCATOR_DEBUG_TILES
+static void setSymbology (ViewContextR context, RgbColorDefCR color, uint32_t trans, uint32_t width)
+    {
+    ElemMatSymb elemMatSymb;
+
+    auto colorIdx = ColorDef(color.red, color.green, color.blue, trans);
+    elemMatSymb.SetLineColor (colorIdx);
+    elemMatSymb.SetWidth (width);
+
+    context.GetIDrawGeom().ActivateMatSymb (&elemMatSymb);
+    }
+#endif
+
+
+#ifndef NDEBUG
+/*---------------------------------------------------------------------------------**//**
+* @bsimethod                                                    Sam.Wilson      10/2014
++---------------+---------------+---------------+---------------+---------------+------*/
+static bool isZoomLevelInRange (uint8_t zoomLevel)
+    {
+    return zoomLevel <= WebMercatorTilingSystem::MAX_ZOOM_LEVEL;
+    }
+
+/*---------------------------------------------------------------------------------**//**
+* @bsimethod                                                    Sam.Wilson      10/2014
++---------------+---------------+---------------+---------------+---------------+------*/
+static bool isGeoPointInRange (GeoPointCR latLng)
+    {
+    return (s_minLatitude  <= latLng.latitude   && latLng.latitude  <= s_maxLatitude
+        &&  s_minLongitude <= latLng.longitude  && latLng.longitude <= s_maxLongitude);
+    }
+
+/*---------------------------------------------------------------------------------**//**
+* @bsimethod                                                    Sam.Wilson      10/2014
++---------------+---------------+---------------+---------------+---------------+------*/
+static bool isWpixelPointInRange (DPoint2dCR point)
+    {
+    return (0 <= point.x && point.x <= TILE_SIZE) && (0 <= point.y && point.y <= TILE_SIZE);
+    }
+#endif
+
+/*---------------------------------------------------------------------------------**//**
+* @bsimethod                                                    Sam.Wilson      10/2014
++---------------+---------------+---------------+---------------+---------------+------*/
+static void clampGeoPoint (GeoPointR latLng)
+    {
+    if (latLng.latitude < s_minLatitude)
+        latLng.latitude = s_minLatitude;
+    if (latLng.latitude > s_maxLatitude)
+        latLng.latitude = s_maxLatitude;
+    if (latLng.longitude < s_minLongitude)
+        latLng.longitude = s_minLongitude;
+    if (latLng.longitude > s_maxLongitude)
+        latLng.longitude = s_maxLongitude;
+    }
+
+/*---------------------------------------------------------------------------------**//**
+* @bsimethod                                                    Sam.Wilson      10/2014
++---------------+---------------+---------------+---------------+---------------+------*/
+static void clampWpixelCoordinate (double& v)
+    {
+    if (v < 0)
+        v = 0;
+    if (BeNumerical::Compare (v, TILE_SIZE) >= 0)
+        v = (TILE_SIZE - 1.0e-9);   // fudge the greatest possible coordinate as being just a little inside the edge.
+    }
+
+/*---------------------------------------------------------------------------------**//**
+* @bsimethod                                                    Sam.Wilson      10/2014
++---------------+---------------+---------------+---------------+---------------+------*/
+static void clampWpixelPoint (DPoint2dR point)
+    {
+    clampWpixelCoordinate (point.x);
+    clampWpixelCoordinate (point.y);
+    }
+
+/*---------------------------------------------------------------------------------**//**
+* @bsimethod                                                    Sam.Wilson      10/2014
++---------------+---------------+---------------+---------------+---------------+------*/
+DPoint2d fromGeoToWpixelPoint (GeoPointCR latLng) 
+    {
+    BeAssert (isGeoPointInRange(latLng));
+
+    DPoint2d point;
+        
+    point.x = s_pixelOrigin.x + latLng.longitude * s_pixelsPerLonDegree;
+
+    // Truncating to 0.9999 effectively limits latitude to 89.189. This is
+    // about a third of a tile past the edge of the world tile.
+    auto siny = bound(sin(Angle::DegreesToRadians(latLng.latitude)), -0.9999, 0.9999);
+    point.y = s_pixelOrigin.y + 0.5 * log((1 + siny) / (1 - siny)) * -s_pixelsPerLonRadian;
+
+    clampWpixelPoint (point);
+
+    return point;
+    }
+
+/*---------------------------------------------------------------------------------**//**
+* @bsimethod                                                    Sam.Wilson      10/2014
++---------------+---------------+---------------+---------------+---------------+------*/
+GeoPoint fromWpixelToGeoPoint (DPoint2dCR point) 
+    {
+    BeAssert (isWpixelPointInRange (point));
+
+    GeoPoint gpt;
+    gpt.longitude = (point.x - s_pixelOrigin.x) / s_pixelsPerLonDegree;
+    auto latRadians = (point.y - s_pixelOrigin.y) / -s_pixelsPerLonRadian;
+    gpt.latitude = Angle::RadiansToDegrees(2 * atan(exp(latRadians)) - msGeomConst_piOver2);
+    gpt.elevation = 0.0; // caller must fill this in, if there's a real elevation
+    return gpt;
+    }
+
+/*---------------------------------------------------------------------------------**//**
+* @bsimethod                                                    Sam.Wilson      10/2014
++---------------+---------------+---------------+---------------+---------------+------*/
+DPoint2d fromWpixelToPixelPoint (DPoint2dCR wpixels, uint8_t zoomLevel)
+    {
+    BeAssert (isZoomLevelInRange (zoomLevel));
+    BeAssert (isWpixelPointInRange (wpixels));
+    
+    uint32_t numTiles = 1 << zoomLevel;
+    return DPoint2d::From (wpixels.x * numTiles, wpixels.y * numTiles);
+    }
+
+/*---------------------------------------------------------------------------------**//**
+* @bsimethod                                                    Sam.Wilson      10/2014
++---------------+---------------+---------------+---------------+---------------+------*/
+Upoint2d fromPixelPointToTileCoordinates (DPoint2dCR pixelPoint)
+    {
+    Upoint2d tileid;
+    tileid.x = (decltype(tileid.x)) floor (pixelPoint.x / TILE_SIZE);
+    tileid.y = (decltype(tileid.y)) floor (pixelPoint.y / TILE_SIZE);
+    return tileid;
+    }
+
+/*---------------------------------------------------------------------------------**//**
+* @bsimethod                                                    Sam.Wilson      10/2014
++---------------+---------------+---------------+---------------+---------------+------*/
+WebMercatorTilingSystem::TileId fromWpixelPointToTileId (DPoint2dCR wpixelPoint, uint8_t zoomLevel)
+    {
+    BeAssert (isZoomLevelInRange (zoomLevel));
+    Upoint2d xy = fromPixelPointToTileCoordinates (fromWpixelToPixelPoint (wpixelPoint, zoomLevel));
+    WebMercatorTilingSystem::TileId tileid;
+    tileid.column = xy.x;
+    tileid.row    = xy.y;
+    tileid.zoomLevel =  zoomLevel;
+    return tileid;
+    }
+
+/*---------------------------------------------------------------------------------**//**
+* @bsimethod                                                    Sam.Wilson      10/2014
++---------------+---------------+---------------+---------------+---------------+------*/
+DPoint2d fromTileIdToWpixelPoint (WebMercatorTilingSystem::TileId const& tileid)
+    {
+    auto pix = tileid.column * TILE_SIZE;
+    auto piy = tileid.row    * TILE_SIZE;
+
+    DPoint2d wpixelPoint;
+    uint32_t numTiles = 1 << tileid.zoomLevel;
+    wpixelPoint.x = pix / (double)numTiles;
+    wpixelPoint.y = piy / (double)numTiles;
+    
+    return wpixelPoint;
+    }
+
+/*
+static void demo (UInt32 zoomLevel)
+    {
+    GeoPoint chicago {-87.6500523, 41.850033};
+
+    auto wpixelPoint = fromGeoToWpixelPoint (chicago);
+    auto pixelPoint = fromWpixelToPixelPoint (wpixelPoint, zoomLevel);
+    auto tileCoordinates = fromPixelPointToTileCoordinates (pixelPoint);
+
+    std::stringstream ss;
+    ss <<
+      "Chicago, IL" <<
+      "GeoPoint: " << chicago.latitude << " , " << chicago.longitude << "\n" <<
+      "World Coordinate: " << wpixelPoint.x << " , " <<  wpixelPoint.y << "\n" <<
+      "Pixel Coordinate: " << floor(pixelPoint.x) << " , " << floor(pixelPoint.y) << "\n" <<
+      "Tile Coordinate: " << tileCoordinates.x << " , " << tileCoordinates.y << " at Zoom Level: " << zoomLevel;
+
+    printf ("%s\n", ss.str().c_str());
+    }
+    */
+
+/*---------------------------------------------------------------------------------**//**
+* @bsimethod                                                    Sam.Wilson      10/2014
++---------------+---------------+---------------+---------------+---------------+------*/
+static double computeGroundResolutionInMeters (uint8_t zoomLevel, double latitude)
+    {
+    // "Exact length of the equator (according to wikipedia) is 40075.016686 km in WGS-84. A horizontal tile size at zoom 0 would be 156543.034 meters" (http://wiki.openstreetmap.org/wiki/Slippy_map_tilenames#Resolution_and_Scale)
+    return 156543.034 * cos(latitude) / (1<<zoomLevel);
+    }
+
+}; // anonymous namespace
+
+/*---------------------------------------------------------------------------------**//**
+* @bsimethod                                                    Sam.Wilson      10/2014
++---------------+---------------+---------------+---------------+---------------+------*/
+#ifdef GRAPHITE0502
+#define GET_METERS_PER_UOR(units) units.GetPhysicalUnits().ConvertFromUorsToMeters();
+#else
+// In Graphite06, data is stored in meters. 
+#define GET_METERS_PER_UOR(units) 1.0
+#endif
+
+/*---------------------------------------------------------------------------------**//**
+* @bsimethod                                                    Sam.Wilson      10/2014
++---------------+---------------+---------------+---------------+---------------+------*/
+double WebMercatorUorConverter::ComputeViewResolutionInMetersPerPixel (DgnViewportR vp)
+    {
+    DRange3d    range;
+    vp.GetViewCorners (range.low, range.high); // lower left back, upper right front    -- View coordinates aka "pixels"
+    
+    DPoint3d corners[8];
+    range.Get8Corners (corners);    // pixels
+
+    double viewDiagInPixels = corners[0].Distance (corners[3]); // pixels
+
+    DPoint3d cornersWorld[8];
+    vp.ViewToWorld (cornersWorld, corners, _countof(cornersWorld));
+
+    double viewDiagInUors = cornersWorld[0].Distance (cornersWorld[3]); // UORs
+    
+    auto viewDiagInMeters = viewDiagInUors * m_meters_per_uor;    // meters
+    
+    return viewDiagInMeters / viewDiagInPixels;                 // meters/pixel
+    }
+
+/*---------------------------------------------------------------------------------**//**
+* @bsimethod                                                    Sam.Wilson      10/2014
++---------------+---------------+---------------+---------------+---------------+------*/
+BentleyStatus projectPointToPlaneInDirection (DPoint3d& pointOnPlane, DPlane3dCR plane, DPoint3dCR pt, DVec3dCR dir)
+    {
+    DRay3d ray;
+    ray.origin = pt;
+    ray.direction = dir;
+    double param;
+    return ray.Intersect (pointOnPlane, param, plane)? BSISUCCESS: BSIERROR;
+    }
+
+/*---------------------------------------------------------------------------------**//**
+* @bsimethod                                                    Sam.Wilson      10/14
++---------------+---------------+---------------+---------------+---------------+------*/
+WebMercatorUorConverter::WebMercatorUorConverter (DgnViewportR vp) : m_units(vp.GetViewController().GetDgnDb().Units())
+    {
+    GeoPoint centerLatLng = ConvertUorsToLatLng (DPoint3d::FromSumOf (*vp.GetViewOrigin(), *vp.GetViewDelta(), 0.5));
+    m_originLatitudeInRadians = Angle::DegreesToRadians (centerLatLng.latitude);
+
+    m_meters_per_uor = GET_METERS_PER_UOR(m_units);        // (meters/UOR)
+
+    // NB: define m_originLatitudeInRadians before calling ComputeGroundResolutionInMeters
+    }
+
+/*---------------------------------------------------------------------------------**//**
+* Compute meters/pixel at the Project's geo origin the specified zoomLevel.
+* @bsimethod                                                    Sam.Wilson      10/14
++---------------+---------------+---------------+---------------+---------------+------*/
+double WebMercatorUorConverter::ComputeGroundResolutionInMeters (uint8_t zoomLevel)
+    {
+    return computeGroundResolutionInMeters (zoomLevel, m_originLatitudeInRadians); // meters/pixel
+    }
+
+/*---------------------------------------------------------------------------------**//**
+* @bsimethod                                                    Sam.Wilson      10/14
++---------------+---------------+---------------+---------------+---------------+------*/
+GeoPoint WebMercatorUorConverter::ConvertUorsToLatLng (DPoint3dCR dp)
+    {
+    auto i = m_uorsToLatLng.find (dp);
+    if (i != m_uorsToLatLng.end())
+        return i->second;
+
+    GeoPoint gp;
+    m_units.LatLongFromUors (gp, dp);
+
+    m_uorsToLatLng[dp] = gp;
+    m_latLngToUors[gp] = dp;
+
+    return gp;
+    }
+
+/*---------------------------------------------------------------------------------**//**
+* @bsimethod                                                    Sam.Wilson      10/14
++---------------+---------------+---------------+---------------+---------------+------*/
+DPoint3d WebMercatorUorConverter::ConvertLatLngToUors (GeoPoint gp)
+    {
+    auto i = m_latLngToUors.find (gp);
+    if (i != m_latLngToUors.end())
+        return i->second;
+
+    DPoint3d dp;
+    m_units.UorsFromLatLong(dp, gp);
+
+    m_latLngToUors[gp] = dp;
+    m_uorsToLatLng[dp] = gp;
+
+    return dp;
+    }
+
+/*---------------------------------------------------------------------------------**//**
+* Convert a DPoint2d expressed in the Project's UOR coordinate system to a DPoint2d expressed in wpixels.
+* Note that this function can fail, if pt is outside the WebMercator box. In that case, 
+* an out-of-range point is clamped to the edge of the box.
+* @bsimethod                                                    Sam.Wilson      10/14
++---------------+---------------+---------------+---------------+---------------+------*/
+DPoint2d WebMercatorUorConverter::ConvertUorsToWpixels (DPoint2dCR pt)
+    {
+    auto pt3 = DPoint3d::From (pt.x,pt.y,0);
+    auto latlng = ConvertUorsToLatLng (pt3);
+    clampGeoPoint (latlng);
+    return fromGeoToWpixelPoint (latlng);
+    }
+
+/*---------------------------------------------------------------------------------**//**
+* @bsimethod                                                    Sam.Wilson      10/14
++---------------+---------------+---------------+---------------+---------------+------*/
+WebMercatorTileDisplayHelper::WebMercatorTileDisplayHelper (DgnViewportR vp)
+    :
+    m_converter (vp),
+    m_drawingSubstituteTiles (false)
+    {
+    }
+
+/*---------------------------------------------------------------------------------**//**
+* @bsimethod                                                    Sam.Wilson      10/14
++---------------+---------------+---------------+---------------+---------------+------*/
+BentleyStatus WebMercatorUorConverter::ComputeTileCorners (DPoint3d* corners, WebMercatorTilingSystem::TileId const& tileid)
+    {
+    WebMercatorTilingSystem::TileId t11 (tileid);
+    t11.row = t11.column = 1;
+    auto t11Wpixels = fromTileIdToWpixelPoint (t11);
+    auto tileSizeWpixels = t11Wpixels.x;
+
+
+    // We want 4 corners in the wpixel coordinate system that Google maps uses
+    //    ----x----->
+    //  | [0]     [1]
+    //  y            
+    //  | [2]     [3]
+    //  v
+    DPoint2d cornersWpixels[4];
+    cornersWpixels[0] = fromTileIdToWpixelPoint (tileid);    // returns upper left corner of tile
+    cornersWpixels[1].SumOf (cornersWpixels[0], DPoint2d::From (tileSizeWpixels,  0              ));
+    cornersWpixels[2].SumOf (cornersWpixels[0], DPoint2d::From (0,                tileSizeWpixels));
+    cornersWpixels[3].SumOf (cornersWpixels[0], DPoint2d::From (tileSizeWpixels,  tileSizeWpixels));
+
+    for (size_t i=0; i<_countof(cornersWpixels); ++i)
+        {
+        corners[i] = ConvertLatLngToUors (fromWpixelToGeoPoint (cornersWpixels[i]));
+        }
+
+    return BSISUCCESS;
+    }
+
+/*---------------------------------------------------------------------------------**//**
+* @bsimethod                                                    Sam.Wilson      10/14
++---------------+---------------+---------------+---------------+---------------+------*/
+struct TextureCache
+    {
+    struct Entry 
+        {
+        uintptr_t   m_textureId;
+        ImageUtilities::RgbImageInfo m_imageInfo;
+        uint64_t    m_insertTime;
+        };
+
+    bmap<Utf8String, Entry> m_map;
+    uintptr_t               m_nextTextureId;
+
+    static TextureCache* s_instance;
+    static TextureCache& Instance() { if (NULL==s_instance) s_instance = new TextureCache; return *s_instance;}
+
+    TextureCache() : m_nextTextureId(0) {;}
+
+    // Issue the next texture id that can be used to define a new texture. 
+    // Must ensure that no existing texture has this ID!
+    // When we trim, we leave some textures in the cache with lower number texture ids. All new textures must be greater than those ids.
+    uintptr_t GetNextTextureId() 
+        {
+        auto tid = (uintptr_t)this + m_nextTextureId++;
+        #ifndef NDEBUG
+            for (auto const& e : m_map)
+                {
+                BeAssert (e.second.m_textureId != tid);
+                }
+        #endif
+        return tid;
+        }  
+
+    void Insert (Utf8StringCR url, ImageUtilities::RgbImageInfo const& info, uintptr_t tid)
+        {
+        auto& entry = m_map[url];
+
+        if (entry.m_textureId != 0)
+            T_HOST.GetGraphicsAdmin()._DeleteTexture (entry.m_textureId);
+
+        entry.m_textureId = tid;
+        entry.m_imageInfo = info;
+        entry.m_insertTime = BeTimeUtilities::GetCurrentTimeAsUnixMillis();
+        }
+
+    Entry const* Get (Utf8StringCR url)
+        {
+        auto ifound = m_map.find (url);
+        return (ifound == m_map.end())? NULL: &ifound->second;
+        }
+
+    bool IsCacheTooLarge () const {return m_map.size() >= 200;}
+
+    void Trim ()
+        {
+        bmap<uint64_t, bvector<Utf8String>> lru;
+        for (auto const& mapentry: m_map)
+            {
+            lru[mapentry.second.m_insertTime].push_back (mapentry.first);
+            }
+
+        for (auto const& lruentry : lru)
+            {
+            for (auto const& url : lruentry.second)
+                {
+                if (!IsCacheTooLarge ())
+                    return;
+                T_HOST.GetGraphicsAdmin()._DeleteTexture (m_map[url].m_textureId);
+                m_map.erase (url);
+                }
+            }
+        }
+    };
+
+TextureCache* TextureCache::s_instance;
+
+/*---------------------------------------------------------------------------------**//**
+* @bsimethod                                                    Sam.Wilson      10/14
++---------------+---------------+---------------+---------------+---------------+------*/
+BentleyStatus WebMercatorTileDisplayHelper::GetCachedTexture (uintptr_t& cachedTextureId, ImageUtilities::RgbImageInfo& cachedImageInfo, Utf8StringCR url)
+    {
+    auto existingTexture = TextureCache::Instance().Get (url);
+    if (existingTexture == NULL)
+        return BSIERROR;
+
+    cachedTextureId = existingTexture->m_textureId;
+    cachedImageInfo = existingTexture->m_imageInfo;
+    return BSISUCCESS;
+    }
+
+/*---------------------------------------------------------------------------------**//**
+* @bsimethod                                                    Sam.Wilson      10/14
++---------------+---------------+---------------+---------------+---------------+------*/
+uintptr_t WebMercatorTileDisplayHelper::DefineTexture (bvector<Byte> const& rgbData, ImageUtilities::RgbImageInfo const& imageInfo)
+    {
+    BeAssert (!imageInfo.isBGR);
+    int format      = imageInfo.hasAlpha? QV_RGBA_FORMAT: QV_RGB_FORMAT;
+    int sizeofPixel = imageInfo.hasAlpha? 4: 3;
+    int pitch       = imageInfo.width * sizeofPixel;
+
+    Point2d sizeInPixels;
+    sizeInPixels.x = imageInfo.width;
+    sizeInPixels.y = imageInfo.height;
+        
+    uintptr_t textureId = TextureCache::Instance().GetNextTextureId();
+    T_HOST.GetGraphicsAdmin()._DefineTile (textureId, "", sizeInPixels, false, format, pitch, &rgbData[0]);
+
+    return textureId;
+    }
+
+/*---------------------------------------------------------------------------------**//**
+* @bsimethod                                                    Sam.Wilson      10/14
++---------------+---------------+---------------+---------------+---------------+------*/
+void WebMercatorTileDisplayHelper::CacheTexture (Utf8StringCR url, uintptr_t textureId, ImageUtilities::RgbImageInfo const& imageInfo)
+    {
+    TextureCache::Instance().Trim();
+    TextureCache::Instance().Insert (url, imageInfo, textureId);
+    }
+
+/*---------------------------------------------------------------------------------**//**
+* @bsimethod                                                    Sam.Wilson      10/14
++---------------+---------------+---------------+---------------+---------------+------*/
+void WebMercatorTileDisplayHelper::DrawTile (ViewContextR context, WebMercatorTilingSystem::TileId const& tileid, ImageUtilities::RgbImageInfo const& imageInfo, uintptr_t textureId)
+    {
+    // Get 4 corners in this order:
+    //  [0]     [1]
+    //             
+    //  [2]     [3]
+    DPoint3d uvPts[4];
+    m_converter.ComputeTileCorners (uvPts, tileid);
+
+    if (!imageInfo.isTopDown)
+        {
+        std::swap (uvPts[0], uvPts[2]);
+        std::swap (uvPts[1], uvPts[3]);
+        }
+
+    // Make sure the map displays beneath element graphics. Note that this policy is appropriate for the background map, which is always
+    // "on the ground". It is not appropriate for other kinds of reality data, even some images display. It is up to the individual reality
+    // data handler to use the "surface" that is appprpriate to the reality data.
+    if (!context.GetViewport()->GetViewController().GetTargetModel()->Is3d())
+        {
+        for (auto& pt : uvPts)
+            pt.z = -DgnViewport::GetDisplayPriorityFrontPlane();  // lowest possibly priority
+        }
+    else
+        {
+        auto extents = context.GetViewport()->GetViewController().GetViewedExtents();
+        for (auto& pt : uvPts)
+            pt.z = extents.low.z - 1;
+        }
+
+    #ifdef WEBMERCATOR_DEBUG_TILES
+        RgbColorDef color = {0,100,0};
+        double z = 5000;
+        if (m_drawingSubstituteTiles)
+            {
+            color.green = color.red = 200;
+            z = -DgnViewport::GetDisplayPriorityFrontPlane();
+            }
+        setSymbology (context, color, 128, 1);
+        DrawTileAsBox (context, tileid, z, false);
+    #endif
+
+    context.GetIViewDraw().DrawMosaic (1,1, &textureId, uvPts);
+    }
+
+/*---------------------------------------------------------------------------------**//**
+* @bsimethod                                                    Sam.Wilson      10/14
++---------------+---------------+---------------+---------------+---------------+------*/
+void WebMercatorTileDisplayHelper::DrawAndCacheTile (ViewContextR context, WebMercatorTilingSystem::TileId const& tileid, Utf8StringCR url, TiledRaster& realityData)
+    {
+    auto const& data = realityData.GetData();
+    auto const& expectedImageInfo = realityData.GetImageInfo();
+    ImageUtilities::RgbImageInfo actualImageInfo = realityData.GetImageInfo();
+    Utf8String contentType = realityData.GetContentType();
+    
+    BentleyStatus status;
+
+    m_rgbBuffer.clear(); // reuse the same buffer, in order to minimize mallocs
+
+    if (contentType.Equals ("image/png"))
+        {
+        status = ImageUtilities::ReadImageFromPngBuffer (m_rgbBuffer, actualImageInfo, data.data(), data.size());
+        if (SUCCESS != status)
+            LOG.warningv("Invalid png image data: %s", url.c_str());
+        }
+    else if (contentType.Equals ("image/jpeg"))
+        {
+        status = ImageUtilities::ReadImageFromJpgBuffer (m_rgbBuffer, actualImageInfo, data.data(), data.size(), expectedImageInfo);
+        if (SUCCESS != status)
+            LOG.warningv("Invalid jpeg image data: %s", url.c_str());
+        }
+    else
+        {
+        BeAssert (false && "Unsupported image type");
+        LOG.warningv("Unsupported image type: %s -> %s", url.c_str(), contentType.c_str());
+        status = BSIERROR;
+        }
+
+    if (SUCCESS != status)
+        return;
+
+    auto tid = DefineTexture (m_rgbBuffer, actualImageInfo);
+    CacheTexture (url, tid, actualImageInfo);
+    DrawTile (context, tileid, actualImageInfo, tid);
+    }
+
+/*---------------------------------------------------------------------------------**//**
+* @bsimethod                                                    Sam.Wilson      10/14
++---------------+---------------+---------------+---------------+---------------+------*/
+#ifdef WEBMERCATOR_DEBUG_TILES
+void WebMercatorTileDisplayHelper::DrawTileAsBox (ViewContextR context, WebMercatorTilingSystem::TileId const& tileid, double z, bool filled)
+    {
+    DPoint3d uvPts[4];
+    m_converter.ComputeTileCorners (uvPts, tileid);
+
+    for (auto& pt: uvPts)
+        pt.z = z;
+    
+    DPoint3d box[5];
+    box[0] = uvPts[0];
+    box[1] = uvPts[1];
+    box[2] = uvPts[3];
+    box[3] = uvPts[2];
+    box[4] = box[0];
+    context.GetIDrawGeom().DrawShape3d (_countof(box), box, filled, NULL);
+
+    //DPoint3d diagonal[2];
+    //diagonal[0] = uvPts[2];
+    //diagonal[1] = uvPts[1];
+    //context.GetIDrawGeom().DrawLineString3d (2, diagonal, NULL);
+    //
+    //diagonal[0] = uvPts[0];
+    //diagonal[1] = uvPts[3];
+    //context.GetIDrawGeom().DrawLineString3d (2, diagonal, NULL);
+    }
+#endif
+
+/*---------------------------------------------------------------------------------**//**
+* @bsimethod                                                    Sam.Wilson      10/14
++---------------+---------------+---------------+---------------+---------------+------*/
+void WebMercatorTileDisplayHelper::DrawMissingTile (ViewContextR context, WebMercatorTilingSystem::TileId const& tileid)
+    {
+#ifdef WEBMERCATOR_DEBUG_TILES
+    RgbColorDef color = {100,100,100};
+    setSymbology (context, color, 215, 0);
+    DrawTileAsBox (context, tileid, -DgnViewport::GetDisplayPriorityFrontPlane(), false);
+#endif
+    }
+
+/*---------------------------------------------------------------------------------**//**
+* @bsimethod                                                    Sam.Wilson      10/14
+#ifdef WEBMERCATOR_DEBUG_TILES
+static void drawPoint (ViewContextR context, DPoint3dCR pt, bool drawCrossHair=false)
+    {
+    auto pixels = context.GetPixelSizeAtPoint(NULL);
+
+    DEllipse3d circle;
+    auto z = DVec3d::From (0,0,1);
+    circle.InitFromCenterNormalRadius (pt, z, 5*pixels);
+    context.GetIDrawGeom().DrawArc3d (circle, true, true, NULL);
+
+    if (drawCrossHair)
+        {
+        DPoint3d pts[2];
+        pts[0].SumOf (pt, DVec3d::From(0,-100*pixels,0));
+        pts[1].SumOf (pt, DVec3d::From(0, 100*pixels,0));
+        context.GetIDrawGeom().DrawLineString3d (2, pts, NULL);
+
+        pts[0].SumOf (pt, DVec3d::From(-100*pixels,0,0));
+        pts[1].SumOf (pt, DVec3d::From(100*pixels,0,0));
+        context.GetIDrawGeom().DrawLineString3d (2, pts, NULL);
+        }
+    }
+#endif
++---------------+---------------+---------------+---------------+---------------+------*/
+
+#ifdef WEBMERCATOR_DEBUG_TILES
+/*---------------------------------------------------------------------------------**//**
+* @bsimethod                                                    Sam.Wilson      10/14
++---------------+---------------+---------------+---------------+---------------+------*/
+static void drawText (ViewContextR context, DPoint3dCR ptUl, Utf8StringCR strings, TextElementJustification just = TextElementJustification::LeftBaseline)
+    {
+    auto pixels = context.GetPixelSizeAtPoint(NULL);
+    
+    DPoint2d textScale;
+    textScale.Init (10*pixels, 10*pixels);
+    TextStringPropertiesPtr props = TextStringProperties::Create (DgnFontManager::GetLastResortTrueTypeFont(), NULL, textScale);
+    props->SetJustification (just);
+
+    DPoint3d pt (ptUl);
+    size_t offset = 0;
+    Utf8String str;
+    while ((offset = strings.GetNextToken (str, "\n", offset)) != Utf8String::npos)
+        {
+        TextStringPtr textString = TextString::Create (WString(str.c_str(),BentleyCharEncoding::Utf8).c_str(), NULL, NULL, *props);
+        BeAssert (textString.IsValid());
+
+        textString->SetOriginFromUserOrigin (pt);
+
+        context.GetIDrawGeom().DrawTextString (*textString);
+
+        pt.y -= 17*pixels;
+        }
+    }
+#endif
+
+/*---------------------------------------------------------------------------------**//**
+* @bsimethod                                                    Sam.Wilson      10/2014
++---------------+---------------+---------------+---------------+---------------+------*/
+BentleyStatus WebMercatorTilingSystem::GetOptimalZoomLevelForView (uint8_t& zoomLevel, DgnViewportR vp, WebMercatorUorConverter& converter, bool preferFinerResolution)
+    {
+    // Get the number of meters / screen pixel that we are showing in the view
+    double viewResolution = converter.ComputeViewResolutionInMetersPerPixel (vp); 
+
+    // Return the zoom level that has about the same "ground resolution", which is defined as meters / pixel.
+    for (uint8_t i=0; i<=MAX_ZOOM_LEVEL; ++i)
+        {
+        double gr = converter.ComputeGroundResolutionInMeters (i);
+        if (BeNumerical::Compare (gr, viewResolution) <= 0)
+            {
+            zoomLevel = i;
+            if (zoomLevel > 0 && !preferFinerResolution)
+                --zoomLevel;
+            return BSISUCCESS; 
+            }
+        }
+
+    // No tile has a enough resolution. Use the finest one.
+    zoomLevel = MAX_ZOOM_LEVEL;
+    return BSISUCCESS;
+    }
+
+/*---------------------------------------------------------------------------------**//**
+* @bsimethod                                                    Sam.Wilson      10/2014
++---------------+---------------+---------------+---------------+---------------+------*/
+BentleyStatus WebMercatorTilingSystem::GetTileIdsForView (bvector<TileId>& tileids, uint8_t zoomLevel, DgnViewportR vp, WebMercatorUorConverter& converter)
+    {
+    auto const& vc = vp.GetViewController();
+
+    // Get upper left and lower right of view in WebMercator "world coordinates" (i.e., pixels at zoomLevel 0)
+    // NB: The origin of the WebMercator tiling system is in the upper left.
+    DPoint2d ul, lr;
+        {
+        // Get view corners
+        auto rect = vp.GetViewRect();
+
+        auto range = DRange3d::NullRange();
+        range.Extend (vp.ViewToWorld (DPoint3d::From (rect.Left(), rect.Top())));
+        range.Extend (vp.ViewToWorld (DPoint3d::From (rect.Left(), rect.Bottom())));
+        range.Extend (vp.ViewToWorld (DPoint3d::From (rect.Right(), rect.Bottom())));
+        range.Extend (vp.ViewToWorld (DPoint3d::From (rect.Right(), rect.Top())));
+
+        // Get the projection of the view corners onto the x-y plane
+        auto viewDir = vc.GetZVector();
+        auto xyplane = DPlane3d::FromOriginAndNormal (DPoint3d::FromZero(), DVec3d::From (0, 0, 1.0));
+        DPoint3d llptxy, urptxy;
+        if (projectPointToPlaneInDirection (llptxy, xyplane, range.low, viewDir) != BSISUCCESS
+         || projectPointToPlaneInDirection (urptxy, xyplane, range.high, viewDir) != BSISUCCESS)
+            {
+            LOG.info("The view is not looking at any part of the x-y plane");
+            return BSIERROR;
+            }
+
+        // Restate as upper left and lower right
+        DPoint2d ulptxy, lrptxy;
+        ulptxy.x = std::min (llptxy.x, urptxy.x);
+        lrptxy.x = std::max (llptxy.x, urptxy.x);
+        ulptxy.y = std::max (llptxy.y, urptxy.y);
+        lrptxy.y = std::min (llptxy.y, urptxy.y);
+
+        ul = converter.ConvertUorsToWpixels (ulptxy);
+        lr = converter.ConvertUorsToWpixels (lrptxy);
+        }
+
+    // Get tileids of upper left and lower right
+    clampWpixelPoint (ul);
+    clampWpixelPoint (lr);
+
+    WebMercatorTilingSystem::TileId ultileid = fromWpixelPointToTileId (ul, zoomLevel);
+    WebMercatorTilingSystem::TileId lrtileid = fromWpixelPointToTileId (lr, zoomLevel);
+
+    // Get tileids of all tiles in the rectangular area
+    for (auto row = ultileid.row; row <= lrtileid.row; ++row)
+        {
+        for (auto col = ultileid.column; col <= lrtileid.column; ++col)
+            {
+            WebMercatorTilingSystem::TileId tid;
+            tid.zoomLevel = zoomLevel;
+            tid.column = col;
+            tid.row = row;
+            tileids.push_back (tid);      
+            }
+        }    
+
+    return BSISUCCESS;
+    }
+
+/*---------------------------------------------------------------------------------**//**
+* @bsimethod                                                    Sam.Wilson      10/14
++---------------+---------------+---------------+---------------+---------------+------*/
+static bool shouldDraw (ViewContextR context)
+    {
+    switch (context.GetDrawPurpose())
+        {
+        case DrawPurpose::Hilite:
+        case DrawPurpose::Unhilite:
+        case DrawPurpose::ChangedPre:       // Erase, rely on Healing.
+        case DrawPurpose::RestoredPre:      // Erase, rely on Healing.
+        case DrawPurpose::Pick:
+        case DrawPurpose::Flash:
+        case DrawPurpose::CaptureGeometry:
+        case DrawPurpose::FenceAccept:
+        case DrawPurpose::RegionFlood:
+        case DrawPurpose::FitView:
+        case DrawPurpose::ExportVisibleEdges:
+        case DrawPurpose::ModelFacet:
+            return false;
+        }
+
+    return true;
+    }
+
+/*---------------------------------------------------------------------------------**//**
+* @bsimethod                                                    Sam.Wilson      04/15
++---------------+---------------+---------------+---------------+---------------+------*/
+BentleyStatus WebMercatorDisplay::CreateUrl (Utf8StringR url, ImageUtilities::RgbImageInfo& imageInfo, WebMercatorTilingSystem::TileId const& tileid)
+    {
+    ModelHandlerP modelHandler = dgn_ModelHandler::Model::FindHandler(m_model.GetDgnDb(), m_model.GetClassId());
+    dgn_ModelHandler::WebMercator* webMercatorModelHandler = dynamic_cast<dgn_ModelHandler::WebMercator*>(modelHandler);
+    if (nullptr == webMercatorModelHandler)
+        {
+        BeAssert(false);
+        return BSIERROR;
+        }
+    return webMercatorModelHandler->_CreateUrl(url, imageInfo, m_model.m_mercator, tileid);
+    }
+
+/*---------------------------------------------------------------------------------**//**
+* @bsimethod                                                    Sam.Wilson      10/14
++---------------+---------------+---------------+---------------+---------------+------*/
+BentleyStatus WebMercatorDisplay::DrawSubstituteTilesFinerFromTextureCache (ViewContextR context, WebMercatorTilingSystem::TileId const& tileid, uint32_t maxLevelsToTry)
+    {
+    if (tileid.zoomLevel >= WebMercatorTilingSystem::MAX_ZOOM_LEVEL)
+        return BSIERROR;
+
+    // Get tiles at the next finer resolution to fill in the space defined by the specified tileid
+
+    WebMercatorTilingSystem::TileId finerUlTileid (tileid); // The tile in the upper left corner of the tile that we need to fill.
+    ++finerUlTileid.zoomLevel;
+    finerUlTileid.row <<= 1;
+    finerUlTileid.column <<= 1;
+
+    for (uint32_t row=0; row < 2; ++row)
+        {
+        for (uint32_t col=0; col < 2; ++col)
+            {
+            WebMercatorTilingSystem::TileId finerTileid (finerUlTileid);
+            finerTileid.column += col;
+            finerTileid.row += row;
+
+            Utf8String finerUrl;
+            ImageUtilities::RgbImageInfo finerImageInfo;
+            if (CreateUrl (finerUrl, finerImageInfo, finerTileid) != BSISUCCESS)
+                continue;
+
+            // *** NB: Do not try to read from the RealityDataCache. This method is called from _DrawView, and it must be fast!
+
+            uintptr_t finerImageTid;
+            if (m_helper.GetCachedTexture (finerImageTid, finerImageInfo, finerUrl) == BSISUCCESS)
+                {
+                m_helper.DrawTile (context, finerTileid, finerImageInfo, finerImageTid);
+                }
+            else
+                {
+                if (maxLevelsToTry > 1)
+                    DrawSubstituteTilesFinerFromTextureCache (context, finerTileid, maxLevelsToTry-1);
+                }
+            }
+        }
+    return BSISUCCESS;
+    }
+
+/*---------------------------------------------------------------------------------**//**
+* @bsimethod                                                    Sam.Wilson      10/14
++---------------+---------------+---------------+---------------+---------------+------*/
+BentleyStatus WebMercatorDisplay::DrawCoarserTilesForViewFromTextureCache (ViewContextR context, uint8_t zoomLevel, uint32_t maxLevelsToTry)
+    {
+    bvector<TileDisplayImageData> coarserTileDisplayImageData;
+    bool allCoarserTilesInTextureCache;
+    if (GetCachedTiles (coarserTileDisplayImageData, allCoarserTilesInTextureCache, zoomLevel, context) == BSISUCCESS && allCoarserTilesInTextureCache)
+        {
+        for (auto const& coarserTileddata : coarserTileDisplayImageData)
+            m_helper.DrawTile (context, coarserTileddata.tileid, coarserTileddata.imageInfo, coarserTileddata.textureId);
+        return BSISUCCESS;
+        }
+    
+    if (maxLevelsToTry == 0 || zoomLevel == 0)
+        return BSIERROR;
+        
+    return DrawCoarserTilesForViewFromTextureCache (context, zoomLevel-1, maxLevelsToTry-1);
+    }
+
+/*---------------------------------------------------------------------------------**//**
+* @bsimethod                                                    Sam.Wilson      10/14
++---------------+---------------+---------------+---------------+---------------+------*/
+#ifdef WEBMERCATOR_DEBUG_TILES
+void WebMercatorTileDisplayHelper::DrawTileDebugInfo (ViewContextR context, WebMercatorTilingSystem::TileId const& tileid)
+    {
+    DPoint3d corners[4];
+    m_converter.ComputeTileCorners (corners, tileid); // corners[0] is upper left
+    DPoint3d ulUors = corners[0];
+    GeoPoint ulGP = m_converter.ConvertUorsToLatLng(ulUors);
+    ulUors.z = 50000;
+
+    //RgbColorDef tccolor = {0,255,0};
+    //setSymbology (context, tccolor, 128, 2);
+    //drawPoint (context, ulUors);
+
+    RgbColorDef txtcolor = {10,10,10};
+    setSymbology (context, txtcolor, 0, 1);
+    drawText (context, ulUors, Utf8PrintfString("%0.15lf\n%0.15lf",ulGP.latitude,ulGP.longitude)/*fmtSexagesimal(ulGP)*/);
+
+    auto centerPt = DPoint3d::FromInterpolate (corners[0], 0.5, corners[3]);
+    centerPt.z = 5000;
+    drawText (context, centerPt, Utf8PrintfString("%d:(%d,%d)", tileid.zoomLevel, tileid.row, tileid.column), TextElementJustification::CenterMiddle);
+    }
+#endif
+
+/*---------------------------------------------------------------------------------**//**
+* @bsimethod                                                    Sam.Wilson      10/14
++---------------+---------------+---------------+---------------+---------------+------*/
+BentleyStatus WebMercatorDisplay::GetCachedTiles (bvector<TileDisplayImageData>& tileDisplayImageData, bool& allFoundInTextureCache, uint8_t zoomLevel, ViewContextR context)
+    {
+    allFoundInTextureCache = true;
+    bvector<WebMercatorTilingSystem::TileId> tileIds;
+    
+    if (WebMercatorTilingSystem::GetTileIdsForView (tileIds, zoomLevel, *context.GetViewport(), m_helper.m_converter) != BSISUCCESS)
+        return BSIERROR; // we get an error if the ground is not in the view at all. In that case, there are no tiles to draw.
+
+    for (auto tileid  : tileIds)
+        {
+        TileDisplayImageData data;
+        data.tileid = tileid;
+
+        Utf8String url;
+        if (CreateUrl (url, data.imageInfo, data.tileid) != BSISUCCESS)
+            return BSIERROR; // ?? when would this ever happen??
+
+        if (m_helper.GetCachedTexture (data.textureId, data.imageInfo, url) != BSISUCCESS)
+            {
+            data.textureId = 0;
+            allFoundInTextureCache = false;
+            }
+
+        tileDisplayImageData.push_back (data);
+        }
+
+    return BSISUCCESS;
+    }
+
+/*---------------------------------------------------------------------------------**//**
+* @bsimethod                                                    Sam.Wilson      10/14
++---------------+---------------+---------------+---------------+---------------+------*/
+void WebMercatorModel::_AddGraphicsToScene (ViewContextR context)
+    {
+    RefCountedPtr<WebMercatorDisplay> display = new WebMercatorDisplay(*this, *context.GetViewport());
+    display->DrawView(context);
+    }
+
+/*---------------------------------------------------------------------------------**//**
+* @bsimethod                                                    Sam.Wilson      10/14
++---------------+---------------+---------------+---------------+---------------+------*/
+void WebMercatorDisplay::DrawView (ViewContextR context)
+    {
+    // **********************************
+    // *** NB: This method must be fast. 
+    // **********************************
+    // Do not try to read from SQLite or allocate huge amounts of memory in here. 
+    // Defer time-consuming tasks to progressive display
+
+    //
+    //  First, determine if we can draw map tiles at all.
+    //
+    if (!shouldDraw (context) || NULL == context.GetViewport())
+        return;
+
+    if (context.GetViewport()->IsCameraOn())    // *** TBD: Not sure if we can support tiled raster in a perspective view or not. 
+        return;                                 // ***      I would at least have to figure out how to compute what portions of the earth are in the view.
+
+    m_hadError = true;
+
+    if (!m_helper.m_converter.IsValid())
+        return;
+
+    //
+    //  Decide what zoom level we should use for a view of this size.
+    //
+    if (WebMercatorTilingSystem::GetOptimalZoomLevelForView (m_optimalZoomLevel, *context.GetViewport(), m_helper.m_converter, m_preferFinerResolution) != BSISUCCESS)
+        return;
+
+#ifdef WIP_REALITY_DATACACHE
+    T_HOST.GetRealityDataAdmin().GetCache().CancelAll<TiledRaster> (NULL);
+#endif
+
+    //
+    //  Figure out what tiles will be needed to cover the view.
+    //
+    bvector<TileDisplayImageData> allTilesToBeDisplayed;
+    bool allTilesInTextureCache;
+    if (GetCachedTiles (allTilesToBeDisplayed, allTilesInTextureCache, m_optimalZoomLevel, context) != BSISUCCESS)
+        return;
+
+    m_hadError = false;
+
+    if (allTilesToBeDisplayed.empty())
+        return;
+
+    bool coarserTilesDrawn = false;
+    if (!allTilesInTextureCache && m_optimalZoomLevel > 0)
+        {
+        //  If we are missing any tiles, first draw the whole view at a coarser zoomLevel. That provides a backdrop. We'll fill in the tiles that we do have after this.
+        //  We draw the whole view rather than substitute for individual missing tiles because we can use the texture cache to draw the whole view.
+        coarserTilesDrawn = (BSISUCCESS == DrawCoarserTilesForViewFromTextureCache (context, m_optimalZoomLevel - 1, 3));
+        }
+
+    //
+    //  Display each tile, if available. NB: Look only in the texture cache! Do not try to read from RealityDataCache!
+    //
+    for (auto const& tileddata : allTilesToBeDisplayed)
+        {
+        #ifdef WEBMERCATOR_DEBUG_TILES
+            m_helper.DrawTileDebugInfo (context, tileddata.tileid);
+        #endif
+
+        auto tileid = tileddata.tileid;
+        if (tileddata.textureId != 0)
+            {
+            m_helper.DrawTile (context, tileid, tileddata.imageInfo, tileddata.textureId);
+            }
+        else
+            {
+            //  The image is not immediately available. We'll check the RealityDataCache and possibly request a download during progressive display.
+            m_missingTilesToBeRequested.push_back (tileid);
+
+            if (!coarserTilesDrawn)
+                m_helper.DrawMissingTile (context, tileid); // draw something in the space (mainly for debugging)
+
+            // Try to draw substitutes at a finer zoomLevel, if we can find them in the texture cache.
+            DrawSubstituteTilesFinerFromTextureCache (context, tileid, 2);
+            }
+        }
+
+    //
+    //  If any tiles were not available, register for progressive display.
+    //
+    if (!m_missingTilesToBeRequested.empty())
+        {
+        context.GetViewport()->ScheduleProgressiveDisplay (*this);
+        m_waitTime = 100;
+        m_nextRetryTime = BeTimeUtilities::GetCurrentTimeAsUnixMillis() + m_waitTime;
+        }
+    }
+
+/*---------------------------------------------------------------------------------**//**
+* This callback is invoked on a timer during progressive display.
+* @bsimethod                                                    Sam.Wilson      10/14
++---------------+---------------+---------------+---------------+---------------+------*/
+IProgressiveDisplay::Completion WebMercatorDisplay::_Process (ViewContextR context)
+    {
+    if (BeTimeUtilities::GetCurrentTimeAsUnixMillis() < m_nextRetryTime)
+        {
+        LOG.tracev("Wait %lld until next retry", m_nextRetryTime - BeTimeUtilities::GetCurrentTimeAsUnixMillis());
+        return Completion::Aborted;
+        }
+
+    if (m_hadError)
+        return Completion::Failed;
+
+    // First, see if the RealityDataCache has the missing tiles. If so, draw them. If not, request downloads.
+    // NOTE: It might take more than one pass to do this for each missing tile.
+    while (!m_missingTilesToBeRequested.empty())
+        {
+        auto tileid = m_missingTilesToBeRequested.back();
+        m_missingTilesToBeRequested.pop_back();
+        
+        Utf8String url;
+        ImageUtilities::RgbImageInfo expectedImageInfo;
+        CreateUrl (url, expectedImageInfo, tileid);
+        RefCountedPtr<TiledRaster> realityData;
+        if (RealityDataCacheResult::Success == T_HOST.GetRealityDataAdmin().GetCache().Get<TiledRaster>(realityData, url.c_str(), *TiledRaster::RequestOptions::Create(expectedImageInfo)))
+            {
+            BeAssert(realityData.IsValid());
+            //  The image is available from the cache. Great! Draw it.
+            m_helper.DrawAndCacheTile (context, tileid, url, *realityData);
+            }
+        else
+            {
+            // The image is not available from the cache. We requested a download, and so we'll have to wait for the download to finish (if ever). 
+            m_missingTilesPending[url] = tileid;
+            }
+
+        if (context.CheckStop())
+            return Completion::Aborted;
+        }
+
+    //  Second, once all missing tiles have been requested, poll for arrivals and draw them.
+    //  We'll keep going back over this list until we get them all ... or we hit checkstop.
+    for (auto iMissing = m_missingTilesPending.begin(); iMissing != m_missingTilesPending.end();  /* incremented or erased in loop*/ )
+        {
+        if (context.CheckStop())
+            return Completion::Aborted;
+
+        auto const& url = iMissing->first;
+        auto const& tileid = iMissing->second;
+
+        // See if the image has arrived in the cache.
+        RefCountedPtr<TiledRaster> realityData;
+        if (RealityDataCacheResult::Success == T_HOST.GetRealityDataAdmin().GetCache().Get<TiledRaster>(realityData, url.c_str(), *TiledRaster::RequestOptions::Create()))
+            {
+            if (context.CheckStop())
+                return Completion::Aborted;
+
+            //  Yes, we now have the image. Draw it and remove it from the list of missing tiles.
+            m_helper.DrawAndCacheTile (context, tileid, url, *realityData);
+            iMissing = m_missingTilesPending.erase (iMissing); 
+            }
+        else
+            {
+            ++iMissing; // Leave it in m_missingTilesPending to be retried later.
+            }
+        }
+
+    if (!m_missingTilesPending.empty())
+        {
+        ++m_failedAttempts;
+        m_waitTime = (uint64_t)(m_waitTime * 1.33);
+        if (m_failedAttempts > 5 && (m_failedAttempts&1)==0)
+            {
+            LOG.infov("%d failures. Wait %lld millis\n", m_failedAttempts, m_waitTime);
+            }
+        m_nextRetryTime = BeTimeUtilities::GetCurrentTimeAsUnixMillis() + m_waitTime;  
+        }
+
+    //  Don't report "Finished" unless all missing tiles have been found and displayed.
+    return m_missingTilesPending.empty()? Completion::Finished: Completion::Aborted;
+    }
+
+/*---------------------------------------------------------------------------------**//**
+* @bsimethod                                                    Sam.Wilson      10/14
++---------------+---------------+---------------+---------------+---------------+------*/
+WebMercatorDisplay::WebMercatorDisplay (WebMercatorModel& model, DgnViewportR vp) 
+    :
+    m_model(model),
+    m_optimalZoomLevel(0), 
+    m_hadError(false),
+    m_preferFinerResolution(false),
+    m_drawSubstitutes(s_drawSubstitutes),
+    m_helper(vp),
+    m_waitTime(0),
+    m_nextRetryTime(0),
+    m_failedAttempts(0)
+    {
+    DEFINE_BENTLEY_REF_COUNTED_MEMBER_INIT
+    }
+
+/*---------------------------------------------------------------------------------**//**
+* @bsimethod                                                    Sam.Wilson      10/14
++---------------+---------------+---------------+---------------+---------------+------*/
+WebMercatorDisplay::~WebMercatorDisplay() 
+    {
+    }
+
+#ifdef WIP_MAP_SERVICE
+/*---------------------------------------------------------------------------------**//**
+// <summary>
+// Converts tile XY coordinates into a QuadKey at a specified level of detail.
+// </summary>
+// <param name="tileX">Tile X coordinate.</param>
+// <param name="tileY">Tile Y coordinate.</param>
+// <param name="levelOfDetail">Level of detail, from 1 (lowest detail)
+// to 23 (highest detail).</param>
+// <returns>A string containing the QuadKey.</returns>
+// source: http://msdn.microsoft.com/en-us/library/bb259689.aspx
++---------------+---------------+---------------+---------------+---------------+------*/
+static Utf8String tileXYToQuadKey (int tileX, int tileY, int levelOfDetail)
+{
+    Utf8String quadKey;
+    for (int i = levelOfDetail; i > 0; i--)
+        {
+        char digit = '0';
+        int mask = 1 << (i - 1);
+        if ((tileX & mask) != 0)
+            {
+            digit++;
+            }
+        if ((tileY & mask) != 0)
+            {
+            digit++;
+            digit++;
+            }
+        quadKey.append (1, digit);
+        }
+    return quadKey;
+    }
+
+/*---------------------------------------------------------------------------------**//**
+* @bsimethod                                                    Sam.Wilson      10/14
++---------------+---------------+---------------+---------------+---------------+------*/
+static Utf8String getCulture ()
+    {
+    // *** WIP_WEBMERCATOR culture
+    return "en-US";
+    }
+
+/*---------------------------------------------------------------------------------**//**
+* @bsimethod                                                    Sam.Wilson      10/14
++---------------+---------------+---------------+---------------+---------------+------*/
+static Utf8String getBingToken ()
+    {
+    // *** WIP_WEBMERCATOR Bing - api token - I got this from D:\topaz\source\Imagepp\all\gra\hrf\src\HRFVirtualEarthFile.cpp, 
+    // ***  but I don't know if it's valid in a shipping product.
+    return "AjdiY0PuqXOEdT0JWVjvXqC3nydpHgDEhLcUwXtnKUUH_BW5u3pV3-Zhk5Ez_mwt";;
+    }
+
+/*---------------------------------------------------------------------------------**//**
+* @bsimethod                                                    Sam.Wilson      10/14
++---------------+---------------+---------------+---------------+---------------+------*/
+Utf8String StreetMapModelHandler::CreateBingUrl (WebMercatorTilingSystem::TileId const& tileid)
+    {
+    Utf8String bingURL = "http://";
+
+    Utf8String quadKey = tileXYToQuadKey (tileid.column, tileid.row, tileid.zoomLevel);
+    char const sub_domain[][3] = {{"t0"}, {"t1"}, {"t2"}, {"t3"}};
+    
+    bingURL += sub_domain[quadKey[quadKey.size()-1] - '0'];
+    bingURL += ".tiles.virtualearth.net/tiles/r";
+    bingURL += quadKey;
+    bingURL += ".jpeg?";
+    bingURL += "g=2229";    // *** WIP_WEBMERCATOR Bing - don't know what the g= parameter means
+    bingURL += "&mkt=";
+    bingURL += getCulture();
+    bingURL += "&token=";
+    bingURL += getBingToken();
+
+    // *** WIP_WEBMERCATOR m_mapType
+    // *** WIP_WEBMERCATOR m_features
+
+    return bingURL;
+    }
+
+/*---------------------------------------------------------------------------------**//**
+* @bsimethod                                                    Sam.Wilson      10/14
++---------------+---------------+---------------+---------------+---------------+------*/
+Utf8String StreetMapModelHandler::CreateGoogleMapsUrl (WebMercatorTilingSystem::TileId const& tileid)
+    {
+    // *** WIP_WEBMERCATOR We must append an API key -- need to get one.
+    // *** WIP_WEBMERCATOR m_mapType
+    // *** WIP_WEBMERCATOR m_features
+    return Utf8PrintfString ("http://mts0.googleapis.com/vt?lyrs=m&x=%d&y=%d&z=%d", tileid.column, tileid.row, tileid.zoomLevel);
+    }
+#endif
+
+/*---------------------------------------------------------------------------------**//**
+* @bsimethod                                                    Sam.Wilson      10/14
++---------------+---------------+---------------+---------------+---------------+------*/
+Utf8String dgn_ModelHandler::StreetMap::CreateOsmUrl (WebMercatorTilingSystem::TileId const& tileid, WebMercatorModel::Mercator const& props)
+    {
+    Utf8String url;
+
+    if (!props.m_mapType.empty() && props.m_mapType[0] == '0')  // "(c) OpenStreetMap contributors"
+        url = Utf8PrintfString ("http://a.tile.openstreetmap.org/%d/%d/%d.png",tileid.zoomLevel, tileid.column, tileid.row);
+    else // *** For now, use MapQuest for satellite images (just in developer builds) ***
+        url = Utf8PrintfString ("http://otile1.mqcdn.com/tiles/1.0.0/sat/%d/%d/%d.jpg",tileid.zoomLevel, tileid.column, tileid.row);  // "Portions Courtesy NASA/JPL-Caltech and U.S. Depart. of Agriculture, Farm Service Agency"
+
+    // *** WIP_WEBMERCATOR m_features
+
+    return url;
+    }
+
+/*---------------------------------------------------------------------------------**//**
+* @bsimethod                                                    Sam.Wilson      10/14
++---------------+---------------+---------------+---------------+---------------+------*/
+BentleyStatus dgn_ModelHandler::StreetMap::_CreateUrl (Utf8StringR url, ImageUtilities::RgbImageInfo& expectedImageInfo, WebMercatorModel::Mercator const& props, WebMercatorTilingSystem::TileId const& tileid)
+    {
+    // The usual image format info
+    expectedImageInfo.height = expectedImageInfo.width = 256;
+    expectedImageInfo.hasAlpha = false;
+    expectedImageInfo.isBGR = false;
+    expectedImageInfo.isTopDown = true;
+
+    if (props.m_mapService.empty())
+        {
+        BeAssert (false && "missing map service");
+        LOG.error("missing map service");
+        return BSIERROR;
+        }
+
+    if (props.m_mapService[0] == '0')
+        {
+        #ifndef NDEBUG  // *** In a developer build, go ahead and use OSM
+            url = CreateOsmUrl (tileid, props);
+        #endif
+        }
+#ifdef WIP_MAP_SERVICE
+    else if (GoogleMaps)
+        url = CreateGoogleMapsUrl (tileid);
+    else if (BlackAndWhite)
+        url = Utf8PrintfString ("http://a.tile.stamen.com/toner/%d/%d/%d.png", tileid.zoomLevel, tileid.column, tileid.row);
+    else if (Bing)
+        url = CreateBingUrl (tileid);
+#endif
+    else
+        {
+        BeAssert (false && "unrecognized map service");
+        LOG.errorv("[%s] is an unrecognized map service", props.m_mapService.c_str());
+        return BSIERROR;
+        }
+
+    return BSISUCCESS;
+    }
+
+/*---------------------------------------------------------------------------------**//**
+* @bsimethod                                                    Sam.Wilson      04/15
++---------------+---------------+---------------+---------------+---------------+------*/
+static Utf8String getStreetMapServerDescription(dgn_ModelHandler::StreetMap::MapService mapService, dgn_ModelHandler::StreetMap::MapType mapType)
+    {
+    Utf8String descr;
+    switch (mapService)
+        {
+        case dgn_ModelHandler::StreetMap::MapService::OpenStreetMaps:
+            {
+            descr = ("Open Street Maps");   // *** WIP translate
+            if (dgn_ModelHandler::StreetMap::MapType::Map == mapType)
+                descr.append(" Map");   // *** WIP translate
+            else
+                descr.append(" Satellite Images"); // *** WIP translate
+            break;
+            }
+        }
+    return descr;
+    }
+
+DGNPLATFORM_REF_COUNTED_PTR(WebMercatorModel)
+/*---------------------------------------------------------------------------------**//**
+* @bsimethod                                                    Sam.Wilson      10/14
++---------------+---------------+---------------+---------------+---------------+------*/
+DgnModelId dgn_ModelHandler::StreetMap::CreateStreetMapModel(DgnDbR db, MapService mapService, MapType mapType, bool finerResolution)
+    {
+    //Utf8PrintfString modelName("com.bentley.dgn.StreetMap_%d_%d", mapService, mapType); // *** WIP_STREET_MAP how to make sure name is unique?
+    Utf8String modelName = getStreetMapServerDescription(mapService,mapType).c_str();
+    DgnClassId classId(db.Schemas().GetECClassId(DGN_ECSCHEMA_NAME, "StreetMapModel"));
+    BeAssert(classId.IsValid());
+
+    WebMercatorModelPtr model = new StreetMapModel(DgnModel::CreateParams(db, classId, modelName.c_str()));
+
+    WebMercatorModel::Mercator props;
+    props.m_mapService = Utf8PrintfString("%d", mapService);
+    props.m_mapType = Utf8PrintfString("%d", mapType);
+    props.m_finerResolution = finerResolution;
+    props.m_range = db.Units().GetProjectExtents(); // The "range" of a map could be the whole world. We'll fall back on the project's full extents.
+
+    model->SetMercator(props);
+    model->Insert();
+    return model->GetModelId();
+    }
+
+/*---------------------------------------------------------------------------------**//**
+* @bsimethod                                                    Sam.Wilson      10/14
++---------------+---------------+---------------+---------------+---------------+------*/
+void WebMercatorModel::SetMercator(WebMercatorModel::Mercator const& props)
+    {
+    m_mercator = props;
+    }
+
+/*---------------------------------------------------------------------------------**//**
+* @bsimethod                                                    Sam.Wilson      10/14
++---------------+---------------+---------------+---------------+---------------+------*/
+void WebMercatorModel::Mercator::ToJson(Json::Value& v) const
+    {
+    v["mapService"] = m_mapService.c_str();
+    v["mapType"] = m_mapType.c_str();
+    v["finerResolution"] = m_finerResolution;
+    JsonUtils::DPoint3dToJson(v["RangeLow"], m_range.low);
+    JsonUtils::DPoint3dToJson(v["RangeHigh"], m_range.high);
+    }
+
+/*---------------------------------------------------------------------------------**//**
+* @bsimethod                                                    Sam.Wilson      10/14
++---------------+---------------+---------------+---------------+---------------+------*/
+void WebMercatorModel::Mercator::FromJson(Json::Value const& v)
+    {
+    m_mapService = v["mapService"].asString();
+    m_mapType = v["mapType"].asString();
+    m_finerResolution = v["finerResolution"].asBool();
+    JsonUtils::DPoint3dFromJson(m_range.low, v["RangeLow"]);
+    JsonUtils::DPoint3dFromJson(m_range.high, v["RangeHigh"]);
+    }
+
+/*---------------------------------------------------------------------------------**//**
+* @bsimethod                                                    Sam.Wilson      10/14
++---------------+---------------+---------------+---------------+---------------+------*/
+void WebMercatorModel::_ToPropertiesJson(Json::Value& v) const
+    {
+    T_Super::_ToPropertiesJson(v);
+    m_mercator.ToJson(v);
+    }
+
+/*---------------------------------------------------------------------------------**//**
+* @bsimethod                                                    Sam.Wilson      10/14
++---------------+---------------+---------------+---------------+---------------+------*/
+void WebMercatorModel::_FromPropertiesJson(Json::Value const& v)
+    {
+    T_Super::_FromPropertiesJson(v);
+    m_mercator.FromJson(v);
+    }
+
+#ifdef TBD_LATLNG_GRID
+/*---------------------------------------------------------------------------------**//**
+* @bsimethod                                                    Sam.Wilson      10/14
++---------------+---------------+---------------+---------------+---------------+------*/
+void LatLongGridRealityDataHandler::_AddGraphicsToScene (ViewContextR context)
+    {
+    auto vp = *context.GetViewport();
+
+    DRange3d    range;
+    vp.GetViewCorners (range.low, range.high); // lower left back, upper right front    -- View coordinates aka "pixels"
+    
+    DPoint3d corners[8];
+    range.Get8Corners (corners);    // pixels
+
+    double viewDiagInPixels = corners[0].Distance (corners[3]); // pixels
+
+    DPoint3d cornersWorld[8];
+    vp.ViewToWorld (cornersWorld, corners, _countof(cornersWorld));
+
+    double viewDiagInUors = cornersWorld[0].Distance (cornersWorld[3]); // UORs
+    
+    auto viewDiagInMeters = viewDiagInUors * m_meters_per_uor;    // meters
+    
+    return viewDiagInMeters / viewDiagInPixels;                 // meters/pixel
+    }
+#endif
+
+/*---------------------------------------------------------------------------------**//**
+* @bsimethod                                     Grigas.Petraitis               10/2014
++---------------+---------------+---------------+---------------+---------------+------*/
+Utf8CP TiledRaster::_GetId() const {return m_url.c_str();}
+
+/*---------------------------------------------------------------------------------**//**
+* @bsimethod                                     Grigas.Petraitis               10/2014
++---------------+---------------+---------------+---------------+---------------+------*/
+bool TiledRaster::_IsExpired() const {return DateTime::CompareResult::EarlierThan == DateTime::Compare(GetExpirationDate(), DateTime::GetCurrentTime());}
+
+/*---------------------------------------------------------------------------------**//**
+* @bsimethod                                     Grigas.Petraitis               10/2014
++---------------+---------------+---------------+---------------+---------------+------*/
+bvector<Byte> const& TiledRaster::GetData() const {return m_data;}
+
+/*---------------------------------------------------------------------------------**//**
+* @bsimethod                                     Grigas.Petraitis               10/2014
++---------------+---------------+---------------+---------------+---------------+------*/
+DateTime TiledRaster::GetCreationDate() const {return m_creationDate;}
+
+/*---------------------------------------------------------------------------------**//**
+* @bsimethod                                     Grigas.Petraitis               10/2014
++---------------+---------------+---------------+---------------+---------------+------*/
+ImageUtilities::RgbImageInfo const& TiledRaster::GetImageInfo() const {return m_rasterInfo;}
+
+/*---------------------------------------------------------------------------------**//**
+* @bsimethod                                     Grigas.Petraitis               10/2014
++---------------+---------------+---------------+---------------+---------------+------*/
+Utf8String TiledRaster::GetContentType() const {return m_contentType;}
+
+/*---------------------------------------------------------------------------------**//**
+* @bsimethod                                     Grigas.Petraitis               10/2014
++---------------+---------------+---------------+---------------+---------------+------*/
+RefCountedPtr<TiledRaster> TiledRaster::Create() {return new TiledRaster();}
+
+//=======================================================================================
+// @bsiclass                                        Grigas.Petraitis            03/2015
+//=======================================================================================
+struct TiledRasterPrepareAndCleanupHandler : BeSQLiteRealityDataStorage::DatabasePrepareAndCleanupHandler
+    {
+    static BeAtomic<bool> s_isPrepared;
+
+    virtual bool _IsPrepared() const override {return s_isPrepared;}
+
+    /*-----------------------------------------------------------------------------**//**
+    * @bsimethod                                     Grigas.Petraitis           03/2015
+    +---------------+---------------+---------------+---------------+---------------+--*/
+    virtual BentleyStatus _PrepareDatabase(BeSQLite::Db& db) const override
+        {
+        if (db.TableExists(TABLE_NAME_TiledRaster))
+            {
+            s_isPrepared = true;
+            return SUCCESS;
+            }
+
+        Utf8CP ddl = "Url CHAR PRIMARY KEY, \
+                        Raster BLOB,          \
+                        RasterSize INT,       \
+                        RasterInfo CHAR,      \
+                        ContentType CHAR,     \
+                        Created BIGINT,       \
+                        Expires BIGINT,       \
+                        ETag CHAR";
+
+        if (BeSQLite::BE_SQLITE_OK == db.CreateTable(TABLE_NAME_TiledRaster, ddl))
+            {
+            s_isPrepared = true;
+            return SUCCESS;
+            }
+        return ERROR;
+        }
+    
+    /*-----------------------------------------------------------------------------**//**
+    * @bsimethod                                     Grigas.Petraitis           03/2015
+    +---------------+---------------+---------------+---------------+---------------+--*/
+    virtual BentleyStatus _CleanupDatabase(BeSQLite::Db& db, double percentage) const override
+        {
+        CachedStatementPtr sumStatement;
+        if (BeSQLite::BE_SQLITE_OK != db.GetCachedStatement(sumStatement, "select sum(RasterSize) from " TABLE_NAME_TiledRaster))
+            return ERROR;
+
+        if (BeSQLite::BE_SQLITE_ROW != sumStatement->Step()) 
+            return ERROR;
+            
+        auto rasterSize = sumStatement->GetValueInt(0);         
+        uint64_t overHead = (uint64_t)(rasterSize * percentage) / 100;
+    
+        CachedStatementPtr selectStatement;
+        if (BeSQLite::BE_SQLITE_OK != db.GetCachedStatement(selectStatement, "select RasterSize, Created from " TABLE_NAME_TiledRaster " ORDER BY Created ASC"))
+            return ERROR;
+    
+        uint64_t runningSum = 0;
+        while ((runningSum < overHead) &&(BeSQLite::BE_SQLITE_ROW == selectStatement->Step()))
+            runningSum += selectStatement->GetValueInt(0);
+            
+        CachedStatementPtr deleteStatement;
+        uint64_t creationDate = selectStatement->GetValueInt64(1);
+        if (BeSQLite::BE_SQLITE_OK != db.GetCachedStatement(deleteStatement, "DELETE FROM " TABLE_NAME_TiledRaster " WHERE Created  <= ? "))
+            return ERROR;
+
+        deleteStatement->BindInt64(1, creationDate);
+        if (BeSQLite::BE_SQLITE_DONE != deleteStatement->Step())
+            return ERROR;
+            
+        return SUCCESS;
+        }
+    };
+BeAtomic<bool> TiledRasterPrepareAndCleanupHandler::s_isPrepared;
+
+/*---------------------------------------------------------------------------------**//**
+* @bsimethod                                     Grigas.Petraitis               03/2015
++---------------+---------------+---------------+---------------+---------------+------*/
+BeSQLiteRealityDataStorage::DatabasePrepareAndCleanupHandlerPtr TiledRaster::_GetDatabasePrepareAndCleanupHandler() const
+    {
+    return new TiledRasterPrepareAndCleanupHandler();
+    }
+
+/*---------------------------------------------------------------------------------**//**
+* @bsimethod                                     Grigas.Petraitis               09/2015
++---------------+---------------+---------------+---------------+---------------+------*/
+BentleyStatus TiledRaster::_InitFrom(IRealityDataBase const& self, RealityDataCacheOptions const& options)
+    {
+    TiledRaster const& other = dynamic_cast<TiledRaster const&>(self);
+    m_url = other.m_url;
+    m_creationDate = other.m_creationDate;
+    m_contentType = other.m_contentType;
+    m_rasterInfo = other.m_rasterInfo;
+    m_data = other.m_data;
+    return SUCCESS;
+    }
+
+/*---------------------------------------------------------------------------------**//**
+* @bsimethod                                     Grigas.Petraitis               10/2014
++---------------+---------------+---------------+---------------+---------------+------*/
+BentleyStatus TiledRaster::_InitFrom(Utf8CP url, bmap<Utf8String, Utf8String> const& header, bvector<Byte> const& body, HttpRealityDataSource::RequestOptions const& requestOptions) 
+    {
+    BeAssert(nullptr != dynamic_cast<RequestOptions const*>(&requestOptions));
+    RequestOptions const& options = static_cast<RequestOptions const&>(requestOptions);
+    
+    if (nullptr == options.GetExpectedImageInfo())
+        {
+        BeAssert(false);
+        return ERROR;
+        }
+
+    m_url.AssignOrClear(url);
+    m_creationDate = DateTime::GetCurrentTime();
+
+    auto contentTypeIter = header.find("Content-Type");
+    if (contentTypeIter == header.end())
+        return ERROR;
+
+    m_contentType = contentTypeIter->second.c_str();
+    m_rasterInfo = *options.GetExpectedImageInfo();
+    m_data = body;
+
+    return BSISUCCESS;
+    }
+
+/*---------------------------------------------------------------------------------**//**
+* @bsimethod                                     Grigas.Petraitis               10/2014
++---------------+---------------+---------------+---------------+---------------+------*/
+BentleyStatus TiledRaster::_InitFrom(BeSQLite::Db& db, BeMutex& cs, Utf8CP key, BeSQLiteRealityDataStorage::SelectOptions const& options)
+    {
+    BeMutexHolder lock(cs);
+
+    CachedStatementPtr stmt;
+    if (BeSQLite::BE_SQLITE_OK != db.GetCachedStatement(stmt, "SELECT Raster, RasterSize, RasterInfo, Created, Expires, ETag, ContentType from " TABLE_NAME_TiledRaster " WHERE Url=?"))
+        return ERROR;
+
+    stmt->ClearBindings();
+    stmt->BindText(1, key, BeSQLite::Statement::MakeCopy::Yes);
+    if (BeSQLite::BE_SQLITE_ROW == stmt->Step())
+        {
+        m_url = key;
+
+        auto raster     = stmt->GetValueBlob(0);
+        auto rasterSize = stmt->GetValueInt(1);
+        m_data.assign((Byte*) raster,(Byte*) raster + rasterSize);
+
+        m_rasterInfo = DeserializeRasterInfo(stmt->GetValueText(2));
+        DateTime::FromUnixMilliseconds(m_creationDate,(uint64_t) stmt->GetValueInt64(3));
+        m_contentType = stmt->GetValueText(6);
+
+        DateTime expirationDate;
+        DateTime::FromUnixMilliseconds(expirationDate,(uint64_t) stmt->GetValueInt64(4));
+        SetExpirationDate(expirationDate);
+        SetEntityTag(stmt->GetValueText(5));
+
+        return SUCCESS;
+        }
+    return ERROR;
+    }
+
+/*---------------------------------------------------------------------------------**//**
+* @bsimethod                                     Grigas.Petraitis               10/2014
++---------------+---------------+---------------+---------------+---------------+------*/
+BentleyStatus TiledRaster::_Persist(BeSQLite::Db& db, BeMutex& cs) const
+    {
+    int bufferSize = (int) GetData().size();
+
+    int64_t creationTime = 0;
+    if (SUCCESS != GetCreationDate().ToUnixMilliseconds(creationTime))
+        return ERROR;
+
+    int64_t expirationDate = 0;
+    if (SUCCESS != GetExpirationDate().ToUnixMilliseconds(expirationDate))
+        return ERROR;
+
+    BeMutexHolder lock(cs);
+
+    CachedStatementPtr selectStatement;
+    if (BeSQLite::BE_SQLITE_OK != db.GetCachedStatement(selectStatement, "SELECT Url from " TABLE_NAME_TiledRaster " WHERE Url=?"))
+        return ERROR;
+
+    selectStatement->ClearBindings();
+    selectStatement->BindText(1, GetId(), BeSQLite::Statement::MakeCopy::Yes);
+    if (BeSQLite::BE_SQLITE_ROW == selectStatement->Step())
+        {
+        // update
+        CachedStatementPtr stmt;
+        if (BeSQLite::BE_SQLITE_OK != db.GetCachedStatement(stmt, "UPDATE " TABLE_NAME_TiledRaster " SET Expires=?, ETag=? WHERE Url=?"))
+            return ERROR;
+
+        stmt->ClearBindings();
+        stmt->BindInt64(1, expirationDate);
+        stmt->BindText (2, GetEntityTag(), BeSQLite::Statement::MakeCopy::Yes);
+        stmt->BindText (3, GetId(), BeSQLite::Statement::MakeCopy::Yes);
+        if (BeSQLite::BE_SQLITE_DONE != stmt->Step())
+            return ERROR;
+        }
+    else
+        {
+        // insert
+        CachedStatementPtr stmt;
+        if (BeSQLite::BE_SQLITE_OK != db.GetCachedStatement(stmt, "INSERT INTO " TABLE_NAME_TiledRaster "(Url, Raster, RasterSize, RasterInfo, Created, Expires, ETag, ContentType) VALUES(?,?,?,?,?,?,?,?)"))
+            return ERROR;
+
+        stmt->ClearBindings();
+        stmt->BindText (1, GetId(), BeSQLite::Statement::MakeCopy::Yes);
+        stmt->BindBlob (2, GetData().data(), bufferSize, BeSQLite::Statement::MakeCopy::No);
+        stmt->BindInt  (3, bufferSize);
+        stmt->BindText (4, SerializeRasterInfo(m_rasterInfo).c_str(), BeSQLite::Statement::MakeCopy::Yes);
+        stmt->BindInt64(5, creationTime);
+        stmt->BindInt64(6, expirationDate);
+        stmt->BindText (7, GetEntityTag(), BeSQLite::Statement::MakeCopy::Yes);
+        stmt->BindText (8, GetContentType(), BeSQLite::Statement::MakeCopy::Yes);
+        if (BeSQLite::BE_SQLITE_DONE != stmt->Step())
+            return ERROR;
+        }
+
+    return SUCCESS;
+    }
+
+/*---------------------------------------------------------------------------------**//**
+* @bsimethod                                     Grigas.Petraitis               10/2014
++---------------+---------------+---------------+---------------+---------------+------*/
+Utf8String TiledRaster::SerializeRasterInfo(ImageUtilities::RgbImageInfo const& info)
+    {
+    Json::Value json;
+    json["hasAlpha"] = info.hasAlpha;
+    json["height"] = info.height;
+    json["width"] = info.width;
+    json["isBGR"] = info.isBGR;
+    json["isTopDown"] = info.isTopDown;
+    return Json::FastWriter::ToString(json);
+    }
+
+/*---------------------------------------------------------------------------------**//**
+* @bsimethod                                     Grigas.Petraitis               10/2014
++---------------+---------------+---------------+---------------+---------------+------*/
+ImageUtilities::RgbImageInfo TiledRaster::DeserializeRasterInfo(Utf8CP serializedJson)
+    {
+    Json::Value json;
+    Json::Reader reader;
+    reader.parse(serializedJson, json);
+
+    ImageUtilities::RgbImageInfo info;
+    info.hasAlpha = json["hasAlpha"].asBool();
+    info.height = json["height"].asInt();
+    info.width = json["width"].asInt();
+    info.isBGR = json["isBGR"].asBool();
+    info.isTopDown = json["isTopDown"].asBool();
+    return info;
+    }