/*-------------------------------------------------------------------------------------+
|
|     $Source: DgnCore/WebMercator.cpp $
|
|  $Copyright: (c) 2016 Bentley Systems, Incorporated. All rights reserved. $
|
+--------------------------------------------------------------------------------------*/
#include <DgnPlatformInternal.h>
#include <BeHttp/HttpRequest.h>
#include <DgnPlatform/RealityDataCache.h>

#if defined(BENTLEYCONFIG_OS_WINDOWS) || defined(BENTLEYCONFIG_OS_APPLE_IOS)
#include <folly/BeFolly.h>
#include <folly/futures/Future.h>
#endif

#define COMPARE_VALUES(val0, val1)  if (val0 < val1) return true; if (val0 > val1) return false;

using namespace WebMercator;

BEGIN_UNNAMED_NAMESPACE

enum
{
    TILE_SIZE = 256,
    MIN_ZOOM_LEVEL = 0,
    MAX_ZOOM_LEVEL = 22,
    MAX_DB_CACHE_SIZE = 100*1024*1024, // 100 Mb
};

/*---------------------------------------------------------------------------------**//**
* Conversions used in the Web Mercator projection and tiling system.
* See https://developers.google.com/maps/documentation/javascript/examples/map-coordinates for the formulas used here.
* "World" means pixel coordinates in the 256x256 tile that covers the entire map (i.e., tile #0).
* "Pixel" means "pixelCoordinate = worldCoordinate * 2^zoomLevel"
* See https://developers.google.com/maps/documentation/javascript/maptypes#WorldCoordinates
*
* Also see http://wiki.openstreetmap.org/wiki/Zoom_levels
*
* "The latitude and longitude are assumed to be on the WGS 84 datum."
* source: http://msdn.microsoft.com/en-us/library/bb259689.aspx
*
* "The longitude is assumed to range from -180 to +180 degrees,
* and the latitude must be clipped to range from -85.05112878 to 85.05112878. This avoids a
* singularity at the poles, and it causes the projected map to be square."
* source: http://msdn.microsoft.com/en-us/library/bb259689.aspx
* This also goes for Google maps and OpenStreetMaps.
*
* Useful to read:
* http://www.maptiler.org/google-maps-coordinates-tile-bounds-projection/
* http://www.codeproject.com/Articles/463434/GoogleMapsNet-GoogleMaps-Control-for-NET
*
*   TERMINOLOGY SHIFT
* In here, to avoid confusion, we change a few of the terms:
*   "world coordinates" ---> "wpixel"
*   "world point" ---> "wpixel point"
*
* Note that wpixels are doubles
*           pixels are UInt32s
*           tileids are   "
*
* Max size of a pixel coordinate is 2^22 * 256 = 2^22 * 2^8 = 2^30
* Max size of a tile coordiante is 2^22
*
+---------------+---------------+---------------+---------------+---------------+------*/
struct Upoint2d
    {
    uint32_t x;
    uint32_t y;
    };

static Upoint2d const s_pixelOrigin = {TILE_SIZE / 2, TILE_SIZE / 2};
static double const s_dTileSize = 256.;
static double const s_pixelsPerLonDegree = s_dTileSize / 360.0;
static double const s_pixelsPerLonRadian = s_dTileSize / msGeomConst_2pi;
static double const s_minLatitude  =  -85.05112878;
static double const s_maxLatitude  =   85.05112878;
static double const s_minLongitude = -180.0;
static double const s_maxLongitude =  180.0;

//=======================================================================================
// @bsiclass                                                    Keith.Bentley   03/16
//=======================================================================================
struct TileIdList : bvector<TileId>{int GetSize() const {return (int)size();}};
struct TileList : bvector<TilePtr>{};

DEFINE_POINTER_SUFFIX_TYPEDEFS(WPixelPoint)
DEFINE_POINTER_SUFFIX_TYPEDEFS(LatLongPoint)

//=======================================================================================
// @bsiclass                                                    Keith.Bentley   03/16
//=======================================================================================
struct LatLongPoint : GeoPoint
{
    bool operator<(LatLongPoint const& r) const
        {
        COMPARE_VALUES(latitude,r.latitude);
        COMPARE_VALUES(longitude,r.longitude);
        COMPARE_VALUES(elevation,r.elevation);
        return false;
        }
    LatLongPoint() {}
    LatLongPoint(WPixelPointCR point);

    void Clamp()
        {
        if (latitude < s_minLatitude)
            latitude = s_minLatitude;
        if (latitude > s_maxLatitude)
            latitude = s_maxLatitude;
        if (longitude < s_minLongitude)
            longitude = s_minLongitude;
        if (longitude > s_maxLongitude)
            longitude = s_maxLongitude;
        }
};

//=======================================================================================
// @bsiclass                                                    Keith.Bentley   03/16
//=======================================================================================
struct WPixelPoint : DPoint2d
{
    static void ClampCoordinate(double& v)
    {
    if (v < 0)
        v = 0;
    if (BeNumerical::Compare(v, s_dTileSize) >= 0)
        v = (s_dTileSize - 1.0e-9);   // fudge the greatest possible coordinate as being just a little inside the edge.
    }

    void Clamp() {ClampCoordinate(x); ClampCoordinate(y);}
    WPixelPoint() {x=0; y=0;}
    WPixelPoint(LatLongPointCR latLng);
    WPixelPoint(TileId tileid);
    TileId ToTileId(uint8_t zoomLevel);
};

//=======================================================================================
// @bsiclass                                                    Keith.Bentley   03/16
//=======================================================================================
struct PixelPoint : DPoint2d
{
    PixelPoint(WPixelPointCR wpixels, uint8_t zoomLevel);
};

//=======================================================================================
// @bsiclass                                                    Keith.Bentley   03/16
//=======================================================================================
struct TileRange
{
    bool m_isValid = false;
    WPixelPoint m_upperLeft;
    WPixelPoint m_lowerRight;
    void Invalidate() {m_isValid=false;}
    bool IsValid() const {return m_isValid;}
    void Extend(WPixelPoint);
};

//=======================================================================================
// @bsiclass                                                    Keith.Bentley   05/16
//=======================================================================================
struct WebMercatorProgressive : ProgressiveTask
{
    bool m_isTransparent;
    TileList m_missingTiles;
    uint64_t m_nextShow = 0;
    
    virtual Completion _DoProgressive(ProgressiveContext& context, WantShow&) override;
    WebMercatorProgressive(TileList& missing, bool isTransparent) : m_missingTiles(std::move(missing)), m_isTransparent(isTransparent) {}
};

//=======================================================================================
// Contains the input to drawing a tile (a RenderContext) and the outputs (a list of graphics, plus a list of missing tiles).
// @bsiclass                                                    Keith.Bentley   05/16
//=======================================================================================
struct DrawArgs
{
    RenderContextR m_context;
    Render::GraphicArray m_graphics;
    TileList m_missing;

    DrawArgs(RenderContextR context) : m_context(context) {}
    void DrawTile(TileR tile) {m_graphics.Add(*tile.m_graphic);}
    void AddMissingTile(TileR tile) {m_missing.push_back(&tile);}
    void DrawGraphics(double);
};

//=======================================================================================
// Dislays tiles of a map 
// @bsiclass                                                    Sam.Wilson      10/2014
//=======================================================================================
struct WebMercatorDisplay
{
protected:
    WebMercatorModel const& m_model;
    DgnUnits& m_units;
    TileRange m_tileRange;
    uint8_t m_zoomLevel = 0;                //!< The zoomLevel for this view
    bool m_preferFinerResolution = false;   //!< Download and display more tiles, in order to get the best resolution? Else, go with 1/4 as many tiles and be satisfied with slightly fuzzy resolution.
    double m_originLatitudeInRadians;
    bmap<LatLongPoint, DPoint3d> m_latLngToMeters;

public:
    bool IsValid() const {return nullptr != m_units.GetDgnGCS();}
    Tile::Corners ComputeCorners(TileId tileid);
    double ComputeGroundResolution(uint8_t zoomLevel);
    LatLongPoint ConvertMetersToLatLng(DPoint3dCR pt);
    DPoint3d ConvertLatLngToMeters(LatLongPoint gp);
    WPixelPoint ConvertMetersToWpixels(DPoint2dCR pt);
    static uint8_t GetZoomLevels() {return (uint8_t)(MAX_ZOOM_LEVEL - MIN_ZOOM_LEVEL);}
    bool ComputeZoomLevel(DgnViewportR);
    TileIdList GetTileIds(uint8_t desiredZoomLevel);
    TilePtr GetCachedTile(TileId);
    TilePtr GetLoadedTile(TileId);
    void DrawFinerTiles(DrawArgs&, TileId tileid, uint32_t maxLevelsToTry);
    void DrawCoarserTiles(DrawArgs& context, uint8_t zoomLevel, uint32_t maxLevelsToTry);
    void DrawView(TerrainContextR);
    WebMercatorDisplay(WebMercatorModel const& model, DgnViewportR vp);
};

/*---------------------------------------------------------------------------------**//**
* @bsimethod                                                    Sam.Wilson      10/2014
+---------------+---------------+---------------+---------------+---------------+------*/
static double bound(double value, double opt_min, double opt_max)
    {
    value = std::max(value, opt_min);
    value = std::min(value, opt_max);
    return value;
    }

END_UNNAMED_NAMESPACE

/*---------------------------------------------------------------------------------**//**
* @bsimethod                                    Keith.Bentley                   03/16
+---------------+---------------+---------------+---------------+---------------+------*/
uint64_t Tile::Next() {static uint64_t s_count=0; return ++s_count;}

/*---------------------------------------------------------------------------------**//**
* @bsimethod                                    Keith.Bentley                   03/16
+---------------+---------------+---------------+---------------+---------------+------*/
TilePtr WebMercatorModel::CreateTile(TileId id, Tile::Corners const& corners, Render::SystemR sys) const
    {
    Tile* tile = new Tile(id, corners);
    m_tileCache.Add(id, tile);
    RequestTile(id, *tile, sys);
    return tile;
    }

/*---------------------------------------------------------------------------------**//**
* If the tile cache is full, drop the oldest entry
* @bsimethod                                    Keith.Bentley                   03/16
+---------------+---------------+---------------+---------------+---------------+------*/
void WebMercatorModel::TileCache::Trim()
    {
    if (m_map.size() < m_maxSize)
        return;
    BeAssert(m_map.size() == m_maxSize);

    // find the oldest entry and remove it.
    auto oldest = m_map.begin();
    auto oldestTime = oldest->second->m_lastAccessed;
    for (auto it=oldest; ++it != m_map.end(); )
        {
        if (it->second->m_lastAccessed < oldestTime)
            {
            oldest = it;
            oldestTime = it->second->m_lastAccessed;
            }
        }

    oldest->second->SetAbandoned();
    m_map.erase(oldest);
    }

/*---------------------------------------------------------------------------------**//**
* @bsimethod                                    Keith.Bentley                   03/16
+---------------+---------------+---------------+---------------+---------------+------*/
bool TileId::operator<(TileId const& rhs) const
    {
    COMPARE_VALUES(m_zoomLevel,rhs.m_zoomLevel)
    COMPARE_VALUES(m_column,rhs.m_column)
    COMPARE_VALUES(m_row,rhs.m_row)
    return false;
    }

#ifndef NDEBUG
/*---------------------------------------------------------------------------------**//**
* @bsimethod                                                    Sam.Wilson      10/2014
+---------------+---------------+---------------+---------------+---------------+------*/
static bool isZoomLevelInRange(uint8_t zoomLevel)
    {
    return zoomLevel <= MAX_ZOOM_LEVEL;
    }

/*---------------------------------------------------------------------------------**//**
* @bsimethod                                                    Sam.Wilson      10/2014
+---------------+---------------+---------------+---------------+---------------+------*/
static bool isLatLongPointInRange(LatLongPointCR latLng)
    {
    return (s_minLatitude  <= latLng.latitude   && latLng.latitude  <= s_maxLatitude
        &&  s_minLongitude <= latLng.longitude  && latLng.longitude <= s_maxLongitude);
    }

/*---------------------------------------------------------------------------------**//**
* @bsimethod                                                    Sam.Wilson      10/2014
+---------------+---------------+---------------+---------------+---------------+------*/
static bool isWpixelPointInRange(DPoint2dCR point)
    {
    return (0 <= point.x && point.x <= s_dTileSize) && (0 <= point.y && point.y <= s_dTileSize);
    }
#endif

/*---------------------------------------------------------------------------------**//**
* @bsimethod                                                    Sam.Wilson      10/2014
+---------------+---------------+---------------+---------------+---------------+------*/
WPixelPoint::WPixelPoint(LatLongPointCR latLng)
    {
    BeAssert(isLatLongPointInRange(latLng));

    x = s_pixelOrigin.x + latLng.longitude * s_pixelsPerLonDegree;

    // Truncating to 0.9999 effectively limits latitude to 89.189. This is
    // about a third of a tile past the edge of the world tile.
    auto siny = bound(sin(Angle::DegreesToRadians(latLng.latitude)), -0.9999, 0.9999);
    y = s_pixelOrigin.y + 0.5 * log((1 + siny) / (1 - siny)) * -s_pixelsPerLonRadian;

    Clamp();
    }

/*---------------------------------------------------------------------------------**//**
* @bsimethod                                                    Sam.Wilson      10/2014
+---------------+---------------+---------------+---------------+---------------+------*/
LatLongPoint::LatLongPoint(WPixelPointCR point)
    {
    BeAssert(isWpixelPointInRange(point));

    longitude = (point.x - s_pixelOrigin.x) / s_pixelsPerLonDegree;
    auto latRadians = (point.y - s_pixelOrigin.y) / -s_pixelsPerLonRadian;
    latitude = Angle::RadiansToDegrees(2 * atan(exp(latRadians)) - msGeomConst_piOver2);
    elevation = 0.0; // caller must fill this in, if there's a real elevation
    }

/*---------------------------------------------------------------------------------**//**
* @bsimethod                                                    Sam.Wilson      10/2014
+---------------+---------------+---------------+---------------+---------------+------*/
PixelPoint::PixelPoint(WPixelPointCR wpixels, uint8_t zoomLevel)
    {
    BeAssert(isZoomLevelInRange(zoomLevel));
    BeAssert(isWpixelPointInRange(wpixels));

    uint32_t numTiles = 1 << zoomLevel;
    x = wpixels.x * numTiles;
    y = wpixels.y * numTiles;
    }

/*---------------------------------------------------------------------------------**//**
* @bsimethod                                                    Sam.Wilson      10/2014
+---------------+---------------+---------------+---------------+---------------+------*/
TileId WPixelPoint::ToTileId(uint8_t zoomLevel)
    {
    PixelPoint pixelPt(*this, zoomLevel);
    return TileId(zoomLevel, (uint32_t) floor(pixelPt.x / s_dTileSize), (uint32_t) floor(pixelPt.y / s_dTileSize));
    }

/*---------------------------------------------------------------------------------**//**
* @bsimethod                                                    Sam.Wilson      10/2014
+---------------+---------------+---------------+---------------+---------------+------*/
WPixelPoint::WPixelPoint(TileId tileid)
    {
    double pix = tileid.m_column * s_dTileSize;
    double piy = tileid.m_row    * s_dTileSize;

    uint32_t numTiles = 1 << tileid.m_zoomLevel;
    x = pix / (double)numTiles;
    y = piy / (double)numTiles;
    }

/*---------------------------------------------------------------------------------**//**
* @bsimethod                                    Keith.Bentley                   05/16
+---------------+---------------+---------------+---------------+---------------+------*/
void TileRange::Extend(WPixelPoint pt)
    {
    if (!m_isValid)
        {
        m_upperLeft = m_lowerRight = pt;
        m_isValid = true;
        return;
        }

    if (pt.x < m_upperLeft.x) m_upperLeft.x = pt.x;
    if (pt.x > m_lowerRight.x) m_lowerRight.x = pt.x;
    if (pt.y < m_upperLeft.y) m_upperLeft.y = pt.y;
    if (pt.y > m_lowerRight.y) m_lowerRight.y = pt.y;
    }

/*---------------------------------------------------------------------------------**//**
* Compute meters/pixel at the Project's geo origin the specified zoomLevel.
* @bsimethod                                                    Sam.Wilson      10/14
+---------------+---------------+---------------+---------------+---------------+------*/
double WebMercatorDisplay::ComputeGroundResolution(uint8_t zoomLevel)
    {
    // "Exact length of the equator (according to wikipedia) is 40075.016686 km in WGS-84. A horizontal tile size at zoom 0 would be 156543.034 meters" 
    // (http://wiki.openstreetmap.org/wiki/Slippy_map_tilenames#Resolution_and_Scale)
    return 156543.034 * cos(m_originLatitudeInRadians) / (1<<zoomLevel);
    }

/*---------------------------------------------------------------------------------**//**
* @bsimethod                                                    Sam.Wilson      10/14
+---------------+---------------+---------------+---------------+---------------+------*/
LatLongPoint WebMercatorDisplay::ConvertMetersToLatLng(DPoint3dCR dp)
    {
    LatLongPoint gp;
    m_units.LatLongFromXyz(gp, dp);
    m_latLngToMeters[gp] = dp;
    return gp;
    }

/*---------------------------------------------------------------------------------**//**
* @bsimethod                                                    Sam.Wilson      10/14
+---------------+---------------+---------------+---------------+---------------+------*/
DPoint3d WebMercatorDisplay::ConvertLatLngToMeters(LatLongPoint gp)
    {
    auto i = m_latLngToMeters.find(gp);
    if (i != m_latLngToMeters.end())
        return i->second;

    DPoint3d dp;
    m_units.XyzFromLatLong(dp, gp);
    m_latLngToMeters[gp] = dp;
    return dp;
    }

/*---------------------------------------------------------------------------------**//**
* Convert a DPoint2d expressed in the Project's UOR coordinate system to a DPoint2d expressed in wpixels.
* Note that this function can fail, if pt is outside the WebMercator box. In that case,
* an out-of-range point is clamped to the edge of the box.
* @bsimethod                                                    Sam.Wilson      10/14
+---------------+---------------+---------------+---------------+---------------+------*/
WPixelPoint WebMercatorDisplay::ConvertMetersToWpixels(DPoint2dCR pt)
    {
    DPoint3d pt3 = DPoint3d::From(pt.x,pt.y,0);
    LatLongPoint latlng = ConvertMetersToLatLng(pt3);
    latlng.Clamp();
    return WPixelPoint(latlng);
    }

/*---------------------------------------------------------------------------------**//**
* @bsimethod                                                    Sam.Wilson      10/14
+---------------+---------------+---------------+---------------+---------------+------*/
Tile::Corners WebMercatorDisplay::ComputeCorners(TileId tileid)
    {
    TileId t11(tileid);

    t11.m_row = t11.m_column = 1;
    WPixelPoint t11Wpixels(t11);
    auto tileSizeWpixels = t11Wpixels.x;

    // We want 4 corners in the wpixel coordinate system
    //    ----x----->
    //  | [0]     [1]
    //  y
    //  | [2]     [3]
    //  v
    WPixelPoint cornersWpixels[4];
    cornersWpixels[0] = WPixelPoint(tileid);    // returns upper left corner of tile
    cornersWpixels[1].SumOf(cornersWpixels[0], DPoint2d::From(tileSizeWpixels,  0              ));
    cornersWpixels[2].SumOf(cornersWpixels[0], DPoint2d::From(0,                tileSizeWpixels));
    cornersWpixels[3].SumOf(cornersWpixels[0], DPoint2d::From(tileSizeWpixels,  tileSizeWpixels));

    Tile::Corners corners;
    for (size_t i=0; i<_countof(cornersWpixels); ++i)
        {
        corners.m_pts[i] = ConvertLatLngToMeters(LatLongPoint(cornersWpixels[i]));
        corners.m_pts[i].z = m_model.GetGroundBias();
        }

    return corners;
    }

/*---------------------------------------------------------------------------------**//**
* @bsimethod                                    Keith.Bentley                   05/16
+---------------+---------------+---------------+---------------+---------------+------*/
TilePtr WebMercatorDisplay::GetCachedTile(TileId id)
    {
    auto existingTile = m_model.GetTileCache().Get(id);
    if (!existingTile.IsValid())
        return nullptr;

    existingTile->Accessed(); // update lru
    return existingTile;
    }

/*---------------------------------------------------------------------------------**//**
* @bsimethod                                    Keith.Bentley                   05/16
+---------------+---------------+---------------+---------------+---------------+------*/
TilePtr WebMercatorDisplay::GetLoadedTile(TileId id)
    {
    auto existing = GetCachedTile(id);
    return existing.IsValid() && existing->IsLoaded() ? existing : nullptr;
    }

/*---------------------------------------------------------------------------------**//**
* @bsimethod                                                    Sam.Wilson      10/2014
+---------------+---------------+---------------+---------------+---------------+------*/
bool WebMercatorDisplay::ComputeZoomLevel(DgnViewportR vp)
    {
    DRay3d viewRay;
    viewRay.direction = vp.GetViewController().GetZVector();

    DPlane3d xyPlane = DPlane3d::FromOriginAndNormal(DPoint3d::FromZero(), DVec3d::From(0, 0, 1.0));
    Frustum  worldFrust = vp.GetFrustum(DgnCoordSystem::World, true);
    DRange2d xyRange = DRange2d::NullRange();

    BeAssert(!m_tileRange.IsValid());
    for (DPoint3dCR pt : worldFrust.m_pts)
        {
        DPoint3d xyzPt;
        viewRay.origin = pt;
        double param;
        if (!viewRay.Intersect(xyzPt, param, xyPlane))
            return false;

        // must compute tile range in WPixels. 
        m_tileRange.Extend(ConvertMetersToWpixels(DPoint2d::From(xyzPt.x, xyzPt.y)));
        xyRange.Extend(xyzPt);
        }

    double worldDiag = xyRange.low.Distance(xyRange.high);
    Frustum  viewFrust = vp.GetFrustum(DgnCoordSystem::View, true);
    double viewDiag = viewFrust.m_pts[NPC_LeftBottomRear].Distance(viewFrust.m_pts[NPC_RightTopRear]);

    // Get the number of meters / pixel that we are showing in the view
    double viewResolution = worldDiag / viewDiag;

    // Return the zoom level that has about the same "ground resolution", which is defined as meters / pixel.
    for (uint8_t i=0; i<=MAX_ZOOM_LEVEL; ++i)
        {
        double gr = ComputeGroundResolution(i);
        if (BeNumerical::Compare(gr, viewResolution) <= 0)
            {
            m_zoomLevel = i;
            if (m_zoomLevel > 0 && !m_preferFinerResolution)
                --m_zoomLevel;
            return true;
            }
        }

    // No tile has a enough resolution. Use the finest one.
    m_zoomLevel = MAX_ZOOM_LEVEL;
    return true;
    }

/*---------------------------------------------------------------------------------**//**
* @bsimethod                                                    Sam.Wilson      10/2014
+---------------+---------------+---------------+---------------+---------------+------*/
TileIdList WebMercatorDisplay::GetTileIds(uint8_t zoomLevel)
    {
    TileId lrtileid = m_tileRange.m_lowerRight.ToTileId(zoomLevel);
    TileId ultileid = m_tileRange.m_upperLeft.ToTileId(zoomLevel);

    TileIdList tileids;

    // Get tileids of all tiles in the rectangular area
    for (auto row = ultileid.m_row; row <= lrtileid.m_row; ++row)
        {
        for (auto col = ultileid.m_column; col <= lrtileid.m_column; ++col)
            {
            TileId tid(zoomLevel, col, row);
            tileids.push_back(tid);
            }
        }

    return tileids;
    }

/*---------------------------------------------------------------------------------**//**
* @bsimethod                                                    Sam.Wilson      10/14
+---------------+---------------+---------------+---------------+---------------+------*/
void WebMercatorDisplay::DrawFinerTiles(DrawArgs& args, TileId tileid, uint32_t maxLevelsToTry)
    {
    if (tileid.m_zoomLevel >= MAX_ZOOM_LEVEL)
        return;

    TileId finerUlTileid(tileid); // The tile in the upper left corner of the tile that we need to fill.

    ++finerUlTileid.m_zoomLevel;
    finerUlTileid.m_row <<= 1;
    finerUlTileid.m_column <<= 1;

    // Get tiles at the next finer resolution to fill in the space defined by the specified tileid
    for (uint32_t row=0; row < 2; ++row)
        {
        for (uint32_t col=0; col < 2; ++col)
            {
            TileId finerTileid(finerUlTileid);
            finerTileid.m_column += col;
            finerTileid.m_row += row;

            auto finerTile = GetLoadedTile(finerTileid);
            if (finerTile.IsValid())
                args.DrawTile(*finerTile);
            else
                {
                if (maxLevelsToTry > 1)
                    DrawFinerTiles(args, finerTileid, maxLevelsToTry-1);
                }
            }
        }
    }

/*---------------------------------------------------------------------------------**//**
* @bsimethod                                                    Sam.Wilson      10/14
+---------------+---------------+---------------+---------------+---------------+------*/
void WebMercatorDisplay::DrawCoarserTiles(DrawArgs& args, uint8_t zoomLevel, uint32_t maxLevelsToTry)
    {
    TileIdList tileIds = GetTileIds(zoomLevel);

    bool allFound = true;
    for (auto const& tileid  : tileIds)
        {
        auto tile = GetLoadedTile(tileid);
        if (!tile.IsValid())
            allFound = false;
        else
            args.DrawTile(*tile);
        }

    // DEBUG_PRINTF("drawing %d coarser tiles", args.m_graphics.m_entries.size());
    args.DrawGraphics(-100.0 * DgnUnits::OneMillimeter());

    if (!allFound && maxLevelsToTry>0 && zoomLevel>0)
        DrawCoarserTiles(args, zoomLevel-1, maxLevelsToTry-1);
    }

/*---------------------------------------------------------------------------------**//**
* @bsimethod                                                    Sam.Wilson      10/14
+---------------+---------------+---------------+---------------+---------------+------*/
void WebMercatorModel::_AddTerrainGraphics(TerrainContextR context) const
    {
    CreateCache();

    WebMercatorDisplay display(*this, *context.GetViewport());
    display.DrawView(context);
    }

/*---------------------------------------------------------------------------------**//**
* @bsimethod                                    Keith.Bentley                   05/16
+---------------+---------------+---------------+---------------+---------------+------*/
void DrawArgs::DrawGraphics(double bias)
    {
<<<<<<< HEAD
    if (m_graphics.m_entries.empty())
        return;

    Transform biasTrans;
    biasTrans.InitFrom(DPoint3d::From(0.0, 0.0, bias));
    auto group = m_context.CreateGroupNode(Graphic::CreateParams(nullptr, biasTrans), m_graphics, nullptr);
    m_context.OutputGraphic(*group, nullptr);

    BeAssert(m_graphics.m_entries.empty()); // the CreateGroupNode should have moved them
=======
#if defined(BENTLEYCONFIG_GRAPHICS_DIRECTX)    // NOTE: In dgndb61-16q2, there is something wrong with Map tiles in OpenGL. For now, just disable them. TFS#496902
    RefCountedPtr<WebMercatorDisplay> display = new WebMercatorDisplay(*this, *context.GetViewport());
    display->DrawView(context);
#endif
>>>>>>> b727d460
    }

/*---------------------------------------------------------------------------------**//**
* This method must be fast. Only access loaded tiles.
* @bsimethod                                                    Sam.Wilson      10/14
+---------------+---------------+---------------+---------------+---------------+------*/
void WebMercatorDisplay::DrawView(TerrainContextR context)
    {
    DgnDb::VerifyClientThread();
    if (!IsValid())
        return;

    //  Decide what zoom level we should use for a view of this size.
    if (!ComputeZoomLevel(*context.GetViewport()))
        return; // the xy plane is edge-on in view

    TileIdList tileIds = GetTileIds(m_zoomLevel);

    DEBUG_PRINTF("zoom level=%d, ntiles=%d", m_zoomLevel, tileIds.GetSize());

    if (tileIds.empty())
        return;

    if (tileIds.GetSize() >= m_model.GetTileCache().GetMaxSize())
        {
        BeAssert(false); // how?
        m_model.GetTileCache().SetMaxSize(tileIds.GetSize());
        }

    Render::SystemR renderSys = context.GetTargetR().GetSystem();

    // first, make sure tiles are created. 
    for (auto const& tileId  : tileIds)
        {
        auto tile = GetCachedTile(tileId);
        if (!tile.IsValid())
            m_model.CreateTile(tileId, ComputeCorners(tileId), renderSys);
        }

    DrawArgs args(context);

    // run through the list again, checking for ones that are loaded. Do this as two separate loops so that potentially 
    // some of the tiles at the beginning of the list might arrive before we get through this list.
    for (auto const& tileId  : tileIds)
        {
        auto tile = GetCachedTile(tileId);
        BeAssert(tile.IsValid());
        if (tile->IsLoaded())
            args.DrawTile(*tile);
        else
            args.AddMissingTile(*tile);
        }

    args.DrawGraphics(0.0);

    if (args.m_missing.empty())
        return;

    for (auto const& missing : args.m_missing)
        {
        DrawFinerTiles(args, missing->GetTileId(), 2);

        // DEBUG_PRINTF("drawing %d finer tiles", args.m_graphics.m_entries.size());
        args.DrawGraphics(-50.0 * DgnUnits::OneMillimeter());
        }

    if (m_zoomLevel > 0)
        {
        // If we are missing any tiles, draw the whole view at a coarser zoomLevel. That provides a backdrop. We'll fill in the tiles that we do have at higher z value.
        DrawCoarserTiles(args, m_zoomLevel - 1, 3);
        }

    // register for progressive display.
    DEBUG_PRINTF("%d missing tiles", args.m_missing.size());
    context.GetViewport()->ScheduleTerrainProgressiveTask(*new WebMercatorProgressive(args.m_missing, m_model.GetProperties().IsTransparent()));
    }

/*---------------------------------------------------------------------------------**//**
* @bsimethod                                                    Sam.Wilson      10/14
+---------------+---------------+---------------+---------------+---------------+------*/
ProgressiveTask::Completion WebMercatorProgressive::_DoProgressive(ProgressiveContext& context, WantShow& wantShow)
    {
    uint64_t now = BeTimeUtilities::QueryMillisecondsCounter();
    DrawArgs args(context);

    DEBUG_PRINTF("webmercator progressive %d missing", m_missingTiles.size());

    for (auto const& tile: m_missingTiles)
        {
        if (tile->IsLoaded())
            args.DrawTile(*tile);
        else if (tile->IsQueued())
            args.AddMissingTile(*tile);     // still not ready, put into new missing list
        }

    args.DrawGraphics(0.0);  // the tiles that newly arrived drew into the GraphicsArray in the DrawArgs. Add them to the context in a GroupNode

    m_missingTiles.swap(args.m_missing); // swap the list of missing tiles we were waiting for with those that are still missing.

    DEBUG_PRINTF("webmercator still %d missing", m_missingTiles.size());

    if (m_missingTiles.empty()) // when we have no missing tiles, the progressive task is done. 
        {
        if (m_isTransparent)
            context.GetViewport()->SetNeedsHeal(); // unfortunately the newly drawn tiles may be obscured by lower resolution ones due to transparency
        else
            wantShow = WantShow::Yes;

        return Completion::Finished;
        }

    if (now > m_nextShow)
        {
        m_nextShow = now + 1000;
        wantShow = WantShow::Yes;
        }

    return Completion::Aborted;
    }

/*---------------------------------------------------------------------------------**//**
* @bsimethod                                                    Sam.Wilson      10/14
+---------------+---------------+---------------+---------------+---------------+------*/
WebMercatorDisplay::WebMercatorDisplay(WebMercatorModel const& model, DgnViewportR vp) : m_units(vp.GetViewController().GetDgnDb().Units()), m_model(model)
    {
    LatLongPoint centerLatLng = ConvertMetersToLatLng(DPoint3d::FromSumOf(*vp.GetViewOrigin(), *vp.GetViewDelta(), 0.5));
    m_originLatitudeInRadians = Angle::DegreesToRadians(centerLatLng.latitude);
    }

#if defined (NOTNOW_OPEN_STREET_MAPS)
/*---------------------------------------------------------------------------------**//**
* @bsimethod                                                    Sam.Wilson      10/14
+---------------+---------------+---------------+---------------+---------------+------*/
Utf8String StreetMapModel::CreateOsmUrl(TileId tileid) const
{
    Utf8String url;

    if (!m_properties.m_mapType == MapType::Map.empty() && m_properties.m_mapType[0] == '0')  // "(c) OpenStreetMap contributors"
        url = Utf8PrintfString("http://a.tile.openstreetmap.org/%d/%d/%d.png",tileid.m_zoomLevel, tileid.m_column, tileid.m_row);
    else // *** For now, use MapQuest for satellite images (just in developer builds) ***
        url = Utf8PrintfString("http://otile1.mqcdn.com/tiles/1.0.0/sat/%d/%d/%d.jpg",tileid.m_zoomLevel, tileid.m_column, tileid.m_row);  // "Portions Courtesy NASA/JPL-Caltech and U.S. Depart. of Agriculture, Farm Service Agency"

    // *** WIP_WEBMERCATOR m_features

    return url;
    }
#endif

#define MAPBOX_ACCESS_KEY "pk.eyJ1IjoibWFwYm94YmVudGxleSIsImEiOiJjaWZvN2xpcW00ZWN2czZrcXdreGg2eTJ0In0.f7c9GAxz6j10kZvL_2DBHg"
#define MAPBOX_ACCESS_KEY_URI_ENCODED "pk%2EeyJ1IjoibWFwYm94YmVudGxleSIsImEiOiJjaWZvN2xpcW00ZWN2czZrcXdreGg2eTJ0In0%2Ef7c9GAxz6j10kZvL%5F2DBHg"

/*---------------------------------------------------------------------------------**//**
* @bsimethod                                                    Sam.Wilson      10/14
+---------------+---------------+---------------+---------------+---------------+------*/
Utf8String StreetMapModel::CreateMapBoxUrl(TileId tileid) const
    {
    Utf8String url;

    /*
    @2x.png     2x scale(retina)
    png32       32 color indexed PNG
    png64       64 color indexed PNG
    png128      128 color indexed PNG
    png256      256 color indexed PNG
    jpg70       70 % quality JPG
    jpg80       80 % quality JPG
    jpg90       90 % quality JPG
    */
    Utf8CP format = "png32";
    Utf8CP mapid = m_properties.m_mapType == Properties::MapType::Map ? "mapbox.streets" : "mapbox.satellite";

    //                                                  m  z  x  y  f
    url = Utf8PrintfString("http://api.mapbox.com/v4/%s/%d/%d/%d.%s?access_token=", mapid, tileid.m_zoomLevel, tileid.m_column, tileid.m_row, format);
    url += MAPBOX_ACCESS_KEY_URI_ENCODED; // NB: This URI-encoded string must not be included in the sprintf format string!

    return url;
    }

/*---------------------------------------------------------------------------------**//**
* @bsimethod                                                    Sam.Wilson      10/14
+---------------+---------------+---------------+---------------+---------------+------*/
bool StreetMapModel::_ShouldRejectTile(TileId tileid, Utf8StringCR url, ByteStream const& data) const
    {
#if defined (IS_THIS_NECESSARY)
    if (m_properties.m_mapService[0] != '0' || m_properties.m_mapType[0] != '1')
        return false;

    static uint8_t const s_mapbox_x[] =
{ /* contents of the raw PNG file that MapBox sends to represent a satellite image that it does not have. */
0x89,0x50,0x4e,0x47,0x0d,0x0a,0x1a,0x0a,0x00,0x00,0x00,0x0d,0x49,0x48,0x44,0x52,
0x00,0x00,0x01,0x00,0x00,0x00,0x01,0x00,0x04,0x03,0x00,0x00,0x00,0xae,0x5c,0xb5,
0x55,0x00,0x00,0x00,0x0c,0x50,0x4c,0x54,0x45,0x20,0x20,0x20,0x33,0x33,0x33,0x3a,
0x3a,0x3a,0x40,0x40,0x40,0x46,0xb5,0x68,0x53,0x00,0x00,0x00,0xd8,0x49,0x44,0x41,
0x54,0x78,0x9c,0xed,0xd8,0x41,0x0a,0xc2,0x30,0x14,0x45,0x51,0x75,0x05,0x82,0x1b,
0x28,0xb8,0x02,0xdd,0xff,0xe2,0xb4,0x88,0xa8,0xe9,0x4c,0x30,0x17,0xe4,0x9c,0x61,
0x26,0xef,0xf3,0xb4,0x6d,0x92,0xdd,0x0e,0x00,0x00,0x00,0x00,0x00,0x00,0x00,0x00,
0x00,0x00,0x00,0x00,0x00,0xbe,0xb3,0xdf,0x2e,0x1d,0xa7,0x0e,0x70,0x5a,0xc6,0x95,
0xc3,0x65,0xea,0x00,0x87,0xeb,0xb8,0x72,0x5e,0xa6,0x0e,0xb0,0xc9,0xdb,0x4e,0xf4,
0x63,0x63,0xe0,0xec,0x02,0xc6,0xc4,0xe9,0x05,0x8c,0x91,0xf3,0x0b,0xf8,0xcc,0x0c,
0x0a,0xf8,0x0c,0x2d,0x0a,0x78,0x4f,0x4d,0x0a,0x78,0x8f,0x6d,0x0a,0x78,0xe5,0x46,
0x05,0xbc,0x82,0xab,0x02,0x9e,0xc9,0x59,0x01,0xcf,0xe8,0xae,0x80,0x47,0x76,0x58,
0xc0,0x23,0xbc,0x2c,0x60,0x4d,0x4f,0x0b,0x58,0x2b,0x68,0x0b,0xb8,0x57,0xd0,0x16,
0xd0,0x0f,0x90,0xff,0x04,0xf5,0x9f,0x30,0x7f,0x0c,0xeb,0x17,0x51,0xfe,0x2a,0xae,
0x3f,0x46,0xf9,0xe7,0xb8,0xde,0x90,0xe4,0x5b,0xb2,0x7a,0x53,0x9a,0x6f,0xcb,0xeb,
0x83,0x49,0x7e,0x34,0xab,0x0f,0xa7,0xf9,0xf1,0xbc,0xbe,0xa0,0xc8,0xaf,0x68,0xf2,
0x4b,0xaa,0xfc,0x9a,0x0e,0x00,0x00,0x00,0x00,0x00,0x00,0x00,0x00,0x00,0x00,0x00,
0x00,0x80,0xff,0x71,0x03,0xde,0xe5,0x11,0x67,0x0b,0x9c,0x2a,0x72,0x00,0x00,0x00,
0x00,0x49,0x45,0x4e,0x44,0xae,0x42,0x60,0x82
};

        // MapBox
    if (data.GetSize() == sizeof(s_mapbox_x) && 0==memcmp(data.GetData(), s_mapbox_x, data.GetSize()))
        return true;
#endif

    return false;
    }

/*---------------------------------------------------------------------------------**//**
* @bsimethod                                                    Sam.Wilson      10/14
+---------------+---------------+---------------+---------------+---------------+------*/
BentleyStatus StreetMapModel::_CreateUrl(Utf8StringR url, TileId tileid) const
    {
    url = CreateMapBoxUrl(tileid);
    return BSISUCCESS;
    }

/*---------------------------------------------------------------------------------**//**
* @bsimethod                                                    Sam.Wilson      10/14
+---------------+---------------+---------------+---------------+---------------+------*/
Utf8CP StreetMapModel::_GetCopyrightMessage() const
    {
    return "(c) Mapbox, (c) OpenStreetMap contributors";
    }

/*---------------------------------------------------------------------------------**//**
* @bsimethod                                                    Sam.Wilson      04/15
+---------------+---------------+---------------+---------------+---------------+------*/
static Utf8String getStreetMapServerDescription(WebMercatorModel::Properties::MapType mapType)
    {
    Utf8String descr("Mapbox");   // *** WIP translate
    if (WebMercatorModel::Properties::MapType::Map == mapType)
        descr.append(" Map");   // *** WIP translate
    else
        descr.append(" Satellite Images"); // *** WIP translate

    return descr;
    }

DEFINE_REF_COUNTED_PTR(WebMercatorModel)

/*---------------------------------------------------------------------------------**//**
* @bsimethod                                    Keith.Bentley                   05/16
+---------------+---------------+---------------+---------------+---------------+------*/
WebMercatorModel::CreateParams::CreateParams(DgnDbR dgndb, Properties const& props) : T_Super::CreateParams(dgndb, 
    DgnClassId(dgndb.Schemas().GetECClassId(DGN_ECSCHEMA_NAME, "StreetMapModel")), 
    DgnModel::CreateModelCode(getStreetMapServerDescription(props.m_mapType))),
    m_properties(props)
    {
    }

/*---------------------------------------------------------------------------------**//**
* @bsimethod                                                    Sam.Wilson      10/14
+---------------+---------------+---------------+---------------+---------------+------*/
DgnModelId StreetMapHandler::CreateStreetMapModel(StreetMapModel::CreateParams const& params)
    {
    WebMercatorModelPtr model = new StreetMapModel(params);
    model->Insert();
    return model->GetModelId();
    }

static Utf8CP JSON_WebMercatorModel = "WebMercatorModel";
static Utf8CP PROPERTYJSON_MapService = "service";
static Utf8CP PROPERTYJSON_MapType = "map_type";
static Utf8CP PROPERTYJSON_FinerResolution = "finerResolution";
static Utf8CP PROPERTYJSON_GroundBias = "groundBias";
static Utf8CP PROPERTYJSON_Transparency = "transparency";

/*---------------------------------------------------------------------------------**//**
* @bsimethod                                                    Sam.Wilson      10/14
+---------------+---------------+---------------+---------------+---------------+------*/
void WebMercatorModel::Properties::ToJson(Json::Value& value) const
    {
    value[PROPERTYJSON_MapService] = (uint32_t) m_mapService;
    value[PROPERTYJSON_MapType] = (uint32_t) m_mapType;

    if (m_finerResolution)
        value[PROPERTYJSON_FinerResolution] = m_finerResolution;

    value[PROPERTYJSON_GroundBias] = m_groundBias;
    value[PROPERTYJSON_Transparency] = m_transparency;
    }

/*---------------------------------------------------------------------------------**//**
* @bsimethod                                                    Sam.Wilson      10/14
+---------------+---------------+---------------+---------------+---------------+------*/
void WebMercatorModel::Properties::FromJson(Json::Value const& value)
    {
    if (value.isMember(PROPERTYJSON_MapService))
        m_mapService = (MapService) value[PROPERTYJSON_MapService].asInt();

    if (value.isMember(PROPERTYJSON_MapType))
        m_mapType = (MapType) value[PROPERTYJSON_MapType].asInt();

    if (value.isMember(PROPERTYJSON_FinerResolution))
        m_finerResolution = value[PROPERTYJSON_FinerResolution].asBool();

    m_groundBias = value.isMember(PROPERTYJSON_GroundBias) ? value[PROPERTYJSON_GroundBias].asDouble() : -1.0;
    m_transparency = value.isMember(PROPERTYJSON_Transparency) ? value[PROPERTYJSON_Transparency].asDouble() : 0.0;

    LIMIT_RANGE(0.0, .9, m_transparency);
    }

/*---------------------------------------------------------------------------------**//**
* @bsimethod                                                    Sam.Wilson      10/14
+---------------+---------------+---------------+---------------+---------------+------*/
void WebMercatorModel::_WriteJsonProperties(Json::Value& val) const
    {
    m_properties.ToJson(val[JSON_WebMercatorModel]);
    T_Super::_WriteJsonProperties(val);
    }

/*---------------------------------------------------------------------------------**//**
* @bsimethod                                                    Sam.Wilson      10/14
+---------------+---------------+---------------+---------------+---------------+------*/
void WebMercatorModel::_ReadJsonProperties(Json::Value const& val)
    {
    BeAssert(val.isMember(JSON_WebMercatorModel));
    m_properties.FromJson(val[JSON_WebMercatorModel]);
    T_Super::_ReadJsonProperties(val);
    }

BEGIN_UNNAMED_NAMESPACE

//=======================================================================================
// @bsiclass                                                    Keith.Bentley   07/16
//=======================================================================================
struct TiledRasterCache : RealityData::Cache
{
    uint64_t m_allowedSize = MAX_DB_CACHE_SIZE;
    virtual BentleyStatus _Prepare() const override;
    virtual BentleyStatus _Cleanup() const override;
};

//=======================================================================================
// @bsiclass                                                    Keith.Bentley   07/16
//=======================================================================================
struct TileData 
{
private:
    RealityData::Cache* m_cache;
    Utf8String  m_url;
    mutable ByteStream m_data;
    mutable DateTime m_creationDate;
    mutable bool m_isJpeg;
    TilePtr     m_tile;
    ColorDef    m_color;
    Render::SystemR m_renderSys;

    BentleyStatus LoadTile() const;

public:
    StatusInt LoadFromHttp() const;
    StatusInt LoadFromCache() const;
    StatusInt SaveToCache() const;

    TileData(RealityData::Cache* cache, TileR tile, Render::SystemR renderSys, ColorDef color, Utf8CP url) : m_cache(cache), m_tile(&tile), m_renderSys(renderSys), m_color(color), m_url(url) {}
    ByteStream const& GetData() const {return m_data;}
    DateTime GetCreationDate() const {return m_creationDate;}
    Utf8String ToString() const {return Utf8PrintfString("%d,%d,%d", m_tile->m_id.m_zoomLevel, m_tile->m_id.m_column, m_tile->m_id.m_row);} 
};
DEFINE_REF_COUNTED_PTR(TileData)

END_UNNAMED_NAMESPACE

#define TABLE_NAME_TiledRaster  "TileCache"
/*-----------------------------------------------------------------------------**//**
* @bsimethod                                     Grigas.Petraitis           03/2015
+---------------+---------------+---------------+---------------+---------------+--*/
BentleyStatus TiledRasterCache::_Prepare() const
    {
    if (m_db.TableExists(TABLE_NAME_TiledRaster))
        return SUCCESS;

    Utf8CP ddl = "Id BLOB PRIMARY KEY,Image BLOB,NumBytes INT,JPeg BOOL,Created BIGINT";
    if (BE_SQLITE_OK == m_db.CreateTable(TABLE_NAME_TiledRaster, ddl))
        return SUCCESS;

    return ERROR;
    }

/*-----------------------------------------------------------------------------**//**
* @bsimethod                                     Grigas.Petraitis           03/2015
+---------------+---------------+---------------+---------------+---------------+--*/
BentleyStatus TiledRasterCache::_Cleanup() const
    {
    CachedStatementPtr sumStatement;
    m_db.GetCachedStatement(sumStatement, "SELECT SUM(NumBytes) FROM " TABLE_NAME_TiledRaster);

    if (BE_SQLITE_ROW != sumStatement->Step())
        return ERROR;

    uint64_t sum = sumStatement->GetValueInt64(0);
    if (sum <= m_allowedSize)
        return SUCCESS;

    uint64_t garbageSize = sum - m_allowedSize;

    CachedStatementPtr selectStatement;
    m_db.GetCachedStatement(selectStatement, "SELECT NumBytes,Created FROM " TABLE_NAME_TiledRaster " ORDER BY Created ASC");

    uint64_t runningSum=0;
    while (runningSum < garbageSize)
        {
        if (BE_SQLITE_ROW != selectStatement->Step())
            {
            BeAssert(false);
            return ERROR;
            }

        runningSum += selectStatement->GetValueInt64(0);
        }

    BeAssert(runningSum >= garbageSize);
    uint64_t creationDate = selectStatement->GetValueInt64(1);
    BeAssert(creationDate > 0);

    CachedStatementPtr deleteStatement;
    m_db.GetCachedStatement(deleteStatement, "DELETE FROM " TABLE_NAME_TiledRaster " WHERE Created <= ?");
    deleteStatement->BindInt64(1, creationDate);

    return BE_SQLITE_DONE == deleteStatement->Step() ? SUCCESS : ERROR;
    }

/*---------------------------------------------------------------------------------**//**
* @bsimethod                                    Keith.Bentley                   05/16
+---------------+---------------+---------------+---------------+---------------+------*/
BentleyStatus TileData::LoadTile() const
    {
    auto graphic = m_renderSys._CreateGraphic(Graphic::CreateParams(nullptr));

    ImageSource source(m_isJpeg ? ImageSource::Format::Jpeg : ImageSource::Format::Png, std::move(m_data));
    auto texture = m_renderSys._CreateTexture(source, Image::Format::Rgb, Image::BottomUp::No);
    m_data = std::move(source.GetByteStreamR()); // move the data back into this object. This is necessary since we need to keep to save it in the TileCache.

    graphic->SetSymbology(m_color, m_color, 0);
    graphic->AddTile(*texture, m_tile->m_corners.m_pts);

    auto stat = graphic->Close();
    BeAssert(SUCCESS==stat);
    UNUSED_VARIABLE(stat);

    m_tile->m_graphic = graphic;
    m_tile->SetLoaded();
    return SUCCESS;
    }

/*---------------------------------------------------------------------------------**//**
* @bsimethod                                    Keith.Bentley                   07/16
+---------------+---------------+---------------+---------------+---------------+------*/
StatusInt TileData::LoadFromHttp() const
    {
    if (!m_tile->IsQueued())
        {
        BeAssert(m_tile->IsAbandoned());
        return SUCCESS;
        }

    if (SUCCESS == LoadFromCache())
        return SUCCESS;

    Http::HttpByteStreamBodyPtr responseBody = Http::HttpByteStreamBody::Create();
    Http::Request request(m_url);
    request.SetResponseBody(responseBody);
    Http::Response response = request.Perform();

    if (Http::ConnectionStatus::OK != response.GetConnectionStatus() || Http::HttpStatus::OK != response.GetHttpStatus())
        {
        m_tile->SetNotFound();
        return ERROR;
        }

    m_isJpeg = 0==::memcmp(response.GetHeaders().GetContentType(), "image/jpeg", _countof("image/jpeg"));
    BeAssert(!m_isJpeg);

    m_creationDate = DateTime::GetCurrentTime();
    m_data = std::move(responseBody->GetByteStream());

    LoadTile();
    SaveToCache();
    return SUCCESS;
    }

/*---------------------------------------------------------------------------------**//**
* @bsimethod                                    Keith.Bentley                   07/16
+---------------+---------------+---------------+---------------+---------------+------*/
StatusInt TileData::LoadFromCache() const
    {
    if (nullptr==m_cache)
        return ERROR;

    CachedStatementPtr stmt;
    auto rc = m_cache->GetDb().GetCachedStatement(stmt, "SELECT Image,NumBytes,JPeg,Created FROM " TABLE_NAME_TiledRaster " WHERE Id=?");
    BeAssert(rc == BE_SQLITE_OK);
    stmt->BindBlob(1, &m_tile->m_id, sizeof(m_tile->m_id), Statement::MakeCopy::No);

    rc= stmt->Step();
    if (BE_SQLITE_ROW != rc)
        {
        BeAssert(BE_SQLITE_DONE == rc);
        DEBUG_PRINTF("missing %s", ToString().c_str());
        return ERROR;
        }

    int nbytes = stmt->GetValueInt(1);
    BeAssert(nbytes>0);
    m_data.SaveData((Byte*) stmt->GetValueBlob(0), nbytes);
    m_isJpeg = TO_BOOL(stmt->GetValueInt(2));
    DateTime::FromUnixMilliseconds(m_creationDate,(uint64_t) stmt->GetValueInt64(3));

    return LoadTile();
    }

/*---------------------------------------------------------------------------------**//**
* @bsimethod                                    Keith.Bentley                   07/16
+---------------+---------------+---------------+---------------+---------------+------*/
StatusInt TileData::SaveToCache() const
    {
    if (nullptr==m_cache)
        return SUCCESS;

    if (!m_tile->IsLoaded())
        {
        BeAssert(m_tile->IsAbandoned());
        return SUCCESS;
        }

    DEBUG_PRINTF("saving %s", ToString().c_str());
    int bufferSize = (int) GetData().GetSize();
    BeAssert(bufferSize>0);

    int64_t creationTime = 0;
    if (SUCCESS != GetCreationDate().ToUnixMilliseconds(creationTime))
        return ERROR;

    // insert
    CachedStatementPtr stmt;
    auto rc = m_cache->GetDb().GetCachedStatement(stmt, "INSERT INTO " TABLE_NAME_TiledRaster "(Id,Image,NumBytes,JPeg,Created) VALUES(?,?,?,?,?)");
    BeAssert(rc == BE_SQLITE_OK);

    stmt->BindBlob(1, &m_tile->m_id, sizeof(m_tile->m_id), Statement::MakeCopy::No);
    stmt->BindBlob(2, GetData().GetData(), bufferSize, Statement::MakeCopy::No);
    stmt->BindInt(3, bufferSize);
    stmt->BindInt(4, m_isJpeg);
    stmt->BindInt64(5, creationTime);

    rc = stmt->Step();
    if (BE_SQLITE_DONE != rc)
        return ERROR;

    m_cache->ScheduleSave();
    return SUCCESS;
    }

/*---------------------------------------------------------------------------------**//**
* @bsimethod                                    Keith.Bentley                   07/16
+---------------+---------------+---------------+---------------+---------------+------*/
void WebMercatorModel::CreateCache() const
    {
    if (m_cacheInitialized)
        return;
    m_cacheInitialized = true;

    BeFileName cacheName = T_HOST.GetIKnownLocationsAdmin().GetLocalTempDirectoryBaseName();
    cacheName.AppendToPath(BeFileName(GetName()));
    cacheName.AppendExtension(L"tilecache");

    m_cache = new TiledRasterCache();
    if (SUCCESS != m_cache->OpenAndPrepare(cacheName))
        m_cache = nullptr;
    }

/*---------------------------------------------------------------------------------**//**
* @bsimethod                                    Keith.Bentley                   05/16
+---------------+---------------+---------------+---------------+---------------+------*/
void WebMercatorModel::RequestTile(TileId id, TileR tile, Render::SystemR sys) const
    {
#if defined(BENTLEYCONFIG_OS_WINDOWS) || defined(BENTLEYCONFIG_OS_APPLE_IOS)
    DgnDb::VerifyClientThread();

    tile.SetQueued();

    Utf8String url;
    _CreateUrl(url, id);

    ColorDef color = ColorDef::White();
    if (0.0 != m_properties.m_transparency)
        color.SetAlpha((Byte) (255.* m_properties.m_transparency));

    TileData data(m_cache.get(), tile, sys, color, url.c_str());
    folly::via(&BeFolly::IOThreadPool::GetPool(), [=](){return data.LoadFromHttp();});
#endif
    }

#if defined (NEEDS_WORK_CONTINUOUS_RENDER)
/*---------------------------------------------------------------------------------**//**
* @bsimethod                                    Keith.Bentley                   04/16
+---------------+---------------+---------------+---------------+---------------+------*/
BentleyStatus WebMercatorModel::DeleteCacheFile()
    {
    m_realityDataCache = nullptr;
    m_tileCache.Clear();
//    return BeFileNameStatus::Success == m_localCacheName.BeDeleteFile() ? SUCCESS : ERROR;
    }

#endif
<|MERGE_RESOLUTION|>--- conflicted
+++ resolved
@@ -1,1282 +1,1277 @@
-/*-------------------------------------------------------------------------------------+
-|
-|     $Source: DgnCore/WebMercator.cpp $
-|
-|  $Copyright: (c) 2016 Bentley Systems, Incorporated. All rights reserved. $
-|
-+--------------------------------------------------------------------------------------*/
-#include <DgnPlatformInternal.h>
-#include <BeHttp/HttpRequest.h>
-#include <DgnPlatform/RealityDataCache.h>
-
-#if defined(BENTLEYCONFIG_OS_WINDOWS) || defined(BENTLEYCONFIG_OS_APPLE_IOS)
-#include <folly/BeFolly.h>
-#include <folly/futures/Future.h>
-#endif
-
-#define COMPARE_VALUES(val0, val1)  if (val0 < val1) return true; if (val0 > val1) return false;
-
-using namespace WebMercator;
-
-BEGIN_UNNAMED_NAMESPACE
-
-enum
-{
-    TILE_SIZE = 256,
-    MIN_ZOOM_LEVEL = 0,
-    MAX_ZOOM_LEVEL = 22,
-    MAX_DB_CACHE_SIZE = 100*1024*1024, // 100 Mb
-};
-
-/*---------------------------------------------------------------------------------**//**
-* Conversions used in the Web Mercator projection and tiling system.
-* See https://developers.google.com/maps/documentation/javascript/examples/map-coordinates for the formulas used here.
-* "World" means pixel coordinates in the 256x256 tile that covers the entire map (i.e., tile #0).
-* "Pixel" means "pixelCoordinate = worldCoordinate * 2^zoomLevel"
-* See https://developers.google.com/maps/documentation/javascript/maptypes#WorldCoordinates
-*
-* Also see http://wiki.openstreetmap.org/wiki/Zoom_levels
-*
-* "The latitude and longitude are assumed to be on the WGS 84 datum."
-* source: http://msdn.microsoft.com/en-us/library/bb259689.aspx
-*
-* "The longitude is assumed to range from -180 to +180 degrees,
-* and the latitude must be clipped to range from -85.05112878 to 85.05112878. This avoids a
-* singularity at the poles, and it causes the projected map to be square."
-* source: http://msdn.microsoft.com/en-us/library/bb259689.aspx
-* This also goes for Google maps and OpenStreetMaps.
-*
-* Useful to read:
-* http://www.maptiler.org/google-maps-coordinates-tile-bounds-projection/
-* http://www.codeproject.com/Articles/463434/GoogleMapsNet-GoogleMaps-Control-for-NET
-*
-*   TERMINOLOGY SHIFT
-* In here, to avoid confusion, we change a few of the terms:
-*   "world coordinates" ---> "wpixel"
-*   "world point" ---> "wpixel point"
-*
-* Note that wpixels are doubles
-*           pixels are UInt32s
-*           tileids are   "
-*
-* Max size of a pixel coordinate is 2^22 * 256 = 2^22 * 2^8 = 2^30
-* Max size of a tile coordiante is 2^22
-*
-+---------------+---------------+---------------+---------------+---------------+------*/
-struct Upoint2d
-    {
-    uint32_t x;
-    uint32_t y;
-    };
-
-static Upoint2d const s_pixelOrigin = {TILE_SIZE / 2, TILE_SIZE / 2};
-static double const s_dTileSize = 256.;
-static double const s_pixelsPerLonDegree = s_dTileSize / 360.0;
-static double const s_pixelsPerLonRadian = s_dTileSize / msGeomConst_2pi;
-static double const s_minLatitude  =  -85.05112878;
-static double const s_maxLatitude  =   85.05112878;
-static double const s_minLongitude = -180.0;
-static double const s_maxLongitude =  180.0;
-
-//=======================================================================================
-// @bsiclass                                                    Keith.Bentley   03/16
-//=======================================================================================
-struct TileIdList : bvector<TileId>{int GetSize() const {return (int)size();}};
-struct TileList : bvector<TilePtr>{};
-
-DEFINE_POINTER_SUFFIX_TYPEDEFS(WPixelPoint)
-DEFINE_POINTER_SUFFIX_TYPEDEFS(LatLongPoint)
-
-//=======================================================================================
-// @bsiclass                                                    Keith.Bentley   03/16
-//=======================================================================================
-struct LatLongPoint : GeoPoint
-{
-    bool operator<(LatLongPoint const& r) const
-        {
-        COMPARE_VALUES(latitude,r.latitude);
-        COMPARE_VALUES(longitude,r.longitude);
-        COMPARE_VALUES(elevation,r.elevation);
-        return false;
-        }
-    LatLongPoint() {}
-    LatLongPoint(WPixelPointCR point);
-
-    void Clamp()
-        {
-        if (latitude < s_minLatitude)
-            latitude = s_minLatitude;
-        if (latitude > s_maxLatitude)
-            latitude = s_maxLatitude;
-        if (longitude < s_minLongitude)
-            longitude = s_minLongitude;
-        if (longitude > s_maxLongitude)
-            longitude = s_maxLongitude;
-        }
-};
-
-//=======================================================================================
-// @bsiclass                                                    Keith.Bentley   03/16
-//=======================================================================================
-struct WPixelPoint : DPoint2d
-{
-    static void ClampCoordinate(double& v)
-    {
-    if (v < 0)
-        v = 0;
-    if (BeNumerical::Compare(v, s_dTileSize) >= 0)
-        v = (s_dTileSize - 1.0e-9);   // fudge the greatest possible coordinate as being just a little inside the edge.
-    }
-
-    void Clamp() {ClampCoordinate(x); ClampCoordinate(y);}
-    WPixelPoint() {x=0; y=0;}
-    WPixelPoint(LatLongPointCR latLng);
-    WPixelPoint(TileId tileid);
-    TileId ToTileId(uint8_t zoomLevel);
-};
-
-//=======================================================================================
-// @bsiclass                                                    Keith.Bentley   03/16
-//=======================================================================================
-struct PixelPoint : DPoint2d
-{
-    PixelPoint(WPixelPointCR wpixels, uint8_t zoomLevel);
-};
-
-//=======================================================================================
-// @bsiclass                                                    Keith.Bentley   03/16
-//=======================================================================================
-struct TileRange
-{
-    bool m_isValid = false;
-    WPixelPoint m_upperLeft;
-    WPixelPoint m_lowerRight;
-    void Invalidate() {m_isValid=false;}
-    bool IsValid() const {return m_isValid;}
-    void Extend(WPixelPoint);
-};
-
-//=======================================================================================
-// @bsiclass                                                    Keith.Bentley   05/16
-//=======================================================================================
-struct WebMercatorProgressive : ProgressiveTask
-{
-    bool m_isTransparent;
-    TileList m_missingTiles;
-    uint64_t m_nextShow = 0;
-    
-    virtual Completion _DoProgressive(ProgressiveContext& context, WantShow&) override;
-    WebMercatorProgressive(TileList& missing, bool isTransparent) : m_missingTiles(std::move(missing)), m_isTransparent(isTransparent) {}
-};
-
-//=======================================================================================
-// Contains the input to drawing a tile (a RenderContext) and the outputs (a list of graphics, plus a list of missing tiles).
-// @bsiclass                                                    Keith.Bentley   05/16
-//=======================================================================================
-struct DrawArgs
-{
-    RenderContextR m_context;
-    Render::GraphicArray m_graphics;
-    TileList m_missing;
-
-    DrawArgs(RenderContextR context) : m_context(context) {}
-    void DrawTile(TileR tile) {m_graphics.Add(*tile.m_graphic);}
-    void AddMissingTile(TileR tile) {m_missing.push_back(&tile);}
-    void DrawGraphics(double);
-};
-
-//=======================================================================================
-// Dislays tiles of a map 
-// @bsiclass                                                    Sam.Wilson      10/2014
-//=======================================================================================
-struct WebMercatorDisplay
-{
-protected:
-    WebMercatorModel const& m_model;
-    DgnUnits& m_units;
-    TileRange m_tileRange;
-    uint8_t m_zoomLevel = 0;                //!< The zoomLevel for this view
-    bool m_preferFinerResolution = false;   //!< Download and display more tiles, in order to get the best resolution? Else, go with 1/4 as many tiles and be satisfied with slightly fuzzy resolution.
-    double m_originLatitudeInRadians;
-    bmap<LatLongPoint, DPoint3d> m_latLngToMeters;
-
-public:
-    bool IsValid() const {return nullptr != m_units.GetDgnGCS();}
-    Tile::Corners ComputeCorners(TileId tileid);
-    double ComputeGroundResolution(uint8_t zoomLevel);
-    LatLongPoint ConvertMetersToLatLng(DPoint3dCR pt);
-    DPoint3d ConvertLatLngToMeters(LatLongPoint gp);
-    WPixelPoint ConvertMetersToWpixels(DPoint2dCR pt);
-    static uint8_t GetZoomLevels() {return (uint8_t)(MAX_ZOOM_LEVEL - MIN_ZOOM_LEVEL);}
-    bool ComputeZoomLevel(DgnViewportR);
-    TileIdList GetTileIds(uint8_t desiredZoomLevel);
-    TilePtr GetCachedTile(TileId);
-    TilePtr GetLoadedTile(TileId);
-    void DrawFinerTiles(DrawArgs&, TileId tileid, uint32_t maxLevelsToTry);
-    void DrawCoarserTiles(DrawArgs& context, uint8_t zoomLevel, uint32_t maxLevelsToTry);
-    void DrawView(TerrainContextR);
-    WebMercatorDisplay(WebMercatorModel const& model, DgnViewportR vp);
-};
-
-/*---------------------------------------------------------------------------------**//**
-* @bsimethod                                                    Sam.Wilson      10/2014
-+---------------+---------------+---------------+---------------+---------------+------*/
-static double bound(double value, double opt_min, double opt_max)
-    {
-    value = std::max(value, opt_min);
-    value = std::min(value, opt_max);
-    return value;
-    }
-
-END_UNNAMED_NAMESPACE
-
-/*---------------------------------------------------------------------------------**//**
-* @bsimethod                                    Keith.Bentley                   03/16
-+---------------+---------------+---------------+---------------+---------------+------*/
-uint64_t Tile::Next() {static uint64_t s_count=0; return ++s_count;}
-
-/*---------------------------------------------------------------------------------**//**
-* @bsimethod                                    Keith.Bentley                   03/16
-+---------------+---------------+---------------+---------------+---------------+------*/
-TilePtr WebMercatorModel::CreateTile(TileId id, Tile::Corners const& corners, Render::SystemR sys) const
-    {
-    Tile* tile = new Tile(id, corners);
-    m_tileCache.Add(id, tile);
-    RequestTile(id, *tile, sys);
-    return tile;
-    }
-
-/*---------------------------------------------------------------------------------**//**
-* If the tile cache is full, drop the oldest entry
-* @bsimethod                                    Keith.Bentley                   03/16
-+---------------+---------------+---------------+---------------+---------------+------*/
-void WebMercatorModel::TileCache::Trim()
-    {
-    if (m_map.size() < m_maxSize)
-        return;
-    BeAssert(m_map.size() == m_maxSize);
-
-    // find the oldest entry and remove it.
-    auto oldest = m_map.begin();
-    auto oldestTime = oldest->second->m_lastAccessed;
-    for (auto it=oldest; ++it != m_map.end(); )
-        {
-        if (it->second->m_lastAccessed < oldestTime)
-            {
-            oldest = it;
-            oldestTime = it->second->m_lastAccessed;
-            }
-        }
-
-    oldest->second->SetAbandoned();
-    m_map.erase(oldest);
-    }
-
-/*---------------------------------------------------------------------------------**//**
-* @bsimethod                                    Keith.Bentley                   03/16
-+---------------+---------------+---------------+---------------+---------------+------*/
-bool TileId::operator<(TileId const& rhs) const
-    {
-    COMPARE_VALUES(m_zoomLevel,rhs.m_zoomLevel)
-    COMPARE_VALUES(m_column,rhs.m_column)
-    COMPARE_VALUES(m_row,rhs.m_row)
-    return false;
-    }
-
-#ifndef NDEBUG
-/*---------------------------------------------------------------------------------**//**
-* @bsimethod                                                    Sam.Wilson      10/2014
-+---------------+---------------+---------------+---------------+---------------+------*/
-static bool isZoomLevelInRange(uint8_t zoomLevel)
-    {
-    return zoomLevel <= MAX_ZOOM_LEVEL;
-    }
-
-/*---------------------------------------------------------------------------------**//**
-* @bsimethod                                                    Sam.Wilson      10/2014
-+---------------+---------------+---------------+---------------+---------------+------*/
-static bool isLatLongPointInRange(LatLongPointCR latLng)
-    {
-    return (s_minLatitude  <= latLng.latitude   && latLng.latitude  <= s_maxLatitude
-        &&  s_minLongitude <= latLng.longitude  && latLng.longitude <= s_maxLongitude);
-    }
-
-/*---------------------------------------------------------------------------------**//**
-* @bsimethod                                                    Sam.Wilson      10/2014
-+---------------+---------------+---------------+---------------+---------------+------*/
-static bool isWpixelPointInRange(DPoint2dCR point)
-    {
-    return (0 <= point.x && point.x <= s_dTileSize) && (0 <= point.y && point.y <= s_dTileSize);
-    }
-#endif
-
-/*---------------------------------------------------------------------------------**//**
-* @bsimethod                                                    Sam.Wilson      10/2014
-+---------------+---------------+---------------+---------------+---------------+------*/
-WPixelPoint::WPixelPoint(LatLongPointCR latLng)
-    {
-    BeAssert(isLatLongPointInRange(latLng));
-
-    x = s_pixelOrigin.x + latLng.longitude * s_pixelsPerLonDegree;
-
-    // Truncating to 0.9999 effectively limits latitude to 89.189. This is
-    // about a third of a tile past the edge of the world tile.
-    auto siny = bound(sin(Angle::DegreesToRadians(latLng.latitude)), -0.9999, 0.9999);
-    y = s_pixelOrigin.y + 0.5 * log((1 + siny) / (1 - siny)) * -s_pixelsPerLonRadian;
-
-    Clamp();
-    }
-
-/*---------------------------------------------------------------------------------**//**
-* @bsimethod                                                    Sam.Wilson      10/2014
-+---------------+---------------+---------------+---------------+---------------+------*/
-LatLongPoint::LatLongPoint(WPixelPointCR point)
-    {
-    BeAssert(isWpixelPointInRange(point));
-
-    longitude = (point.x - s_pixelOrigin.x) / s_pixelsPerLonDegree;
-    auto latRadians = (point.y - s_pixelOrigin.y) / -s_pixelsPerLonRadian;
-    latitude = Angle::RadiansToDegrees(2 * atan(exp(latRadians)) - msGeomConst_piOver2);
-    elevation = 0.0; // caller must fill this in, if there's a real elevation
-    }
-
-/*---------------------------------------------------------------------------------**//**
-* @bsimethod                                                    Sam.Wilson      10/2014
-+---------------+---------------+---------------+---------------+---------------+------*/
-PixelPoint::PixelPoint(WPixelPointCR wpixels, uint8_t zoomLevel)
-    {
-    BeAssert(isZoomLevelInRange(zoomLevel));
-    BeAssert(isWpixelPointInRange(wpixels));
-
-    uint32_t numTiles = 1 << zoomLevel;
-    x = wpixels.x * numTiles;
-    y = wpixels.y * numTiles;
-    }
-
-/*---------------------------------------------------------------------------------**//**
-* @bsimethod                                                    Sam.Wilson      10/2014
-+---------------+---------------+---------------+---------------+---------------+------*/
-TileId WPixelPoint::ToTileId(uint8_t zoomLevel)
-    {
-    PixelPoint pixelPt(*this, zoomLevel);
-    return TileId(zoomLevel, (uint32_t) floor(pixelPt.x / s_dTileSize), (uint32_t) floor(pixelPt.y / s_dTileSize));
-    }
-
-/*---------------------------------------------------------------------------------**//**
-* @bsimethod                                                    Sam.Wilson      10/2014
-+---------------+---------------+---------------+---------------+---------------+------*/
-WPixelPoint::WPixelPoint(TileId tileid)
-    {
-    double pix = tileid.m_column * s_dTileSize;
-    double piy = tileid.m_row    * s_dTileSize;
-
-    uint32_t numTiles = 1 << tileid.m_zoomLevel;
-    x = pix / (double)numTiles;
-    y = piy / (double)numTiles;
-    }
-
-/*---------------------------------------------------------------------------------**//**
-* @bsimethod                                    Keith.Bentley                   05/16
-+---------------+---------------+---------------+---------------+---------------+------*/
-void TileRange::Extend(WPixelPoint pt)
-    {
-    if (!m_isValid)
-        {
-        m_upperLeft = m_lowerRight = pt;
-        m_isValid = true;
-        return;
-        }
-
-    if (pt.x < m_upperLeft.x) m_upperLeft.x = pt.x;
-    if (pt.x > m_lowerRight.x) m_lowerRight.x = pt.x;
-    if (pt.y < m_upperLeft.y) m_upperLeft.y = pt.y;
-    if (pt.y > m_lowerRight.y) m_lowerRight.y = pt.y;
-    }
-
-/*---------------------------------------------------------------------------------**//**
-* Compute meters/pixel at the Project's geo origin the specified zoomLevel.
-* @bsimethod                                                    Sam.Wilson      10/14
-+---------------+---------------+---------------+---------------+---------------+------*/
-double WebMercatorDisplay::ComputeGroundResolution(uint8_t zoomLevel)
-    {
-    // "Exact length of the equator (according to wikipedia) is 40075.016686 km in WGS-84. A horizontal tile size at zoom 0 would be 156543.034 meters" 
-    // (http://wiki.openstreetmap.org/wiki/Slippy_map_tilenames#Resolution_and_Scale)
-    return 156543.034 * cos(m_originLatitudeInRadians) / (1<<zoomLevel);
-    }
-
-/*---------------------------------------------------------------------------------**//**
-* @bsimethod                                                    Sam.Wilson      10/14
-+---------------+---------------+---------------+---------------+---------------+------*/
-LatLongPoint WebMercatorDisplay::ConvertMetersToLatLng(DPoint3dCR dp)
-    {
-    LatLongPoint gp;
-    m_units.LatLongFromXyz(gp, dp);
-    m_latLngToMeters[gp] = dp;
-    return gp;
-    }
-
-/*---------------------------------------------------------------------------------**//**
-* @bsimethod                                                    Sam.Wilson      10/14
-+---------------+---------------+---------------+---------------+---------------+------*/
-DPoint3d WebMercatorDisplay::ConvertLatLngToMeters(LatLongPoint gp)
-    {
-    auto i = m_latLngToMeters.find(gp);
-    if (i != m_latLngToMeters.end())
-        return i->second;
-
-    DPoint3d dp;
-    m_units.XyzFromLatLong(dp, gp);
-    m_latLngToMeters[gp] = dp;
-    return dp;
-    }
-
-/*---------------------------------------------------------------------------------**//**
-* Convert a DPoint2d expressed in the Project's UOR coordinate system to a DPoint2d expressed in wpixels.
-* Note that this function can fail, if pt is outside the WebMercator box. In that case,
-* an out-of-range point is clamped to the edge of the box.
-* @bsimethod                                                    Sam.Wilson      10/14
-+---------------+---------------+---------------+---------------+---------------+------*/
-WPixelPoint WebMercatorDisplay::ConvertMetersToWpixels(DPoint2dCR pt)
-    {
-    DPoint3d pt3 = DPoint3d::From(pt.x,pt.y,0);
-    LatLongPoint latlng = ConvertMetersToLatLng(pt3);
-    latlng.Clamp();
-    return WPixelPoint(latlng);
-    }
-
-/*---------------------------------------------------------------------------------**//**
-* @bsimethod                                                    Sam.Wilson      10/14
-+---------------+---------------+---------------+---------------+---------------+------*/
-Tile::Corners WebMercatorDisplay::ComputeCorners(TileId tileid)
-    {
-    TileId t11(tileid);
-
-    t11.m_row = t11.m_column = 1;
-    WPixelPoint t11Wpixels(t11);
-    auto tileSizeWpixels = t11Wpixels.x;
-
-    // We want 4 corners in the wpixel coordinate system
-    //    ----x----->
-    //  | [0]     [1]
-    //  y
-    //  | [2]     [3]
-    //  v
-    WPixelPoint cornersWpixels[4];
-    cornersWpixels[0] = WPixelPoint(tileid);    // returns upper left corner of tile
-    cornersWpixels[1].SumOf(cornersWpixels[0], DPoint2d::From(tileSizeWpixels,  0              ));
-    cornersWpixels[2].SumOf(cornersWpixels[0], DPoint2d::From(0,                tileSizeWpixels));
-    cornersWpixels[3].SumOf(cornersWpixels[0], DPoint2d::From(tileSizeWpixels,  tileSizeWpixels));
-
-    Tile::Corners corners;
-    for (size_t i=0; i<_countof(cornersWpixels); ++i)
-        {
-        corners.m_pts[i] = ConvertLatLngToMeters(LatLongPoint(cornersWpixels[i]));
-        corners.m_pts[i].z = m_model.GetGroundBias();
-        }
-
-    return corners;
-    }
-
-/*---------------------------------------------------------------------------------**//**
-* @bsimethod                                    Keith.Bentley                   05/16
-+---------------+---------------+---------------+---------------+---------------+------*/
-TilePtr WebMercatorDisplay::GetCachedTile(TileId id)
-    {
-    auto existingTile = m_model.GetTileCache().Get(id);
-    if (!existingTile.IsValid())
-        return nullptr;
-
-    existingTile->Accessed(); // update lru
-    return existingTile;
-    }
-
-/*---------------------------------------------------------------------------------**//**
-* @bsimethod                                    Keith.Bentley                   05/16
-+---------------+---------------+---------------+---------------+---------------+------*/
-TilePtr WebMercatorDisplay::GetLoadedTile(TileId id)
-    {
-    auto existing = GetCachedTile(id);
-    return existing.IsValid() && existing->IsLoaded() ? existing : nullptr;
-    }
-
-/*---------------------------------------------------------------------------------**//**
-* @bsimethod                                                    Sam.Wilson      10/2014
-+---------------+---------------+---------------+---------------+---------------+------*/
-bool WebMercatorDisplay::ComputeZoomLevel(DgnViewportR vp)
-    {
-    DRay3d viewRay;
-    viewRay.direction = vp.GetViewController().GetZVector();
-
-    DPlane3d xyPlane = DPlane3d::FromOriginAndNormal(DPoint3d::FromZero(), DVec3d::From(0, 0, 1.0));
-    Frustum  worldFrust = vp.GetFrustum(DgnCoordSystem::World, true);
-    DRange2d xyRange = DRange2d::NullRange();
-
-    BeAssert(!m_tileRange.IsValid());
-    for (DPoint3dCR pt : worldFrust.m_pts)
-        {
-        DPoint3d xyzPt;
-        viewRay.origin = pt;
-        double param;
-        if (!viewRay.Intersect(xyzPt, param, xyPlane))
-            return false;
-
-        // must compute tile range in WPixels. 
-        m_tileRange.Extend(ConvertMetersToWpixels(DPoint2d::From(xyzPt.x, xyzPt.y)));
-        xyRange.Extend(xyzPt);
-        }
-
-    double worldDiag = xyRange.low.Distance(xyRange.high);
-    Frustum  viewFrust = vp.GetFrustum(DgnCoordSystem::View, true);
-    double viewDiag = viewFrust.m_pts[NPC_LeftBottomRear].Distance(viewFrust.m_pts[NPC_RightTopRear]);
-
-    // Get the number of meters / pixel that we are showing in the view
-    double viewResolution = worldDiag / viewDiag;
-
-    // Return the zoom level that has about the same "ground resolution", which is defined as meters / pixel.
-    for (uint8_t i=0; i<=MAX_ZOOM_LEVEL; ++i)
-        {
-        double gr = ComputeGroundResolution(i);
-        if (BeNumerical::Compare(gr, viewResolution) <= 0)
-            {
-            m_zoomLevel = i;
-            if (m_zoomLevel > 0 && !m_preferFinerResolution)
-                --m_zoomLevel;
-            return true;
-            }
-        }
-
-    // No tile has a enough resolution. Use the finest one.
-    m_zoomLevel = MAX_ZOOM_LEVEL;
-    return true;
-    }
-
-/*---------------------------------------------------------------------------------**//**
-* @bsimethod                                                    Sam.Wilson      10/2014
-+---------------+---------------+---------------+---------------+---------------+------*/
-TileIdList WebMercatorDisplay::GetTileIds(uint8_t zoomLevel)
-    {
-    TileId lrtileid = m_tileRange.m_lowerRight.ToTileId(zoomLevel);
-    TileId ultileid = m_tileRange.m_upperLeft.ToTileId(zoomLevel);
-
-    TileIdList tileids;
-
-    // Get tileids of all tiles in the rectangular area
-    for (auto row = ultileid.m_row; row <= lrtileid.m_row; ++row)
-        {
-        for (auto col = ultileid.m_column; col <= lrtileid.m_column; ++col)
-            {
-            TileId tid(zoomLevel, col, row);
-            tileids.push_back(tid);
-            }
-        }
-
-    return tileids;
-    }
-
-/*---------------------------------------------------------------------------------**//**
-* @bsimethod                                                    Sam.Wilson      10/14
-+---------------+---------------+---------------+---------------+---------------+------*/
-void WebMercatorDisplay::DrawFinerTiles(DrawArgs& args, TileId tileid, uint32_t maxLevelsToTry)
-    {
-    if (tileid.m_zoomLevel >= MAX_ZOOM_LEVEL)
-        return;
-
-    TileId finerUlTileid(tileid); // The tile in the upper left corner of the tile that we need to fill.
-
-    ++finerUlTileid.m_zoomLevel;
-    finerUlTileid.m_row <<= 1;
-    finerUlTileid.m_column <<= 1;
-
-    // Get tiles at the next finer resolution to fill in the space defined by the specified tileid
-    for (uint32_t row=0; row < 2; ++row)
-        {
-        for (uint32_t col=0; col < 2; ++col)
-            {
-            TileId finerTileid(finerUlTileid);
-            finerTileid.m_column += col;
-            finerTileid.m_row += row;
-
-            auto finerTile = GetLoadedTile(finerTileid);
-            if (finerTile.IsValid())
-                args.DrawTile(*finerTile);
-            else
-                {
-                if (maxLevelsToTry > 1)
-                    DrawFinerTiles(args, finerTileid, maxLevelsToTry-1);
-                }
-            }
-        }
-    }
-
-/*---------------------------------------------------------------------------------**//**
-* @bsimethod                                                    Sam.Wilson      10/14
-+---------------+---------------+---------------+---------------+---------------+------*/
-void WebMercatorDisplay::DrawCoarserTiles(DrawArgs& args, uint8_t zoomLevel, uint32_t maxLevelsToTry)
-    {
-    TileIdList tileIds = GetTileIds(zoomLevel);
-
-    bool allFound = true;
-    for (auto const& tileid  : tileIds)
-        {
-        auto tile = GetLoadedTile(tileid);
-        if (!tile.IsValid())
-            allFound = false;
-        else
-            args.DrawTile(*tile);
-        }
-
-    // DEBUG_PRINTF("drawing %d coarser tiles", args.m_graphics.m_entries.size());
-    args.DrawGraphics(-100.0 * DgnUnits::OneMillimeter());
-
-    if (!allFound && maxLevelsToTry>0 && zoomLevel>0)
-        DrawCoarserTiles(args, zoomLevel-1, maxLevelsToTry-1);
-    }
-
-/*---------------------------------------------------------------------------------**//**
-* @bsimethod                                                    Sam.Wilson      10/14
-+---------------+---------------+---------------+---------------+---------------+------*/
-void WebMercatorModel::_AddTerrainGraphics(TerrainContextR context) const
-    {
-    CreateCache();
-
-    WebMercatorDisplay display(*this, *context.GetViewport());
-    display.DrawView(context);
-    }
-
-/*---------------------------------------------------------------------------------**//**
-* @bsimethod                                    Keith.Bentley                   05/16
-+---------------+---------------+---------------+---------------+---------------+------*/
-void DrawArgs::DrawGraphics(double bias)
-    {
-<<<<<<< HEAD
-    if (m_graphics.m_entries.empty())
-        return;
-
-    Transform biasTrans;
-    biasTrans.InitFrom(DPoint3d::From(0.0, 0.0, bias));
-    auto group = m_context.CreateGroupNode(Graphic::CreateParams(nullptr, biasTrans), m_graphics, nullptr);
-    m_context.OutputGraphic(*group, nullptr);
-
-    BeAssert(m_graphics.m_entries.empty()); // the CreateGroupNode should have moved them
-=======
-#if defined(BENTLEYCONFIG_GRAPHICS_DIRECTX)    // NOTE: In dgndb61-16q2, there is something wrong with Map tiles in OpenGL. For now, just disable them. TFS#496902
-    RefCountedPtr<WebMercatorDisplay> display = new WebMercatorDisplay(*this, *context.GetViewport());
-    display->DrawView(context);
-#endif
->>>>>>> b727d460
-    }
-
-/*---------------------------------------------------------------------------------**//**
-* This method must be fast. Only access loaded tiles.
-* @bsimethod                                                    Sam.Wilson      10/14
-+---------------+---------------+---------------+---------------+---------------+------*/
-void WebMercatorDisplay::DrawView(TerrainContextR context)
-    {
-    DgnDb::VerifyClientThread();
-    if (!IsValid())
-        return;
-
-    //  Decide what zoom level we should use for a view of this size.
-    if (!ComputeZoomLevel(*context.GetViewport()))
-        return; // the xy plane is edge-on in view
-
-    TileIdList tileIds = GetTileIds(m_zoomLevel);
-
-    DEBUG_PRINTF("zoom level=%d, ntiles=%d", m_zoomLevel, tileIds.GetSize());
-
-    if (tileIds.empty())
-        return;
-
-    if (tileIds.GetSize() >= m_model.GetTileCache().GetMaxSize())
-        {
-        BeAssert(false); // how?
-        m_model.GetTileCache().SetMaxSize(tileIds.GetSize());
-        }
-
-    Render::SystemR renderSys = context.GetTargetR().GetSystem();
-
-    // first, make sure tiles are created. 
-    for (auto const& tileId  : tileIds)
-        {
-        auto tile = GetCachedTile(tileId);
-        if (!tile.IsValid())
-            m_model.CreateTile(tileId, ComputeCorners(tileId), renderSys);
-        }
-
-    DrawArgs args(context);
-
-    // run through the list again, checking for ones that are loaded. Do this as two separate loops so that potentially 
-    // some of the tiles at the beginning of the list might arrive before we get through this list.
-    for (auto const& tileId  : tileIds)
-        {
-        auto tile = GetCachedTile(tileId);
-        BeAssert(tile.IsValid());
-        if (tile->IsLoaded())
-            args.DrawTile(*tile);
-        else
-            args.AddMissingTile(*tile);
-        }
-
-    args.DrawGraphics(0.0);
-
-    if (args.m_missing.empty())
-        return;
-
-    for (auto const& missing : args.m_missing)
-        {
-        DrawFinerTiles(args, missing->GetTileId(), 2);
-
-        // DEBUG_PRINTF("drawing %d finer tiles", args.m_graphics.m_entries.size());
-        args.DrawGraphics(-50.0 * DgnUnits::OneMillimeter());
-        }
-
-    if (m_zoomLevel > 0)
-        {
-        // If we are missing any tiles, draw the whole view at a coarser zoomLevel. That provides a backdrop. We'll fill in the tiles that we do have at higher z value.
-        DrawCoarserTiles(args, m_zoomLevel - 1, 3);
-        }
-
-    // register for progressive display.
-    DEBUG_PRINTF("%d missing tiles", args.m_missing.size());
-    context.GetViewport()->ScheduleTerrainProgressiveTask(*new WebMercatorProgressive(args.m_missing, m_model.GetProperties().IsTransparent()));
-    }
-
-/*---------------------------------------------------------------------------------**//**
-* @bsimethod                                                    Sam.Wilson      10/14
-+---------------+---------------+---------------+---------------+---------------+------*/
-ProgressiveTask::Completion WebMercatorProgressive::_DoProgressive(ProgressiveContext& context, WantShow& wantShow)
-    {
-    uint64_t now = BeTimeUtilities::QueryMillisecondsCounter();
-    DrawArgs args(context);
-
-    DEBUG_PRINTF("webmercator progressive %d missing", m_missingTiles.size());
-
-    for (auto const& tile: m_missingTiles)
-        {
-        if (tile->IsLoaded())
-            args.DrawTile(*tile);
-        else if (tile->IsQueued())
-            args.AddMissingTile(*tile);     // still not ready, put into new missing list
-        }
-
-    args.DrawGraphics(0.0);  // the tiles that newly arrived drew into the GraphicsArray in the DrawArgs. Add them to the context in a GroupNode
-
-    m_missingTiles.swap(args.m_missing); // swap the list of missing tiles we were waiting for with those that are still missing.
-
-    DEBUG_PRINTF("webmercator still %d missing", m_missingTiles.size());
-
-    if (m_missingTiles.empty()) // when we have no missing tiles, the progressive task is done. 
-        {
-        if (m_isTransparent)
-            context.GetViewport()->SetNeedsHeal(); // unfortunately the newly drawn tiles may be obscured by lower resolution ones due to transparency
-        else
-            wantShow = WantShow::Yes;
-
-        return Completion::Finished;
-        }
-
-    if (now > m_nextShow)
-        {
-        m_nextShow = now + 1000;
-        wantShow = WantShow::Yes;
-        }
-
-    return Completion::Aborted;
-    }
-
-/*---------------------------------------------------------------------------------**//**
-* @bsimethod                                                    Sam.Wilson      10/14
-+---------------+---------------+---------------+---------------+---------------+------*/
-WebMercatorDisplay::WebMercatorDisplay(WebMercatorModel const& model, DgnViewportR vp) : m_units(vp.GetViewController().GetDgnDb().Units()), m_model(model)
-    {
-    LatLongPoint centerLatLng = ConvertMetersToLatLng(DPoint3d::FromSumOf(*vp.GetViewOrigin(), *vp.GetViewDelta(), 0.5));
-    m_originLatitudeInRadians = Angle::DegreesToRadians(centerLatLng.latitude);
-    }
-
-#if defined (NOTNOW_OPEN_STREET_MAPS)
-/*---------------------------------------------------------------------------------**//**
-* @bsimethod                                                    Sam.Wilson      10/14
-+---------------+---------------+---------------+---------------+---------------+------*/
-Utf8String StreetMapModel::CreateOsmUrl(TileId tileid) const
-{
-    Utf8String url;
-
-    if (!m_properties.m_mapType == MapType::Map.empty() && m_properties.m_mapType[0] == '0')  // "(c) OpenStreetMap contributors"
-        url = Utf8PrintfString("http://a.tile.openstreetmap.org/%d/%d/%d.png",tileid.m_zoomLevel, tileid.m_column, tileid.m_row);
-    else // *** For now, use MapQuest for satellite images (just in developer builds) ***
-        url = Utf8PrintfString("http://otile1.mqcdn.com/tiles/1.0.0/sat/%d/%d/%d.jpg",tileid.m_zoomLevel, tileid.m_column, tileid.m_row);  // "Portions Courtesy NASA/JPL-Caltech and U.S. Depart. of Agriculture, Farm Service Agency"
-
-    // *** WIP_WEBMERCATOR m_features
-
-    return url;
-    }
-#endif
-
-#define MAPBOX_ACCESS_KEY "pk.eyJ1IjoibWFwYm94YmVudGxleSIsImEiOiJjaWZvN2xpcW00ZWN2czZrcXdreGg2eTJ0In0.f7c9GAxz6j10kZvL_2DBHg"
-#define MAPBOX_ACCESS_KEY_URI_ENCODED "pk%2EeyJ1IjoibWFwYm94YmVudGxleSIsImEiOiJjaWZvN2xpcW00ZWN2czZrcXdreGg2eTJ0In0%2Ef7c9GAxz6j10kZvL%5F2DBHg"
-
-/*---------------------------------------------------------------------------------**//**
-* @bsimethod                                                    Sam.Wilson      10/14
-+---------------+---------------+---------------+---------------+---------------+------*/
-Utf8String StreetMapModel::CreateMapBoxUrl(TileId tileid) const
-    {
-    Utf8String url;
-
-    /*
-    @2x.png     2x scale(retina)
-    png32       32 color indexed PNG
-    png64       64 color indexed PNG
-    png128      128 color indexed PNG
-    png256      256 color indexed PNG
-    jpg70       70 % quality JPG
-    jpg80       80 % quality JPG
-    jpg90       90 % quality JPG
-    */
-    Utf8CP format = "png32";
-    Utf8CP mapid = m_properties.m_mapType == Properties::MapType::Map ? "mapbox.streets" : "mapbox.satellite";
-
-    //                                                  m  z  x  y  f
-    url = Utf8PrintfString("http://api.mapbox.com/v4/%s/%d/%d/%d.%s?access_token=", mapid, tileid.m_zoomLevel, tileid.m_column, tileid.m_row, format);
-    url += MAPBOX_ACCESS_KEY_URI_ENCODED; // NB: This URI-encoded string must not be included in the sprintf format string!
-
-    return url;
-    }
-
-/*---------------------------------------------------------------------------------**//**
-* @bsimethod                                                    Sam.Wilson      10/14
-+---------------+---------------+---------------+---------------+---------------+------*/
-bool StreetMapModel::_ShouldRejectTile(TileId tileid, Utf8StringCR url, ByteStream const& data) const
-    {
-#if defined (IS_THIS_NECESSARY)
-    if (m_properties.m_mapService[0] != '0' || m_properties.m_mapType[0] != '1')
-        return false;
-
-    static uint8_t const s_mapbox_x[] =
-{ /* contents of the raw PNG file that MapBox sends to represent a satellite image that it does not have. */
-0x89,0x50,0x4e,0x47,0x0d,0x0a,0x1a,0x0a,0x00,0x00,0x00,0x0d,0x49,0x48,0x44,0x52,
-0x00,0x00,0x01,0x00,0x00,0x00,0x01,0x00,0x04,0x03,0x00,0x00,0x00,0xae,0x5c,0xb5,
-0x55,0x00,0x00,0x00,0x0c,0x50,0x4c,0x54,0x45,0x20,0x20,0x20,0x33,0x33,0x33,0x3a,
-0x3a,0x3a,0x40,0x40,0x40,0x46,0xb5,0x68,0x53,0x00,0x00,0x00,0xd8,0x49,0x44,0x41,
-0x54,0x78,0x9c,0xed,0xd8,0x41,0x0a,0xc2,0x30,0x14,0x45,0x51,0x75,0x05,0x82,0x1b,
-0x28,0xb8,0x02,0xdd,0xff,0xe2,0xb4,0x88,0xa8,0xe9,0x4c,0x30,0x17,0xe4,0x9c,0x61,
-0x26,0xef,0xf3,0xb4,0x6d,0x92,0xdd,0x0e,0x00,0x00,0x00,0x00,0x00,0x00,0x00,0x00,
-0x00,0x00,0x00,0x00,0x00,0xbe,0xb3,0xdf,0x2e,0x1d,0xa7,0x0e,0x70,0x5a,0xc6,0x95,
-0xc3,0x65,0xea,0x00,0x87,0xeb,0xb8,0x72,0x5e,0xa6,0x0e,0xb0,0xc9,0xdb,0x4e,0xf4,
-0x63,0x63,0xe0,0xec,0x02,0xc6,0xc4,0xe9,0x05,0x8c,0x91,0xf3,0x0b,0xf8,0xcc,0x0c,
-0x0a,0xf8,0x0c,0x2d,0x0a,0x78,0x4f,0x4d,0x0a,0x78,0x8f,0x6d,0x0a,0x78,0xe5,0x46,
-0x05,0xbc,0x82,0xab,0x02,0x9e,0xc9,0x59,0x01,0xcf,0xe8,0xae,0x80,0x47,0x76,0x58,
-0xc0,0x23,0xbc,0x2c,0x60,0x4d,0x4f,0x0b,0x58,0x2b,0x68,0x0b,0xb8,0x57,0xd0,0x16,
-0xd0,0x0f,0x90,0xff,0x04,0xf5,0x9f,0x30,0x7f,0x0c,0xeb,0x17,0x51,0xfe,0x2a,0xae,
-0x3f,0x46,0xf9,0xe7,0xb8,0xde,0x90,0xe4,0x5b,0xb2,0x7a,0x53,0x9a,0x6f,0xcb,0xeb,
-0x83,0x49,0x7e,0x34,0xab,0x0f,0xa7,0xf9,0xf1,0xbc,0xbe,0xa0,0xc8,0xaf,0x68,0xf2,
-0x4b,0xaa,0xfc,0x9a,0x0e,0x00,0x00,0x00,0x00,0x00,0x00,0x00,0x00,0x00,0x00,0x00,
-0x00,0x80,0xff,0x71,0x03,0xde,0xe5,0x11,0x67,0x0b,0x9c,0x2a,0x72,0x00,0x00,0x00,
-0x00,0x49,0x45,0x4e,0x44,0xae,0x42,0x60,0x82
-};
-
-        // MapBox
-    if (data.GetSize() == sizeof(s_mapbox_x) && 0==memcmp(data.GetData(), s_mapbox_x, data.GetSize()))
-        return true;
-#endif
-
-    return false;
-    }
-
-/*---------------------------------------------------------------------------------**//**
-* @bsimethod                                                    Sam.Wilson      10/14
-+---------------+---------------+---------------+---------------+---------------+------*/
-BentleyStatus StreetMapModel::_CreateUrl(Utf8StringR url, TileId tileid) const
-    {
-    url = CreateMapBoxUrl(tileid);
-    return BSISUCCESS;
-    }
-
-/*---------------------------------------------------------------------------------**//**
-* @bsimethod                                                    Sam.Wilson      10/14
-+---------------+---------------+---------------+---------------+---------------+------*/
-Utf8CP StreetMapModel::_GetCopyrightMessage() const
-    {
-    return "(c) Mapbox, (c) OpenStreetMap contributors";
-    }
-
-/*---------------------------------------------------------------------------------**//**
-* @bsimethod                                                    Sam.Wilson      04/15
-+---------------+---------------+---------------+---------------+---------------+------*/
-static Utf8String getStreetMapServerDescription(WebMercatorModel::Properties::MapType mapType)
-    {
-    Utf8String descr("Mapbox");   // *** WIP translate
-    if (WebMercatorModel::Properties::MapType::Map == mapType)
-        descr.append(" Map");   // *** WIP translate
-    else
-        descr.append(" Satellite Images"); // *** WIP translate
-
-    return descr;
-    }
-
-DEFINE_REF_COUNTED_PTR(WebMercatorModel)
-
-/*---------------------------------------------------------------------------------**//**
-* @bsimethod                                    Keith.Bentley                   05/16
-+---------------+---------------+---------------+---------------+---------------+------*/
-WebMercatorModel::CreateParams::CreateParams(DgnDbR dgndb, Properties const& props) : T_Super::CreateParams(dgndb, 
-    DgnClassId(dgndb.Schemas().GetECClassId(DGN_ECSCHEMA_NAME, "StreetMapModel")), 
-    DgnModel::CreateModelCode(getStreetMapServerDescription(props.m_mapType))),
-    m_properties(props)
-    {
-    }
-
-/*---------------------------------------------------------------------------------**//**
-* @bsimethod                                                    Sam.Wilson      10/14
-+---------------+---------------+---------------+---------------+---------------+------*/
-DgnModelId StreetMapHandler::CreateStreetMapModel(StreetMapModel::CreateParams const& params)
-    {
-    WebMercatorModelPtr model = new StreetMapModel(params);
-    model->Insert();
-    return model->GetModelId();
-    }
-
-static Utf8CP JSON_WebMercatorModel = "WebMercatorModel";
-static Utf8CP PROPERTYJSON_MapService = "service";
-static Utf8CP PROPERTYJSON_MapType = "map_type";
-static Utf8CP PROPERTYJSON_FinerResolution = "finerResolution";
-static Utf8CP PROPERTYJSON_GroundBias = "groundBias";
-static Utf8CP PROPERTYJSON_Transparency = "transparency";
-
-/*---------------------------------------------------------------------------------**//**
-* @bsimethod                                                    Sam.Wilson      10/14
-+---------------+---------------+---------------+---------------+---------------+------*/
-void WebMercatorModel::Properties::ToJson(Json::Value& value) const
-    {
-    value[PROPERTYJSON_MapService] = (uint32_t) m_mapService;
-    value[PROPERTYJSON_MapType] = (uint32_t) m_mapType;
-
-    if (m_finerResolution)
-        value[PROPERTYJSON_FinerResolution] = m_finerResolution;
-
-    value[PROPERTYJSON_GroundBias] = m_groundBias;
-    value[PROPERTYJSON_Transparency] = m_transparency;
-    }
-
-/*---------------------------------------------------------------------------------**//**
-* @bsimethod                                                    Sam.Wilson      10/14
-+---------------+---------------+---------------+---------------+---------------+------*/
-void WebMercatorModel::Properties::FromJson(Json::Value const& value)
-    {
-    if (value.isMember(PROPERTYJSON_MapService))
-        m_mapService = (MapService) value[PROPERTYJSON_MapService].asInt();
-
-    if (value.isMember(PROPERTYJSON_MapType))
-        m_mapType = (MapType) value[PROPERTYJSON_MapType].asInt();
-
-    if (value.isMember(PROPERTYJSON_FinerResolution))
-        m_finerResolution = value[PROPERTYJSON_FinerResolution].asBool();
-
-    m_groundBias = value.isMember(PROPERTYJSON_GroundBias) ? value[PROPERTYJSON_GroundBias].asDouble() : -1.0;
-    m_transparency = value.isMember(PROPERTYJSON_Transparency) ? value[PROPERTYJSON_Transparency].asDouble() : 0.0;
-
-    LIMIT_RANGE(0.0, .9, m_transparency);
-    }
-
-/*---------------------------------------------------------------------------------**//**
-* @bsimethod                                                    Sam.Wilson      10/14
-+---------------+---------------+---------------+---------------+---------------+------*/
-void WebMercatorModel::_WriteJsonProperties(Json::Value& val) const
-    {
-    m_properties.ToJson(val[JSON_WebMercatorModel]);
-    T_Super::_WriteJsonProperties(val);
-    }
-
-/*---------------------------------------------------------------------------------**//**
-* @bsimethod                                                    Sam.Wilson      10/14
-+---------------+---------------+---------------+---------------+---------------+------*/
-void WebMercatorModel::_ReadJsonProperties(Json::Value const& val)
-    {
-    BeAssert(val.isMember(JSON_WebMercatorModel));
-    m_properties.FromJson(val[JSON_WebMercatorModel]);
-    T_Super::_ReadJsonProperties(val);
-    }
-
-BEGIN_UNNAMED_NAMESPACE
-
-//=======================================================================================
-// @bsiclass                                                    Keith.Bentley   07/16
-//=======================================================================================
-struct TiledRasterCache : RealityData::Cache
-{
-    uint64_t m_allowedSize = MAX_DB_CACHE_SIZE;
-    virtual BentleyStatus _Prepare() const override;
-    virtual BentleyStatus _Cleanup() const override;
-};
-
-//=======================================================================================
-// @bsiclass                                                    Keith.Bentley   07/16
-//=======================================================================================
-struct TileData 
-{
-private:
-    RealityData::Cache* m_cache;
-    Utf8String  m_url;
-    mutable ByteStream m_data;
-    mutable DateTime m_creationDate;
-    mutable bool m_isJpeg;
-    TilePtr     m_tile;
-    ColorDef    m_color;
-    Render::SystemR m_renderSys;
-
-    BentleyStatus LoadTile() const;
-
-public:
-    StatusInt LoadFromHttp() const;
-    StatusInt LoadFromCache() const;
-    StatusInt SaveToCache() const;
-
-    TileData(RealityData::Cache* cache, TileR tile, Render::SystemR renderSys, ColorDef color, Utf8CP url) : m_cache(cache), m_tile(&tile), m_renderSys(renderSys), m_color(color), m_url(url) {}
-    ByteStream const& GetData() const {return m_data;}
-    DateTime GetCreationDate() const {return m_creationDate;}
-    Utf8String ToString() const {return Utf8PrintfString("%d,%d,%d", m_tile->m_id.m_zoomLevel, m_tile->m_id.m_column, m_tile->m_id.m_row);} 
-};
-DEFINE_REF_COUNTED_PTR(TileData)
-
-END_UNNAMED_NAMESPACE
-
-#define TABLE_NAME_TiledRaster  "TileCache"
-/*-----------------------------------------------------------------------------**//**
-* @bsimethod                                     Grigas.Petraitis           03/2015
-+---------------+---------------+---------------+---------------+---------------+--*/
-BentleyStatus TiledRasterCache::_Prepare() const
-    {
-    if (m_db.TableExists(TABLE_NAME_TiledRaster))
-        return SUCCESS;
-
-    Utf8CP ddl = "Id BLOB PRIMARY KEY,Image BLOB,NumBytes INT,JPeg BOOL,Created BIGINT";
-    if (BE_SQLITE_OK == m_db.CreateTable(TABLE_NAME_TiledRaster, ddl))
-        return SUCCESS;
-
-    return ERROR;
-    }
-
-/*-----------------------------------------------------------------------------**//**
-* @bsimethod                                     Grigas.Petraitis           03/2015
-+---------------+---------------+---------------+---------------+---------------+--*/
-BentleyStatus TiledRasterCache::_Cleanup() const
-    {
-    CachedStatementPtr sumStatement;
-    m_db.GetCachedStatement(sumStatement, "SELECT SUM(NumBytes) FROM " TABLE_NAME_TiledRaster);
-
-    if (BE_SQLITE_ROW != sumStatement->Step())
-        return ERROR;
-
-    uint64_t sum = sumStatement->GetValueInt64(0);
-    if (sum <= m_allowedSize)
-        return SUCCESS;
-
-    uint64_t garbageSize = sum - m_allowedSize;
-
-    CachedStatementPtr selectStatement;
-    m_db.GetCachedStatement(selectStatement, "SELECT NumBytes,Created FROM " TABLE_NAME_TiledRaster " ORDER BY Created ASC");
-
-    uint64_t runningSum=0;
-    while (runningSum < garbageSize)
-        {
-        if (BE_SQLITE_ROW != selectStatement->Step())
-            {
-            BeAssert(false);
-            return ERROR;
-            }
-
-        runningSum += selectStatement->GetValueInt64(0);
-        }
-
-    BeAssert(runningSum >= garbageSize);
-    uint64_t creationDate = selectStatement->GetValueInt64(1);
-    BeAssert(creationDate > 0);
-
-    CachedStatementPtr deleteStatement;
-    m_db.GetCachedStatement(deleteStatement, "DELETE FROM " TABLE_NAME_TiledRaster " WHERE Created <= ?");
-    deleteStatement->BindInt64(1, creationDate);
-
-    return BE_SQLITE_DONE == deleteStatement->Step() ? SUCCESS : ERROR;
-    }
-
-/*---------------------------------------------------------------------------------**//**
-* @bsimethod                                    Keith.Bentley                   05/16
-+---------------+---------------+---------------+---------------+---------------+------*/
-BentleyStatus TileData::LoadTile() const
-    {
-    auto graphic = m_renderSys._CreateGraphic(Graphic::CreateParams(nullptr));
-
-    ImageSource source(m_isJpeg ? ImageSource::Format::Jpeg : ImageSource::Format::Png, std::move(m_data));
-    auto texture = m_renderSys._CreateTexture(source, Image::Format::Rgb, Image::BottomUp::No);
-    m_data = std::move(source.GetByteStreamR()); // move the data back into this object. This is necessary since we need to keep to save it in the TileCache.
-
-    graphic->SetSymbology(m_color, m_color, 0);
-    graphic->AddTile(*texture, m_tile->m_corners.m_pts);
-
-    auto stat = graphic->Close();
-    BeAssert(SUCCESS==stat);
-    UNUSED_VARIABLE(stat);
-
-    m_tile->m_graphic = graphic;
-    m_tile->SetLoaded();
-    return SUCCESS;
-    }
-
-/*---------------------------------------------------------------------------------**//**
-* @bsimethod                                    Keith.Bentley                   07/16
-+---------------+---------------+---------------+---------------+---------------+------*/
-StatusInt TileData::LoadFromHttp() const
-    {
-    if (!m_tile->IsQueued())
-        {
-        BeAssert(m_tile->IsAbandoned());
-        return SUCCESS;
-        }
-
-    if (SUCCESS == LoadFromCache())
-        return SUCCESS;
-
-    Http::HttpByteStreamBodyPtr responseBody = Http::HttpByteStreamBody::Create();
-    Http::Request request(m_url);
-    request.SetResponseBody(responseBody);
-    Http::Response response = request.Perform();
-
-    if (Http::ConnectionStatus::OK != response.GetConnectionStatus() || Http::HttpStatus::OK != response.GetHttpStatus())
-        {
-        m_tile->SetNotFound();
-        return ERROR;
-        }
-
-    m_isJpeg = 0==::memcmp(response.GetHeaders().GetContentType(), "image/jpeg", _countof("image/jpeg"));
-    BeAssert(!m_isJpeg);
-
-    m_creationDate = DateTime::GetCurrentTime();
-    m_data = std::move(responseBody->GetByteStream());
-
-    LoadTile();
-    SaveToCache();
-    return SUCCESS;
-    }
-
-/*---------------------------------------------------------------------------------**//**
-* @bsimethod                                    Keith.Bentley                   07/16
-+---------------+---------------+---------------+---------------+---------------+------*/
-StatusInt TileData::LoadFromCache() const
-    {
-    if (nullptr==m_cache)
-        return ERROR;
-
-    CachedStatementPtr stmt;
-    auto rc = m_cache->GetDb().GetCachedStatement(stmt, "SELECT Image,NumBytes,JPeg,Created FROM " TABLE_NAME_TiledRaster " WHERE Id=?");
-    BeAssert(rc == BE_SQLITE_OK);
-    stmt->BindBlob(1, &m_tile->m_id, sizeof(m_tile->m_id), Statement::MakeCopy::No);
-
-    rc= stmt->Step();
-    if (BE_SQLITE_ROW != rc)
-        {
-        BeAssert(BE_SQLITE_DONE == rc);
-        DEBUG_PRINTF("missing %s", ToString().c_str());
-        return ERROR;
-        }
-
-    int nbytes = stmt->GetValueInt(1);
-    BeAssert(nbytes>0);
-    m_data.SaveData((Byte*) stmt->GetValueBlob(0), nbytes);
-    m_isJpeg = TO_BOOL(stmt->GetValueInt(2));
-    DateTime::FromUnixMilliseconds(m_creationDate,(uint64_t) stmt->GetValueInt64(3));
-
-    return LoadTile();
-    }
-
-/*---------------------------------------------------------------------------------**//**
-* @bsimethod                                    Keith.Bentley                   07/16
-+---------------+---------------+---------------+---------------+---------------+------*/
-StatusInt TileData::SaveToCache() const
-    {
-    if (nullptr==m_cache)
-        return SUCCESS;
-
-    if (!m_tile->IsLoaded())
-        {
-        BeAssert(m_tile->IsAbandoned());
-        return SUCCESS;
-        }
-
-    DEBUG_PRINTF("saving %s", ToString().c_str());
-    int bufferSize = (int) GetData().GetSize();
-    BeAssert(bufferSize>0);
-
-    int64_t creationTime = 0;
-    if (SUCCESS != GetCreationDate().ToUnixMilliseconds(creationTime))
-        return ERROR;
-
-    // insert
-    CachedStatementPtr stmt;
-    auto rc = m_cache->GetDb().GetCachedStatement(stmt, "INSERT INTO " TABLE_NAME_TiledRaster "(Id,Image,NumBytes,JPeg,Created) VALUES(?,?,?,?,?)");
-    BeAssert(rc == BE_SQLITE_OK);
-
-    stmt->BindBlob(1, &m_tile->m_id, sizeof(m_tile->m_id), Statement::MakeCopy::No);
-    stmt->BindBlob(2, GetData().GetData(), bufferSize, Statement::MakeCopy::No);
-    stmt->BindInt(3, bufferSize);
-    stmt->BindInt(4, m_isJpeg);
-    stmt->BindInt64(5, creationTime);
-
-    rc = stmt->Step();
-    if (BE_SQLITE_DONE != rc)
-        return ERROR;
-
-    m_cache->ScheduleSave();
-    return SUCCESS;
-    }
-
-/*---------------------------------------------------------------------------------**//**
-* @bsimethod                                    Keith.Bentley                   07/16
-+---------------+---------------+---------------+---------------+---------------+------*/
-void WebMercatorModel::CreateCache() const
-    {
-    if (m_cacheInitialized)
-        return;
-    m_cacheInitialized = true;
-
-    BeFileName cacheName = T_HOST.GetIKnownLocationsAdmin().GetLocalTempDirectoryBaseName();
-    cacheName.AppendToPath(BeFileName(GetName()));
-    cacheName.AppendExtension(L"tilecache");
-
-    m_cache = new TiledRasterCache();
-    if (SUCCESS != m_cache->OpenAndPrepare(cacheName))
-        m_cache = nullptr;
-    }
-
-/*---------------------------------------------------------------------------------**//**
-* @bsimethod                                    Keith.Bentley                   05/16
-+---------------+---------------+---------------+---------------+---------------+------*/
-void WebMercatorModel::RequestTile(TileId id, TileR tile, Render::SystemR sys) const
-    {
-#if defined(BENTLEYCONFIG_OS_WINDOWS) || defined(BENTLEYCONFIG_OS_APPLE_IOS)
-    DgnDb::VerifyClientThread();
-
-    tile.SetQueued();
-
-    Utf8String url;
-    _CreateUrl(url, id);
-
-    ColorDef color = ColorDef::White();
-    if (0.0 != m_properties.m_transparency)
-        color.SetAlpha((Byte) (255.* m_properties.m_transparency));
-
-    TileData data(m_cache.get(), tile, sys, color, url.c_str());
-    folly::via(&BeFolly::IOThreadPool::GetPool(), [=](){return data.LoadFromHttp();});
-#endif
-    }
-
-#if defined (NEEDS_WORK_CONTINUOUS_RENDER)
-/*---------------------------------------------------------------------------------**//**
-* @bsimethod                                    Keith.Bentley                   04/16
-+---------------+---------------+---------------+---------------+---------------+------*/
-BentleyStatus WebMercatorModel::DeleteCacheFile()
-    {
-    m_realityDataCache = nullptr;
-    m_tileCache.Clear();
-//    return BeFileNameStatus::Success == m_localCacheName.BeDeleteFile() ? SUCCESS : ERROR;
-    }
-
-#endif
+/*-------------------------------------------------------------------------------------+
+|
+|     $Source: DgnCore/WebMercator.cpp $
+|
+|  $Copyright: (c) 2016 Bentley Systems, Incorporated. All rights reserved. $
+|
++--------------------------------------------------------------------------------------*/
+#include <DgnPlatformInternal.h>
+#include <BeHttp/HttpRequest.h>
+#include <DgnPlatform/RealityDataCache.h>
+
+#if defined(BENTLEYCONFIG_OS_WINDOWS) || defined(BENTLEYCONFIG_OS_APPLE_IOS)
+#include <folly/BeFolly.h>
+#include <folly/futures/Future.h>
+#endif
+
+#define COMPARE_VALUES(val0, val1)  if (val0 < val1) return true; if (val0 > val1) return false;
+
+using namespace WebMercator;
+
+BEGIN_UNNAMED_NAMESPACE
+
+enum
+{
+    TILE_SIZE = 256,
+    MIN_ZOOM_LEVEL = 0,
+    MAX_ZOOM_LEVEL = 22,
+    MAX_DB_CACHE_SIZE = 100*1024*1024, // 100 Mb
+};
+
+/*---------------------------------------------------------------------------------**//**
+* Conversions used in the Web Mercator projection and tiling system.
+* See https://developers.google.com/maps/documentation/javascript/examples/map-coordinates for the formulas used here.
+* "World" means pixel coordinates in the 256x256 tile that covers the entire map (i.e., tile #0).
+* "Pixel" means "pixelCoordinate = worldCoordinate * 2^zoomLevel"
+* See https://developers.google.com/maps/documentation/javascript/maptypes#WorldCoordinates
+*
+* Also see http://wiki.openstreetmap.org/wiki/Zoom_levels
+*
+* "The latitude and longitude are assumed to be on the WGS 84 datum."
+* source: http://msdn.microsoft.com/en-us/library/bb259689.aspx
+*
+* "The longitude is assumed to range from -180 to +180 degrees,
+* and the latitude must be clipped to range from -85.05112878 to 85.05112878. This avoids a
+* singularity at the poles, and it causes the projected map to be square."
+* source: http://msdn.microsoft.com/en-us/library/bb259689.aspx
+* This also goes for Google maps and OpenStreetMaps.
+*
+* Useful to read:
+* http://www.maptiler.org/google-maps-coordinates-tile-bounds-projection/
+* http://www.codeproject.com/Articles/463434/GoogleMapsNet-GoogleMaps-Control-for-NET
+*
+*   TERMINOLOGY SHIFT
+* In here, to avoid confusion, we change a few of the terms:
+*   "world coordinates" ---> "wpixel"
+*   "world point" ---> "wpixel point"
+*
+* Note that wpixels are doubles
+*           pixels are UInt32s
+*           tileids are   "
+*
+* Max size of a pixel coordinate is 2^22 * 256 = 2^22 * 2^8 = 2^30
+* Max size of a tile coordiante is 2^22
+*
++---------------+---------------+---------------+---------------+---------------+------*/
+struct Upoint2d
+    {
+    uint32_t x;
+    uint32_t y;
+    };
+
+static Upoint2d const s_pixelOrigin = {TILE_SIZE / 2, TILE_SIZE / 2};
+static double const s_dTileSize = 256.;
+static double const s_pixelsPerLonDegree = s_dTileSize / 360.0;
+static double const s_pixelsPerLonRadian = s_dTileSize / msGeomConst_2pi;
+static double const s_minLatitude  =  -85.05112878;
+static double const s_maxLatitude  =   85.05112878;
+static double const s_minLongitude = -180.0;
+static double const s_maxLongitude =  180.0;
+
+//=======================================================================================
+// @bsiclass                                                    Keith.Bentley   03/16
+//=======================================================================================
+struct TileIdList : bvector<TileId>{int GetSize() const {return (int)size();}};
+struct TileList : bvector<TilePtr>{};
+
+DEFINE_POINTER_SUFFIX_TYPEDEFS(WPixelPoint)
+DEFINE_POINTER_SUFFIX_TYPEDEFS(LatLongPoint)
+
+//=======================================================================================
+// @bsiclass                                                    Keith.Bentley   03/16
+//=======================================================================================
+struct LatLongPoint : GeoPoint
+{
+    bool operator<(LatLongPoint const& r) const
+        {
+        COMPARE_VALUES(latitude,r.latitude);
+        COMPARE_VALUES(longitude,r.longitude);
+        COMPARE_VALUES(elevation,r.elevation);
+        return false;
+        }
+    LatLongPoint() {}
+    LatLongPoint(WPixelPointCR point);
+
+    void Clamp()
+        {
+        if (latitude < s_minLatitude)
+            latitude = s_minLatitude;
+        if (latitude > s_maxLatitude)
+            latitude = s_maxLatitude;
+        if (longitude < s_minLongitude)
+            longitude = s_minLongitude;
+        if (longitude > s_maxLongitude)
+            longitude = s_maxLongitude;
+        }
+};
+
+//=======================================================================================
+// @bsiclass                                                    Keith.Bentley   03/16
+//=======================================================================================
+struct WPixelPoint : DPoint2d
+{
+    static void ClampCoordinate(double& v)
+    {
+    if (v < 0)
+        v = 0;
+    if (BeNumerical::Compare(v, s_dTileSize) >= 0)
+        v = (s_dTileSize - 1.0e-9);   // fudge the greatest possible coordinate as being just a little inside the edge.
+    }
+
+    void Clamp() {ClampCoordinate(x); ClampCoordinate(y);}
+    WPixelPoint() {x=0; y=0;}
+    WPixelPoint(LatLongPointCR latLng);
+    WPixelPoint(TileId tileid);
+    TileId ToTileId(uint8_t zoomLevel);
+};
+
+//=======================================================================================
+// @bsiclass                                                    Keith.Bentley   03/16
+//=======================================================================================
+struct PixelPoint : DPoint2d
+{
+    PixelPoint(WPixelPointCR wpixels, uint8_t zoomLevel);
+};
+
+//=======================================================================================
+// @bsiclass                                                    Keith.Bentley   03/16
+//=======================================================================================
+struct TileRange
+{
+    bool m_isValid = false;
+    WPixelPoint m_upperLeft;
+    WPixelPoint m_lowerRight;
+    void Invalidate() {m_isValid=false;}
+    bool IsValid() const {return m_isValid;}
+    void Extend(WPixelPoint);
+};
+
+//=======================================================================================
+// @bsiclass                                                    Keith.Bentley   05/16
+//=======================================================================================
+struct WebMercatorProgressive : ProgressiveTask
+{
+    bool m_isTransparent;
+    TileList m_missingTiles;
+    uint64_t m_nextShow = 0;
+    
+    virtual Completion _DoProgressive(ProgressiveContext& context, WantShow&) override;
+    WebMercatorProgressive(TileList& missing, bool isTransparent) : m_missingTiles(std::move(missing)), m_isTransparent(isTransparent) {}
+};
+
+//=======================================================================================
+// Contains the input to drawing a tile (a RenderContext) and the outputs (a list of graphics, plus a list of missing tiles).
+// @bsiclass                                                    Keith.Bentley   05/16
+//=======================================================================================
+struct DrawArgs
+{
+    RenderContextR m_context;
+    Render::GraphicArray m_graphics;
+    TileList m_missing;
+
+    DrawArgs(RenderContextR context) : m_context(context) {}
+    void DrawTile(TileR tile) {m_graphics.Add(*tile.m_graphic);}
+    void AddMissingTile(TileR tile) {m_missing.push_back(&tile);}
+    void DrawGraphics(double);
+};
+
+//=======================================================================================
+// Dislays tiles of a map 
+// @bsiclass                                                    Sam.Wilson      10/2014
+//=======================================================================================
+struct WebMercatorDisplay
+{
+protected:
+    WebMercatorModel const& m_model;
+    DgnUnits& m_units;
+    TileRange m_tileRange;
+    uint8_t m_zoomLevel = 0;                //!< The zoomLevel for this view
+    bool m_preferFinerResolution = false;   //!< Download and display more tiles, in order to get the best resolution? Else, go with 1/4 as many tiles and be satisfied with slightly fuzzy resolution.
+    double m_originLatitudeInRadians;
+    bmap<LatLongPoint, DPoint3d> m_latLngToMeters;
+
+public:
+    bool IsValid() const {return nullptr != m_units.GetDgnGCS();}
+    Tile::Corners ComputeCorners(TileId tileid);
+    double ComputeGroundResolution(uint8_t zoomLevel);
+    LatLongPoint ConvertMetersToLatLng(DPoint3dCR pt);
+    DPoint3d ConvertLatLngToMeters(LatLongPoint gp);
+    WPixelPoint ConvertMetersToWpixels(DPoint2dCR pt);
+    static uint8_t GetZoomLevels() {return (uint8_t)(MAX_ZOOM_LEVEL - MIN_ZOOM_LEVEL);}
+    bool ComputeZoomLevel(DgnViewportR);
+    TileIdList GetTileIds(uint8_t desiredZoomLevel);
+    TilePtr GetCachedTile(TileId);
+    TilePtr GetLoadedTile(TileId);
+    void DrawFinerTiles(DrawArgs&, TileId tileid, uint32_t maxLevelsToTry);
+    void DrawCoarserTiles(DrawArgs& context, uint8_t zoomLevel, uint32_t maxLevelsToTry);
+    void DrawView(TerrainContextR);
+    WebMercatorDisplay(WebMercatorModel const& model, DgnViewportR vp);
+};
+
+/*---------------------------------------------------------------------------------**//**
+* @bsimethod                                                    Sam.Wilson      10/2014
++---------------+---------------+---------------+---------------+---------------+------*/
+static double bound(double value, double opt_min, double opt_max)
+    {
+    value = std::max(value, opt_min);
+    value = std::min(value, opt_max);
+    return value;
+    }
+
+END_UNNAMED_NAMESPACE
+
+/*---------------------------------------------------------------------------------**//**
+* @bsimethod                                    Keith.Bentley                   03/16
++---------------+---------------+---------------+---------------+---------------+------*/
+uint64_t Tile::Next() {static uint64_t s_count=0; return ++s_count;}
+
+/*---------------------------------------------------------------------------------**//**
+* @bsimethod                                    Keith.Bentley                   03/16
++---------------+---------------+---------------+---------------+---------------+------*/
+TilePtr WebMercatorModel::CreateTile(TileId id, Tile::Corners const& corners, Render::SystemR sys) const
+    {
+    Tile* tile = new Tile(id, corners);
+    m_tileCache.Add(id, tile);
+    RequestTile(id, *tile, sys);
+    return tile;
+    }
+
+/*---------------------------------------------------------------------------------**//**
+* If the tile cache is full, drop the oldest entry
+* @bsimethod                                    Keith.Bentley                   03/16
++---------------+---------------+---------------+---------------+---------------+------*/
+void WebMercatorModel::TileCache::Trim()
+    {
+    if (m_map.size() < m_maxSize)
+        return;
+    BeAssert(m_map.size() == m_maxSize);
+
+    // find the oldest entry and remove it.
+    auto oldest = m_map.begin();
+    auto oldestTime = oldest->second->m_lastAccessed;
+    for (auto it=oldest; ++it != m_map.end(); )
+        {
+        if (it->second->m_lastAccessed < oldestTime)
+            {
+            oldest = it;
+            oldestTime = it->second->m_lastAccessed;
+            }
+        }
+
+    oldest->second->SetAbandoned();
+    m_map.erase(oldest);
+    }
+
+/*---------------------------------------------------------------------------------**//**
+* @bsimethod                                    Keith.Bentley                   03/16
++---------------+---------------+---------------+---------------+---------------+------*/
+bool TileId::operator<(TileId const& rhs) const
+    {
+    COMPARE_VALUES(m_zoomLevel,rhs.m_zoomLevel)
+    COMPARE_VALUES(m_column,rhs.m_column)
+    COMPARE_VALUES(m_row,rhs.m_row)
+    return false;
+    }
+
+#ifndef NDEBUG
+/*---------------------------------------------------------------------------------**//**
+* @bsimethod                                                    Sam.Wilson      10/2014
++---------------+---------------+---------------+---------------+---------------+------*/
+static bool isZoomLevelInRange(uint8_t zoomLevel)
+    {
+    return zoomLevel <= MAX_ZOOM_LEVEL;
+    }
+
+/*---------------------------------------------------------------------------------**//**
+* @bsimethod                                                    Sam.Wilson      10/2014
++---------------+---------------+---------------+---------------+---------------+------*/
+static bool isLatLongPointInRange(LatLongPointCR latLng)
+    {
+    return (s_minLatitude  <= latLng.latitude   && latLng.latitude  <= s_maxLatitude
+        &&  s_minLongitude <= latLng.longitude  && latLng.longitude <= s_maxLongitude);
+    }
+
+/*---------------------------------------------------------------------------------**//**
+* @bsimethod                                                    Sam.Wilson      10/2014
++---------------+---------------+---------------+---------------+---------------+------*/
+static bool isWpixelPointInRange(DPoint2dCR point)
+    {
+    return (0 <= point.x && point.x <= s_dTileSize) && (0 <= point.y && point.y <= s_dTileSize);
+    }
+#endif
+
+/*---------------------------------------------------------------------------------**//**
+* @bsimethod                                                    Sam.Wilson      10/2014
++---------------+---------------+---------------+---------------+---------------+------*/
+WPixelPoint::WPixelPoint(LatLongPointCR latLng)
+    {
+    BeAssert(isLatLongPointInRange(latLng));
+
+    x = s_pixelOrigin.x + latLng.longitude * s_pixelsPerLonDegree;
+
+    // Truncating to 0.9999 effectively limits latitude to 89.189. This is
+    // about a third of a tile past the edge of the world tile.
+    auto siny = bound(sin(Angle::DegreesToRadians(latLng.latitude)), -0.9999, 0.9999);
+    y = s_pixelOrigin.y + 0.5 * log((1 + siny) / (1 - siny)) * -s_pixelsPerLonRadian;
+
+    Clamp();
+    }
+
+/*---------------------------------------------------------------------------------**//**
+* @bsimethod                                                    Sam.Wilson      10/2014
++---------------+---------------+---------------+---------------+---------------+------*/
+LatLongPoint::LatLongPoint(WPixelPointCR point)
+    {
+    BeAssert(isWpixelPointInRange(point));
+
+    longitude = (point.x - s_pixelOrigin.x) / s_pixelsPerLonDegree;
+    auto latRadians = (point.y - s_pixelOrigin.y) / -s_pixelsPerLonRadian;
+    latitude = Angle::RadiansToDegrees(2 * atan(exp(latRadians)) - msGeomConst_piOver2);
+    elevation = 0.0; // caller must fill this in, if there's a real elevation
+    }
+
+/*---------------------------------------------------------------------------------**//**
+* @bsimethod                                                    Sam.Wilson      10/2014
++---------------+---------------+---------------+---------------+---------------+------*/
+PixelPoint::PixelPoint(WPixelPointCR wpixels, uint8_t zoomLevel)
+    {
+    BeAssert(isZoomLevelInRange(zoomLevel));
+    BeAssert(isWpixelPointInRange(wpixels));
+
+    uint32_t numTiles = 1 << zoomLevel;
+    x = wpixels.x * numTiles;
+    y = wpixels.y * numTiles;
+    }
+
+/*---------------------------------------------------------------------------------**//**
+* @bsimethod                                                    Sam.Wilson      10/2014
++---------------+---------------+---------------+---------------+---------------+------*/
+TileId WPixelPoint::ToTileId(uint8_t zoomLevel)
+    {
+    PixelPoint pixelPt(*this, zoomLevel);
+    return TileId(zoomLevel, (uint32_t) floor(pixelPt.x / s_dTileSize), (uint32_t) floor(pixelPt.y / s_dTileSize));
+    }
+
+/*---------------------------------------------------------------------------------**//**
+* @bsimethod                                                    Sam.Wilson      10/2014
++---------------+---------------+---------------+---------------+---------------+------*/
+WPixelPoint::WPixelPoint(TileId tileid)
+    {
+    double pix = tileid.m_column * s_dTileSize;
+    double piy = tileid.m_row    * s_dTileSize;
+
+    uint32_t numTiles = 1 << tileid.m_zoomLevel;
+    x = pix / (double)numTiles;
+    y = piy / (double)numTiles;
+    }
+
+/*---------------------------------------------------------------------------------**//**
+* @bsimethod                                    Keith.Bentley                   05/16
++---------------+---------------+---------------+---------------+---------------+------*/
+void TileRange::Extend(WPixelPoint pt)
+    {
+    if (!m_isValid)
+        {
+        m_upperLeft = m_lowerRight = pt;
+        m_isValid = true;
+        return;
+        }
+
+    if (pt.x < m_upperLeft.x) m_upperLeft.x = pt.x;
+    if (pt.x > m_lowerRight.x) m_lowerRight.x = pt.x;
+    if (pt.y < m_upperLeft.y) m_upperLeft.y = pt.y;
+    if (pt.y > m_lowerRight.y) m_lowerRight.y = pt.y;
+    }
+
+/*---------------------------------------------------------------------------------**//**
+* Compute meters/pixel at the Project's geo origin the specified zoomLevel.
+* @bsimethod                                                    Sam.Wilson      10/14
++---------------+---------------+---------------+---------------+---------------+------*/
+double WebMercatorDisplay::ComputeGroundResolution(uint8_t zoomLevel)
+    {
+    // "Exact length of the equator (according to wikipedia) is 40075.016686 km in WGS-84. A horizontal tile size at zoom 0 would be 156543.034 meters" 
+    // (http://wiki.openstreetmap.org/wiki/Slippy_map_tilenames#Resolution_and_Scale)
+    return 156543.034 * cos(m_originLatitudeInRadians) / (1<<zoomLevel);
+    }
+
+/*---------------------------------------------------------------------------------**//**
+* @bsimethod                                                    Sam.Wilson      10/14
++---------------+---------------+---------------+---------------+---------------+------*/
+LatLongPoint WebMercatorDisplay::ConvertMetersToLatLng(DPoint3dCR dp)
+    {
+    LatLongPoint gp;
+    m_units.LatLongFromXyz(gp, dp);
+    m_latLngToMeters[gp] = dp;
+    return gp;
+    }
+
+/*---------------------------------------------------------------------------------**//**
+* @bsimethod                                                    Sam.Wilson      10/14
++---------------+---------------+---------------+---------------+---------------+------*/
+DPoint3d WebMercatorDisplay::ConvertLatLngToMeters(LatLongPoint gp)
+    {
+    auto i = m_latLngToMeters.find(gp);
+    if (i != m_latLngToMeters.end())
+        return i->second;
+
+    DPoint3d dp;
+    m_units.XyzFromLatLong(dp, gp);
+    m_latLngToMeters[gp] = dp;
+    return dp;
+    }
+
+/*---------------------------------------------------------------------------------**//**
+* Convert a DPoint2d expressed in the Project's UOR coordinate system to a DPoint2d expressed in wpixels.
+* Note that this function can fail, if pt is outside the WebMercator box. In that case,
+* an out-of-range point is clamped to the edge of the box.
+* @bsimethod                                                    Sam.Wilson      10/14
++---------------+---------------+---------------+---------------+---------------+------*/
+WPixelPoint WebMercatorDisplay::ConvertMetersToWpixels(DPoint2dCR pt)
+    {
+    DPoint3d pt3 = DPoint3d::From(pt.x,pt.y,0);
+    LatLongPoint latlng = ConvertMetersToLatLng(pt3);
+    latlng.Clamp();
+    return WPixelPoint(latlng);
+    }
+
+/*---------------------------------------------------------------------------------**//**
+* @bsimethod                                                    Sam.Wilson      10/14
++---------------+---------------+---------------+---------------+---------------+------*/
+Tile::Corners WebMercatorDisplay::ComputeCorners(TileId tileid)
+    {
+    TileId t11(tileid);
+
+    t11.m_row = t11.m_column = 1;
+    WPixelPoint t11Wpixels(t11);
+    auto tileSizeWpixels = t11Wpixels.x;
+
+    // We want 4 corners in the wpixel coordinate system
+    //    ----x----->
+    //  | [0]     [1]
+    //  y
+    //  | [2]     [3]
+    //  v
+    WPixelPoint cornersWpixels[4];
+    cornersWpixels[0] = WPixelPoint(tileid);    // returns upper left corner of tile
+    cornersWpixels[1].SumOf(cornersWpixels[0], DPoint2d::From(tileSizeWpixels,  0              ));
+    cornersWpixels[2].SumOf(cornersWpixels[0], DPoint2d::From(0,                tileSizeWpixels));
+    cornersWpixels[3].SumOf(cornersWpixels[0], DPoint2d::From(tileSizeWpixels,  tileSizeWpixels));
+
+    Tile::Corners corners;
+    for (size_t i=0; i<_countof(cornersWpixels); ++i)
+        {
+        corners.m_pts[i] = ConvertLatLngToMeters(LatLongPoint(cornersWpixels[i]));
+        corners.m_pts[i].z = m_model.GetGroundBias();
+        }
+
+    return corners;
+    }
+
+/*---------------------------------------------------------------------------------**//**
+* @bsimethod                                    Keith.Bentley                   05/16
++---------------+---------------+---------------+---------------+---------------+------*/
+TilePtr WebMercatorDisplay::GetCachedTile(TileId id)
+    {
+    auto existingTile = m_model.GetTileCache().Get(id);
+    if (!existingTile.IsValid())
+        return nullptr;
+
+    existingTile->Accessed(); // update lru
+    return existingTile;
+    }
+
+/*---------------------------------------------------------------------------------**//**
+* @bsimethod                                    Keith.Bentley                   05/16
++---------------+---------------+---------------+---------------+---------------+------*/
+TilePtr WebMercatorDisplay::GetLoadedTile(TileId id)
+    {
+    auto existing = GetCachedTile(id);
+    return existing.IsValid() && existing->IsLoaded() ? existing : nullptr;
+    }
+
+/*---------------------------------------------------------------------------------**//**
+* @bsimethod                                                    Sam.Wilson      10/2014
++---------------+---------------+---------------+---------------+---------------+------*/
+bool WebMercatorDisplay::ComputeZoomLevel(DgnViewportR vp)
+    {
+    DRay3d viewRay;
+    viewRay.direction = vp.GetViewController().GetZVector();
+
+    DPlane3d xyPlane = DPlane3d::FromOriginAndNormal(DPoint3d::FromZero(), DVec3d::From(0, 0, 1.0));
+    Frustum  worldFrust = vp.GetFrustum(DgnCoordSystem::World, true);
+    DRange2d xyRange = DRange2d::NullRange();
+
+    BeAssert(!m_tileRange.IsValid());
+    for (DPoint3dCR pt : worldFrust.m_pts)
+        {
+        DPoint3d xyzPt;
+        viewRay.origin = pt;
+        double param;
+        if (!viewRay.Intersect(xyzPt, param, xyPlane))
+            return false;
+
+        // must compute tile range in WPixels. 
+        m_tileRange.Extend(ConvertMetersToWpixels(DPoint2d::From(xyzPt.x, xyzPt.y)));
+        xyRange.Extend(xyzPt);
+        }
+
+    double worldDiag = xyRange.low.Distance(xyRange.high);
+    Frustum  viewFrust = vp.GetFrustum(DgnCoordSystem::View, true);
+    double viewDiag = viewFrust.m_pts[NPC_LeftBottomRear].Distance(viewFrust.m_pts[NPC_RightTopRear]);
+
+    // Get the number of meters / pixel that we are showing in the view
+    double viewResolution = worldDiag / viewDiag;
+
+    // Return the zoom level that has about the same "ground resolution", which is defined as meters / pixel.
+    for (uint8_t i=0; i<=MAX_ZOOM_LEVEL; ++i)
+        {
+        double gr = ComputeGroundResolution(i);
+        if (BeNumerical::Compare(gr, viewResolution) <= 0)
+            {
+            m_zoomLevel = i;
+            if (m_zoomLevel > 0 && !m_preferFinerResolution)
+                --m_zoomLevel;
+            return true;
+            }
+        }
+
+    // No tile has a enough resolution. Use the finest one.
+    m_zoomLevel = MAX_ZOOM_LEVEL;
+    return true;
+    }
+
+/*---------------------------------------------------------------------------------**//**
+* @bsimethod                                                    Sam.Wilson      10/2014
++---------------+---------------+---------------+---------------+---------------+------*/
+TileIdList WebMercatorDisplay::GetTileIds(uint8_t zoomLevel)
+    {
+    TileId lrtileid = m_tileRange.m_lowerRight.ToTileId(zoomLevel);
+    TileId ultileid = m_tileRange.m_upperLeft.ToTileId(zoomLevel);
+
+    TileIdList tileids;
+
+    // Get tileids of all tiles in the rectangular area
+    for (auto row = ultileid.m_row; row <= lrtileid.m_row; ++row)
+        {
+        for (auto col = ultileid.m_column; col <= lrtileid.m_column; ++col)
+            {
+            TileId tid(zoomLevel, col, row);
+            tileids.push_back(tid);
+            }
+        }
+
+    return tileids;
+    }
+
+/*---------------------------------------------------------------------------------**//**
+* @bsimethod                                                    Sam.Wilson      10/14
++---------------+---------------+---------------+---------------+---------------+------*/
+void WebMercatorDisplay::DrawFinerTiles(DrawArgs& args, TileId tileid, uint32_t maxLevelsToTry)
+    {
+    if (tileid.m_zoomLevel >= MAX_ZOOM_LEVEL)
+        return;
+
+    TileId finerUlTileid(tileid); // The tile in the upper left corner of the tile that we need to fill.
+
+    ++finerUlTileid.m_zoomLevel;
+    finerUlTileid.m_row <<= 1;
+    finerUlTileid.m_column <<= 1;
+
+    // Get tiles at the next finer resolution to fill in the space defined by the specified tileid
+    for (uint32_t row=0; row < 2; ++row)
+        {
+        for (uint32_t col=0; col < 2; ++col)
+            {
+            TileId finerTileid(finerUlTileid);
+            finerTileid.m_column += col;
+            finerTileid.m_row += row;
+
+            auto finerTile = GetLoadedTile(finerTileid);
+            if (finerTile.IsValid())
+                args.DrawTile(*finerTile);
+            else
+                {
+                if (maxLevelsToTry > 1)
+                    DrawFinerTiles(args, finerTileid, maxLevelsToTry-1);
+                }
+            }
+        }
+    }
+
+/*---------------------------------------------------------------------------------**//**
+* @bsimethod                                                    Sam.Wilson      10/14
++---------------+---------------+---------------+---------------+---------------+------*/
+void WebMercatorDisplay::DrawCoarserTiles(DrawArgs& args, uint8_t zoomLevel, uint32_t maxLevelsToTry)
+    {
+    TileIdList tileIds = GetTileIds(zoomLevel);
+
+    bool allFound = true;
+    for (auto const& tileid  : tileIds)
+        {
+        auto tile = GetLoadedTile(tileid);
+        if (!tile.IsValid())
+            allFound = false;
+        else
+            args.DrawTile(*tile);
+        }
+
+    // DEBUG_PRINTF("drawing %d coarser tiles", args.m_graphics.m_entries.size());
+    args.DrawGraphics(-100.0 * DgnUnits::OneMillimeter());
+
+    if (!allFound && maxLevelsToTry>0 && zoomLevel>0)
+        DrawCoarserTiles(args, zoomLevel-1, maxLevelsToTry-1);
+    }
+
+/*---------------------------------------------------------------------------------**//**
+* @bsimethod                                                    Sam.Wilson      10/14
++---------------+---------------+---------------+---------------+---------------+------*/
+void WebMercatorModel::_AddTerrainGraphics(TerrainContextR context) const
+    {
+#if defined(BENTLEYCONFIG_GRAPHICS_DIRECTX)    // NOTE: In dgndb61-16q2, there is something wrong with Map tiles in OpenGL. For now, just disable them. TFS#496902
+    CreateCache();
+
+    WebMercatorDisplay display(*this, *context.GetViewport());
+    display.DrawView(context);
+#endif
+    }
+
+/*---------------------------------------------------------------------------------**//**
+* @bsimethod                                    Keith.Bentley                   05/16
++---------------+---------------+---------------+---------------+---------------+------*/
+void DrawArgs::DrawGraphics(double bias)
+    {
+    if (m_graphics.m_entries.empty())
+        return;
+
+    Transform biasTrans;
+    biasTrans.InitFrom(DPoint3d::From(0.0, 0.0, bias));
+    auto group = m_context.CreateGroupNode(Graphic::CreateParams(nullptr, biasTrans), m_graphics, nullptr);
+    m_context.OutputGraphic(*group, nullptr);
+
+    BeAssert(m_graphics.m_entries.empty()); // the CreateGroupNode should have moved them
+    }
+
+/*---------------------------------------------------------------------------------**//**
+* This method must be fast. Only access loaded tiles.
+* @bsimethod                                                    Sam.Wilson      10/14
++---------------+---------------+---------------+---------------+---------------+------*/
+void WebMercatorDisplay::DrawView(TerrainContextR context)
+    {
+    DgnDb::VerifyClientThread();
+    if (!IsValid())
+        return;
+
+    //  Decide what zoom level we should use for a view of this size.
+    if (!ComputeZoomLevel(*context.GetViewport()))
+        return; // the xy plane is edge-on in view
+
+    TileIdList tileIds = GetTileIds(m_zoomLevel);
+
+    DEBUG_PRINTF("zoom level=%d, ntiles=%d", m_zoomLevel, tileIds.GetSize());
+
+    if (tileIds.empty())
+        return;
+
+    if (tileIds.GetSize() >= m_model.GetTileCache().GetMaxSize())
+        {
+        BeAssert(false); // how?
+        m_model.GetTileCache().SetMaxSize(tileIds.GetSize());
+        }
+
+    Render::SystemR renderSys = context.GetTargetR().GetSystem();
+
+    // first, make sure tiles are created. 
+    for (auto const& tileId  : tileIds)
+        {
+        auto tile = GetCachedTile(tileId);
+        if (!tile.IsValid())
+            m_model.CreateTile(tileId, ComputeCorners(tileId), renderSys);
+        }
+
+    DrawArgs args(context);
+
+    // run through the list again, checking for ones that are loaded. Do this as two separate loops so that potentially 
+    // some of the tiles at the beginning of the list might arrive before we get through this list.
+    for (auto const& tileId  : tileIds)
+        {
+        auto tile = GetCachedTile(tileId);
+        BeAssert(tile.IsValid());
+        if (tile->IsLoaded())
+            args.DrawTile(*tile);
+        else
+            args.AddMissingTile(*tile);
+        }
+
+    args.DrawGraphics(0.0);
+
+    if (args.m_missing.empty())
+        return;
+
+    for (auto const& missing : args.m_missing)
+        {
+        DrawFinerTiles(args, missing->GetTileId(), 2);
+
+        // DEBUG_PRINTF("drawing %d finer tiles", args.m_graphics.m_entries.size());
+        args.DrawGraphics(-50.0 * DgnUnits::OneMillimeter());
+        }
+
+    if (m_zoomLevel > 0)
+        {
+        // If we are missing any tiles, draw the whole view at a coarser zoomLevel. That provides a backdrop. We'll fill in the tiles that we do have at higher z value.
+        DrawCoarserTiles(args, m_zoomLevel - 1, 3);
+        }
+
+    // register for progressive display.
+    DEBUG_PRINTF("%d missing tiles", args.m_missing.size());
+    context.GetViewport()->ScheduleTerrainProgressiveTask(*new WebMercatorProgressive(args.m_missing, m_model.GetProperties().IsTransparent()));
+    }
+
+/*---------------------------------------------------------------------------------**//**
+* @bsimethod                                                    Sam.Wilson      10/14
++---------------+---------------+---------------+---------------+---------------+------*/
+ProgressiveTask::Completion WebMercatorProgressive::_DoProgressive(ProgressiveContext& context, WantShow& wantShow)
+    {
+    uint64_t now = BeTimeUtilities::QueryMillisecondsCounter();
+    DrawArgs args(context);
+
+    DEBUG_PRINTF("webmercator progressive %d missing", m_missingTiles.size());
+
+    for (auto const& tile: m_missingTiles)
+        {
+        if (tile->IsLoaded())
+            args.DrawTile(*tile);
+        else if (tile->IsQueued())
+            args.AddMissingTile(*tile);     // still not ready, put into new missing list
+        }
+
+    args.DrawGraphics(0.0);  // the tiles that newly arrived drew into the GraphicsArray in the DrawArgs. Add them to the context in a GroupNode
+
+    m_missingTiles.swap(args.m_missing); // swap the list of missing tiles we were waiting for with those that are still missing.
+
+    DEBUG_PRINTF("webmercator still %d missing", m_missingTiles.size());
+
+    if (m_missingTiles.empty()) // when we have no missing tiles, the progressive task is done. 
+        {
+        if (m_isTransparent)
+            context.GetViewport()->SetNeedsHeal(); // unfortunately the newly drawn tiles may be obscured by lower resolution ones due to transparency
+        else
+            wantShow = WantShow::Yes;
+
+        return Completion::Finished;
+        }
+
+    if (now > m_nextShow)
+        {
+        m_nextShow = now + 1000;
+        wantShow = WantShow::Yes;
+        }
+
+    return Completion::Aborted;
+    }
+
+/*---------------------------------------------------------------------------------**//**
+* @bsimethod                                                    Sam.Wilson      10/14
++---------------+---------------+---------------+---------------+---------------+------*/
+WebMercatorDisplay::WebMercatorDisplay(WebMercatorModel const& model, DgnViewportR vp) : m_units(vp.GetViewController().GetDgnDb().Units()), m_model(model)
+    {
+    LatLongPoint centerLatLng = ConvertMetersToLatLng(DPoint3d::FromSumOf(*vp.GetViewOrigin(), *vp.GetViewDelta(), 0.5));
+    m_originLatitudeInRadians = Angle::DegreesToRadians(centerLatLng.latitude);
+    }
+
+#if defined (NOTNOW_OPEN_STREET_MAPS)
+/*---------------------------------------------------------------------------------**//**
+* @bsimethod                                                    Sam.Wilson      10/14
++---------------+---------------+---------------+---------------+---------------+------*/
+Utf8String StreetMapModel::CreateOsmUrl(TileId tileid) const
+{
+    Utf8String url;
+
+    if (!m_properties.m_mapType == MapType::Map.empty() && m_properties.m_mapType[0] == '0')  // "(c) OpenStreetMap contributors"
+        url = Utf8PrintfString("http://a.tile.openstreetmap.org/%d/%d/%d.png",tileid.m_zoomLevel, tileid.m_column, tileid.m_row);
+    else // *** For now, use MapQuest for satellite images (just in developer builds) ***
+        url = Utf8PrintfString("http://otile1.mqcdn.com/tiles/1.0.0/sat/%d/%d/%d.jpg",tileid.m_zoomLevel, tileid.m_column, tileid.m_row);  // "Portions Courtesy NASA/JPL-Caltech and U.S. Depart. of Agriculture, Farm Service Agency"
+
+    // *** WIP_WEBMERCATOR m_features
+
+    return url;
+    }
+#endif
+
+#define MAPBOX_ACCESS_KEY "pk.eyJ1IjoibWFwYm94YmVudGxleSIsImEiOiJjaWZvN2xpcW00ZWN2czZrcXdreGg2eTJ0In0.f7c9GAxz6j10kZvL_2DBHg"
+#define MAPBOX_ACCESS_KEY_URI_ENCODED "pk%2EeyJ1IjoibWFwYm94YmVudGxleSIsImEiOiJjaWZvN2xpcW00ZWN2czZrcXdreGg2eTJ0In0%2Ef7c9GAxz6j10kZvL%5F2DBHg"
+
+/*---------------------------------------------------------------------------------**//**
+* @bsimethod                                                    Sam.Wilson      10/14
++---------------+---------------+---------------+---------------+---------------+------*/
+Utf8String StreetMapModel::CreateMapBoxUrl(TileId tileid) const
+    {
+    Utf8String url;
+
+    /*
+    @2x.png     2x scale(retina)
+    png32       32 color indexed PNG
+    png64       64 color indexed PNG
+    png128      128 color indexed PNG
+    png256      256 color indexed PNG
+    jpg70       70 % quality JPG
+    jpg80       80 % quality JPG
+    jpg90       90 % quality JPG
+    */
+    Utf8CP format = "png32";
+    Utf8CP mapid = m_properties.m_mapType == Properties::MapType::Map ? "mapbox.streets" : "mapbox.satellite";
+
+    //                                                  m  z  x  y  f
+    url = Utf8PrintfString("http://api.mapbox.com/v4/%s/%d/%d/%d.%s?access_token=", mapid, tileid.m_zoomLevel, tileid.m_column, tileid.m_row, format);
+    url += MAPBOX_ACCESS_KEY_URI_ENCODED; // NB: This URI-encoded string must not be included in the sprintf format string!
+
+    return url;
+    }
+
+/*---------------------------------------------------------------------------------**//**
+* @bsimethod                                                    Sam.Wilson      10/14
++---------------+---------------+---------------+---------------+---------------+------*/
+bool StreetMapModel::_ShouldRejectTile(TileId tileid, Utf8StringCR url, ByteStream const& data) const
+    {
+#if defined (IS_THIS_NECESSARY)
+    if (m_properties.m_mapService[0] != '0' || m_properties.m_mapType[0] != '1')
+        return false;
+
+    static uint8_t const s_mapbox_x[] =
+{ /* contents of the raw PNG file that MapBox sends to represent a satellite image that it does not have. */
+0x89,0x50,0x4e,0x47,0x0d,0x0a,0x1a,0x0a,0x00,0x00,0x00,0x0d,0x49,0x48,0x44,0x52,
+0x00,0x00,0x01,0x00,0x00,0x00,0x01,0x00,0x04,0x03,0x00,0x00,0x00,0xae,0x5c,0xb5,
+0x55,0x00,0x00,0x00,0x0c,0x50,0x4c,0x54,0x45,0x20,0x20,0x20,0x33,0x33,0x33,0x3a,
+0x3a,0x3a,0x40,0x40,0x40,0x46,0xb5,0x68,0x53,0x00,0x00,0x00,0xd8,0x49,0x44,0x41,
+0x54,0x78,0x9c,0xed,0xd8,0x41,0x0a,0xc2,0x30,0x14,0x45,0x51,0x75,0x05,0x82,0x1b,
+0x28,0xb8,0x02,0xdd,0xff,0xe2,0xb4,0x88,0xa8,0xe9,0x4c,0x30,0x17,0xe4,0x9c,0x61,
+0x26,0xef,0xf3,0xb4,0x6d,0x92,0xdd,0x0e,0x00,0x00,0x00,0x00,0x00,0x00,0x00,0x00,
+0x00,0x00,0x00,0x00,0x00,0xbe,0xb3,0xdf,0x2e,0x1d,0xa7,0x0e,0x70,0x5a,0xc6,0x95,
+0xc3,0x65,0xea,0x00,0x87,0xeb,0xb8,0x72,0x5e,0xa6,0x0e,0xb0,0xc9,0xdb,0x4e,0xf4,
+0x63,0x63,0xe0,0xec,0x02,0xc6,0xc4,0xe9,0x05,0x8c,0x91,0xf3,0x0b,0xf8,0xcc,0x0c,
+0x0a,0xf8,0x0c,0x2d,0x0a,0x78,0x4f,0x4d,0x0a,0x78,0x8f,0x6d,0x0a,0x78,0xe5,0x46,
+0x05,0xbc,0x82,0xab,0x02,0x9e,0xc9,0x59,0x01,0xcf,0xe8,0xae,0x80,0x47,0x76,0x58,
+0xc0,0x23,0xbc,0x2c,0x60,0x4d,0x4f,0x0b,0x58,0x2b,0x68,0x0b,0xb8,0x57,0xd0,0x16,
+0xd0,0x0f,0x90,0xff,0x04,0xf5,0x9f,0x30,0x7f,0x0c,0xeb,0x17,0x51,0xfe,0x2a,0xae,
+0x3f,0x46,0xf9,0xe7,0xb8,0xde,0x90,0xe4,0x5b,0xb2,0x7a,0x53,0x9a,0x6f,0xcb,0xeb,
+0x83,0x49,0x7e,0x34,0xab,0x0f,0xa7,0xf9,0xf1,0xbc,0xbe,0xa0,0xc8,0xaf,0x68,0xf2,
+0x4b,0xaa,0xfc,0x9a,0x0e,0x00,0x00,0x00,0x00,0x00,0x00,0x00,0x00,0x00,0x00,0x00,
+0x00,0x80,0xff,0x71,0x03,0xde,0xe5,0x11,0x67,0x0b,0x9c,0x2a,0x72,0x00,0x00,0x00,
+0x00,0x49,0x45,0x4e,0x44,0xae,0x42,0x60,0x82
+};
+
+        // MapBox
+    if (data.GetSize() == sizeof(s_mapbox_x) && 0==memcmp(data.GetData(), s_mapbox_x, data.GetSize()))
+        return true;
+#endif
+
+    return false;
+    }
+
+/*---------------------------------------------------------------------------------**//**
+* @bsimethod                                                    Sam.Wilson      10/14
++---------------+---------------+---------------+---------------+---------------+------*/
+BentleyStatus StreetMapModel::_CreateUrl(Utf8StringR url, TileId tileid) const
+    {
+    url = CreateMapBoxUrl(tileid);
+    return BSISUCCESS;
+    }
+
+/*---------------------------------------------------------------------------------**//**
+* @bsimethod                                                    Sam.Wilson      10/14
++---------------+---------------+---------------+---------------+---------------+------*/
+Utf8CP StreetMapModel::_GetCopyrightMessage() const
+    {
+    return "(c) Mapbox, (c) OpenStreetMap contributors";
+    }
+
+/*---------------------------------------------------------------------------------**//**
+* @bsimethod                                                    Sam.Wilson      04/15
++---------------+---------------+---------------+---------------+---------------+------*/
+static Utf8String getStreetMapServerDescription(WebMercatorModel::Properties::MapType mapType)
+    {
+    Utf8String descr("Mapbox");   // *** WIP translate
+    if (WebMercatorModel::Properties::MapType::Map == mapType)
+        descr.append(" Map");   // *** WIP translate
+    else
+        descr.append(" Satellite Images"); // *** WIP translate
+
+    return descr;
+    }
+
+DEFINE_REF_COUNTED_PTR(WebMercatorModel)
+
+/*---------------------------------------------------------------------------------**//**
+* @bsimethod                                    Keith.Bentley                   05/16
++---------------+---------------+---------------+---------------+---------------+------*/
+WebMercatorModel::CreateParams::CreateParams(DgnDbR dgndb, Properties const& props) : T_Super::CreateParams(dgndb, 
+    DgnClassId(dgndb.Schemas().GetECClassId(DGN_ECSCHEMA_NAME, "StreetMapModel")), 
+    DgnModel::CreateModelCode(getStreetMapServerDescription(props.m_mapType))),
+    m_properties(props)
+    {
+    }
+
+/*---------------------------------------------------------------------------------**//**
+* @bsimethod                                                    Sam.Wilson      10/14
++---------------+---------------+---------------+---------------+---------------+------*/
+DgnModelId StreetMapHandler::CreateStreetMapModel(StreetMapModel::CreateParams const& params)
+    {
+    WebMercatorModelPtr model = new StreetMapModel(params);
+    model->Insert();
+    return model->GetModelId();
+    }
+
+static Utf8CP JSON_WebMercatorModel = "WebMercatorModel";
+static Utf8CP PROPERTYJSON_MapService = "service";
+static Utf8CP PROPERTYJSON_MapType = "map_type";
+static Utf8CP PROPERTYJSON_FinerResolution = "finerResolution";
+static Utf8CP PROPERTYJSON_GroundBias = "groundBias";
+static Utf8CP PROPERTYJSON_Transparency = "transparency";
+
+/*---------------------------------------------------------------------------------**//**
+* @bsimethod                                                    Sam.Wilson      10/14
++---------------+---------------+---------------+---------------+---------------+------*/
+void WebMercatorModel::Properties::ToJson(Json::Value& value) const
+    {
+    value[PROPERTYJSON_MapService] = (uint32_t) m_mapService;
+    value[PROPERTYJSON_MapType] = (uint32_t) m_mapType;
+
+    if (m_finerResolution)
+        value[PROPERTYJSON_FinerResolution] = m_finerResolution;
+
+    value[PROPERTYJSON_GroundBias] = m_groundBias;
+    value[PROPERTYJSON_Transparency] = m_transparency;
+    }
+
+/*---------------------------------------------------------------------------------**//**
+* @bsimethod                                                    Sam.Wilson      10/14
++---------------+---------------+---------------+---------------+---------------+------*/
+void WebMercatorModel::Properties::FromJson(Json::Value const& value)
+    {
+    if (value.isMember(PROPERTYJSON_MapService))
+        m_mapService = (MapService) value[PROPERTYJSON_MapService].asInt();
+
+    if (value.isMember(PROPERTYJSON_MapType))
+        m_mapType = (MapType) value[PROPERTYJSON_MapType].asInt();
+
+    if (value.isMember(PROPERTYJSON_FinerResolution))
+        m_finerResolution = value[PROPERTYJSON_FinerResolution].asBool();
+
+    m_groundBias = value.isMember(PROPERTYJSON_GroundBias) ? value[PROPERTYJSON_GroundBias].asDouble() : -1.0;
+    m_transparency = value.isMember(PROPERTYJSON_Transparency) ? value[PROPERTYJSON_Transparency].asDouble() : 0.0;
+
+    LIMIT_RANGE(0.0, .9, m_transparency);
+    }
+
+/*---------------------------------------------------------------------------------**//**
+* @bsimethod                                                    Sam.Wilson      10/14
++---------------+---------------+---------------+---------------+---------------+------*/
+void WebMercatorModel::_WriteJsonProperties(Json::Value& val) const
+    {
+    m_properties.ToJson(val[JSON_WebMercatorModel]);
+    T_Super::_WriteJsonProperties(val);
+    }
+
+/*---------------------------------------------------------------------------------**//**
+* @bsimethod                                                    Sam.Wilson      10/14
++---------------+---------------+---------------+---------------+---------------+------*/
+void WebMercatorModel::_ReadJsonProperties(Json::Value const& val)
+    {
+    BeAssert(val.isMember(JSON_WebMercatorModel));
+    m_properties.FromJson(val[JSON_WebMercatorModel]);
+    T_Super::_ReadJsonProperties(val);
+    }
+
+BEGIN_UNNAMED_NAMESPACE
+
+//=======================================================================================
+// @bsiclass                                                    Keith.Bentley   07/16
+//=======================================================================================
+struct TiledRasterCache : RealityData::Cache
+{
+    uint64_t m_allowedSize = MAX_DB_CACHE_SIZE;
+    virtual BentleyStatus _Prepare() const override;
+    virtual BentleyStatus _Cleanup() const override;
+};
+
+//=======================================================================================
+// @bsiclass                                                    Keith.Bentley   07/16
+//=======================================================================================
+struct TileData 
+{
+private:
+    RealityData::Cache* m_cache;
+    Utf8String  m_url;
+    mutable ByteStream m_data;
+    mutable DateTime m_creationDate;
+    mutable bool m_isJpeg;
+    TilePtr     m_tile;
+    ColorDef    m_color;
+    Render::SystemR m_renderSys;
+
+    BentleyStatus LoadTile() const;
+
+public:
+    StatusInt LoadFromHttp() const;
+    StatusInt LoadFromCache() const;
+    StatusInt SaveToCache() const;
+
+    TileData(RealityData::Cache* cache, TileR tile, Render::SystemR renderSys, ColorDef color, Utf8CP url) : m_cache(cache), m_tile(&tile), m_renderSys(renderSys), m_color(color), m_url(url) {}
+    ByteStream const& GetData() const {return m_data;}
+    DateTime GetCreationDate() const {return m_creationDate;}
+    Utf8String ToString() const {return Utf8PrintfString("%d,%d,%d", m_tile->m_id.m_zoomLevel, m_tile->m_id.m_column, m_tile->m_id.m_row);} 
+};
+DEFINE_REF_COUNTED_PTR(TileData)
+
+END_UNNAMED_NAMESPACE
+
+#define TABLE_NAME_TiledRaster  "TileCache"
+/*-----------------------------------------------------------------------------**//**
+* @bsimethod                                     Grigas.Petraitis           03/2015
++---------------+---------------+---------------+---------------+---------------+--*/
+BentleyStatus TiledRasterCache::_Prepare() const
+    {
+    if (m_db.TableExists(TABLE_NAME_TiledRaster))
+        return SUCCESS;
+
+    Utf8CP ddl = "Id BLOB PRIMARY KEY,Image BLOB,NumBytes INT,JPeg BOOL,Created BIGINT";
+    if (BE_SQLITE_OK == m_db.CreateTable(TABLE_NAME_TiledRaster, ddl))
+        return SUCCESS;
+
+    return ERROR;
+    }
+
+/*-----------------------------------------------------------------------------**//**
+* @bsimethod                                     Grigas.Petraitis           03/2015
++---------------+---------------+---------------+---------------+---------------+--*/
+BentleyStatus TiledRasterCache::_Cleanup() const
+    {
+    CachedStatementPtr sumStatement;
+    m_db.GetCachedStatement(sumStatement, "SELECT SUM(NumBytes) FROM " TABLE_NAME_TiledRaster);
+
+    if (BE_SQLITE_ROW != sumStatement->Step())
+        return ERROR;
+
+    uint64_t sum = sumStatement->GetValueInt64(0);
+    if (sum <= m_allowedSize)
+        return SUCCESS;
+
+    uint64_t garbageSize = sum - m_allowedSize;
+
+    CachedStatementPtr selectStatement;
+    m_db.GetCachedStatement(selectStatement, "SELECT NumBytes,Created FROM " TABLE_NAME_TiledRaster " ORDER BY Created ASC");
+
+    uint64_t runningSum=0;
+    while (runningSum < garbageSize)
+        {
+        if (BE_SQLITE_ROW != selectStatement->Step())
+            {
+            BeAssert(false);
+            return ERROR;
+            }
+
+        runningSum += selectStatement->GetValueInt64(0);
+        }
+
+    BeAssert(runningSum >= garbageSize);
+    uint64_t creationDate = selectStatement->GetValueInt64(1);
+    BeAssert(creationDate > 0);
+
+    CachedStatementPtr deleteStatement;
+    m_db.GetCachedStatement(deleteStatement, "DELETE FROM " TABLE_NAME_TiledRaster " WHERE Created <= ?");
+    deleteStatement->BindInt64(1, creationDate);
+
+    return BE_SQLITE_DONE == deleteStatement->Step() ? SUCCESS : ERROR;
+    }
+
+/*---------------------------------------------------------------------------------**//**
+* @bsimethod                                    Keith.Bentley                   05/16
++---------------+---------------+---------------+---------------+---------------+------*/
+BentleyStatus TileData::LoadTile() const
+    {
+    auto graphic = m_renderSys._CreateGraphic(Graphic::CreateParams(nullptr));
+
+    ImageSource source(m_isJpeg ? ImageSource::Format::Jpeg : ImageSource::Format::Png, std::move(m_data));
+    auto texture = m_renderSys._CreateTexture(source, Image::Format::Rgb, Image::BottomUp::No);
+    m_data = std::move(source.GetByteStreamR()); // move the data back into this object. This is necessary since we need to keep to save it in the TileCache.
+
+    graphic->SetSymbology(m_color, m_color, 0);
+    graphic->AddTile(*texture, m_tile->m_corners.m_pts);
+
+    auto stat = graphic->Close();
+    BeAssert(SUCCESS==stat);
+    UNUSED_VARIABLE(stat);
+
+    m_tile->m_graphic = graphic;
+    m_tile->SetLoaded();
+    return SUCCESS;
+    }
+
+/*---------------------------------------------------------------------------------**//**
+* @bsimethod                                    Keith.Bentley                   07/16
++---------------+---------------+---------------+---------------+---------------+------*/
+StatusInt TileData::LoadFromHttp() const
+    {
+    if (!m_tile->IsQueued())
+        {
+        BeAssert(m_tile->IsAbandoned());
+        return SUCCESS;
+        }
+
+    if (SUCCESS == LoadFromCache())
+        return SUCCESS;
+
+    Http::HttpByteStreamBodyPtr responseBody = Http::HttpByteStreamBody::Create();
+    Http::Request request(m_url);
+    request.SetResponseBody(responseBody);
+    Http::Response response = request.Perform();
+
+    if (Http::ConnectionStatus::OK != response.GetConnectionStatus() || Http::HttpStatus::OK != response.GetHttpStatus())
+        {
+        m_tile->SetNotFound();
+        return ERROR;
+        }
+
+    m_isJpeg = 0==::memcmp(response.GetHeaders().GetContentType(), "image/jpeg", _countof("image/jpeg"));
+    BeAssert(!m_isJpeg);
+
+    m_creationDate = DateTime::GetCurrentTime();
+    m_data = std::move(responseBody->GetByteStream());
+
+    LoadTile();
+    SaveToCache();
+    return SUCCESS;
+    }
+
+/*---------------------------------------------------------------------------------**//**
+* @bsimethod                                    Keith.Bentley                   07/16
++---------------+---------------+---------------+---------------+---------------+------*/
+StatusInt TileData::LoadFromCache() const
+    {
+    if (nullptr==m_cache)
+        return ERROR;
+
+    CachedStatementPtr stmt;
+    auto rc = m_cache->GetDb().GetCachedStatement(stmt, "SELECT Image,NumBytes,JPeg,Created FROM " TABLE_NAME_TiledRaster " WHERE Id=?");
+    BeAssert(rc == BE_SQLITE_OK);
+    stmt->BindBlob(1, &m_tile->m_id, sizeof(m_tile->m_id), Statement::MakeCopy::No);
+
+    rc= stmt->Step();
+    if (BE_SQLITE_ROW != rc)
+        {
+        BeAssert(BE_SQLITE_DONE == rc);
+        DEBUG_PRINTF("missing %s", ToString().c_str());
+        return ERROR;
+        }
+
+    int nbytes = stmt->GetValueInt(1);
+    BeAssert(nbytes>0);
+    m_data.SaveData((Byte*) stmt->GetValueBlob(0), nbytes);
+    m_isJpeg = TO_BOOL(stmt->GetValueInt(2));
+    DateTime::FromUnixMilliseconds(m_creationDate,(uint64_t) stmt->GetValueInt64(3));
+
+    return LoadTile();
+    }
+
+/*---------------------------------------------------------------------------------**//**
+* @bsimethod                                    Keith.Bentley                   07/16
++---------------+---------------+---------------+---------------+---------------+------*/
+StatusInt TileData::SaveToCache() const
+    {
+    if (nullptr==m_cache)
+        return SUCCESS;
+
+    if (!m_tile->IsLoaded())
+        {
+        BeAssert(m_tile->IsAbandoned());
+        return SUCCESS;
+        }
+
+    DEBUG_PRINTF("saving %s", ToString().c_str());
+    int bufferSize = (int) GetData().GetSize();
+    BeAssert(bufferSize>0);
+
+    int64_t creationTime = 0;
+    if (SUCCESS != GetCreationDate().ToUnixMilliseconds(creationTime))
+        return ERROR;
+
+    // insert
+    CachedStatementPtr stmt;
+    auto rc = m_cache->GetDb().GetCachedStatement(stmt, "INSERT INTO " TABLE_NAME_TiledRaster "(Id,Image,NumBytes,JPeg,Created) VALUES(?,?,?,?,?)");
+    BeAssert(rc == BE_SQLITE_OK);
+
+    stmt->BindBlob(1, &m_tile->m_id, sizeof(m_tile->m_id), Statement::MakeCopy::No);
+    stmt->BindBlob(2, GetData().GetData(), bufferSize, Statement::MakeCopy::No);
+    stmt->BindInt(3, bufferSize);
+    stmt->BindInt(4, m_isJpeg);
+    stmt->BindInt64(5, creationTime);
+
+    rc = stmt->Step();
+    if (BE_SQLITE_DONE != rc)
+        return ERROR;
+
+    m_cache->ScheduleSave();
+    return SUCCESS;
+    }
+
+/*---------------------------------------------------------------------------------**//**
+* @bsimethod                                    Keith.Bentley                   07/16
++---------------+---------------+---------------+---------------+---------------+------*/
+void WebMercatorModel::CreateCache() const
+    {
+    if (m_cacheInitialized)
+        return;
+    m_cacheInitialized = true;
+
+    BeFileName cacheName = T_HOST.GetIKnownLocationsAdmin().GetLocalTempDirectoryBaseName();
+    cacheName.AppendToPath(BeFileName(GetName()));
+    cacheName.AppendExtension(L"tilecache");
+
+    m_cache = new TiledRasterCache();
+    if (SUCCESS != m_cache->OpenAndPrepare(cacheName))
+        m_cache = nullptr;
+    }
+
+/*---------------------------------------------------------------------------------**//**
+* @bsimethod                                    Keith.Bentley                   05/16
++---------------+---------------+---------------+---------------+---------------+------*/
+void WebMercatorModel::RequestTile(TileId id, TileR tile, Render::SystemR sys) const
+    {
+#if defined(BENTLEYCONFIG_OS_WINDOWS) || defined(BENTLEYCONFIG_OS_APPLE_IOS)
+    DgnDb::VerifyClientThread();
+
+    tile.SetQueued();
+
+    Utf8String url;
+    _CreateUrl(url, id);
+
+    ColorDef color = ColorDef::White();
+    if (0.0 != m_properties.m_transparency)
+        color.SetAlpha((Byte) (255.* m_properties.m_transparency));
+
+    TileData data(m_cache.get(), tile, sys, color, url.c_str());
+    folly::via(&BeFolly::IOThreadPool::GetPool(), [=](){return data.LoadFromHttp();});
+#endif
+    }
+
+#if defined (NEEDS_WORK_CONTINUOUS_RENDER)
+/*---------------------------------------------------------------------------------**//**
+* @bsimethod                                    Keith.Bentley                   04/16
++---------------+---------------+---------------+---------------+---------------+------*/
+BentleyStatus WebMercatorModel::DeleteCacheFile()
+    {
+    m_realityDataCache = nullptr;
+    m_tileCache.Clear();
+//    return BeFileNameStatus::Success == m_localCacheName.BeDeleteFile() ? SUCCESS : ERROR;
+    }
+
+#endif