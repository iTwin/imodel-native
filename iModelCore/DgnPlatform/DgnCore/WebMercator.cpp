/*-------------------------------------------------------------------------------------+
|
|     $Source: DgnCore/WebMercator.cpp $
|
|  $Copyright: (c) 2018 Bentley Systems, Incorporated. All rights reserved. $
|
+--------------------------------------------------------------------------------------*/
#include <DgnPlatformInternal.h>
#include <DgnPlatform/DgnGeoCoord.h>

using namespace WebMercator;
<<<<<<< HEAD
=======
USING_NAMESPACE_TILETREE

BEGIN_UNNAMED_NAMESPACE

enum
{
    MAX_DB_CACHE_SIZE = 100*1024*1024, // 100 Mb
    WEB_MERCATOR_EPSG = 3857, // see: http://wiki.openstreetmap.org/wiki/EPSG:3857
};

/*---------------------------------------------------------------------------------**//**
* Conversions used in the Web Mercator projection and tiling system.
* See https://developers.google.com/maps/documentation/javascript/examples/map-coordinates for the formulas used here.
* "World" means pixel coordinates in the 256x256 tile that covers the entire map (i.e., tile #0).
* "Pixel" means "pixelCoordinate = worldCoordinate * 2^zoomLevel"
* See https://developers.google.com/maps/documentation/javascript/maptypes#WorldCoordinates
*
* Also see http://wiki.openstreetmap.org/wiki/Zoom_levels
*
* "The latitude and longitude are assumed to be on the WGS 84 datum."
* source: http://msdn.microsoft.com/en-us/library/bb259689.aspx
*
* "The longitude is assumed to range from -180 to +180 degrees,
* and the latitude must be clipped to range from -85.05112878 to 85.05112878. This avoids a
* singularity at the poles, and it causes the projected map to be square."
* source: http://msdn.microsoft.com/en-us/library/bb259689.aspx
* This also goes for Google maps and OpenStreetMaps.
*
* Useful to read:
* http://www.maptiler.org/google-maps-coordinates-tile-bounds-projection/
* http://www.codeproject.com/Articles/463434/GoogleMapsNet-GoogleMaps-Control-for-NET
*
+---------------+---------------+---------------+---------------+---------------+------*/
static double columnToLongitude(double column, double nTiles) {return column / nTiles * 360.0 - 180.;}
static double angleToLatitude(double mercatorAngle) {return msGeomConst_piOver2 - (2.0 * atan(exp(-mercatorAngle)));};
static double rowToLatitude(uint32_t row, double nTiles)
    {
    double n = msGeomConst_pi - msGeomConst_2pi * row / nTiles;
    return 180.0 / msGeomConst_pi * atan(0.5 * (exp(n) - exp(-n)));
    }

DEFINE_POINTER_SUFFIX_TYPEDEFS(LatLongPoint)

//=======================================================================================
// A point (in meters) on the web Mercator projection of the earth.
// @bsiclass                                                    Keith.Bentley   08/16
//=======================================================================================
struct WebMercatorPoint : DPoint2d
{
    WebMercatorPoint() {}
    explicit WebMercatorPoint(GeoPoint);
    static double RadiusOfEarth() {return 6378137.0;}
    static double LatitudeToAngle(double latitude)
        {
        double sinLatitude = sin(latitude);
        return 0.5 * log((1.0 + sinLatitude) / (1.0 - sinLatitude));
        };
};

//=======================================================================================
// @bsiclass                                                    Keith.Bentley   03/16
//=======================================================================================
struct LatLongPoint : GeoPoint
{
    LatLongPoint() {}
    explicit LatLongPoint(WebMercatorPoint mercator)
        {
        longitude = Angle::RadiansToDegrees(mercator.x  / WebMercatorPoint::RadiusOfEarth());
        latitude  = Angle::RadiansToDegrees(angleToLatitude(mercator.y / WebMercatorPoint::RadiusOfEarth()));
        elevation = 0.0;
        };
};

/*---------------------------------------------------------------------------------**//**
* convert a LatLong coordinate to web Mercator meters
* @bsimethod                                    Keith.Bentley                   08/16
+---------------+---------------+---------------+---------------+---------------+------*/
WebMercatorPoint::WebMercatorPoint(GeoPoint latLong)
    {
    x = Angle::DegreesToRadians(latLong.longitude) * RadiusOfEarth();
    y = LatitudeToAngle(Angle::DegreesToRadians(latLong.latitude)) * RadiusOfEarth();
    }

/*---------------------------------------------------------------------------------**//**
* @bsimethod                                    Barry.Bentley                   07/17
+---------------+---------------+---------------+---------------+---------------+------*/
static DRange3d computeAuxRange(DrawArgsCR args)
    {
    // calculate a range in lat/long to use for the the first 4 layers of tiles.
    DRange3d latLongRange = DRange3d::NullRange();
    DgnGCSP dgnGCS = args.GetDgnDb().GeoLocation().GetDgnGCS();
    if (nullptr == dgnGCS)
        {
        BeAssert(false);
        return latLongRange;
        }

    Frustum viewBox = args.GetFrustum();
    GeoPoint latLongBox[8];
    for (int iPoint=0; iPoint < 8; ++iPoint)
        {
        GeoPointP latLongP = &latLongBox[iPoint];
        if (SUCCESS != (StatusInt)dgnGCS->LatLongFromUors (*latLongP, viewBox.m_pts[iPoint]))
            {
            BeAssert (false);
            return DRange3d::NullRange();
            }

        if (latLongP->longitude < latLongRange.low.x)
            latLongRange.low.x = latLongP->longitude;
        if (latLongP->longitude > latLongRange.high.x)
            latLongRange.high.x = latLongP->longitude;

        if (latLongP->latitude < latLongRange.low.y)
            latLongRange.low.y = latLongP->latitude;
        if (latLongP->latitude > latLongRange.high.y)
            latLongRange.high.y = latLongP->latitude;

        latLongRange.low.z = latLongRange.high.z = 0;
        }

    return latLongRange;
    }

END_UNNAMED_NAMESPACE

/*---------------------------------------------------------------------------------**//**
* @bsimethod                                    Keith.Bentley                   08/16
+---------------+---------------+---------------+---------------+---------------+------*/
void MapTile::_DrawGraphics(DrawArgsR args) const
    {
    if (m_reprojected)  // if we were unable to re-project this tile, don't draw it.
        T_Super::_DrawGraphics(args);
    }

/*---------------------------------------------------------------------------------**//**
* This map tile just became available from some source (file, cache, http). Load its data and create
* a Render::Graphic to draw it. Only when finished, set the "ready" flag.
* @note this method can be called on many threads, simultaneously.
* @bsimethod                                    Keith.Bentley                   08/16
+---------------+---------------+---------------+---------------+---------------+------*/
BentleyStatus MapTile::Loader::_LoadTile()
    {
    MapTileR tile = static_cast<MapTileR>(*m_tile);
    MapRootR mapRoot = tile.GetMapRoot();

    // don't accept tiles that match the missing tile data.
    if (mapRoot.m_imageryProvider->_MatchesMissingTile (m_tileBytes))
        return ERROR;

    // some tile servers (for example Bing) start returning PNG tiles at a certain zoom level, even if you request Jpeg.
    ImageSource::Format format = mapRoot.m_format;
    if (0 == m_contentType.CompareTo("image/png"))
        format = ImageSource::Format::Png;
    if (0 == m_contentType.CompareTo("image/jpeg"))
        format = ImageSource::Format::Jpeg;

    ImageSource source(format, std::move(m_tileBytes));
    Texture::CreateParams textureParams;
    textureParams.SetIsTileSection();
    auto texture = GetRenderSystem()->_CreateTexture(source, Image::BottomUp::No, mapRoot.GetDgnDb(), textureParams);

    m_tileBytes = std::move(source.GetByteStreamR()); // move the data back into this object. This is necessary since we need to keep to save it in the tile cache.

    GraphicParams gfParams = GraphicParams::FromSymbology(mapRoot.m_tileColor, mapRoot.m_tileColor, 0); // this is to set transparency
    tile.m_graphic = GetRenderSystem()->_CreateTile(*texture, tile.m_corners, mapRoot.GetDgnDb(), gfParams);

    BeAssert(tile.m_graphic.IsValid());

    tile.SetIsReady(); // OK, we're all done loading and the other thread may now use this data. Set the "ready" flag.
    return SUCCESS;
    }

/*---------------------------------------------------------------------------------**//**
* Returns the default default duration, which it gets from the imagery provider
+---------------+---------------+---------------+---------------+---------------+------*/
uint64_t MapTile::Loader::_GetMaxValidDuration() const
    {
    MapTileR tile = static_cast<MapTileR>(*m_tile);
    MapRootR mapRoot = tile.GetMapRoot();
    return mapRoot.m_imageryProvider->_GetMaxValidDuration();
    }

/*---------------------------------------------------------------------------------**//**
* Attempt to reproject the corners of this tile through the non-linear GCS of the BIM file. For LatLong points far
* away from the center of the BIM, this reprojection may fail. In that case, mark this tile as "not reprojected". Its
* coordinates will be calculated through the approximate linear transform for purposes of volume testing, but we will
* never display this tile.
* @bsimethod                                    Keith.Bentley                   09/16
+---------------+---------------+---------------+---------------+---------------+------*/
StatusInt MapTile::ReprojectCorners(GeoPoint* llPts)
    {
    if (m_id.m_level < 1) // level 0 tile never re-projects properly
        return ERROR;

    GraphicBuilder::TileCorners corners;
    auto& units= m_root.GetDgnDb().GeoLocation();
    for (int i=0; i<4; ++i)
        {
        if (SUCCESS != units.XyzFromLatLong(corners.m_pts[i], llPts[i]))
            return ERROR; // only use re-projection if all 4 corners re-project properly
        }

    // All points were successfully reprojected. Save reprojected corners and mark tile as displayble.
    m_reprojected = true;
    m_corners = corners;
    return SUCCESS;
    }

/*---------------------------------------------------------------------------------**//**
* @bsimethod                                    Barry.Bentley                   07/18
+---------------+---------------+---------------+---------------+---------------+------*/
Tile::SelectParent MapTile::_SelectTiles(bvector<TileCPtr>& selected, DrawArgsR args) const
    {
    bool isRoot = (0 == GetDepth());
    if (isRoot)
        args.m_auxRange = computeAuxRange(args);

    Tile::SelectParent result = T_Super::_SelectTiles(selected, args);

    // Once all tiles are selected, allow the imageryProvider to see them in case it needs them for its copyright message (Bing does).
    if (isRoot)
        GetMapRoot().m_imageryProvider->_OnSelectTiles (selected, args);

    return result;
    }

/*---------------------------------------------------------------------------------**//**
* @bsimethod                                    Barry.Bentley                   07/17
+---------------+---------------+---------------+---------------+---------------+------*/
Tile::Visibility MapTile::_GetVisibility(DrawArgsCR args) const
    {
    // For levels less than or equal to 4, we accept them if their lat long overlaps our view boundary's lat long.
    // That is because the conversion from lat/long -> cartesian coordinates is problematic for lat/longs far out 
    // of the effective range of our coordinate system (and the CS-Map code does not give us an error when it happens)
    static constexpr uint32_t maxZoomLevelForLatLongCheck = 5;
    if (m_id.m_level <= maxZoomLevelForLatLongCheck)
        {
        // get the lat/long for this tile.
        BeAssert(!args.m_auxRange.IsNull());

        double nTiles = (1 << m_id.m_level);
        double tileWest  = columnToLongitude(m_id.m_column, nTiles);
        double tileEast  = columnToLongitude(m_id.m_column+1, nTiles);
        double tileNorth = rowToLatitude(m_id.m_row, nTiles);
        double tileSouth = rowToLatitude(m_id.m_row+1, nTiles);

        // if the tile overlaps the range, we must use it.
        if (tileWest > args.m_auxRange.high.x)
            return Visibility::OutsideFrustum;
        if (tileEast < args.m_auxRange.low.x)
            return Visibility::OutsideFrustum;
        if (tileSouth > args.m_auxRange.high.y)
            return Visibility::OutsideFrustum;
        if (tileNorth < args.m_auxRange.low.y)
            return Visibility::OutsideFrustum;
        }

    return T_Super::_GetVisibility(args);
    }

/*---------------------------------------------------------------------------------**//**
* Construct a new MapTile by TileId. First convert tileid -> LatLong, and then LatLong -> BIM world.
* If the projection fails, the tile will not be displayable (but we still need an approximate range for
* frustum testing).
* @bsimethod                                    Keith.Bentley                   08/16
+---------------+---------------+---------------+---------------+---------------+------*/
MapTile::MapTile(MapRootR root, QuadTree::TileId id, MapTileCP parent) : QuadTree::Tile(root, id, parent)
    {
    // First, convert from tile coordinates to LatLong.
    double nTiles = (1 << id.m_level);
    double west  = columnToLongitude(id.m_column, nTiles);
    double east  = columnToLongitude(id.m_column+1, nTiles);
    double north = rowToLatitude(id.m_row, nTiles);
    double south = rowToLatitude(id.m_row+1, nTiles);

    LatLongPoint llPts[4];             //    ----x----->
    llPts[0].Init(west, north, 0.0);   //  | [0]     [1]
    llPts[1].Init(east, north, 0.0);   //  y
    llPts[2].Init(west, south, 0.0);   //  | [2]     [3]
    llPts[3].Init(east, south, 0.0);   //  v

    // attempt to reproject using BIM's GCS
    if (SUCCESS != ReprojectCorners(llPts))
        {
        // reprojection failed, use linear transform
        for (int i=0; i<4; ++i)
            m_corners.m_pts[i] = root.ToWorldPoint(llPts[i]);
        }

    m_range.InitFrom(m_corners.m_pts, 4);

    if (parent)
        parent->ExtendRange(m_range);
    }

/*---------------------------------------------------------------------------------**//**
* Convert a LatLongPoint to a "BIM world" point by transforming from LL -> WebMercator -> world. This is only useful
* for points far away from the GCS of the BIM file. Otherwise we use GCS projection routines.
* @bsimethod                                    Keith.Bentley                   08/16
+---------------+---------------+---------------+---------------+---------------+------*/
DPoint3d MapRoot::ToWorldPoint(GeoPoint geoPt)
    {
    WebMercatorPoint mercator(geoPt);
    DPoint3d pt = {mercator.x, mercator.y, 0.0};
    m_mercatorToWorld.Multiply(pt);
    return pt;
    }

/*---------------------------------------------------------------------------------**//**
* Combine the three parts of the full tile URL: rootUrl + tileName + urlSuffix.
* @bsimethod                                    Keith.Bentley                   08/16
+---------------+---------------+---------------+---------------+---------------+------*/
Utf8String MapRoot::_ConstructTileResource(TileCR tile) const
    {
    QuadTree::Tile const* quadTile = dynamic_cast <QuadTree::Tile const*>(&tile);
    BeAssert(nullptr != quadTile);
    return m_imageryProvider->_ConstructUrl(*quadTile);
    }

/*---------------------------------------------------------------------------------**//**
* @bsimethod                                    Keith.Bentley                   08/16
+---------------+---------------+---------------+---------------+---------------+------*/
MapRoot::MapRoot(DgnDbR db, DgnModelId modelId, TransformCR trans, ImageryProviderR imageryProvider, Dgn::Render::SystemP system, Render::ImageSource::Format format, double transparency,
        uint32_t maxSize) : QuadTree::Root(db, modelId, trans, nullptr, system, imageryProvider._GetMaximumZoomLevel(false), maxSize, transparency), m_format(format), m_imageryProvider(&imageryProvider)
    {
    AxisAlignedBox3d extents = db.GeoLocation().GetProjectExtents();
    DPoint3d center = extents.GetCenter();
    center.z = 0.0;

    // We need a linear transform for the topmost tiles that are out of range for the BIM's reprojection system. To do that, create a GCS for
    // the web Mercator projection system used by map servers, and then get the transform at the center of the BIM's project extents.
    WString warningMsg;
    StatusInt status, warning;
    DgnGCSPtr wgs84 = DgnGCS::CreateGCS(db);
    status = wgs84->InitFromEPSGCode(&warning, &warningMsg, WEB_MERCATOR_EPSG);
    if (SUCCESS != status)
        {
        BeAssert(false);
        return;
        }

    Transform worldToMercator;
    status = db.GeoLocation().GetDgnGCS()->GetLocalTransform(&worldToMercator, center, &extents.low, true/*doRotate*/, true/*doScale*/, *wgs84);

    bool inv = m_mercatorToWorld.InverseOf(worldToMercator);
    if (!inv)
        {
        BeAssert(false);
        return;
        }

    CreateCache(imageryProvider._GetCacheFileName().c_str(), MAX_DB_CACHE_SIZE);
    m_rootTile = new MapTile(*this, QuadTree::TileId(0,0,0), nullptr);
    m_rootTile->SetIsReady();

    // get the copyright sprite from the imagery provider.
    m_copyrightSprite = imageryProvider._GetCopyrightSprite();
    }

>>>>>>> 0fb1f32a

namespace WebMercatorStrings
{
// top level identifier of WebMercator subfolder.
BE_JSON_NAME(webMercatorModel)

// property names common to all providers
};

using namespace WebMercatorStrings;

/*---------------------------------------------------------------------------------**//**
* @bsimethod                                    Keith.Bentley                   04/16
+---------------+---------------+---------------+---------------+---------------+------*/
void WebMercatorModel::ToJson(Json::Value& value) const
    {
    value[json_providerName()] = m_provider->_GetProviderName();
    value[json_groundBias()]   = m_groundBias;
    value[json_transparency()] = m_transparency;

    m_provider->_ToJson(value[json_providerData()]);
    }

/*---------------------------------------------------------------------------------**//**
* @bsimethod                                    Keith.Bentley                   04/16
+---------------+---------------+---------------+---------------+---------------+------*/
void WebMercatorModel::FromJson(Json::Value const& value)
    {
    m_groundBias = value[json_groundBias()].asDouble(-1.0);
    m_transparency = value[json_transparency()].asDouble(0.0);
    LIMIT_RANGE(0.0, .95, m_transparency);

    Utf8String providerName = value[json_providerName()].asString();
    Json::Value const& providerDataValue = value[json_providerData()];

    if (0 == providerName.CompareToI(WebMercator::MapBoxImageryProvider::prop_MapBoxProvider()))
        {
        m_provider = MapBoxImageryProvider::Create(providerDataValue);
        }
    else if (0 == providerName.CompareToI(WebMercator::BingImageryProvider::prop_BingProvider()))
        {
        m_provider = BingImageryProvider::Create(providerDataValue);
        }
    else if (0 == providerName.CompareToI(WebMercator::HereImageryProvider::prop_HereProvider()))
        {
        m_provider = HereImageryProvider::Create(providerDataValue);
        }
    }

/*---------------------------------------------------------------------------------**//**
* @bsimethod                                    Keith.Bentley                   04/16
+---------------+---------------+---------------+---------------+---------------+------*/
void WebMercatorModel::_OnSaveJsonProperties()
    {
    Json::Value value;
    ToJson(value);
    SetJsonProperties(json_webMercatorModel(), value);
    T_Super::_OnSaveJsonProperties();
    }

/*---------------------------------------------------------------------------------**//**
* @bsimethod                                    Keith.Bentley                   04/16
+---------------+---------------+---------------+---------------+---------------+------*/
void WebMercatorModel::_OnLoadedJsonProperties()
    {
    ECN::AdHocJsonValueCR value = GetJsonProperties(json_webMercatorModel());

    FromJson(value);
    T_Super::_OnLoadedJsonProperties();
    }

/*---------------------------------------------------------------------------------**//**
<<<<<<< HEAD
=======
* @bsimethod                                    Barry.Bentley                   04/17
+---------------+---------------+---------------+---------------+---------------+------*/
Utf8String WebMercatorModel::_GetCopyrightMessage(ViewController& viewController) const
    {
    return m_provider.IsValid() ? m_provider->_GetCopyrightMessage(viewController) : "";
    }

/*---------------------------------------------------------------------------------**//**
* @bsimethod                                    Barry.Bentley                   04/17
+---------------+---------------+---------------+---------------+---------------+------*/
Render::RgbaSpriteP WebMercatorModel::_GetCopyrightSprite(ViewController& viewController) const
    { 
    // make sure we have a root.
    MapRoot* root = dynamic_cast<MapRoot*> (m_root.get());
    if (nullptr != root)
        return root->m_copyrightSprite.get();
    else
        return nullptr;
    }

/*---------------------------------------------------------------------------------**//**
* @bsimethod                                    Keith.Bentley                   04/16
+---------------+---------------+---------------+---------------+---------------+------*/
TileTree::RootPtr WebMercatorModel::LoadTileTree(SystemP renderSys) const
    {
    if (m_provider.IsNull())
        {
        BeAssert(false);
        return nullptr;
        }

    // Here we would like to create the TileTree root (MapRoot), but we might not be ready to do that for some ImageryProviders.
    // For example, the Bing provider isn't ready to go until it has fetched the template URL.
    ImageryProvider::TemplateUrlLoadStatus templateStatus = m_provider->_GetTemplateUrlLoadStatus();
    if (ImageryProvider::TemplateUrlLoadStatus::Received == templateStatus)
        {
        Transform biasTrans;
        biasTrans.InitFrom(DPoint3d::From(0.0, 0.0, m_groundBias));


        uint32_t maxSize = 362; // the maximum pixel size for a tile. Approximately sqrt(256^2 + 256^2).
        return new MapRoot(this->GetDgnDb(), this->GetModelId(), biasTrans, *m_provider.get(), renderSys, ImageSource::Format::Jpeg, m_transparency, maxSize);
        }

    // Here we do not yet have the TemplateUrl. _FetchTemplateUrl can be called multiple times - it takes care of checking the status, etc.
    m_provider->_FetchTemplateUrl();
    return nullptr;
    }

/*---------------------------------------------------------------------------------**//**
>>>>>>> 0fb1f32a
* @bsimethod                                    Barry.Bentley                   03/17
+---------------+---------------+---------------+---------------+---------------+------*/
WebMercatorModel::WebMercatorModel(CreateParams const& params) : T_Super(params)
    {
    // if the jsonParameters aren't filled in, that's because this is creating an existing the model from the DgnDb.
    // We will get the json parameters later when _OnLoadedJsonProperties() is called.
    if (params.m_jsonParameters.isNull())
        return;

    // if not null, this is a new model creation. Get the parameters from those passed in to the constructor of CreateParams.
    FromJson(params.m_jsonParameters);
    }

/*---------------------------------------------------------------------------------**//**
* @bsimethod                                    Barry.Bentley                   04/17
+---------------+---------------+---------------+---------------+---------------+------*/
MapBoxImageryProvider*  MapBoxImageryProvider::Create (Json::Value const& providerDataValue)
    {
    MapBoxImageryProvider*    imageryProvider = new MapBoxImageryProvider();
    imageryProvider->_FromJson (providerDataValue);

    // if the mapType is None, return null.
    if (MapType::None == imageryProvider->m_mapType)
        return nullptr;

    return imageryProvider;
    }

/*---------------------------------------------------------------------------------**//**
* @bsimethod                                    Barry.Bentley                   04/17
+---------------+---------------+---------------+---------------+---------------+------*/
void MapBoxImageryProvider::_FromJson(Json::Value const& value)
    {
    // the only thing currently stored in the MapBoxImageryProvider Json is the MapType.
    m_mapType = (MapType) value[WebMercatorModel::json_mapType()].asInt((int)MapType::Street);

    switch (m_mapType)
        {
        case MapType::Street:
            m_baseUrl = "http://api.mapbox.com/v4/mapbox.streets/";
            break;

        case MapType::Aerial:
            m_baseUrl = "http://api.mapbox.com/v4/mapbox.satellite/";
            break;

        case MapType::Hybrid:
            m_baseUrl = "http://api.mapbox.com/v4/mapbox.streets-satellite/";
            break;

        default:
            BeAssert(false);
        }
    }

/*---------------------------------------------------------------------------------**//**
* @bsimethod                                    Barry.Bentley                   04/17
+---------------+---------------+---------------+---------------+---------------+------*/
void MapBoxImageryProvider::_ToJson(Json::Value& value) const
    {
    // the only thing currently stored in the MapBoxImageryProvider Json is the MapType.
    value[WebMercatorModel::json_mapType()] = (int)m_mapType;
    }

BingImageryProviderPtr  BingImageryProvider::s_streetMapProvider;
BingImageryProviderPtr  BingImageryProvider::s_aerialMapProvider;
BingImageryProviderPtr  BingImageryProvider::s_hybridMapProvider;

/*---------------------------------------------------------------------------------**//**
* @bsimethod                                    Barry.Bentley                   04/17
+---------------+---------------+---------------+---------------+---------------+------*/
BingImageryProvider*  BingImageryProvider::Create (Json::Value const& providerDataValue)
    {
    // the only thing currently stored in the BingImageryProvider Json is the MapType.
    MapType mapType = (MapType) providerDataValue[WebMercatorModel::json_mapType()].asInt((int)MapType::Hybrid);

    // if the background tupe is None, return nullptr.
    if (MapType::None == mapType)
        return nullptr;

    // we keep one imagery provider for each MapType of map. That way we don't have to query
    // again for the URL to ask, and Bing's accounting might be based off those queries, so we use
    // as few as possible.

    BingImageryProviderPtr* providerForTypeP = nullptr;
    if (MapType::Street == mapType)
        providerForTypeP = &s_streetMapProvider;
    else if (MapType::Aerial == mapType)
        providerForTypeP = &s_aerialMapProvider;
    else if (MapType::Hybrid == mapType)
        providerForTypeP = &s_hybridMapProvider;

    if (nullptr == providerForTypeP)
        {
        BeAssert (false);
        providerForTypeP = &s_streetMapProvider;
        }

    if ((*providerForTypeP).IsNull())
        {
        (*providerForTypeP) = new BingImageryProvider();
        (*providerForTypeP)->_FromJson (providerDataValue);
        }

    return (*providerForTypeP).get();
    }

/*---------------------------------------------------------------------------------**//**
* @bsimethod                                    Barry.Bentley                   04/17
+---------------+---------------+---------------+---------------+---------------+------*/
void    BingImageryProvider::_FromJson(Json::Value const& value)
    {
    // the only thing currently stored in the BingImageryProvider Json is the MapType.
    m_mapType = (MapType) value[WebMercatorModel::json_mapType()].asInt((int)MapType::Street);
    }

/*---------------------------------------------------------------------------------**//**
* @bsimethod                                    Barry.Bentley                   04/17
+---------------+---------------+---------------+---------------+---------------+------*/
void    BingImageryProvider::_ToJson(Json::Value& value) const
    {
    // the only thing currently stored in the BingImageryProvider Json is the MapType.
    value[WebMercatorModel::json_mapType()] = (int)m_mapType;
    }

/*---------------------------------------------------------------------------------**//**
<<<<<<< HEAD
=======
* @bsimethod                                    Barry.Bentley                   06/17
+---------------+---------------+---------------+---------------+---------------+------*/
void BingImageryProvider::ReadAttributionsFromJson (Json::Value const& response)
    {
    Json::Value const& imageryProvidersJson = response["imageryProviders"];
    for (Json::ArrayIndex iAttribution = 0; iAttribution < 1000; iAttribution++)
        {
        BingImageryProvider::Attribution    thisAttribution;

        if (!imageryProvidersJson.isValidIndex (iAttribution))
            break;

        Json::Value const& attributionJson = imageryProvidersJson[iAttribution];
        thisAttribution.m_copyrightMessage = attributionJson["attribution"].asString();

        Json::Value const& coverageAreas = attributionJson["coverageAreas"];
        for (Json::ArrayIndex iCoverage = 0; iCoverage < 1000; iCoverage++)
            {
            BingImageryProvider::Coverage   thisCoverage;

            if (!coverageAreas.isValidIndex (iCoverage))
                break;

            Json::Value const& coverageJson     = coverageAreas[iCoverage];
            Json::Value const& boundingBox      = coverageJson["bbox"];
            thisCoverage.m_lowerLeftLatitude    = boundingBox[0].asDouble();
            thisCoverage.m_lowerLeftLongitude   = boundingBox[1].asDouble();
            thisCoverage.m_upperRightLatitude   = boundingBox[2].asDouble();
            thisCoverage.m_upperRightLongitude  = boundingBox[3].asDouble();
            thisCoverage.m_minimumZoomLevel     = (uint8_t) coverageJson["zoomMin"].asInt();
            thisCoverage.m_maximumZoomLevel     = (uint8_t) coverageJson["zoomMax"].asInt();
            thisAttribution.m_coverageList.push_back (thisCoverage);
            }

        m_attributions.push_back (thisAttribution);
        }

    }

struct Extent
    {
    GeoPoint    m_lowerLeft;
    GeoPoint    m_upperRight;
    uint8_t     m_lowestZoomLevel;
    uint8_t     m_highestZoomLevel;

    Extent() 
        { 
        Init();
        }

    void Init ()
        {
        m_lowerLeft.longitude = 180.0;
        m_lowerLeft.latitude = 90.0;
        m_lowerLeft.elevation = 0;

        m_upperRight.longitude = -180.0;
        m_upperRight.latitude = -90.0;
        m_upperRight.elevation = 0;

        m_lowestZoomLevel = 255;
        m_highestZoomLevel = 0;
        }
    };

/*---------------------------------------------------------------------------------**//**
* @bsimethod                                    Barry.Bentley                   06/17
+---------------+---------------+---------------+---------------+---------------+------*/
void UnionTileExtent (Extent& extent, MapTileCR tile)
    {
    // first get the lat/long range from the tile.
    QuadTree::TileId id = tile.GetTileId();
    double nTiles = (1 << id.m_level);
    double west  = columnToLongitude(id.m_column, nTiles);
    double east  = columnToLongitude(id.m_column+1, nTiles);
    double north = rowToLatitude(id.m_row, nTiles);
    double south = rowToLatitude(id.m_row+1, nTiles);

    if (west < extent.m_lowerLeft.longitude)
        extent.m_lowerLeft.longitude = west;
    if (south < extent.m_lowerLeft.latitude)
        extent.m_lowerLeft.latitude = south;

    if (east > extent.m_upperRight.longitude)
        extent.m_upperRight.longitude = east;
    if (north > extent.m_upperRight.latitude)
        extent.m_upperRight.latitude = north;

    if (id.m_level < extent.m_lowestZoomLevel)
        extent.m_lowestZoomLevel = id.m_level;

    if (id.m_level > extent.m_highestZoomLevel)
        extent.m_highestZoomLevel = id.m_level;
    }


struct AttributionAppData : ViewController::AppData 
    {
    StopWatch   m_stopWatch;
    Extent      m_extent;

    AttributionAppData() : m_stopWatch(true) 
        {

        }
    };

static AttributionAppData::Key    s_attributionAppDataKey;

/*---------------------------------------------------------------------------------**//**
* @bsimethod                                    Barry.Bentley                   07/18
+---------------+---------------+---------------+---------------+---------------+------*/
void BingImageryProvider::_OnSelectTiles (bvector<TileCPtr>& selected, DrawArgsR args) const
    {
    ViewController& viewController = args.GetContext().GetViewportR().GetViewControllerR();

    // get our AppData from the viewController.
    bool                newView = false;
    AttributionAppData* attributionAppData;
    if (nullptr == (attributionAppData = dynamic_cast <AttributionAppData*>(viewController.FindAppData(s_attributionAppDataKey))))
        {
        attributionAppData = new AttributionAppData ();
        viewController.AddAppData (s_attributionAppDataKey, attributionAppData);
        newView = true;
        }

    // There is no point in doing this every frame. So we set up a timer and do it every second.
    if (newView || (attributionAppData->m_stopWatch.GetCurrentSeconds() > 1.0))
        {
        attributionAppData->m_extent.Init();

        // calculate the extent of all the tiles and store it.
        for (auto tile : selected)
            {
            if (!tile.IsValid())
                continue;

            UnionTileExtent (attributionAppData->m_extent, *(static_cast<MapTileCP>(tile.get())));
            }

        // reset stopwatch.
        attributionAppData->m_stopWatch.Start();
        SpatialViewController* svc;
        if (nullptr != (svc = dynamic_cast<SpatialViewController*>(&viewController)))
            svc->InvalidateCopyrightInfo();
        }
    }


/*---------------------------------------------------------------------------------**//**
* @bsimethod                                    Barry.Bentley                   06/17
+---------------+---------------+---------------+---------------+---------------+------*/
static void     AddUniqueString (T_Utf8StringVectorR messages, Utf8StringCR thisMessage)
    {
    for (auto message : messages)
        {
        if (0 == thisMessage.CompareTo (message))
            return;
        }
    messages.push_back (thisMessage);
    }

/*---------------------------------------------------------------------------------**//**
* @bsimethod                                    Barry.Bentley                   06/17
+---------------+---------------+---------------+---------------+---------------+------*/
void AttributionCopyrightMessagesFromExtent (std::vector<BingImageryProvider::Attribution>const & allAttributions, T_Utf8StringVectorR copyrightMessages, Extent& extent)
    {
    for (auto attribution : allAttributions)
        {
        for (auto coverage : attribution.m_coverageList)
            {
            // does the range overlap with the mapRoots range?
            if (coverage.m_minimumZoomLevel > extent.m_lowestZoomLevel)
                continue;
            if (coverage.m_maximumZoomLevel < extent.m_highestZoomLevel)
                continue;

            if (coverage.m_upperRightLongitude < extent.m_lowerLeft.longitude)
                continue;

            if (coverage.m_lowerLeftLongitude > extent.m_upperRight.longitude)
                continue;

            if (coverage.m_upperRightLatitude < extent.m_lowerLeft.latitude)
                continue;

            if (coverage.m_lowerLeftLatitude > extent.m_upperRight.latitude)
                continue;

            // if we get here, the data is used, and there is no need to look through the rest of the coverages.
            AddUniqueString (copyrightMessages, attribution.m_copyrightMessage);
            break;
            }
        }
    }

/*---------------------------------------------------------------------------------**//**
* @bsimethod                                    Barry.Bentley                   04/17
+---------------+---------------+---------------+---------------+---------------+------*/
Utf8String BingImageryProvider::_GetCopyrightMessage(ViewController& viewController) const
    {
    // get our AppData from the viewController.
    Utf8String          copyrightMsg;

    AttributionAppData* attributionAppData;
    if (nullptr != (attributionAppData = dynamic_cast <AttributionAppData*>(viewController.FindAppData(s_attributionAppDataKey))))
        {
        T_Utf8StringVector  copyrightMessages;

        AttributionCopyrightMessagesFromExtent (m_attributions, copyrightMessages, attributionAppData->m_extent);
        // concatentate copyright messages.

        for (auto thisString: copyrightMessages)
            {
            copyrightMsg.append (thisString);
            copyrightMsg.append (" ");
            }
        }
    return copyrightMsg;
    }


/*---------------------------------------------------------------------------------**//**
* @bsimethod                                    Barry.Bentley                   04/17
+---------------+---------------+---------------+---------------+---------------+------*/
folly::Future<ImageryProvider::TemplateUrlLoadStatus> BingImageryProvider::_FetchTemplateUrl()
    {
    // make a request to the following URL to get the http://dev.virtualearth.net/REST/v1/Imagery/Metadata/<imagerySet>?o=json&key= Metadata information
    // where <imagerySet> is Aerial, AerialWithLabels, or Road. There's an "OrdnanceSurvey" value but it's only valid for the London area.
    if (ImageryProvider::TemplateUrlLoadStatus::NotFetched != m_templateUrlLoadStatus)
        return m_templateUrlLoadStatus;

    // If the request has not yet been made, make it here:
    m_templateUrlLoadStatus.store(ImageryProvider::TemplateUrlLoadStatus::Requested);

    // base the request on the imagery type we want.
    Utf8String imagerySetName;
    switch (m_mapType)
        {
        case MapType::Street:
            imagerySetName.assign("Road");
            break;

        case MapType::Aerial:
            imagerySetName.assign("Aerial");
            break;

        case MapType::Hybrid:
            imagerySetName.assign("AerialWithLabels");
            break;

        default:
            BeAssert(false);
        }

    // prepare the url.
    Utf8String  url;

#if defined (NEEDSWORK_Bing_FetchKeyFromURL)
    // The key from our Microsoft agreement.
    Utf8String  bingKey = fetchKeyFromURL;
#else
    Utf8String  bingKey = "AtaeI3QDNG7Bpv1L53cSfDBgBKXIgLq3q-xmn_Y2UyzvF-68rdVxwAuje49syGZt";
#endif

    // this is hardcoding the Bentley key.
    url.Sprintf("http://dev.virtualearth.net/REST/v1/Imagery/Metadata/%s?o=json&incl=ImageryProviders&key=%s", imagerySetName.c_str(), bingKey.c_str());

    // make the URL request.
    Http::Request request(url);
    BingImageryProviderPtr me(this);

    return request.Perform().then([me] (Http::Response response)
        {
        // we got the response from the server.
        if (Http::ConnectionStatus::OK == response.GetConnectionStatus() && Http::HttpStatus::OK == response.GetHttpStatus())
            {
            // typical reponse, (LF's added for clarity)
            // {"authenticationResultCode":"ValidCredentials",
            // "brandLogoUri":"http:\/\/dev.virtualearth.net\/Branding\/logo_powered_by.png",
            // "copyright":"Copyright � 2017 Microsoft and its suppliers. All rights reserved. This API cannot be accessed and the content and any results may not be used, reproduced or transmitted in any manner without express written permission from Microsoft Corporation.",
            // "resourceSets":
            //    [{"estimatedTotal":1,
            //      "resources":
            //        [{"__type":
            //          "ImageryMetadata:http:\/\/schemas.microsoft.com\/search\/local\/ws\/rest\/v1",
            //          "imageHeight":256,
            //          "imageUrl":"http:\/\/ecn.{subdomain}.tiles.virtualearth.net\/tiles\/r{quadkey}.jpeg?g=5677&mkt={culture}&shading=hill",
            //          "imageUrlSubdomains":["t0","t1","t2","t3"],
            //          "imageWidth":256,
            //          "imageryProviders":null,
            //          "vintageEnd":null,
            //          "vintageStart":null,
            //          "zoomMax":21,
            //          "zoomMin":1}
            //        ]}
            //    ],
            //  "statusCode":200,
            //  "statusDescription":"OK",
            //  "traceId":"5ad3ec719ca34a168d3bd29e33e147fe|BN20130431|7.7.0.0|"
            //  }
            //

            Http::HttpResponseContentPtr    content = response.GetContent();
            Http::HttpBodyPtr               body = content->GetBody();
            Utf8String                      responseString = body->AsString();
            Json::Value                     responseJson;
            Json::Reader::Parse(responseString.c_str(), responseJson);
            if (responseJson.isNull())
                {
                me->m_templateUrlLoadStatus.store(ImageryProvider::TemplateUrlLoadStatus::Failed);
                return ImageryProvider::TemplateUrlLoadStatus::Failed;
                }

            // get the url for the bing logo.
            me->m_creditUrl             = responseJson["brandLogoUri"].asString();

            JsonValueCR resourceUrl     = responseJson["resourceSets"][0]["resources"][0];
            me->m_minimumZoomLevel      = resourceUrl["zoomMin"].asInt();
            me->m_maximumZoomLevel      = resourceUrl["zoomMax"].asInt();
            me->m_tileHeight            = resourceUrl["imageHeight"].asInt();
            me->m_tileWidth             = resourceUrl["imageWidth"].asInt();

            me->ReadAttributionsFromJson (resourceUrl);

            Utf8String rawTemplate      = resourceUrl["imageUrl"].asString();

            size_t  subdomain           = rawTemplate.find("{subdomain}");
            BeAssert(Utf8String::npos != subdomain);
            rawTemplate.replace(subdomain, 11, "t%d");    // Note:: Depends on imageUrlSubdomains returning "t0", "t1", "t2", "t3"  !!

            size_t quadkey              = rawTemplate.find("{quadkey}");
            BeAssert(Utf8String::npos != quadkey);
            rawTemplate.replace(quadkey, 9, "%s");

            // NEEDSWORK_Culture
            size_t culture              = rawTemplate.find("{culture}");
            if (Utf8String::npos != culture)
                rawTemplate.replace(culture, 9, "en-US");

            me->m_urlTemplate = rawTemplate;

            // if we got a creditUrl from the response, download it also.
            if (!me->m_creditUrl.empty ())
                {
                Http::Request logoRequest (me->m_creditUrl);
                Http::HttpByteStreamBodyPtr byteStream = new Http::HttpByteStreamBody();
                logoRequest.SetResponseBody (byteStream);
                logoRequest.Perform().then ([me, byteStream] (Http::Response logoResponse)
                    {
                    if (Http::ConnectionStatus::OK == logoResponse.GetConnectionStatus() && Http::HttpStatus::OK == logoResponse.GetHttpStatus())
                        {
                        Http::HttpResponseContentPtr    logoContent = logoResponse.GetContent();
                        me->m_logoByteStream = std::move (byteStream->GetByteStream());
                        me->m_logoContentType = logoResponse.GetHeaders().GetContentType();
                        me->m_logoValid.store(true);
                        }
                    });
                }

            // download a tile that we know is the worthless tile that Bing map sends out when they don't have data.
            if (true)
                {
                // get the key of a tile we know is missing 
                Utf8String missingTileKey = tileXYToQuadKey (0, 0, me->m_maximumZoomLevel-1);

                // from the template url, construct the tile url.
                Utf8String url;
                url.Sprintf (me->m_urlTemplate.c_str(), 0, missingTileKey.c_str());

                // make the URL request.
                Http::Request request (url);
                Http::HttpByteStreamBodyPtr byteStream = new Http::HttpByteStreamBody();
                request.SetResponseBody (byteStream);

                request.Perform().then([me, byteStream] (Http::Response response)
                    {
                    // we got the response from the server.
                    if (Http::ConnectionStatus::OK == response.GetConnectionStatus() && Http::HttpStatus::OK == response.GetHttpStatus())
                        {
                        Http::HttpResponseContentPtr    content = response.GetContent();
                        StreamBuffer                    tileBytes   = std::move(byteStream->GetByteStream());
                        // use  the middle 1/3 of the data.
                        uint32_t                        dataSize = tileBytes.GetSize() / 3;   

                        me->m_missingTileData = (uint8_t*) malloc (dataSize);
                        memcpy (me->m_missingTileData, (tileBytes.GetData() + dataSize), dataSize);
                        me->m_missingTileDataSize.store (tileBytes.GetSize());
                        }
                    });
                }

            me->m_templateUrlLoadStatus.store(ImageryProvider::TemplateUrlLoadStatus::Received);
            return ImageryProvider::TemplateUrlLoadStatus::Received;
            }

        me->m_templateUrlLoadStatus.store(ImageryProvider::TemplateUrlLoadStatus::Failed);
        return ImageryProvider::TemplateUrlLoadStatus::Failed;
        });
    }

/*---------------------------------------------------------------------------------**//**
* @bsimethod                                    Barry.Bentley                   06/18
+---------------+---------------+---------------+---------------+---------------+------*/
bool BingImageryProvider::_MatchesMissingTile (ByteStream& tileBytes) const
    {
    // missing tile data might not have come in yet.
    uint32_t missingTileDataSize;
    if (0 == (missingTileDataSize = m_missingTileDataSize.load()))
        return false;

    // If it's not the same size, it doesn't match.
    uint32_t dataSize;
    if ((dataSize = tileBytes.GetSize()) != missingTileDataSize)
        return false;

    // start 1/3 of the way in, look at 1/3 of the data.
    uint32_t compareSize = dataSize/3;
    uint8_t const* thisData = tileBytes.GetData() + compareSize;
    return 0 == memcmp (thisData, m_missingTileData, compareSize);
    }

/*---------------------------------------------------------------------------------**//**
* @bsimethod                                    Barry.Bentley                   06/17
+---------------+---------------+---------------+---------------+---------------+------*/
Render::RgbaSpriteP   BingImageryProvider::_GetCopyrightSprite ()
    {
    if (!m_logoValid.load())
        return nullptr;

    if (m_copyrightSprite.IsValid())
        return m_copyrightSprite.get();

    // we have a byte stream, create the logo image
    Render::ImageSource::Format format;
    if (0 == m_logoContentType.CompareTo ("image/png"))
        format = Render::ImageSource::Format::Png;
    else if (0 == m_logoContentType.CompareTo ("image/jpeg"))
        format = Render::ImageSource::Format::Jpeg;
    else
        {
        BeAssert (false);
        return nullptr;
        }

    Render::ImageSource source (format, std::move(m_logoByteStream));
    m_copyrightSprite = Render::RgbaSprite::CreateFrom(source);

    return m_copyrightSprite.get();
    }

/*---------------------------------------------------------------------------------**//**
* @bsimethod                                    Barry.Bentley                   06/17
* Our Bing Maps provider limits the tile lifetime to three days.
+---------------+---------------+---------------+---------------+---------------+------*/
uint64_t    BingImageryProvider::_GetMaxValidDuration () const
    {
    // testing - 3 minute
    // return 3.0 * 60.0 * 1000.0;

    //     days  hours/day    seconds/Hour  milli/second
    return 3.0 * 24.0       * 3600          * 1000;
    }

/*---------------------------------------------------------------------------------**//**
>>>>>>> 0fb1f32a
* @bsimethod                                    Barry.Bentley                   04/17
+---------------+---------------+---------------+---------------+---------------+------*/
HereImageryProvider*  HereImageryProvider::Create (Json::Value const& providerDataValue)
    {
    HereImageryProvider*    imageryProvider = new HereImageryProvider();
    imageryProvider->_FromJson (providerDataValue);

    // if the mapType is None, return null.
    if (MapType::None == imageryProvider->m_mapType)
        return nullptr;

    return imageryProvider;
    }

/*---------------------------------------------------------------------------------**//**
* @bsimethod                                    Barry.Bentley                   04/17
+---------------+---------------+---------------+---------------+---------------+------*/
HereImageryProvider::HereImageryProvider()
    {
    }

/*---------------------------------------------------------------------------------**//**
* @bsimethod                                    Barry.Bentley                   04/17
+---------------+---------------+---------------+---------------+---------------+------*/
void    HereImageryProvider::_FromJson(Json::Value const& value)
    {
    // the only thing currently stored in the HereImageryProvider Json is the MapType.
    m_mapType = (MapType) value[WebMercatorModel::json_mapType()].asInt((int)MapType::Street);
    }

/*---------------------------------------------------------------------------------**//**
* @bsimethod                                    Barry.Bentley                   04/17
+---------------+---------------+---------------+---------------+---------------+------*/
void    HereImageryProvider::_ToJson(Json::Value& value) const
    {
    // the only thing currently stored in the HereImageryProvider Json is the MapType.
    value[WebMercatorModel::json_mapType()] = (int)m_mapType;
    }
<<<<<<< HEAD
=======


/*---------------------------------------------------------------------------------**//**
* @bsimethod                                                    Paul.Connelly   01/18
+---------------+---------------+---------------+---------------+---------------+------*/
TileTree::RootPtr WebMercatorModel::_GetTileTree(RenderContextR context)
    {
    return GetTileTree(context.GetRenderSystem());
    }

/*---------------------------------------------------------------------------------**//**
* @bsimethod                                                    Paul.Connelly   12/16
+---------------+---------------+---------------+---------------+---------------+------*/
TileTree::RootPtr WebMercatorModel::_CreateTileTree(Render::SystemP system)
    {
    return LoadTileTree(system);
    }

/*---------------------------------------------------------------------------------**//**
* @bsimethod                                                    Ray.Bentley     10/2018
+---------------+---------------+---------------+---------------+---------------+------*/
WebMercatorDisplayHandler::WebMercatorDisplayHandler(Json::Value const& settings) 
    { 
    _Initialize(settings);
    }

/*---------------------------------------------------------------------------------**//**
* @bsimethod                                                    Ray.Bentley     10/2018
+---------------+---------------+---------------+---------------+---------------+------*/
void WebMercatorDisplayHandler::_Initialize(Json::Value const& settings)
    {
    Utf8String providerName = settings[WebMercatorModel::json_providerName()].asString(WebMercator::BingImageryProvider::prop_BingProvider());
    Json::Value const& providerData = settings[WebMercatorModel::json_providerData()];

    if (0 == providerName.CompareToI(WebMercator::MapBoxImageryProvider::prop_MapBoxProvider()))
        {
        m_provider = MapBoxImageryProvider::Create(providerData);
        }
    else if (0 == providerName.CompareToI(WebMercator::BingImageryProvider::prop_BingProvider()))
        {
        m_provider = BingImageryProvider::Create(providerData);
        }
    else if (0 == providerName.CompareToI(WebMercator::HereImageryProvider::prop_HereProvider()))
        {
        m_provider = HereImageryProvider::Create(providerData);
        }
    m_settings = settings;
    }

/*---------------------------------------------------------------------------------**//**
* @bsimethod                                                    Ray.Bentley     10/2018
+---------------+---------------+---------------+---------------+---------------+------*/
TileTree::RootPtr WebMercatorDisplayHandler::_GetTileTree(SceneContextR sceneContext) 
    {
    if (m_provider.IsNull())
        {
        BeAssert(false);
        return nullptr;
        }

    // Here we would like to create the TileTree root (MapRoot), but we might not be ready to do that for some ImageryProviders.
    // For example, the Bing provider isn't ready to go until it has fetched the template URL.
    ImageryProvider::TemplateUrlLoadStatus templateStatus = m_provider->_GetTemplateUrlLoadStatus();
    if (ImageryProvider::TemplateUrlLoadStatus::Received == templateStatus)
        {
        Transform biasTrans;
        biasTrans.InitFrom(DPoint3d::From(0.0, 0.0, m_settings[WebMercatorModel::json_groundBias()].asDouble(-1.0)));


        uint32_t maxSize = 362; // the maximum pixel size for a tile. Approximately sqrt(256^2 + 256^2).
        return new MapRoot(sceneContext.GetDgnDb(), DgnModelId((uint64_t) 0), biasTrans, *m_provider.get(), sceneContext.GetRenderSystem(), ImageSource::Format::Jpeg, 0.0, maxSize);
        }

    // Here we do not yet have the TemplateUrl. _FetchTemplateUrl can be called multiple times - it takes care of checking the status, etc.
    m_provider->_FetchTemplateUrl();
    return nullptr;
    }

/*---------------------------------------------------------------------------------**//**
* @bsimethod                                                    Paul.Connelly   11/18
+---------------+---------------+---------------+---------------+---------------+------*/
bool WebMercatorDisplayHandler::_GetDisplayPlane(DPlane3dR plane)
    {
    if (m_provider.IsNull())
        {
        BeAssert(false);
        return false;
        }

    double z = m_settings[WebMercatorModel::json_groundBias()].asDouble(-1.0);
    plane.InitFromOriginAndNormal(0.0, 0.0, z, 0.0, 0.0, 1.0);
    return true;
    }
>>>>>>> 0fb1f32a

<|MERGE_RESOLUTION|>--- conflicted
+++ resolved
@@ -1,1229 +1,247 @@
-/*-------------------------------------------------------------------------------------+
-|
-|     $Source: DgnCore/WebMercator.cpp $
-|
-|  $Copyright: (c) 2018 Bentley Systems, Incorporated. All rights reserved. $
-|
-+--------------------------------------------------------------------------------------*/
-#include <DgnPlatformInternal.h>
-#include <DgnPlatform/DgnGeoCoord.h>
-
-using namespace WebMercator;
-<<<<<<< HEAD
-=======
-USING_NAMESPACE_TILETREE
-
-BEGIN_UNNAMED_NAMESPACE
-
-enum
-{
-    MAX_DB_CACHE_SIZE = 100*1024*1024, // 100 Mb
-    WEB_MERCATOR_EPSG = 3857, // see: http://wiki.openstreetmap.org/wiki/EPSG:3857
-};
-
-/*---------------------------------------------------------------------------------**//**
-* Conversions used in the Web Mercator projection and tiling system.
-* See https://developers.google.com/maps/documentation/javascript/examples/map-coordinates for the formulas used here.
-* "World" means pixel coordinates in the 256x256 tile that covers the entire map (i.e., tile #0).
-* "Pixel" means "pixelCoordinate = worldCoordinate * 2^zoomLevel"
-* See https://developers.google.com/maps/documentation/javascript/maptypes#WorldCoordinates
-*
-* Also see http://wiki.openstreetmap.org/wiki/Zoom_levels
-*
-* "The latitude and longitude are assumed to be on the WGS 84 datum."
-* source: http://msdn.microsoft.com/en-us/library/bb259689.aspx
-*
-* "The longitude is assumed to range from -180 to +180 degrees,
-* and the latitude must be clipped to range from -85.05112878 to 85.05112878. This avoids a
-* singularity at the poles, and it causes the projected map to be square."
-* source: http://msdn.microsoft.com/en-us/library/bb259689.aspx
-* This also goes for Google maps and OpenStreetMaps.
-*
-* Useful to read:
-* http://www.maptiler.org/google-maps-coordinates-tile-bounds-projection/
-* http://www.codeproject.com/Articles/463434/GoogleMapsNet-GoogleMaps-Control-for-NET
-*
-+---------------+---------------+---------------+---------------+---------------+------*/
-static double columnToLongitude(double column, double nTiles) {return column / nTiles * 360.0 - 180.;}
-static double angleToLatitude(double mercatorAngle) {return msGeomConst_piOver2 - (2.0 * atan(exp(-mercatorAngle)));};
-static double rowToLatitude(uint32_t row, double nTiles)
-    {
-    double n = msGeomConst_pi - msGeomConst_2pi * row / nTiles;
-    return 180.0 / msGeomConst_pi * atan(0.5 * (exp(n) - exp(-n)));
-    }
-
-DEFINE_POINTER_SUFFIX_TYPEDEFS(LatLongPoint)
-
-//=======================================================================================
-// A point (in meters) on the web Mercator projection of the earth.
-// @bsiclass                                                    Keith.Bentley   08/16
-//=======================================================================================
-struct WebMercatorPoint : DPoint2d
-{
-    WebMercatorPoint() {}
-    explicit WebMercatorPoint(GeoPoint);
-    static double RadiusOfEarth() {return 6378137.0;}
-    static double LatitudeToAngle(double latitude)
-        {
-        double sinLatitude = sin(latitude);
-        return 0.5 * log((1.0 + sinLatitude) / (1.0 - sinLatitude));
-        };
-};
-
-//=======================================================================================
-// @bsiclass                                                    Keith.Bentley   03/16
-//=======================================================================================
-struct LatLongPoint : GeoPoint
-{
-    LatLongPoint() {}
-    explicit LatLongPoint(WebMercatorPoint mercator)
-        {
-        longitude = Angle::RadiansToDegrees(mercator.x  / WebMercatorPoint::RadiusOfEarth());
-        latitude  = Angle::RadiansToDegrees(angleToLatitude(mercator.y / WebMercatorPoint::RadiusOfEarth()));
-        elevation = 0.0;
-        };
-};
-
-/*---------------------------------------------------------------------------------**//**
-* convert a LatLong coordinate to web Mercator meters
-* @bsimethod                                    Keith.Bentley                   08/16
-+---------------+---------------+---------------+---------------+---------------+------*/
-WebMercatorPoint::WebMercatorPoint(GeoPoint latLong)
-    {
-    x = Angle::DegreesToRadians(latLong.longitude) * RadiusOfEarth();
-    y = LatitudeToAngle(Angle::DegreesToRadians(latLong.latitude)) * RadiusOfEarth();
-    }
-
-/*---------------------------------------------------------------------------------**//**
-* @bsimethod                                    Barry.Bentley                   07/17
-+---------------+---------------+---------------+---------------+---------------+------*/
-static DRange3d computeAuxRange(DrawArgsCR args)
-    {
-    // calculate a range in lat/long to use for the the first 4 layers of tiles.
-    DRange3d latLongRange = DRange3d::NullRange();
-    DgnGCSP dgnGCS = args.GetDgnDb().GeoLocation().GetDgnGCS();
-    if (nullptr == dgnGCS)
-        {
-        BeAssert(false);
-        return latLongRange;
-        }
-
-    Frustum viewBox = args.GetFrustum();
-    GeoPoint latLongBox[8];
-    for (int iPoint=0; iPoint < 8; ++iPoint)
-        {
-        GeoPointP latLongP = &latLongBox[iPoint];
-        if (SUCCESS != (StatusInt)dgnGCS->LatLongFromUors (*latLongP, viewBox.m_pts[iPoint]))
-            {
-            BeAssert (false);
-            return DRange3d::NullRange();
-            }
-
-        if (latLongP->longitude < latLongRange.low.x)
-            latLongRange.low.x = latLongP->longitude;
-        if (latLongP->longitude > latLongRange.high.x)
-            latLongRange.high.x = latLongP->longitude;
-
-        if (latLongP->latitude < latLongRange.low.y)
-            latLongRange.low.y = latLongP->latitude;
-        if (latLongP->latitude > latLongRange.high.y)
-            latLongRange.high.y = latLongP->latitude;
-
-        latLongRange.low.z = latLongRange.high.z = 0;
-        }
-
-    return latLongRange;
-    }
-
-END_UNNAMED_NAMESPACE
-
-/*---------------------------------------------------------------------------------**//**
-* @bsimethod                                    Keith.Bentley                   08/16
-+---------------+---------------+---------------+---------------+---------------+------*/
-void MapTile::_DrawGraphics(DrawArgsR args) const
-    {
-    if (m_reprojected)  // if we were unable to re-project this tile, don't draw it.
-        T_Super::_DrawGraphics(args);
-    }
-
-/*---------------------------------------------------------------------------------**//**
-* This map tile just became available from some source (file, cache, http). Load its data and create
-* a Render::Graphic to draw it. Only when finished, set the "ready" flag.
-* @note this method can be called on many threads, simultaneously.
-* @bsimethod                                    Keith.Bentley                   08/16
-+---------------+---------------+---------------+---------------+---------------+------*/
-BentleyStatus MapTile::Loader::_LoadTile()
-    {
-    MapTileR tile = static_cast<MapTileR>(*m_tile);
-    MapRootR mapRoot = tile.GetMapRoot();
-
-    // don't accept tiles that match the missing tile data.
-    if (mapRoot.m_imageryProvider->_MatchesMissingTile (m_tileBytes))
-        return ERROR;
-
-    // some tile servers (for example Bing) start returning PNG tiles at a certain zoom level, even if you request Jpeg.
-    ImageSource::Format format = mapRoot.m_format;
-    if (0 == m_contentType.CompareTo("image/png"))
-        format = ImageSource::Format::Png;
-    if (0 == m_contentType.CompareTo("image/jpeg"))
-        format = ImageSource::Format::Jpeg;
-
-    ImageSource source(format, std::move(m_tileBytes));
-    Texture::CreateParams textureParams;
-    textureParams.SetIsTileSection();
-    auto texture = GetRenderSystem()->_CreateTexture(source, Image::BottomUp::No, mapRoot.GetDgnDb(), textureParams);
-
-    m_tileBytes = std::move(source.GetByteStreamR()); // move the data back into this object. This is necessary since we need to keep to save it in the tile cache.
-
-    GraphicParams gfParams = GraphicParams::FromSymbology(mapRoot.m_tileColor, mapRoot.m_tileColor, 0); // this is to set transparency
-    tile.m_graphic = GetRenderSystem()->_CreateTile(*texture, tile.m_corners, mapRoot.GetDgnDb(), gfParams);
-
-    BeAssert(tile.m_graphic.IsValid());
-
-    tile.SetIsReady(); // OK, we're all done loading and the other thread may now use this data. Set the "ready" flag.
-    return SUCCESS;
-    }
-
-/*---------------------------------------------------------------------------------**//**
-* Returns the default default duration, which it gets from the imagery provider
-+---------------+---------------+---------------+---------------+---------------+------*/
-uint64_t MapTile::Loader::_GetMaxValidDuration() const
-    {
-    MapTileR tile = static_cast<MapTileR>(*m_tile);
-    MapRootR mapRoot = tile.GetMapRoot();
-    return mapRoot.m_imageryProvider->_GetMaxValidDuration();
-    }
-
-/*---------------------------------------------------------------------------------**//**
-* Attempt to reproject the corners of this tile through the non-linear GCS of the BIM file. For LatLong points far
-* away from the center of the BIM, this reprojection may fail. In that case, mark this tile as "not reprojected". Its
-* coordinates will be calculated through the approximate linear transform for purposes of volume testing, but we will
-* never display this tile.
-* @bsimethod                                    Keith.Bentley                   09/16
-+---------------+---------------+---------------+---------------+---------------+------*/
-StatusInt MapTile::ReprojectCorners(GeoPoint* llPts)
-    {
-    if (m_id.m_level < 1) // level 0 tile never re-projects properly
-        return ERROR;
-
-    GraphicBuilder::TileCorners corners;
-    auto& units= m_root.GetDgnDb().GeoLocation();
-    for (int i=0; i<4; ++i)
-        {
-        if (SUCCESS != units.XyzFromLatLong(corners.m_pts[i], llPts[i]))
-            return ERROR; // only use re-projection if all 4 corners re-project properly
-        }
-
-    // All points were successfully reprojected. Save reprojected corners and mark tile as displayble.
-    m_reprojected = true;
-    m_corners = corners;
-    return SUCCESS;
-    }
-
-/*---------------------------------------------------------------------------------**//**
-* @bsimethod                                    Barry.Bentley                   07/18
-+---------------+---------------+---------------+---------------+---------------+------*/
-Tile::SelectParent MapTile::_SelectTiles(bvector<TileCPtr>& selected, DrawArgsR args) const
-    {
-    bool isRoot = (0 == GetDepth());
-    if (isRoot)
-        args.m_auxRange = computeAuxRange(args);
-
-    Tile::SelectParent result = T_Super::_SelectTiles(selected, args);
-
-    // Once all tiles are selected, allow the imageryProvider to see them in case it needs them for its copyright message (Bing does).
-    if (isRoot)
-        GetMapRoot().m_imageryProvider->_OnSelectTiles (selected, args);
-
-    return result;
-    }
-
-/*---------------------------------------------------------------------------------**//**
-* @bsimethod                                    Barry.Bentley                   07/17
-+---------------+---------------+---------------+---------------+---------------+------*/
-Tile::Visibility MapTile::_GetVisibility(DrawArgsCR args) const
-    {
-    // For levels less than or equal to 4, we accept them if their lat long overlaps our view boundary's lat long.
-    // That is because the conversion from lat/long -> cartesian coordinates is problematic for lat/longs far out 
-    // of the effective range of our coordinate system (and the CS-Map code does not give us an error when it happens)
-    static constexpr uint32_t maxZoomLevelForLatLongCheck = 5;
-    if (m_id.m_level <= maxZoomLevelForLatLongCheck)
-        {
-        // get the lat/long for this tile.
-        BeAssert(!args.m_auxRange.IsNull());
-
-        double nTiles = (1 << m_id.m_level);
-        double tileWest  = columnToLongitude(m_id.m_column, nTiles);
-        double tileEast  = columnToLongitude(m_id.m_column+1, nTiles);
-        double tileNorth = rowToLatitude(m_id.m_row, nTiles);
-        double tileSouth = rowToLatitude(m_id.m_row+1, nTiles);
-
-        // if the tile overlaps the range, we must use it.
-        if (tileWest > args.m_auxRange.high.x)
-            return Visibility::OutsideFrustum;
-        if (tileEast < args.m_auxRange.low.x)
-            return Visibility::OutsideFrustum;
-        if (tileSouth > args.m_auxRange.high.y)
-            return Visibility::OutsideFrustum;
-        if (tileNorth < args.m_auxRange.low.y)
-            return Visibility::OutsideFrustum;
-        }
-
-    return T_Super::_GetVisibility(args);
-    }
-
-/*---------------------------------------------------------------------------------**//**
-* Construct a new MapTile by TileId. First convert tileid -> LatLong, and then LatLong -> BIM world.
-* If the projection fails, the tile will not be displayable (but we still need an approximate range for
-* frustum testing).
-* @bsimethod                                    Keith.Bentley                   08/16
-+---------------+---------------+---------------+---------------+---------------+------*/
-MapTile::MapTile(MapRootR root, QuadTree::TileId id, MapTileCP parent) : QuadTree::Tile(root, id, parent)
-    {
-    // First, convert from tile coordinates to LatLong.
-    double nTiles = (1 << id.m_level);
-    double west  = columnToLongitude(id.m_column, nTiles);
-    double east  = columnToLongitude(id.m_column+1, nTiles);
-    double north = rowToLatitude(id.m_row, nTiles);
-    double south = rowToLatitude(id.m_row+1, nTiles);
-
-    LatLongPoint llPts[4];             //    ----x----->
-    llPts[0].Init(west, north, 0.0);   //  | [0]     [1]
-    llPts[1].Init(east, north, 0.0);   //  y
-    llPts[2].Init(west, south, 0.0);   //  | [2]     [3]
-    llPts[3].Init(east, south, 0.0);   //  v
-
-    // attempt to reproject using BIM's GCS
-    if (SUCCESS != ReprojectCorners(llPts))
-        {
-        // reprojection failed, use linear transform
-        for (int i=0; i<4; ++i)
-            m_corners.m_pts[i] = root.ToWorldPoint(llPts[i]);
-        }
-
-    m_range.InitFrom(m_corners.m_pts, 4);
-
-    if (parent)
-        parent->ExtendRange(m_range);
-    }
-
-/*---------------------------------------------------------------------------------**//**
-* Convert a LatLongPoint to a "BIM world" point by transforming from LL -> WebMercator -> world. This is only useful
-* for points far away from the GCS of the BIM file. Otherwise we use GCS projection routines.
-* @bsimethod                                    Keith.Bentley                   08/16
-+---------------+---------------+---------------+---------------+---------------+------*/
-DPoint3d MapRoot::ToWorldPoint(GeoPoint geoPt)
-    {
-    WebMercatorPoint mercator(geoPt);
-    DPoint3d pt = {mercator.x, mercator.y, 0.0};
-    m_mercatorToWorld.Multiply(pt);
-    return pt;
-    }
-
-/*---------------------------------------------------------------------------------**//**
-* Combine the three parts of the full tile URL: rootUrl + tileName + urlSuffix.
-* @bsimethod                                    Keith.Bentley                   08/16
-+---------------+---------------+---------------+---------------+---------------+------*/
-Utf8String MapRoot::_ConstructTileResource(TileCR tile) const
-    {
-    QuadTree::Tile const* quadTile = dynamic_cast <QuadTree::Tile const*>(&tile);
-    BeAssert(nullptr != quadTile);
-    return m_imageryProvider->_ConstructUrl(*quadTile);
-    }
-
-/*---------------------------------------------------------------------------------**//**
-* @bsimethod                                    Keith.Bentley                   08/16
-+---------------+---------------+---------------+---------------+---------------+------*/
-MapRoot::MapRoot(DgnDbR db, DgnModelId modelId, TransformCR trans, ImageryProviderR imageryProvider, Dgn::Render::SystemP system, Render::ImageSource::Format format, double transparency,
-        uint32_t maxSize) : QuadTree::Root(db, modelId, trans, nullptr, system, imageryProvider._GetMaximumZoomLevel(false), maxSize, transparency), m_format(format), m_imageryProvider(&imageryProvider)
-    {
-    AxisAlignedBox3d extents = db.GeoLocation().GetProjectExtents();
-    DPoint3d center = extents.GetCenter();
-    center.z = 0.0;
-
-    // We need a linear transform for the topmost tiles that are out of range for the BIM's reprojection system. To do that, create a GCS for
-    // the web Mercator projection system used by map servers, and then get the transform at the center of the BIM's project extents.
-    WString warningMsg;
-    StatusInt status, warning;
-    DgnGCSPtr wgs84 = DgnGCS::CreateGCS(db);
-    status = wgs84->InitFromEPSGCode(&warning, &warningMsg, WEB_MERCATOR_EPSG);
-    if (SUCCESS != status)
-        {
-        BeAssert(false);
-        return;
-        }
-
-    Transform worldToMercator;
-    status = db.GeoLocation().GetDgnGCS()->GetLocalTransform(&worldToMercator, center, &extents.low, true/*doRotate*/, true/*doScale*/, *wgs84);
-
-    bool inv = m_mercatorToWorld.InverseOf(worldToMercator);
-    if (!inv)
-        {
-        BeAssert(false);
-        return;
-        }
-
-    CreateCache(imageryProvider._GetCacheFileName().c_str(), MAX_DB_CACHE_SIZE);
-    m_rootTile = new MapTile(*this, QuadTree::TileId(0,0,0), nullptr);
-    m_rootTile->SetIsReady();
-
-    // get the copyright sprite from the imagery provider.
-    m_copyrightSprite = imageryProvider._GetCopyrightSprite();
-    }
-
->>>>>>> 0fb1f32a
-
-namespace WebMercatorStrings
-{
-// top level identifier of WebMercator subfolder.
-BE_JSON_NAME(webMercatorModel)
-
-// property names common to all providers
-};
-
-using namespace WebMercatorStrings;
-
-/*---------------------------------------------------------------------------------**//**
-* @bsimethod                                    Keith.Bentley                   04/16
-+---------------+---------------+---------------+---------------+---------------+------*/
-void WebMercatorModel::ToJson(Json::Value& value) const
-    {
-    value[json_providerName()] = m_provider->_GetProviderName();
-    value[json_groundBias()]   = m_groundBias;
-    value[json_transparency()] = m_transparency;
-
-    m_provider->_ToJson(value[json_providerData()]);
-    }
-
-/*---------------------------------------------------------------------------------**//**
-* @bsimethod                                    Keith.Bentley                   04/16
-+---------------+---------------+---------------+---------------+---------------+------*/
-void WebMercatorModel::FromJson(Json::Value const& value)
-    {
-    m_groundBias = value[json_groundBias()].asDouble(-1.0);
-    m_transparency = value[json_transparency()].asDouble(0.0);
-    LIMIT_RANGE(0.0, .95, m_transparency);
-
-    Utf8String providerName = value[json_providerName()].asString();
-    Json::Value const& providerDataValue = value[json_providerData()];
-
-    if (0 == providerName.CompareToI(WebMercator::MapBoxImageryProvider::prop_MapBoxProvider()))
-        {
-        m_provider = MapBoxImageryProvider::Create(providerDataValue);
-        }
-    else if (0 == providerName.CompareToI(WebMercator::BingImageryProvider::prop_BingProvider()))
-        {
-        m_provider = BingImageryProvider::Create(providerDataValue);
-        }
-    else if (0 == providerName.CompareToI(WebMercator::HereImageryProvider::prop_HereProvider()))
-        {
-        m_provider = HereImageryProvider::Create(providerDataValue);
-        }
-    }
-
-/*---------------------------------------------------------------------------------**//**
-* @bsimethod                                    Keith.Bentley                   04/16
-+---------------+---------------+---------------+---------------+---------------+------*/
-void WebMercatorModel::_OnSaveJsonProperties()
-    {
-    Json::Value value;
-    ToJson(value);
-    SetJsonProperties(json_webMercatorModel(), value);
-    T_Super::_OnSaveJsonProperties();
-    }
-
-/*---------------------------------------------------------------------------------**//**
-* @bsimethod                                    Keith.Bentley                   04/16
-+---------------+---------------+---------------+---------------+---------------+------*/
-void WebMercatorModel::_OnLoadedJsonProperties()
-    {
-    ECN::AdHocJsonValueCR value = GetJsonProperties(json_webMercatorModel());
-
-    FromJson(value);
-    T_Super::_OnLoadedJsonProperties();
-    }
-
-/*---------------------------------------------------------------------------------**//**
-<<<<<<< HEAD
-=======
-* @bsimethod                                    Barry.Bentley                   04/17
-+---------------+---------------+---------------+---------------+---------------+------*/
-Utf8String WebMercatorModel::_GetCopyrightMessage(ViewController& viewController) const
-    {
-    return m_provider.IsValid() ? m_provider->_GetCopyrightMessage(viewController) : "";
-    }
-
-/*---------------------------------------------------------------------------------**//**
-* @bsimethod                                    Barry.Bentley                   04/17
-+---------------+---------------+---------------+---------------+---------------+------*/
-Render::RgbaSpriteP WebMercatorModel::_GetCopyrightSprite(ViewController& viewController) const
-    { 
-    // make sure we have a root.
-    MapRoot* root = dynamic_cast<MapRoot*> (m_root.get());
-    if (nullptr != root)
-        return root->m_copyrightSprite.get();
-    else
-        return nullptr;
-    }
-
-/*---------------------------------------------------------------------------------**//**
-* @bsimethod                                    Keith.Bentley                   04/16
-+---------------+---------------+---------------+---------------+---------------+------*/
-TileTree::RootPtr WebMercatorModel::LoadTileTree(SystemP renderSys) const
-    {
-    if (m_provider.IsNull())
-        {
-        BeAssert(false);
-        return nullptr;
-        }
-
-    // Here we would like to create the TileTree root (MapRoot), but we might not be ready to do that for some ImageryProviders.
-    // For example, the Bing provider isn't ready to go until it has fetched the template URL.
-    ImageryProvider::TemplateUrlLoadStatus templateStatus = m_provider->_GetTemplateUrlLoadStatus();
-    if (ImageryProvider::TemplateUrlLoadStatus::Received == templateStatus)
-        {
-        Transform biasTrans;
-        biasTrans.InitFrom(DPoint3d::From(0.0, 0.0, m_groundBias));
-
-
-        uint32_t maxSize = 362; // the maximum pixel size for a tile. Approximately sqrt(256^2 + 256^2).
-        return new MapRoot(this->GetDgnDb(), this->GetModelId(), biasTrans, *m_provider.get(), renderSys, ImageSource::Format::Jpeg, m_transparency, maxSize);
-        }
-
-    // Here we do not yet have the TemplateUrl. _FetchTemplateUrl can be called multiple times - it takes care of checking the status, etc.
-    m_provider->_FetchTemplateUrl();
-    return nullptr;
-    }
-
-/*---------------------------------------------------------------------------------**//**
->>>>>>> 0fb1f32a
-* @bsimethod                                    Barry.Bentley                   03/17
-+---------------+---------------+---------------+---------------+---------------+------*/
-WebMercatorModel::WebMercatorModel(CreateParams const& params) : T_Super(params)
-    {
-    // if the jsonParameters aren't filled in, that's because this is creating an existing the model from the DgnDb.
-    // We will get the json parameters later when _OnLoadedJsonProperties() is called.
-    if (params.m_jsonParameters.isNull())
-        return;
-
-    // if not null, this is a new model creation. Get the parameters from those passed in to the constructor of CreateParams.
-    FromJson(params.m_jsonParameters);
-    }
-
-/*---------------------------------------------------------------------------------**//**
-* @bsimethod                                    Barry.Bentley                   04/17
-+---------------+---------------+---------------+---------------+---------------+------*/
-MapBoxImageryProvider*  MapBoxImageryProvider::Create (Json::Value const& providerDataValue)
-    {
-    MapBoxImageryProvider*    imageryProvider = new MapBoxImageryProvider();
-    imageryProvider->_FromJson (providerDataValue);
-
-    // if the mapType is None, return null.
-    if (MapType::None == imageryProvider->m_mapType)
-        return nullptr;
-
-    return imageryProvider;
-    }
-
-/*---------------------------------------------------------------------------------**//**
-* @bsimethod                                    Barry.Bentley                   04/17
-+---------------+---------------+---------------+---------------+---------------+------*/
-void MapBoxImageryProvider::_FromJson(Json::Value const& value)
-    {
-    // the only thing currently stored in the MapBoxImageryProvider Json is the MapType.
-    m_mapType = (MapType) value[WebMercatorModel::json_mapType()].asInt((int)MapType::Street);
-
-    switch (m_mapType)
-        {
-        case MapType::Street:
-            m_baseUrl = "http://api.mapbox.com/v4/mapbox.streets/";
-            break;
-
-        case MapType::Aerial:
-            m_baseUrl = "http://api.mapbox.com/v4/mapbox.satellite/";
-            break;
-
-        case MapType::Hybrid:
-            m_baseUrl = "http://api.mapbox.com/v4/mapbox.streets-satellite/";
-            break;
-
-        default:
-            BeAssert(false);
-        }
-    }
-
-/*---------------------------------------------------------------------------------**//**
-* @bsimethod                                    Barry.Bentley                   04/17
-+---------------+---------------+---------------+---------------+---------------+------*/
-void MapBoxImageryProvider::_ToJson(Json::Value& value) const
-    {
-    // the only thing currently stored in the MapBoxImageryProvider Json is the MapType.
-    value[WebMercatorModel::json_mapType()] = (int)m_mapType;
-    }
-
-BingImageryProviderPtr  BingImageryProvider::s_streetMapProvider;
-BingImageryProviderPtr  BingImageryProvider::s_aerialMapProvider;
-BingImageryProviderPtr  BingImageryProvider::s_hybridMapProvider;
-
-/*---------------------------------------------------------------------------------**//**
-* @bsimethod                                    Barry.Bentley                   04/17
-+---------------+---------------+---------------+---------------+---------------+------*/
-BingImageryProvider*  BingImageryProvider::Create (Json::Value const& providerDataValue)
-    {
-    // the only thing currently stored in the BingImageryProvider Json is the MapType.
-    MapType mapType = (MapType) providerDataValue[WebMercatorModel::json_mapType()].asInt((int)MapType::Hybrid);
-
-    // if the background tupe is None, return nullptr.
-    if (MapType::None == mapType)
-        return nullptr;
-
-    // we keep one imagery provider for each MapType of map. That way we don't have to query
-    // again for the URL to ask, and Bing's accounting might be based off those queries, so we use
-    // as few as possible.
-
-    BingImageryProviderPtr* providerForTypeP = nullptr;
-    if (MapType::Street == mapType)
-        providerForTypeP = &s_streetMapProvider;
-    else if (MapType::Aerial == mapType)
-        providerForTypeP = &s_aerialMapProvider;
-    else if (MapType::Hybrid == mapType)
-        providerForTypeP = &s_hybridMapProvider;
-
-    if (nullptr == providerForTypeP)
-        {
-        BeAssert (false);
-        providerForTypeP = &s_streetMapProvider;
-        }
-
-    if ((*providerForTypeP).IsNull())
-        {
-        (*providerForTypeP) = new BingImageryProvider();
-        (*providerForTypeP)->_FromJson (providerDataValue);
-        }
-
-    return (*providerForTypeP).get();
-    }
-
-/*---------------------------------------------------------------------------------**//**
-* @bsimethod                                    Barry.Bentley                   04/17
-+---------------+---------------+---------------+---------------+---------------+------*/
-void    BingImageryProvider::_FromJson(Json::Value const& value)
-    {
-    // the only thing currently stored in the BingImageryProvider Json is the MapType.
-    m_mapType = (MapType) value[WebMercatorModel::json_mapType()].asInt((int)MapType::Street);
-    }
-
-/*---------------------------------------------------------------------------------**//**
-* @bsimethod                                    Barry.Bentley                   04/17
-+---------------+---------------+---------------+---------------+---------------+------*/
-void    BingImageryProvider::_ToJson(Json::Value& value) const
-    {
-    // the only thing currently stored in the BingImageryProvider Json is the MapType.
-    value[WebMercatorModel::json_mapType()] = (int)m_mapType;
-    }
-
-/*---------------------------------------------------------------------------------**//**
-<<<<<<< HEAD
-=======
-* @bsimethod                                    Barry.Bentley                   06/17
-+---------------+---------------+---------------+---------------+---------------+------*/
-void BingImageryProvider::ReadAttributionsFromJson (Json::Value const& response)
-    {
-    Json::Value const& imageryProvidersJson = response["imageryProviders"];
-    for (Json::ArrayIndex iAttribution = 0; iAttribution < 1000; iAttribution++)
-        {
-        BingImageryProvider::Attribution    thisAttribution;
-
-        if (!imageryProvidersJson.isValidIndex (iAttribution))
-            break;
-
-        Json::Value const& attributionJson = imageryProvidersJson[iAttribution];
-        thisAttribution.m_copyrightMessage = attributionJson["attribution"].asString();
-
-        Json::Value const& coverageAreas = attributionJson["coverageAreas"];
-        for (Json::ArrayIndex iCoverage = 0; iCoverage < 1000; iCoverage++)
-            {
-            BingImageryProvider::Coverage   thisCoverage;
-
-            if (!coverageAreas.isValidIndex (iCoverage))
-                break;
-
-            Json::Value const& coverageJson     = coverageAreas[iCoverage];
-            Json::Value const& boundingBox      = coverageJson["bbox"];
-            thisCoverage.m_lowerLeftLatitude    = boundingBox[0].asDouble();
-            thisCoverage.m_lowerLeftLongitude   = boundingBox[1].asDouble();
-            thisCoverage.m_upperRightLatitude   = boundingBox[2].asDouble();
-            thisCoverage.m_upperRightLongitude  = boundingBox[3].asDouble();
-            thisCoverage.m_minimumZoomLevel     = (uint8_t) coverageJson["zoomMin"].asInt();
-            thisCoverage.m_maximumZoomLevel     = (uint8_t) coverageJson["zoomMax"].asInt();
-            thisAttribution.m_coverageList.push_back (thisCoverage);
-            }
-
-        m_attributions.push_back (thisAttribution);
-        }
-
-    }
-
-struct Extent
-    {
-    GeoPoint    m_lowerLeft;
-    GeoPoint    m_upperRight;
-    uint8_t     m_lowestZoomLevel;
-    uint8_t     m_highestZoomLevel;
-
-    Extent() 
-        { 
-        Init();
-        }
-
-    void Init ()
-        {
-        m_lowerLeft.longitude = 180.0;
-        m_lowerLeft.latitude = 90.0;
-        m_lowerLeft.elevation = 0;
-
-        m_upperRight.longitude = -180.0;
-        m_upperRight.latitude = -90.0;
-        m_upperRight.elevation = 0;
-
-        m_lowestZoomLevel = 255;
-        m_highestZoomLevel = 0;
-        }
-    };
-
-/*---------------------------------------------------------------------------------**//**
-* @bsimethod                                    Barry.Bentley                   06/17
-+---------------+---------------+---------------+---------------+---------------+------*/
-void UnionTileExtent (Extent& extent, MapTileCR tile)
-    {
-    // first get the lat/long range from the tile.
-    QuadTree::TileId id = tile.GetTileId();
-    double nTiles = (1 << id.m_level);
-    double west  = columnToLongitude(id.m_column, nTiles);
-    double east  = columnToLongitude(id.m_column+1, nTiles);
-    double north = rowToLatitude(id.m_row, nTiles);
-    double south = rowToLatitude(id.m_row+1, nTiles);
-
-    if (west < extent.m_lowerLeft.longitude)
-        extent.m_lowerLeft.longitude = west;
-    if (south < extent.m_lowerLeft.latitude)
-        extent.m_lowerLeft.latitude = south;
-
-    if (east > extent.m_upperRight.longitude)
-        extent.m_upperRight.longitude = east;
-    if (north > extent.m_upperRight.latitude)
-        extent.m_upperRight.latitude = north;
-
-    if (id.m_level < extent.m_lowestZoomLevel)
-        extent.m_lowestZoomLevel = id.m_level;
-
-    if (id.m_level > extent.m_highestZoomLevel)
-        extent.m_highestZoomLevel = id.m_level;
-    }
-
-
-struct AttributionAppData : ViewController::AppData 
-    {
-    StopWatch   m_stopWatch;
-    Extent      m_extent;
-
-    AttributionAppData() : m_stopWatch(true) 
-        {
-
-        }
-    };
-
-static AttributionAppData::Key    s_attributionAppDataKey;
-
-/*---------------------------------------------------------------------------------**//**
-* @bsimethod                                    Barry.Bentley                   07/18
-+---------------+---------------+---------------+---------------+---------------+------*/
-void BingImageryProvider::_OnSelectTiles (bvector<TileCPtr>& selected, DrawArgsR args) const
-    {
-    ViewController& viewController = args.GetContext().GetViewportR().GetViewControllerR();
-
-    // get our AppData from the viewController.
-    bool                newView = false;
-    AttributionAppData* attributionAppData;
-    if (nullptr == (attributionAppData = dynamic_cast <AttributionAppData*>(viewController.FindAppData(s_attributionAppDataKey))))
-        {
-        attributionAppData = new AttributionAppData ();
-        viewController.AddAppData (s_attributionAppDataKey, attributionAppData);
-        newView = true;
-        }
-
-    // There is no point in doing this every frame. So we set up a timer and do it every second.
-    if (newView || (attributionAppData->m_stopWatch.GetCurrentSeconds() > 1.0))
-        {
-        attributionAppData->m_extent.Init();
-
-        // calculate the extent of all the tiles and store it.
-        for (auto tile : selected)
-            {
-            if (!tile.IsValid())
-                continue;
-
-            UnionTileExtent (attributionAppData->m_extent, *(static_cast<MapTileCP>(tile.get())));
-            }
-
-        // reset stopwatch.
-        attributionAppData->m_stopWatch.Start();
-        SpatialViewController* svc;
-        if (nullptr != (svc = dynamic_cast<SpatialViewController*>(&viewController)))
-            svc->InvalidateCopyrightInfo();
-        }
-    }
-
-
-/*---------------------------------------------------------------------------------**//**
-* @bsimethod                                    Barry.Bentley                   06/17
-+---------------+---------------+---------------+---------------+---------------+------*/
-static void     AddUniqueString (T_Utf8StringVectorR messages, Utf8StringCR thisMessage)
-    {
-    for (auto message : messages)
-        {
-        if (0 == thisMessage.CompareTo (message))
-            return;
-        }
-    messages.push_back (thisMessage);
-    }
-
-/*---------------------------------------------------------------------------------**//**
-* @bsimethod                                    Barry.Bentley                   06/17
-+---------------+---------------+---------------+---------------+---------------+------*/
-void AttributionCopyrightMessagesFromExtent (std::vector<BingImageryProvider::Attribution>const & allAttributions, T_Utf8StringVectorR copyrightMessages, Extent& extent)
-    {
-    for (auto attribution : allAttributions)
-        {
-        for (auto coverage : attribution.m_coverageList)
-            {
-            // does the range overlap with the mapRoots range?
-            if (coverage.m_minimumZoomLevel > extent.m_lowestZoomLevel)
-                continue;
-            if (coverage.m_maximumZoomLevel < extent.m_highestZoomLevel)
-                continue;
-
-            if (coverage.m_upperRightLongitude < extent.m_lowerLeft.longitude)
-                continue;
-
-            if (coverage.m_lowerLeftLongitude > extent.m_upperRight.longitude)
-                continue;
-
-            if (coverage.m_upperRightLatitude < extent.m_lowerLeft.latitude)
-                continue;
-
-            if (coverage.m_lowerLeftLatitude > extent.m_upperRight.latitude)
-                continue;
-
-            // if we get here, the data is used, and there is no need to look through the rest of the coverages.
-            AddUniqueString (copyrightMessages, attribution.m_copyrightMessage);
-            break;
-            }
-        }
-    }
-
-/*---------------------------------------------------------------------------------**//**
-* @bsimethod                                    Barry.Bentley                   04/17
-+---------------+---------------+---------------+---------------+---------------+------*/
-Utf8String BingImageryProvider::_GetCopyrightMessage(ViewController& viewController) const
-    {
-    // get our AppData from the viewController.
-    Utf8String          copyrightMsg;
-
-    AttributionAppData* attributionAppData;
-    if (nullptr != (attributionAppData = dynamic_cast <AttributionAppData*>(viewController.FindAppData(s_attributionAppDataKey))))
-        {
-        T_Utf8StringVector  copyrightMessages;
-
-        AttributionCopyrightMessagesFromExtent (m_attributions, copyrightMessages, attributionAppData->m_extent);
-        // concatentate copyright messages.
-
-        for (auto thisString: copyrightMessages)
-            {
-            copyrightMsg.append (thisString);
-            copyrightMsg.append (" ");
-            }
-        }
-    return copyrightMsg;
-    }
-
-
-/*---------------------------------------------------------------------------------**//**
-* @bsimethod                                    Barry.Bentley                   04/17
-+---------------+---------------+---------------+---------------+---------------+------*/
-folly::Future<ImageryProvider::TemplateUrlLoadStatus> BingImageryProvider::_FetchTemplateUrl()
-    {
-    // make a request to the following URL to get the http://dev.virtualearth.net/REST/v1/Imagery/Metadata/<imagerySet>?o=json&key= Metadata information
-    // where <imagerySet> is Aerial, AerialWithLabels, or Road. There's an "OrdnanceSurvey" value but it's only valid for the London area.
-    if (ImageryProvider::TemplateUrlLoadStatus::NotFetched != m_templateUrlLoadStatus)
-        return m_templateUrlLoadStatus;
-
-    // If the request has not yet been made, make it here:
-    m_templateUrlLoadStatus.store(ImageryProvider::TemplateUrlLoadStatus::Requested);
-
-    // base the request on the imagery type we want.
-    Utf8String imagerySetName;
-    switch (m_mapType)
-        {
-        case MapType::Street:
-            imagerySetName.assign("Road");
-            break;
-
-        case MapType::Aerial:
-            imagerySetName.assign("Aerial");
-            break;
-
-        case MapType::Hybrid:
-            imagerySetName.assign("AerialWithLabels");
-            break;
-
-        default:
-            BeAssert(false);
-        }
-
-    // prepare the url.
-    Utf8String  url;
-
-#if defined (NEEDSWORK_Bing_FetchKeyFromURL)
-    // The key from our Microsoft agreement.
-    Utf8String  bingKey = fetchKeyFromURL;
-#else
-    Utf8String  bingKey = "AtaeI3QDNG7Bpv1L53cSfDBgBKXIgLq3q-xmn_Y2UyzvF-68rdVxwAuje49syGZt";
-#endif
-
-    // this is hardcoding the Bentley key.
-    url.Sprintf("http://dev.virtualearth.net/REST/v1/Imagery/Metadata/%s?o=json&incl=ImageryProviders&key=%s", imagerySetName.c_str(), bingKey.c_str());
-
-    // make the URL request.
-    Http::Request request(url);
-    BingImageryProviderPtr me(this);
-
-    return request.Perform().then([me] (Http::Response response)
-        {
-        // we got the response from the server.
-        if (Http::ConnectionStatus::OK == response.GetConnectionStatus() && Http::HttpStatus::OK == response.GetHttpStatus())
-            {
-            // typical reponse, (LF's added for clarity)
-            // {"authenticationResultCode":"ValidCredentials",
-            // "brandLogoUri":"http:\/\/dev.virtualearth.net\/Branding\/logo_powered_by.png",
-            // "copyright":"Copyright � 2017 Microsoft and its suppliers. All rights reserved. This API cannot be accessed and the content and any results may not be used, reproduced or transmitted in any manner without express written permission from Microsoft Corporation.",
-            // "resourceSets":
-            //    [{"estimatedTotal":1,
-            //      "resources":
-            //        [{"__type":
-            //          "ImageryMetadata:http:\/\/schemas.microsoft.com\/search\/local\/ws\/rest\/v1",
-            //          "imageHeight":256,
-            //          "imageUrl":"http:\/\/ecn.{subdomain}.tiles.virtualearth.net\/tiles\/r{quadkey}.jpeg?g=5677&mkt={culture}&shading=hill",
-            //          "imageUrlSubdomains":["t0","t1","t2","t3"],
-            //          "imageWidth":256,
-            //          "imageryProviders":null,
-            //          "vintageEnd":null,
-            //          "vintageStart":null,
-            //          "zoomMax":21,
-            //          "zoomMin":1}
-            //        ]}
-            //    ],
-            //  "statusCode":200,
-            //  "statusDescription":"OK",
-            //  "traceId":"5ad3ec719ca34a168d3bd29e33e147fe|BN20130431|7.7.0.0|"
-            //  }
-            //
-
-            Http::HttpResponseContentPtr    content = response.GetContent();
-            Http::HttpBodyPtr               body = content->GetBody();
-            Utf8String                      responseString = body->AsString();
-            Json::Value                     responseJson;
-            Json::Reader::Parse(responseString.c_str(), responseJson);
-            if (responseJson.isNull())
-                {
-                me->m_templateUrlLoadStatus.store(ImageryProvider::TemplateUrlLoadStatus::Failed);
-                return ImageryProvider::TemplateUrlLoadStatus::Failed;
-                }
-
-            // get the url for the bing logo.
-            me->m_creditUrl             = responseJson["brandLogoUri"].asString();
-
-            JsonValueCR resourceUrl     = responseJson["resourceSets"][0]["resources"][0];
-            me->m_minimumZoomLevel      = resourceUrl["zoomMin"].asInt();
-            me->m_maximumZoomLevel      = resourceUrl["zoomMax"].asInt();
-            me->m_tileHeight            = resourceUrl["imageHeight"].asInt();
-            me->m_tileWidth             = resourceUrl["imageWidth"].asInt();
-
-            me->ReadAttributionsFromJson (resourceUrl);
-
-            Utf8String rawTemplate      = resourceUrl["imageUrl"].asString();
-
-            size_t  subdomain           = rawTemplate.find("{subdomain}");
-            BeAssert(Utf8String::npos != subdomain);
-            rawTemplate.replace(subdomain, 11, "t%d");    // Note:: Depends on imageUrlSubdomains returning "t0", "t1", "t2", "t3"  !!
-
-            size_t quadkey              = rawTemplate.find("{quadkey}");
-            BeAssert(Utf8String::npos != quadkey);
-            rawTemplate.replace(quadkey, 9, "%s");
-
-            // NEEDSWORK_Culture
-            size_t culture              = rawTemplate.find("{culture}");
-            if (Utf8String::npos != culture)
-                rawTemplate.replace(culture, 9, "en-US");
-
-            me->m_urlTemplate = rawTemplate;
-
-            // if we got a creditUrl from the response, download it also.
-            if (!me->m_creditUrl.empty ())
-                {
-                Http::Request logoRequest (me->m_creditUrl);
-                Http::HttpByteStreamBodyPtr byteStream = new Http::HttpByteStreamBody();
-                logoRequest.SetResponseBody (byteStream);
-                logoRequest.Perform().then ([me, byteStream] (Http::Response logoResponse)
-                    {
-                    if (Http::ConnectionStatus::OK == logoResponse.GetConnectionStatus() && Http::HttpStatus::OK == logoResponse.GetHttpStatus())
-                        {
-                        Http::HttpResponseContentPtr    logoContent = logoResponse.GetContent();
-                        me->m_logoByteStream = std::move (byteStream->GetByteStream());
-                        me->m_logoContentType = logoResponse.GetHeaders().GetContentType();
-                        me->m_logoValid.store(true);
-                        }
-                    });
-                }
-
-            // download a tile that we know is the worthless tile that Bing map sends out when they don't have data.
-            if (true)
-                {
-                // get the key of a tile we know is missing 
-                Utf8String missingTileKey = tileXYToQuadKey (0, 0, me->m_maximumZoomLevel-1);
-
-                // from the template url, construct the tile url.
-                Utf8String url;
-                url.Sprintf (me->m_urlTemplate.c_str(), 0, missingTileKey.c_str());
-
-                // make the URL request.
-                Http::Request request (url);
-                Http::HttpByteStreamBodyPtr byteStream = new Http::HttpByteStreamBody();
-                request.SetResponseBody (byteStream);
-
-                request.Perform().then([me, byteStream] (Http::Response response)
-                    {
-                    // we got the response from the server.
-                    if (Http::ConnectionStatus::OK == response.GetConnectionStatus() && Http::HttpStatus::OK == response.GetHttpStatus())
-                        {
-                        Http::HttpResponseContentPtr    content = response.GetContent();
-                        StreamBuffer                    tileBytes   = std::move(byteStream->GetByteStream());
-                        // use  the middle 1/3 of the data.
-                        uint32_t                        dataSize = tileBytes.GetSize() / 3;   
-
-                        me->m_missingTileData = (uint8_t*) malloc (dataSize);
-                        memcpy (me->m_missingTileData, (tileBytes.GetData() + dataSize), dataSize);
-                        me->m_missingTileDataSize.store (tileBytes.GetSize());
-                        }
-                    });
-                }
-
-            me->m_templateUrlLoadStatus.store(ImageryProvider::TemplateUrlLoadStatus::Received);
-            return ImageryProvider::TemplateUrlLoadStatus::Received;
-            }
-
-        me->m_templateUrlLoadStatus.store(ImageryProvider::TemplateUrlLoadStatus::Failed);
-        return ImageryProvider::TemplateUrlLoadStatus::Failed;
-        });
-    }
-
-/*---------------------------------------------------------------------------------**//**
-* @bsimethod                                    Barry.Bentley                   06/18
-+---------------+---------------+---------------+---------------+---------------+------*/
-bool BingImageryProvider::_MatchesMissingTile (ByteStream& tileBytes) const
-    {
-    // missing tile data might not have come in yet.
-    uint32_t missingTileDataSize;
-    if (0 == (missingTileDataSize = m_missingTileDataSize.load()))
-        return false;
-
-    // If it's not the same size, it doesn't match.
-    uint32_t dataSize;
-    if ((dataSize = tileBytes.GetSize()) != missingTileDataSize)
-        return false;
-
-    // start 1/3 of the way in, look at 1/3 of the data.
-    uint32_t compareSize = dataSize/3;
-    uint8_t const* thisData = tileBytes.GetData() + compareSize;
-    return 0 == memcmp (thisData, m_missingTileData, compareSize);
-    }
-
-/*---------------------------------------------------------------------------------**//**
-* @bsimethod                                    Barry.Bentley                   06/17
-+---------------+---------------+---------------+---------------+---------------+------*/
-Render::RgbaSpriteP   BingImageryProvider::_GetCopyrightSprite ()
-    {
-    if (!m_logoValid.load())
-        return nullptr;
-
-    if (m_copyrightSprite.IsValid())
-        return m_copyrightSprite.get();
-
-    // we have a byte stream, create the logo image
-    Render::ImageSource::Format format;
-    if (0 == m_logoContentType.CompareTo ("image/png"))
-        format = Render::ImageSource::Format::Png;
-    else if (0 == m_logoContentType.CompareTo ("image/jpeg"))
-        format = Render::ImageSource::Format::Jpeg;
-    else
-        {
-        BeAssert (false);
-        return nullptr;
-        }
-
-    Render::ImageSource source (format, std::move(m_logoByteStream));
-    m_copyrightSprite = Render::RgbaSprite::CreateFrom(source);
-
-    return m_copyrightSprite.get();
-    }
-
-/*---------------------------------------------------------------------------------**//**
-* @bsimethod                                    Barry.Bentley                   06/17
-* Our Bing Maps provider limits the tile lifetime to three days.
-+---------------+---------------+---------------+---------------+---------------+------*/
-uint64_t    BingImageryProvider::_GetMaxValidDuration () const
-    {
-    // testing - 3 minute
-    // return 3.0 * 60.0 * 1000.0;
-
-    //     days  hours/day    seconds/Hour  milli/second
-    return 3.0 * 24.0       * 3600          * 1000;
-    }
-
-/*---------------------------------------------------------------------------------**//**
->>>>>>> 0fb1f32a
-* @bsimethod                                    Barry.Bentley                   04/17
-+---------------+---------------+---------------+---------------+---------------+------*/
-HereImageryProvider*  HereImageryProvider::Create (Json::Value const& providerDataValue)
-    {
-    HereImageryProvider*    imageryProvider = new HereImageryProvider();
-    imageryProvider->_FromJson (providerDataValue);
-
-    // if the mapType is None, return null.
-    if (MapType::None == imageryProvider->m_mapType)
-        return nullptr;
-
-    return imageryProvider;
-    }
-
-/*---------------------------------------------------------------------------------**//**
-* @bsimethod                                    Barry.Bentley                   04/17
-+---------------+---------------+---------------+---------------+---------------+------*/
-HereImageryProvider::HereImageryProvider()
-    {
-    }
-
-/*---------------------------------------------------------------------------------**//**
-* @bsimethod                                    Barry.Bentley                   04/17
-+---------------+---------------+---------------+---------------+---------------+------*/
-void    HereImageryProvider::_FromJson(Json::Value const& value)
-    {
-    // the only thing currently stored in the HereImageryProvider Json is the MapType.
-    m_mapType = (MapType) value[WebMercatorModel::json_mapType()].asInt((int)MapType::Street);
-    }
-
-/*---------------------------------------------------------------------------------**//**
-* @bsimethod                                    Barry.Bentley                   04/17
-+---------------+---------------+---------------+---------------+---------------+------*/
-void    HereImageryProvider::_ToJson(Json::Value& value) const
-    {
-    // the only thing currently stored in the HereImageryProvider Json is the MapType.
-    value[WebMercatorModel::json_mapType()] = (int)m_mapType;
-    }
-<<<<<<< HEAD
-=======
-
-
-/*---------------------------------------------------------------------------------**//**
-* @bsimethod                                                    Paul.Connelly   01/18
-+---------------+---------------+---------------+---------------+---------------+------*/
-TileTree::RootPtr WebMercatorModel::_GetTileTree(RenderContextR context)
-    {
-    return GetTileTree(context.GetRenderSystem());
-    }
-
-/*---------------------------------------------------------------------------------**//**
-* @bsimethod                                                    Paul.Connelly   12/16
-+---------------+---------------+---------------+---------------+---------------+------*/
-TileTree::RootPtr WebMercatorModel::_CreateTileTree(Render::SystemP system)
-    {
-    return LoadTileTree(system);
-    }
-
-/*---------------------------------------------------------------------------------**//**
-* @bsimethod                                                    Ray.Bentley     10/2018
-+---------------+---------------+---------------+---------------+---------------+------*/
-WebMercatorDisplayHandler::WebMercatorDisplayHandler(Json::Value const& settings) 
-    { 
-    _Initialize(settings);
-    }
-
-/*---------------------------------------------------------------------------------**//**
-* @bsimethod                                                    Ray.Bentley     10/2018
-+---------------+---------------+---------------+---------------+---------------+------*/
-void WebMercatorDisplayHandler::_Initialize(Json::Value const& settings)
-    {
-    Utf8String providerName = settings[WebMercatorModel::json_providerName()].asString(WebMercator::BingImageryProvider::prop_BingProvider());
-    Json::Value const& providerData = settings[WebMercatorModel::json_providerData()];
-
-    if (0 == providerName.CompareToI(WebMercator::MapBoxImageryProvider::prop_MapBoxProvider()))
-        {
-        m_provider = MapBoxImageryProvider::Create(providerData);
-        }
-    else if (0 == providerName.CompareToI(WebMercator::BingImageryProvider::prop_BingProvider()))
-        {
-        m_provider = BingImageryProvider::Create(providerData);
-        }
-    else if (0 == providerName.CompareToI(WebMercator::HereImageryProvider::prop_HereProvider()))
-        {
-        m_provider = HereImageryProvider::Create(providerData);
-        }
-    m_settings = settings;
-    }
-
-/*---------------------------------------------------------------------------------**//**
-* @bsimethod                                                    Ray.Bentley     10/2018
-+---------------+---------------+---------------+---------------+---------------+------*/
-TileTree::RootPtr WebMercatorDisplayHandler::_GetTileTree(SceneContextR sceneContext) 
-    {
-    if (m_provider.IsNull())
-        {
-        BeAssert(false);
-        return nullptr;
-        }
-
-    // Here we would like to create the TileTree root (MapRoot), but we might not be ready to do that for some ImageryProviders.
-    // For example, the Bing provider isn't ready to go until it has fetched the template URL.
-    ImageryProvider::TemplateUrlLoadStatus templateStatus = m_provider->_GetTemplateUrlLoadStatus();
-    if (ImageryProvider::TemplateUrlLoadStatus::Received == templateStatus)
-        {
-        Transform biasTrans;
-        biasTrans.InitFrom(DPoint3d::From(0.0, 0.0, m_settings[WebMercatorModel::json_groundBias()].asDouble(-1.0)));
-
-
-        uint32_t maxSize = 362; // the maximum pixel size for a tile. Approximately sqrt(256^2 + 256^2).
-        return new MapRoot(sceneContext.GetDgnDb(), DgnModelId((uint64_t) 0), biasTrans, *m_provider.get(), sceneContext.GetRenderSystem(), ImageSource::Format::Jpeg, 0.0, maxSize);
-        }
-
-    // Here we do not yet have the TemplateUrl. _FetchTemplateUrl can be called multiple times - it takes care of checking the status, etc.
-    m_provider->_FetchTemplateUrl();
-    return nullptr;
-    }
-
-/*---------------------------------------------------------------------------------**//**
-* @bsimethod                                                    Paul.Connelly   11/18
-+---------------+---------------+---------------+---------------+---------------+------*/
-bool WebMercatorDisplayHandler::_GetDisplayPlane(DPlane3dR plane)
-    {
-    if (m_provider.IsNull())
-        {
-        BeAssert(false);
-        return false;
-        }
-
-    double z = m_settings[WebMercatorModel::json_groundBias()].asDouble(-1.0);
-    plane.InitFromOriginAndNormal(0.0, 0.0, z, 0.0, 0.0, 1.0);
-    return true;
-    }
->>>>>>> 0fb1f32a
-
+/*-------------------------------------------------------------------------------------+
+|
+|     $Source: DgnCore/WebMercator.cpp $
+|
+|  $Copyright: (c) 2019 Bentley Systems, Incorporated. All rights reserved. $
+|
++--------------------------------------------------------------------------------------*/
+#include <DgnPlatformInternal.h>
+#include <DgnPlatform/DgnGeoCoord.h>
+
+using namespace WebMercator;
+
+namespace WebMercatorStrings
+{
+// top level identifier of WebMercator subfolder.
+BE_JSON_NAME(webMercatorModel)
+
+// property names common to all providers
+};
+
+using namespace WebMercatorStrings;
+
+/*---------------------------------------------------------------------------------**//**
+* @bsimethod                                    Keith.Bentley                   04/16
++---------------+---------------+---------------+---------------+---------------+------*/
+void WebMercatorModel::ToJson(Json::Value& value) const
+    {
+    value[json_providerName()] = m_provider->_GetProviderName();
+    value[json_groundBias()]   = m_groundBias;
+    value[json_transparency()] = m_transparency;
+
+    m_provider->_ToJson(value[json_providerData()]);
+    }
+
+/*---------------------------------------------------------------------------------**//**
+* @bsimethod                                    Keith.Bentley                   04/16
++---------------+---------------+---------------+---------------+---------------+------*/
+void WebMercatorModel::FromJson(Json::Value const& value)
+    {
+    m_groundBias = value[json_groundBias()].asDouble(-1.0);
+    m_transparency = value[json_transparency()].asDouble(0.0);
+    LIMIT_RANGE(0.0, .95, m_transparency);
+
+    Utf8String providerName = value[json_providerName()].asString();
+    Json::Value const& providerDataValue = value[json_providerData()];
+
+    if (0 == providerName.CompareToI(WebMercator::MapBoxImageryProvider::prop_MapBoxProvider()))
+        {
+        m_provider = MapBoxImageryProvider::Create(providerDataValue);
+        }
+    else if (0 == providerName.CompareToI(WebMercator::BingImageryProvider::prop_BingProvider()))
+        {
+        m_provider = BingImageryProvider::Create(providerDataValue);
+        }
+    else if (0 == providerName.CompareToI(WebMercator::HereImageryProvider::prop_HereProvider()))
+        {
+        m_provider = HereImageryProvider::Create(providerDataValue);
+        }
+    }
+
+/*---------------------------------------------------------------------------------**//**
+* @bsimethod                                    Keith.Bentley                   04/16
++---------------+---------------+---------------+---------------+---------------+------*/
+void WebMercatorModel::_OnSaveJsonProperties()
+    {
+    Json::Value value;
+    ToJson(value);
+    SetJsonProperties(json_webMercatorModel(), value);
+    T_Super::_OnSaveJsonProperties();
+    }
+
+/*---------------------------------------------------------------------------------**//**
+* @bsimethod                                    Keith.Bentley                   04/16
++---------------+---------------+---------------+---------------+---------------+------*/
+void WebMercatorModel::_OnLoadedJsonProperties()
+    {
+    ECN::AdHocJsonValueCR value = GetJsonProperties(json_webMercatorModel());
+
+    FromJson(value);
+    T_Super::_OnLoadedJsonProperties();
+    }
+
+/*---------------------------------------------------------------------------------**//**
+* @bsimethod                                    Barry.Bentley                   03/17
++---------------+---------------+---------------+---------------+---------------+------*/
+WebMercatorModel::WebMercatorModel(CreateParams const& params) : T_Super(params)
+    {
+    // if the jsonParameters aren't filled in, that's because this is creating an existing the model from the DgnDb.
+    // We will get the json parameters later when _OnLoadedJsonProperties() is called.
+    if (params.m_jsonParameters.isNull())
+        return;
+
+    // if not null, this is a new model creation. Get the parameters from those passed in to the constructor of CreateParams.
+    FromJson(params.m_jsonParameters);
+    }
+
+/*---------------------------------------------------------------------------------**//**
+* @bsimethod                                    Barry.Bentley                   04/17
++---------------+---------------+---------------+---------------+---------------+------*/
+MapBoxImageryProvider*  MapBoxImageryProvider::Create (Json::Value const& providerDataValue)
+    {
+    MapBoxImageryProvider*    imageryProvider = new MapBoxImageryProvider();
+    imageryProvider->_FromJson (providerDataValue);
+
+    // if the mapType is None, return null.
+    if (MapType::None == imageryProvider->m_mapType)
+        return nullptr;
+
+    return imageryProvider;
+    }
+
+/*---------------------------------------------------------------------------------**//**
+* @bsimethod                                    Barry.Bentley                   04/17
++---------------+---------------+---------------+---------------+---------------+------*/
+void MapBoxImageryProvider::_FromJson(Json::Value const& value)
+    {
+    // the only thing currently stored in the MapBoxImageryProvider Json is the MapType.
+    m_mapType = (MapType) value[WebMercatorModel::json_mapType()].asInt((int)MapType::Street);
+
+    switch (m_mapType)
+        {
+        case MapType::Street:
+            m_baseUrl = "http://api.mapbox.com/v4/mapbox.streets/";
+            break;
+
+        case MapType::Aerial:
+            m_baseUrl = "http://api.mapbox.com/v4/mapbox.satellite/";
+            break;
+
+        case MapType::Hybrid:
+            m_baseUrl = "http://api.mapbox.com/v4/mapbox.streets-satellite/";
+            break;
+
+        default:
+            BeAssert(false);
+        }
+    }
+
+/*---------------------------------------------------------------------------------**//**
+* @bsimethod                                    Barry.Bentley                   04/17
++---------------+---------------+---------------+---------------+---------------+------*/
+void MapBoxImageryProvider::_ToJson(Json::Value& value) const
+    {
+    // the only thing currently stored in the MapBoxImageryProvider Json is the MapType.
+    value[WebMercatorModel::json_mapType()] = (int)m_mapType;
+    }
+
+BingImageryProviderPtr  BingImageryProvider::s_streetMapProvider;
+BingImageryProviderPtr  BingImageryProvider::s_aerialMapProvider;
+BingImageryProviderPtr  BingImageryProvider::s_hybridMapProvider;
+
+/*---------------------------------------------------------------------------------**//**
+* @bsimethod                                    Barry.Bentley                   04/17
++---------------+---------------+---------------+---------------+---------------+------*/
+BingImageryProvider*  BingImageryProvider::Create (Json::Value const& providerDataValue)
+    {
+    // the only thing currently stored in the BingImageryProvider Json is the MapType.
+    MapType mapType = (MapType) providerDataValue[WebMercatorModel::json_mapType()].asInt((int)MapType::Street);
+
+    // if the background tupe is None, return nullptr.
+    if (MapType::None == mapType)
+        return nullptr;
+
+    // we keep one imagery provider for each MapType of map. That way we don't have to query
+    // again for the URL to ask, and Bing's accounting might be based off those queries, so we use
+    // as few as possible.
+
+    BingImageryProviderPtr* providerForTypeP = nullptr;
+    if (MapType::Street == mapType)
+        providerForTypeP = &s_streetMapProvider;
+    else if (MapType::Aerial == mapType)
+        providerForTypeP = &s_aerialMapProvider;
+    else if (MapType::Hybrid == mapType)
+        providerForTypeP = &s_hybridMapProvider;
+
+    if (nullptr == providerForTypeP)
+        {
+        BeAssert (false);
+        providerForTypeP = &s_streetMapProvider;
+        }
+
+    if ((*providerForTypeP).IsNull())
+        {
+        (*providerForTypeP) = new BingImageryProvider();
+        (*providerForTypeP)->_FromJson (providerDataValue);
+        }
+
+    return (*providerForTypeP).get();
+    }
+
+/*---------------------------------------------------------------------------------**//**
+* @bsimethod                                    Barry.Bentley                   04/17
++---------------+---------------+---------------+---------------+---------------+------*/
+void    BingImageryProvider::_FromJson(Json::Value const& value)
+    {
+    // the only thing currently stored in the BingImageryProvider Json is the MapType.
+    m_mapType = (MapType) value[WebMercatorModel::json_mapType()].asInt((int)MapType::Street);
+    }
+
+/*---------------------------------------------------------------------------------**//**
+* @bsimethod                                    Barry.Bentley                   04/17
++---------------+---------------+---------------+---------------+---------------+------*/
+void    BingImageryProvider::_ToJson(Json::Value& value) const
+    {
+    // the only thing currently stored in the BingImageryProvider Json is the MapType.
+    value[WebMercatorModel::json_mapType()] = (int)m_mapType;
+    }
+
+/*---------------------------------------------------------------------------------**//**
+* @bsimethod                                    Barry.Bentley                   04/17
++---------------+---------------+---------------+---------------+---------------+------*/
+HereImageryProvider*  HereImageryProvider::Create (Json::Value const& providerDataValue)
+    {
+    HereImageryProvider*    imageryProvider = new HereImageryProvider();
+    imageryProvider->_FromJson (providerDataValue);
+
+    // if the mapType is None, return null.
+    if (MapType::None == imageryProvider->m_mapType)
+        return nullptr;
+
+    return imageryProvider;
+    }
+
+/*---------------------------------------------------------------------------------**//**
+* @bsimethod                                    Barry.Bentley                   04/17
++---------------+---------------+---------------+---------------+---------------+------*/
+HereImageryProvider::HereImageryProvider()
+    {
+    }
+
+/*---------------------------------------------------------------------------------**//**
+* @bsimethod                                    Barry.Bentley                   04/17
++---------------+---------------+---------------+---------------+---------------+------*/
+void    HereImageryProvider::_FromJson(Json::Value const& value)
+    {
+    // the only thing currently stored in the HereImageryProvider Json is the MapType.
+    m_mapType = (MapType) value[WebMercatorModel::json_mapType()].asInt((int)MapType::Street);
+    }
+
+/*---------------------------------------------------------------------------------**//**
+* @bsimethod                                    Barry.Bentley                   04/17
++---------------+---------------+---------------+---------------+---------------+------*/
+void    HereImageryProvider::_ToJson(Json::Value& value) const
+    {
+    // the only thing currently stored in the HereImageryProvider Json is the MapType.
+    value[WebMercatorModel::json_mapType()] = (int)m_mapType;
+    }