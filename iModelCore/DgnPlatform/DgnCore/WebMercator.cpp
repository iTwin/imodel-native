/*-------------------------------------------------------------------------------------+
|
|     $Source: DgnCore/WebMercator.cpp $
|
|  $Copyright: (c) 2017 Bentley Systems, Incorporated. All rights reserved. $
|
+--------------------------------------------------------------------------------------*/
#include <DgnPlatformInternal.h>
#include <DgnPlatform/DgnGeoCoord.h>

using namespace WebMercator;
USING_NAMESPACE_TILETREE

BEGIN_UNNAMED_NAMESPACE

enum
{
    MAX_DB_CACHE_SIZE = 100*1024*1024, // 100 Mb
    WEB_MERCATOR_EPSG = 3857, // see: http://wiki.openstreetmap.org/wiki/EPSG:3857
};

/*---------------------------------------------------------------------------------**//**
* Conversions used in the Web Mercator projection and tiling system.
* See https://developers.google.com/maps/documentation/javascript/examples/map-coordinates for the formulas used here.
* "World" means pixel coordinates in the 256x256 tile that covers the entire map (i.e., tile #0).
* "Pixel" means "pixelCoordinate = worldCoordinate * 2^zoomLevel"
* See https://developers.google.com/maps/documentation/javascript/maptypes#WorldCoordinates
*
* Also see http://wiki.openstreetmap.org/wiki/Zoom_levels
*
* "The latitude and longitude are assumed to be on the WGS 84 datum."
* source: http://msdn.microsoft.com/en-us/library/bb259689.aspx
*
* "The longitude is assumed to range from -180 to +180 degrees,
* and the latitude must be clipped to range from -85.05112878 to 85.05112878. This avoids a
* singularity at the poles, and it causes the projected map to be square."
* source: http://msdn.microsoft.com/en-us/library/bb259689.aspx
* This also goes for Google maps and OpenStreetMaps.
*
* Useful to read:
* http://www.maptiler.org/google-maps-coordinates-tile-bounds-projection/
* http://www.codeproject.com/Articles/463434/GoogleMapsNet-GoogleMaps-Control-for-NET
*
+---------------+---------------+---------------+---------------+---------------+------*/
static double columnToLongitude(double column, double nTiles) {return column / nTiles * 360.0 - 180.;}
static double angleToLatitude(double mercatorAngle) {return msGeomConst_piOver2 - (2.0 * atan(exp(-mercatorAngle)));};
static double rowToLatitude(uint32_t row, double nTiles)
    {
    double n = msGeomConst_pi - msGeomConst_2pi * row / nTiles;
    return 180.0 / msGeomConst_pi * atan(0.5 * (exp(n) - exp(-n)));
    }

DEFINE_POINTER_SUFFIX_TYPEDEFS(LatLongPoint)

//=======================================================================================
// A point (in meters) on the web Mercator projection of the earth.
// @bsiclass                                                    Keith.Bentley   08/16
//=======================================================================================
struct WebMercatorPoint : DPoint2d
{
    WebMercatorPoint() {}
    explicit WebMercatorPoint(GeoPoint);
    static double RadiusOfEarth() {return 6378137.0;}
    static double LatitudeToAngle(double latitude)
        {
        double sinLatitude = sin(latitude);
        return 0.5 * log((1.0 + sinLatitude) / (1.0 - sinLatitude));
        };
};

//=======================================================================================
// @bsiclass                                                    Keith.Bentley   03/16
//=======================================================================================
struct LatLongPoint : GeoPoint
{
    LatLongPoint() {}
    explicit LatLongPoint(WebMercatorPoint mercator)
        {
        longitude = Angle::RadiansToDegrees(mercator.x  / WebMercatorPoint::RadiusOfEarth());
        latitude  = Angle::RadiansToDegrees(angleToLatitude(mercator.y / WebMercatorPoint::RadiusOfEarth()));
        elevation = 0.0;
        };
};

/*---------------------------------------------------------------------------------**//**
* convert a LatLong coordinate to web Mercator meters
* @bsimethod                                    Keith.Bentley                   08/16
+---------------+---------------+---------------+---------------+---------------+------*/
WebMercatorPoint::WebMercatorPoint(GeoPoint latLong)
    {
    x = Angle::DegreesToRadians(latLong.longitude) * RadiusOfEarth();
    y = LatitudeToAngle(Angle::DegreesToRadians(latLong.latitude)) * RadiusOfEarth();
    }

END_UNNAMED_NAMESPACE

/*---------------------------------------------------------------------------------**//**
* @bsimethod                                    Keith.Bentley                   08/16
+---------------+---------------+---------------+---------------+---------------+------*/
<<<<<<< HEAD
void MapTile::_DrawGraphics(DrawArgsR args) const
    {
    if (m_reprojected)  // if we were unable to re-project this tile, don't draw it.
        T_Super::_DrawGraphics(args);
=======
void MapTile::_GetGraphics(DrawGraphicsR args, int depth) const
    {
    if (m_reprojected)  // if we were unable to re-project this tile, don't draw it.
        T_Super::_GetGraphics(args, depth);
>>>>>>> aefa7c4c
    }

/*---------------------------------------------------------------------------------**//**
* This map tile just became available from some source (file, cache, http). Load its data and create
* a Render::Graphic to draw it. Only when finished, set the "ready" flag.
* @note this method can be called on many threads, simultaneously.
* @bsimethod                                    Keith.Bentley                   08/16
+---------------+---------------+---------------+---------------+---------------+------*/
BentleyStatus MapTile::Loader::_LoadTile()
    {
    MapTileR tile = static_cast<MapTileR>(*m_tile);
    MapRootR mapRoot = tile.GetMapRoot();

    auto graphic = mapRoot.GetRenderSystem()->_CreateGraphic(GraphicBuilder::CreateParams(mapRoot.GetDgnDb()));

    // some tile servers (for example Bing) start returning PNG tiles at a certain zoom level, even if you request Jpeg.
    ImageSource::Format format = mapRoot.m_format;
    if (0 == m_contentType.CompareTo("image/png"))
        format = ImageSource::Format::Png;
    if (0 == m_contentType.CompareTo("image/jpeg"))
        format = ImageSource::Format::Jpeg;

    ImageSource source(format, std::move(m_tileBytes));
    Texture::CreateParams textureParams;
    textureParams.SetIsTileSection();
    auto texture = mapRoot.GetRenderSystem()->_CreateTexture(source, Image::BottomUp::No, textureParams);
    m_tileBytes = std::move(source.GetByteStreamR()); // move the data back into this object. This is necessary since we need to keep to save it in the tile cache.

    graphic->SetSymbology(mapRoot.m_tileColor, mapRoot.m_tileColor, 0); // this is to set transparency
    graphic->AddTile(*texture, tile.m_corners); // add the texture to the graphic, mapping to corners of tile (in BIM world coordinates)

    tile.m_graphic = graphic->Finish();
    BeAssert(tile.m_graphic.IsValid());

    tile.SetIsReady(); // OK, we're all done loading and the other thread may now use this data. Set the "ready" flag.
    return SUCCESS;
    }

/*---------------------------------------------------------------------------------**//**
* Attempt to reproject the corners of this tile through the non-linear GCS of the BIM file. For LatLong points far
* away from the center of the BIM, this reprojection may fail. In that case, mark this tile as "not reprojected". Its
* coordinates will be calculated through the approximate linear transform for purposes of volume testing, but we will
* never display this tile.
* @bsimethod                                    Keith.Bentley                   09/16
+---------------+---------------+---------------+---------------+---------------+------*/
StatusInt MapTile::ReprojectCorners(GeoPoint* llPts)
    {
    if (m_id.m_level < 1) // level 0 tile never re-projects properly
        return ERROR;

    GraphicBuilder::TileCorners corners;
    auto& units= m_root.GetDgnDb().GeoLocation();
    for (int i=0; i<4; ++i)
        {
        if (SUCCESS != units.XyzFromLatLong(corners.m_pts[i], llPts[i]))
            return ERROR; // only use re-projection if all 4 corners re-project properly
        }

    // All points were successfully reprojected. Save reprojected corners and mark tile as displayble.
    m_reprojected = true;
    m_corners = corners;
    return SUCCESS;
    }

/*---------------------------------------------------------------------------------**//**
* Construct a new MapTile by TileId. First convert tileid -> LatLong, and then LatLong -> BIM world.
* If the projection fails, the tile will not be displayable (but we still need an approximate range for
* frustum testing).
* @bsimethod                                    Keith.Bentley                   08/16
+---------------+---------------+---------------+---------------+---------------+------*/
MapTile::MapTile(MapRootR root, QuadTree::TileId id, MapTileCP parent) : QuadTree::Tile(root, id, parent)
    {
    // First, convert from tile coordinates to LatLong.
    double nTiles = (1 << id.m_level);
    double east  = columnToLongitude(id.m_column, nTiles);
    double west  = columnToLongitude(id.m_column+1, nTiles);
    double north = rowToLatitude(id.m_row, nTiles);
    double south = rowToLatitude(id.m_row+1, nTiles);

    LatLongPoint llPts[4];             //    ----x----->
    llPts[0].Init(east, north, 0.0);   //  | [0]     [1]
    llPts[1].Init(west, north, 0.0);   //  y
    llPts[2].Init(east, south, 0.0);   //  | [2]     [3]
    llPts[3].Init(west, south, 0.0);   //  v

    // attempt to reproject using BIM's GCS
    if (SUCCESS != ReprojectCorners(llPts))
        {
        // reprojection failed, use linear transform
        for (int i=0; i<4; ++i)
            m_corners.m_pts[i] = root.ToWorldPoint(llPts[i]);
        }

    m_range.InitFrom(m_corners.m_pts, 4);

    if (parent)
        parent->ExtendRange(m_range);
    }

/*---------------------------------------------------------------------------------**//**
* Convert a LatLongPoint to a "BIM world" point by transforming from LL -> WebMercator -> world. This is only useful
* for points far away from the GCS of the BIM file. Otherwise we use GCS projection routines.
* @bsimethod                                    Keith.Bentley                   08/16
+---------------+---------------+---------------+---------------+---------------+------*/
DPoint3d MapRoot::ToWorldPoint(GeoPoint geoPt)
    {
    WebMercatorPoint mercator(geoPt);
    DPoint3d pt = {mercator.x, mercator.y, 0.0};
    m_mercatorToWorld.Multiply(pt);
    return pt;
    }

/*---------------------------------------------------------------------------------**//**
* Combine the three parts of the full tile URL: rootUrl + tileName + urlSuffix.
* @bsimethod                                    Keith.Bentley                   08/16
+---------------+---------------+---------------+---------------+---------------+------*/
Utf8String MapRoot::_ConstructTileResource(TileCR tile) const
    {
    QuadTree::Tile const* quadTile = dynamic_cast <QuadTree::Tile const*>(&tile);
    BeAssert(nullptr != quadTile);
    return m_imageryProvider->_ConstructUrl(*quadTile);
    }

/*---------------------------------------------------------------------------------**//**
* @bsimethod                                    Keith.Bentley                   08/16
+---------------+---------------+---------------+---------------+---------------+------*/

MapRoot::MapRoot(DgnDbR db, TransformCR trans, ImageryProviderR imageryProvider, Dgn::Render::SystemP system, Render::ImageSource::Format format, double transparency,
        uint32_t maxSize) : QuadTree::Root(db, trans, nullptr, system, imageryProvider._GetMaximumZoomLevel(false), maxSize, transparency), m_format(format), m_imageryProvider(&imageryProvider)
    {
    AxisAlignedBox3d extents = db.GeoLocation().GetProjectExtents();
    DPoint3d center = extents.GetCenter();
    center.z = 0.0;

    // We need a linear transform for the topmost tiles that are out of range for the BIM's reprojection system. To do that, create a GCS for
    // the web Mercator projection system used by map servers, and then get the transform at the center of the BIM's project extents.
    WString warningMsg;
    StatusInt status, warning;
    DgnGCSPtr wgs84 = DgnGCS::CreateGCS(db);
    status = wgs84->InitFromEPSGCode(&warning, &warningMsg, WEB_MERCATOR_EPSG);
    if (SUCCESS != status)
        {
        BeAssert(false);
        return;
        }

    Transform worldToMercator;
    status = db.GeoLocation().GetDgnGCS()->GetLocalTransform(&worldToMercator, center, &extents.low, true/*doRotate*/, true/*doScale*/, *wgs84);

    bool inv = m_mercatorToWorld.InverseOf(worldToMercator);
    if (!inv)
        {
        BeAssert(false);
        return;
        }

    CreateCache(imageryProvider._GetCacheFileName().c_str(), MAX_DB_CACHE_SIZE);
    m_rootTile = new MapTile(*this, QuadTree::TileId(0,0,0), nullptr);
    }


namespace WebMercatorStrings
{
// top level identifier of WebMercator subfolder.
BE_JSON_NAME(webMercatorModel)

// property names common to all providers
};

using namespace WebMercatorStrings;

/*---------------------------------------------------------------------------------**//**
* @bsimethod                                    Keith.Bentley                   04/16
+---------------+---------------+---------------+---------------+---------------+------*/
void WebMercatorModel::ToJson(Json::Value& value) const
    {
    value[json_providerName()] = m_provider->_GetProviderName();
    value[json_groundBias()]   = m_groundBias;
    value[json_transparency()] = m_transparency;

    m_provider->_ToJson(value[json_providerData()]);
    }

/*---------------------------------------------------------------------------------**//**
* @bsimethod                                    Keith.Bentley                   04/16
+---------------+---------------+---------------+---------------+---------------+------*/
void WebMercatorModel::FromJson(Json::Value const& value)
    {
    m_groundBias = value[json_groundBias()].asDouble(-1.0);
    m_transparency = value[json_transparency()].asDouble(0.0);
    LIMIT_RANGE(0.0, .9, m_transparency);

    Utf8String providerName = value[json_providerName()].asString();

    if (0 == providerName.CompareToI (WebMercator::MapBoxImageryProvider::prop_MapBoxProvider()))
        {
        m_provider = new MapBoxImageryProvider();
        }
    else if (0 == providerName.CompareToI (WebMercator::BingImageryProvider::prop_BingProvider()))
        {
        m_provider = new BingImageryProvider();
        }
    else if (0 == providerName.CompareToI (WebMercator::HereImageryProvider::prop_HereProvider()))
        {
        m_provider = new HereImageryProvider();
        }

    if (m_provider.IsValid())
        {
        BeAssert(value.isMember(json_providerData()));
        m_provider->_FromJson(value[json_providerData()]);
        }
    }

/*---------------------------------------------------------------------------------**//**
* @bsimethod                                    Keith.Bentley                   04/16
+---------------+---------------+---------------+---------------+---------------+------*/
void WebMercatorModel::_OnSaveJsonProperties()
    {
    Json::Value value;
    ToJson(value);
    SetJsonProperties(json_webMercatorModel(), value);
    T_Super::_OnSaveJsonProperties();
    }

/*---------------------------------------------------------------------------------**//**
* @bsimethod                                    Keith.Bentley                   04/16
+---------------+---------------+---------------+---------------+---------------+------*/
void WebMercatorModel::_OnLoadedJsonProperties()
    {
    ECN::AdHocJsonValueCR value = GetJsonProperties(json_webMercatorModel());

    FromJson(value);
    T_Super::_OnLoadedJsonProperties();
    }

/*---------------------------------------------------------------------------------**//**
* @bsimethod                                    Barry.Bentley                   04/17
+---------------+---------------+---------------+---------------+---------------+------*/
Utf8String WebMercatorModel::_GetCopyrightMessage() const
    {
    return m_provider.IsValid() ? m_provider->_GetCreditMessage() : "";
    }

/*---------------------------------------------------------------------------------**//**
* @bsimethod                                    Keith.Bentley                   04/16
+---------------+---------------+---------------+---------------+---------------+------*/
TileTree::RootPtr WebMercatorModel::Load(SystemP renderSys) const
    {
    if (m_provider.IsNull())
        {
        BeAssert(false);
        return nullptr;
        }

    if (m_root.IsValid() && (nullptr==renderSys || m_root->GetRenderSystem()==renderSys))
        return nullptr;

    Transform biasTrans;
    biasTrans.InitFrom(DPoint3d::From(0.0, 0.0, m_groundBias));

    uint32_t maxSize = 362; // the maximum pixel size for a tile. Approximately sqrt(256^2 + 256^2).
    m_root = new MapRoot(m_dgndb, biasTrans, *m_provider.get(), renderSys, ImageSource::Format::Jpeg, m_transparency, maxSize);
    return m_root;
    }

/*---------------------------------------------------------------------------------**//**
* @bsimethod                                    Barry.Bentley                   03/17
+---------------+---------------+---------------+---------------+---------------+------*/
WebMercatorModel::WebMercatorModel (CreateParams const& params) : T_Super(params)
    {
    // if the jsonParameters aren't filled in, that's because this is creating an existing the model from the DgnDb.
    // We will get the json parameters later when _OnLoadedJsonProperties() is called.
    if (params.m_jsonParameters.isNull())
        return;

    // if not null, this is a new model creation. Get the parameters from those passed in to the constructor of CreateParams.
    FromJson (params.m_jsonParameters);
    }

/*---------------------------------------------------------------------------------**//**
* @bsimethod                                    Barry.Bentley                   04/17
+---------------+---------------+---------------+---------------+---------------+------*/
Utf8String MapBoxImageryProvider::_ConstructUrl(TileTree::QuadTree::Tile const& tile) const
    {
    /*
    @2x.png     2x scale(retina)
    png32       32 color indexed PNG
    png64       64 color indexed PNG
    png128      128 color indexed PNG
    png256      256 color indexed PNG
    jpg70       70 % quality JPG
    jpg80       80 % quality JPG
    jpg90       90 % quality JPG
    */

    return Utf8PrintfString("%s%d/%d/%d%s", m_baseUrl.c_str(), tile.GetZoomLevel(), tile.GetColumn(), tile.GetRow(), ".jpg80" "?access_token=" "pk%2EeyJ1IjoibWFwYm94YmVudGxleSIsImEiOiJjaWZvN2xpcW00ZWN2czZrcXdreGg2eTJ0In0%2Ef7c9GAxz6j10kZvL%5F2DBHg");
    }

/*---------------------------------------------------------------------------------**//**
* @bsimethod                                    Barry.Bentley                   04/17
+---------------+---------------+---------------+---------------+---------------+------*/
Utf8String MapBoxImageryProvider::_GetCreditMessage() const
    {
    return "(c) Mapbox, (c) OpenStreetMap contributors";
    }

/*---------------------------------------------------------------------------------**//**
* @bsimethod                                    Barry.Bentley                   04/17
+---------------+---------------+---------------+---------------+---------------+------*/
Utf8String MapBoxImageryProvider::_GetCacheFileName() const
    {
    switch (m_mapType)
        {
        case MapBoxImageryProvider::MapType::StreetMap:
            return "MapBoxStreets";

        case MapBoxImageryProvider::MapType::Satellite:
            return "MapBoxSatellite";

        case MapBoxImageryProvider::MapType::StreetsAndSatellite:
            return "MapBoxHybrid";
        }
    BeAssert(false);
    return "MapBoxUnknown";
    }

/*---------------------------------------------------------------------------------**//**
* @bsimethod                                    Barry.Bentley                   04/17
+---------------+---------------+---------------+---------------+---------------+------*/
void MapBoxImageryProvider::_FromJson(Json::Value const& value)
    {
    // the only thing currently stored in the MapBoxImageryProvider Json is the MapType.
    m_mapType = (MapBoxImageryProvider::MapType) value[json_mapType()].asInt((int)MapBoxImageryProvider::MapType::StreetMap);

    switch (m_mapType)
        {
        case MapBoxImageryProvider::MapType::StreetMap:
            m_baseUrl = "http://api.mapbox.com/v4/mapbox.streets/";
            break;

        case MapBoxImageryProvider::MapType::Satellite:
            m_baseUrl = "http://api.mapbox.com/v4/mapbox.satellite/";
            break;

        case MapBoxImageryProvider::MapType::StreetsAndSatellite:
            m_baseUrl = "http://api.mapbox.com/v4/mapbox.streets-satellite/";
            break;

        default:
            BeAssert(false);
        }
    }

/*---------------------------------------------------------------------------------**//**
* @bsimethod                                    Barry.Bentley                   04/17
+---------------+---------------+---------------+---------------+---------------+------*/
void MapBoxImageryProvider::_ToJson(Json::Value& value) const
    {
    // the only thing currently stored in the MapBoxImageryProvider Json is the MapType.
    value[json_mapType()] = (int)m_mapType;
    }

    
/*---------------------------------------------------------------------------------**//**
* @bsimethod                                    Barry.Bentley                   04/17
+---------------+---------------+---------------+---------------+---------------+------*/
Utf8String MapBoxImageryProvider::_GetCreditUrl() const
    {
    // NEEDSWORK_MapBox
    return nullptr;
    }
   
/*---------------------------------------------------------------------------------**//**
* @bsimethod                                    Barry.Bentley                   04/17
+---------------+---------------+---------------+---------------+---------------+------*/
static Utf8String tileXYToQuadKey(int tileX, int tileY, int levelOfDetail)
    {
    // blatantly ripped off from C# example in bing documentation https://msdn.microsoft.com/en-us/library/bb259689.aspx
    Utf8String  quadKey;

    for (int i = levelOfDetail; i > 0; i--)
        {
        char digit = '0';
        int mask = 1 << (i - 1);
        if ((tileX & mask) != 0)
            {
            digit++;
            }
        if ((tileY & mask) != 0)
            {
            digit++;
            digit++;
            }
        quadKey.append(1, digit);
        }
    return quadKey;
    }

/*---------------------------------------------------------------------------------**//**
* @bsimethod                                    Barry.Bentley                   04/17
+---------------+---------------+---------------+---------------+---------------+------*/
Utf8String BingImageryProvider::_ConstructUrl(TileTree::QuadTree::Tile const& tile) const
    {
    // From the tile, get a "quadkey" the Microsoft way.
    int x = tile.GetColumn();
    int y = tile.GetRow();
    Utf8String  quadKey = tileXYToQuadKey(x, y, tile.GetZoomLevel());
    int subdomain = (x + y) % 4;

    // from the template url, construct the tile url.
    Utf8String url;
    url.Sprintf(m_urlTemplate.c_str(), subdomain, quadKey.c_str());

    return url;
    }

/*---------------------------------------------------------------------------------**//**
* @bsimethod                                    Barry.Bentley                   04/17
+---------------+---------------+---------------+---------------+---------------+------*/
Utf8String BingImageryProvider::_GetCreditMessage() const
    {
    return "(c) Microsoft";
    }

/*---------------------------------------------------------------------------------**//**
* @bsimethod                                    Barry.Bentley                   04/17
+---------------+---------------+---------------+---------------+---------------+------*/
Utf8String BingImageryProvider::_GetCacheFileName() const
    {
    switch (m_mapType)
        {
        case BingImageryProvider::MapType::Road:
            return "BingRoad";

        case BingImageryProvider::MapType::Aerial:
            return "BingAerial";

        case BingImageryProvider::MapType::AerialWithLabels:
            return "BingHybrid";
        }
    BeAssert(false);
    return "BingUnknown";
    }

/*---------------------------------------------------------------------------------**//**
* @bsimethod                                    Barry.Bentley                   04/17
+---------------+---------------+---------------+---------------+---------------+------*/
void    BingImageryProvider::_FromJson(Json::Value const& value)
    {
    // the only thing currently stored in the BingImageryProvider Json is the MapType.
    m_mapType = (BingImageryProvider::MapType) value[json_mapType()].asInt((int)BingImageryProvider::MapType::Road);

    }

/*---------------------------------------------------------------------------------**//**
* @bsimethod                                    Barry.Bentley                   04/17
+---------------+---------------+---------------+---------------+---------------+------*/
void    BingImageryProvider::_ToJson(Json::Value& value) const
    {
    // the only thing currently stored in the BingImageryProvider Json is the MapType.
    value[json_mapType()] = (int)m_mapType;
    }

/*---------------------------------------------------------------------------------**//**
* @bsimethod                                    Barry.Bentley                   04/17
+---------------+---------------+---------------+---------------+---------------+------*/
Utf8String  BingImageryProvider::_GetCreditUrl() const
    {
    // NEEDSWORK_MapBox
    return nullptr;
    }

/*---------------------------------------------------------------------------------**//**
* @bsimethod                                    Barry.Bentley                   04/17
+---------------+---------------+---------------+---------------+---------------+------*/
folly::Future<ImageryProvider::TemplateUrlLoadStatus> BingImageryProvider::_FetchTemplateUrl()
    {
    // make a request to the following URL to get the http://dev.virtualearth.net/REST/v1/Imagery/Metadata/<imagerySet>?o=json&key= Metadata information
    // where <imagerySet> is Aerial, AerialWithLabels, or Road. There's an "OrdnanceSurvey" value but it's only valid for the London area.
    if (ImageryProvider::TemplateUrlLoadStatus::NotFetched != m_templateUrlLoadStatus)
        return m_templateUrlLoadStatus;

    // If the request has not yet been made, make it here:
    m_templateUrlLoadStatus.store(ImageryProvider::TemplateUrlLoadStatus::Requested);

    // base the request on the imagery type we want.
    Utf8String imagerySetName;
    switch (m_mapType)
        {
        case BingImageryProvider::MapType::Road:
            imagerySetName.assign("Road");
            break;

        case BingImageryProvider::MapType::Aerial:
            imagerySetName.assign("Aerial");
            break;

        case BingImageryProvider::MapType::AerialWithLabels:
            imagerySetName.assign("AerialWithLabels");
            break;

        default:
            BeAssert(false);
        }

    // prepare the url.
    Utf8String url;
    url.Sprintf("http://dev.virtualearth.net/REST/v1/Imagery/Metadata/%s?o=json&key=Am-FIomxQ8COwv6zeuMNoc9xx3rMoeNYo8prPUJysZeQSuGLHQ9VbrHa9hNaO23z", imagerySetName.c_str());

    // make the URL request.
    Http::Request request(url);
    BingImageryProviderPtr me(this);

    return request.Perform().then([me] (Http::Response response)
        {
        // we got the response from the server.
        if (Http::ConnectionStatus::OK == response.GetConnectionStatus() && Http::HttpStatus::OK == response.GetHttpStatus())
            {
            // typical reponse, (LF's added for clarity)
            // {"authenticationResultCode":"ValidCredentials",
            // "brandLogoUri":"http:\/\/dev.virtualearth.net\/Branding\/logo_powered_by.png",
            // "copyright":"Copyright � 2017 Microsoft and its suppliers. All rights reserved. This API cannot be accessed and the content and any results may not be used, reproduced or transmitted in any manner without express written permission from Microsoft Corporation.",
            // "resourceSets":
            //    [{"estimatedTotal":1,
            //      "resources":
            //        [{"__type":
            //          "ImageryMetadata:http:\/\/schemas.microsoft.com\/search\/local\/ws\/rest\/v1",
            //          "imageHeight":256,
            //          "imageUrl":"http:\/\/ecn.{subdomain}.tiles.virtualearth.net\/tiles\/r{quadkey}.jpeg?g=5677&mkt={culture}&shading=hill",
            //          "imageUrlSubdomains":["t0","t1","t2","t3"],
            //          "imageWidth":256,
            //          "imageryProviders":null,
            //          "vintageEnd":null,
            //          "vintageStart":null,
            //          "zoomMax":21,
            //          "zoomMin":1}
            //        ]}
            //    ],
            //  "statusCode":200,
            //  "statusDescription":"OK",
            //  "traceId":"5ad3ec719ca34a168d3bd29e33e147fe|BN20130431|7.7.0.0|"
            //  }
            //

            Http::HttpResponseContentPtr    content = response.GetContent();
            Http::HttpBodyPtr               body = content->GetBody();
            Utf8String                      responseString = body->AsString();
            Json::Value                     responseJson;
            Json::Reader::Parse(responseString.c_str(), responseJson);
            if (responseJson.isNull())
                return ImageryProvider::TemplateUrlLoadStatus::Failed;

            // get the url for the bing logo.
            me->m_creditUrl             = responseJson["brandLogoUri"].asString();

            JsonValueCR resourceUrl     = responseJson["resourceSets"][0]["resources"][0];
            me->m_minimumZoomLevel      = resourceUrl["zoomMin"].asInt();
            me->m_maximumZoomLevel      = resourceUrl["zoomMax"].asInt();
            me->m_tileHeight            = resourceUrl["imageHeight"].asInt();
            me->m_tileWidth             = resourceUrl["imageWidth"].asInt();

            Utf8String rawTemplate      = resourceUrl["imageUrl"].asString();

            size_t  subdomain           = rawTemplate.find("{subdomain}");
            BeAssert(Utf8String::npos != subdomain);
            rawTemplate.replace(subdomain, 11, "t%d");    // Note:: Depends on imageUrlSubdomains returning "t0", "t1", "t2", "t3"  !!

            size_t quadkey              = rawTemplate.find("{quadkey}");
            BeAssert(Utf8String::npos != quadkey);
            rawTemplate.replace(quadkey, 9, "%s");

            // NEEDSWORK_Culture
            size_t culture              = rawTemplate.find("{culture}");
            BeAssert(Utf8String::npos != culture);
            rawTemplate.replace(culture, 9, "en-US");

            me->m_urlTemplate = rawTemplate;

            return ImageryProvider::TemplateUrlLoadStatus::Received;
            }

        return ImageryProvider::TemplateUrlLoadStatus::Failed;
        });
    }

/*---------------------------------------------------------------------------------**//**
* @bsimethod                                    Barry.Bentley                   04/17
+---------------+---------------+---------------+---------------+---------------+------*/
HereImageryProvider::HereImageryProvider()
    {
    // Trial period credentials, good only until July 9, 2017.
    m_appId.assign("Eieg0LYRqg5cyHQdUPCf");
    m_appCode.assign("scZCSrR56QXuGU4_EwzQGQ");
    }

/*---------------------------------------------------------------------------------**//**
* @bsimethod                                    Barry.Bentley                   04/17
+---------------+---------------+---------------+---------------+---------------+------*/
Utf8String HereImageryProvider::_ConstructUrl(TileTree::QuadTree::Tile const& tile) const
    {
    // The general format (from Here documentation: https://developer.here.com/rest-apis/documentation/enterprise-map-tile/topics/request-constructing.html
    // {Base URL}{Path}{resource (tile type)}/{map id}/{scheme}/{zoom}/{column}/{row}/{size}/{format}
    // ?app_id={YOUR_APP_ID}
    // &app_code={YOUR_APP_CODE}
    // &{param}={value}
    // 
    // Base URL for Map types:      https://{1-4}.base.maps.api.here.com
    // Base URL for Aerial type:    https://{1-4}.aerial.maps.api.here.com
    // They also have traffic tiles, but I don't think they are relevant for us.

    int x = tile.GetColumn();
    int y = tile.GetRow();
    int subdomain = 1 + ((x + y) % 4);

    Utf8String  url;
    url.Sprintf(m_urlTemplate.c_str(), subdomain, tile.GetZoomLevel(), x, y, m_appId.c_str(), m_appCode.c_str());

    return url;
    }

/*---------------------------------------------------------------------------------**//**
* @bsimethod                                    Barry.Bentley                   04/17
+---------------+---------------+---------------+---------------+---------------+------*/
Utf8String HereImageryProvider::_GetCreditMessage() const
    {
    return "(c) HERE";
    }

/*---------------------------------------------------------------------------------**//**
* @bsimethod                                    Barry.Bentley                   04/17
+---------------+---------------+---------------+---------------+---------------+------*/
Utf8String HereImageryProvider::_GetCacheFileName() const
    {
    switch (m_mapType)
        {
        case HereImageryProvider::MapType::Map:
            return "HereRoad";

        case HereImageryProvider::MapType::Aerial:
            return "HereAerial";

        case HereImageryProvider::MapType::Combined:
            return "HereHybrid";
        }
    BeAssert(false);
    return "HereUnknown";
    }

/*---------------------------------------------------------------------------------**//**
* @bsimethod                                    Barry.Bentley                   04/17
+---------------+---------------+---------------+---------------+---------------+------*/
void    HereImageryProvider::_FromJson(Json::Value const& value)
    {
    // the only thing currently stored in the HereImageryProvider Json is the MapType.
    m_mapType = (HereImageryProvider::MapType) value[json_mapType()].asInt((int)HereImageryProvider::MapType::Map);

    switch (m_mapType)
        {
        case HereImageryProvider::MapType::Map:
            m_urlTemplate = "https://%d.base.maps.api.here.com/maptile/2.1/maptile/newest/normal.day/%d/%d/%d/256/jpg?app_id=%s&app_code=%s";
            break;

        case HereImageryProvider::MapType::Aerial:
            m_urlTemplate = "https://%d.aerial.maps.api.here.com/maptile/2.1/maptile/newest/satellite.day/%d/%d/%d/256/jpg?app_id=%s&app_code=%s";
            break;

        case HereImageryProvider::MapType::Combined:
            m_urlTemplate = "https://%d.aerial.maps.api.here.com/maptile/2.1/maptile/newest/hybrid.day/%d/%d/%d/256/jpg?app_id=%s&app_code=%s";
            break;

        default:
            BeAssert(false);
        }
    }

/*---------------------------------------------------------------------------------**//**
* @bsimethod                                    Barry.Bentley                   04/17
+---------------+---------------+---------------+---------------+---------------+------*/
void    HereImageryProvider::_ToJson(Json::Value& value) const
    {
    // the only thing currently stored in the HereImageryProvider Json is the MapType.
    value[json_mapType()] = (int)m_mapType;
    }

/*---------------------------------------------------------------------------------**//**
* @bsimethod                                    Barry.Bentley                   04/17
+---------------+---------------+---------------+---------------+---------------+------*/
Utf8String  HereImageryProvider::_GetCreditUrl() const
    {
    // NEEDSWORK_MapBox
    return nullptr;
    }

#if defined(TODO_ELEMENT_TILE)
BEGIN_BENTLEY_DGN_NAMESPACE

namespace WebMercator
{
/*---------------------------------------------------------------------------------**//**
* @bsimethod                                    Barry.Bentley                   04/17
+---------------+---------------+---------------+---------------+---------------+------*/
struct FetchTemplateUrlProgressiveTask : ProgressiveTask 
    {
    folly::Future<ImageryProvider::TemplateUrlLoadStatus>   m_future;
    WebMercatorModelCPtr                                    m_model;

    /*---------------------------------------------------------------------------------**//**
    * @bsimethod                                    Barry.Bentley                   04/17
    +---------------+---------------+---------------+---------------+---------------+------*/
    FetchTemplateUrlProgressiveTask(folly::Future<ImageryProvider::TemplateUrlLoadStatus>&& future, WebMercatorModel const* model) : m_future(std::move(future)), m_model(model) {}

    ~FetchTemplateUrlProgressiveTask() 
        {
        // The progressive display is deleted if the view is closed.
        // If the request is still outstanding, then set it back to "NotFetched"
        ImageryProvider::TemplateUrlLoadStatus status = m_model->m_provider->_GetTemplateUrlLoadStatus();
        if (ImageryProvider::TemplateUrlLoadStatus::Requested == status)
            m_model->m_provider->_SetTemplateUrlLoadStatus(ImageryProvider::TemplateUrlLoadStatus::NotFetched);
        }

    /*---------------------------------------------------------------------------------**//**
    * Called periodically (on a timer) on the client thread to check for arrival of the template Url.
    * @bsimethod                                    Keith.Bentley                   08/16
    +---------------+---------------+---------------+---------------+---------------+------*/
    virtual ProgressiveTask::Completion _DoProgressive(RenderListContext& context, WantShow& wantShow) override
        {
        // won't affect the screen.
        wantShow = WantShow::No;

        // if we haven't gotten a response yet, go around another progressive cycle.
        if (!m_future.isReady())
            return Completion::Aborted;

        // now we have the response from the server.
        m_model->m_provider->_SetTemplateUrlLoadStatus(m_future.get());

        switch (m_future.get())
            {
            case ImageryProvider::TemplateUrlLoadStatus::Received:
                {
                // got it - go on to the next task.
                m_model->Load(&context.GetTargetR().GetSystem());

                if (m_model->m_root.IsValid())
                    m_model->m_root->DrawInView(context, m_model->m_root->GetLocation(), m_model->m_root->m_clip.get());
                return Completion::Finished;
                }

            case ImageryProvider::TemplateUrlLoadStatus::Requested:
                {
                // still waiting.
                return Completion::Aborted;
                }
            case ImageryProvider::TemplateUrlLoadStatus::Failed:
            case ImageryProvider::TemplateUrlLoadStatus::Abandoned:
                {
                return Completion::Finished;
                }
            }

        return Completion::Aborted;
        }
    };
};

END_BENTLEY_DGN_NAMESPACE

/*---------------------------------------------------------------------------------**//**
* @bsimethod                                    Keith.Bentley                   02/17
+---------------+---------------+---------------+---------------+---------------+------*/
void WebMercatorModel::_AddTerrainGraphics(TerrainContextR context) const
    {
    // need a provider to get the tiles.
    if (m_provider.IsNull())
        return;

    folly::Future<ImageryProvider::TemplateUrlLoadStatus> future = m_provider->_FetchTemplateUrl();
    if (!future.isReady())
        {
        for (;;)
            {
            if (!context.GetUpdatePlan().GetQuitTime().IsInFuture()) // do we want to wait for them? This is really just for thumbnails
                {
                // don't have the tile template yet, schedule a progressive pass to get it.
                context.GetViewport()->ScheduleProgressiveTask(*new FetchTemplateUrlProgressiveTask(std::move(future), this));
                return;
                }
            else
                {
                // this is for the thumbnail case - wait for the fetch to finish.
                BeDuration::FromMilliseconds(20).Sleep(); // we want to wait. Give tiles some time to arrive
                if (ImageryProvider::TemplateUrlLoadStatus::Received == m_provider->_GetTemplateUrlLoadStatus())
                    break;
                }
            }
        }

    // don't need or already have TemplateUrl - go on to load and display the model.
    Load(&context.GetTargetR().GetSystem());

    if (m_root.IsValid())
        m_root->DrawInView(context, m_root->GetLocation(), m_root->m_clip.get());
    }
#endif

/*---------------------------------------------------------------------------------**//**
* @bsimethod                                                    Paul.Connelly   12/16
+---------------+---------------+---------------+---------------+---------------+------*/
TileTree::RootPtr WebMercatorModel::_CreateTileTree(Render::SystemP system)
    {
    return Load(system);
    }

<|MERGE_RESOLUTION|>--- conflicted
+++ resolved
@@ -1,924 +1,917 @@
-/*-------------------------------------------------------------------------------------+
-|
-|     $Source: DgnCore/WebMercator.cpp $
-|
-|  $Copyright: (c) 2017 Bentley Systems, Incorporated. All rights reserved. $
-|
-+--------------------------------------------------------------------------------------*/
-#include <DgnPlatformInternal.h>
-#include <DgnPlatform/DgnGeoCoord.h>
-
-using namespace WebMercator;
-USING_NAMESPACE_TILETREE
-
-BEGIN_UNNAMED_NAMESPACE
-
-enum
-{
-    MAX_DB_CACHE_SIZE = 100*1024*1024, // 100 Mb
-    WEB_MERCATOR_EPSG = 3857, // see: http://wiki.openstreetmap.org/wiki/EPSG:3857
-};
-
-/*---------------------------------------------------------------------------------**//**
-* Conversions used in the Web Mercator projection and tiling system.
-* See https://developers.google.com/maps/documentation/javascript/examples/map-coordinates for the formulas used here.
-* "World" means pixel coordinates in the 256x256 tile that covers the entire map (i.e., tile #0).
-* "Pixel" means "pixelCoordinate = worldCoordinate * 2^zoomLevel"
-* See https://developers.google.com/maps/documentation/javascript/maptypes#WorldCoordinates
-*
-* Also see http://wiki.openstreetmap.org/wiki/Zoom_levels
-*
-* "The latitude and longitude are assumed to be on the WGS 84 datum."
-* source: http://msdn.microsoft.com/en-us/library/bb259689.aspx
-*
-* "The longitude is assumed to range from -180 to +180 degrees,
-* and the latitude must be clipped to range from -85.05112878 to 85.05112878. This avoids a
-* singularity at the poles, and it causes the projected map to be square."
-* source: http://msdn.microsoft.com/en-us/library/bb259689.aspx
-* This also goes for Google maps and OpenStreetMaps.
-*
-* Useful to read:
-* http://www.maptiler.org/google-maps-coordinates-tile-bounds-projection/
-* http://www.codeproject.com/Articles/463434/GoogleMapsNet-GoogleMaps-Control-for-NET
-*
-+---------------+---------------+---------------+---------------+---------------+------*/
-static double columnToLongitude(double column, double nTiles) {return column / nTiles * 360.0 - 180.;}
-static double angleToLatitude(double mercatorAngle) {return msGeomConst_piOver2 - (2.0 * atan(exp(-mercatorAngle)));};
-static double rowToLatitude(uint32_t row, double nTiles)
-    {
-    double n = msGeomConst_pi - msGeomConst_2pi * row / nTiles;
-    return 180.0 / msGeomConst_pi * atan(0.5 * (exp(n) - exp(-n)));
-    }
-
-DEFINE_POINTER_SUFFIX_TYPEDEFS(LatLongPoint)
-
-//=======================================================================================
-// A point (in meters) on the web Mercator projection of the earth.
-// @bsiclass                                                    Keith.Bentley   08/16
-//=======================================================================================
-struct WebMercatorPoint : DPoint2d
-{
-    WebMercatorPoint() {}
-    explicit WebMercatorPoint(GeoPoint);
-    static double RadiusOfEarth() {return 6378137.0;}
-    static double LatitudeToAngle(double latitude)
-        {
-        double sinLatitude = sin(latitude);
-        return 0.5 * log((1.0 + sinLatitude) / (1.0 - sinLatitude));
-        };
-};
-
-//=======================================================================================
-// @bsiclass                                                    Keith.Bentley   03/16
-//=======================================================================================
-struct LatLongPoint : GeoPoint
-{
-    LatLongPoint() {}
-    explicit LatLongPoint(WebMercatorPoint mercator)
-        {
-        longitude = Angle::RadiansToDegrees(mercator.x  / WebMercatorPoint::RadiusOfEarth());
-        latitude  = Angle::RadiansToDegrees(angleToLatitude(mercator.y / WebMercatorPoint::RadiusOfEarth()));
-        elevation = 0.0;
-        };
-};
-
-/*---------------------------------------------------------------------------------**//**
-* convert a LatLong coordinate to web Mercator meters
-* @bsimethod                                    Keith.Bentley                   08/16
-+---------------+---------------+---------------+---------------+---------------+------*/
-WebMercatorPoint::WebMercatorPoint(GeoPoint latLong)
-    {
-    x = Angle::DegreesToRadians(latLong.longitude) * RadiusOfEarth();
-    y = LatitudeToAngle(Angle::DegreesToRadians(latLong.latitude)) * RadiusOfEarth();
-    }
-
-END_UNNAMED_NAMESPACE
-
-/*---------------------------------------------------------------------------------**//**
-* @bsimethod                                    Keith.Bentley                   08/16
-+---------------+---------------+---------------+---------------+---------------+------*/
-<<<<<<< HEAD
-void MapTile::_DrawGraphics(DrawArgsR args) const
-    {
-    if (m_reprojected)  // if we were unable to re-project this tile, don't draw it.
-        T_Super::_DrawGraphics(args);
-=======
-void MapTile::_GetGraphics(DrawGraphicsR args, int depth) const
-    {
-    if (m_reprojected)  // if we were unable to re-project this tile, don't draw it.
-        T_Super::_GetGraphics(args, depth);
->>>>>>> aefa7c4c
-    }
-
-/*---------------------------------------------------------------------------------**//**
-* This map tile just became available from some source (file, cache, http). Load its data and create
-* a Render::Graphic to draw it. Only when finished, set the "ready" flag.
-* @note this method can be called on many threads, simultaneously.
-* @bsimethod                                    Keith.Bentley                   08/16
-+---------------+---------------+---------------+---------------+---------------+------*/
-BentleyStatus MapTile::Loader::_LoadTile()
-    {
-    MapTileR tile = static_cast<MapTileR>(*m_tile);
-    MapRootR mapRoot = tile.GetMapRoot();
-
-    auto graphic = mapRoot.GetRenderSystem()->_CreateGraphic(GraphicBuilder::CreateParams(mapRoot.GetDgnDb()));
-
-    // some tile servers (for example Bing) start returning PNG tiles at a certain zoom level, even if you request Jpeg.
-    ImageSource::Format format = mapRoot.m_format;
-    if (0 == m_contentType.CompareTo("image/png"))
-        format = ImageSource::Format::Png;
-    if (0 == m_contentType.CompareTo("image/jpeg"))
-        format = ImageSource::Format::Jpeg;
-
-    ImageSource source(format, std::move(m_tileBytes));
-    Texture::CreateParams textureParams;
-    textureParams.SetIsTileSection();
-    auto texture = mapRoot.GetRenderSystem()->_CreateTexture(source, Image::BottomUp::No, textureParams);
-    m_tileBytes = std::move(source.GetByteStreamR()); // move the data back into this object. This is necessary since we need to keep to save it in the tile cache.
-
-    graphic->SetSymbology(mapRoot.m_tileColor, mapRoot.m_tileColor, 0); // this is to set transparency
-    graphic->AddTile(*texture, tile.m_corners); // add the texture to the graphic, mapping to corners of tile (in BIM world coordinates)
-
-    tile.m_graphic = graphic->Finish();
-    BeAssert(tile.m_graphic.IsValid());
-
-    tile.SetIsReady(); // OK, we're all done loading and the other thread may now use this data. Set the "ready" flag.
-    return SUCCESS;
-    }
-
-/*---------------------------------------------------------------------------------**//**
-* Attempt to reproject the corners of this tile through the non-linear GCS of the BIM file. For LatLong points far
-* away from the center of the BIM, this reprojection may fail. In that case, mark this tile as "not reprojected". Its
-* coordinates will be calculated through the approximate linear transform for purposes of volume testing, but we will
-* never display this tile.
-* @bsimethod                                    Keith.Bentley                   09/16
-+---------------+---------------+---------------+---------------+---------------+------*/
-StatusInt MapTile::ReprojectCorners(GeoPoint* llPts)
-    {
-    if (m_id.m_level < 1) // level 0 tile never re-projects properly
-        return ERROR;
-
-    GraphicBuilder::TileCorners corners;
-    auto& units= m_root.GetDgnDb().GeoLocation();
-    for (int i=0; i<4; ++i)
-        {
-        if (SUCCESS != units.XyzFromLatLong(corners.m_pts[i], llPts[i]))
-            return ERROR; // only use re-projection if all 4 corners re-project properly
-        }
-
-    // All points were successfully reprojected. Save reprojected corners and mark tile as displayble.
-    m_reprojected = true;
-    m_corners = corners;
-    return SUCCESS;
-    }
-
-/*---------------------------------------------------------------------------------**//**
-* Construct a new MapTile by TileId. First convert tileid -> LatLong, and then LatLong -> BIM world.
-* If the projection fails, the tile will not be displayable (but we still need an approximate range for
-* frustum testing).
-* @bsimethod                                    Keith.Bentley                   08/16
-+---------------+---------------+---------------+---------------+---------------+------*/
-MapTile::MapTile(MapRootR root, QuadTree::TileId id, MapTileCP parent) : QuadTree::Tile(root, id, parent)
-    {
-    // First, convert from tile coordinates to LatLong.
-    double nTiles = (1 << id.m_level);
-    double east  = columnToLongitude(id.m_column, nTiles);
-    double west  = columnToLongitude(id.m_column+1, nTiles);
-    double north = rowToLatitude(id.m_row, nTiles);
-    double south = rowToLatitude(id.m_row+1, nTiles);
-
-    LatLongPoint llPts[4];             //    ----x----->
-    llPts[0].Init(east, north, 0.0);   //  | [0]     [1]
-    llPts[1].Init(west, north, 0.0);   //  y
-    llPts[2].Init(east, south, 0.0);   //  | [2]     [3]
-    llPts[3].Init(west, south, 0.0);   //  v
-
-    // attempt to reproject using BIM's GCS
-    if (SUCCESS != ReprojectCorners(llPts))
-        {
-        // reprojection failed, use linear transform
-        for (int i=0; i<4; ++i)
-            m_corners.m_pts[i] = root.ToWorldPoint(llPts[i]);
-        }
-
-    m_range.InitFrom(m_corners.m_pts, 4);
-
-    if (parent)
-        parent->ExtendRange(m_range);
-    }
-
-/*---------------------------------------------------------------------------------**//**
-* Convert a LatLongPoint to a "BIM world" point by transforming from LL -> WebMercator -> world. This is only useful
-* for points far away from the GCS of the BIM file. Otherwise we use GCS projection routines.
-* @bsimethod                                    Keith.Bentley                   08/16
-+---------------+---------------+---------------+---------------+---------------+------*/
-DPoint3d MapRoot::ToWorldPoint(GeoPoint geoPt)
-    {
-    WebMercatorPoint mercator(geoPt);
-    DPoint3d pt = {mercator.x, mercator.y, 0.0};
-    m_mercatorToWorld.Multiply(pt);
-    return pt;
-    }
-
-/*---------------------------------------------------------------------------------**//**
-* Combine the three parts of the full tile URL: rootUrl + tileName + urlSuffix.
-* @bsimethod                                    Keith.Bentley                   08/16
-+---------------+---------------+---------------+---------------+---------------+------*/
-Utf8String MapRoot::_ConstructTileResource(TileCR tile) const
-    {
-    QuadTree::Tile const* quadTile = dynamic_cast <QuadTree::Tile const*>(&tile);
-    BeAssert(nullptr != quadTile);
-    return m_imageryProvider->_ConstructUrl(*quadTile);
-    }
-
-/*---------------------------------------------------------------------------------**//**
-* @bsimethod                                    Keith.Bentley                   08/16
-+---------------+---------------+---------------+---------------+---------------+------*/
-
-MapRoot::MapRoot(DgnDbR db, TransformCR trans, ImageryProviderR imageryProvider, Dgn::Render::SystemP system, Render::ImageSource::Format format, double transparency,
-        uint32_t maxSize) : QuadTree::Root(db, trans, nullptr, system, imageryProvider._GetMaximumZoomLevel(false), maxSize, transparency), m_format(format), m_imageryProvider(&imageryProvider)
-    {
-    AxisAlignedBox3d extents = db.GeoLocation().GetProjectExtents();
-    DPoint3d center = extents.GetCenter();
-    center.z = 0.0;
-
-    // We need a linear transform for the topmost tiles that are out of range for the BIM's reprojection system. To do that, create a GCS for
-    // the web Mercator projection system used by map servers, and then get the transform at the center of the BIM's project extents.
-    WString warningMsg;
-    StatusInt status, warning;
-    DgnGCSPtr wgs84 = DgnGCS::CreateGCS(db);
-    status = wgs84->InitFromEPSGCode(&warning, &warningMsg, WEB_MERCATOR_EPSG);
-    if (SUCCESS != status)
-        {
-        BeAssert(false);
-        return;
-        }
-
-    Transform worldToMercator;
-    status = db.GeoLocation().GetDgnGCS()->GetLocalTransform(&worldToMercator, center, &extents.low, true/*doRotate*/, true/*doScale*/, *wgs84);
-
-    bool inv = m_mercatorToWorld.InverseOf(worldToMercator);
-    if (!inv)
-        {
-        BeAssert(false);
-        return;
-        }
-
-    CreateCache(imageryProvider._GetCacheFileName().c_str(), MAX_DB_CACHE_SIZE);
-    m_rootTile = new MapTile(*this, QuadTree::TileId(0,0,0), nullptr);
-    }
-
-
-namespace WebMercatorStrings
-{
-// top level identifier of WebMercator subfolder.
-BE_JSON_NAME(webMercatorModel)
-
-// property names common to all providers
-};
-
-using namespace WebMercatorStrings;
-
-/*---------------------------------------------------------------------------------**//**
-* @bsimethod                                    Keith.Bentley                   04/16
-+---------------+---------------+---------------+---------------+---------------+------*/
-void WebMercatorModel::ToJson(Json::Value& value) const
-    {
-    value[json_providerName()] = m_provider->_GetProviderName();
-    value[json_groundBias()]   = m_groundBias;
-    value[json_transparency()] = m_transparency;
-
-    m_provider->_ToJson(value[json_providerData()]);
-    }
-
-/*---------------------------------------------------------------------------------**//**
-* @bsimethod                                    Keith.Bentley                   04/16
-+---------------+---------------+---------------+---------------+---------------+------*/
-void WebMercatorModel::FromJson(Json::Value const& value)
-    {
-    m_groundBias = value[json_groundBias()].asDouble(-1.0);
-    m_transparency = value[json_transparency()].asDouble(0.0);
-    LIMIT_RANGE(0.0, .9, m_transparency);
-
-    Utf8String providerName = value[json_providerName()].asString();
-
-    if (0 == providerName.CompareToI (WebMercator::MapBoxImageryProvider::prop_MapBoxProvider()))
-        {
-        m_provider = new MapBoxImageryProvider();
-        }
-    else if (0 == providerName.CompareToI (WebMercator::BingImageryProvider::prop_BingProvider()))
-        {
-        m_provider = new BingImageryProvider();
-        }
-    else if (0 == providerName.CompareToI (WebMercator::HereImageryProvider::prop_HereProvider()))
-        {
-        m_provider = new HereImageryProvider();
-        }
-
-    if (m_provider.IsValid())
-        {
-        BeAssert(value.isMember(json_providerData()));
-        m_provider->_FromJson(value[json_providerData()]);
-        }
-    }
-
-/*---------------------------------------------------------------------------------**//**
-* @bsimethod                                    Keith.Bentley                   04/16
-+---------------+---------------+---------------+---------------+---------------+------*/
-void WebMercatorModel::_OnSaveJsonProperties()
-    {
-    Json::Value value;
-    ToJson(value);
-    SetJsonProperties(json_webMercatorModel(), value);
-    T_Super::_OnSaveJsonProperties();
-    }
-
-/*---------------------------------------------------------------------------------**//**
-* @bsimethod                                    Keith.Bentley                   04/16
-+---------------+---------------+---------------+---------------+---------------+------*/
-void WebMercatorModel::_OnLoadedJsonProperties()
-    {
-    ECN::AdHocJsonValueCR value = GetJsonProperties(json_webMercatorModel());
-
-    FromJson(value);
-    T_Super::_OnLoadedJsonProperties();
-    }
-
-/*---------------------------------------------------------------------------------**//**
-* @bsimethod                                    Barry.Bentley                   04/17
-+---------------+---------------+---------------+---------------+---------------+------*/
-Utf8String WebMercatorModel::_GetCopyrightMessage() const
-    {
-    return m_provider.IsValid() ? m_provider->_GetCreditMessage() : "";
-    }
-
-/*---------------------------------------------------------------------------------**//**
-* @bsimethod                                    Keith.Bentley                   04/16
-+---------------+---------------+---------------+---------------+---------------+------*/
-TileTree::RootPtr WebMercatorModel::Load(SystemP renderSys) const
-    {
-    if (m_provider.IsNull())
-        {
-        BeAssert(false);
-        return nullptr;
-        }
-
-    if (m_root.IsValid() && (nullptr==renderSys || m_root->GetRenderSystem()==renderSys))
-        return nullptr;
-
-    Transform biasTrans;
-    biasTrans.InitFrom(DPoint3d::From(0.0, 0.0, m_groundBias));
-
-    uint32_t maxSize = 362; // the maximum pixel size for a tile. Approximately sqrt(256^2 + 256^2).
-    m_root = new MapRoot(m_dgndb, biasTrans, *m_provider.get(), renderSys, ImageSource::Format::Jpeg, m_transparency, maxSize);
-    return m_root;
-    }
-
-/*---------------------------------------------------------------------------------**//**
-* @bsimethod                                    Barry.Bentley                   03/17
-+---------------+---------------+---------------+---------------+---------------+------*/
-WebMercatorModel::WebMercatorModel (CreateParams const& params) : T_Super(params)
-    {
-    // if the jsonParameters aren't filled in, that's because this is creating an existing the model from the DgnDb.
-    // We will get the json parameters later when _OnLoadedJsonProperties() is called.
-    if (params.m_jsonParameters.isNull())
-        return;
-
-    // if not null, this is a new model creation. Get the parameters from those passed in to the constructor of CreateParams.
-    FromJson (params.m_jsonParameters);
-    }
-
-/*---------------------------------------------------------------------------------**//**
-* @bsimethod                                    Barry.Bentley                   04/17
-+---------------+---------------+---------------+---------------+---------------+------*/
-Utf8String MapBoxImageryProvider::_ConstructUrl(TileTree::QuadTree::Tile const& tile) const
-    {
-    /*
-    @2x.png     2x scale(retina)
-    png32       32 color indexed PNG
-    png64       64 color indexed PNG
-    png128      128 color indexed PNG
-    png256      256 color indexed PNG
-    jpg70       70 % quality JPG
-    jpg80       80 % quality JPG
-    jpg90       90 % quality JPG
-    */
-
-    return Utf8PrintfString("%s%d/%d/%d%s", m_baseUrl.c_str(), tile.GetZoomLevel(), tile.GetColumn(), tile.GetRow(), ".jpg80" "?access_token=" "pk%2EeyJ1IjoibWFwYm94YmVudGxleSIsImEiOiJjaWZvN2xpcW00ZWN2czZrcXdreGg2eTJ0In0%2Ef7c9GAxz6j10kZvL%5F2DBHg");
-    }
-
-/*---------------------------------------------------------------------------------**//**
-* @bsimethod                                    Barry.Bentley                   04/17
-+---------------+---------------+---------------+---------------+---------------+------*/
-Utf8String MapBoxImageryProvider::_GetCreditMessage() const
-    {
-    return "(c) Mapbox, (c) OpenStreetMap contributors";
-    }
-
-/*---------------------------------------------------------------------------------**//**
-* @bsimethod                                    Barry.Bentley                   04/17
-+---------------+---------------+---------------+---------------+---------------+------*/
-Utf8String MapBoxImageryProvider::_GetCacheFileName() const
-    {
-    switch (m_mapType)
-        {
-        case MapBoxImageryProvider::MapType::StreetMap:
-            return "MapBoxStreets";
-
-        case MapBoxImageryProvider::MapType::Satellite:
-            return "MapBoxSatellite";
-
-        case MapBoxImageryProvider::MapType::StreetsAndSatellite:
-            return "MapBoxHybrid";
-        }
-    BeAssert(false);
-    return "MapBoxUnknown";
-    }
-
-/*---------------------------------------------------------------------------------**//**
-* @bsimethod                                    Barry.Bentley                   04/17
-+---------------+---------------+---------------+---------------+---------------+------*/
-void MapBoxImageryProvider::_FromJson(Json::Value const& value)
-    {
-    // the only thing currently stored in the MapBoxImageryProvider Json is the MapType.
-    m_mapType = (MapBoxImageryProvider::MapType) value[json_mapType()].asInt((int)MapBoxImageryProvider::MapType::StreetMap);
-
-    switch (m_mapType)
-        {
-        case MapBoxImageryProvider::MapType::StreetMap:
-            m_baseUrl = "http://api.mapbox.com/v4/mapbox.streets/";
-            break;
-
-        case MapBoxImageryProvider::MapType::Satellite:
-            m_baseUrl = "http://api.mapbox.com/v4/mapbox.satellite/";
-            break;
-
-        case MapBoxImageryProvider::MapType::StreetsAndSatellite:
-            m_baseUrl = "http://api.mapbox.com/v4/mapbox.streets-satellite/";
-            break;
-
-        default:
-            BeAssert(false);
-        }
-    }
-
-/*---------------------------------------------------------------------------------**//**
-* @bsimethod                                    Barry.Bentley                   04/17
-+---------------+---------------+---------------+---------------+---------------+------*/
-void MapBoxImageryProvider::_ToJson(Json::Value& value) const
-    {
-    // the only thing currently stored in the MapBoxImageryProvider Json is the MapType.
-    value[json_mapType()] = (int)m_mapType;
-    }
-
-    
-/*---------------------------------------------------------------------------------**//**
-* @bsimethod                                    Barry.Bentley                   04/17
-+---------------+---------------+---------------+---------------+---------------+------*/
-Utf8String MapBoxImageryProvider::_GetCreditUrl() const
-    {
-    // NEEDSWORK_MapBox
-    return nullptr;
-    }
-   
-/*---------------------------------------------------------------------------------**//**
-* @bsimethod                                    Barry.Bentley                   04/17
-+---------------+---------------+---------------+---------------+---------------+------*/
-static Utf8String tileXYToQuadKey(int tileX, int tileY, int levelOfDetail)
-    {
-    // blatantly ripped off from C# example in bing documentation https://msdn.microsoft.com/en-us/library/bb259689.aspx
-    Utf8String  quadKey;
-
-    for (int i = levelOfDetail; i > 0; i--)
-        {
-        char digit = '0';
-        int mask = 1 << (i - 1);
-        if ((tileX & mask) != 0)
-            {
-            digit++;
-            }
-        if ((tileY & mask) != 0)
-            {
-            digit++;
-            digit++;
-            }
-        quadKey.append(1, digit);
-        }
-    return quadKey;
-    }
-
-/*---------------------------------------------------------------------------------**//**
-* @bsimethod                                    Barry.Bentley                   04/17
-+---------------+---------------+---------------+---------------+---------------+------*/
-Utf8String BingImageryProvider::_ConstructUrl(TileTree::QuadTree::Tile const& tile) const
-    {
-    // From the tile, get a "quadkey" the Microsoft way.
-    int x = tile.GetColumn();
-    int y = tile.GetRow();
-    Utf8String  quadKey = tileXYToQuadKey(x, y, tile.GetZoomLevel());
-    int subdomain = (x + y) % 4;
-
-    // from the template url, construct the tile url.
-    Utf8String url;
-    url.Sprintf(m_urlTemplate.c_str(), subdomain, quadKey.c_str());
-
-    return url;
-    }
-
-/*---------------------------------------------------------------------------------**//**
-* @bsimethod                                    Barry.Bentley                   04/17
-+---------------+---------------+---------------+---------------+---------------+------*/
-Utf8String BingImageryProvider::_GetCreditMessage() const
-    {
-    return "(c) Microsoft";
-    }
-
-/*---------------------------------------------------------------------------------**//**
-* @bsimethod                                    Barry.Bentley                   04/17
-+---------------+---------------+---------------+---------------+---------------+------*/
-Utf8String BingImageryProvider::_GetCacheFileName() const
-    {
-    switch (m_mapType)
-        {
-        case BingImageryProvider::MapType::Road:
-            return "BingRoad";
-
-        case BingImageryProvider::MapType::Aerial:
-            return "BingAerial";
-
-        case BingImageryProvider::MapType::AerialWithLabels:
-            return "BingHybrid";
-        }
-    BeAssert(false);
-    return "BingUnknown";
-    }
-
-/*---------------------------------------------------------------------------------**//**
-* @bsimethod                                    Barry.Bentley                   04/17
-+---------------+---------------+---------------+---------------+---------------+------*/
-void    BingImageryProvider::_FromJson(Json::Value const& value)
-    {
-    // the only thing currently stored in the BingImageryProvider Json is the MapType.
-    m_mapType = (BingImageryProvider::MapType) value[json_mapType()].asInt((int)BingImageryProvider::MapType::Road);
-
-    }
-
-/*---------------------------------------------------------------------------------**//**
-* @bsimethod                                    Barry.Bentley                   04/17
-+---------------+---------------+---------------+---------------+---------------+------*/
-void    BingImageryProvider::_ToJson(Json::Value& value) const
-    {
-    // the only thing currently stored in the BingImageryProvider Json is the MapType.
-    value[json_mapType()] = (int)m_mapType;
-    }
-
-/*---------------------------------------------------------------------------------**//**
-* @bsimethod                                    Barry.Bentley                   04/17
-+---------------+---------------+---------------+---------------+---------------+------*/
-Utf8String  BingImageryProvider::_GetCreditUrl() const
-    {
-    // NEEDSWORK_MapBox
-    return nullptr;
-    }
-
-/*---------------------------------------------------------------------------------**//**
-* @bsimethod                                    Barry.Bentley                   04/17
-+---------------+---------------+---------------+---------------+---------------+------*/
-folly::Future<ImageryProvider::TemplateUrlLoadStatus> BingImageryProvider::_FetchTemplateUrl()
-    {
-    // make a request to the following URL to get the http://dev.virtualearth.net/REST/v1/Imagery/Metadata/<imagerySet>?o=json&key= Metadata information
-    // where <imagerySet> is Aerial, AerialWithLabels, or Road. There's an "OrdnanceSurvey" value but it's only valid for the London area.
-    if (ImageryProvider::TemplateUrlLoadStatus::NotFetched != m_templateUrlLoadStatus)
-        return m_templateUrlLoadStatus;
-
-    // If the request has not yet been made, make it here:
-    m_templateUrlLoadStatus.store(ImageryProvider::TemplateUrlLoadStatus::Requested);
-
-    // base the request on the imagery type we want.
-    Utf8String imagerySetName;
-    switch (m_mapType)
-        {
-        case BingImageryProvider::MapType::Road:
-            imagerySetName.assign("Road");
-            break;
-
-        case BingImageryProvider::MapType::Aerial:
-            imagerySetName.assign("Aerial");
-            break;
-
-        case BingImageryProvider::MapType::AerialWithLabels:
-            imagerySetName.assign("AerialWithLabels");
-            break;
-
-        default:
-            BeAssert(false);
-        }
-
-    // prepare the url.
-    Utf8String url;
-    url.Sprintf("http://dev.virtualearth.net/REST/v1/Imagery/Metadata/%s?o=json&key=Am-FIomxQ8COwv6zeuMNoc9xx3rMoeNYo8prPUJysZeQSuGLHQ9VbrHa9hNaO23z", imagerySetName.c_str());
-
-    // make the URL request.
-    Http::Request request(url);
-    BingImageryProviderPtr me(this);
-
-    return request.Perform().then([me] (Http::Response response)
-        {
-        // we got the response from the server.
-        if (Http::ConnectionStatus::OK == response.GetConnectionStatus() && Http::HttpStatus::OK == response.GetHttpStatus())
-            {
-            // typical reponse, (LF's added for clarity)
-            // {"authenticationResultCode":"ValidCredentials",
-            // "brandLogoUri":"http:\/\/dev.virtualearth.net\/Branding\/logo_powered_by.png",
-            // "copyright":"Copyright � 2017 Microsoft and its suppliers. All rights reserved. This API cannot be accessed and the content and any results may not be used, reproduced or transmitted in any manner without express written permission from Microsoft Corporation.",
-            // "resourceSets":
-            //    [{"estimatedTotal":1,
-            //      "resources":
-            //        [{"__type":
-            //          "ImageryMetadata:http:\/\/schemas.microsoft.com\/search\/local\/ws\/rest\/v1",
-            //          "imageHeight":256,
-            //          "imageUrl":"http:\/\/ecn.{subdomain}.tiles.virtualearth.net\/tiles\/r{quadkey}.jpeg?g=5677&mkt={culture}&shading=hill",
-            //          "imageUrlSubdomains":["t0","t1","t2","t3"],
-            //          "imageWidth":256,
-            //          "imageryProviders":null,
-            //          "vintageEnd":null,
-            //          "vintageStart":null,
-            //          "zoomMax":21,
-            //          "zoomMin":1}
-            //        ]}
-            //    ],
-            //  "statusCode":200,
-            //  "statusDescription":"OK",
-            //  "traceId":"5ad3ec719ca34a168d3bd29e33e147fe|BN20130431|7.7.0.0|"
-            //  }
-            //
-
-            Http::HttpResponseContentPtr    content = response.GetContent();
-            Http::HttpBodyPtr               body = content->GetBody();
-            Utf8String                      responseString = body->AsString();
-            Json::Value                     responseJson;
-            Json::Reader::Parse(responseString.c_str(), responseJson);
-            if (responseJson.isNull())
-                return ImageryProvider::TemplateUrlLoadStatus::Failed;
-
-            // get the url for the bing logo.
-            me->m_creditUrl             = responseJson["brandLogoUri"].asString();
-
-            JsonValueCR resourceUrl     = responseJson["resourceSets"][0]["resources"][0];
-            me->m_minimumZoomLevel      = resourceUrl["zoomMin"].asInt();
-            me->m_maximumZoomLevel      = resourceUrl["zoomMax"].asInt();
-            me->m_tileHeight            = resourceUrl["imageHeight"].asInt();
-            me->m_tileWidth             = resourceUrl["imageWidth"].asInt();
-
-            Utf8String rawTemplate      = resourceUrl["imageUrl"].asString();
-
-            size_t  subdomain           = rawTemplate.find("{subdomain}");
-            BeAssert(Utf8String::npos != subdomain);
-            rawTemplate.replace(subdomain, 11, "t%d");    // Note:: Depends on imageUrlSubdomains returning "t0", "t1", "t2", "t3"  !!
-
-            size_t quadkey              = rawTemplate.find("{quadkey}");
-            BeAssert(Utf8String::npos != quadkey);
-            rawTemplate.replace(quadkey, 9, "%s");
-
-            // NEEDSWORK_Culture
-            size_t culture              = rawTemplate.find("{culture}");
-            BeAssert(Utf8String::npos != culture);
-            rawTemplate.replace(culture, 9, "en-US");
-
-            me->m_urlTemplate = rawTemplate;
-
-            return ImageryProvider::TemplateUrlLoadStatus::Received;
-            }
-
-        return ImageryProvider::TemplateUrlLoadStatus::Failed;
-        });
-    }
-
-/*---------------------------------------------------------------------------------**//**
-* @bsimethod                                    Barry.Bentley                   04/17
-+---------------+---------------+---------------+---------------+---------------+------*/
-HereImageryProvider::HereImageryProvider()
-    {
-    // Trial period credentials, good only until July 9, 2017.
-    m_appId.assign("Eieg0LYRqg5cyHQdUPCf");
-    m_appCode.assign("scZCSrR56QXuGU4_EwzQGQ");
-    }
-
-/*---------------------------------------------------------------------------------**//**
-* @bsimethod                                    Barry.Bentley                   04/17
-+---------------+---------------+---------------+---------------+---------------+------*/
-Utf8String HereImageryProvider::_ConstructUrl(TileTree::QuadTree::Tile const& tile) const
-    {
-    // The general format (from Here documentation: https://developer.here.com/rest-apis/documentation/enterprise-map-tile/topics/request-constructing.html
-    // {Base URL}{Path}{resource (tile type)}/{map id}/{scheme}/{zoom}/{column}/{row}/{size}/{format}
-    // ?app_id={YOUR_APP_ID}
-    // &app_code={YOUR_APP_CODE}
-    // &{param}={value}
-    // 
-    // Base URL for Map types:      https://{1-4}.base.maps.api.here.com
-    // Base URL for Aerial type:    https://{1-4}.aerial.maps.api.here.com
-    // They also have traffic tiles, but I don't think they are relevant for us.
-
-    int x = tile.GetColumn();
-    int y = tile.GetRow();
-    int subdomain = 1 + ((x + y) % 4);
-
-    Utf8String  url;
-    url.Sprintf(m_urlTemplate.c_str(), subdomain, tile.GetZoomLevel(), x, y, m_appId.c_str(), m_appCode.c_str());
-
-    return url;
-    }
-
-/*---------------------------------------------------------------------------------**//**
-* @bsimethod                                    Barry.Bentley                   04/17
-+---------------+---------------+---------------+---------------+---------------+------*/
-Utf8String HereImageryProvider::_GetCreditMessage() const
-    {
-    return "(c) HERE";
-    }
-
-/*---------------------------------------------------------------------------------**//**
-* @bsimethod                                    Barry.Bentley                   04/17
-+---------------+---------------+---------------+---------------+---------------+------*/
-Utf8String HereImageryProvider::_GetCacheFileName() const
-    {
-    switch (m_mapType)
-        {
-        case HereImageryProvider::MapType::Map:
-            return "HereRoad";
-
-        case HereImageryProvider::MapType::Aerial:
-            return "HereAerial";
-
-        case HereImageryProvider::MapType::Combined:
-            return "HereHybrid";
-        }
-    BeAssert(false);
-    return "HereUnknown";
-    }
-
-/*---------------------------------------------------------------------------------**//**
-* @bsimethod                                    Barry.Bentley                   04/17
-+---------------+---------------+---------------+---------------+---------------+------*/
-void    HereImageryProvider::_FromJson(Json::Value const& value)
-    {
-    // the only thing currently stored in the HereImageryProvider Json is the MapType.
-    m_mapType = (HereImageryProvider::MapType) value[json_mapType()].asInt((int)HereImageryProvider::MapType::Map);
-
-    switch (m_mapType)
-        {
-        case HereImageryProvider::MapType::Map:
-            m_urlTemplate = "https://%d.base.maps.api.here.com/maptile/2.1/maptile/newest/normal.day/%d/%d/%d/256/jpg?app_id=%s&app_code=%s";
-            break;
-
-        case HereImageryProvider::MapType::Aerial:
-            m_urlTemplate = "https://%d.aerial.maps.api.here.com/maptile/2.1/maptile/newest/satellite.day/%d/%d/%d/256/jpg?app_id=%s&app_code=%s";
-            break;
-
-        case HereImageryProvider::MapType::Combined:
-            m_urlTemplate = "https://%d.aerial.maps.api.here.com/maptile/2.1/maptile/newest/hybrid.day/%d/%d/%d/256/jpg?app_id=%s&app_code=%s";
-            break;
-
-        default:
-            BeAssert(false);
-        }
-    }
-
-/*---------------------------------------------------------------------------------**//**
-* @bsimethod                                    Barry.Bentley                   04/17
-+---------------+---------------+---------------+---------------+---------------+------*/
-void    HereImageryProvider::_ToJson(Json::Value& value) const
-    {
-    // the only thing currently stored in the HereImageryProvider Json is the MapType.
-    value[json_mapType()] = (int)m_mapType;
-    }
-
-/*---------------------------------------------------------------------------------**//**
-* @bsimethod                                    Barry.Bentley                   04/17
-+---------------+---------------+---------------+---------------+---------------+------*/
-Utf8String  HereImageryProvider::_GetCreditUrl() const
-    {
-    // NEEDSWORK_MapBox
-    return nullptr;
-    }
-
-#if defined(TODO_ELEMENT_TILE)
-BEGIN_BENTLEY_DGN_NAMESPACE
-
-namespace WebMercator
-{
-/*---------------------------------------------------------------------------------**//**
-* @bsimethod                                    Barry.Bentley                   04/17
-+---------------+---------------+---------------+---------------+---------------+------*/
-struct FetchTemplateUrlProgressiveTask : ProgressiveTask 
-    {
-    folly::Future<ImageryProvider::TemplateUrlLoadStatus>   m_future;
-    WebMercatorModelCPtr                                    m_model;
-
-    /*---------------------------------------------------------------------------------**//**
-    * @bsimethod                                    Barry.Bentley                   04/17
-    +---------------+---------------+---------------+---------------+---------------+------*/
-    FetchTemplateUrlProgressiveTask(folly::Future<ImageryProvider::TemplateUrlLoadStatus>&& future, WebMercatorModel const* model) : m_future(std::move(future)), m_model(model) {}
-
-    ~FetchTemplateUrlProgressiveTask() 
-        {
-        // The progressive display is deleted if the view is closed.
-        // If the request is still outstanding, then set it back to "NotFetched"
-        ImageryProvider::TemplateUrlLoadStatus status = m_model->m_provider->_GetTemplateUrlLoadStatus();
-        if (ImageryProvider::TemplateUrlLoadStatus::Requested == status)
-            m_model->m_provider->_SetTemplateUrlLoadStatus(ImageryProvider::TemplateUrlLoadStatus::NotFetched);
-        }
-
-    /*---------------------------------------------------------------------------------**//**
-    * Called periodically (on a timer) on the client thread to check for arrival of the template Url.
-    * @bsimethod                                    Keith.Bentley                   08/16
-    +---------------+---------------+---------------+---------------+---------------+------*/
-    virtual ProgressiveTask::Completion _DoProgressive(RenderListContext& context, WantShow& wantShow) override
-        {
-        // won't affect the screen.
-        wantShow = WantShow::No;
-
-        // if we haven't gotten a response yet, go around another progressive cycle.
-        if (!m_future.isReady())
-            return Completion::Aborted;
-
-        // now we have the response from the server.
-        m_model->m_provider->_SetTemplateUrlLoadStatus(m_future.get());
-
-        switch (m_future.get())
-            {
-            case ImageryProvider::TemplateUrlLoadStatus::Received:
-                {
-                // got it - go on to the next task.
-                m_model->Load(&context.GetTargetR().GetSystem());
-
-                if (m_model->m_root.IsValid())
-                    m_model->m_root->DrawInView(context, m_model->m_root->GetLocation(), m_model->m_root->m_clip.get());
-                return Completion::Finished;
-                }
-
-            case ImageryProvider::TemplateUrlLoadStatus::Requested:
-                {
-                // still waiting.
-                return Completion::Aborted;
-                }
-            case ImageryProvider::TemplateUrlLoadStatus::Failed:
-            case ImageryProvider::TemplateUrlLoadStatus::Abandoned:
-                {
-                return Completion::Finished;
-                }
-            }
-
-        return Completion::Aborted;
-        }
-    };
-};
-
-END_BENTLEY_DGN_NAMESPACE
-
-/*---------------------------------------------------------------------------------**//**
-* @bsimethod                                    Keith.Bentley                   02/17
-+---------------+---------------+---------------+---------------+---------------+------*/
-void WebMercatorModel::_AddTerrainGraphics(TerrainContextR context) const
-    {
-    // need a provider to get the tiles.
-    if (m_provider.IsNull())
-        return;
-
-    folly::Future<ImageryProvider::TemplateUrlLoadStatus> future = m_provider->_FetchTemplateUrl();
-    if (!future.isReady())
-        {
-        for (;;)
-            {
-            if (!context.GetUpdatePlan().GetQuitTime().IsInFuture()) // do we want to wait for them? This is really just for thumbnails
-                {
-                // don't have the tile template yet, schedule a progressive pass to get it.
-                context.GetViewport()->ScheduleProgressiveTask(*new FetchTemplateUrlProgressiveTask(std::move(future), this));
-                return;
-                }
-            else
-                {
-                // this is for the thumbnail case - wait for the fetch to finish.
-                BeDuration::FromMilliseconds(20).Sleep(); // we want to wait. Give tiles some time to arrive
-                if (ImageryProvider::TemplateUrlLoadStatus::Received == m_provider->_GetTemplateUrlLoadStatus())
-                    break;
-                }
-            }
-        }
-
-    // don't need or already have TemplateUrl - go on to load and display the model.
-    Load(&context.GetTargetR().GetSystem());
-
-    if (m_root.IsValid())
-        m_root->DrawInView(context, m_root->GetLocation(), m_root->m_clip.get());
-    }
-#endif
-
-/*---------------------------------------------------------------------------------**//**
-* @bsimethod                                                    Paul.Connelly   12/16
-+---------------+---------------+---------------+---------------+---------------+------*/
-TileTree::RootPtr WebMercatorModel::_CreateTileTree(Render::SystemP system)
-    {
-    return Load(system);
-    }
-
+/*-------------------------------------------------------------------------------------+
+|
+|     $Source: DgnCore/WebMercator.cpp $
+|
+|  $Copyright: (c) 2017 Bentley Systems, Incorporated. All rights reserved. $
+|
++--------------------------------------------------------------------------------------*/
+#include <DgnPlatformInternal.h>
+#include <DgnPlatform/DgnGeoCoord.h>
+
+using namespace WebMercator;
+USING_NAMESPACE_TILETREE
+
+BEGIN_UNNAMED_NAMESPACE
+
+enum
+{
+    MAX_DB_CACHE_SIZE = 100*1024*1024, // 100 Mb
+    WEB_MERCATOR_EPSG = 3857, // see: http://wiki.openstreetmap.org/wiki/EPSG:3857
+};
+
+/*---------------------------------------------------------------------------------**//**
+* Conversions used in the Web Mercator projection and tiling system.
+* See https://developers.google.com/maps/documentation/javascript/examples/map-coordinates for the formulas used here.
+* "World" means pixel coordinates in the 256x256 tile that covers the entire map (i.e., tile #0).
+* "Pixel" means "pixelCoordinate = worldCoordinate * 2^zoomLevel"
+* See https://developers.google.com/maps/documentation/javascript/maptypes#WorldCoordinates
+*
+* Also see http://wiki.openstreetmap.org/wiki/Zoom_levels
+*
+* "The latitude and longitude are assumed to be on the WGS 84 datum."
+* source: http://msdn.microsoft.com/en-us/library/bb259689.aspx
+*
+* "The longitude is assumed to range from -180 to +180 degrees,
+* and the latitude must be clipped to range from -85.05112878 to 85.05112878. This avoids a
+* singularity at the poles, and it causes the projected map to be square."
+* source: http://msdn.microsoft.com/en-us/library/bb259689.aspx
+* This also goes for Google maps and OpenStreetMaps.
+*
+* Useful to read:
+* http://www.maptiler.org/google-maps-coordinates-tile-bounds-projection/
+* http://www.codeproject.com/Articles/463434/GoogleMapsNet-GoogleMaps-Control-for-NET
+*
++---------------+---------------+---------------+---------------+---------------+------*/
+static double columnToLongitude(double column, double nTiles) {return column / nTiles * 360.0 - 180.;}
+static double angleToLatitude(double mercatorAngle) {return msGeomConst_piOver2 - (2.0 * atan(exp(-mercatorAngle)));};
+static double rowToLatitude(uint32_t row, double nTiles)
+    {
+    double n = msGeomConst_pi - msGeomConst_2pi * row / nTiles;
+    return 180.0 / msGeomConst_pi * atan(0.5 * (exp(n) - exp(-n)));
+    }
+
+DEFINE_POINTER_SUFFIX_TYPEDEFS(LatLongPoint)
+
+//=======================================================================================
+// A point (in meters) on the web Mercator projection of the earth.
+// @bsiclass                                                    Keith.Bentley   08/16
+//=======================================================================================
+struct WebMercatorPoint : DPoint2d
+{
+    WebMercatorPoint() {}
+    explicit WebMercatorPoint(GeoPoint);
+    static double RadiusOfEarth() {return 6378137.0;}
+    static double LatitudeToAngle(double latitude)
+        {
+        double sinLatitude = sin(latitude);
+        return 0.5 * log((1.0 + sinLatitude) / (1.0 - sinLatitude));
+        };
+};
+
+//=======================================================================================
+// @bsiclass                                                    Keith.Bentley   03/16
+//=======================================================================================
+struct LatLongPoint : GeoPoint
+{
+    LatLongPoint() {}
+    explicit LatLongPoint(WebMercatorPoint mercator)
+        {
+        longitude = Angle::RadiansToDegrees(mercator.x  / WebMercatorPoint::RadiusOfEarth());
+        latitude  = Angle::RadiansToDegrees(angleToLatitude(mercator.y / WebMercatorPoint::RadiusOfEarth()));
+        elevation = 0.0;
+        };
+};
+
+/*---------------------------------------------------------------------------------**//**
+* convert a LatLong coordinate to web Mercator meters
+* @bsimethod                                    Keith.Bentley                   08/16
++---------------+---------------+---------------+---------------+---------------+------*/
+WebMercatorPoint::WebMercatorPoint(GeoPoint latLong)
+    {
+    x = Angle::DegreesToRadians(latLong.longitude) * RadiusOfEarth();
+    y = LatitudeToAngle(Angle::DegreesToRadians(latLong.latitude)) * RadiusOfEarth();
+    }
+
+END_UNNAMED_NAMESPACE
+
+/*---------------------------------------------------------------------------------**//**
+* @bsimethod                                    Keith.Bentley                   08/16
++---------------+---------------+---------------+---------------+---------------+------*/
+void MapTile::_DrawGraphics(DrawArgsR args) const
+    {
+    if (m_reprojected)  // if we were unable to re-project this tile, don't draw it.
+        T_Super::_DrawGraphics(args);
+    }
+
+/*---------------------------------------------------------------------------------**//**
+* This map tile just became available from some source (file, cache, http). Load its data and create
+* a Render::Graphic to draw it. Only when finished, set the "ready" flag.
+* @note this method can be called on many threads, simultaneously.
+* @bsimethod                                    Keith.Bentley                   08/16
++---------------+---------------+---------------+---------------+---------------+------*/
+BentleyStatus MapTile::Loader::_LoadTile()
+    {
+    MapTileR tile = static_cast<MapTileR>(*m_tile);
+    MapRootR mapRoot = tile.GetMapRoot();
+
+    auto graphic = mapRoot.GetRenderSystem()->_CreateGraphic(GraphicBuilder::CreateParams(mapRoot.GetDgnDb()));
+
+    // some tile servers (for example Bing) start returning PNG tiles at a certain zoom level, even if you request Jpeg.
+    ImageSource::Format format = mapRoot.m_format;
+    if (0 == m_contentType.CompareTo("image/png"))
+        format = ImageSource::Format::Png;
+    if (0 == m_contentType.CompareTo("image/jpeg"))
+        format = ImageSource::Format::Jpeg;
+
+    ImageSource source(format, std::move(m_tileBytes));
+    Texture::CreateParams textureParams;
+    textureParams.SetIsTileSection();
+    auto texture = mapRoot.GetRenderSystem()->_CreateTexture(source, Image::BottomUp::No, textureParams);
+    m_tileBytes = std::move(source.GetByteStreamR()); // move the data back into this object. This is necessary since we need to keep to save it in the tile cache.
+
+    graphic->SetSymbology(mapRoot.m_tileColor, mapRoot.m_tileColor, 0); // this is to set transparency
+    graphic->AddTile(*texture, tile.m_corners); // add the texture to the graphic, mapping to corners of tile (in BIM world coordinates)
+
+    tile.m_graphic = graphic->Finish();
+    BeAssert(tile.m_graphic.IsValid());
+
+    tile.SetIsReady(); // OK, we're all done loading and the other thread may now use this data. Set the "ready" flag.
+    return SUCCESS;
+    }
+
+/*---------------------------------------------------------------------------------**//**
+* Attempt to reproject the corners of this tile through the non-linear GCS of the BIM file. For LatLong points far
+* away from the center of the BIM, this reprojection may fail. In that case, mark this tile as "not reprojected". Its
+* coordinates will be calculated through the approximate linear transform for purposes of volume testing, but we will
+* never display this tile.
+* @bsimethod                                    Keith.Bentley                   09/16
++---------------+---------------+---------------+---------------+---------------+------*/
+StatusInt MapTile::ReprojectCorners(GeoPoint* llPts)
+    {
+    if (m_id.m_level < 1) // level 0 tile never re-projects properly
+        return ERROR;
+
+    GraphicBuilder::TileCorners corners;
+    auto& units= m_root.GetDgnDb().GeoLocation();
+    for (int i=0; i<4; ++i)
+        {
+        if (SUCCESS != units.XyzFromLatLong(corners.m_pts[i], llPts[i]))
+            return ERROR; // only use re-projection if all 4 corners re-project properly
+        }
+
+    // All points were successfully reprojected. Save reprojected corners and mark tile as displayble.
+    m_reprojected = true;
+    m_corners = corners;
+    return SUCCESS;
+    }
+
+/*---------------------------------------------------------------------------------**//**
+* Construct a new MapTile by TileId. First convert tileid -> LatLong, and then LatLong -> BIM world.
+* If the projection fails, the tile will not be displayable (but we still need an approximate range for
+* frustum testing).
+* @bsimethod                                    Keith.Bentley                   08/16
++---------------+---------------+---------------+---------------+---------------+------*/
+MapTile::MapTile(MapRootR root, QuadTree::TileId id, MapTileCP parent) : QuadTree::Tile(root, id, parent)
+    {
+    // First, convert from tile coordinates to LatLong.
+    double nTiles = (1 << id.m_level);
+    double east  = columnToLongitude(id.m_column, nTiles);
+    double west  = columnToLongitude(id.m_column+1, nTiles);
+    double north = rowToLatitude(id.m_row, nTiles);
+    double south = rowToLatitude(id.m_row+1, nTiles);
+
+    LatLongPoint llPts[4];             //    ----x----->
+    llPts[0].Init(east, north, 0.0);   //  | [0]     [1]
+    llPts[1].Init(west, north, 0.0);   //  y
+    llPts[2].Init(east, south, 0.0);   //  | [2]     [3]
+    llPts[3].Init(west, south, 0.0);   //  v
+
+    // attempt to reproject using BIM's GCS
+    if (SUCCESS != ReprojectCorners(llPts))
+        {
+        // reprojection failed, use linear transform
+        for (int i=0; i<4; ++i)
+            m_corners.m_pts[i] = root.ToWorldPoint(llPts[i]);
+        }
+
+    m_range.InitFrom(m_corners.m_pts, 4);
+
+    if (parent)
+        parent->ExtendRange(m_range);
+    }
+
+/*---------------------------------------------------------------------------------**//**
+* Convert a LatLongPoint to a "BIM world" point by transforming from LL -> WebMercator -> world. This is only useful
+* for points far away from the GCS of the BIM file. Otherwise we use GCS projection routines.
+* @bsimethod                                    Keith.Bentley                   08/16
++---------------+---------------+---------------+---------------+---------------+------*/
+DPoint3d MapRoot::ToWorldPoint(GeoPoint geoPt)
+    {
+    WebMercatorPoint mercator(geoPt);
+    DPoint3d pt = {mercator.x, mercator.y, 0.0};
+    m_mercatorToWorld.Multiply(pt);
+    return pt;
+    }
+
+/*---------------------------------------------------------------------------------**//**
+* Combine the three parts of the full tile URL: rootUrl + tileName + urlSuffix.
+* @bsimethod                                    Keith.Bentley                   08/16
++---------------+---------------+---------------+---------------+---------------+------*/
+Utf8String MapRoot::_ConstructTileResource(TileCR tile) const
+    {
+    QuadTree::Tile const* quadTile = dynamic_cast <QuadTree::Tile const*>(&tile);
+    BeAssert(nullptr != quadTile);
+    return m_imageryProvider->_ConstructUrl(*quadTile);
+    }
+
+/*---------------------------------------------------------------------------------**//**
+* @bsimethod                                    Keith.Bentley                   08/16
++---------------+---------------+---------------+---------------+---------------+------*/
+
+MapRoot::MapRoot(DgnDbR db, TransformCR trans, ImageryProviderR imageryProvider, Dgn::Render::SystemP system, Render::ImageSource::Format format, double transparency,
+        uint32_t maxSize) : QuadTree::Root(db, trans, nullptr, system, imageryProvider._GetMaximumZoomLevel(false), maxSize, transparency), m_format(format), m_imageryProvider(&imageryProvider)
+    {
+    AxisAlignedBox3d extents = db.GeoLocation().GetProjectExtents();
+    DPoint3d center = extents.GetCenter();
+    center.z = 0.0;
+
+    // We need a linear transform for the topmost tiles that are out of range for the BIM's reprojection system. To do that, create a GCS for
+    // the web Mercator projection system used by map servers, and then get the transform at the center of the BIM's project extents.
+    WString warningMsg;
+    StatusInt status, warning;
+    DgnGCSPtr wgs84 = DgnGCS::CreateGCS(db);
+    status = wgs84->InitFromEPSGCode(&warning, &warningMsg, WEB_MERCATOR_EPSG);
+    if (SUCCESS != status)
+        {
+        BeAssert(false);
+        return;
+        }
+
+    Transform worldToMercator;
+    status = db.GeoLocation().GetDgnGCS()->GetLocalTransform(&worldToMercator, center, &extents.low, true/*doRotate*/, true/*doScale*/, *wgs84);
+
+    bool inv = m_mercatorToWorld.InverseOf(worldToMercator);
+    if (!inv)
+        {
+        BeAssert(false);
+        return;
+        }
+
+    CreateCache(imageryProvider._GetCacheFileName().c_str(), MAX_DB_CACHE_SIZE);
+    m_rootTile = new MapTile(*this, QuadTree::TileId(0,0,0), nullptr);
+    }
+
+
+namespace WebMercatorStrings
+{
+// top level identifier of WebMercator subfolder.
+BE_JSON_NAME(webMercatorModel)
+
+// property names common to all providers
+};
+
+using namespace WebMercatorStrings;
+
+/*---------------------------------------------------------------------------------**//**
+* @bsimethod                                    Keith.Bentley                   04/16
++---------------+---------------+---------------+---------------+---------------+------*/
+void WebMercatorModel::ToJson(Json::Value& value) const
+    {
+    value[json_providerName()] = m_provider->_GetProviderName();
+    value[json_groundBias()]   = m_groundBias;
+    value[json_transparency()] = m_transparency;
+
+    m_provider->_ToJson(value[json_providerData()]);
+    }
+
+/*---------------------------------------------------------------------------------**//**
+* @bsimethod                                    Keith.Bentley                   04/16
++---------------+---------------+---------------+---------------+---------------+------*/
+void WebMercatorModel::FromJson(Json::Value const& value)
+    {
+    m_groundBias = value[json_groundBias()].asDouble(-1.0);
+    m_transparency = value[json_transparency()].asDouble(0.0);
+    LIMIT_RANGE(0.0, .9, m_transparency);
+
+    Utf8String providerName = value[json_providerName()].asString();
+
+    if (0 == providerName.CompareToI (WebMercator::MapBoxImageryProvider::prop_MapBoxProvider()))
+        {
+        m_provider = new MapBoxImageryProvider();
+        }
+    else if (0 == providerName.CompareToI (WebMercator::BingImageryProvider::prop_BingProvider()))
+        {
+        m_provider = new BingImageryProvider();
+        }
+    else if (0 == providerName.CompareToI (WebMercator::HereImageryProvider::prop_HereProvider()))
+        {
+        m_provider = new HereImageryProvider();
+        }
+
+    if (m_provider.IsValid())
+        {
+        BeAssert(value.isMember(json_providerData()));
+        m_provider->_FromJson(value[json_providerData()]);
+        }
+    }
+
+/*---------------------------------------------------------------------------------**//**
+* @bsimethod                                    Keith.Bentley                   04/16
++---------------+---------------+---------------+---------------+---------------+------*/
+void WebMercatorModel::_OnSaveJsonProperties()
+    {
+    Json::Value value;
+    ToJson(value);
+    SetJsonProperties(json_webMercatorModel(), value);
+    T_Super::_OnSaveJsonProperties();
+    }
+
+/*---------------------------------------------------------------------------------**//**
+* @bsimethod                                    Keith.Bentley                   04/16
++---------------+---------------+---------------+---------------+---------------+------*/
+void WebMercatorModel::_OnLoadedJsonProperties()
+    {
+    ECN::AdHocJsonValueCR value = GetJsonProperties(json_webMercatorModel());
+
+    FromJson(value);
+    T_Super::_OnLoadedJsonProperties();
+    }
+
+/*---------------------------------------------------------------------------------**//**
+* @bsimethod                                    Barry.Bentley                   04/17
++---------------+---------------+---------------+---------------+---------------+------*/
+Utf8String WebMercatorModel::_GetCopyrightMessage() const
+    {
+    return m_provider.IsValid() ? m_provider->_GetCreditMessage() : "";
+    }
+
+/*---------------------------------------------------------------------------------**//**
+* @bsimethod                                    Keith.Bentley                   04/16
++---------------+---------------+---------------+---------------+---------------+------*/
+TileTree::RootPtr WebMercatorModel::Load(SystemP renderSys) const
+    {
+    if (m_provider.IsNull())
+        {
+        BeAssert(false);
+        return nullptr;
+        }
+
+    if (m_root.IsValid() && (nullptr==renderSys || m_root->GetRenderSystem()==renderSys))
+        return nullptr;
+
+    Transform biasTrans;
+    biasTrans.InitFrom(DPoint3d::From(0.0, 0.0, m_groundBias));
+
+    uint32_t maxSize = 362; // the maximum pixel size for a tile. Approximately sqrt(256^2 + 256^2).
+    m_root = new MapRoot(m_dgndb, biasTrans, *m_provider.get(), renderSys, ImageSource::Format::Jpeg, m_transparency, maxSize);
+    return m_root;
+    }
+
+/*---------------------------------------------------------------------------------**//**
+* @bsimethod                                    Barry.Bentley                   03/17
++---------------+---------------+---------------+---------------+---------------+------*/
+WebMercatorModel::WebMercatorModel (CreateParams const& params) : T_Super(params)
+    {
+    // if the jsonParameters aren't filled in, that's because this is creating an existing the model from the DgnDb.
+    // We will get the json parameters later when _OnLoadedJsonProperties() is called.
+    if (params.m_jsonParameters.isNull())
+        return;
+
+    // if not null, this is a new model creation. Get the parameters from those passed in to the constructor of CreateParams.
+    FromJson (params.m_jsonParameters);
+    }
+
+/*---------------------------------------------------------------------------------**//**
+* @bsimethod                                    Barry.Bentley                   04/17
++---------------+---------------+---------------+---------------+---------------+------*/
+Utf8String MapBoxImageryProvider::_ConstructUrl(TileTree::QuadTree::Tile const& tile) const
+    {
+    /*
+    @2x.png     2x scale(retina)
+    png32       32 color indexed PNG
+    png64       64 color indexed PNG
+    png128      128 color indexed PNG
+    png256      256 color indexed PNG
+    jpg70       70 % quality JPG
+    jpg80       80 % quality JPG
+    jpg90       90 % quality JPG
+    */
+
+    return Utf8PrintfString("%s%d/%d/%d%s", m_baseUrl.c_str(), tile.GetZoomLevel(), tile.GetColumn(), tile.GetRow(), ".jpg80" "?access_token=" "pk%2EeyJ1IjoibWFwYm94YmVudGxleSIsImEiOiJjaWZvN2xpcW00ZWN2czZrcXdreGg2eTJ0In0%2Ef7c9GAxz6j10kZvL%5F2DBHg");
+    }
+
+/*---------------------------------------------------------------------------------**//**
+* @bsimethod                                    Barry.Bentley                   04/17
++---------------+---------------+---------------+---------------+---------------+------*/
+Utf8String MapBoxImageryProvider::_GetCreditMessage() const
+    {
+    return "(c) Mapbox, (c) OpenStreetMap contributors";
+    }
+
+/*---------------------------------------------------------------------------------**//**
+* @bsimethod                                    Barry.Bentley                   04/17
++---------------+---------------+---------------+---------------+---------------+------*/
+Utf8String MapBoxImageryProvider::_GetCacheFileName() const
+    {
+    switch (m_mapType)
+        {
+        case MapBoxImageryProvider::MapType::StreetMap:
+            return "MapBoxStreets";
+
+        case MapBoxImageryProvider::MapType::Satellite:
+            return "MapBoxSatellite";
+
+        case MapBoxImageryProvider::MapType::StreetsAndSatellite:
+            return "MapBoxHybrid";
+        }
+    BeAssert(false);
+    return "MapBoxUnknown";
+    }
+
+/*---------------------------------------------------------------------------------**//**
+* @bsimethod                                    Barry.Bentley                   04/17
++---------------+---------------+---------------+---------------+---------------+------*/
+void MapBoxImageryProvider::_FromJson(Json::Value const& value)
+    {
+    // the only thing currently stored in the MapBoxImageryProvider Json is the MapType.
+    m_mapType = (MapBoxImageryProvider::MapType) value[json_mapType()].asInt((int)MapBoxImageryProvider::MapType::StreetMap);
+
+    switch (m_mapType)
+        {
+        case MapBoxImageryProvider::MapType::StreetMap:
+            m_baseUrl = "http://api.mapbox.com/v4/mapbox.streets/";
+            break;
+
+        case MapBoxImageryProvider::MapType::Satellite:
+            m_baseUrl = "http://api.mapbox.com/v4/mapbox.satellite/";
+            break;
+
+        case MapBoxImageryProvider::MapType::StreetsAndSatellite:
+            m_baseUrl = "http://api.mapbox.com/v4/mapbox.streets-satellite/";
+            break;
+
+        default:
+            BeAssert(false);
+        }
+    }
+
+/*---------------------------------------------------------------------------------**//**
+* @bsimethod                                    Barry.Bentley                   04/17
++---------------+---------------+---------------+---------------+---------------+------*/
+void MapBoxImageryProvider::_ToJson(Json::Value& value) const
+    {
+    // the only thing currently stored in the MapBoxImageryProvider Json is the MapType.
+    value[json_mapType()] = (int)m_mapType;
+    }
+
+    
+/*---------------------------------------------------------------------------------**//**
+* @bsimethod                                    Barry.Bentley                   04/17
++---------------+---------------+---------------+---------------+---------------+------*/
+Utf8String MapBoxImageryProvider::_GetCreditUrl() const
+    {
+    // NEEDSWORK_MapBox
+    return nullptr;
+    }
+   
+/*---------------------------------------------------------------------------------**//**
+* @bsimethod                                    Barry.Bentley                   04/17
++---------------+---------------+---------------+---------------+---------------+------*/
+static Utf8String tileXYToQuadKey(int tileX, int tileY, int levelOfDetail)
+    {
+    // blatantly ripped off from C# example in bing documentation https://msdn.microsoft.com/en-us/library/bb259689.aspx
+    Utf8String  quadKey;
+
+    for (int i = levelOfDetail; i > 0; i--)
+        {
+        char digit = '0';
+        int mask = 1 << (i - 1);
+        if ((tileX & mask) != 0)
+            {
+            digit++;
+            }
+        if ((tileY & mask) != 0)
+            {
+            digit++;
+            digit++;
+            }
+        quadKey.append(1, digit);
+        }
+    return quadKey;
+    }
+
+/*---------------------------------------------------------------------------------**//**
+* @bsimethod                                    Barry.Bentley                   04/17
++---------------+---------------+---------------+---------------+---------------+------*/
+Utf8String BingImageryProvider::_ConstructUrl(TileTree::QuadTree::Tile const& tile) const
+    {
+    // From the tile, get a "quadkey" the Microsoft way.
+    int x = tile.GetColumn();
+    int y = tile.GetRow();
+    Utf8String  quadKey = tileXYToQuadKey(x, y, tile.GetZoomLevel());
+    int subdomain = (x + y) % 4;
+
+    // from the template url, construct the tile url.
+    Utf8String url;
+    url.Sprintf(m_urlTemplate.c_str(), subdomain, quadKey.c_str());
+
+    return url;
+    }
+
+/*---------------------------------------------------------------------------------**//**
+* @bsimethod                                    Barry.Bentley                   04/17
++---------------+---------------+---------------+---------------+---------------+------*/
+Utf8String BingImageryProvider::_GetCreditMessage() const
+    {
+    return "(c) Microsoft";
+    }
+
+/*---------------------------------------------------------------------------------**//**
+* @bsimethod                                    Barry.Bentley                   04/17
++---------------+---------------+---------------+---------------+---------------+------*/
+Utf8String BingImageryProvider::_GetCacheFileName() const
+    {
+    switch (m_mapType)
+        {
+        case BingImageryProvider::MapType::Road:
+            return "BingRoad";
+
+        case BingImageryProvider::MapType::Aerial:
+            return "BingAerial";
+
+        case BingImageryProvider::MapType::AerialWithLabels:
+            return "BingHybrid";
+        }
+    BeAssert(false);
+    return "BingUnknown";
+    }
+
+/*---------------------------------------------------------------------------------**//**
+* @bsimethod                                    Barry.Bentley                   04/17
++---------------+---------------+---------------+---------------+---------------+------*/
+void    BingImageryProvider::_FromJson(Json::Value const& value)
+    {
+    // the only thing currently stored in the BingImageryProvider Json is the MapType.
+    m_mapType = (BingImageryProvider::MapType) value[json_mapType()].asInt((int)BingImageryProvider::MapType::Road);
+
+    }
+
+/*---------------------------------------------------------------------------------**//**
+* @bsimethod                                    Barry.Bentley                   04/17
++---------------+---------------+---------------+---------------+---------------+------*/
+void    BingImageryProvider::_ToJson(Json::Value& value) const
+    {
+    // the only thing currently stored in the BingImageryProvider Json is the MapType.
+    value[json_mapType()] = (int)m_mapType;
+    }
+
+/*---------------------------------------------------------------------------------**//**
+* @bsimethod                                    Barry.Bentley                   04/17
++---------------+---------------+---------------+---------------+---------------+------*/
+Utf8String  BingImageryProvider::_GetCreditUrl() const
+    {
+    // NEEDSWORK_MapBox
+    return nullptr;
+    }
+
+/*---------------------------------------------------------------------------------**//**
+* @bsimethod                                    Barry.Bentley                   04/17
++---------------+---------------+---------------+---------------+---------------+------*/
+folly::Future<ImageryProvider::TemplateUrlLoadStatus> BingImageryProvider::_FetchTemplateUrl()
+    {
+    // make a request to the following URL to get the http://dev.virtualearth.net/REST/v1/Imagery/Metadata/<imagerySet>?o=json&key= Metadata information
+    // where <imagerySet> is Aerial, AerialWithLabels, or Road. There's an "OrdnanceSurvey" value but it's only valid for the London area.
+    if (ImageryProvider::TemplateUrlLoadStatus::NotFetched != m_templateUrlLoadStatus)
+        return m_templateUrlLoadStatus;
+
+    // If the request has not yet been made, make it here:
+    m_templateUrlLoadStatus.store(ImageryProvider::TemplateUrlLoadStatus::Requested);
+
+    // base the request on the imagery type we want.
+    Utf8String imagerySetName;
+    switch (m_mapType)
+        {
+        case BingImageryProvider::MapType::Road:
+            imagerySetName.assign("Road");
+            break;
+
+        case BingImageryProvider::MapType::Aerial:
+            imagerySetName.assign("Aerial");
+            break;
+
+        case BingImageryProvider::MapType::AerialWithLabels:
+            imagerySetName.assign("AerialWithLabels");
+            break;
+
+        default:
+            BeAssert(false);
+        }
+
+    // prepare the url.
+    Utf8String url;
+    url.Sprintf("http://dev.virtualearth.net/REST/v1/Imagery/Metadata/%s?o=json&key=Am-FIomxQ8COwv6zeuMNoc9xx3rMoeNYo8prPUJysZeQSuGLHQ9VbrHa9hNaO23z", imagerySetName.c_str());
+
+    // make the URL request.
+    Http::Request request(url);
+    BingImageryProviderPtr me(this);
+
+    return request.Perform().then([me] (Http::Response response)
+        {
+        // we got the response from the server.
+        if (Http::ConnectionStatus::OK == response.GetConnectionStatus() && Http::HttpStatus::OK == response.GetHttpStatus())
+            {
+            // typical reponse, (LF's added for clarity)
+            // {"authenticationResultCode":"ValidCredentials",
+            // "brandLogoUri":"http:\/\/dev.virtualearth.net\/Branding\/logo_powered_by.png",
+            // "copyright":"Copyright � 2017 Microsoft and its suppliers. All rights reserved. This API cannot be accessed and the content and any results may not be used, reproduced or transmitted in any manner without express written permission from Microsoft Corporation.",
+            // "resourceSets":
+            //    [{"estimatedTotal":1,
+            //      "resources":
+            //        [{"__type":
+            //          "ImageryMetadata:http:\/\/schemas.microsoft.com\/search\/local\/ws\/rest\/v1",
+            //          "imageHeight":256,
+            //          "imageUrl":"http:\/\/ecn.{subdomain}.tiles.virtualearth.net\/tiles\/r{quadkey}.jpeg?g=5677&mkt={culture}&shading=hill",
+            //          "imageUrlSubdomains":["t0","t1","t2","t3"],
+            //          "imageWidth":256,
+            //          "imageryProviders":null,
+            //          "vintageEnd":null,
+            //          "vintageStart":null,
+            //          "zoomMax":21,
+            //          "zoomMin":1}
+            //        ]}
+            //    ],
+            //  "statusCode":200,
+            //  "statusDescription":"OK",
+            //  "traceId":"5ad3ec719ca34a168d3bd29e33e147fe|BN20130431|7.7.0.0|"
+            //  }
+            //
+
+            Http::HttpResponseContentPtr    content = response.GetContent();
+            Http::HttpBodyPtr               body = content->GetBody();
+            Utf8String                      responseString = body->AsString();
+            Json::Value                     responseJson;
+            Json::Reader::Parse(responseString.c_str(), responseJson);
+            if (responseJson.isNull())
+                return ImageryProvider::TemplateUrlLoadStatus::Failed;
+
+            // get the url for the bing logo.
+            me->m_creditUrl             = responseJson["brandLogoUri"].asString();
+
+            JsonValueCR resourceUrl     = responseJson["resourceSets"][0]["resources"][0];
+            me->m_minimumZoomLevel      = resourceUrl["zoomMin"].asInt();
+            me->m_maximumZoomLevel      = resourceUrl["zoomMax"].asInt();
+            me->m_tileHeight            = resourceUrl["imageHeight"].asInt();
+            me->m_tileWidth             = resourceUrl["imageWidth"].asInt();
+
+            Utf8String rawTemplate      = resourceUrl["imageUrl"].asString();
+
+            size_t  subdomain           = rawTemplate.find("{subdomain}");
+            BeAssert(Utf8String::npos != subdomain);
+            rawTemplate.replace(subdomain, 11, "t%d");    // Note:: Depends on imageUrlSubdomains returning "t0", "t1", "t2", "t3"  !!
+
+            size_t quadkey              = rawTemplate.find("{quadkey}");
+            BeAssert(Utf8String::npos != quadkey);
+            rawTemplate.replace(quadkey, 9, "%s");
+
+            // NEEDSWORK_Culture
+            size_t culture              = rawTemplate.find("{culture}");
+            BeAssert(Utf8String::npos != culture);
+            rawTemplate.replace(culture, 9, "en-US");
+
+            me->m_urlTemplate = rawTemplate;
+
+            return ImageryProvider::TemplateUrlLoadStatus::Received;
+            }
+
+        return ImageryProvider::TemplateUrlLoadStatus::Failed;
+        });
+    }
+
+/*---------------------------------------------------------------------------------**//**
+* @bsimethod                                    Barry.Bentley                   04/17
++---------------+---------------+---------------+---------------+---------------+------*/
+HereImageryProvider::HereImageryProvider()
+    {
+    // Trial period credentials, good only until July 9, 2017.
+    m_appId.assign("Eieg0LYRqg5cyHQdUPCf");
+    m_appCode.assign("scZCSrR56QXuGU4_EwzQGQ");
+    }
+
+/*---------------------------------------------------------------------------------**//**
+* @bsimethod                                    Barry.Bentley                   04/17
++---------------+---------------+---------------+---------------+---------------+------*/
+Utf8String HereImageryProvider::_ConstructUrl(TileTree::QuadTree::Tile const& tile) const
+    {
+    // The general format (from Here documentation: https://developer.here.com/rest-apis/documentation/enterprise-map-tile/topics/request-constructing.html
+    // {Base URL}{Path}{resource (tile type)}/{map id}/{scheme}/{zoom}/{column}/{row}/{size}/{format}
+    // ?app_id={YOUR_APP_ID}
+    // &app_code={YOUR_APP_CODE}
+    // &{param}={value}
+    // 
+    // Base URL for Map types:      https://{1-4}.base.maps.api.here.com
+    // Base URL for Aerial type:    https://{1-4}.aerial.maps.api.here.com
+    // They also have traffic tiles, but I don't think they are relevant for us.
+
+    int x = tile.GetColumn();
+    int y = tile.GetRow();
+    int subdomain = 1 + ((x + y) % 4);
+
+    Utf8String  url;
+    url.Sprintf(m_urlTemplate.c_str(), subdomain, tile.GetZoomLevel(), x, y, m_appId.c_str(), m_appCode.c_str());
+
+    return url;
+    }
+
+/*---------------------------------------------------------------------------------**//**
+* @bsimethod                                    Barry.Bentley                   04/17
++---------------+---------------+---------------+---------------+---------------+------*/
+Utf8String HereImageryProvider::_GetCreditMessage() const
+    {
+    return "(c) HERE";
+    }
+
+/*---------------------------------------------------------------------------------**//**
+* @bsimethod                                    Barry.Bentley                   04/17
++---------------+---------------+---------------+---------------+---------------+------*/
+Utf8String HereImageryProvider::_GetCacheFileName() const
+    {
+    switch (m_mapType)
+        {
+        case HereImageryProvider::MapType::Map:
+            return "HereRoad";
+
+        case HereImageryProvider::MapType::Aerial:
+            return "HereAerial";
+
+        case HereImageryProvider::MapType::Combined:
+            return "HereHybrid";
+        }
+    BeAssert(false);
+    return "HereUnknown";
+    }
+
+/*---------------------------------------------------------------------------------**//**
+* @bsimethod                                    Barry.Bentley                   04/17
++---------------+---------------+---------------+---------------+---------------+------*/
+void    HereImageryProvider::_FromJson(Json::Value const& value)
+    {
+    // the only thing currently stored in the HereImageryProvider Json is the MapType.
+    m_mapType = (HereImageryProvider::MapType) value[json_mapType()].asInt((int)HereImageryProvider::MapType::Map);
+
+    switch (m_mapType)
+        {
+        case HereImageryProvider::MapType::Map:
+            m_urlTemplate = "https://%d.base.maps.api.here.com/maptile/2.1/maptile/newest/normal.day/%d/%d/%d/256/jpg?app_id=%s&app_code=%s";
+            break;
+
+        case HereImageryProvider::MapType::Aerial:
+            m_urlTemplate = "https://%d.aerial.maps.api.here.com/maptile/2.1/maptile/newest/satellite.day/%d/%d/%d/256/jpg?app_id=%s&app_code=%s";
+            break;
+
+        case HereImageryProvider::MapType::Combined:
+            m_urlTemplate = "https://%d.aerial.maps.api.here.com/maptile/2.1/maptile/newest/hybrid.day/%d/%d/%d/256/jpg?app_id=%s&app_code=%s";
+            break;
+
+        default:
+            BeAssert(false);
+        }
+    }
+
+/*---------------------------------------------------------------------------------**//**
+* @bsimethod                                    Barry.Bentley                   04/17
++---------------+---------------+---------------+---------------+---------------+------*/
+void    HereImageryProvider::_ToJson(Json::Value& value) const
+    {
+    // the only thing currently stored in the HereImageryProvider Json is the MapType.
+    value[json_mapType()] = (int)m_mapType;
+    }
+
+/*---------------------------------------------------------------------------------**//**
+* @bsimethod                                    Barry.Bentley                   04/17
++---------------+---------------+---------------+---------------+---------------+------*/
+Utf8String  HereImageryProvider::_GetCreditUrl() const
+    {
+    // NEEDSWORK_MapBox
+    return nullptr;
+    }
+
+#if defined(TODO_ELEMENT_TILE)
+BEGIN_BENTLEY_DGN_NAMESPACE
+
+namespace WebMercator
+{
+/*---------------------------------------------------------------------------------**//**
+* @bsimethod                                    Barry.Bentley                   04/17
++---------------+---------------+---------------+---------------+---------------+------*/
+struct FetchTemplateUrlProgressiveTask : ProgressiveTask 
+    {
+    folly::Future<ImageryProvider::TemplateUrlLoadStatus>   m_future;
+    WebMercatorModelCPtr                                    m_model;
+
+    /*---------------------------------------------------------------------------------**//**
+    * @bsimethod                                    Barry.Bentley                   04/17
+    +---------------+---------------+---------------+---------------+---------------+------*/
+    FetchTemplateUrlProgressiveTask(folly::Future<ImageryProvider::TemplateUrlLoadStatus>&& future, WebMercatorModel const* model) : m_future(std::move(future)), m_model(model) {}
+
+    ~FetchTemplateUrlProgressiveTask() 
+        {
+        // The progressive display is deleted if the view is closed.
+        // If the request is still outstanding, then set it back to "NotFetched"
+        ImageryProvider::TemplateUrlLoadStatus status = m_model->m_provider->_GetTemplateUrlLoadStatus();
+        if (ImageryProvider::TemplateUrlLoadStatus::Requested == status)
+            m_model->m_provider->_SetTemplateUrlLoadStatus(ImageryProvider::TemplateUrlLoadStatus::NotFetched);
+        }
+
+    /*---------------------------------------------------------------------------------**//**
+    * Called periodically (on a timer) on the client thread to check for arrival of the template Url.
+    * @bsimethod                                    Keith.Bentley                   08/16
+    +---------------+---------------+---------------+---------------+---------------+------*/
+    virtual ProgressiveTask::Completion _DoProgressive(RenderListContext& context, WantShow& wantShow) override
+        {
+        // won't affect the screen.
+        wantShow = WantShow::No;
+
+        // if we haven't gotten a response yet, go around another progressive cycle.
+        if (!m_future.isReady())
+            return Completion::Aborted;
+
+        // now we have the response from the server.
+        m_model->m_provider->_SetTemplateUrlLoadStatus(m_future.get());
+
+        switch (m_future.get())
+            {
+            case ImageryProvider::TemplateUrlLoadStatus::Received:
+                {
+                // got it - go on to the next task.
+                m_model->Load(&context.GetTargetR().GetSystem());
+
+                if (m_model->m_root.IsValid())
+                    m_model->m_root->DrawInView(context, m_model->m_root->GetLocation(), m_model->m_root->m_clip.get());
+                return Completion::Finished;
+                }
+
+            case ImageryProvider::TemplateUrlLoadStatus::Requested:
+                {
+                // still waiting.
+                return Completion::Aborted;
+                }
+            case ImageryProvider::TemplateUrlLoadStatus::Failed:
+            case ImageryProvider::TemplateUrlLoadStatus::Abandoned:
+                {
+                return Completion::Finished;
+                }
+            }
+
+        return Completion::Aborted;
+        }
+    };
+};
+
+END_BENTLEY_DGN_NAMESPACE
+
+/*---------------------------------------------------------------------------------**//**
+* @bsimethod                                    Keith.Bentley                   02/17
++---------------+---------------+---------------+---------------+---------------+------*/
+void WebMercatorModel::_AddTerrainGraphics(TerrainContextR context) const
+    {
+    // need a provider to get the tiles.
+    if (m_provider.IsNull())
+        return;
+
+    folly::Future<ImageryProvider::TemplateUrlLoadStatus> future = m_provider->_FetchTemplateUrl();
+    if (!future.isReady())
+        {
+        for (;;)
+            {
+            if (!context.GetUpdatePlan().GetQuitTime().IsInFuture()) // do we want to wait for them? This is really just for thumbnails
+                {
+                // don't have the tile template yet, schedule a progressive pass to get it.
+                context.GetViewport()->ScheduleProgressiveTask(*new FetchTemplateUrlProgressiveTask(std::move(future), this));
+                return;
+                }
+            else
+                {
+                // this is for the thumbnail case - wait for the fetch to finish.
+                BeDuration::FromMilliseconds(20).Sleep(); // we want to wait. Give tiles some time to arrive
+                if (ImageryProvider::TemplateUrlLoadStatus::Received == m_provider->_GetTemplateUrlLoadStatus())
+                    break;
+                }
+            }
+        }
+
+    // don't need or already have TemplateUrl - go on to load and display the model.
+    Load(&context.GetTargetR().GetSystem());
+
+    if (m_root.IsValid())
+        m_root->DrawInView(context, m_root->GetLocation(), m_root->m_clip.get());
+    }
+#endif
+
+/*---------------------------------------------------------------------------------**//**
+* @bsimethod                                                    Paul.Connelly   12/16
++---------------+---------------+---------------+---------------+---------------+------*/
+TileTree::RootPtr WebMercatorModel::_CreateTileTree(Render::SystemP system)
+    {
+    return Load(system);
+    }
+