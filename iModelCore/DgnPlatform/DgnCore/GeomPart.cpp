/*--------------------------------------------------------------------------------------+
|
|     $Source: DgnCore/GeomPart.cpp $
|
|  $Copyright: (c) 2016 Bentley Systems, Incorporated. All rights reserved. $
|
+--------------------------------------------------------------------------------------*/
#include <DgnPlatformInternal.h>

#define GEOMPART_BBox "BBoxLow_X,BBoxLow_Y,BBoxLow_Z,BBoxHigh_X,BBoxHigh_Y,BBoxHigh_Z"
#define GEOMPART_Code "Code_AuthorityId,Code_Namespace,Code_Value"
#define GEOMPART_GeometryStream "GeometryStream"

//=======================================================================================
// @bsiclass                                                    Brien.Bastings  03/15
//=======================================================================================
struct DbGeometryPartsWriter
{
protected:
    DgnDbR m_dgndb;
    BeSQLite::SnappyToBlob m_snappy;
    BeSQLite::CachedStatementPtr m_stmt;

    void ExecStatement();
    void PrepareInsertStatement();
    void PrepareUpdateStatement();
    StatusInt SaveGeometryPartToRow(GeometryStreamCR, DgnCodeCR code, DgnGeometryPartId geomPartId, ElementAlignedBox3dCR bbox);
    void BindBoundingBox(ElementAlignedBox3dCR box);
    void BindCode(DgnCodeCR code);

public:
    DbGeometryPartsWriter(DgnDbR db) : m_dgndb(db) {}

    DgnGeometryPartId InsertGeometryPart(GeometryStreamCR, DgnCodeCR code, ElementAlignedBox3dCR bbox);
    BentleyStatus UpdateGeometryPart(DgnGeometryPartId geomPartId, GeometryStreamCR, DgnCodeCR code, ElementAlignedBox3dCR bbox);

    enum Column : int // Must match columns in PrepareInsertStatement & PrepareUpdateStatement
    {
        Id = 1,
        Authority = 2,
        Namespace = 3,
        Name = 4,
        GeometryStream = 5,
        LowX = 6,
        LowY = 7,
        LowZ = 8,
        HighX = 9,
        HighY = 10,
        HighZ = 11
    };
};

/*---------------------------------------------------------------------------------**//**
* @bsimethod                                                    Brien.Bastings  03/15
+---------------+---------------+---------------+---------------+---------------+------*/
void DbGeometryPartsWriter::PrepareInsertStatement()
    {
    Utf8CP insertSql =
            "INSERT INTO " DGN_TABLE(DGN_CLASSNAME_GeometryPart) "("
                "Id,"                       // 1
                GEOMPART_Code ","           // 2,3,4
                GEOMPART_GeometryStream "," // 5
                GEOMPART_BBox               // 6..11
            ")VALUES(?,?,?,?,?,?,?,?,?,?,?)";

    m_dgndb.GetCachedStatement(m_stmt, insertSql);
    }

/*---------------------------------------------------------------------------------**//**
* @bsimethod                                                    Brien.Bastings  03/15
+---------------+---------------+---------------+---------------+---------------+------*/
void DbGeometryPartsWriter::PrepareUpdateStatement()
    {
    Utf8CP updateSql =
            "UPDATE " DGN_TABLE(DGN_CLASSNAME_GeometryPart) " SET "
                "Code_AuthorityId=?2,"
                "Code_Namespace=?3,"
                "Code_Value=?4,"
                GEOMPART_GeometryStream "=?5,"
                "BBoxLow_X=?6,BBoxLow_Y=?7,BBoxLow_Z=?8,"
                "BBoxHigh_X=?9,BBoxHigh_Y=?10,BBoxHigh_Z=?11"
            " WHERE Id=?1";

    m_dgndb.GetCachedStatement(m_stmt, updateSql);
    }

/*---------------------------------------------------------------------------------**//**
* @bsimethod                                                    Brien.Bastings  03/15
+---------------+---------------+---------------+---------------+---------------+------*/
void DbGeometryPartsWriter::ExecStatement()
    {
    DbResult status = m_stmt->Step();
    if (status != BE_SQLITE_DONE)
        {
        BeAssert(false);
        return;
        }
    m_stmt->Reset();
    m_stmt->ClearBindings();
    }

/*---------------------------------------------------------------------------------**//**
* @bsimethod                                                    Paul.Connelly   12/15
+---------------+---------------+---------------+---------------+---------------+------*/
void DbGeometryPartsWriter::BindBoundingBox(ElementAlignedBox3dCR box)
    {
    m_stmt->BindDouble(Column::LowX, box.GetLeft());
    m_stmt->BindDouble(Column::LowY, box.GetFront());
    m_stmt->BindDouble(Column::LowZ, box.GetBottom());
    m_stmt->BindDouble(Column::HighX, box.GetRight());
    m_stmt->BindDouble(Column::HighY, box.GetBack());
    m_stmt->BindDouble(Column::HighZ, box.GetTop());
    }

/*---------------------------------------------------------------------------------**//**
* @bsimethod                                                    Paul.Connelly   01/16
+---------------+---------------+---------------+---------------+---------------+------*/
void DbGeometryPartsWriter::BindCode(DgnCodeCR code)
    {
    m_stmt->BindId(Column::Authority, code.GetAuthority());
    m_stmt->BindText(Column::Namespace, code.GetNamespace(), Statement::MakeCopy::No);
    if (code.IsEmpty())
        m_stmt->BindNull(Column::Name);
    else
        m_stmt->BindText(Column::Name, code.GetValue(), Statement::MakeCopy::No);
    }

/*---------------------------------------------------------------------------------**//**
* @bsimethod                                                    Brien.Bastings  03/15
+---------------+---------------+---------------+---------------+---------------+------*/
StatusInt DbGeometryPartsWriter::SaveGeometryPartToRow(GeometryStreamCR geom, DgnCodeCR code, DgnGeometryPartId geomPartId, ElementAlignedBox3dCR box)
    {
    m_stmt->BindId(Column::Id, geomPartId);

    BindCode(code);
    BindBoundingBox(box);

    if (0 == geom.GetSize())
        {
        ExecStatement();
        return SUCCESS; // Is this an error?!?
        }

<<<<<<< HEAD
    return (DgnDbStatus::Success == geom.WriteGeometryStreamAndStep(m_snappy, m_dgndb, DGN_TABLE(DGN_CLASSNAME_GeometryPart), "Geom", geomPartId.GetValue(), *m_stmt, Column::Geom))? BSISUCCESS: BSIERROR;
=======
    return (DgnDbStatus::Success == geom.WriteGeomStreamAndStep(m_dgndb, DGN_TABLE(DGN_CLASSNAME_GeometryPart), GEOMPART_GeometryStream, geomPartId.GetValue(), *m_stmt, Column::GeometryStream))? BSISUCCESS: BSIERROR;
>>>>>>> 69fbb06a
    }

/*---------------------------------------------------------------------------------**//**
* @bsimethod                                                    Brien.Bastings  03/15
+---------------+---------------+---------------+---------------+---------------+------*/
DgnGeometryPartId DbGeometryPartsWriter::InsertGeometryPart(GeometryStreamCR geom, DgnCodeCR code, ElementAlignedBox3dCR bbox)
    {
    DgnGeometryPartId geomPartId = m_dgndb.GeometryParts().MakeNewGeometryPartId();

    if (!geomPartId.IsValid())
        return DgnGeometryPartId();

    PrepareInsertStatement();

    return (SUCCESS == SaveGeometryPartToRow(geom, code, geomPartId, bbox) ? geomPartId : DgnGeometryPartId());
    }

/*---------------------------------------------------------------------------------**//**
* @bsimethod                                                    Brien.Bastings  03/15
+---------------+---------------+---------------+---------------+---------------+------*/
BentleyStatus DbGeometryPartsWriter::UpdateGeometryPart(DgnGeometryPartId geomPartId, GeometryStreamCR geom, DgnCodeCR code, ElementAlignedBox3dCR bbox)
    {
    if (!geomPartId.IsValid())
        return ERROR;

    PrepareUpdateStatement();

    return (SUCCESS == SaveGeometryPartToRow(geom, code, geomPartId, bbox) ? SUCCESS : ERROR);
    }

/*---------------------------------------------------------------------------------**//**
* @bsimethod                                                    Brien.Bastings  03/15
+---------------+---------------+---------------+---------------+---------------+------*/
DgnGeometryPartId DgnGeometryParts::MakeNewGeometryPartId()
    {
    if (!m_highestGeometryPartId.IsValid())
        {
        m_highestGeometryPartId = DgnGeometryPartId(m_dgndb, DGN_TABLE(DGN_CLASSNAME_GeometryPart), "Id");
        }
    else
        {
        m_highestGeometryPartId.UseNext(m_dgndb);
        }

    return m_highestGeometryPartId;
    }

//---------------------------------------------------------------------------------------
// @bsimethod                                   Brien.Bastings                  01/2015
//---------------------------------------------------------------------------------------
BentleyStatus DgnGeometryParts::InsertGeometryPart(DgnGeometryPartR geomPart)
    {
    if (!geomPart.GetCode().IsValid())
        geomPart.SetCode(geomPart.GenerateDefaultCode());

    if (RepositoryStatus::Success != GetDgnDb().BriefcaseManager().ReserveCode(geomPart.GetCode()))
        return BentleyStatus::ERROR;    // NEEDSWORK return codes...

    DbGeometryPartsWriter writer(GetDgnDb());
    DgnGeometryPartId geomPartId = writer.InsertGeometryPart(geomPart.GetGeometryStream(), geomPart.GetCode(), geomPart.GetBoundingBox());

    if (!geomPartId.IsValid())
        return BentleyStatus::ERROR;

    geomPart.SetId(geomPartId);

    return BentleyStatus::SUCCESS;
    }

//---------------------------------------------------------------------------------------
// @bsimethod                                   Sam.Wilson                  02/2015
//---------------------------------------------------------------------------------------
BentleyStatus DgnGeometryParts::UpdateGeometryPart(DgnGeometryPartR geomPart)
    {
    if (RepositoryStatus::Success != GetDgnDb().BriefcaseManager().ReserveCode(geomPart.GetCode()))
        return BentleyStatus::ERROR;    // NEEDSWORK return codes...

    DbGeometryPartsWriter writer(GetDgnDb());
    return writer.UpdateGeometryPart(geomPart.GetId(), geomPart.GetGeometryStream(), geomPart.GetCode(), geomPart.GetBoundingBox());
    }

//---------------------------------------------------------------------------------------
// @bsimethod                                   Shaun.Sewall                    03/2015
//---------------------------------------------------------------------------------------
BentleyStatus DgnGeometryParts::InsertElementGeomUsesParts(DgnElementId elementId, DgnGeometryPartId geomPartId)
    {
    if (!elementId.IsValid() || !geomPartId.IsValid())
        return BentleyStatus::ERROR;

    CachedECSqlStatementPtr statementPtr = GetDgnDb().GetPreparedECSqlStatement(
        "INSERT INTO " DGN_SCHEMA(DGN_RELNAME_ElementUsesGeometryParts) " (SourceECInstanceId,TargetECInstanceId) VALUES (?,?)");

    if (!statementPtr.IsValid())
        return BentleyStatus::ERROR;

    statementPtr->BindId(1, elementId);
    statementPtr->BindId(2, geomPartId);

    if (BE_SQLITE_DONE != statementPtr->Step())
        return BentleyStatus::ERROR;

    return BentleyStatus::SUCCESS;
    }

//---------------------------------------------------------------------------------------
// @bsimethod                                   Shaun.Sewall                    01/2015
//---------------------------------------------------------------------------------------
DgnGeometryPartPtr DgnGeometryParts::LoadGeometryPart(DgnGeometryPartId geomPartId)
    {
    if (!geomPartId.IsValid())
        return nullptr;
   
    auto& elements = m_dgndb.Elements();

    CachedStatementPtr stmt=elements.GetStatement("SELECT " GEOMPART_Code "," GEOMPART_BBox "," GEOMPART_GeometryStream " FROM " DGN_TABLE(DGN_CLASSNAME_GeometryPart) " WHERE Id=?");
    stmt->BindId(1, geomPartId);

    DbResult result = stmt->Step();
    if (BE_SQLITE_ROW != result)
        return nullptr;

    DgnCode code(stmt->GetValueId<DgnAuthorityId>(0), stmt->GetValueText(2), stmt->GetValueText(1));
    DgnGeometryPartPtr geomPartPtr = new DgnGeometryPart(GetDgnDb(), code);

    ElementAlignedBox3d bbox(stmt->GetValueDouble(3),stmt->GetValueDouble(4),stmt->GetValueDouble(5),stmt->GetValueDouble(6),stmt->GetValueDouble(7),stmt->GetValueDouble(8));
    geomPartPtr->SetBoundingBox(bbox);

    GeometryStreamR    geom = geomPartPtr->GetGeometryStreamR();
    DgnDbStatus status = stmt->IsColumnNull(9) ? DgnDbStatus::Success : geom.ReadGeometryStream(GetDgnDb().GeometryParts().GetSnappyFrom(), GetDgnDb(), stmt->GetValueBlob(9), stmt->GetColumnBytes(9));
    if (DgnDbStatus::Success != status)
        return nullptr;

    geomPartPtr->SetId(geomPartId);
    return geomPartPtr;
    }

//---------------------------------------------------------------------------------------
// @bsimethod                                   Shaun.Sewall                    05/2015
//---------------------------------------------------------------------------------------
DgnGeometryPartId DgnGeometryParts::QueryGeometryPartId(DgnCodeCR code)
    {
    // empty codes are not unique...
    if (!code.IsValid() || code.IsEmpty())
        return DgnGeometryPartId();

    CachedStatementPtr stmt=GetDgnDb().Elements().GetStatement("SELECT Id FROM " DGN_TABLE(DGN_CLASSNAME_GeometryPart) " WHERE Code_AuthorityId=? AND Code_Namespace=? AND Code_Value=?");
    stmt->BindId(1, code.GetAuthority());
    stmt->BindText(2, code.GetNamespace(), Statement::MakeCopy::No);
    stmt->BindText(3, code.GetValue(), Statement::MakeCopy::No);
    return (BE_SQLITE_ROW != stmt->Step()) ? DgnGeometryPartId() : stmt->GetValueId<DgnGeometryPartId>(0);
    }

/*---------------------------------------------------------------------------------**//**
* @bsimethod                                                    Paul.Connelly   12/15
+---------------+---------------+---------------+---------------+---------------+------*/
BentleyStatus DgnGeometryParts::QueryGeometryPartRange(DRange3dR range, DgnGeometryPartId geomPartId)
    {
    if (!geomPartId.IsValid())
        return ERROR;

    CachedStatementPtr stmt = GetDgnDb().Elements().GetStatement("SELECT " GEOMPART_BBox " FROM " DGN_TABLE(DGN_CLASSNAME_GeometryPart) " WHERE Id=?");
    stmt->BindId(1, geomPartId);

    if (BE_SQLITE_ROW != stmt->Step())
        return ERROR;

    ElementAlignedBox3d bbox(stmt->GetValueDouble(0), stmt->GetValueDouble(1), stmt->GetValueDouble(2), stmt->GetValueDouble(3), stmt->GetValueDouble(4), stmt->GetValueDouble(5));
    range = bbox;
    return SUCCESS;
    }

//---------------------------------------------------------------------------------------
// @bsimethod                                   Shaun.Sewall                    01/2015
//---------------------------------------------------------------------------------------
BentleyStatus DgnGeometryParts::DeleteGeometryPart(DgnGeometryPartId geomPartId)
    {
    CachedECSqlStatementPtr statementPtr = GetDgnDb().GetPreparedECSqlStatement("DELETE FROM ONLY " DGN_SCHEMA(DGN_CLASSNAME_GeometryPart) " WHERE ECInstanceId=?");
    if (!statementPtr.IsValid())
        return BentleyStatus::ERROR;

    if (ECSqlStatus::Success != statementPtr->BindId(1, geomPartId))
        return BentleyStatus::ERROR;

    if (BE_SQLITE_DONE != statementPtr->Step())
        return BentleyStatus::ERROR;

    return BentleyStatus::SUCCESS;
    }

//---------------------------------------------------------------------------------------
// @bsimethod
//---------------------------------------------------------------------------------------
DgnGeometryPartPtr DgnGeometryPart::Create(DgnDbR db, DgnCode code)
    {
    return new DgnGeometryPart(db, code);
    }

/*---------------------------------------------------------------------------------**//**
* @bsimethod                                    Sam.Wilson                      07/15
+---------------+---------------+---------------+---------------+---------------+------*/
DgnGeometryPartId DgnImportContext::RemapGeometryPartId(DgnGeometryPartId source)
    {
    if (!IsBetweenDbs())
        return source;

    DgnGeometryPartId dest = m_remap.Find(source);
    if (dest.IsValid())
        return dest;

    DgnGeometryPartPtr sourceGeometryPart = GetSourceDb().GeometryParts().LoadGeometryPart(source);
    if (!sourceGeometryPart.IsValid())
        return DgnGeometryPartId();

    dest = GetDestinationDb().GeometryParts().QueryGeometryPartId(sourceGeometryPart->GetCode());

    if (!dest.IsValid())
        {
        DgnGeometryPartPtr destGeometryPart = DgnGeometryPart::Create(GetDestinationDb());
        GeometryStreamIO::Import(destGeometryPart->GetGeometryStreamR(), sourceGeometryPart->GetGeometryStream(), *this);

        if (BSISUCCESS != GetDestinationDb().GeometryParts().InsertGeometryPart(*destGeometryPart))
            {
            BeAssert(false);
            return DgnGeometryPartId();
            }
        dest = destGeometryPart->GetId();
        }

    return m_remap.Add(source, dest);
    }

<|MERGE_RESOLUTION|>--- conflicted
+++ resolved
@@ -1,379 +1,375 @@
-/*--------------------------------------------------------------------------------------+
-|
-|     $Source: DgnCore/GeomPart.cpp $
-|
-|  $Copyright: (c) 2016 Bentley Systems, Incorporated. All rights reserved. $
-|
-+--------------------------------------------------------------------------------------*/
-#include <DgnPlatformInternal.h>
-
-#define GEOMPART_BBox "BBoxLow_X,BBoxLow_Y,BBoxLow_Z,BBoxHigh_X,BBoxHigh_Y,BBoxHigh_Z"
-#define GEOMPART_Code "Code_AuthorityId,Code_Namespace,Code_Value"
-#define GEOMPART_GeometryStream "GeometryStream"
-
-//=======================================================================================
-// @bsiclass                                                    Brien.Bastings  03/15
-//=======================================================================================
-struct DbGeometryPartsWriter
-{
-protected:
-    DgnDbR m_dgndb;
-    BeSQLite::SnappyToBlob m_snappy;
-    BeSQLite::CachedStatementPtr m_stmt;
-
-    void ExecStatement();
-    void PrepareInsertStatement();
-    void PrepareUpdateStatement();
-    StatusInt SaveGeometryPartToRow(GeometryStreamCR, DgnCodeCR code, DgnGeometryPartId geomPartId, ElementAlignedBox3dCR bbox);
-    void BindBoundingBox(ElementAlignedBox3dCR box);
-    void BindCode(DgnCodeCR code);
-
-public:
-    DbGeometryPartsWriter(DgnDbR db) : m_dgndb(db) {}
-
-    DgnGeometryPartId InsertGeometryPart(GeometryStreamCR, DgnCodeCR code, ElementAlignedBox3dCR bbox);
-    BentleyStatus UpdateGeometryPart(DgnGeometryPartId geomPartId, GeometryStreamCR, DgnCodeCR code, ElementAlignedBox3dCR bbox);
-
-    enum Column : int // Must match columns in PrepareInsertStatement & PrepareUpdateStatement
-    {
-        Id = 1,
-        Authority = 2,
-        Namespace = 3,
-        Name = 4,
-        GeometryStream = 5,
-        LowX = 6,
-        LowY = 7,
-        LowZ = 8,
-        HighX = 9,
-        HighY = 10,
-        HighZ = 11
-    };
-};
-
-/*---------------------------------------------------------------------------------**//**
-* @bsimethod                                                    Brien.Bastings  03/15
-+---------------+---------------+---------------+---------------+---------------+------*/
-void DbGeometryPartsWriter::PrepareInsertStatement()
-    {
-    Utf8CP insertSql =
-            "INSERT INTO " DGN_TABLE(DGN_CLASSNAME_GeometryPart) "("
-                "Id,"                       // 1
-                GEOMPART_Code ","           // 2,3,4
-                GEOMPART_GeometryStream "," // 5
-                GEOMPART_BBox               // 6..11
-            ")VALUES(?,?,?,?,?,?,?,?,?,?,?)";
-
-    m_dgndb.GetCachedStatement(m_stmt, insertSql);
-    }
-
-/*---------------------------------------------------------------------------------**//**
-* @bsimethod                                                    Brien.Bastings  03/15
-+---------------+---------------+---------------+---------------+---------------+------*/
-void DbGeometryPartsWriter::PrepareUpdateStatement()
-    {
-    Utf8CP updateSql =
-            "UPDATE " DGN_TABLE(DGN_CLASSNAME_GeometryPart) " SET "
-                "Code_AuthorityId=?2,"
-                "Code_Namespace=?3,"
-                "Code_Value=?4,"
-                GEOMPART_GeometryStream "=?5,"
-                "BBoxLow_X=?6,BBoxLow_Y=?7,BBoxLow_Z=?8,"
-                "BBoxHigh_X=?9,BBoxHigh_Y=?10,BBoxHigh_Z=?11"
-            " WHERE Id=?1";
-
-    m_dgndb.GetCachedStatement(m_stmt, updateSql);
-    }
-
-/*---------------------------------------------------------------------------------**//**
-* @bsimethod                                                    Brien.Bastings  03/15
-+---------------+---------------+---------------+---------------+---------------+------*/
-void DbGeometryPartsWriter::ExecStatement()
-    {
-    DbResult status = m_stmt->Step();
-    if (status != BE_SQLITE_DONE)
-        {
-        BeAssert(false);
-        return;
-        }
-    m_stmt->Reset();
-    m_stmt->ClearBindings();
-    }
-
-/*---------------------------------------------------------------------------------**//**
-* @bsimethod                                                    Paul.Connelly   12/15
-+---------------+---------------+---------------+---------------+---------------+------*/
-void DbGeometryPartsWriter::BindBoundingBox(ElementAlignedBox3dCR box)
-    {
-    m_stmt->BindDouble(Column::LowX, box.GetLeft());
-    m_stmt->BindDouble(Column::LowY, box.GetFront());
-    m_stmt->BindDouble(Column::LowZ, box.GetBottom());
-    m_stmt->BindDouble(Column::HighX, box.GetRight());
-    m_stmt->BindDouble(Column::HighY, box.GetBack());
-    m_stmt->BindDouble(Column::HighZ, box.GetTop());
-    }
-
-/*---------------------------------------------------------------------------------**//**
-* @bsimethod                                                    Paul.Connelly   01/16
-+---------------+---------------+---------------+---------------+---------------+------*/
-void DbGeometryPartsWriter::BindCode(DgnCodeCR code)
-    {
-    m_stmt->BindId(Column::Authority, code.GetAuthority());
-    m_stmt->BindText(Column::Namespace, code.GetNamespace(), Statement::MakeCopy::No);
-    if (code.IsEmpty())
-        m_stmt->BindNull(Column::Name);
-    else
-        m_stmt->BindText(Column::Name, code.GetValue(), Statement::MakeCopy::No);
-    }
-
-/*---------------------------------------------------------------------------------**//**
-* @bsimethod                                                    Brien.Bastings  03/15
-+---------------+---------------+---------------+---------------+---------------+------*/
-StatusInt DbGeometryPartsWriter::SaveGeometryPartToRow(GeometryStreamCR geom, DgnCodeCR code, DgnGeometryPartId geomPartId, ElementAlignedBox3dCR box)
-    {
-    m_stmt->BindId(Column::Id, geomPartId);
-
-    BindCode(code);
-    BindBoundingBox(box);
-
-    if (0 == geom.GetSize())
-        {
-        ExecStatement();
-        return SUCCESS; // Is this an error?!?
-        }
-
-<<<<<<< HEAD
-    return (DgnDbStatus::Success == geom.WriteGeometryStreamAndStep(m_snappy, m_dgndb, DGN_TABLE(DGN_CLASSNAME_GeometryPart), "Geom", geomPartId.GetValue(), *m_stmt, Column::Geom))? BSISUCCESS: BSIERROR;
-=======
-    return (DgnDbStatus::Success == geom.WriteGeomStreamAndStep(m_dgndb, DGN_TABLE(DGN_CLASSNAME_GeometryPart), GEOMPART_GeometryStream, geomPartId.GetValue(), *m_stmt, Column::GeometryStream))? BSISUCCESS: BSIERROR;
->>>>>>> 69fbb06a
-    }
-
-/*---------------------------------------------------------------------------------**//**
-* @bsimethod                                                    Brien.Bastings  03/15
-+---------------+---------------+---------------+---------------+---------------+------*/
-DgnGeometryPartId DbGeometryPartsWriter::InsertGeometryPart(GeometryStreamCR geom, DgnCodeCR code, ElementAlignedBox3dCR bbox)
-    {
-    DgnGeometryPartId geomPartId = m_dgndb.GeometryParts().MakeNewGeometryPartId();
-
-    if (!geomPartId.IsValid())
-        return DgnGeometryPartId();
-
-    PrepareInsertStatement();
-
-    return (SUCCESS == SaveGeometryPartToRow(geom, code, geomPartId, bbox) ? geomPartId : DgnGeometryPartId());
-    }
-
-/*---------------------------------------------------------------------------------**//**
-* @bsimethod                                                    Brien.Bastings  03/15
-+---------------+---------------+---------------+---------------+---------------+------*/
-BentleyStatus DbGeometryPartsWriter::UpdateGeometryPart(DgnGeometryPartId geomPartId, GeometryStreamCR geom, DgnCodeCR code, ElementAlignedBox3dCR bbox)
-    {
-    if (!geomPartId.IsValid())
-        return ERROR;
-
-    PrepareUpdateStatement();
-
-    return (SUCCESS == SaveGeometryPartToRow(geom, code, geomPartId, bbox) ? SUCCESS : ERROR);
-    }
-
-/*---------------------------------------------------------------------------------**//**
-* @bsimethod                                                    Brien.Bastings  03/15
-+---------------+---------------+---------------+---------------+---------------+------*/
-DgnGeometryPartId DgnGeometryParts::MakeNewGeometryPartId()
-    {
-    if (!m_highestGeometryPartId.IsValid())
-        {
-        m_highestGeometryPartId = DgnGeometryPartId(m_dgndb, DGN_TABLE(DGN_CLASSNAME_GeometryPart), "Id");
-        }
-    else
-        {
-        m_highestGeometryPartId.UseNext(m_dgndb);
-        }
-
-    return m_highestGeometryPartId;
-    }
-
-//---------------------------------------------------------------------------------------
-// @bsimethod                                   Brien.Bastings                  01/2015
-//---------------------------------------------------------------------------------------
-BentleyStatus DgnGeometryParts::InsertGeometryPart(DgnGeometryPartR geomPart)
-    {
-    if (!geomPart.GetCode().IsValid())
-        geomPart.SetCode(geomPart.GenerateDefaultCode());
-
-    if (RepositoryStatus::Success != GetDgnDb().BriefcaseManager().ReserveCode(geomPart.GetCode()))
-        return BentleyStatus::ERROR;    // NEEDSWORK return codes...
-
-    DbGeometryPartsWriter writer(GetDgnDb());
-    DgnGeometryPartId geomPartId = writer.InsertGeometryPart(geomPart.GetGeometryStream(), geomPart.GetCode(), geomPart.GetBoundingBox());
-
-    if (!geomPartId.IsValid())
-        return BentleyStatus::ERROR;
-
-    geomPart.SetId(geomPartId);
-
-    return BentleyStatus::SUCCESS;
-    }
-
-//---------------------------------------------------------------------------------------
-// @bsimethod                                   Sam.Wilson                  02/2015
-//---------------------------------------------------------------------------------------
-BentleyStatus DgnGeometryParts::UpdateGeometryPart(DgnGeometryPartR geomPart)
-    {
-    if (RepositoryStatus::Success != GetDgnDb().BriefcaseManager().ReserveCode(geomPart.GetCode()))
-        return BentleyStatus::ERROR;    // NEEDSWORK return codes...
-
-    DbGeometryPartsWriter writer(GetDgnDb());
-    return writer.UpdateGeometryPart(geomPart.GetId(), geomPart.GetGeometryStream(), geomPart.GetCode(), geomPart.GetBoundingBox());
-    }
-
-//---------------------------------------------------------------------------------------
-// @bsimethod                                   Shaun.Sewall                    03/2015
-//---------------------------------------------------------------------------------------
-BentleyStatus DgnGeometryParts::InsertElementGeomUsesParts(DgnElementId elementId, DgnGeometryPartId geomPartId)
-    {
-    if (!elementId.IsValid() || !geomPartId.IsValid())
-        return BentleyStatus::ERROR;
-
-    CachedECSqlStatementPtr statementPtr = GetDgnDb().GetPreparedECSqlStatement(
-        "INSERT INTO " DGN_SCHEMA(DGN_RELNAME_ElementUsesGeometryParts) " (SourceECInstanceId,TargetECInstanceId) VALUES (?,?)");
-
-    if (!statementPtr.IsValid())
-        return BentleyStatus::ERROR;
-
-    statementPtr->BindId(1, elementId);
-    statementPtr->BindId(2, geomPartId);
-
-    if (BE_SQLITE_DONE != statementPtr->Step())
-        return BentleyStatus::ERROR;
-
-    return BentleyStatus::SUCCESS;
-    }
-
-//---------------------------------------------------------------------------------------
-// @bsimethod                                   Shaun.Sewall                    01/2015
-//---------------------------------------------------------------------------------------
-DgnGeometryPartPtr DgnGeometryParts::LoadGeometryPart(DgnGeometryPartId geomPartId)
-    {
-    if (!geomPartId.IsValid())
-        return nullptr;
-   
-    auto& elements = m_dgndb.Elements();
-
-    CachedStatementPtr stmt=elements.GetStatement("SELECT " GEOMPART_Code "," GEOMPART_BBox "," GEOMPART_GeometryStream " FROM " DGN_TABLE(DGN_CLASSNAME_GeometryPart) " WHERE Id=?");
-    stmt->BindId(1, geomPartId);
-
-    DbResult result = stmt->Step();
-    if (BE_SQLITE_ROW != result)
-        return nullptr;
-
-    DgnCode code(stmt->GetValueId<DgnAuthorityId>(0), stmt->GetValueText(2), stmt->GetValueText(1));
-    DgnGeometryPartPtr geomPartPtr = new DgnGeometryPart(GetDgnDb(), code);
-
-    ElementAlignedBox3d bbox(stmt->GetValueDouble(3),stmt->GetValueDouble(4),stmt->GetValueDouble(5),stmt->GetValueDouble(6),stmt->GetValueDouble(7),stmt->GetValueDouble(8));
-    geomPartPtr->SetBoundingBox(bbox);
-
-    GeometryStreamR    geom = geomPartPtr->GetGeometryStreamR();
-    DgnDbStatus status = stmt->IsColumnNull(9) ? DgnDbStatus::Success : geom.ReadGeometryStream(GetDgnDb().GeometryParts().GetSnappyFrom(), GetDgnDb(), stmt->GetValueBlob(9), stmt->GetColumnBytes(9));
-    if (DgnDbStatus::Success != status)
-        return nullptr;
-
-    geomPartPtr->SetId(geomPartId);
-    return geomPartPtr;
-    }
-
-//---------------------------------------------------------------------------------------
-// @bsimethod                                   Shaun.Sewall                    05/2015
-//---------------------------------------------------------------------------------------
-DgnGeometryPartId DgnGeometryParts::QueryGeometryPartId(DgnCodeCR code)
-    {
-    // empty codes are not unique...
-    if (!code.IsValid() || code.IsEmpty())
-        return DgnGeometryPartId();
-
-    CachedStatementPtr stmt=GetDgnDb().Elements().GetStatement("SELECT Id FROM " DGN_TABLE(DGN_CLASSNAME_GeometryPart) " WHERE Code_AuthorityId=? AND Code_Namespace=? AND Code_Value=?");
-    stmt->BindId(1, code.GetAuthority());
-    stmt->BindText(2, code.GetNamespace(), Statement::MakeCopy::No);
-    stmt->BindText(3, code.GetValue(), Statement::MakeCopy::No);
-    return (BE_SQLITE_ROW != stmt->Step()) ? DgnGeometryPartId() : stmt->GetValueId<DgnGeometryPartId>(0);
-    }
-
-/*---------------------------------------------------------------------------------**//**
-* @bsimethod                                                    Paul.Connelly   12/15
-+---------------+---------------+---------------+---------------+---------------+------*/
-BentleyStatus DgnGeometryParts::QueryGeometryPartRange(DRange3dR range, DgnGeometryPartId geomPartId)
-    {
-    if (!geomPartId.IsValid())
-        return ERROR;
-
-    CachedStatementPtr stmt = GetDgnDb().Elements().GetStatement("SELECT " GEOMPART_BBox " FROM " DGN_TABLE(DGN_CLASSNAME_GeometryPart) " WHERE Id=?");
-    stmt->BindId(1, geomPartId);
-
-    if (BE_SQLITE_ROW != stmt->Step())
-        return ERROR;
-
-    ElementAlignedBox3d bbox(stmt->GetValueDouble(0), stmt->GetValueDouble(1), stmt->GetValueDouble(2), stmt->GetValueDouble(3), stmt->GetValueDouble(4), stmt->GetValueDouble(5));
-    range = bbox;
-    return SUCCESS;
-    }
-
-//---------------------------------------------------------------------------------------
-// @bsimethod                                   Shaun.Sewall                    01/2015
-//---------------------------------------------------------------------------------------
-BentleyStatus DgnGeometryParts::DeleteGeometryPart(DgnGeometryPartId geomPartId)
-    {
-    CachedECSqlStatementPtr statementPtr = GetDgnDb().GetPreparedECSqlStatement("DELETE FROM ONLY " DGN_SCHEMA(DGN_CLASSNAME_GeometryPart) " WHERE ECInstanceId=?");
-    if (!statementPtr.IsValid())
-        return BentleyStatus::ERROR;
-
-    if (ECSqlStatus::Success != statementPtr->BindId(1, geomPartId))
-        return BentleyStatus::ERROR;
-
-    if (BE_SQLITE_DONE != statementPtr->Step())
-        return BentleyStatus::ERROR;
-
-    return BentleyStatus::SUCCESS;
-    }
-
-//---------------------------------------------------------------------------------------
-// @bsimethod
-//---------------------------------------------------------------------------------------
-DgnGeometryPartPtr DgnGeometryPart::Create(DgnDbR db, DgnCode code)
-    {
-    return new DgnGeometryPart(db, code);
-    }
-
-/*---------------------------------------------------------------------------------**//**
-* @bsimethod                                    Sam.Wilson                      07/15
-+---------------+---------------+---------------+---------------+---------------+------*/
-DgnGeometryPartId DgnImportContext::RemapGeometryPartId(DgnGeometryPartId source)
-    {
-    if (!IsBetweenDbs())
-        return source;
-
-    DgnGeometryPartId dest = m_remap.Find(source);
-    if (dest.IsValid())
-        return dest;
-
-    DgnGeometryPartPtr sourceGeometryPart = GetSourceDb().GeometryParts().LoadGeometryPart(source);
-    if (!sourceGeometryPart.IsValid())
-        return DgnGeometryPartId();
-
-    dest = GetDestinationDb().GeometryParts().QueryGeometryPartId(sourceGeometryPart->GetCode());
-
-    if (!dest.IsValid())
-        {
-        DgnGeometryPartPtr destGeometryPart = DgnGeometryPart::Create(GetDestinationDb());
-        GeometryStreamIO::Import(destGeometryPart->GetGeometryStreamR(), sourceGeometryPart->GetGeometryStream(), *this);
-
-        if (BSISUCCESS != GetDestinationDb().GeometryParts().InsertGeometryPart(*destGeometryPart))
-            {
-            BeAssert(false);
-            return DgnGeometryPartId();
-            }
-        dest = destGeometryPart->GetId();
-        }
-
-    return m_remap.Add(source, dest);
-    }
-
+/*--------------------------------------------------------------------------------------+
+|
+|     $Source: DgnCore/GeomPart.cpp $
+|
+|  $Copyright: (c) 2016 Bentley Systems, Incorporated. All rights reserved. $
+|
++--------------------------------------------------------------------------------------*/
+#include <DgnPlatformInternal.h>
+
+#define GEOMPART_BBox "BBoxLow_X,BBoxLow_Y,BBoxLow_Z,BBoxHigh_X,BBoxHigh_Y,BBoxHigh_Z"
+#define GEOMPART_Code "Code_AuthorityId,Code_Namespace,Code_Value"
+#define GEOMPART_GeometryStream "GeometryStream"
+
+//=======================================================================================
+// @bsiclass                                                    Brien.Bastings  03/15
+//=======================================================================================
+struct DbGeometryPartsWriter
+{
+protected:
+    DgnDbR m_dgndb;
+    BeSQLite::SnappyToBlob m_snappy;
+    BeSQLite::CachedStatementPtr m_stmt;
+
+    void ExecStatement();
+    void PrepareInsertStatement();
+    void PrepareUpdateStatement();
+    StatusInt SaveGeometryPartToRow(GeometryStreamCR, DgnCodeCR code, DgnGeometryPartId geomPartId, ElementAlignedBox3dCR bbox);
+    void BindBoundingBox(ElementAlignedBox3dCR box);
+    void BindCode(DgnCodeCR code);
+
+public:
+    DbGeometryPartsWriter(DgnDbR db) : m_dgndb(db) {}
+
+    DgnGeometryPartId InsertGeometryPart(GeometryStreamCR, DgnCodeCR code, ElementAlignedBox3dCR bbox);
+    BentleyStatus UpdateGeometryPart(DgnGeometryPartId geomPartId, GeometryStreamCR, DgnCodeCR code, ElementAlignedBox3dCR bbox);
+
+    enum Column : int // Must match columns in PrepareInsertStatement & PrepareUpdateStatement
+    {
+        Id = 1,
+        Authority = 2,
+        Namespace = 3,
+        Name = 4,
+        GeometryStream = 5,
+        LowX = 6,
+        LowY = 7,
+        LowZ = 8,
+        HighX = 9,
+        HighY = 10,
+        HighZ = 11
+    };
+};
+
+/*---------------------------------------------------------------------------------**//**
+* @bsimethod                                                    Brien.Bastings  03/15
++---------------+---------------+---------------+---------------+---------------+------*/
+void DbGeometryPartsWriter::PrepareInsertStatement()
+    {
+    Utf8CP insertSql =
+            "INSERT INTO " DGN_TABLE(DGN_CLASSNAME_GeometryPart) "("
+                "Id,"                       // 1
+                GEOMPART_Code ","           // 2,3,4
+                GEOMPART_GeometryStream "," // 5
+                GEOMPART_BBox               // 6..11
+            ")VALUES(?,?,?,?,?,?,?,?,?,?,?)";
+
+    m_dgndb.GetCachedStatement(m_stmt, insertSql);
+    }
+
+/*---------------------------------------------------------------------------------**//**
+* @bsimethod                                                    Brien.Bastings  03/15
++---------------+---------------+---------------+---------------+---------------+------*/
+void DbGeometryPartsWriter::PrepareUpdateStatement()
+    {
+    Utf8CP updateSql =
+            "UPDATE " DGN_TABLE(DGN_CLASSNAME_GeometryPart) " SET "
+                "Code_AuthorityId=?2,"
+                "Code_Namespace=?3,"
+                "Code_Value=?4,"
+                GEOMPART_GeometryStream "=?5,"
+                "BBoxLow_X=?6,BBoxLow_Y=?7,BBoxLow_Z=?8,"
+                "BBoxHigh_X=?9,BBoxHigh_Y=?10,BBoxHigh_Z=?11"
+            " WHERE Id=?1";
+
+    m_dgndb.GetCachedStatement(m_stmt, updateSql);
+    }
+
+/*---------------------------------------------------------------------------------**//**
+* @bsimethod                                                    Brien.Bastings  03/15
++---------------+---------------+---------------+---------------+---------------+------*/
+void DbGeometryPartsWriter::ExecStatement()
+    {
+    DbResult status = m_stmt->Step();
+    if (status != BE_SQLITE_DONE)
+        {
+        BeAssert(false);
+        return;
+        }
+    m_stmt->Reset();
+    m_stmt->ClearBindings();
+    }
+
+/*---------------------------------------------------------------------------------**//**
+* @bsimethod                                                    Paul.Connelly   12/15
++---------------+---------------+---------------+---------------+---------------+------*/
+void DbGeometryPartsWriter::BindBoundingBox(ElementAlignedBox3dCR box)
+    {
+    m_stmt->BindDouble(Column::LowX, box.GetLeft());
+    m_stmt->BindDouble(Column::LowY, box.GetFront());
+    m_stmt->BindDouble(Column::LowZ, box.GetBottom());
+    m_stmt->BindDouble(Column::HighX, box.GetRight());
+    m_stmt->BindDouble(Column::HighY, box.GetBack());
+    m_stmt->BindDouble(Column::HighZ, box.GetTop());
+    }
+
+/*---------------------------------------------------------------------------------**//**
+* @bsimethod                                                    Paul.Connelly   01/16
++---------------+---------------+---------------+---------------+---------------+------*/
+void DbGeometryPartsWriter::BindCode(DgnCodeCR code)
+    {
+    m_stmt->BindId(Column::Authority, code.GetAuthority());
+    m_stmt->BindText(Column::Namespace, code.GetNamespace(), Statement::MakeCopy::No);
+    if (code.IsEmpty())
+        m_stmt->BindNull(Column::Name);
+    else
+        m_stmt->BindText(Column::Name, code.GetValue(), Statement::MakeCopy::No);
+    }
+
+/*---------------------------------------------------------------------------------**//**
+* @bsimethod                                                    Brien.Bastings  03/15
++---------------+---------------+---------------+---------------+---------------+------*/
+StatusInt DbGeometryPartsWriter::SaveGeometryPartToRow(GeometryStreamCR geom, DgnCodeCR code, DgnGeometryPartId geomPartId, ElementAlignedBox3dCR box)
+    {
+    m_stmt->BindId(Column::Id, geomPartId);
+
+    BindCode(code);
+    BindBoundingBox(box);
+
+    if (0 == geom.GetSize())
+        {
+        ExecStatement();
+        return SUCCESS; // Is this an error?!?
+        }
+
+    return (DgnDbStatus::Success == geom.WriteGeometryStreamAndStep(m_snappy, m_dgndb, DGN_TABLE(DGN_CLASSNAME_GeometryPart), GEOMPART_GeometryStream, geomPartId.GetValue(), *m_stmt, Column::GeometryStream))? BSISUCCESS: BSIERROR;
+    }
+
+/*---------------------------------------------------------------------------------**//**
+* @bsimethod                                                    Brien.Bastings  03/15
++---------------+---------------+---------------+---------------+---------------+------*/
+DgnGeometryPartId DbGeometryPartsWriter::InsertGeometryPart(GeometryStreamCR geom, DgnCodeCR code, ElementAlignedBox3dCR bbox)
+    {
+    DgnGeometryPartId geomPartId = m_dgndb.GeometryParts().MakeNewGeometryPartId();
+
+    if (!geomPartId.IsValid())
+        return DgnGeometryPartId();
+
+    PrepareInsertStatement();
+
+    return (SUCCESS == SaveGeometryPartToRow(geom, code, geomPartId, bbox) ? geomPartId : DgnGeometryPartId());
+    }
+
+/*---------------------------------------------------------------------------------**//**
+* @bsimethod                                                    Brien.Bastings  03/15
++---------------+---------------+---------------+---------------+---------------+------*/
+BentleyStatus DbGeometryPartsWriter::UpdateGeometryPart(DgnGeometryPartId geomPartId, GeometryStreamCR geom, DgnCodeCR code, ElementAlignedBox3dCR bbox)
+    {
+    if (!geomPartId.IsValid())
+        return ERROR;
+
+    PrepareUpdateStatement();
+
+    return (SUCCESS == SaveGeometryPartToRow(geom, code, geomPartId, bbox) ? SUCCESS : ERROR);
+    }
+
+/*---------------------------------------------------------------------------------**//**
+* @bsimethod                                                    Brien.Bastings  03/15
++---------------+---------------+---------------+---------------+---------------+------*/
+DgnGeometryPartId DgnGeometryParts::MakeNewGeometryPartId()
+    {
+    if (!m_highestGeometryPartId.IsValid())
+        {
+        m_highestGeometryPartId = DgnGeometryPartId(m_dgndb, DGN_TABLE(DGN_CLASSNAME_GeometryPart), "Id");
+        }
+    else
+        {
+        m_highestGeometryPartId.UseNext(m_dgndb);
+        }
+
+    return m_highestGeometryPartId;
+    }
+
+//---------------------------------------------------------------------------------------
+// @bsimethod                                   Brien.Bastings                  01/2015
+//---------------------------------------------------------------------------------------
+BentleyStatus DgnGeometryParts::InsertGeometryPart(DgnGeometryPartR geomPart)
+    {
+    if (!geomPart.GetCode().IsValid())
+        geomPart.SetCode(geomPart.GenerateDefaultCode());
+
+    if (RepositoryStatus::Success != GetDgnDb().BriefcaseManager().ReserveCode(geomPart.GetCode()))
+        return BentleyStatus::ERROR;    // NEEDSWORK return codes...
+
+    DbGeometryPartsWriter writer(GetDgnDb());
+    DgnGeometryPartId geomPartId = writer.InsertGeometryPart(geomPart.GetGeometryStream(), geomPart.GetCode(), geomPart.GetBoundingBox());
+
+    if (!geomPartId.IsValid())
+        return BentleyStatus::ERROR;
+
+    geomPart.SetId(geomPartId);
+
+    return BentleyStatus::SUCCESS;
+    }
+
+//---------------------------------------------------------------------------------------
+// @bsimethod                                   Sam.Wilson                  02/2015
+//---------------------------------------------------------------------------------------
+BentleyStatus DgnGeometryParts::UpdateGeometryPart(DgnGeometryPartR geomPart)
+    {
+    if (RepositoryStatus::Success != GetDgnDb().BriefcaseManager().ReserveCode(geomPart.GetCode()))
+        return BentleyStatus::ERROR;    // NEEDSWORK return codes...
+
+    DbGeometryPartsWriter writer(GetDgnDb());
+    return writer.UpdateGeometryPart(geomPart.GetId(), geomPart.GetGeometryStream(), geomPart.GetCode(), geomPart.GetBoundingBox());
+    }
+
+//---------------------------------------------------------------------------------------
+// @bsimethod                                   Shaun.Sewall                    03/2015
+//---------------------------------------------------------------------------------------
+BentleyStatus DgnGeometryParts::InsertElementGeomUsesParts(DgnElementId elementId, DgnGeometryPartId geomPartId)
+    {
+    if (!elementId.IsValid() || !geomPartId.IsValid())
+        return BentleyStatus::ERROR;
+
+    CachedECSqlStatementPtr statementPtr = GetDgnDb().GetPreparedECSqlStatement(
+        "INSERT INTO " DGN_SCHEMA(DGN_RELNAME_ElementUsesGeometryParts) " (SourceECInstanceId,TargetECInstanceId) VALUES (?,?)");
+
+    if (!statementPtr.IsValid())
+        return BentleyStatus::ERROR;
+
+    statementPtr->BindId(1, elementId);
+    statementPtr->BindId(2, geomPartId);
+
+    if (BE_SQLITE_DONE != statementPtr->Step())
+        return BentleyStatus::ERROR;
+
+    return BentleyStatus::SUCCESS;
+    }
+
+//---------------------------------------------------------------------------------------
+// @bsimethod                                   Shaun.Sewall                    01/2015
+//---------------------------------------------------------------------------------------
+DgnGeometryPartPtr DgnGeometryParts::LoadGeometryPart(DgnGeometryPartId geomPartId)
+    {
+    if (!geomPartId.IsValid())
+        return nullptr;
+   
+    auto& elements = m_dgndb.Elements();
+
+    CachedStatementPtr stmt=elements.GetStatement("SELECT " GEOMPART_Code "," GEOMPART_BBox "," GEOMPART_GeometryStream " FROM " DGN_TABLE(DGN_CLASSNAME_GeometryPart) " WHERE Id=?");
+    stmt->BindId(1, geomPartId);
+
+    DbResult result = stmt->Step();
+    if (BE_SQLITE_ROW != result)
+        return nullptr;
+
+    DgnCode code(stmt->GetValueId<DgnAuthorityId>(0), stmt->GetValueText(2), stmt->GetValueText(1));
+    DgnGeometryPartPtr geomPartPtr = new DgnGeometryPart(GetDgnDb(), code);
+
+    ElementAlignedBox3d bbox(stmt->GetValueDouble(3),stmt->GetValueDouble(4),stmt->GetValueDouble(5),stmt->GetValueDouble(6),stmt->GetValueDouble(7),stmt->GetValueDouble(8));
+    geomPartPtr->SetBoundingBox(bbox);
+
+    GeometryStreamR    geom = geomPartPtr->GetGeometryStreamR();
+    DgnDbStatus status = stmt->IsColumnNull(9) ? DgnDbStatus::Success : geom.ReadGeometryStream(GetDgnDb().GeometryParts().GetSnappyFrom(), GetDgnDb(), stmt->GetValueBlob(9), stmt->GetColumnBytes(9));
+    if (DgnDbStatus::Success != status)
+        return nullptr;
+
+    geomPartPtr->SetId(geomPartId);
+    return geomPartPtr;
+    }
+
+//---------------------------------------------------------------------------------------
+// @bsimethod                                   Shaun.Sewall                    05/2015
+//---------------------------------------------------------------------------------------
+DgnGeometryPartId DgnGeometryParts::QueryGeometryPartId(DgnCodeCR code)
+    {
+    // empty codes are not unique...
+    if (!code.IsValid() || code.IsEmpty())
+        return DgnGeometryPartId();
+
+    CachedStatementPtr stmt=GetDgnDb().Elements().GetStatement("SELECT Id FROM " DGN_TABLE(DGN_CLASSNAME_GeometryPart) " WHERE Code_AuthorityId=? AND Code_Namespace=? AND Code_Value=?");
+    stmt->BindId(1, code.GetAuthority());
+    stmt->BindText(2, code.GetNamespace(), Statement::MakeCopy::No);
+    stmt->BindText(3, code.GetValue(), Statement::MakeCopy::No);
+    return (BE_SQLITE_ROW != stmt->Step()) ? DgnGeometryPartId() : stmt->GetValueId<DgnGeometryPartId>(0);
+    }
+
+/*---------------------------------------------------------------------------------**//**
+* @bsimethod                                                    Paul.Connelly   12/15
++---------------+---------------+---------------+---------------+---------------+------*/
+BentleyStatus DgnGeometryParts::QueryGeometryPartRange(DRange3dR range, DgnGeometryPartId geomPartId)
+    {
+    if (!geomPartId.IsValid())
+        return ERROR;
+
+    CachedStatementPtr stmt = GetDgnDb().Elements().GetStatement("SELECT " GEOMPART_BBox " FROM " DGN_TABLE(DGN_CLASSNAME_GeometryPart) " WHERE Id=?");
+    stmt->BindId(1, geomPartId);
+
+    if (BE_SQLITE_ROW != stmt->Step())
+        return ERROR;
+
+    ElementAlignedBox3d bbox(stmt->GetValueDouble(0), stmt->GetValueDouble(1), stmt->GetValueDouble(2), stmt->GetValueDouble(3), stmt->GetValueDouble(4), stmt->GetValueDouble(5));
+    range = bbox;
+    return SUCCESS;
+    }
+
+//---------------------------------------------------------------------------------------
+// @bsimethod                                   Shaun.Sewall                    01/2015
+//---------------------------------------------------------------------------------------
+BentleyStatus DgnGeometryParts::DeleteGeometryPart(DgnGeometryPartId geomPartId)
+    {
+    CachedECSqlStatementPtr statementPtr = GetDgnDb().GetPreparedECSqlStatement("DELETE FROM ONLY " DGN_SCHEMA(DGN_CLASSNAME_GeometryPart) " WHERE ECInstanceId=?");
+    if (!statementPtr.IsValid())
+        return BentleyStatus::ERROR;
+
+    if (ECSqlStatus::Success != statementPtr->BindId(1, geomPartId))
+        return BentleyStatus::ERROR;
+
+    if (BE_SQLITE_DONE != statementPtr->Step())
+        return BentleyStatus::ERROR;
+
+    return BentleyStatus::SUCCESS;
+    }
+
+//---------------------------------------------------------------------------------------
+// @bsimethod
+//---------------------------------------------------------------------------------------
+DgnGeometryPartPtr DgnGeometryPart::Create(DgnDbR db, DgnCode code)
+    {
+    return new DgnGeometryPart(db, code);
+    }
+
+/*---------------------------------------------------------------------------------**//**
+* @bsimethod                                    Sam.Wilson                      07/15
++---------------+---------------+---------------+---------------+---------------+------*/
+DgnGeometryPartId DgnImportContext::RemapGeometryPartId(DgnGeometryPartId source)
+    {
+    if (!IsBetweenDbs())
+        return source;
+
+    DgnGeometryPartId dest = m_remap.Find(source);
+    if (dest.IsValid())
+        return dest;
+
+    DgnGeometryPartPtr sourceGeometryPart = GetSourceDb().GeometryParts().LoadGeometryPart(source);
+    if (!sourceGeometryPart.IsValid())
+        return DgnGeometryPartId();
+
+    dest = GetDestinationDb().GeometryParts().QueryGeometryPartId(sourceGeometryPart->GetCode());
+
+    if (!dest.IsValid())
+        {
+        DgnGeometryPartPtr destGeometryPart = DgnGeometryPart::Create(GetDestinationDb());
+        GeometryStreamIO::Import(destGeometryPart->GetGeometryStreamR(), sourceGeometryPart->GetGeometryStream(), *this);
+
+        if (BSISUCCESS != GetDestinationDb().GeometryParts().InsertGeometryPart(*destGeometryPart))
+            {
+            BeAssert(false);
+            return DgnGeometryPartId();
+            }
+        dest = destGeometryPart->GetId();
+        }
+
+    return m_remap.Add(source, dest);
+    }
+