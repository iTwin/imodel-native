/*--------------------------------------------------------------------------------------+
|
|     $Source: DgnCore/GeomPart.cpp $
|
|  $Copyright: (c) 2015 Bentley Systems, Incorporated. All rights reserved. $
|
+--------------------------------------------------------------------------------------*/
#include <DgnPlatformInternal.h>

#define GEOMPART_BBOX "BBox_Low_X,BBox_Low_Y,BBox_Low_Z,BBox_High_X,BBox_High_Y,BBox_High_Z"

//=======================================================================================
// @bsiclass                                                    Brien.Bastings  03/15
//=======================================================================================
struct DbGeomPartsWriter
{
protected:
    DgnDbR m_dgndb;
    BeSQLite::SnappyToBlob m_snappy;
    BeSQLite::CachedStatementPtr m_stmt;

    void ExecStatement();
    void PrepareInsertStatement();
    void PrepareUpdateStatement();
<<<<<<< HEAD
    StatusInt SaveGeomPartToRow(GeometryStreamCR, Utf8CP code, DgnGeomPartId geomPartId);
=======
    StatusInt SaveGeomPartToRow(GeomStreamCR, Utf8CP code, DgnGeomPartId geomPartId, ElementAlignedBox3dCR bbox);
    void BindBoundingBox(ElementAlignedBox3dCR box);
>>>>>>> 2f1ef1ec

public:
    DbGeomPartsWriter(DgnDbR db) : m_dgndb(db) {}

<<<<<<< HEAD
    DgnGeomPartId InsertGeomPart(GeometryStreamCR, Utf8CP code);
    BentleyStatus UpdateGeomPart(DgnGeomPartId geomPartId, GeometryStreamCR, Utf8CP code);
=======
    DgnGeomPartId InsertGeomPart(GeomStreamCR, Utf8CP code, ElementAlignedBox3dCR bbox);
    BentleyStatus UpdateGeomPart(DgnGeomPartId geomPartId, GeomStreamCR, Utf8CP code, ElementAlignedBox3dCR bbox);
>>>>>>> 2f1ef1ec

    enum Column : int // Must match columns in PrepareInsertStatement & PrepareUpdateStatement
    {
        Id = 1,
        Code,
        Geom,
        LowX,
        LowY,
        LowZ,
        HighX,
        HighY,
        HighZ
    };
};

/*---------------------------------------------------------------------------------**//**
* @bsimethod                                                    Brien.Bastings  03/15
+---------------+---------------+---------------+---------------+---------------+------*/
void DbGeomPartsWriter::PrepareInsertStatement()
    {
    Utf8CP insertSql =
            "INSERT INTO " DGN_TABLE(DGN_CLASSNAME_GeomPart) "("
                "Id,"   // 1
                "Code," // 2
                "Geom," GEOMPART_BBOX // 3,4..9
            ")VALUES(?,?,?,?,?,?,?,?,?)";

    m_dgndb.GetCachedStatement(m_stmt, insertSql);
    }

/*---------------------------------------------------------------------------------**//**
* @bsimethod                                                    Brien.Bastings  03/15
+---------------+---------------+---------------+---------------+---------------+------*/
void DbGeomPartsWriter::PrepareUpdateStatement()
    {
    Utf8CP updateSql =
            "UPDATE " DGN_TABLE(DGN_CLASSNAME_GeomPart) " SET "
                "Code=?2,"
                "Geom=?3,"
                "BBox_Low_X=?4,BBox_Low_Y=?5,BBox_Low_Z=?6,"
                "BBox_High_X=?7,BBox_High_Y=?8,BBox_High_Z=?9"
            " WHERE Id=?1";

    m_dgndb.GetCachedStatement(m_stmt, updateSql);
    }

/*---------------------------------------------------------------------------------**//**
* @bsimethod                                                    Brien.Bastings  03/15
+---------------+---------------+---------------+---------------+---------------+------*/
void DbGeomPartsWriter::ExecStatement()
    {
    DbResult status = m_stmt->Step();
    if (status != BE_SQLITE_DONE)
        {
        BeAssert(false);
        return;
        }
    m_stmt->Reset();
    m_stmt->ClearBindings();
    }

/*---------------------------------------------------------------------------------**//**
* @bsimethod                                                    Paul.Connelly   12/15
+---------------+---------------+---------------+---------------+---------------+------*/
void DbGeomPartsWriter::BindBoundingBox(ElementAlignedBox3dCR box)
    {
    m_stmt->BindDouble(Column::LowX, box.GetLeft());
    m_stmt->BindDouble(Column::LowY, box.GetFront());
    m_stmt->BindDouble(Column::LowZ, box.GetBottom());
    m_stmt->BindDouble(Column::HighX, box.GetRight());
    m_stmt->BindDouble(Column::HighY, box.GetBack());
    m_stmt->BindDouble(Column::HighZ, box.GetTop());
    }

/*---------------------------------------------------------------------------------**//**
* @bsimethod                                                    Brien.Bastings  03/15
+---------------+---------------+---------------+---------------+---------------+------*/
<<<<<<< HEAD
StatusInt DbGeomPartsWriter::SaveGeomPartToRow(GeometryStreamCR geom, Utf8CP code, DgnGeomPartId geomPartId)
=======
StatusInt DbGeomPartsWriter::SaveGeomPartToRow(GeomStreamCR geom, Utf8CP code, DgnGeomPartId geomPartId, ElementAlignedBox3dCR box)
>>>>>>> 2f1ef1ec
    {
    m_stmt->BindId(Column::Id, geomPartId);

    if (code)
        m_stmt->BindText(Column::Code, code, Statement::MakeCopy::No);
    else
        m_stmt->BindNull(Column::Code);

    BindBoundingBox(box);

    if (0 == geom.GetSize())
        {
        ExecStatement();
        return SUCCESS; // Is this an error?!?
        }

<<<<<<< HEAD
    return (DgnDbStatus::Success == geom.WriteGeometryStreamAndStep(m_dgndb, DGN_TABLE(DGN_CLASSNAME_GeomPart), "Geom", geomPartId.GetValue(), *m_stmt, GetColumnIndexForGeom()))? BSISUCCESS: BSIERROR;
=======
    return (DgnDbStatus::Success == geom.WriteGeomStreamAndStep(m_dgndb, DGN_TABLE(DGN_CLASSNAME_GeomPart), "Geom", geomPartId.GetValue(), *m_stmt, Column::Geom))? BSISUCCESS: BSIERROR;
>>>>>>> 2f1ef1ec
    }

/*---------------------------------------------------------------------------------**//**
* @bsimethod                                                    Brien.Bastings  03/15
+---------------+---------------+---------------+---------------+---------------+------*/
<<<<<<< HEAD
DgnGeomPartId DbGeomPartsWriter::InsertGeomPart(GeometryStreamCR geom, Utf8CP code)
=======
DgnGeomPartId DbGeomPartsWriter::InsertGeomPart(GeomStreamCR geom, Utf8CP code, ElementAlignedBox3dCR bbox)
>>>>>>> 2f1ef1ec
    {
    DgnGeomPartId geomPartId = m_dgndb.GeomParts().MakeNewGeomPartId();

    if (!geomPartId.IsValid())
        return DgnGeomPartId();

    PrepareInsertStatement();

    return (SUCCESS == SaveGeomPartToRow(geom, code, geomPartId, bbox) ? geomPartId : DgnGeomPartId());
    }

/*---------------------------------------------------------------------------------**//**
* @bsimethod                                                    Brien.Bastings  03/15
+---------------+---------------+---------------+---------------+---------------+------*/
<<<<<<< HEAD
BentleyStatus DbGeomPartsWriter::UpdateGeomPart(DgnGeomPartId geomPartId, GeometryStreamCR geom, Utf8CP code)
=======
BentleyStatus DbGeomPartsWriter::UpdateGeomPart(DgnGeomPartId geomPartId, GeomStreamCR geom, Utf8CP code, ElementAlignedBox3dCR bbox)
>>>>>>> 2f1ef1ec
    {
    if (!geomPartId.IsValid())
        return ERROR;

    PrepareUpdateStatement();

    return (SUCCESS == SaveGeomPartToRow(geom, code, geomPartId, bbox) ? SUCCESS : ERROR);
    }

/*---------------------------------------------------------------------------------**//**
* @bsimethod                                                    Brien.Bastings  03/15
+---------------+---------------+---------------+---------------+---------------+------*/
DgnGeomPartId DgnGeomParts::MakeNewGeomPartId()
    {
    if (!m_highestGeomPartId.IsValid())
        {
        m_highestGeomPartId = DgnGeomPartId(m_dgndb, DGN_TABLE(DGN_CLASSNAME_GeomPart), "Id");
        }
    else
        {
        m_highestGeomPartId.UseNext(m_dgndb);
        }

    return m_highestGeomPartId;
    }

//---------------------------------------------------------------------------------------
// @bsimethod                                   Brien.Bastings                  01/2015
//---------------------------------------------------------------------------------------
BentleyStatus DgnGeomParts::InsertGeomPart(DgnGeomPartR geomPart)
    {
    DbGeomPartsWriter writer(GetDgnDb());
<<<<<<< HEAD
    DgnGeomPartId geomPartId = writer.InsertGeomPart(geomPart.GetGeometryStream(), geomPart.GetCode());
=======
    DgnGeomPartId geomPartId = writer.InsertGeomPart(geomPart.GetGeomStream(), geomPart.GetCode(), geomPart.GetBoundingBox());
>>>>>>> 2f1ef1ec

    if (!geomPartId.IsValid())
        return BentleyStatus::ERROR;

    geomPart.SetId(geomPartId);

    return BentleyStatus::SUCCESS;
    }

//---------------------------------------------------------------------------------------
// @bsimethod                                   Sam.Wilson                  02/2015
//---------------------------------------------------------------------------------------
BentleyStatus DgnGeomParts::UpdateGeomPart(DgnGeomPartR geomPart)
    {
    DbGeomPartsWriter writer(GetDgnDb());
<<<<<<< HEAD
    return writer.UpdateGeomPart(geomPart.GetId(), geomPart.GetGeometryStream(), geomPart.GetCode());
=======
    return writer.UpdateGeomPart(geomPart.GetId(), geomPart.GetGeomStream(), geomPart.GetCode(), geomPart.GetBoundingBox());
>>>>>>> 2f1ef1ec
    }

//---------------------------------------------------------------------------------------
// @bsimethod                                   Shaun.Sewall                    03/2015
//---------------------------------------------------------------------------------------
BentleyStatus DgnGeomParts::InsertElementGeomUsesParts(DgnElementId elementId, DgnGeomPartId geomPartId)
    {
    if (!elementId.IsValid() || !geomPartId.IsValid())
        return BentleyStatus::ERROR;

    CachedECSqlStatementPtr statementPtr = GetDgnDb().GetPreparedECSqlStatement(
        "INSERT INTO " DGN_SCHEMA(DGN_RELNAME_ElementUsesGeomParts) " (SourceECInstanceId,TargetECInstanceId) VALUES (?,?)");

    if (!statementPtr.IsValid())
        return BentleyStatus::ERROR;

    statementPtr->BindId(1, elementId);
    statementPtr->BindId(2, geomPartId);

    if (BE_SQLITE_DONE != statementPtr->Step())
        return BentleyStatus::ERROR;

    return BentleyStatus::SUCCESS;
    }

//---------------------------------------------------------------------------------------
// @bsimethod                                   Shaun.Sewall                    01/2015
//---------------------------------------------------------------------------------------
DgnGeomPartPtr DgnGeomParts::LoadGeomPart(DgnGeomPartId geomPartId)
    {
    if (!geomPartId.IsValid())
        return nullptr;

    wt_OperationForGraphics hpo;
   
    auto& elements = m_dgndb.Elements();

    CachedStatementPtr stmt=elements.GetStatement("SELECT Code," GEOMPART_BBOX " FROM " DGN_TABLE(DGN_CLASSNAME_GeomPart) " WHERE Id=?");
    stmt->BindId(1, geomPartId);

    DbResult result = stmt->Step();
    if (BE_SQLITE_ROW != result)
        return nullptr;

    DgnGeomPartPtr geomPartPtr = new DgnGeomPart(stmt->GetValueText(0));
<<<<<<< HEAD
    GeometryStreamR    geom = geomPartPtr->GetGeometryStreamR();

    if (DgnDbStatus::Success != geom.ReadGeometryStream(GetDgnDb(), DGN_TABLE(DGN_CLASSNAME_GeomPart), "Geom", geomPartId.GetValue()))
=======

    ElementAlignedBox3d bbox(stmt->GetValueDouble(1),stmt->GetValueDouble(2),stmt->GetValueDouble(3),stmt->GetValueDouble(4),stmt->GetValueDouble(5),stmt->GetValueDouble(6));
    geomPartPtr->SetBoundingBox(bbox);

    GeomStreamR    geom = geomPartPtr->GetGeomStreamR();
    if (DgnDbStatus::Success != geom.ReadGeomStream(GetDgnDb(), DGN_TABLE(DGN_CLASSNAME_GeomPart), "Geom", geomPartId.GetValue()))
>>>>>>> 2f1ef1ec
        return nullptr;

    geomPartPtr->SetId(geomPartId);
    return geomPartPtr;
    }

//---------------------------------------------------------------------------------------
// @bsimethod                                   Shaun.Sewall                    05/2015
//---------------------------------------------------------------------------------------
DgnGeomPartId DgnGeomParts::QueryGeomPartId(Utf8CP code)
    {
    if (!code || !*code)
        return DgnGeomPartId();

    CachedStatementPtr stmt=GetDgnDb().Elements().GetStatement("SELECT Id FROM " DGN_TABLE(DGN_CLASSNAME_GeomPart) " WHERE Code=?");
    stmt->BindText(1, code, Statement::MakeCopy::No);
    return (BE_SQLITE_ROW != stmt->Step()) ? DgnGeomPartId() : stmt->GetValueId<DgnGeomPartId>(0);
    }

/*---------------------------------------------------------------------------------**//**
* @bsimethod                                                    Paul.Connelly   12/15
+---------------+---------------+---------------+---------------+---------------+------*/
BentleyStatus DgnGeomParts::QueryGeomPartRange(DRange3dR range, DgnGeomPartId geomPartId)
    {
    if (!geomPartId.IsValid())
        return ERROR;

    CachedStatementPtr stmt = GetDgnDb().Elements().GetStatement("SELECT " GEOMPART_BBOX " FROM " DGN_TABLE(DGN_CLASSNAME_GeomPart) " WHERE Id=?");
    stmt->BindId(1, geomPartId);

    if (BE_SQLITE_ROW != stmt->Step())
        return ERROR;

    ElementAlignedBox3d bbox(stmt->GetValueDouble(0), stmt->GetValueDouble(1), stmt->GetValueDouble(2), stmt->GetValueDouble(3), stmt->GetValueDouble(4), stmt->GetValueDouble(5));
    range = bbox;
    return SUCCESS;
    }

//---------------------------------------------------------------------------------------
// @bsimethod                                   Shaun.Sewall                    01/2015
//---------------------------------------------------------------------------------------
BentleyStatus DgnGeomParts::DeleteGeomPart(DgnGeomPartId geomPartId)
    {
    CachedECSqlStatementPtr statementPtr = GetDgnDb().GetPreparedECSqlStatement("DELETE FROM ONLY " DGN_SCHEMA(DGN_CLASSNAME_GeomPart) " WHERE ECInstanceId=?");
    if (!statementPtr.IsValid())
        return BentleyStatus::ERROR;

    if (ECSqlStatus::Success != statementPtr->BindId(1, geomPartId))
        return BentleyStatus::ERROR;

    if (BE_SQLITE_DONE != statementPtr->Step())
        return BentleyStatus::ERROR;

    return BentleyStatus::SUCCESS;
    }

//---------------------------------------------------------------------------------------
// @bsimethod
//---------------------------------------------------------------------------------------
DgnGeomPartPtr DgnGeomPart::Create(Utf8CP code)
    {
    return new DgnGeomPart(code);
    }

/*---------------------------------------------------------------------------------**//**
* @bsimethod                                    Sam.Wilson                      07/15
+---------------+---------------+---------------+---------------+---------------+------*/
DgnGeomPartId DgnImportContext::RemapGeomPartId(DgnGeomPartId source)
    {
    if (!IsBetweenDbs())
        return source;

    DgnGeomPartId dest = m_remap.Find(source);
    if (dest.IsValid())
        return dest;

    DgnGeomPartPtr sourceGeomPart = GetSourceDb().GeomParts().LoadGeomPart(source);
    if (!sourceGeomPart.IsValid())
        return DgnGeomPartId();

#ifdef WIP_GEOM_PART_COPYING // *** We can't rely on a GeomPart's code as an identifier. First, it's optional. Second, there's no unique constraint on it.
    dest = GetDestinationDb().GeomParts().QueryGeomPartId(sourceGeomPart->GetCode());
#endif
    if (!dest.IsValid())
        {
        DgnGeomPartPtr destGeomPart = DgnGeomPart::Create();
        GeometryStreamIO::Import(destGeomPart->GetGeometryStreamR(), sourceGeomPart->GetGeometryStream(), *this);

        if (BSISUCCESS != GetDestinationDb().GeomParts().InsertGeomPart(*destGeomPart))
            {
            BeAssert(false);
            return DgnGeomPartId();
            }
        dest = destGeomPart->GetId();
        }

    return m_remap.Add(source, dest);
    }
<|MERGE_RESOLUTION|>--- conflicted
+++ resolved
@@ -1,385 +1,346 @@
-/*--------------------------------------------------------------------------------------+
-|
-|     $Source: DgnCore/GeomPart.cpp $
-|
-|  $Copyright: (c) 2015 Bentley Systems, Incorporated. All rights reserved. $
-|
-+--------------------------------------------------------------------------------------*/
-#include <DgnPlatformInternal.h>
-
-#define GEOMPART_BBOX "BBox_Low_X,BBox_Low_Y,BBox_Low_Z,BBox_High_X,BBox_High_Y,BBox_High_Z"
-
-//=======================================================================================
-// @bsiclass                                                    Brien.Bastings  03/15
-//=======================================================================================
-struct DbGeomPartsWriter
-{
-protected:
-    DgnDbR m_dgndb;
-    BeSQLite::SnappyToBlob m_snappy;
-    BeSQLite::CachedStatementPtr m_stmt;
-
-    void ExecStatement();
-    void PrepareInsertStatement();
-    void PrepareUpdateStatement();
-<<<<<<< HEAD
-    StatusInt SaveGeomPartToRow(GeometryStreamCR, Utf8CP code, DgnGeomPartId geomPartId);
-=======
-    StatusInt SaveGeomPartToRow(GeomStreamCR, Utf8CP code, DgnGeomPartId geomPartId, ElementAlignedBox3dCR bbox);
-    void BindBoundingBox(ElementAlignedBox3dCR box);
->>>>>>> 2f1ef1ec
-
-public:
-    DbGeomPartsWriter(DgnDbR db) : m_dgndb(db) {}
-
-<<<<<<< HEAD
-    DgnGeomPartId InsertGeomPart(GeometryStreamCR, Utf8CP code);
-    BentleyStatus UpdateGeomPart(DgnGeomPartId geomPartId, GeometryStreamCR, Utf8CP code);
-=======
-    DgnGeomPartId InsertGeomPart(GeomStreamCR, Utf8CP code, ElementAlignedBox3dCR bbox);
-    BentleyStatus UpdateGeomPart(DgnGeomPartId geomPartId, GeomStreamCR, Utf8CP code, ElementAlignedBox3dCR bbox);
->>>>>>> 2f1ef1ec
-
-    enum Column : int // Must match columns in PrepareInsertStatement & PrepareUpdateStatement
-    {
-        Id = 1,
-        Code,
-        Geom,
-        LowX,
-        LowY,
-        LowZ,
-        HighX,
-        HighY,
-        HighZ
-    };
-};
-
-/*---------------------------------------------------------------------------------**//**
-* @bsimethod                                                    Brien.Bastings  03/15
-+---------------+---------------+---------------+---------------+---------------+------*/
-void DbGeomPartsWriter::PrepareInsertStatement()
-    {
-    Utf8CP insertSql =
-            "INSERT INTO " DGN_TABLE(DGN_CLASSNAME_GeomPart) "("
-                "Id,"   // 1
-                "Code," // 2
-                "Geom," GEOMPART_BBOX // 3,4..9
-            ")VALUES(?,?,?,?,?,?,?,?,?)";
-
-    m_dgndb.GetCachedStatement(m_stmt, insertSql);
-    }
-
-/*---------------------------------------------------------------------------------**//**
-* @bsimethod                                                    Brien.Bastings  03/15
-+---------------+---------------+---------------+---------------+---------------+------*/
-void DbGeomPartsWriter::PrepareUpdateStatement()
-    {
-    Utf8CP updateSql =
-            "UPDATE " DGN_TABLE(DGN_CLASSNAME_GeomPart) " SET "
-                "Code=?2,"
-                "Geom=?3,"
-                "BBox_Low_X=?4,BBox_Low_Y=?5,BBox_Low_Z=?6,"
-                "BBox_High_X=?7,BBox_High_Y=?8,BBox_High_Z=?9"
-            " WHERE Id=?1";
-
-    m_dgndb.GetCachedStatement(m_stmt, updateSql);
-    }
-
-/*---------------------------------------------------------------------------------**//**
-* @bsimethod                                                    Brien.Bastings  03/15
-+---------------+---------------+---------------+---------------+---------------+------*/
-void DbGeomPartsWriter::ExecStatement()
-    {
-    DbResult status = m_stmt->Step();
-    if (status != BE_SQLITE_DONE)
-        {
-        BeAssert(false);
-        return;
-        }
-    m_stmt->Reset();
-    m_stmt->ClearBindings();
-    }
-
-/*---------------------------------------------------------------------------------**//**
-* @bsimethod                                                    Paul.Connelly   12/15
-+---------------+---------------+---------------+---------------+---------------+------*/
-void DbGeomPartsWriter::BindBoundingBox(ElementAlignedBox3dCR box)
-    {
-    m_stmt->BindDouble(Column::LowX, box.GetLeft());
-    m_stmt->BindDouble(Column::LowY, box.GetFront());
-    m_stmt->BindDouble(Column::LowZ, box.GetBottom());
-    m_stmt->BindDouble(Column::HighX, box.GetRight());
-    m_stmt->BindDouble(Column::HighY, box.GetBack());
-    m_stmt->BindDouble(Column::HighZ, box.GetTop());
-    }
-
-/*---------------------------------------------------------------------------------**//**
-* @bsimethod                                                    Brien.Bastings  03/15
-+---------------+---------------+---------------+---------------+---------------+------*/
-<<<<<<< HEAD
-StatusInt DbGeomPartsWriter::SaveGeomPartToRow(GeometryStreamCR geom, Utf8CP code, DgnGeomPartId geomPartId)
-=======
-StatusInt DbGeomPartsWriter::SaveGeomPartToRow(GeomStreamCR geom, Utf8CP code, DgnGeomPartId geomPartId, ElementAlignedBox3dCR box)
->>>>>>> 2f1ef1ec
-    {
-    m_stmt->BindId(Column::Id, geomPartId);
-
-    if (code)
-        m_stmt->BindText(Column::Code, code, Statement::MakeCopy::No);
-    else
-        m_stmt->BindNull(Column::Code);
-
-    BindBoundingBox(box);
-
-    if (0 == geom.GetSize())
-        {
-        ExecStatement();
-        return SUCCESS; // Is this an error?!?
-        }
-
-<<<<<<< HEAD
-    return (DgnDbStatus::Success == geom.WriteGeometryStreamAndStep(m_dgndb, DGN_TABLE(DGN_CLASSNAME_GeomPart), "Geom", geomPartId.GetValue(), *m_stmt, GetColumnIndexForGeom()))? BSISUCCESS: BSIERROR;
-=======
-    return (DgnDbStatus::Success == geom.WriteGeomStreamAndStep(m_dgndb, DGN_TABLE(DGN_CLASSNAME_GeomPart), "Geom", geomPartId.GetValue(), *m_stmt, Column::Geom))? BSISUCCESS: BSIERROR;
->>>>>>> 2f1ef1ec
-    }
-
-/*---------------------------------------------------------------------------------**//**
-* @bsimethod                                                    Brien.Bastings  03/15
-+---------------+---------------+---------------+---------------+---------------+------*/
-<<<<<<< HEAD
-DgnGeomPartId DbGeomPartsWriter::InsertGeomPart(GeometryStreamCR geom, Utf8CP code)
-=======
-DgnGeomPartId DbGeomPartsWriter::InsertGeomPart(GeomStreamCR geom, Utf8CP code, ElementAlignedBox3dCR bbox)
->>>>>>> 2f1ef1ec
-    {
-    DgnGeomPartId geomPartId = m_dgndb.GeomParts().MakeNewGeomPartId();
-
-    if (!geomPartId.IsValid())
-        return DgnGeomPartId();
-
-    PrepareInsertStatement();
-
-    return (SUCCESS == SaveGeomPartToRow(geom, code, geomPartId, bbox) ? geomPartId : DgnGeomPartId());
-    }
-
-/*---------------------------------------------------------------------------------**//**
-* @bsimethod                                                    Brien.Bastings  03/15
-+---------------+---------------+---------------+---------------+---------------+------*/
-<<<<<<< HEAD
-BentleyStatus DbGeomPartsWriter::UpdateGeomPart(DgnGeomPartId geomPartId, GeometryStreamCR geom, Utf8CP code)
-=======
-BentleyStatus DbGeomPartsWriter::UpdateGeomPart(DgnGeomPartId geomPartId, GeomStreamCR geom, Utf8CP code, ElementAlignedBox3dCR bbox)
->>>>>>> 2f1ef1ec
-    {
-    if (!geomPartId.IsValid())
-        return ERROR;
-
-    PrepareUpdateStatement();
-
-    return (SUCCESS == SaveGeomPartToRow(geom, code, geomPartId, bbox) ? SUCCESS : ERROR);
-    }
-
-/*---------------------------------------------------------------------------------**//**
-* @bsimethod                                                    Brien.Bastings  03/15
-+---------------+---------------+---------------+---------------+---------------+------*/
-DgnGeomPartId DgnGeomParts::MakeNewGeomPartId()
-    {
-    if (!m_highestGeomPartId.IsValid())
-        {
-        m_highestGeomPartId = DgnGeomPartId(m_dgndb, DGN_TABLE(DGN_CLASSNAME_GeomPart), "Id");
-        }
-    else
-        {
-        m_highestGeomPartId.UseNext(m_dgndb);
-        }
-
-    return m_highestGeomPartId;
-    }
-
-//---------------------------------------------------------------------------------------
-// @bsimethod                                   Brien.Bastings                  01/2015
-//---------------------------------------------------------------------------------------
-BentleyStatus DgnGeomParts::InsertGeomPart(DgnGeomPartR geomPart)
-    {
-    DbGeomPartsWriter writer(GetDgnDb());
-<<<<<<< HEAD
-    DgnGeomPartId geomPartId = writer.InsertGeomPart(geomPart.GetGeometryStream(), geomPart.GetCode());
-=======
-    DgnGeomPartId geomPartId = writer.InsertGeomPart(geomPart.GetGeomStream(), geomPart.GetCode(), geomPart.GetBoundingBox());
->>>>>>> 2f1ef1ec
-
-    if (!geomPartId.IsValid())
-        return BentleyStatus::ERROR;
-
-    geomPart.SetId(geomPartId);
-
-    return BentleyStatus::SUCCESS;
-    }
-
-//---------------------------------------------------------------------------------------
-// @bsimethod                                   Sam.Wilson                  02/2015
-//---------------------------------------------------------------------------------------
-BentleyStatus DgnGeomParts::UpdateGeomPart(DgnGeomPartR geomPart)
-    {
-    DbGeomPartsWriter writer(GetDgnDb());
-<<<<<<< HEAD
-    return writer.UpdateGeomPart(geomPart.GetId(), geomPart.GetGeometryStream(), geomPart.GetCode());
-=======
-    return writer.UpdateGeomPart(geomPart.GetId(), geomPart.GetGeomStream(), geomPart.GetCode(), geomPart.GetBoundingBox());
->>>>>>> 2f1ef1ec
-    }
-
-//---------------------------------------------------------------------------------------
-// @bsimethod                                   Shaun.Sewall                    03/2015
-//---------------------------------------------------------------------------------------
-BentleyStatus DgnGeomParts::InsertElementGeomUsesParts(DgnElementId elementId, DgnGeomPartId geomPartId)
-    {
-    if (!elementId.IsValid() || !geomPartId.IsValid())
-        return BentleyStatus::ERROR;
-
-    CachedECSqlStatementPtr statementPtr = GetDgnDb().GetPreparedECSqlStatement(
-        "INSERT INTO " DGN_SCHEMA(DGN_RELNAME_ElementUsesGeomParts) " (SourceECInstanceId,TargetECInstanceId) VALUES (?,?)");
-
-    if (!statementPtr.IsValid())
-        return BentleyStatus::ERROR;
-
-    statementPtr->BindId(1, elementId);
-    statementPtr->BindId(2, geomPartId);
-
-    if (BE_SQLITE_DONE != statementPtr->Step())
-        return BentleyStatus::ERROR;
-
-    return BentleyStatus::SUCCESS;
-    }
-
-//---------------------------------------------------------------------------------------
-// @bsimethod                                   Shaun.Sewall                    01/2015
-//---------------------------------------------------------------------------------------
-DgnGeomPartPtr DgnGeomParts::LoadGeomPart(DgnGeomPartId geomPartId)
-    {
-    if (!geomPartId.IsValid())
-        return nullptr;
-
-    wt_OperationForGraphics hpo;
-   
-    auto& elements = m_dgndb.Elements();
-
-    CachedStatementPtr stmt=elements.GetStatement("SELECT Code," GEOMPART_BBOX " FROM " DGN_TABLE(DGN_CLASSNAME_GeomPart) " WHERE Id=?");
-    stmt->BindId(1, geomPartId);
-
-    DbResult result = stmt->Step();
-    if (BE_SQLITE_ROW != result)
-        return nullptr;
-
-    DgnGeomPartPtr geomPartPtr = new DgnGeomPart(stmt->GetValueText(0));
-<<<<<<< HEAD
-    GeometryStreamR    geom = geomPartPtr->GetGeometryStreamR();
-
-    if (DgnDbStatus::Success != geom.ReadGeometryStream(GetDgnDb(), DGN_TABLE(DGN_CLASSNAME_GeomPart), "Geom", geomPartId.GetValue()))
-=======
-
-    ElementAlignedBox3d bbox(stmt->GetValueDouble(1),stmt->GetValueDouble(2),stmt->GetValueDouble(3),stmt->GetValueDouble(4),stmt->GetValueDouble(5),stmt->GetValueDouble(6));
-    geomPartPtr->SetBoundingBox(bbox);
-
-    GeomStreamR    geom = geomPartPtr->GetGeomStreamR();
-    if (DgnDbStatus::Success != geom.ReadGeomStream(GetDgnDb(), DGN_TABLE(DGN_CLASSNAME_GeomPart), "Geom", geomPartId.GetValue()))
->>>>>>> 2f1ef1ec
-        return nullptr;
-
-    geomPartPtr->SetId(geomPartId);
-    return geomPartPtr;
-    }
-
-//---------------------------------------------------------------------------------------
-// @bsimethod                                   Shaun.Sewall                    05/2015
-//---------------------------------------------------------------------------------------
-DgnGeomPartId DgnGeomParts::QueryGeomPartId(Utf8CP code)
-    {
-    if (!code || !*code)
-        return DgnGeomPartId();
-
-    CachedStatementPtr stmt=GetDgnDb().Elements().GetStatement("SELECT Id FROM " DGN_TABLE(DGN_CLASSNAME_GeomPart) " WHERE Code=?");
-    stmt->BindText(1, code, Statement::MakeCopy::No);
-    return (BE_SQLITE_ROW != stmt->Step()) ? DgnGeomPartId() : stmt->GetValueId<DgnGeomPartId>(0);
-    }
-
-/*---------------------------------------------------------------------------------**//**
-* @bsimethod                                                    Paul.Connelly   12/15
-+---------------+---------------+---------------+---------------+---------------+------*/
-BentleyStatus DgnGeomParts::QueryGeomPartRange(DRange3dR range, DgnGeomPartId geomPartId)
-    {
-    if (!geomPartId.IsValid())
-        return ERROR;
-
-    CachedStatementPtr stmt = GetDgnDb().Elements().GetStatement("SELECT " GEOMPART_BBOX " FROM " DGN_TABLE(DGN_CLASSNAME_GeomPart) " WHERE Id=?");
-    stmt->BindId(1, geomPartId);
-
-    if (BE_SQLITE_ROW != stmt->Step())
-        return ERROR;
-
-    ElementAlignedBox3d bbox(stmt->GetValueDouble(0), stmt->GetValueDouble(1), stmt->GetValueDouble(2), stmt->GetValueDouble(3), stmt->GetValueDouble(4), stmt->GetValueDouble(5));
-    range = bbox;
-    return SUCCESS;
-    }
-
-//---------------------------------------------------------------------------------------
-// @bsimethod                                   Shaun.Sewall                    01/2015
-//---------------------------------------------------------------------------------------
-BentleyStatus DgnGeomParts::DeleteGeomPart(DgnGeomPartId geomPartId)
-    {
-    CachedECSqlStatementPtr statementPtr = GetDgnDb().GetPreparedECSqlStatement("DELETE FROM ONLY " DGN_SCHEMA(DGN_CLASSNAME_GeomPart) " WHERE ECInstanceId=?");
-    if (!statementPtr.IsValid())
-        return BentleyStatus::ERROR;
-
-    if (ECSqlStatus::Success != statementPtr->BindId(1, geomPartId))
-        return BentleyStatus::ERROR;
-
-    if (BE_SQLITE_DONE != statementPtr->Step())
-        return BentleyStatus::ERROR;
-
-    return BentleyStatus::SUCCESS;
-    }
-
-//---------------------------------------------------------------------------------------
-// @bsimethod
-//---------------------------------------------------------------------------------------
-DgnGeomPartPtr DgnGeomPart::Create(Utf8CP code)
-    {
-    return new DgnGeomPart(code);
-    }
-
-/*---------------------------------------------------------------------------------**//**
-* @bsimethod                                    Sam.Wilson                      07/15
-+---------------+---------------+---------------+---------------+---------------+------*/
-DgnGeomPartId DgnImportContext::RemapGeomPartId(DgnGeomPartId source)
-    {
-    if (!IsBetweenDbs())
-        return source;
-
-    DgnGeomPartId dest = m_remap.Find(source);
-    if (dest.IsValid())
-        return dest;
-
-    DgnGeomPartPtr sourceGeomPart = GetSourceDb().GeomParts().LoadGeomPart(source);
-    if (!sourceGeomPart.IsValid())
-        return DgnGeomPartId();
-
-#ifdef WIP_GEOM_PART_COPYING // *** We can't rely on a GeomPart's code as an identifier. First, it's optional. Second, there's no unique constraint on it.
-    dest = GetDestinationDb().GeomParts().QueryGeomPartId(sourceGeomPart->GetCode());
-#endif
-    if (!dest.IsValid())
-        {
-        DgnGeomPartPtr destGeomPart = DgnGeomPart::Create();
-        GeometryStreamIO::Import(destGeomPart->GetGeometryStreamR(), sourceGeomPart->GetGeometryStream(), *this);
-
-        if (BSISUCCESS != GetDestinationDb().GeomParts().InsertGeomPart(*destGeomPart))
-            {
-            BeAssert(false);
-            return DgnGeomPartId();
-            }
-        dest = destGeomPart->GetId();
-        }
-
-    return m_remap.Add(source, dest);
-    }
+/*--------------------------------------------------------------------------------------+
+|
+|     $Source: DgnCore/GeomPart.cpp $
+|
+|  $Copyright: (c) 2015 Bentley Systems, Incorporated. All rights reserved. $
+|
++--------------------------------------------------------------------------------------*/
+#include <DgnPlatformInternal.h>
+
+#define GEOMPART_BBOX "BBox_Low_X,BBox_Low_Y,BBox_Low_Z,BBox_High_X,BBox_High_Y,BBox_High_Z"
+
+//=======================================================================================
+// @bsiclass                                                    Brien.Bastings  03/15
+//=======================================================================================
+struct DbGeomPartsWriter
+{
+protected:
+    DgnDbR m_dgndb;
+    BeSQLite::SnappyToBlob m_snappy;
+    BeSQLite::CachedStatementPtr m_stmt;
+
+    void ExecStatement();
+    void PrepareInsertStatement();
+    void PrepareUpdateStatement();
+    StatusInt SaveGeomPartToRow(GeometryStreamCR, Utf8CP code, DgnGeomPartId geomPartId, ElementAlignedBox3dCR bbox);
+    void BindBoundingBox(ElementAlignedBox3dCR box);
+
+public:
+    DbGeomPartsWriter(DgnDbR db) : m_dgndb(db) {}
+
+    DgnGeomPartId InsertGeomPart(GeometryStreamCR, Utf8CP code, ElementAlignedBox3dCR bbox);
+    BentleyStatus UpdateGeomPart(DgnGeomPartId geomPartId, GeometryStreamCR, Utf8CP code, ElementAlignedBox3dCR bbox);
+
+    enum Column : int // Must match columns in PrepareInsertStatement & PrepareUpdateStatement
+    {
+        Id = 1,
+        Code,
+        Geom,
+        LowX,
+        LowY,
+        LowZ,
+        HighX,
+        HighY,
+        HighZ
+    };
+};
+
+/*---------------------------------------------------------------------------------**//**
+* @bsimethod                                                    Brien.Bastings  03/15
++---------------+---------------+---------------+---------------+---------------+------*/
+void DbGeomPartsWriter::PrepareInsertStatement()
+    {
+    Utf8CP insertSql =
+            "INSERT INTO " DGN_TABLE(DGN_CLASSNAME_GeomPart) "("
+                "Id,"   // 1
+                "Code," // 2
+                "Geom," GEOMPART_BBOX // 3,4..9
+            ")VALUES(?,?,?,?,?,?,?,?,?)";
+
+    m_dgndb.GetCachedStatement(m_stmt, insertSql);
+    }
+
+/*---------------------------------------------------------------------------------**//**
+* @bsimethod                                                    Brien.Bastings  03/15
++---------------+---------------+---------------+---------------+---------------+------*/
+void DbGeomPartsWriter::PrepareUpdateStatement()
+    {
+    Utf8CP updateSql =
+            "UPDATE " DGN_TABLE(DGN_CLASSNAME_GeomPart) " SET "
+                "Code=?2,"
+                "Geom=?3,"
+                "BBox_Low_X=?4,BBox_Low_Y=?5,BBox_Low_Z=?6,"
+                "BBox_High_X=?7,BBox_High_Y=?8,BBox_High_Z=?9"
+            " WHERE Id=?1";
+
+    m_dgndb.GetCachedStatement(m_stmt, updateSql);
+    }
+
+/*---------------------------------------------------------------------------------**//**
+* @bsimethod                                                    Brien.Bastings  03/15
++---------------+---------------+---------------+---------------+---------------+------*/
+void DbGeomPartsWriter::ExecStatement()
+    {
+    DbResult status = m_stmt->Step();
+    if (status != BE_SQLITE_DONE)
+        {
+        BeAssert(false);
+        return;
+        }
+    m_stmt->Reset();
+    m_stmt->ClearBindings();
+    }
+
+/*---------------------------------------------------------------------------------**//**
+* @bsimethod                                                    Paul.Connelly   12/15
++---------------+---------------+---------------+---------------+---------------+------*/
+void DbGeomPartsWriter::BindBoundingBox(ElementAlignedBox3dCR box)
+    {
+    m_stmt->BindDouble(Column::LowX, box.GetLeft());
+    m_stmt->BindDouble(Column::LowY, box.GetFront());
+    m_stmt->BindDouble(Column::LowZ, box.GetBottom());
+    m_stmt->BindDouble(Column::HighX, box.GetRight());
+    m_stmt->BindDouble(Column::HighY, box.GetBack());
+    m_stmt->BindDouble(Column::HighZ, box.GetTop());
+    }
+
+/*---------------------------------------------------------------------------------**//**
+* @bsimethod                                                    Brien.Bastings  03/15
++---------------+---------------+---------------+---------------+---------------+------*/
+StatusInt DbGeomPartsWriter::SaveGeomPartToRow(GeometryStreamCR geom, Utf8CP code, DgnGeomPartId geomPartId, ElementAlignedBox3dCR box)
+    {
+    m_stmt->BindId(Column::Id, geomPartId);
+
+    if (code)
+        m_stmt->BindText(Column::Code, code, Statement::MakeCopy::No);
+    else
+        m_stmt->BindNull(Column::Code);
+
+    BindBoundingBox(box);
+
+    if (0 == geom.GetSize())
+        {
+        ExecStatement();
+        return SUCCESS; // Is this an error?!?
+        }
+
+    return (DgnDbStatus::Success == geom.WriteGeomStreamAndStep(m_dgndb, DGN_TABLE(DGN_CLASSNAME_GeomPart), "Geom", geomPartId.GetValue(), *m_stmt, Column::Geom))? BSISUCCESS: BSIERROR;
+    }
+
+/*---------------------------------------------------------------------------------**//**
+* @bsimethod                                                    Brien.Bastings  03/15
++---------------+---------------+---------------+---------------+---------------+------*/
+DgnGeomPartId DbGeomPartsWriter::InsertGeomPart(GeometryStreamCR geom, Utf8CP code, ElementAlignedBox3dCR bbox)
+    {
+    DgnGeomPartId geomPartId = m_dgndb.GeomParts().MakeNewGeomPartId();
+
+    if (!geomPartId.IsValid())
+        return DgnGeomPartId();
+
+    PrepareInsertStatement();
+
+    return (SUCCESS == SaveGeomPartToRow(geom, code, geomPartId, bbox) ? geomPartId : DgnGeomPartId());
+    }
+
+/*---------------------------------------------------------------------------------**//**
+* @bsimethod                                                    Brien.Bastings  03/15
++---------------+---------------+---------------+---------------+---------------+------*/
+BentleyStatus DbGeomPartsWriter::UpdateGeomPart(DgnGeomPartId geomPartId, GeometryStreamCR geom, Utf8CP code, ElementAlignedBox3dCR bbox)
+    {
+    if (!geomPartId.IsValid())
+        return ERROR;
+
+    PrepareUpdateStatement();
+
+    return (SUCCESS == SaveGeomPartToRow(geom, code, geomPartId, bbox) ? SUCCESS : ERROR);
+    }
+
+/*---------------------------------------------------------------------------------**//**
+* @bsimethod                                                    Brien.Bastings  03/15
++---------------+---------------+---------------+---------------+---------------+------*/
+DgnGeomPartId DgnGeomParts::MakeNewGeomPartId()
+    {
+    if (!m_highestGeomPartId.IsValid())
+        {
+        m_highestGeomPartId = DgnGeomPartId(m_dgndb, DGN_TABLE(DGN_CLASSNAME_GeomPart), "Id");
+        }
+    else
+        {
+        m_highestGeomPartId.UseNext(m_dgndb);
+        }
+
+    return m_highestGeomPartId;
+    }
+
+//---------------------------------------------------------------------------------------
+// @bsimethod                                   Brien.Bastings                  01/2015
+//---------------------------------------------------------------------------------------
+BentleyStatus DgnGeomParts::InsertGeomPart(DgnGeomPartR geomPart)
+    {
+    DbGeomPartsWriter writer(GetDgnDb());
+    DgnGeomPartId geomPartId = writer.InsertGeomPart(geomPart.GetGeometryStream(), geomPart.GetCode(), geomPart.GetBoundingBox());
+
+    if (!geomPartId.IsValid())
+        return BentleyStatus::ERROR;
+
+    geomPart.SetId(geomPartId);
+
+    return BentleyStatus::SUCCESS;
+    }
+
+//---------------------------------------------------------------------------------------
+// @bsimethod                                   Sam.Wilson                  02/2015
+//---------------------------------------------------------------------------------------
+BentleyStatus DgnGeomParts::UpdateGeomPart(DgnGeomPartR geomPart)
+    {
+    DbGeomPartsWriter writer(GetDgnDb());
+    return writer.UpdateGeomPart(geomPart.GetId(), geomPart.GetGeometryStream(), geomPart.GetCode(), geomPart.GetBoundingBox());
+    }
+
+//---------------------------------------------------------------------------------------
+// @bsimethod                                   Shaun.Sewall                    03/2015
+//---------------------------------------------------------------------------------------
+BentleyStatus DgnGeomParts::InsertElementGeomUsesParts(DgnElementId elementId, DgnGeomPartId geomPartId)
+    {
+    if (!elementId.IsValid() || !geomPartId.IsValid())
+        return BentleyStatus::ERROR;
+
+    CachedECSqlStatementPtr statementPtr = GetDgnDb().GetPreparedECSqlStatement(
+        "INSERT INTO " DGN_SCHEMA(DGN_RELNAME_ElementUsesGeomParts) " (SourceECInstanceId,TargetECInstanceId) VALUES (?,?)");
+
+    if (!statementPtr.IsValid())
+        return BentleyStatus::ERROR;
+
+    statementPtr->BindId(1, elementId);
+    statementPtr->BindId(2, geomPartId);
+
+    if (BE_SQLITE_DONE != statementPtr->Step())
+        return BentleyStatus::ERROR;
+
+    return BentleyStatus::SUCCESS;
+    }
+
+//---------------------------------------------------------------------------------------
+// @bsimethod                                   Shaun.Sewall                    01/2015
+//---------------------------------------------------------------------------------------
+DgnGeomPartPtr DgnGeomParts::LoadGeomPart(DgnGeomPartId geomPartId)
+    {
+    if (!geomPartId.IsValid())
+        return nullptr;
+
+    wt_OperationForGraphics hpo;
+   
+    auto& elements = m_dgndb.Elements();
+
+    CachedStatementPtr stmt=elements.GetStatement("SELECT Code," GEOMPART_BBOX " FROM " DGN_TABLE(DGN_CLASSNAME_GeomPart) " WHERE Id=?");
+    stmt->BindId(1, geomPartId);
+
+    DbResult result = stmt->Step();
+    if (BE_SQLITE_ROW != result)
+        return nullptr;
+
+    DgnGeomPartPtr geomPartPtr = new DgnGeomPart(stmt->GetValueText(0));
+
+    ElementAlignedBox3d bbox(stmt->GetValueDouble(1),stmt->GetValueDouble(2),stmt->GetValueDouble(3),stmt->GetValueDouble(4),stmt->GetValueDouble(5),stmt->GetValueDouble(6));
+    geomPartPtr->SetBoundingBox(bbox);
+
+    GeometryStreamR    geom = geomPartPtr->GetGeometryStreamR();
+    if (DgnDbStatus::Success != geom.ReadGeometryStream(GetDgnDb(), DGN_TABLE(DGN_CLASSNAME_GeomPart), "Geom", geomPartId.GetValue()))
+        return nullptr;
+
+    geomPartPtr->SetId(geomPartId);
+    return geomPartPtr;
+    }
+
+//---------------------------------------------------------------------------------------
+// @bsimethod                                   Shaun.Sewall                    05/2015
+//---------------------------------------------------------------------------------------
+DgnGeomPartId DgnGeomParts::QueryGeomPartId(Utf8CP code)
+    {
+    if (!code || !*code)
+        return DgnGeomPartId();
+
+    CachedStatementPtr stmt=GetDgnDb().Elements().GetStatement("SELECT Id FROM " DGN_TABLE(DGN_CLASSNAME_GeomPart) " WHERE Code=?");
+    stmt->BindText(1, code, Statement::MakeCopy::No);
+    return (BE_SQLITE_ROW != stmt->Step()) ? DgnGeomPartId() : stmt->GetValueId<DgnGeomPartId>(0);
+    }
+
+/*---------------------------------------------------------------------------------**//**
+* @bsimethod                                                    Paul.Connelly   12/15
++---------------+---------------+---------------+---------------+---------------+------*/
+BentleyStatus DgnGeomParts::QueryGeomPartRange(DRange3dR range, DgnGeomPartId geomPartId)
+    {
+    if (!geomPartId.IsValid())
+        return ERROR;
+
+    CachedStatementPtr stmt = GetDgnDb().Elements().GetStatement("SELECT " GEOMPART_BBOX " FROM " DGN_TABLE(DGN_CLASSNAME_GeomPart) " WHERE Id=?");
+    stmt->BindId(1, geomPartId);
+
+    if (BE_SQLITE_ROW != stmt->Step())
+        return ERROR;
+
+    ElementAlignedBox3d bbox(stmt->GetValueDouble(0), stmt->GetValueDouble(1), stmt->GetValueDouble(2), stmt->GetValueDouble(3), stmt->GetValueDouble(4), stmt->GetValueDouble(5));
+    range = bbox;
+    return SUCCESS;
+    }
+
+//---------------------------------------------------------------------------------------
+// @bsimethod                                   Shaun.Sewall                    01/2015
+//---------------------------------------------------------------------------------------
+BentleyStatus DgnGeomParts::DeleteGeomPart(DgnGeomPartId geomPartId)
+    {
+    CachedECSqlStatementPtr statementPtr = GetDgnDb().GetPreparedECSqlStatement("DELETE FROM ONLY " DGN_SCHEMA(DGN_CLASSNAME_GeomPart) " WHERE ECInstanceId=?");
+    if (!statementPtr.IsValid())
+        return BentleyStatus::ERROR;
+
+    if (ECSqlStatus::Success != statementPtr->BindId(1, geomPartId))
+        return BentleyStatus::ERROR;
+
+    if (BE_SQLITE_DONE != statementPtr->Step())
+        return BentleyStatus::ERROR;
+
+    return BentleyStatus::SUCCESS;
+    }
+
+//---------------------------------------------------------------------------------------
+// @bsimethod
+//---------------------------------------------------------------------------------------
+DgnGeomPartPtr DgnGeomPart::Create(Utf8CP code)
+    {
+    return new DgnGeomPart(code);
+    }
+
+/*---------------------------------------------------------------------------------**//**
+* @bsimethod                                    Sam.Wilson                      07/15
++---------------+---------------+---------------+---------------+---------------+------*/
+DgnGeomPartId DgnImportContext::RemapGeomPartId(DgnGeomPartId source)
+    {
+    if (!IsBetweenDbs())
+        return source;
+
+    DgnGeomPartId dest = m_remap.Find(source);
+    if (dest.IsValid())
+        return dest;
+
+    DgnGeomPartPtr sourceGeomPart = GetSourceDb().GeomParts().LoadGeomPart(source);
+    if (!sourceGeomPart.IsValid())
+        return DgnGeomPartId();
+
+#ifdef WIP_GEOM_PART_COPYING // *** We can't rely on a GeomPart's code as an identifier. First, it's optional. Second, there's no unique constraint on it.
+    dest = GetDestinationDb().GeomParts().QueryGeomPartId(sourceGeomPart->GetCode());
+#endif
+    if (!dest.IsValid())
+        {
+        DgnGeomPartPtr destGeomPart = DgnGeomPart::Create();
+        GeometryStreamIO::Import(destGeomPart->GetGeometryStreamR(), sourceGeomPart->GetGeometryStream(), *this);
+
+        if (BSISUCCESS != GetDestinationDb().GeomParts().InsertGeomPart(*destGeomPart))
+            {
+            BeAssert(false);
+            return DgnGeomPartId();
+            }
+        dest = destGeomPart->GetId();
+        }
+
+    return m_remap.Add(source, dest);
+    }