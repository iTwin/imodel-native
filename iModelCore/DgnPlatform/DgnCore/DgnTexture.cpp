/*--------------------------------------------------------------------------------------+
|
|     $Source: DgnCore/DgnTexture.cpp $
|
|  $Copyright: (c) 2017 Bentley Systems, Incorporated. All rights reserved. $
|
+--------------------------------------------------------------------------------------*/
#include <DgnPlatformInternal.h>

#define PROP_Data           "Data"
#define PROP_Description    "Description"
#define PROP_Format         "Format"
#define PROP_Width          "Width"
#define PROP_Height         "Height"
#define PROP_Flags          "Flags"

BEGIN_BENTLEY_DGNPLATFORM_NAMESPACE
namespace dgn_ElementHandler
{
    HANDLER_DEFINE_MEMBERS(Texture);
}
END_BENTLEY_DGNPLATFORM_NAMESPACE

/*---------------------------------------------------------------------------------**//**
* @bsimethod                                                    Paul.Connelly   10/15
+---------------+---------------+---------------+---------------+---------------+------*/
void DgnTexture::_BindWriteParams(ECSqlStatement& stmt, ForInsert forInsert)
    {
    T_Super::_BindWriteParams(stmt, forInsert);

    BeAssert(0 < m_data.GetByteStream().GetSize());
    stmt.BindText(stmt.GetParameterIndex(PROP_Description), m_descr.c_str(), IECSqlBinder::MakeCopy::No);
    stmt.BindBlob(stmt.GetParameterIndex(PROP_Data), m_data.GetByteStream().GetData(), static_cast<int>(m_data.GetByteStream().GetSize()), IECSqlBinder::MakeCopy::No);
    stmt.BindInt(stmt.GetParameterIndex(PROP_Format), static_cast<int>(m_data.GetFormat()));
    stmt.BindInt(stmt.GetParameterIndex(PROP_Width), static_cast<int>(m_width));
    stmt.BindInt(stmt.GetParameterIndex(PROP_Height), static_cast<int>(m_height));
    stmt.BindInt(stmt.GetParameterIndex(PROP_Flags), static_cast<int>(m_flags));
    }

/*---------------------------------------------------------------------------------**//**
* @bsimethod                                                    Paul.Connelly   10/15
+---------------+---------------+---------------+---------------+---------------+------*/
DgnDbStatus DgnTexture::_ReadSelectParams(BeSQLite::EC::ECSqlStatement& stmt, ECSqlClassParams const& params)
    {
    auto status = T_Super::_ReadSelectParams(stmt, params);
    if (DgnDbStatus::Success != status)
        return status;

    m_descr.AssignOrClear(stmt.GetValueText(params.GetSelectIndex(PROP_Description)));

    auto dataIdx = params.GetSelectIndex(PROP_Data);
    int dataSize = 0;
    m_data.GetByteStreamR().Clear();
    Byte const* data = static_cast<Byte const*>(stmt.GetValueBlob(dataIdx, &dataSize));
    BeAssert(dataSize > 0);
    m_data.GetByteStreamR().SaveData(data, dataSize);

    m_data.SetFormat(static_cast<ImageSource::Format>(stmt.GetValueInt(params.GetSelectIndex(PROP_Format))));
    m_width = static_cast<uint32_t>(stmt.GetValueInt(params.GetSelectIndex(PROP_Width)));
    m_height = static_cast<uint32_t>(stmt.GetValueInt(params.GetSelectIndex(PROP_Height)));
    m_flags = static_cast<DgnTexture::Flags>(stmt.GetValueInt(params.GetSelectIndex(PROP_Flags)));
    return DgnDbStatus::Success;
    }

/*---------------------------------------------------------------------------------**//**
* @bsimethod                                    Keith.Bentley                   08/17
+---------------+---------------+---------------+---------------+---------------+------*/
void DgnTexture::_ToJson(JsonValueR out, JsonValueCR opts) const 
    {
    T_Super::_ToJson(out, opts);
    if (!m_descr.empty())
        out[json_description()] = m_descr;

    out[json_data()] = m_data.GetByteStream().ToBase64();
    out[json_format()] = (int) m_data.GetFormat();
    out[json_width()] = m_width;
    out[json_height()] = m_height;
    out[json_flags()] = (int) m_flags;
    }

/*---------------------------------------------------------------------------------**//**
<<<<<<< HEAD
=======
* @bsimethod                                    Keith.Bentley                   08/17
+---------------+---------------+---------------+---------------+---------------+------*/
void DgnTexture::_FromJson(JsonValueR props)
    {
    T_Super::_FromJson(props);

    if (props.isMember(json_description()))
        m_descr = props[json_description()].asString();

    if (props.isMember(json_data()))
        m_data.GetByteStreamR().FromBase64(props[json_data()].asString());

    if (props.isMember(json_format()))
        m_data.SetFormat((ImageSource::Format)props[json_format()].asUInt());

    if (props.isMember(json_width()))
        m_width = props[json_width()].asUInt();

    if (props.isMember(json_height()))
        m_height = props[json_height()].asUInt();

    if (props.isMember(json_height()))
        m_flags = (Flags) props[json_flags()].asUInt();
    }

/*---------------------------------------------------------------------------------**//**
>>>>>>> 6e87b093
* @bsimethod                                                    Paul.Connelly   10/15
+---------------+---------------+---------------+---------------+---------------+------*/
void DgnTexture::_CopyFrom(DgnElementCR src)
    {
    T_Super::_CopyFrom(src);
    auto tx = dynamic_cast<DgnTextureCP>(&src);
    BeAssert(nullptr != tx);
    if (nullptr != tx)
        {
        m_descr = tx->GetDescription();
        m_data = tx->GetImageSource();
        m_height = tx->GetHeight();
        m_width = tx->GetWidth();
        m_flags = tx->GetFlags();
        }
    }

/*---------------------------------------------------------------------------------**//**
* @bsimethod                                                    Paul.Connelly   10/15
+---------------+---------------+---------------+---------------+---------------+------*/
DgnDbStatus DgnTexture::_OnDelete() const
    {
    return DgnDbStatus::DeletionProhibited; // purge only
    }

/*---------------------------------------------------------------------------------**//**
* @bsimethod                                                    Paul.Connelly   10/15
+---------------+---------------+---------------+---------------+---------------+------*/
DgnTextureId DgnTexture::QueryTextureId(DgnDbR db, DgnCodeCR code)
    {
    return DgnTextureId(db.Elements().QueryElementIdByCode(code).GetValueUnchecked());
    }

/*---------------------------------------------------------------------------------**//**
* @bsimethod                                                    Ray.Bentley     10/2015
+---------------+---------------+---------------+---------------+---------------+------*/
DgnTextureId DgnTexture::ImportTexture(DgnImportContext& context, DgnTextureId source)
    {
    DgnTextureCPtr sourceTexture = DgnTexture::Get(context.GetSourceDb(), source);
    if (!sourceTexture.IsValid())
        {
        BeAssert(!source.IsValid()); //look up should fail only for an invalid Textureid
        return DgnTextureId();
        }

    // If the destination Db already contains a Texture by this name, then remap to it. Don't create another copy.
    DgnTextureId destTextureId = DgnTexture::QueryTextureId(context.GetDestinationDb(), sourceTexture->GetCode());
    if (destTextureId.IsValid())
        return destTextureId;

    //  Must copy and remap the source material.
    auto destTextureElem = sourceTexture->Import(nullptr, context.GetDestinationDb().GetDictionaryModel(), context);
    if (!destTextureElem.IsValid())
        return DgnTextureId();
    
    DgnTextureCP destTexture = dynamic_cast<DgnTextureCP>(destTextureElem.get());
    if (nullptr == destTexture)
        {
        BeAssert(false);
        return DgnTextureId();
        }

    return destTexture->GetTextureId();
    }

/*---------------------------------------------------------------------------------**//**
* @bsimethod                                                    Ray.Bentley     10/2015
+---------------+---------------+---------------+---------------+---------------+------*/
DgnTextureId DgnImportContext::_RemapTextureId(DgnTextureId source)
    {
    if (!IsBetweenDbs())
        return source;

    DgnTextureId dest = FindTextureId(source);
    return dest.IsValid() ? dest : DgnTexture::ImportTexture(*this, source);
    }

/*---------------------------------------------------------------------------------**//**
* @bsimethod                                    Sam.Wilson                      02/17
+---------------+---------------+---------------+---------------+---------------+------*/
void dgn_ElementHandler::Texture::_RegisterPropertyAccessors(ECSqlClassInfo& params, ECN::ClassLayoutCR layout)
    {
    T_Super::_RegisterPropertyAccessors(params, layout);
    
    params.RegisterPropertyAccessors(layout, PROP_Description,
        [] (ECValueR value, DgnElementCR elIn)
            {
            auto& el = (DgnTexture&) elIn;
            value.SetUtf8CP(el.GetDescription().c_str());
            return DgnDbStatus::Success;
            },
        [] (DgnElementR elIn, ECValueCR value)
            {
            if (!value.IsString())
                return DgnDbStatus::BadArg;
            auto& el = (DgnTexture&) elIn;
            el.SetDescription(value.ToString());
            return DgnDbStatus::Success;
            });

#define NOT_AVAILABLE_VIA_PROPERTY_API(PROPNAME)\
    params.RegisterPropertyAccessors(layout, PROPNAME,\
        [] (ECValueR value, DgnElementCR elIn)\
            {\
            BeAssert(false && "TBD"); return DgnDbStatus::BadRequest;\
            },\
        [] (DgnElementR elIn, ECValueCR value)\
            {\
            BeAssert(false && "TBD"); return DgnDbStatus::BadRequest;\
            });

    NOT_AVAILABLE_VIA_PROPERTY_API(PROP_Data)                      // *** WIP_TEXTURE
    NOT_AVAILABLE_VIA_PROPERTY_API(PROP_Format)                    // *** WIP_TEXTURE
    NOT_AVAILABLE_VIA_PROPERTY_API(PROP_Width)                     // *** WIP_TEXTURE
    NOT_AVAILABLE_VIA_PROPERTY_API(PROP_Height)                    // *** WIP_TEXTURE
    NOT_AVAILABLE_VIA_PROPERTY_API(PROP_Flags)                     // *** WIP_TEXTURE

#undef NOT_AVAILABLE_VIA_PROPERTY_API
    }<|MERGE_RESOLUTION|>--- conflicted
+++ resolved
@@ -1,229 +1,226 @@
-/*--------------------------------------------------------------------------------------+
-|
-|     $Source: DgnCore/DgnTexture.cpp $
-|
-|  $Copyright: (c) 2017 Bentley Systems, Incorporated. All rights reserved. $
-|
-+--------------------------------------------------------------------------------------*/
-#include <DgnPlatformInternal.h>
-
-#define PROP_Data           "Data"
-#define PROP_Description    "Description"
-#define PROP_Format         "Format"
-#define PROP_Width          "Width"
-#define PROP_Height         "Height"
-#define PROP_Flags          "Flags"
-
-BEGIN_BENTLEY_DGNPLATFORM_NAMESPACE
-namespace dgn_ElementHandler
-{
-    HANDLER_DEFINE_MEMBERS(Texture);
-}
-END_BENTLEY_DGNPLATFORM_NAMESPACE
-
-/*---------------------------------------------------------------------------------**//**
-* @bsimethod                                                    Paul.Connelly   10/15
-+---------------+---------------+---------------+---------------+---------------+------*/
-void DgnTexture::_BindWriteParams(ECSqlStatement& stmt, ForInsert forInsert)
-    {
-    T_Super::_BindWriteParams(stmt, forInsert);
-
-    BeAssert(0 < m_data.GetByteStream().GetSize());
-    stmt.BindText(stmt.GetParameterIndex(PROP_Description), m_descr.c_str(), IECSqlBinder::MakeCopy::No);
-    stmt.BindBlob(stmt.GetParameterIndex(PROP_Data), m_data.GetByteStream().GetData(), static_cast<int>(m_data.GetByteStream().GetSize()), IECSqlBinder::MakeCopy::No);
-    stmt.BindInt(stmt.GetParameterIndex(PROP_Format), static_cast<int>(m_data.GetFormat()));
-    stmt.BindInt(stmt.GetParameterIndex(PROP_Width), static_cast<int>(m_width));
-    stmt.BindInt(stmt.GetParameterIndex(PROP_Height), static_cast<int>(m_height));
-    stmt.BindInt(stmt.GetParameterIndex(PROP_Flags), static_cast<int>(m_flags));
-    }
-
-/*---------------------------------------------------------------------------------**//**
-* @bsimethod                                                    Paul.Connelly   10/15
-+---------------+---------------+---------------+---------------+---------------+------*/
-DgnDbStatus DgnTexture::_ReadSelectParams(BeSQLite::EC::ECSqlStatement& stmt, ECSqlClassParams const& params)
-    {
-    auto status = T_Super::_ReadSelectParams(stmt, params);
-    if (DgnDbStatus::Success != status)
-        return status;
-
-    m_descr.AssignOrClear(stmt.GetValueText(params.GetSelectIndex(PROP_Description)));
-
-    auto dataIdx = params.GetSelectIndex(PROP_Data);
-    int dataSize = 0;
-    m_data.GetByteStreamR().Clear();
-    Byte const* data = static_cast<Byte const*>(stmt.GetValueBlob(dataIdx, &dataSize));
-    BeAssert(dataSize > 0);
-    m_data.GetByteStreamR().SaveData(data, dataSize);
-
-    m_data.SetFormat(static_cast<ImageSource::Format>(stmt.GetValueInt(params.GetSelectIndex(PROP_Format))));
-    m_width = static_cast<uint32_t>(stmt.GetValueInt(params.GetSelectIndex(PROP_Width)));
-    m_height = static_cast<uint32_t>(stmt.GetValueInt(params.GetSelectIndex(PROP_Height)));
-    m_flags = static_cast<DgnTexture::Flags>(stmt.GetValueInt(params.GetSelectIndex(PROP_Flags)));
-    return DgnDbStatus::Success;
-    }
-
-/*---------------------------------------------------------------------------------**//**
-* @bsimethod                                    Keith.Bentley                   08/17
-+---------------+---------------+---------------+---------------+---------------+------*/
-void DgnTexture::_ToJson(JsonValueR out, JsonValueCR opts) const 
-    {
-    T_Super::_ToJson(out, opts);
-    if (!m_descr.empty())
-        out[json_description()] = m_descr;
-
-    out[json_data()] = m_data.GetByteStream().ToBase64();
-    out[json_format()] = (int) m_data.GetFormat();
-    out[json_width()] = m_width;
-    out[json_height()] = m_height;
-    out[json_flags()] = (int) m_flags;
-    }
-
-/*---------------------------------------------------------------------------------**//**
-<<<<<<< HEAD
-=======
-* @bsimethod                                    Keith.Bentley                   08/17
-+---------------+---------------+---------------+---------------+---------------+------*/
-void DgnTexture::_FromJson(JsonValueR props)
-    {
-    T_Super::_FromJson(props);
-
-    if (props.isMember(json_description()))
-        m_descr = props[json_description()].asString();
-
-    if (props.isMember(json_data()))
-        m_data.GetByteStreamR().FromBase64(props[json_data()].asString());
-
-    if (props.isMember(json_format()))
-        m_data.SetFormat((ImageSource::Format)props[json_format()].asUInt());
-
-    if (props.isMember(json_width()))
-        m_width = props[json_width()].asUInt();
-
-    if (props.isMember(json_height()))
-        m_height = props[json_height()].asUInt();
-
-    if (props.isMember(json_height()))
-        m_flags = (Flags) props[json_flags()].asUInt();
-    }
-
-/*---------------------------------------------------------------------------------**//**
->>>>>>> 6e87b093
-* @bsimethod                                                    Paul.Connelly   10/15
-+---------------+---------------+---------------+---------------+---------------+------*/
-void DgnTexture::_CopyFrom(DgnElementCR src)
-    {
-    T_Super::_CopyFrom(src);
-    auto tx = dynamic_cast<DgnTextureCP>(&src);
-    BeAssert(nullptr != tx);
-    if (nullptr != tx)
-        {
-        m_descr = tx->GetDescription();
-        m_data = tx->GetImageSource();
-        m_height = tx->GetHeight();
-        m_width = tx->GetWidth();
-        m_flags = tx->GetFlags();
-        }
-    }
-
-/*---------------------------------------------------------------------------------**//**
-* @bsimethod                                                    Paul.Connelly   10/15
-+---------------+---------------+---------------+---------------+---------------+------*/
-DgnDbStatus DgnTexture::_OnDelete() const
-    {
-    return DgnDbStatus::DeletionProhibited; // purge only
-    }
-
-/*---------------------------------------------------------------------------------**//**
-* @bsimethod                                                    Paul.Connelly   10/15
-+---------------+---------------+---------------+---------------+---------------+------*/
-DgnTextureId DgnTexture::QueryTextureId(DgnDbR db, DgnCodeCR code)
-    {
-    return DgnTextureId(db.Elements().QueryElementIdByCode(code).GetValueUnchecked());
-    }
-
-/*---------------------------------------------------------------------------------**//**
-* @bsimethod                                                    Ray.Bentley     10/2015
-+---------------+---------------+---------------+---------------+---------------+------*/
-DgnTextureId DgnTexture::ImportTexture(DgnImportContext& context, DgnTextureId source)
-    {
-    DgnTextureCPtr sourceTexture = DgnTexture::Get(context.GetSourceDb(), source);
-    if (!sourceTexture.IsValid())
-        {
-        BeAssert(!source.IsValid()); //look up should fail only for an invalid Textureid
-        return DgnTextureId();
-        }
-
-    // If the destination Db already contains a Texture by this name, then remap to it. Don't create another copy.
-    DgnTextureId destTextureId = DgnTexture::QueryTextureId(context.GetDestinationDb(), sourceTexture->GetCode());
-    if (destTextureId.IsValid())
-        return destTextureId;
-
-    //  Must copy and remap the source material.
-    auto destTextureElem = sourceTexture->Import(nullptr, context.GetDestinationDb().GetDictionaryModel(), context);
-    if (!destTextureElem.IsValid())
-        return DgnTextureId();
-    
-    DgnTextureCP destTexture = dynamic_cast<DgnTextureCP>(destTextureElem.get());
-    if (nullptr == destTexture)
-        {
-        BeAssert(false);
-        return DgnTextureId();
-        }
-
-    return destTexture->GetTextureId();
-    }
-
-/*---------------------------------------------------------------------------------**//**
-* @bsimethod                                                    Ray.Bentley     10/2015
-+---------------+---------------+---------------+---------------+---------------+------*/
-DgnTextureId DgnImportContext::_RemapTextureId(DgnTextureId source)
-    {
-    if (!IsBetweenDbs())
-        return source;
-
-    DgnTextureId dest = FindTextureId(source);
-    return dest.IsValid() ? dest : DgnTexture::ImportTexture(*this, source);
-    }
-
-/*---------------------------------------------------------------------------------**//**
-* @bsimethod                                    Sam.Wilson                      02/17
-+---------------+---------------+---------------+---------------+---------------+------*/
-void dgn_ElementHandler::Texture::_RegisterPropertyAccessors(ECSqlClassInfo& params, ECN::ClassLayoutCR layout)
-    {
-    T_Super::_RegisterPropertyAccessors(params, layout);
-    
-    params.RegisterPropertyAccessors(layout, PROP_Description,
-        [] (ECValueR value, DgnElementCR elIn)
-            {
-            auto& el = (DgnTexture&) elIn;
-            value.SetUtf8CP(el.GetDescription().c_str());
-            return DgnDbStatus::Success;
-            },
-        [] (DgnElementR elIn, ECValueCR value)
-            {
-            if (!value.IsString())
-                return DgnDbStatus::BadArg;
-            auto& el = (DgnTexture&) elIn;
-            el.SetDescription(value.ToString());
-            return DgnDbStatus::Success;
-            });
-
-#define NOT_AVAILABLE_VIA_PROPERTY_API(PROPNAME)\
-    params.RegisterPropertyAccessors(layout, PROPNAME,\
-        [] (ECValueR value, DgnElementCR elIn)\
-            {\
-            BeAssert(false && "TBD"); return DgnDbStatus::BadRequest;\
-            },\
-        [] (DgnElementR elIn, ECValueCR value)\
-            {\
-            BeAssert(false && "TBD"); return DgnDbStatus::BadRequest;\
-            });
-
-    NOT_AVAILABLE_VIA_PROPERTY_API(PROP_Data)                      // *** WIP_TEXTURE
-    NOT_AVAILABLE_VIA_PROPERTY_API(PROP_Format)                    // *** WIP_TEXTURE
-    NOT_AVAILABLE_VIA_PROPERTY_API(PROP_Width)                     // *** WIP_TEXTURE
-    NOT_AVAILABLE_VIA_PROPERTY_API(PROP_Height)                    // *** WIP_TEXTURE
-    NOT_AVAILABLE_VIA_PROPERTY_API(PROP_Flags)                     // *** WIP_TEXTURE
-
-#undef NOT_AVAILABLE_VIA_PROPERTY_API
+/*--------------------------------------------------------------------------------------+
+|
+|     $Source: DgnCore/DgnTexture.cpp $
+|
+|  $Copyright: (c) 2017 Bentley Systems, Incorporated. All rights reserved. $
+|
++--------------------------------------------------------------------------------------*/
+#include <DgnPlatformInternal.h>
+
+#define PROP_Data           "Data"
+#define PROP_Description    "Description"
+#define PROP_Format         "Format"
+#define PROP_Width          "Width"
+#define PROP_Height         "Height"
+#define PROP_Flags          "Flags"
+
+BEGIN_BENTLEY_DGNPLATFORM_NAMESPACE
+namespace dgn_ElementHandler
+{
+    HANDLER_DEFINE_MEMBERS(Texture);
+}
+END_BENTLEY_DGNPLATFORM_NAMESPACE
+
+/*---------------------------------------------------------------------------------**//**
+* @bsimethod                                                    Paul.Connelly   10/15
++---------------+---------------+---------------+---------------+---------------+------*/
+void DgnTexture::_BindWriteParams(ECSqlStatement& stmt, ForInsert forInsert)
+    {
+    T_Super::_BindWriteParams(stmt, forInsert);
+
+    BeAssert(0 < m_data.GetByteStream().GetSize());
+    stmt.BindText(stmt.GetParameterIndex(PROP_Description), m_descr.c_str(), IECSqlBinder::MakeCopy::No);
+    stmt.BindBlob(stmt.GetParameterIndex(PROP_Data), m_data.GetByteStream().GetData(), static_cast<int>(m_data.GetByteStream().GetSize()), IECSqlBinder::MakeCopy::No);
+    stmt.BindInt(stmt.GetParameterIndex(PROP_Format), static_cast<int>(m_data.GetFormat()));
+    stmt.BindInt(stmt.GetParameterIndex(PROP_Width), static_cast<int>(m_width));
+    stmt.BindInt(stmt.GetParameterIndex(PROP_Height), static_cast<int>(m_height));
+    stmt.BindInt(stmt.GetParameterIndex(PROP_Flags), static_cast<int>(m_flags));
+    }
+
+/*---------------------------------------------------------------------------------**//**
+* @bsimethod                                                    Paul.Connelly   10/15
++---------------+---------------+---------------+---------------+---------------+------*/
+DgnDbStatus DgnTexture::_ReadSelectParams(BeSQLite::EC::ECSqlStatement& stmt, ECSqlClassParams const& params)
+    {
+    auto status = T_Super::_ReadSelectParams(stmt, params);
+    if (DgnDbStatus::Success != status)
+        return status;
+
+    m_descr.AssignOrClear(stmt.GetValueText(params.GetSelectIndex(PROP_Description)));
+
+    auto dataIdx = params.GetSelectIndex(PROP_Data);
+    int dataSize = 0;
+    m_data.GetByteStreamR().Clear();
+    Byte const* data = static_cast<Byte const*>(stmt.GetValueBlob(dataIdx, &dataSize));
+    BeAssert(dataSize > 0);
+    m_data.GetByteStreamR().SaveData(data, dataSize);
+
+    m_data.SetFormat(static_cast<ImageSource::Format>(stmt.GetValueInt(params.GetSelectIndex(PROP_Format))));
+    m_width = static_cast<uint32_t>(stmt.GetValueInt(params.GetSelectIndex(PROP_Width)));
+    m_height = static_cast<uint32_t>(stmt.GetValueInt(params.GetSelectIndex(PROP_Height)));
+    m_flags = static_cast<DgnTexture::Flags>(stmt.GetValueInt(params.GetSelectIndex(PROP_Flags)));
+    return DgnDbStatus::Success;
+    }
+
+/*---------------------------------------------------------------------------------**//**
+* @bsimethod                                    Keith.Bentley                   08/17
++---------------+---------------+---------------+---------------+---------------+------*/
+void DgnTexture::_ToJson(JsonValueR out, JsonValueCR opts) const 
+    {
+    T_Super::_ToJson(out, opts);
+    if (!m_descr.empty())
+        out[json_description()] = m_descr;
+
+    out[json_data()] = m_data.GetByteStream().ToBase64();
+    out[json_format()] = (int) m_data.GetFormat();
+    out[json_width()] = m_width;
+    out[json_height()] = m_height;
+    out[json_flags()] = (int) m_flags;
+    }
+
+/*---------------------------------------------------------------------------------**//**
+* @bsimethod                                    Keith.Bentley                   08/17
++---------------+---------------+---------------+---------------+---------------+------*/
+void DgnTexture::_FromJson(JsonValueR props)
+    {
+    T_Super::_FromJson(props);
+
+    if (props.isMember(json_description()))
+        m_descr = props[json_description()].asString();
+
+    if (props.isMember(json_data()))
+        m_data.GetByteStreamR().FromBase64(props[json_data()].asString());
+
+    if (props.isMember(json_format()))
+        m_data.SetFormat((ImageSource::Format)props[json_format()].asUInt());
+
+    if (props.isMember(json_width()))
+        m_width = props[json_width()].asUInt();
+
+    if (props.isMember(json_height()))
+        m_height = props[json_height()].asUInt();
+
+    if (props.isMember(json_height()))
+        m_flags = (Flags) props[json_flags()].asUInt();
+    }
+
+/*---------------------------------------------------------------------------------**//**
+* @bsimethod                                                    Paul.Connelly   10/15
++---------------+---------------+---------------+---------------+---------------+------*/
+void DgnTexture::_CopyFrom(DgnElementCR src)
+    {
+    T_Super::_CopyFrom(src);
+    auto tx = dynamic_cast<DgnTextureCP>(&src);
+    BeAssert(nullptr != tx);
+    if (nullptr != tx)
+        {
+        m_descr = tx->GetDescription();
+        m_data = tx->GetImageSource();
+        m_height = tx->GetHeight();
+        m_width = tx->GetWidth();
+        m_flags = tx->GetFlags();
+        }
+    }
+
+/*---------------------------------------------------------------------------------**//**
+* @bsimethod                                                    Paul.Connelly   10/15
++---------------+---------------+---------------+---------------+---------------+------*/
+DgnDbStatus DgnTexture::_OnDelete() const
+    {
+    return DgnDbStatus::DeletionProhibited; // purge only
+    }
+
+/*---------------------------------------------------------------------------------**//**
+* @bsimethod                                                    Paul.Connelly   10/15
++---------------+---------------+---------------+---------------+---------------+------*/
+DgnTextureId DgnTexture::QueryTextureId(DgnDbR db, DgnCodeCR code)
+    {
+    return DgnTextureId(db.Elements().QueryElementIdByCode(code).GetValueUnchecked());
+    }
+
+/*---------------------------------------------------------------------------------**//**
+* @bsimethod                                                    Ray.Bentley     10/2015
++---------------+---------------+---------------+---------------+---------------+------*/
+DgnTextureId DgnTexture::ImportTexture(DgnImportContext& context, DgnTextureId source)
+    {
+    DgnTextureCPtr sourceTexture = DgnTexture::Get(context.GetSourceDb(), source);
+    if (!sourceTexture.IsValid())
+        {
+        BeAssert(!source.IsValid()); //look up should fail only for an invalid Textureid
+        return DgnTextureId();
+        }
+
+    // If the destination Db already contains a Texture by this name, then remap to it. Don't create another copy.
+    DgnTextureId destTextureId = DgnTexture::QueryTextureId(context.GetDestinationDb(), sourceTexture->GetCode());
+    if (destTextureId.IsValid())
+        return destTextureId;
+
+    //  Must copy and remap the source material.
+    auto destTextureElem = sourceTexture->Import(nullptr, context.GetDestinationDb().GetDictionaryModel(), context);
+    if (!destTextureElem.IsValid())
+        return DgnTextureId();
+    
+    DgnTextureCP destTexture = dynamic_cast<DgnTextureCP>(destTextureElem.get());
+    if (nullptr == destTexture)
+        {
+        BeAssert(false);
+        return DgnTextureId();
+        }
+
+    return destTexture->GetTextureId();
+    }
+
+/*---------------------------------------------------------------------------------**//**
+* @bsimethod                                                    Ray.Bentley     10/2015
++---------------+---------------+---------------+---------------+---------------+------*/
+DgnTextureId DgnImportContext::_RemapTextureId(DgnTextureId source)
+    {
+    if (!IsBetweenDbs())
+        return source;
+
+    DgnTextureId dest = FindTextureId(source);
+    return dest.IsValid() ? dest : DgnTexture::ImportTexture(*this, source);
+    }
+
+/*---------------------------------------------------------------------------------**//**
+* @bsimethod                                    Sam.Wilson                      02/17
++---------------+---------------+---------------+---------------+---------------+------*/
+void dgn_ElementHandler::Texture::_RegisterPropertyAccessors(ECSqlClassInfo& params, ECN::ClassLayoutCR layout)
+    {
+    T_Super::_RegisterPropertyAccessors(params, layout);
+    
+    params.RegisterPropertyAccessors(layout, PROP_Description,
+        [] (ECValueR value, DgnElementCR elIn)
+            {
+            auto& el = (DgnTexture&) elIn;
+            value.SetUtf8CP(el.GetDescription().c_str());
+            return DgnDbStatus::Success;
+            },
+        [] (DgnElementR elIn, ECValueCR value)
+            {
+            if (!value.IsString())
+                return DgnDbStatus::BadArg;
+            auto& el = (DgnTexture&) elIn;
+            el.SetDescription(value.ToString());
+            return DgnDbStatus::Success;
+            });
+
+#define NOT_AVAILABLE_VIA_PROPERTY_API(PROPNAME)\
+    params.RegisterPropertyAccessors(layout, PROPNAME,\
+        [] (ECValueR value, DgnElementCR elIn)\
+            {\
+            BeAssert(false && "TBD"); return DgnDbStatus::BadRequest;\
+            },\
+        [] (DgnElementR elIn, ECValueCR value)\
+            {\
+            BeAssert(false && "TBD"); return DgnDbStatus::BadRequest;\
+            });
+
+    NOT_AVAILABLE_VIA_PROPERTY_API(PROP_Data)                      // *** WIP_TEXTURE
+    NOT_AVAILABLE_VIA_PROPERTY_API(PROP_Format)                    // *** WIP_TEXTURE
+    NOT_AVAILABLE_VIA_PROPERTY_API(PROP_Width)                     // *** WIP_TEXTURE
+    NOT_AVAILABLE_VIA_PROPERTY_API(PROP_Height)                    // *** WIP_TEXTURE
+    NOT_AVAILABLE_VIA_PROPERTY_API(PROP_Flags)                     // *** WIP_TEXTURE
+
+#undef NOT_AVAILABLE_VIA_PROPERTY_API
     }