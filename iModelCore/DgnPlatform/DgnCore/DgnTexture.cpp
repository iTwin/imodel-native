--- conflicted
+++ resolved
@@ -1,236 +1,189 @@
-/*--------------------------------------------------------------------------------------+
-|
-|     $Source: DgnCore/DgnTexture.cpp $
-|
-|  $Copyright: (c) 2016 Bentley Systems, Incorporated. All rights reserved. $
-|
-+--------------------------------------------------------------------------------------*/
-#include <DgnPlatformInternal.h>
-
-#define PROP_Data   "Data"
-#define PROP_Descr  "Descr"
-#define PROP_Format "Format"
-#define PROP_Width  "Width"
-#define PROP_Height "Height"
-#define PROP_Flags  "Flags"
-
-BEGIN_BENTLEY_DGNPLATFORM_NAMESPACE
-namespace dgn_ElementHandler
-{
-    HANDLER_DEFINE_MEMBERS(Texture);
-
-/*---------------------------------------------------------------------------------**//**
-* @bsimethod                                                    Paul.Connelly   10/15
-+---------------+---------------+---------------+---------------+---------------+------*/
-void Texture::_GetClassParams(ECSqlClassParams& params)
-    {
-    T_Super::_GetClassParams(params);
-    params.Add(PROP_Data);
-    params.Add(PROP_Descr);
-    params.Add(PROP_Format);
-    params.Add(PROP_Width);
-    params.Add(PROP_Height);
-    params.Add(PROP_Flags);
-    }
-}
-END_BENTLEY_DGNPLATFORM_NAMESPACE
-
-/*---------------------------------------------------------------------------------**//**
-* @bsimethod                                                    Paul.Connelly   10/15
-+---------------+---------------+---------------+---------------+---------------+------*/
-DgnDbStatus DgnTexture::BindParams(BeSQLite::EC::ECSqlStatement& stmt)
-    {
-    BeAssert(0 < m_data.GetByteStream().GetSize());
-    if (m_data.GetByteStream().GetSize() <= 0)
-        return DgnDbStatus::BadArg;
-
-    if (ECSqlStatus::Success != stmt.BindText(stmt.GetParameterIndex(PROP_Descr), m_descr.c_str(), IECSqlBinder::MakeCopy::No)
-        || ECSqlStatus::Success != stmt.BindBinary(stmt.GetParameterIndex(PROP_Data), m_data.GetByteStream().GetData(), static_cast<int>(m_data.GetByteStream().GetSize()), IECSqlBinder::MakeCopy::No)
-        || ECSqlStatus::Success != stmt.BindInt(stmt.GetParameterIndex(PROP_Format), static_cast<int>(m_data.GetFormat()))
-        || ECSqlStatus::Success != stmt.BindInt(stmt.GetParameterIndex(PROP_Width), static_cast<int>(m_width))
-        || ECSqlStatus::Success != stmt.BindInt(stmt.GetParameterIndex(PROP_Height), static_cast<int>(m_height))
-        || ECSqlStatus::Success != stmt.BindInt(stmt.GetParameterIndex(PROP_Flags), static_cast<int>(m_flags)))
-        {
-        return DgnDbStatus::BadArg;
-        }
-
-    return DgnDbStatus::Success;
-    }
-
-/*---------------------------------------------------------------------------------**//**
-* @bsimethod                                                    Paul.Connelly   10/15
-+---------------+---------------+---------------+---------------+---------------+------*/
-DgnDbStatus DgnTexture::_ReadSelectParams(BeSQLite::EC::ECSqlStatement& stmt, ECSqlClassParams const& params)
-    {
-    auto status = T_Super::_ReadSelectParams(stmt, params);
-    if (DgnDbStatus::Success != status)
-        return status;
-
-    m_descr.AssignOrClear(stmt.GetValueText(params.GetSelectIndex(PROP_Descr)));
-
-    auto dataIdx = params.GetSelectIndex(PROP_Data);
-    int dataSize = 0;
-    m_data.GetByteStreamR().Clear();
-    Byte const* data = static_cast<Byte const*>(stmt.GetValueBinary(dataIdx, &dataSize));
-    BeAssert(dataSize > 0);
-    m_data.GetByteStreamR().SaveData(data, dataSize);
-
-    m_data.SetFormat(static_cast<ImageSource::Format>(stmt.GetValueInt(params.GetSelectIndex(PROP_Format))));
-    m_width = static_cast<uint32_t>(stmt.GetValueInt(params.GetSelectIndex(PROP_Width)));
-    m_height = static_cast<uint32_t>(stmt.GetValueInt(params.GetSelectIndex(PROP_Height)));
-    m_flags = static_cast<DgnTexture::Flags>(stmt.GetValueInt(params.GetSelectIndex(PROP_Flags)));
-    return DgnDbStatus::Success;
-    }
-
-/*---------------------------------------------------------------------------------**//**
-* @bsimethod                                                    Paul.Connelly   10/15
-+---------------+---------------+---------------+---------------+---------------+------*/
-DgnDbStatus DgnTexture::_BindInsertParams(BeSQLite::EC::ECSqlStatement& stmt)
-    {
-    auto status = T_Super::_BindInsertParams(stmt);
-    return DgnDbStatus::Success == status ? BindParams(stmt) : status;
-    }
-
-/*---------------------------------------------------------------------------------**//**
-* @bsimethod                                                    Paul.Connelly   10/15
-+---------------+---------------+---------------+---------------+---------------+------*/
-DgnDbStatus DgnTexture::_BindUpdateParams(BeSQLite::EC::ECSqlStatement& stmt)
-    {
-    auto status = T_Super::_BindUpdateParams(stmt);
-    return DgnDbStatus::Success == status ? BindParams(stmt) : status;
-    }
-
-/*---------------------------------------------------------------------------------**//**
-* @bsimethod                                                    Paul.Connelly   10/15
-+---------------+---------------+---------------+---------------+---------------+------*/
-void DgnTexture::_CopyFrom(DgnElementCR src)
-    {
-    T_Super::_CopyFrom(src);
-    auto tx = dynamic_cast<DgnTextureCP>(&src);
-    BeAssert(nullptr != tx);
-    if (nullptr != tx)
-        {
-        m_descr = tx->GetDescription();
-        m_data = tx->GetImageSource();
-        m_height = tx->GetHeight();
-        m_width = tx->GetWidth();
-        m_flags = tx->GetFlags();
-        }
-    }
-
-/*---------------------------------------------------------------------------------**//**
-* @bsimethod                                                    Paul.Connelly   10/15
-+---------------+---------------+---------------+---------------+---------------+------*/
-DgnDbStatus DgnTexture::_OnDelete() const
-    {
-    return DgnDbStatus::DeletionProhibited; // purge only
-    }
-
-/*---------------------------------------------------------------------------------**//**
-* @bsimethod                                                    Paul.Connelly   10/15
-+---------------+---------------+---------------+---------------+---------------+------*/
-<<<<<<< HEAD
-Render::Image DgnTexture::ExtractImage() const
-    {
-    RgbImageInfo imageInfo;
-    memset(&imageInfo, 0, sizeof (imageInfo));
-
-    Render::Image image(m_data.m_width, m_data.m_height, Render::Image::Format::Rgba);
-    switch (m_data.GetFormat())
-        {
-        case DgnTexture::Format::RAW:
-            image.GetByteStreamR() = std::move(m_data); // extracts the data
-            break;
-
-        case DgnTexture::Format::PNG:  
-#if defined(RETURN_ENCODED_IMAGES)
-            image.SetFormat(Render::Image::Format::PNG);
-            image.GetByteStreamR() = std::move(m_data);
-#else
-            imageInfo.ReadImageFromPngBuffer(image, m_data.GetData(), m_data.GetSize());
-#endif
-            break;
-
-        case DgnTexture::Format::JPEG:
-            {
-#if defined(RETURN_ENCODED_IMAGES)
-            image.SetFormat(Render::Image::Format::Jpeg);
-            image.GetByteStreamR() = std::move(m_data);
-#else
-            imageInfo.m_width = m_data.GetWidth();
-            imageInfo.m_height = m_data.GetHeight();
-            imageInfo.m_hasAlpha = true;
-            imageInfo.m_isBGR = false;
-            imageInfo.SetTopDown(true);
-            
-            imageInfo.ReadImageFromJpgBuffer(image, m_data.GetData(), m_data.GetSize());
-#endif
-            break;
-            }
-    
-        default:
-            BeAssert(false);
-            return Render::Image();
-        }
-
-    // This is tricky. We may have just transferred ownership of the image data to the the caller. That means that this
-    // element is no longer in its "persistent" state. Drop if from the pool so if anyone else attempts to use it we will reload it.
-    if (IsPersistent())
-        GetDgnDb().Elements().DropFromPool(*this);
-
-    return image;
-    }
-
-/*---------------------------------------------------------------------------------**//**
-* @bsimethod                                                    Paul.Connelly   10/15
-+---------------+---------------+---------------+---------------+---------------+------*/
-=======
->>>>>>> b13778af
-DgnTextureId DgnTexture::QueryTextureId(DgnCode const& code, DgnDbR db)
-    {
-    return DgnTextureId(db.Elements().QueryElementIdByCode(code).GetValueUnchecked());
-    }
-
-/*---------------------------------------------------------------------------------**//**
-* @bsimethod                                                    Ray.Bentley     10/2015
-+---------------+---------------+---------------+---------------+---------------+------*/
-DgnTextureId DgnTexture::ImportTexture(DgnImportContext& context, DgnTextureId source)
-    {
-    DgnTextureCPtr sourceTexture = DgnTexture::QueryTexture(source, context.GetSourceDb());
-    if (!sourceTexture.IsValid())
-        {
-        BeAssert(!source.IsValid()); //look up should fail only for an invalid Textureid
-        return DgnTextureId();
-        }
-
-    // If the destination Db already contains a Texture by this name, then remap to it. Don't create another copy.
-    DgnTextureId destTextureId = DgnTexture::QueryTextureId(sourceTexture->GetCode(), context.GetDestinationDb());
-    if (destTextureId.IsValid())
-        return destTextureId;
-
-    //  Must copy and remap the source material.
-    auto destTextureElem = sourceTexture->Import(nullptr, context.GetDestinationDb().GetDictionaryModel(), context);
-    if (!destTextureElem.IsValid())
-        return DgnTextureId();
-    
-    DgnTextureCP destTexture = dynamic_cast<DgnTextureCP>(destTextureElem.get());
-    if (nullptr == destTexture)
-        {
-        BeAssert(false);
-        return DgnTextureId();
-        }
-
-    return destTexture->GetTextureId();
-    }
-
-/*---------------------------------------------------------------------------------**//**
-* @bsimethod                                                    Ray.Bentley     10/2015
-+---------------+---------------+---------------+---------------+---------------+------*/
-DgnTextureId DgnImportContext::RemapTextureId(DgnTextureId source)
-    {
-    if (!IsBetweenDbs())
-        return source;
-
-    DgnTextureId dest = FindTextureId(source);
-    return dest.IsValid() ? dest : DgnTexture::ImportTexture(*this, source);
-    }
+/*--------------------------------------------------------------------------------------+
+|
+|     $Source: DgnCore/DgnTexture.cpp $
+|
+|  $Copyright: (c) 2016 Bentley Systems, Incorporated. All rights reserved. $
+|
++--------------------------------------------------------------------------------------*/
+#include <DgnPlatformInternal.h>
+
+#define PROP_Data   "Data"
+#define PROP_Descr  "Descr"
+#define PROP_Format "Format"
+#define PROP_Width  "Width"
+#define PROP_Height "Height"
+#define PROP_Flags  "Flags"
+
+BEGIN_BENTLEY_DGNPLATFORM_NAMESPACE
+namespace dgn_ElementHandler
+{
+    HANDLER_DEFINE_MEMBERS(Texture);
+
+/*---------------------------------------------------------------------------------**//**
+* @bsimethod                                                    Paul.Connelly   10/15
++---------------+---------------+---------------+---------------+---------------+------*/
+void Texture::_GetClassParams(ECSqlClassParams& params)
+    {
+    T_Super::_GetClassParams(params);
+    params.Add(PROP_Data);
+    params.Add(PROP_Descr);
+    params.Add(PROP_Format);
+    params.Add(PROP_Width);
+    params.Add(PROP_Height);
+    params.Add(PROP_Flags);
+    }
+}
+END_BENTLEY_DGNPLATFORM_NAMESPACE
+
+/*---------------------------------------------------------------------------------**//**
+* @bsimethod                                                    Paul.Connelly   10/15
++---------------+---------------+---------------+---------------+---------------+------*/
+DgnDbStatus DgnTexture::BindParams(BeSQLite::EC::ECSqlStatement& stmt)
+    {
+    BeAssert(0 < m_data.GetByteStream().GetSize());
+    if (m_data.GetByteStream().GetSize() <= 0)
+        return DgnDbStatus::BadArg;
+
+    if (ECSqlStatus::Success != stmt.BindText(stmt.GetParameterIndex(PROP_Descr), m_descr.c_str(), IECSqlBinder::MakeCopy::No)
+        || ECSqlStatus::Success != stmt.BindBinary(stmt.GetParameterIndex(PROP_Data), m_data.GetByteStream().GetData(), static_cast<int>(m_data.GetByteStream().GetSize()), IECSqlBinder::MakeCopy::No)
+        || ECSqlStatus::Success != stmt.BindInt(stmt.GetParameterIndex(PROP_Format), static_cast<int>(m_data.GetFormat()))
+        || ECSqlStatus::Success != stmt.BindInt(stmt.GetParameterIndex(PROP_Width), static_cast<int>(m_width))
+        || ECSqlStatus::Success != stmt.BindInt(stmt.GetParameterIndex(PROP_Height), static_cast<int>(m_height))
+        || ECSqlStatus::Success != stmt.BindInt(stmt.GetParameterIndex(PROP_Flags), static_cast<int>(m_flags)))
+        {
+        return DgnDbStatus::BadArg;
+        }
+
+    return DgnDbStatus::Success;
+    }
+
+/*---------------------------------------------------------------------------------**//**
+* @bsimethod                                                    Paul.Connelly   10/15
++---------------+---------------+---------------+---------------+---------------+------*/
+DgnDbStatus DgnTexture::_ReadSelectParams(BeSQLite::EC::ECSqlStatement& stmt, ECSqlClassParams const& params)
+    {
+    auto status = T_Super::_ReadSelectParams(stmt, params);
+    if (DgnDbStatus::Success != status)
+        return status;
+
+    m_descr.AssignOrClear(stmt.GetValueText(params.GetSelectIndex(PROP_Descr)));
+
+    auto dataIdx = params.GetSelectIndex(PROP_Data);
+    int dataSize = 0;
+    m_data.GetByteStreamR().Clear();
+    Byte const* data = static_cast<Byte const*>(stmt.GetValueBinary(dataIdx, &dataSize));
+    BeAssert(dataSize > 0);
+    m_data.GetByteStreamR().SaveData(data, dataSize);
+
+    m_data.SetFormat(static_cast<ImageSource::Format>(stmt.GetValueInt(params.GetSelectIndex(PROP_Format))));
+    m_width = static_cast<uint32_t>(stmt.GetValueInt(params.GetSelectIndex(PROP_Width)));
+    m_height = static_cast<uint32_t>(stmt.GetValueInt(params.GetSelectIndex(PROP_Height)));
+    m_flags = static_cast<DgnTexture::Flags>(stmt.GetValueInt(params.GetSelectIndex(PROP_Flags)));
+    return DgnDbStatus::Success;
+    }
+
+/*---------------------------------------------------------------------------------**//**
+* @bsimethod                                                    Paul.Connelly   10/15
++---------------+---------------+---------------+---------------+---------------+------*/
+DgnDbStatus DgnTexture::_BindInsertParams(BeSQLite::EC::ECSqlStatement& stmt)
+    {
+    auto status = T_Super::_BindInsertParams(stmt);
+    return DgnDbStatus::Success == status ? BindParams(stmt) : status;
+    }
+
+/*---------------------------------------------------------------------------------**//**
+* @bsimethod                                                    Paul.Connelly   10/15
++---------------+---------------+---------------+---------------+---------------+------*/
+DgnDbStatus DgnTexture::_BindUpdateParams(BeSQLite::EC::ECSqlStatement& stmt)
+    {
+    auto status = T_Super::_BindUpdateParams(stmt);
+    return DgnDbStatus::Success == status ? BindParams(stmt) : status;
+    }
+
+/*---------------------------------------------------------------------------------**//**
+* @bsimethod                                                    Paul.Connelly   10/15
++---------------+---------------+---------------+---------------+---------------+------*/
+void DgnTexture::_CopyFrom(DgnElementCR src)
+    {
+    T_Super::_CopyFrom(src);
+    auto tx = dynamic_cast<DgnTextureCP>(&src);
+    BeAssert(nullptr != tx);
+    if (nullptr != tx)
+        {
+        m_descr = tx->GetDescription();
+        m_data = tx->GetImageSource();
+        m_height = tx->GetHeight();
+        m_width = tx->GetWidth();
+        m_flags = tx->GetFlags();
+        }
+    }
+
+/*---------------------------------------------------------------------------------**//**
+* @bsimethod                                                    Paul.Connelly   10/15
++---------------+---------------+---------------+---------------+---------------+------*/
+DgnDbStatus DgnTexture::_OnDelete() const
+    {
+    return DgnDbStatus::DeletionProhibited; // purge only
+    }
+
+/*---------------------------------------------------------------------------------**//**
+* @bsimethod                                                    Paul.Connelly   10/15
++---------------+---------------+---------------+---------------+---------------+------*/
+#if defined(RETURN_ENCODED_IMAGES)
+            image.SetFormat(Render::Image::Format::PNG);
+            image.GetByteStreamR() = std::move(m_data);
+#else
+#endif
+#if defined(RETURN_ENCODED_IMAGES)
+            image.SetFormat(Render::Image::Format::Jpeg);
+            image.GetByteStreamR() = std::move(m_data);
+#else
+#endif
+DgnTextureId DgnTexture::QueryTextureId(DgnCode const& code, DgnDbR db)
+    {
+    return DgnTextureId(db.Elements().QueryElementIdByCode(code).GetValueUnchecked());
+    }
+
+/*---------------------------------------------------------------------------------**//**
+* @bsimethod                                                    Ray.Bentley     10/2015
++---------------+---------------+---------------+---------------+---------------+------*/
+DgnTextureId DgnTexture::ImportTexture(DgnImportContext& context, DgnTextureId source)
+    {
+    DgnTextureCPtr sourceTexture = DgnTexture::QueryTexture(source, context.GetSourceDb());
+    if (!sourceTexture.IsValid())
+        {
+        BeAssert(!source.IsValid()); //look up should fail only for an invalid Textureid
+        return DgnTextureId();
+        }
+
+    // If the destination Db already contains a Texture by this name, then remap to it. Don't create another copy.
+    DgnTextureId destTextureId = DgnTexture::QueryTextureId(sourceTexture->GetCode(), context.GetDestinationDb());
+    if (destTextureId.IsValid())
+        return destTextureId;
+
+    //  Must copy and remap the source material.
+    auto destTextureElem = sourceTexture->Import(nullptr, context.GetDestinationDb().GetDictionaryModel(), context);
+    if (!destTextureElem.IsValid())
+        return DgnTextureId();
+    
+    DgnTextureCP destTexture = dynamic_cast<DgnTextureCP>(destTextureElem.get());
+    if (nullptr == destTexture)
+        {
+        BeAssert(false);
+        return DgnTextureId();
+        }
+
+    return destTexture->GetTextureId();
+    }
+
+/*---------------------------------------------------------------------------------**//**
+* @bsimethod                                                    Ray.Bentley     10/2015
++---------------+---------------+---------------+---------------+---------------+------*/
+DgnTextureId DgnImportContext::RemapTextureId(DgnTextureId source)
+    {
+    if (!IsBetweenDbs())
+        return source;
+
+    DgnTextureId dest = FindTextureId(source);
+    return dest.IsValid() ? dest : DgnTexture::ImportTexture(*this, source);
+    }