/*--------------------------------------------------------------------------------------+
|
|     $Source: DgnCore/DgnElement.cpp $
|
|  $Copyright: (c) 2015 Bentley Systems, Incorporated. All rights reserved. $
|
+--------------------------------------------------------------------------------------*/
#include <DgnPlatformInternal.h>
#include <DgnPlatform/DgnCore/QvElemSet.h>

DgnElement::Item::Key   DgnElement::Item::s_key;

/*---------------------------------------------------------------------------------**//**
* @bsimethod                                    Keith.Bentley                   09/12
+---------------+---------------+---------------+---------------+---------------+------*/
void DgnElement::AddRef() const
    {
    if (0 == m_refCount && IsPersistent())
        GetDgnDb().Elements().OnReclaimed(*this); // someone just requested this previously unreferenced element

    ++m_refCount;
    }

/*---------------------------------------------------------------------------------**//**
* @bsimethod                                    Keith.Bentley                   09/12
+---------------+---------------+---------------+---------------+---------------+------*/
void DgnElement::Release() const
    {
    if (1 < m_refCount--)
        return;

    BeAssert(m_refCount==0);

    if (IsPersistent())  // is this element in the pool?
        GetDgnDb().Elements().OnUnreferenced(*this); // yes, the last reference was just released, add to the unreferenced element count
    else
        delete this;  // no, just delete it
    }

/*---------------------------------------------------------------------------------**//**
* @bsimethod                                    Keith.Bentley                   06/15
+---------------+---------------+---------------+---------------+---------------+------*/
DgnModelPtr DgnElement::GetModel() const
    {
    return m_dgndb.Models().GetModel(m_modelId);
    }

/*---------------------------------------------------------------------------------**//**
* @bsimethod                                    Keith.Bentley                   09/06
+---------------+---------------+---------------+---------------+---------------+------*/
DgnElement::AppData* DgnElement::FindAppData(AppData::Key const& key) const
    {
    auto entry = m_appData.find(&key);
    return entry==m_appData.end() ? nullptr : entry->second.get();
    }

/*---------------------------------------------------------------------------------**//**
* @bsimethod                                    Keith.Bentley                   09/06
+---------------+---------------+---------------+---------------+---------------+------*/
void DgnElement::AddAppData(AppData::Key const& key, AppData* obj) const
    {
    auto entry = m_appData.Insert(&key, obj);
    if (entry.second)
        return;

    // we already had appdata for this key. Clean up old and save new.
    entry.first->second = obj;
    }

/*---------------------------------------------------------------------------------**//**
* @bsimethod                                    Keith.Bentley                   09/06
+---------------+---------------+---------------+---------------+---------------+------*/
StatusInt DgnElement::DropAppData(AppData::Key const& key) const
    {
    return 0==m_appData.erase(&key) ? ERROR : SUCCESS;
    }

/*---------------------------------------------------------------------------------**//**
* @bsimethod                                    Keith.Bentley                   09/06
+---------------+---------------+---------------+---------------+---------------+------*/
void DgnElement::ClearAllAppData()
    {
    m_appData.clear();
    }

/*---------------------------------------------------------------------------------**//**
* @bsimethod                                                    KeithBentley    02/01
+---------------+---------------+---------------+---------------+---------------+------*/
HeapZone& DgnElement::GetHeapZone()  const {return GetDgnDb().Elements().GetHeapZone();}
QvCache*  GeometricElement::GetMyQvCache() const {return GetDgnDb().Models().GetQvCache();}

/*---------------------------------------------------------------------------------**//**
* @bsimethod                                                    KeithBentley    11/01
+---------------+---------------+---------------+---------------+---------------+------*/
void GeometricElement::SaveGeomStream(GeomStreamCP stream)
    {
    m_geom = *stream;    // assign the new steam (overwrites or reallocates)
    }

/*---------------------------------------------------------------------------------**//**
* @bsimethod                                    Keith.Bentley                   04/15
+---------------+---------------+---------------+---------------+---------------+------*/
DgnDbStatus DgnElement::_DeleteInDb() const
    {
    CachedStatementPtr stmt=GetDgnDb().Elements().GetStatement("DELETE FROM " DGN_TABLE(DGN_CLASSNAME_Element) " WHERE Id=?");
    stmt->BindId(1, m_elementId);

    switch (stmt->Step())
        {
        case BE_SQLITE_CONSTRAINT_FOREIGNKEY:
            return  DgnDbStatus::ForeignKeyConstraint;

        case BE_SQLITE_DONE:
            return DgnDbStatus::Success;
        }

    return DgnDbStatus::WriteError;
    }

/*---------------------------------------------------------------------------------**//**
* @bsimethod                                                    Keith.Bentley   06/03
+---------------+---------------+---------------+---------------+---------------+------*/
bool GeometricElement::SetQvElem(QvElem* qvElem, uint32_t index)
    {
    GetQvElems(true)->Add(index, qvElem);
    return true;
    }

/*---------------------------------------------------------------------------------**//**
* @bsimethod                                    Keith.Bentley                   12/06
+---------------+---------------+---------------+---------------+---------------+------*/
void QvKey32::DeleteQvElem(QvElem* qvElem)
    {
    if (qvElem && qvElem != INVALID_QvElem)
        T_HOST.GetGraphicsAdmin()._DeleteQvElem(qvElem);
    }

/*---------------------------------------------------------------------------------**//**
* @bsimethod                                    Keith.Bentley                   12/06
+---------------+---------------+---------------+---------------+---------------+------*/
T_QvElemSet* GeometricElement::GetQvElems(bool createIfNotPresent) const
    {
    static AppData::Key s_qvElemsKey;
    T_QvElemSet* qvElems = (T_QvElemSet*) FindAppData(s_qvElemsKey);
    if (qvElems)
        return  qvElems;

    if (!createIfNotPresent)
        return  nullptr;

    HeapZone& zone = GetHeapZone();
    qvElems = new T_QvElemSet(zone);

    AddAppData(s_qvElemsKey, qvElems);
    return  qvElems;
    }

/*---------------------------------------------------------------------------------**//**
* @bsimethod                                                    KeithBentley    04/01
+---------------+---------------+---------------+---------------+---------------+------*/
void DgnElement::SetInSelectionSet(bool yesNo) const
    {
    m_flags.m_inSelectionSet = yesNo;
    SetHilited(yesNo ? DgnElement::Hilited::Normal : DgnElement::Hilited::None);
    }

/*---------------------------------------------------------------------------------**//**
* @bsimethod                                    Shaun.Sewall                    04/15
+---------------+---------------+---------------+---------------+---------------+------*/
DgnClassId DgnElement::QueryClassId(DgnDbR db)
    {
    return DgnClassId(db.Schemas().GetECClassId(DGN_ECSCHEMA_NAME, DGN_CLASSNAME_Element));
    }

/*---------------------------------------------------------------------------------**//**
* @bsimethod                                    Keith.Bentley                   04/15
+---------------+---------------+---------------+---------------+---------------+------*/
ECClassCP DgnElement::GetElementClass() const
    {
    return GetDgnDb().Schemas().GetECClass(GetElementClassId().GetValue());
    }

/*---------------------------------------------------------------------------------**//**
* @bsimethod                                    Keith.Bentley                   04/15
+---------------+---------------+---------------+---------------+---------------+------*/
Utf8String DgnElement::_GenerateDefaultCode()
    {
    if (!m_elementId.IsValid())
        return "";

    Utf8String className(GetElementClass()->GetName());
    return Utf8PrintfString("%s%lld", className.c_str(), m_elementId.GetValue());
    }

/*---------------------------------------------------------------------------------**//**
* @bsimethod                                    Keith.Bentley                   06/15
+---------------+---------------+---------------+---------------+---------------+------*/
void DgnElement::UpdateLastModTime()
    {
    // update the last modified time directly rather than through trigger, so we can tell that we have the lastest version of this element
    m_lastModTime = DateTime::HnsToRationalDay(DateTime::UnixMillisecondsToJulianDay(BeTimeUtilities::GetCurrentTimeAsUnixMillis()));
    }

/*---------------------------------------------------------------------------------**//**
* @bsimethod                                    Keith.Bentley                   05/15
+---------------+---------------+---------------+---------------+---------------+------*/
template<class T> void DgnElement::CallAppData(T const& caller) const
    {
    for (auto entry=m_appData.begin(); entry!=m_appData.end(); )
        {
        if (DgnElement::AppData::DropMe::Yes == caller(*entry->second, *this))
            entry = m_appData.erase(entry);
        else
            ++entry;
        }
    }

/*---------------------------------------------------------------------------------**//**
* @bsimethod                                    Keith.Bentley                   06/15
+---------------+---------------+---------------+---------------+---------------+------*/
DgnDbStatus DgnElement::_OnInsert()
    {
    UpdateLastModTime();
    if (m_code.empty())
        m_code = _GenerateDefaultCode();

    for (auto entry=m_appData.begin(); entry!=m_appData.end(); ++entry)
        {
        DgnDbStatus stat = entry->second->_OnInsert(*this);
        if (DgnDbStatus::Success != stat)
            return stat;
        }

    return GetModel()->_OnInsertElement(*this);
    }

struct OnInsertedCaller
    {
    DgnElementCR m_newEl;
    OnInsertedCaller(DgnElementCR newEl) : m_newEl(newEl){}
    DgnElement::AppData::DropMe operator()(DgnElement::AppData& app, DgnElementCR el) const {return app._OnInserted(m_newEl);}
    };

/*---------------------------------------------------------------------------------**//**
* @bsimethod                                    Keith.Bentley                   06/15
+---------------+---------------+---------------+---------------+---------------+------*/
void DgnElement::_OnInserted(DgnElementP copiedFrom) const
    {
    if (copiedFrom)
        copiedFrom->CallAppData(OnInsertedCaller(*this));

    GetModel()->_OnInsertedElement(*this);
    }

/*---------------------------------------------------------------------------------**//**
* @bsimethod                                    Keith.Bentley                   06/15
+---------------+---------------+---------------+---------------+---------------+------*/
DgnDbStatus DgnElement::_OnUpdate(DgnElementCR original)
    {
    if (m_classId != original.m_classId)
        return DgnDbStatus::WrongClass;

    UpdateLastModTime();
    for (auto entry=m_appData.begin(); entry!=m_appData.end(); ++entry)
        {
        DgnDbStatus stat = entry->second->_OnUpdate(*this, original);
        if (DgnDbStatus::Success != stat)
            return stat;
        }

    return GetModel()->_OnUpdateElement(*this, original);
    }

struct OnUpdatedCaller
    {
    DgnElementCR m_updated, m_original;
    OnUpdatedCaller(DgnElementCR updated, DgnElementCR original) : m_updated(updated), m_original(original){}
    DgnElement::AppData::DropMe operator()(DgnElement::AppData& app, DgnElementCR el) const {return app._OnUpdated(m_updated, m_original);}
    };

/*---------------------------------------------------------------------------------**//**
* @bsimethod                                    Keith.Bentley                   06/15
+---------------+---------------+---------------+---------------+---------------+------*/
void DgnElement::_OnUpdated(DgnElementCR original) const
    {
    // we need to call the events on BOTH sets of appdata
    original.CallAppData(OnUpdatedCaller(*this, original));
    CallAppData(OnUpdatedCaller(*this, original));

    GetModel()->_OnUpdatedElement(*this, original);
    }

/*---------------------------------------------------------------------------------**//**
* @bsimethod                                    Keith.Bentley                   06/15
+---------------+---------------+---------------+---------------+---------------+------*/
DgnDbStatus DgnElement::_OnDelete() const
    {
    for (auto entry=m_appData.begin(); entry!=m_appData.end(); ++entry)
        {
        DgnDbStatus stat = entry->second->_OnDelete(*this);
        if (DgnDbStatus::Success != stat)
            return stat;
        }

    return GetModel()->_OnDeleteElement(*this);
    }

struct OnDeletedCaller  {DgnElement::AppData::DropMe operator()(DgnElement::AppData& app, DgnElementCR el) const {return app._OnDeleted(el);}};
/*---------------------------------------------------------------------------------**//**
* @bsimethod                                    Keith.Bentley                   06/15
+---------------+---------------+---------------+---------------+---------------+------*/
void DgnElement::_OnDeleted() const
    {
    CallAppData(OnDeletedCaller());
    GetDgnDb().Elements().DropFromPool(*this);
    DgnModelPtr model = GetModel();
    if (model.IsValid())
        model->_OnDeletedElement(*this);
    }

/*---------------------------------------------------------------------------------**//**
* @bsimethod                                    Keith.Bentley                   04/15
+---------------+---------------+---------------+---------------+---------------+------*/
DgnDbStatus DgnElement::_InsertInDb()
    {
    enum Column : int       {ElementId=1,ECClassId=2,ModelId=3,CategoryId=4,Label=5,Code=6,ParentId=7,LastMod=8};
    CachedStatementPtr stmt=GetDgnDb().Elements().GetStatement("INSERT INTO " DGN_TABLE(DGN_CLASSNAME_Element) "(Id,ECClassId,ModelId,CategoryId,Label,Code,ParentId,LastMod) VALUES(?,?,?,?,?,?,?,?)");

    stmt->BindId(Column::ElementId, m_elementId);
    stmt->BindId(Column::ECClassId, m_classId);
    stmt->BindId(Column::ModelId, m_modelId);
    stmt->BindId(Column::CategoryId, m_categoryId);
    stmt->BindText(Column::Label, GetLabel(), Statement::MakeCopy::No);
    stmt->BindText(Column::Code, GetCode(), Statement::MakeCopy::No);
    stmt->BindId(Column::ParentId, m_parentId);
    stmt->BindDouble(Column::LastMod, m_lastModTime);

    return stmt->Step() != BE_SQLITE_DONE ? DgnDbStatus::WriteError : DgnDbStatus::Success;
    }

/*---------------------------------------------------------------------------------**//**
* @bsimethod                                    Keith.Bentley                   04/15
+---------------+---------------+---------------+---------------+---------------+------*/
DgnDbStatus DgnElement::_UpdateInDb()
    {
    enum Column : int       {CategoryId=1,Label=2,Code=3,ParentId=4,LastMod=5,ElementId=6};
    CachedStatementPtr stmt=GetDgnDb().Elements().GetStatement("UPDATE " DGN_TABLE(DGN_CLASSNAME_Element) " SET CategoryId=?,Label=?,Code=?,ParentId=?,LastMod=? WHERE Id=?");

    // note: ECClassId and ModelId cannot be modified.
    stmt->BindId(Column::CategoryId, m_categoryId);
    stmt->BindText(Column::Label, GetLabel(),       Statement::MakeCopy::No);
    stmt->BindText(Column::Code, GetCode(), Statement::MakeCopy::No);
    stmt->BindId(Column::ParentId, m_parentId);
    stmt->BindDouble(Column::LastMod, m_lastModTime);
    stmt->BindId(Column::ElementId, m_elementId);

    return stmt->Step() != BE_SQLITE_DONE ? DgnDbStatus::WriteError : DgnDbStatus::Success;
    }

/*---------------------------------------------------------------------------------**//**
* @bsimethod                                    Keith.Bentley                   05/15
+---------------+---------------+---------------+---------------+---------------+------*/
DgnElementIdSet DgnElement::QueryChildren() const
    {
    CachedStatementPtr stmt=GetDgnDb().Elements().GetStatement("SELECT Id FROM " DGN_TABLE(DGN_CLASSNAME_Element) " WHERE ParentId=?");
    stmt->BindId(1, GetElementId());

    DgnElementIdSet elementIdSet;
    while (BE_SQLITE_ROW == stmt->Step())
        elementIdSet.insert(stmt->GetValueId<DgnElementId>(0));

    return elementIdSet;
    }


//=======================================================================================
// @bsiclass                                                    Keith.Bentley   11/10
//=======================================================================================
struct GeomBlobHeader
{
    enum {Signature = 0x0600,}; // DgnDb06

    uint32_t m_signature;    // write this so we can detect errors on read
    uint32_t m_size;
    GeomBlobHeader(GeomStream const& geom) {m_signature = Signature; m_size=geom.GetSize();}
    GeomBlobHeader(BeSQLite::SnappyReader& in) {uint32_t actuallyRead; in._Read((Byte*) this, sizeof(*this), actuallyRead);}
};

static Utf8CP GEOM_Column = "Geom";
/*---------------------------------------------------------------------------------**//**
* @bsimethod                                    Keith.Bentley                   04/15
+---------------+---------------+---------------+---------------+---------------+------*/
DgnDbStatus GeometricElement::_LoadFromDb()
    {
    DgnDbStatus stat = T_Super::_LoadFromDb();
    if (DgnDbStatus::Success != stat)
        return stat;

    auto& pool = GetDgnDb().Elements();
    SnappyFromBlob& snappy = pool.GetSnappyFrom();

    if (ZIP_SUCCESS != snappy.Init(pool.GetDgnDb(), DGN_TABLE(DGN_CLASSNAME_ElementGeom), GEOM_Column, m_elementId.GetValue()))
        return DgnDbStatus::Success; // this element has no geometry

    GeomBlobHeader header(snappy);
    if ((GeomBlobHeader::Signature != header.m_signature) || 0 == header.m_size)
        {
        BeAssert(false);
        return DgnDbStatus::ReadError;
        }

    m_geom.ReserveMemory(header.m_size);

    uint32_t actuallyRead;
    snappy.ReadAndFinish(m_geom.GetDataR(), m_geom.GetSize(), actuallyRead);

    if (actuallyRead != m_geom.GetSize())
        {
        BeAssert(false);
        return DgnDbStatus::ReadError;
        }

    return DgnDbStatus::Success;
    }

/*---------------------------------------------------------------------------------**//**
* @bsimethod                                    Keith.Bentley                   04/15
+---------------+---------------+---------------+---------------+---------------+------*/
DgnDbStatus GeometricElement::_InsertInDb()
    {
    DgnDbStatus stat = T_Super::_InsertInDb();
    if (DgnDbStatus::Success != stat)
        return stat;

    DgnDbR dgnDb = GetDgnDb();
    CachedStatementPtr stmt=dgnDb.Elements().GetStatement("INSERT INTO " DGN_TABLE(DGN_CLASSNAME_ElementGeom) "(Geom,Placement,ElementId) VALUES(?,?,?)");
    stmt->BindId(3, m_elementId);

    stat = _BindPlacement(*stmt);
    if (DgnDbStatus::NoGeometry == stat)
        return DgnDbStatus::Success;

    if (DgnDbStatus::Success == stat)
        stat = WriteGeomStream(*stmt, dgnDb);

    if (DgnDbStatus::Success != stat)
        return stat;

    // Insert element uses geom part relationships for geom parts referenced in geom stream...
    IdSet<DgnGeomPartId> parts;
    ElementGeomIO::Collection(m_geom.GetData(), m_geom.GetSize()).GetGeomPartIds(parts, dgnDb);

    for (DgnGeomPartId partId : parts)
        {
        if (BentleyStatus::SUCCESS != dgnDb.GeomParts().InsertElementGeomUsesParts(m_elementId, partId))
            stat = DgnDbStatus::WriteError;
        }

    return stat;
    }

/*---------------------------------------------------------------------------------**//**
* @bsimethod                                    Sam.Wilson                      04/15
+---------------+---------------+---------------+---------------+---------------+------*/
DgnDbStatus GeometricElement::_UpdateInDb()
    {
    DgnDbStatus stat = T_Super::_UpdateInDb();
    if (DgnDbStatus::Success != stat)
        return stat;

    DgnDbR dgnDb = GetDgnDb();
    CachedStatementPtr stmt=dgnDb.Elements().GetStatement("UPDATE " DGN_TABLE(DGN_CLASSNAME_ElementGeom) " SET Geom=?,Placement=? WHERE ElementId=?");
    stmt->BindId(3, m_elementId);

    stat = _BindPlacement(*stmt);
    if (DgnDbStatus::NoGeometry == stat)
        return DgnDbStatus::Success;

    if (DgnDbStatus::Success == stat)
        stat = WriteGeomStream(*stmt, dgnDb);

    if (DgnDbStatus::Success != stat)
        return stat;

    // Update element uses geom part relationships for geom parts referenced in geom stream...
    stmt = dgnDb.Elements().GetStatement("SELECT GeomPartId FROM " DGN_TABLE(DGN_RELNAME_ElementGeomUsesParts) " WHERE ElementId=?");
    stmt->BindId(1, m_elementId);

    IdSet<DgnGeomPartId> partsOld;
    while (BE_SQLITE_ROW == stmt->Step())
        partsOld.insert(stmt->GetValueId<DgnGeomPartId>(0));

    IdSet<DgnGeomPartId> partsNew;
    ElementGeomIO::Collection(m_geom.GetData(), m_geom.GetSize()).GetGeomPartIds(partsNew, dgnDb);

    if (partsOld.empty() && partsNew.empty())
        return stat;

    bset<DgnGeomPartId> partsToRemove;
    std::set_difference(partsOld.begin(), partsOld.end(), partsNew.begin(), partsNew.end(), std::inserter(partsToRemove, partsToRemove.end()));

    if (!partsToRemove.empty())
        {
        stmt = dgnDb.Elements().GetStatement("DELETE FROM " DGN_TABLE(DGN_RELNAME_ElementGeomUsesParts) " WHERE ElementId=? AND GeomPartId=?");
        stmt->BindId(1, m_elementId);

        for (DgnGeomPartId partId : partsToRemove)
            {
            stmt->BindId(2, partId);
            if (BE_SQLITE_DONE != stmt->Step())
                stat = DgnDbStatus::BadRequest;
            }
        }

    bset<DgnGeomPartId> partsToAdd;
    std::set_difference(partsNew.begin(), partsNew.end(), partsOld.begin(), partsOld.end(), std::inserter(partsToAdd, partsToAdd.end()));

    for (DgnGeomPartId partId : partsToAdd)
        {
        if (BentleyStatus::SUCCESS != dgnDb.GeomParts().InsertElementGeomUsesParts(m_elementId, partId))
            stat = DgnDbStatus::WriteError;
        }

    return stat;
    }

/*---------------------------------------------------------------------------------**//**
* @bsimethod                                    Keith.Bentley                   04/15
+---------------+---------------+---------------+---------------+---------------+------*/
DgnDbStatus GeometricElement::WriteGeomStream(Statement& stmt, DgnDbR dgnDb)
    {
    SnappyToBlob& snappy = dgnDb.Elements().GetSnappyTo();

    snappy.Init();
    if (0 < m_geom.GetSize())
        {
        GeomBlobHeader header(m_geom);
        snappy.Write((ByteCP) &header, sizeof(header));
        snappy.Write(m_geom.GetData(), m_geom.GetSize());
        }

    uint32_t zipSize = snappy.GetCompressedSize();
    if (0 < zipSize)
        {
        if (1 == snappy.GetCurrChunk())
            stmt.BindBlob(1, snappy.GetChunkData(0), zipSize, Statement::MakeCopy::No);
        else
            stmt.BindZeroBlob(1, zipSize); // more than one chunk in geom stream
        }

    if (BE_SQLITE_DONE != stmt.Step())
        return DgnDbStatus::WriteError;

    if (1 == snappy.GetCurrChunk())
        return DgnDbStatus::Success;

    StatusInt status = snappy.SaveToRow(dgnDb, DGN_TABLE(DGN_CLASSNAME_ElementGeom), GEOM_Column, m_elementId.GetValue());
    return SUCCESS != status ? DgnDbStatus::WriteError : DgnDbStatus::Success;
    }

/*---------------------------------------------------------------------------------**//**
* @bsimethod                                    Keith.Bentley                   04/15
+---------------+---------------+---------------+---------------+---------------+------*/
DgnDbStatus DgnElement3d::_BindPlacement(Statement& stmt)
    {
    if (!m_placement.IsValid())
        return DgnDbStatus::NoGeometry;

    stmt.BindBlob(2, &m_placement, sizeof(m_placement), Statement::MakeCopy::No);
    return DgnDbStatus::Success;
    }

/*---------------------------------------------------------------------------------**//**
* @bsimethod                                    Keith.Bentley                   04/15
+---------------+---------------+---------------+---------------+---------------+------*/
DgnDbStatus DgnElement3d::_LoadFromDb()
    {
    DgnDbStatus stat = T_Super::_LoadFromDb();
    if (DgnDbStatus::Success != stat)
        return stat;

    CachedStatementPtr stmt=GetDgnDb().Elements().GetStatement("SELECT Placement FROM " DGN_TABLE(DGN_CLASSNAME_ElementGeom) " Where ElementId=?");
    stmt->BindId(1, m_elementId);

    if (BE_SQLITE_ROW != stmt->Step())
        return DgnDbStatus::Success; // it is legal to have an element with no geometry.

    if (stmt->GetColumnBytes(0) != sizeof(m_placement))
        {
        BeAssert(false);
        return DgnDbStatus::ReadError;
        }

    memcpy(&m_placement, stmt->GetValueBlob(0), sizeof(m_placement));
    return DgnDbStatus::Success;
    }

/*---------------------------------------------------------------------------------**//**
* @bsimethod                                    Shaun.Sewall                    04/15
+---------------+---------------+---------------+---------------+---------------+------*/
PhysicalElementPtr PhysicalElement::Create(PhysicalModelR model, DgnCategoryId categoryId)
    {
    if (!categoryId.IsValid())
        {
        BeAssert(false);
        return nullptr;
        }

    return new PhysicalElement(CreateParams(model.GetDgnDb(), model.GetModelId(), PhysicalElement::QueryClassId(model.GetDgnDb()), categoryId));
    }

/*---------------------------------------------------------------------------------**//**
* @bsimethod                                    Shaun.Sewall                    04/15
+---------------+---------------+---------------+---------------+---------------+------*/
DgnClassId PhysicalElement::QueryClassId(DgnDbR db)
    {
    return DgnClassId(db.Schemas().GetECClassId(DGN_ECSCHEMA_NAME, DGN_CLASSNAME_PhysicalElement));
    }

/*---------------------------------------------------------------------------------**//**
* @bsimethod                                    Sam.Wilson                      06/15
+---------------+---------------+---------------+---------------+---------------+------*/
DgnClassId DrawingElement::QueryClassId(DgnDbR db)
    {
    return DgnClassId(db.Schemas().GetECClassId(DGN_ECSCHEMA_NAME, DGN_CLASSNAME_DrawingElement));
    }

/*---------------------------------------------------------------------------------**//**
* @bsimethod                                    Keith.Bentley                   04/15
+---------------+---------------+---------------+---------------+---------------+------*/
DgnDbStatus DgnElement2d::_BindPlacement(Statement& stmt)
    {
    if (!m_placement.IsValid())
        return DgnDbStatus::NoGeometry;

    stmt.BindBlob(2, &m_placement, sizeof(m_placement), Statement::MakeCopy::No);
    return DgnDbStatus::Success;
    }

/*---------------------------------------------------------------------------------**//**
* @bsimethod                                    Keith.Bentley                   04/15
+---------------+---------------+---------------+---------------+---------------+------*/
DgnDbStatus DgnElement2d::_LoadFromDb()
    {
    DgnDbStatus stat = T_Super::_LoadFromDb();
    if (DgnDbStatus::Success != stat)
        return stat;

    CachedStatementPtr stmt=GetDgnDb().Elements().GetStatement("SELECT Placement FROM " DGN_TABLE(DGN_CLASSNAME_ElementGeom) " Where ElementId=?");
    stmt->BindId(1, m_elementId);

    if (BE_SQLITE_ROW != stmt->Step())
        return DgnDbStatus::Success; // it is legal to have an element with no geometry.

    if (stmt->GetColumnBytes(0) != sizeof(m_placement))
        {
        BeAssert(false);
        return DgnDbStatus::ReadError;
        }

    memcpy(&m_placement, stmt->GetValueBlob(0), sizeof(m_placement));
    return DgnDbStatus::Success;
    }

/*---------------------------------------------------------------------------------**//**
* @bsimethod                                    Keith.Bentley                   12/06
+---------------+---------------+---------------+---------------+---------------+------*/
QvElem* GeometricElement::GetQvElem(uint32_t id) const
    {
    T_QvElemSet* qvElems = GetQvElems(false);
    return qvElems ? qvElems->Find(id) : nullptr;
    }

/*---------------------------------------------------------------------------------**//**
* @bsimethod                                    Keith.Bentley                   04/15
+---------------+---------------+---------------+---------------+---------------+------*/
void DgnElement::_CopyFrom(DgnElementCR other)
    {
    if (&other == this)
        return;

    if (&m_dgndb != &other.m_dgndb)
        {
        BeAssert(false);
        return;
        }

    m_categoryId = other.m_categoryId;
    m_code       = other.m_code;
    m_label      = other.m_label;
    m_parentId   = other.m_parentId;
    m_lastModTime = other.m_lastModTime;
    }

/*---------------------------------------------------------------------------------**//**
* @bsimethod                                    Keith.Bentley                   04/15
+---------------+---------------+---------------+---------------+---------------+------*/
void GeometricElement::_CopyFrom(DgnElementCR other)
    {
    T_Super::_CopyFrom(other);

    GeometricElementCP otherGeom = other.ToGeometricElement();
    if (otherGeom)
        SaveGeomStream(&otherGeom->m_geom);
    }

/*---------------------------------------------------------------------------------**//**
* @bsimethod                                    Keith.Bentley                   04/15
+---------------+---------------+---------------+---------------+---------------+------*/
void DgnElement3d::_CopyFrom(DgnElementCR other)
    {
    T_Super::_CopyFrom(other);

    DgnElement3dCP el3d = other.ToElement3d();
    if (el3d)
        m_placement = el3d->m_placement;
    }

/*---------------------------------------------------------------------------------**//**
* @bsimethod                                    Keith.Bentley                   04/15
+---------------+---------------+---------------+---------------+---------------+------*/
void DgnElement2d::_CopyFrom(DgnElementCR other)
    {
    T_Super::_CopyFrom(other);

    DgnElement2dCP el2d = other.ToElement2d();
    if (el2d)
        m_placement = el2d->m_placement;
    }

/*---------------------------------------------------------------------------------**//**
* @bsimethod                                    Keith.Bentley                   04/15
+---------------+---------------+---------------+---------------+---------------+------*/
ElementHandlerR DgnElement::GetElementHandler() const
    {
    return *dgn_ElementHandler::Element::FindHandler(GetDgnDb(), m_classId);
    }

/*---------------------------------------------------------------------------------**//**
* @bsimethod                                    Keith.Bentley                   04/15
+---------------+---------------+---------------+---------------+---------------+------*/
DgnElementPtr DgnElement::CopyForEdit() const
    {
    DgnElementPtr newEl = GetElementHandler()._CreateInstance(DgnElement::CreateParams(GetDgnDb(), m_modelId, m_classId, m_categoryId, GetLabel(), GetCode(), m_elementId, m_parentId));
    newEl->_CopyFrom(*this);
    return newEl;
    }

/*---------------------------------------------------------------------------------**//**
* @bsimethod                                    Keith.Bentley                   12/14
+---------------+---------------+---------------+---------------+---------------+------*/
GeomStream::GeomStream(GeomStream const& other)
    {
    m_size = m_allocSize = 0;
    m_data = nullptr;
    SaveData(other.m_data, other.m_size);
    }

/*---------------------------------------------------------------------------------**//**
* @bsimethod                                    Keith.Bentley                   12/14
+---------------+---------------+---------------+---------------+---------------+------*/
void GeomStream::ReserveMemory(uint32_t size)
    {
    m_size = size;
    if (size<=m_allocSize)
        return;

    m_data = (uint8_t*) realloc(m_data, size);
    m_allocSize = size;
    }

/*---------------------------------------------------------------------------------**//**
* @bsimethod                                    Keith.Bentley                   12/14
+---------------+---------------+---------------+---------------+---------------+------*/
GeomStream::~GeomStream()
    {
    FREE_AND_CLEAR(m_data);
    }

/*---------------------------------------------------------------------------------**//**
* @bsimethod                                    Keith.Bentley                   12/14
+---------------+---------------+---------------+---------------+---------------+------*/
GeomStream& GeomStream::operator= (GeomStream const& other)
    {
    if (this != &other)
        SaveData(other.m_data, other.m_size);

    return *this;
    }

/*---------------------------------------------------------------------------------**//**
* @bsimethod                                    Keith.Bentley                   12/14
+---------------+---------------+---------------+---------------+---------------+------*/
void GeomStream::SaveData(uint8_t const* data, uint32_t size)
    {
    ReserveMemory(size);
    if (data)
        memcpy(m_data, data, size);
    }

//=======================================================================================
// @bsiclass                                                    Brien.Bastings  07/2014
//=======================================================================================
struct ElementLoadedEventCaller
{
    DgnElementR m_elRef;
    ElementLoadedEventCaller(DgnElementR elRef) : m_elRef(elRef) {}
    void CallHandler(DgnElements::Listener& handler) const {handler._OnElementLoaded(m_elRef);}
};

/*---------------------------------------------------------------------------------**//**
* @bsimethod                                                    Brien.Bastings  07/2014
+---------------+---------------+---------------+---------------+---------------+------*/
void DgnElements::SendOnLoadedEvent(DgnElementR elRef) const
    {
    if (nullptr != m_listeners)
        m_listeners->CallAllHandlers(ElementLoadedEventCaller(elRef));
    }

//---------------------------------------------------------------------------------------
// @bsimethod                                                   Brien.Bastings   07/2014
//---------------------------------------------------------------------------------------
void DgnElements::AddListener(Listener* listener)
    {
    if (nullptr == m_listeners)
        m_listeners = new EventHandlerList<Listener>;

    m_listeners->AddHandler(listener);
    }

//---------------------------------------------------------------------------------------
// @bsimethod                                                   Brien.Bastings   07/2014
//---------------------------------------------------------------------------------------
void DgnElements::DropListener(Listener* listener)
    {
    if (nullptr != m_listeners)
        m_listeners->DropHandler(listener);
    }

static const double s_smallVal = .0005;
inline static void fixRange(double& low, double& high) {if (low==high) {low-=s_smallVal; high+=s_smallVal;}}

/*---------------------------------------------------------------------------------**//**
* @bsimethod                                    Keith.Bentley                   04/15
+---------------+---------------+---------------+---------------+---------------+------*/
AxisAlignedBox3d Placement3d::CalculateRange() const
    {
    if (!IsValid())
        return AxisAlignedBox3d();

    AxisAlignedBox3d range;
    GetTransform().Multiply(range, m_boundingBox);

    // low and high are not allowed to be equal
    fixRange(range.low.x, range.high.x);
    fixRange(range.low.y, range.high.y);
    fixRange(range.low.z, range.high.z);

    return range;
    }

/*---------------------------------------------------------------------------------**//**
* @bsimethod                                    Keith.Bentley                   04/15
+---------------+---------------+---------------+---------------+---------------+------*/
AxisAlignedBox3d Placement2d::CalculateRange() const
    {
    if (!IsValid())
        return AxisAlignedBox3d();

    AxisAlignedBox3d range;
    GetTransform().Multiply(range, DRange3d::From(&m_boundingBox.low, 2, 0.0));

    // low and high are not allowed to be equal
    fixRange(range.low.x, range.high.x);
    fixRange(range.low.y, range.high.y);
    range.low.z = -s_smallVal;
    range.high.z = s_smallVal;

    return range;
    }

/*---------------------------------------------------------------------------------**//**
* @bsimethod                                    Keith.Bentley                   05/15
+---------------+---------------+---------------+---------------+---------------+------*/
DgnElementCPtr DgnElement::Update(DgnDbStatus* stat) {return GetDgnDb().Elements().Update(*this, stat);}
DgnElementCPtr DgnElement::Insert(DgnDbStatus* stat) {return GetDgnDb().Elements().Insert(*this, stat);}
DgnDbStatus DgnElement::Delete() const {return GetDgnDb().Elements().Delete(*this);}

/*---------------------------------------------------------------------------------**//**
* @bsimethod                                    Shaun.Sewall                    05/15
+---------------+---------------+---------------+---------------+---------------+------*/
DgnDbStatus ElementGroup::InsertMember(DgnElementCR member) const
    {
    if (!GetElementId().IsValid() || !member.GetElementId().IsValid())
        return DgnDbStatus::InvalidId;

    DgnDbStatus status = _OnMemberInsert(member); // give subclass a chance to reject member insert
    if (DgnDbStatus::Success != status)
        return status;

    CachedECSqlStatementPtr statement = GetDgnDb().GetPreparedECSqlStatement("INSERT INTO " DGN_SCHEMA(DGN_RELNAME_ElementGroupHasMembers) "(SourceECClassId,SourceECInstanceId,TargetECClassId,TargetECInstanceId) VALUES(?,?,?,?)");

    statement->BindId(1, GetElementClassId());
    statement->BindId(2, GetElementId());
    statement->BindId(3, member.GetElementClassId());
    statement->BindId(4, member.GetElementId());

    if (ECSqlStepStatus::Done != statement->Step())
        return DgnDbStatus::BadRequest;

    _OnMemberInserted(member); // notify subclass that member was inserted
    return DgnDbStatus::Success;
    }

/*---------------------------------------------------------------------------------**//**
* @bsimethod                                    Shaun.Sewall                    05/15
+---------------+---------------+---------------+---------------+---------------+------*/
DgnDbStatus ElementGroup::DeleteMember(DgnElementCR member) const
    {
    if (!GetElementId().IsValid() || !member.GetElementId().IsValid())
        return DgnDbStatus::InvalidId;

    DgnDbStatus status = _OnMemberDelete(member); // give subclass a chance to reject member delete
    if (DgnDbStatus::Success != status)
        return status;

    CachedStatementPtr statement=GetDgnDb().Elements().GetStatement("DELETE FROM " DGN_TABLE(DGN_RELNAME_ElementGroupHasMembers) " WHERE GroupId=? AND MemberId=?");
    statement->BindId(1, GetElementId());
    statement->BindId(2, member.GetElementId());

    if (BE_SQLITE_DONE != statement->Step())
        return DgnDbStatus::BadRequest;

    _OnMemberDeleted(member); // notify subclass that member was deleted
    return DgnDbStatus::Success;
    }

/*---------------------------------------------------------------------------------**//**
* @bsimethod                                    Shaun.Sewall                    07/15
+---------------+---------------+---------------+---------------+---------------+------*/
DgnDbStatus ElementGroup::DeleteAllMembers() const
    {
    DgnElementIdSet memberIds = QueryMembers();
    for (DgnElementId memberId : memberIds)
        {
        DgnElementCPtr member = GetDgnDb().Elements().GetElement(memberId);
        if (!member.IsValid())
            {
            BeAssert(false); // indicates an orphaned relationship
            continue;
            }

        DgnDbStatus deleteMemberStatus = DeleteMember(*member);
        if (DgnDbStatus::Success != deleteMemberStatus)
            return deleteMemberStatus;
        }

    return DgnDbStatus::Success;
    }

/*---------------------------------------------------------------------------------**//**
* @bsimethod                                    Shaun.Sewall                    05/15
+---------------+---------------+---------------+---------------+---------------+------*/
DgnElementIdSet ElementGroup::_QueryMembers() const
    {
    CachedStatementPtr statement=GetDgnDb().Elements().GetStatement("SELECT MemberId FROM " DGN_TABLE(DGN_RELNAME_ElementGroupHasMembers) " WHERE GroupId=?");
    statement->BindId(1, GetElementId());

    DgnElementIdSet elementIdSet;
    while (BE_SQLITE_ROW == statement->Step())
        elementIdSet.insert(statement->GetValueId<DgnElementId>(0));

    return elementIdSet;
    }

/*---------------------------------------------------------------------------------**//**
* @bsimethod                                    Shaun.Sewall                    05/15
+---------------+---------------+---------------+---------------+---------------+------*/
DgnElementId ElementGroup::QueryFromMember(DgnDbR db, DgnClassId groupClassId, DgnElementId memberId)
    {
    if (!groupClassId.IsValid() || !memberId.IsValid())
        return DgnElementId();

    CachedStatementPtr statement=db.Elements().GetStatement("SELECT Rel.GroupId FROM " DGN_TABLE(DGN_RELNAME_ElementGroupHasMembers) " Rel INNER JOIN " DGN_TABLE(DGN_CLASSNAME_Element) " Elm ON Elm.Id=Rel.GroupId WHERE Elm.ECClassId=? AND Rel.MemberId=?");
    statement->BindId(1, groupClassId);
    statement->BindId(2, memberId);

    return (BE_SQLITE_ROW != statement->Step()) ? DgnElementId() : statement->GetValueId<DgnElementId>(0);
    }

/*---------------------------------------------------------------------------------**//**
* @bsimethod                                 Ramanujam.Raman                    06/15
+---------------+---------------+---------------+---------------+---------------+------*/
DgnClassId ElementGroup::QueryClassId(DgnDbR db)
    {
    return DgnClassId(db.Schemas().GetECClassId(DGN_ECSCHEMA_NAME, DGN_CLASSNAME_ElementGroup));
    }

//    _/_/_/_/_/_/_/_/_/_/_/_/_/_/_/_/_/_/_/_/_/_/_/_/_/_/_/_/_/_/_/_/_/_/_/_/_/_/_/_/_/
//   _/_/_/_/_/_/_/_/_/_/_/_/_/_/_/_/_/_/_/_/_/_/_/_/_/_/_/_/_/_/_/_/_/_/_/_/_/_/_/_/_/
//  _/  *** WIP_ITEM - maybe move the functions below into DgnElementAspect.cpp?  _/_/
// _/_/_/_/_/_/_/_/_/_/_/_/_/_/_/_/_/_/_/_/_/_/_/_/_/_/_/_/_/_/_/_/_/_/_/_/_/_/_/_/_/
//_/_/_/_/_/_/_/_/_/_/_/_/_/_/_/_/_/_/_/_/_/_/_/_/_/_/_/_/_/_/_/_/_/_/_/_/_/_/_/_/_/

/*---------------------------------------------------------------------------------**//**
* @bsimethod                                    Sam.Wilson      06/15
+---------------+---------------+---------------+---------------+---------------+------*/
ElementAspectHandler* ElementAspectHandler::FindHandler(DgnDbR db, DgnClassId handlerId) 
    {
    // quick check for a handler already known
    DgnDomain::Handler* handler = db.Domains().LookupHandler(handlerId);
    if (nullptr != handler)
        return dynamic_cast<ElementAspectHandler*>(handler);

    // not there, check via base classes
    handler = db.Domains().FindHandler(handlerId, db.Domains().GetClassId(GetHandler()));
    return handler ? dynamic_cast<ElementAspectHandler*>(handler) : nullptr;
    }


/*---------------------------------------------------------------------------------**//**
* @bsimethod                                    Sam.Wilson      06/15
+---------------+---------------+---------------+---------------+---------------+------*/
DgnElement::Aspect::Aspect()
    {
    m_changeType = ChangeType::None;
    }

/*---------------------------------------------------------------------------------**//**
* @bsimethod                                    Sam.Wilson      06/15
+---------------+---------------+---------------+---------------+---------------+------*/
DgnDbStatus DgnElement::Aspect::InsertThis(DgnElementCR el)
    {
    DgnDbStatus status = _InsertInstance(el);
    if (DgnDbStatus::Success != status)
        return status;
    return _UpdateProperties(el); 
    }

/*---------------------------------------------------------------------------------**//**
* @bsimethod                                    Sam.Wilson      06/15
+---------------+---------------+---------------+---------------+---------------+------*/
DgnClassId  DgnElement::Aspect::GetECClassId(DgnDbR db) const
    {
    return DgnClassId(db.Schemas().GetECClassId(_GetECSchemaName().c_str(), _GetECClassName().c_str()));
    }

/*---------------------------------------------------------------------------------**//**
* @bsimethod                                    Sam.Wilson      06/15
+---------------+---------------+---------------+---------------+---------------+------*/
ECN::ECClassCP  DgnElement::Aspect::GetECClass(DgnDbR db) const
    {
    return db.Schemas().GetECClass(_GetECSchemaName().c_str(), _GetECClassName().c_str());
    }

/*---------------------------------------------------------------------------------**//**
* @bsimethod                                    Sam.Wilson      06/15
+---------------+---------------+---------------+---------------+---------------+------*/
DgnElement::AppData::DropMe DgnElement::Aspect::_OnInserted(DgnElementCR el)
    {
    if (ChangeType::Delete != m_changeType) // (caller can cancel an add by calling Delete)
        InsertThis(el);
    
    m_changeType = ChangeType::None; // (Just in case)

    return DropMe::Yes;     // this scheduled change has been processed, so remove it.
    }

/*---------------------------------------------------------------------------------**//**
* @bsimethod                                    Sam.Wilson      06/15
+---------------+---------------+---------------+---------------+---------------+------*/
DgnElement::AppData::DropMe DgnElement::Aspect::_OnUpdated(DgnElementCR modified, DgnElementCR original)
    {
    if (ChangeType::None == m_changeType)
        return DropMe::Yes;     // Was just a cached instance? Drop it now, so that it does not become stale.

    if (ChangeType::Delete == m_changeType)
        {
        _DeleteInstance(modified);
        }
    else
        {
        DgnDbR db = modified.GetDgnDb();
        BeSQLite::EC::ECInstanceKey existing = _QueryExistingInstanceKey(modified);
        if (existing.IsValid() && (existing.GetECClassId() != GetECClassId(db).GetValue()))
            _DeleteInstance(modified);
            
        if (!existing.IsValid())
            InsertThis(modified);
        else
            _UpdateProperties(modified);
        }

    m_changeType = ChangeType::None; // (Just in case)

    return DropMe::Yes; // this scheduled change has been processed, so remove it.
    }


BEGIN_BENTLEY_DGNPLATFORM_NAMESPACE
struct MultiAspectMux : DgnElement::AppData
{
    ECN::ECClassCR m_ecclass;
    bvector<RefCountedPtr<DgnElement::MultiAspect>> m_instances;

    static Key& GetKey(ECN::ECClassCR cls) {return *(Key*)&cls;}
    Key& GetKey(DgnDbR db) {return GetKey(m_ecclass);}

    static MultiAspectMux* Find(DgnElementCR, ECN::ECClassCR);
    static MultiAspectMux& Get(DgnElementCR, ECN::ECClassCR);

    MultiAspectMux(ECN::ECClassCR cls) : m_ecclass(cls) {;}
    DropMe _OnInserted(DgnElementCR el) override;
    DropMe _OnUpdated(DgnElementCR modified, DgnElementCR original) override;
};

END_BENTLEY_DGNPLATFORM_NAMESPACE

/*---------------------------------------------------------------------------------**//**
* @bsimethod                                    Sam.Wilson      06/15
+---------------+---------------+---------------+---------------+---------------+------*/
MultiAspectMux* MultiAspectMux::Find(DgnElementCR el, ECN::ECClassCR cls)
    {
    AppData* appData = el.FindAppData(GetKey(cls));
    if (nullptr == appData)
        return nullptr;
    MultiAspectMux* mux = dynamic_cast<MultiAspectMux*>(appData);
    BeAssert(nullptr != mux && "The same ECClass cannot have both Unique and MultiAspects");
    return mux;
    }

/*---------------------------------------------------------------------------------**//**
* @bsimethod                                    Sam.Wilson      06/15
+---------------+---------------+---------------+---------------+---------------+------*/
MultiAspectMux& MultiAspectMux::Get(DgnElementCR el, ECN::ECClassCR cls)
    {
    MultiAspectMux* mux = Find(el,cls);
    if (nullptr == mux)
        el.AddAppData(GetKey(cls), mux = new MultiAspectMux(cls));
    return *mux;
    }

/*---------------------------------------------------------------------------------**//**
* @bsimethod                                    Sam.Wilson      06/15
+---------------+---------------+---------------+---------------+---------------+------*/
DgnElement::AppData::DropMe MultiAspectMux::_OnInserted(DgnElementCR el)
    {
    for (auto aspect : m_instances)
        aspect->_OnInserted(el);

    return DropMe::Yes; // all scheduled changes have been processed, so remove them.
    }

/*---------------------------------------------------------------------------------**//**
* @bsimethod                                    Sam.Wilson      06/15
+---------------+---------------+---------------+---------------+---------------+------*/
DgnElement::AppData::DropMe MultiAspectMux::_OnUpdated(DgnElementCR modified, DgnElementCR original)
    {
    for (auto aspect : m_instances)
        aspect->_OnUpdated(modified, original);

    return DropMe::Yes; // all scheduled changes have been processed, so remove them.
    }

/*---------------------------------------------------------------------------------**//**
* @bsimethod                                    Sam.Wilson      06/15
+---------------+---------------+---------------+---------------+---------------+------*/
DgnDbStatus DgnElement::MultiAspect::_DeleteInstance(DgnElementCR el)
    {
    // I am assuming that the ElementOwnsAspects ECRelationship is either just a foreign key column on the aspect or that ECSql somehow deletes the relationship instance automatically.
    CachedECSqlStatementPtr stmt = el.GetDgnDb().GetPreparedECSqlStatement(Utf8PrintfString("DELETE FROM %s WHERE(ECInstanceId=?)", GetFullEcSqlClassName().c_str()));
    stmt->BindId(1, m_instanceId);
    BeSQLite::EC::ECSqlStepStatus status = stmt->Step();
    return (BeSQLite::EC::ECSqlStepStatus::Done == status)? DgnDbStatus::Success: DgnDbStatus::WriteError;
    }
    
/*---------------------------------------------------------------------------------**//**
* @bsimethod                                    Sam.Wilson      06/15
+---------------+---------------+---------------+---------------+---------------+------*/
DgnDbStatus DgnElement::MultiAspect::_InsertInstance(DgnElementCR el)
    {
    CachedECSqlStatementPtr stmt = el.GetDgnDb().GetPreparedECSqlStatement(Utf8PrintfString("INSERT INTO %s ([ElementId]) VALUES (?)", GetFullEcSqlClassName().c_str()));
    stmt->BindId(1, el.GetElementId());

    BeSQLite::EC::ECInstanceKey key;
    if (BeSQLite::EC::ECSqlStepStatus::Done != stmt->Step(key))
<<<<<<< HEAD
        return DgnDbStatus::ElementWriteError;

=======
        return DgnDbStatus::WriteError;
>>>>>>> 7e9ab71c
    m_instanceId = key.GetECInstanceId();
    return DgnDbStatus::Success;
    }

/*---------------------------------------------------------------------------------**//**
* @bsimethod                                    Sam.Wilson      06/15
+---------------+---------------+---------------+---------------+---------------+------*/
DgnElement::MultiAspect* DgnElement::MultiAspect::GetAspectP(DgnElementR el, ECN::ECClassCR cls, BeSQLite::EC::ECInstanceId id)
    {
    //  First, see if we alrady have this particular MultiAspect cached
    MultiAspectMux* mux = MultiAspectMux::Find(el,cls);
    if (nullptr != mux)
        {
        for (RefCountedPtr<MultiAspect> aspect : mux->m_instances)
            {
            if (aspect->GetAspectInstanceId() != id)
                continue;
            if (aspect->m_changeType == ChangeType::Delete)
                return nullptr;
            aspect->m_changeType = ChangeType::Write; // caller intends to modify the aspect
            return aspect.get();
            }
        }

    //  First time we've been asked for this particular aspect. Cache it.
    ElementAspectHandler* handler = ElementAspectHandler::FindHandler(el.GetDgnDb(), DgnClassId(cls.GetId()));
    if (nullptr == handler)
        return nullptr;

    RefCountedPtr<MultiAspect> aspect = dynamic_cast<MultiAspect*>(handler->_CreateInstance().get());
    if (!aspect.IsValid())
        return nullptr;

    aspect->m_instanceId = id;

    if (DgnDbStatus::Success != aspect->_LoadProperties(el))
        return nullptr;

    MultiAspectMux::Get(el,cls).m_instances.push_back(aspect);

    aspect->m_changeType = ChangeType::Write; // caller intends to modify the aspect

    return aspect.get();
    }

/*---------------------------------------------------------------------------------**//**
* @bsimethod                                    Sam.Wilson      06/15
+---------------+---------------+---------------+---------------+---------------+------*/
void DgnElement::MultiAspect::AddAspect(DgnElementR el, MultiAspect& aspect)
    {
    ECN::ECClassCP cls = aspect.GetECClass(el.GetDgnDb());
    if (nullptr == cls)
        {
        BeAssert(false && "aspect must know its class");
        return;
        }
    MultiAspectMux::Get(el,*cls).m_instances.push_back(&aspect);
    aspect.m_changeType = ChangeType::Write;
    }

//---------------------------------------------------------------------------------------
// @bsimethod                                  Sam.Wilson                    03/2015
//---------------------------------------------------------------------------------------
BeSQLite::EC::ECInstanceKey DgnElement::MultiAspect::_QueryExistingInstanceKey(DgnElementCR el)
    {
    // My m_instanceId field is valid if and only if I was just inserted or was loaded from an existing instance.
    return BeSQLite::EC::ECInstanceKey(GetECClassId(el.GetDgnDb()).GetValue(), m_instanceId);
    }

/*---------------------------------------------------------------------------------**//**
* @bsimethod                                    Sam.Wilson      06/15
+---------------+---------------+---------------+---------------+---------------+------*/
DgnElement::UniqueAspect* DgnElement::UniqueAspect::Find(DgnElementCR el, ECN::ECClassCR cls)
    {
    AppData* appData = el.FindAppData(GetKey(cls));
    if (nullptr == appData)
        return nullptr;
    UniqueAspect* aspect = dynamic_cast<UniqueAspect*>(appData);
    BeAssert(nullptr != aspect && "The same ECClass cannot have both Unique and MultiAspects");
    return aspect;
    }

/*---------------------------------------------------------------------------------**//**
* @bsimethod                                    Sam.Wilson      06/15
+---------------+---------------+---------------+---------------+---------------+------*/
void DgnElement::UniqueAspect::SetAspect(DgnElementR el, UniqueAspect& newAspect)
    {
    if (nullptr != dynamic_cast<Item*>(&newAspect))
        {
        BeAssert(false && "You must use the DgnElement::Item class to work with Items");
        return;
        }

    SetAspect0(el, newAspect);
    newAspect.m_changeType = ChangeType::Write;
    }

/*---------------------------------------------------------------------------------**//**
* @bsimethod                                    Sam.Wilson      06/15
+---------------+---------------+---------------+---------------+---------------+------*/
DgnElement::UniqueAspect const* DgnElement::UniqueAspect::GetAspect(DgnElementCR el, ECN::ECClassCR cls)
    {
    UniqueAspect const* aspect = Find(el,cls);
    if (nullptr == aspect)
        {
        aspect = Load(el,DgnClassId(cls.GetId()));
        }
    else
        {
        if (aspect->m_changeType == ChangeType::Delete)
            aspect = nullptr;
        }

    return aspect;
    }

/*---------------------------------------------------------------------------------**//**
* @bsimethod                                    Sam.Wilson      06/15
+---------------+---------------+---------------+---------------+---------------+------*/
DgnElement::UniqueAspect* DgnElement::UniqueAspect::GetAspectP(DgnElementR el, ECN::ECClassCR cls)
    {
    UniqueAspect* aspect = const_cast<UniqueAspect*>(GetAspect(el,cls));
    if (nullptr == aspect)
        return aspect;
    aspect->m_changeType = ChangeType::Write;
    return aspect;
    }

/*---------------------------------------------------------------------------------**//**
* @bsimethod                                    Sam.Wilson      06/15
+---------------+---------------+---------------+---------------+---------------+------*/
void DgnElement::UniqueAspect::SetAspect0(DgnElementCR el, UniqueAspect& newItem)
    {
    Key& key = newItem.GetKey(el.GetDgnDb());
    el.DropAppData(key);  // remove any existing cached Item
    el.AddAppData(key, &newItem);
    }

/*---------------------------------------------------------------------------------**//**
* @bsimethod                                    Sam.Wilson      06/15
+---------------+---------------+---------------+---------------+---------------+------*/
RefCountedPtr<DgnElement::UniqueAspect> DgnElement::UniqueAspect::Load0(DgnElementCR el, DgnClassId classid)
    {
    if (!el.GetElementId().IsValid() || !classid.IsValid())
        return nullptr;

    ElementAspectHandler* handler = ElementAspectHandler::FindHandler(el.GetDgnDb(), classid);
    if (nullptr == handler)
        return nullptr;

    RefCountedPtr<DgnElement::UniqueAspect> aspect = dynamic_cast<DgnElement::UniqueAspect*>(handler->_CreateInstance().get());
    if (!aspect.IsValid())
        return nullptr;

    if (DgnDbStatus::Success != aspect->_LoadProperties(el))
        return nullptr;

    return aspect;
    }

/*---------------------------------------------------------------------------------**//**
* @bsimethod                                    Sam.Wilson      06/15
+---------------+---------------+---------------+---------------+---------------+------*/
DgnElement::UniqueAspect* DgnElement::UniqueAspect::Load(DgnElementCR el, DgnClassId classid)
    {
    RefCountedPtr<DgnElement::UniqueAspect> aspect = Load0(el, classid);
    if (!aspect.IsValid())
        return nullptr;

    if (nullptr != dynamic_cast<Item*>(aspect.get()))
        {
        BeAssert(false && "You must use the DgnElement::Item class to load Items");
        return nullptr;
        }

    SetAspect0(el, *aspect);
    aspect->m_changeType = ChangeType::None; // aspect starts out clean
    return aspect.get();
    }

/*---------------------------------------------------------------------------------**//**
* @bsimethod                                    Sam.Wilson      06/15
+---------------+---------------+---------------+---------------+---------------+------*/
DgnDbStatus DgnElement::UniqueAspect::_InsertInstance(DgnElementCR el)
    {
    BeSQLite::EC::CachedECSqlStatementPtr stmt = el.GetDgnDb().GetPreparedECSqlStatement(Utf8PrintfString("INSERT INTO %s (ECInstanceId) VALUES(?)", GetFullEcSqlClassName().c_str()));
    stmt->BindId(1, GetAspectInstanceId(el));
    BeSQLite::EC::ECSqlStepStatus status = stmt->Step();
    return (BeSQLite::EC::ECSqlStepStatus::Done == status)? DgnDbStatus::Success: DgnDbStatus::WriteError;
    }

/*---------------------------------------------------------------------------------**//**
* @bsimethod                                    Sam.Wilson      06/15
+---------------+---------------+---------------+---------------+---------------+------*/
DgnDbStatus DgnElement::UniqueAspect::_DeleteInstance(DgnElementCR el)
    {
    // I am assuming that the ElementOwnsAspects ECRelationship is either just a foreign key column on the aspect or that ECSql somehow deletes the relationship instance automatically.
    CachedECSqlStatementPtr stmt = el.GetDgnDb().GetPreparedECSqlStatement(Utf8PrintfString("DELETE FROM %s WHERE(ECInstanceId=?)", GetFullEcSqlClassName().c_str()));
    stmt->BindId(1, GetAspectInstanceId(el));
    BeSQLite::EC::ECSqlStepStatus status = stmt->Step();
    return (BeSQLite::EC::ECSqlStepStatus::Done == status)? DgnDbStatus::Success: DgnDbStatus::WriteError;
    }
    
/*---------------------------------------------------------------------------------**//**
* @bsimethod                                    Sam.Wilson      06/15
+---------------+---------------+---------------+---------------+---------------+------*/
DgnDbStatus DgnElement::Item::_DeleteInstance(DgnElementCR el)
    {
    CachedECSqlStatementPtr stmt = el.GetDgnDb().GetPreparedECSqlStatement("DELETE FROM " DGN_SCHEMA(DGN_CLASSNAME_ElementItem) " WHERE(ECInstanceId=?)");
    stmt->BindId(1, GetAspectInstanceId(el));
    BeSQLite::EC::ECSqlStepStatus status = stmt->Step();
    return (BeSQLite::EC::ECSqlStepStatus::Done == status)? DgnDbStatus::Success: DgnDbStatus::WriteError;
    }

//---------------------------------------------------------------------------------------
// @bsimethod                                  Sam.Wilson                    03/2015
//---------------------------------------------------------------------------------------
BeSQLite::EC::ECInstanceKey DgnElement::UniqueAspect::_QueryExistingInstanceKey(DgnElementCR el)
    {
    // We know what the class and the ID of an instance *would be* if it exists. See if such an instance actually exists.
    DgnClassId classId = GetECClassId(el.GetDgnDb());

    CachedECSqlStatementPtr stmt = el.GetDgnDb().GetPreparedECSqlStatement(Utf8PrintfString("SELECT ECInstanceId FROM %s WHERE(ECInstanceId=?)", GetFullEcSqlClassName().c_str()));
    stmt->BindId(1, el.GetElementId());
    if (BeSQLite::EC::ECSqlStepStatus::HasRow != stmt->Step())
        return BeSQLite::EC::ECInstanceKey();

    // And we know the ID. See if such an instance actually exists.
    return BeSQLite::EC::ECInstanceKey(classId.GetValue(), GetAspectInstanceId(el));
    }

//---------------------------------------------------------------------------------------
// @bsimethod                                  Sam.Wilson                    03/2015
//---------------------------------------------------------------------------------------
BeSQLite::EC::ECInstanceKey DgnElement::Item::_QueryExistingInstanceKey(DgnElementCR el)
    {
    // We know the ID, and we know that the instance will be in the dgn.ElementItem table if it exists. See if it's there.
    DgnClassId classId = QueryExistingItemClass(el);
    if (!classId.IsValid())
        return BeSQLite::EC::ECInstanceKey();
    return BeSQLite::EC::ECInstanceKey(classId.GetValue(), el.GetElementId());
    }

//---------------------------------------------------------------------------------------
// @bsimethod                                  Sam.Wilson                    03/2015
//---------------------------------------------------------------------------------------
DgnClassId DgnElement::Item::QueryExistingItemClass(DgnElementCR el)
    {
    // We know the ID, and we know that the instance will be in the dgn.ElementItem table if it exists. See if it's there.
    CachedStatementPtr getItemClass;
    el.GetDgnDb().GetCachedStatement(getItemClass, "SELECT ECClassId FROM " DGN_TABLE(DGN_CLASSNAME_ElementItem) " WHERE ElementId=?");
    getItemClass->BindId(1, el.GetElementId());
    if (BE_SQLITE_ROW != getItemClass->Step())
        return DgnClassId();
    return DgnClassId(getItemClass->GetValueId<DgnClassId>(0));
    }

//--------------------------------------------------------------------------------------
// @bsimethod                                    Krischan.Eberle                 01/2014
//+---------------+---------------+---------------+---------------+---------------+------
#ifdef NOT_USED
static Utf8String getFullNameOfClass(ECN::ECClassCR ecClass)
    {
    WString fullClassName (L"[");
    fullClassName.append (ecClass.GetSchema ().GetName ()).append (L"].[").append (ecClass.GetName ().c_str ()).append (L"]");
    return Utf8String (fullClassName);
    }
#endif

/*---------------------------------------------------------------------------------**//**
* @bsimethod                                    Sam.Wilson      06/15
+---------------+---------------+---------------+---------------+---------------+------*/
DgnDbStatus DgnElement::Item::LoadPropertiesIntoInstance(ECN::IECInstancePtr& instance, DgnElementCR el)
    {
    DgnDbR db = el.GetDgnDb();

    BeSQLite::EC::ECInstanceKey key = _QueryExistingInstanceKey(el);
    ECN::ECClassCP ecclass = db.Schemas().GetECClass(key.GetECClassId());
    if (nullptr == ecclass)
        return DgnDbStatus::NotFound;

    EC::ECSqlSelectBuilder b;
    b.Select("*").From(*ecclass).Where("ECInstanceId=?");
    EC::CachedECSqlStatementPtr stmt = db.GetPreparedECSqlStatement(b.ToString().c_str());
    stmt->BindId(1, el.GetElementId());
    if (ECSqlStepStatus::HasRow != stmt->Step())
        return DgnDbStatus::ReadError;

    ECInstanceECSqlSelectAdapter reader(*stmt);     // *** NEEDS WORK: Use a cached ECInstanceECSqlSelectAdapter!!!!!
    instance = reader.GetInstance();
    if (!instance.IsValid())
        return DgnDbStatus::ReadError;
    
    WChar idStrBuffer[ECInstanceIdHelper::ECINSTANCEID_STRINGBUFFER_LENGTH];
    ECInstanceIdHelper::ToString(idStrBuffer, ECInstanceIdHelper::ECINSTANCEID_STRINGBUFFER_LENGTH, el.GetElementId());
    instance->SetInstanceId(idStrBuffer);

    return DgnDbStatus::Success;
    }

/*---------------------------------------------------------------------------------**//**
* @bsimethod                                    Sam.Wilson      06/15
+---------------+---------------+---------------+---------------+---------------+------*/
Utf8String DgnElement::Item::GetECSchemaNameOfInstance(ECN::IECInstanceCP instance)
    {
    if (nullptr == instance)
        {
        BeAssert(false && "Item has no instance");
        return "";
        }
    return Utf8String(instance->GetClass().GetSchema().GetName());
    }

/*---------------------------------------------------------------------------------**//**
* @bsimethod                                    Sam.Wilson      06/15
+---------------+---------------+---------------+---------------+---------------+------*/
Utf8String DgnElement::Item::GetECClassNameOfInstance(ECN::IECInstanceCP instance)
    {
    if (nullptr == instance)
        {
        BeAssert(false && "Item has no instance");
        return "";
        }
    return Utf8String(instance->GetClass().GetName());
    }

/*---------------------------------------------------------------------------------**//**
* @bsimethod                                    Sam.Wilson      06/15
+---------------+---------------+---------------+---------------+---------------+------*/
DgnElement::Item* DgnElement::Item::Find(DgnElementCR el)
    {
    return (DgnElement::Item*)el.FindAppData(GetKey());
    }

/*---------------------------------------------------------------------------------**//**
* @bsimethod                                    Sam.Wilson      06/15
+---------------+---------------+---------------+---------------+---------------+------*/
void DgnElement::Item::SetItem0(DgnElementCR el, Item& newItem)
    {
    el.DropAppData(GetKey());  // remove any existing cached Item
    el.AddAppData(GetKey(), &newItem);
    }

/*---------------------------------------------------------------------------------**//**
* @bsimethod                                    Sam.Wilson      06/15
+---------------+---------------+---------------+---------------+---------------+------*/
void DgnElement::Item::SetItem(DgnElementR el, Item& newItem)
    {
    SetItem0(el, newItem);
    newItem.m_changeType = ChangeType::Write;
    }

/*---------------------------------------------------------------------------------**//**
* @bsimethod                                    Sam.Wilson      06/15
+---------------+---------------+---------------+---------------+---------------+------*/
DgnElement::Item const* DgnElement::Item::GetItem(DgnElementCR el)
    {
    Item const* item = Find(el);
    if (nullptr == item)
        {
        item = Load(el);
        }
    else
        {
        if (item->m_changeType == ChangeType::Delete)
            item = nullptr;
        }
    return item;
    }

/*---------------------------------------------------------------------------------**//**
* @bsimethod                                    Sam.Wilson      06/15
+---------------+---------------+---------------+---------------+---------------+------*/
DgnElement::Item* DgnElement::Item::GetItemP(DgnElementR el)
    {
    Item* item = const_cast<Item*>(GetItem(el));
    if (nullptr == item)
        return item;
    item->m_changeType = ChangeType::Write;
    return item;
    }

/*---------------------------------------------------------------------------------**//**
* @bsimethod                                    Sam.Wilson      06/15
+---------------+---------------+---------------+---------------+---------------+------*/
DgnElement::Item* DgnElement::Item::Load(DgnElementCR el)
    {
    RefCountedPtr<DgnElement::UniqueAspect> aspect = Load0(el, QueryExistingItemClass(el));
    if (!aspect.IsValid())
        return nullptr;

    DgnElement::Item* item = dynamic_cast<DgnElement::Item*>(aspect.get());
    if (nullptr == item)
        {
        BeAssert(false && "You may use the DgnElement::Item class to load Items only");
        return nullptr;
        }

    SetItem0(el, *item);
    return item;
    }

/*---------------------------------------------------------------------------------**//**
* @bsimethod                                    Sam.Wilson      06/15
+---------------+---------------+---------------+---------------+---------------+------*/
DgnDbStatus DgnElement::Item::CallGenerateElementGeometry(DgnElementR el)
    {
    GeometricElementP gel = el.ToGeometricElementP();
    if (nullptr == gel)
        return DgnDbStatus::Success;

    return _GenerateElementGeometry(*gel);
    }

/*---------------------------------------------------------------------------------**//**
* @bsimethod                                    Sam.Wilson      06/15
+---------------+---------------+---------------+---------------+---------------+------*/
DgnDbStatus DgnElement::Item::GenerateElementGeometry(GeometricElementR el)
    {
    Item* item = GetItemP(el);
    if (nullptr == item)
        return DgnDbStatus::NotFound;
    return item->_GenerateElementGeometry(el);
    }

//---------------------------------------------------------------------------------------
// @bsimethod                                                   BentleySystems
//---------------------------------------------------------------------------------------
DgnDbStatus DgnElement::Item::ExecuteEGA(Dgn::DgnElementR el, DPoint3dCR origin, YawPitchRollAnglesCR angles, ECN::IECInstanceCR egaInstance)
    {
    ECN::ECClassCR ecclass = egaInstance.GetClass();
    ECN::IECInstancePtr ca = ecclass.GetCustomAttribute(L"EGASpecifier");
    if (!ca.IsValid())
        return DgnDbStatus::NotEnabled;

    ECN::ECValue egaType, egaName, egaInputs;
    ca->GetValue(egaType, L"Type");
    ca->GetValue(egaName, L"Name");
    ca->GetValue(egaInputs, L"Inputs");

    Utf8String tsName(egaName.GetString());

    if (0 != BeStringUtilities::Wcsicmp(L"JavaScript", egaType.GetString()))
        {
        // *******************************************************************
        // *** TBD: Support for other kinds of EGAs (e.g., parametric models)
        // *******************************************************************
        BeAssert(false && "TBD - Only JavaScript EGA supported for now.");
        return DgnDbStatus::NotEnabled;
        }

    //  ----------------------------------------------------------------------------------
    //  JavaScript EGA
    //  ----------------------------------------------------------------------------------
    Json::Value json(Json::objectValue);
    if (BSISUCCESS != DgnJavaScriptLibrary::ToJsonFromEC(json, egaInstance, Utf8String(egaInputs.GetString())))
        return DgnDbStatus::BadArg;

    IDgnJavaScriptObjectModel* js = T_HOST.GetScriptingAdmin().GetIDgnJavaScriptObjectModel();
    if (nullptr == js)
        {
        BeAssert(false && "It is up to the application to initialize the BeJsContext and supply a ScriptingAdmin");
        return DgnDbStatus::NotEnabled;
        }

    int retval;
    BentleyStatus xstatus = js->_ExecuteJavaScriptEga(retval, el, tsName.c_str(), origin, angles, json);
    if (xstatus != BSISUCCESS)
        return DgnDbStatus::NotEnabled;

    return (0 == retval)? DgnDbStatus::Success: DgnDbStatus::WriteError;
    }<|MERGE_RESOLUTION|>--- conflicted
+++ resolved
@@ -1,1664 +1,1660 @@
-/*--------------------------------------------------------------------------------------+
-|
-|     $Source: DgnCore/DgnElement.cpp $
-|
-|  $Copyright: (c) 2015 Bentley Systems, Incorporated. All rights reserved. $
-|
-+--------------------------------------------------------------------------------------*/
-#include <DgnPlatformInternal.h>
-#include <DgnPlatform/DgnCore/QvElemSet.h>
-
-DgnElement::Item::Key   DgnElement::Item::s_key;
-
-/*---------------------------------------------------------------------------------**//**
-* @bsimethod                                    Keith.Bentley                   09/12
-+---------------+---------------+---------------+---------------+---------------+------*/
-void DgnElement::AddRef() const
-    {
-    if (0 == m_refCount && IsPersistent())
-        GetDgnDb().Elements().OnReclaimed(*this); // someone just requested this previously unreferenced element
-
-    ++m_refCount;
-    }
-
-/*---------------------------------------------------------------------------------**//**
-* @bsimethod                                    Keith.Bentley                   09/12
-+---------------+---------------+---------------+---------------+---------------+------*/
-void DgnElement::Release() const
-    {
-    if (1 < m_refCount--)
-        return;
-
-    BeAssert(m_refCount==0);
-
-    if (IsPersistent())  // is this element in the pool?
-        GetDgnDb().Elements().OnUnreferenced(*this); // yes, the last reference was just released, add to the unreferenced element count
-    else
-        delete this;  // no, just delete it
-    }
-
-/*---------------------------------------------------------------------------------**//**
-* @bsimethod                                    Keith.Bentley                   06/15
-+---------------+---------------+---------------+---------------+---------------+------*/
-DgnModelPtr DgnElement::GetModel() const
-    {
-    return m_dgndb.Models().GetModel(m_modelId);
-    }
-
-/*---------------------------------------------------------------------------------**//**
-* @bsimethod                                    Keith.Bentley                   09/06
-+---------------+---------------+---------------+---------------+---------------+------*/
-DgnElement::AppData* DgnElement::FindAppData(AppData::Key const& key) const
-    {
-    auto entry = m_appData.find(&key);
-    return entry==m_appData.end() ? nullptr : entry->second.get();
-    }
-
-/*---------------------------------------------------------------------------------**//**
-* @bsimethod                                    Keith.Bentley                   09/06
-+---------------+---------------+---------------+---------------+---------------+------*/
-void DgnElement::AddAppData(AppData::Key const& key, AppData* obj) const
-    {
-    auto entry = m_appData.Insert(&key, obj);
-    if (entry.second)
-        return;
-
-    // we already had appdata for this key. Clean up old and save new.
-    entry.first->second = obj;
-    }
-
-/*---------------------------------------------------------------------------------**//**
-* @bsimethod                                    Keith.Bentley                   09/06
-+---------------+---------------+---------------+---------------+---------------+------*/
-StatusInt DgnElement::DropAppData(AppData::Key const& key) const
-    {
-    return 0==m_appData.erase(&key) ? ERROR : SUCCESS;
-    }
-
-/*---------------------------------------------------------------------------------**//**
-* @bsimethod                                    Keith.Bentley                   09/06
-+---------------+---------------+---------------+---------------+---------------+------*/
-void DgnElement::ClearAllAppData()
-    {
-    m_appData.clear();
-    }
-
-/*---------------------------------------------------------------------------------**//**
-* @bsimethod                                                    KeithBentley    02/01
-+---------------+---------------+---------------+---------------+---------------+------*/
-HeapZone& DgnElement::GetHeapZone()  const {return GetDgnDb().Elements().GetHeapZone();}
-QvCache*  GeometricElement::GetMyQvCache() const {return GetDgnDb().Models().GetQvCache();}
-
-/*---------------------------------------------------------------------------------**//**
-* @bsimethod                                                    KeithBentley    11/01
-+---------------+---------------+---------------+---------------+---------------+------*/
-void GeometricElement::SaveGeomStream(GeomStreamCP stream)
-    {
-    m_geom = *stream;    // assign the new steam (overwrites or reallocates)
-    }
-
-/*---------------------------------------------------------------------------------**//**
-* @bsimethod                                    Keith.Bentley                   04/15
-+---------------+---------------+---------------+---------------+---------------+------*/
-DgnDbStatus DgnElement::_DeleteInDb() const
-    {
-    CachedStatementPtr stmt=GetDgnDb().Elements().GetStatement("DELETE FROM " DGN_TABLE(DGN_CLASSNAME_Element) " WHERE Id=?");
-    stmt->BindId(1, m_elementId);
-
-    switch (stmt->Step())
-        {
-        case BE_SQLITE_CONSTRAINT_FOREIGNKEY:
-            return  DgnDbStatus::ForeignKeyConstraint;
-
-        case BE_SQLITE_DONE:
-            return DgnDbStatus::Success;
-        }
-
-    return DgnDbStatus::WriteError;
-    }
-
-/*---------------------------------------------------------------------------------**//**
-* @bsimethod                                                    Keith.Bentley   06/03
-+---------------+---------------+---------------+---------------+---------------+------*/
-bool GeometricElement::SetQvElem(QvElem* qvElem, uint32_t index)
-    {
-    GetQvElems(true)->Add(index, qvElem);
-    return true;
-    }
-
-/*---------------------------------------------------------------------------------**//**
-* @bsimethod                                    Keith.Bentley                   12/06
-+---------------+---------------+---------------+---------------+---------------+------*/
-void QvKey32::DeleteQvElem(QvElem* qvElem)
-    {
-    if (qvElem && qvElem != INVALID_QvElem)
-        T_HOST.GetGraphicsAdmin()._DeleteQvElem(qvElem);
-    }
-
-/*---------------------------------------------------------------------------------**//**
-* @bsimethod                                    Keith.Bentley                   12/06
-+---------------+---------------+---------------+---------------+---------------+------*/
-T_QvElemSet* GeometricElement::GetQvElems(bool createIfNotPresent) const
-    {
-    static AppData::Key s_qvElemsKey;
-    T_QvElemSet* qvElems = (T_QvElemSet*) FindAppData(s_qvElemsKey);
-    if (qvElems)
-        return  qvElems;
-
-    if (!createIfNotPresent)
-        return  nullptr;
-
-    HeapZone& zone = GetHeapZone();
-    qvElems = new T_QvElemSet(zone);
-
-    AddAppData(s_qvElemsKey, qvElems);
-    return  qvElems;
-    }
-
-/*---------------------------------------------------------------------------------**//**
-* @bsimethod                                                    KeithBentley    04/01
-+---------------+---------------+---------------+---------------+---------------+------*/
-void DgnElement::SetInSelectionSet(bool yesNo) const
-    {
-    m_flags.m_inSelectionSet = yesNo;
-    SetHilited(yesNo ? DgnElement::Hilited::Normal : DgnElement::Hilited::None);
-    }
-
-/*---------------------------------------------------------------------------------**//**
-* @bsimethod                                    Shaun.Sewall                    04/15
-+---------------+---------------+---------------+---------------+---------------+------*/
-DgnClassId DgnElement::QueryClassId(DgnDbR db)
-    {
-    return DgnClassId(db.Schemas().GetECClassId(DGN_ECSCHEMA_NAME, DGN_CLASSNAME_Element));
-    }
-
-/*---------------------------------------------------------------------------------**//**
-* @bsimethod                                    Keith.Bentley                   04/15
-+---------------+---------------+---------------+---------------+---------------+------*/
-ECClassCP DgnElement::GetElementClass() const
-    {
-    return GetDgnDb().Schemas().GetECClass(GetElementClassId().GetValue());
-    }
-
-/*---------------------------------------------------------------------------------**//**
-* @bsimethod                                    Keith.Bentley                   04/15
-+---------------+---------------+---------------+---------------+---------------+------*/
-Utf8String DgnElement::_GenerateDefaultCode()
-    {
-    if (!m_elementId.IsValid())
-        return "";
-
-    Utf8String className(GetElementClass()->GetName());
-    return Utf8PrintfString("%s%lld", className.c_str(), m_elementId.GetValue());
-    }
-
-/*---------------------------------------------------------------------------------**//**
-* @bsimethod                                    Keith.Bentley                   06/15
-+---------------+---------------+---------------+---------------+---------------+------*/
-void DgnElement::UpdateLastModTime()
-    {
-    // update the last modified time directly rather than through trigger, so we can tell that we have the lastest version of this element
-    m_lastModTime = DateTime::HnsToRationalDay(DateTime::UnixMillisecondsToJulianDay(BeTimeUtilities::GetCurrentTimeAsUnixMillis()));
-    }
-
-/*---------------------------------------------------------------------------------**//**
-* @bsimethod                                    Keith.Bentley                   05/15
-+---------------+---------------+---------------+---------------+---------------+------*/
-template<class T> void DgnElement::CallAppData(T const& caller) const
-    {
-    for (auto entry=m_appData.begin(); entry!=m_appData.end(); )
-        {
-        if (DgnElement::AppData::DropMe::Yes == caller(*entry->second, *this))
-            entry = m_appData.erase(entry);
-        else
-            ++entry;
-        }
-    }
-
-/*---------------------------------------------------------------------------------**//**
-* @bsimethod                                    Keith.Bentley                   06/15
-+---------------+---------------+---------------+---------------+---------------+------*/
-DgnDbStatus DgnElement::_OnInsert()
-    {
-    UpdateLastModTime();
-    if (m_code.empty())
-        m_code = _GenerateDefaultCode();
-
-    for (auto entry=m_appData.begin(); entry!=m_appData.end(); ++entry)
-        {
-        DgnDbStatus stat = entry->second->_OnInsert(*this);
-        if (DgnDbStatus::Success != stat)
-            return stat;
-        }
-
-    return GetModel()->_OnInsertElement(*this);
-    }
-
-struct OnInsertedCaller
-    {
-    DgnElementCR m_newEl;
-    OnInsertedCaller(DgnElementCR newEl) : m_newEl(newEl){}
-    DgnElement::AppData::DropMe operator()(DgnElement::AppData& app, DgnElementCR el) const {return app._OnInserted(m_newEl);}
-    };
-
-/*---------------------------------------------------------------------------------**//**
-* @bsimethod                                    Keith.Bentley                   06/15
-+---------------+---------------+---------------+---------------+---------------+------*/
-void DgnElement::_OnInserted(DgnElementP copiedFrom) const
-    {
-    if (copiedFrom)
-        copiedFrom->CallAppData(OnInsertedCaller(*this));
-
-    GetModel()->_OnInsertedElement(*this);
-    }
-
-/*---------------------------------------------------------------------------------**//**
-* @bsimethod                                    Keith.Bentley                   06/15
-+---------------+---------------+---------------+---------------+---------------+------*/
-DgnDbStatus DgnElement::_OnUpdate(DgnElementCR original)
-    {
-    if (m_classId != original.m_classId)
-        return DgnDbStatus::WrongClass;
-
-    UpdateLastModTime();
-    for (auto entry=m_appData.begin(); entry!=m_appData.end(); ++entry)
-        {
-        DgnDbStatus stat = entry->second->_OnUpdate(*this, original);
-        if (DgnDbStatus::Success != stat)
-            return stat;
-        }
-
-    return GetModel()->_OnUpdateElement(*this, original);
-    }
-
-struct OnUpdatedCaller
-    {
-    DgnElementCR m_updated, m_original;
-    OnUpdatedCaller(DgnElementCR updated, DgnElementCR original) : m_updated(updated), m_original(original){}
-    DgnElement::AppData::DropMe operator()(DgnElement::AppData& app, DgnElementCR el) const {return app._OnUpdated(m_updated, m_original);}
-    };
-
-/*---------------------------------------------------------------------------------**//**
-* @bsimethod                                    Keith.Bentley                   06/15
-+---------------+---------------+---------------+---------------+---------------+------*/
-void DgnElement::_OnUpdated(DgnElementCR original) const
-    {
-    // we need to call the events on BOTH sets of appdata
-    original.CallAppData(OnUpdatedCaller(*this, original));
-    CallAppData(OnUpdatedCaller(*this, original));
-
-    GetModel()->_OnUpdatedElement(*this, original);
-    }
-
-/*---------------------------------------------------------------------------------**//**
-* @bsimethod                                    Keith.Bentley                   06/15
-+---------------+---------------+---------------+---------------+---------------+------*/
-DgnDbStatus DgnElement::_OnDelete() const
-    {
-    for (auto entry=m_appData.begin(); entry!=m_appData.end(); ++entry)
-        {
-        DgnDbStatus stat = entry->second->_OnDelete(*this);
-        if (DgnDbStatus::Success != stat)
-            return stat;
-        }
-
-    return GetModel()->_OnDeleteElement(*this);
-    }
-
-struct OnDeletedCaller  {DgnElement::AppData::DropMe operator()(DgnElement::AppData& app, DgnElementCR el) const {return app._OnDeleted(el);}};
-/*---------------------------------------------------------------------------------**//**
-* @bsimethod                                    Keith.Bentley                   06/15
-+---------------+---------------+---------------+---------------+---------------+------*/
-void DgnElement::_OnDeleted() const
-    {
-    CallAppData(OnDeletedCaller());
-    GetDgnDb().Elements().DropFromPool(*this);
-    DgnModelPtr model = GetModel();
-    if (model.IsValid())
-        model->_OnDeletedElement(*this);
-    }
-
-/*---------------------------------------------------------------------------------**//**
-* @bsimethod                                    Keith.Bentley                   04/15
-+---------------+---------------+---------------+---------------+---------------+------*/
-DgnDbStatus DgnElement::_InsertInDb()
-    {
-    enum Column : int       {ElementId=1,ECClassId=2,ModelId=3,CategoryId=4,Label=5,Code=6,ParentId=7,LastMod=8};
-    CachedStatementPtr stmt=GetDgnDb().Elements().GetStatement("INSERT INTO " DGN_TABLE(DGN_CLASSNAME_Element) "(Id,ECClassId,ModelId,CategoryId,Label,Code,ParentId,LastMod) VALUES(?,?,?,?,?,?,?,?)");
-
-    stmt->BindId(Column::ElementId, m_elementId);
-    stmt->BindId(Column::ECClassId, m_classId);
-    stmt->BindId(Column::ModelId, m_modelId);
-    stmt->BindId(Column::CategoryId, m_categoryId);
-    stmt->BindText(Column::Label, GetLabel(), Statement::MakeCopy::No);
-    stmt->BindText(Column::Code, GetCode(), Statement::MakeCopy::No);
-    stmt->BindId(Column::ParentId, m_parentId);
-    stmt->BindDouble(Column::LastMod, m_lastModTime);
-
-    return stmt->Step() != BE_SQLITE_DONE ? DgnDbStatus::WriteError : DgnDbStatus::Success;
-    }
-
-/*---------------------------------------------------------------------------------**//**
-* @bsimethod                                    Keith.Bentley                   04/15
-+---------------+---------------+---------------+---------------+---------------+------*/
-DgnDbStatus DgnElement::_UpdateInDb()
-    {
-    enum Column : int       {CategoryId=1,Label=2,Code=3,ParentId=4,LastMod=5,ElementId=6};
-    CachedStatementPtr stmt=GetDgnDb().Elements().GetStatement("UPDATE " DGN_TABLE(DGN_CLASSNAME_Element) " SET CategoryId=?,Label=?,Code=?,ParentId=?,LastMod=? WHERE Id=?");
-
-    // note: ECClassId and ModelId cannot be modified.
-    stmt->BindId(Column::CategoryId, m_categoryId);
-    stmt->BindText(Column::Label, GetLabel(),       Statement::MakeCopy::No);
-    stmt->BindText(Column::Code, GetCode(), Statement::MakeCopy::No);
-    stmt->BindId(Column::ParentId, m_parentId);
-    stmt->BindDouble(Column::LastMod, m_lastModTime);
-    stmt->BindId(Column::ElementId, m_elementId);
-
-    return stmt->Step() != BE_SQLITE_DONE ? DgnDbStatus::WriteError : DgnDbStatus::Success;
-    }
-
-/*---------------------------------------------------------------------------------**//**
-* @bsimethod                                    Keith.Bentley                   05/15
-+---------------+---------------+---------------+---------------+---------------+------*/
-DgnElementIdSet DgnElement::QueryChildren() const
-    {
-    CachedStatementPtr stmt=GetDgnDb().Elements().GetStatement("SELECT Id FROM " DGN_TABLE(DGN_CLASSNAME_Element) " WHERE ParentId=?");
-    stmt->BindId(1, GetElementId());
-
-    DgnElementIdSet elementIdSet;
-    while (BE_SQLITE_ROW == stmt->Step())
-        elementIdSet.insert(stmt->GetValueId<DgnElementId>(0));
-
-    return elementIdSet;
-    }
-
-
-//=======================================================================================
-// @bsiclass                                                    Keith.Bentley   11/10
-//=======================================================================================
-struct GeomBlobHeader
-{
-    enum {Signature = 0x0600,}; // DgnDb06
-
-    uint32_t m_signature;    // write this so we can detect errors on read
-    uint32_t m_size;
-    GeomBlobHeader(GeomStream const& geom) {m_signature = Signature; m_size=geom.GetSize();}
-    GeomBlobHeader(BeSQLite::SnappyReader& in) {uint32_t actuallyRead; in._Read((Byte*) this, sizeof(*this), actuallyRead);}
-};
-
-static Utf8CP GEOM_Column = "Geom";
-/*---------------------------------------------------------------------------------**//**
-* @bsimethod                                    Keith.Bentley                   04/15
-+---------------+---------------+---------------+---------------+---------------+------*/
-DgnDbStatus GeometricElement::_LoadFromDb()
-    {
-    DgnDbStatus stat = T_Super::_LoadFromDb();
-    if (DgnDbStatus::Success != stat)
-        return stat;
-
-    auto& pool = GetDgnDb().Elements();
-    SnappyFromBlob& snappy = pool.GetSnappyFrom();
-
-    if (ZIP_SUCCESS != snappy.Init(pool.GetDgnDb(), DGN_TABLE(DGN_CLASSNAME_ElementGeom), GEOM_Column, m_elementId.GetValue()))
-        return DgnDbStatus::Success; // this element has no geometry
-
-    GeomBlobHeader header(snappy);
-    if ((GeomBlobHeader::Signature != header.m_signature) || 0 == header.m_size)
-        {
-        BeAssert(false);
-        return DgnDbStatus::ReadError;
-        }
-
-    m_geom.ReserveMemory(header.m_size);
-
-    uint32_t actuallyRead;
-    snappy.ReadAndFinish(m_geom.GetDataR(), m_geom.GetSize(), actuallyRead);
-
-    if (actuallyRead != m_geom.GetSize())
-        {
-        BeAssert(false);
-        return DgnDbStatus::ReadError;
-        }
-
-    return DgnDbStatus::Success;
-    }
-
-/*---------------------------------------------------------------------------------**//**
-* @bsimethod                                    Keith.Bentley                   04/15
-+---------------+---------------+---------------+---------------+---------------+------*/
-DgnDbStatus GeometricElement::_InsertInDb()
-    {
-    DgnDbStatus stat = T_Super::_InsertInDb();
-    if (DgnDbStatus::Success != stat)
-        return stat;
-
-    DgnDbR dgnDb = GetDgnDb();
-    CachedStatementPtr stmt=dgnDb.Elements().GetStatement("INSERT INTO " DGN_TABLE(DGN_CLASSNAME_ElementGeom) "(Geom,Placement,ElementId) VALUES(?,?,?)");
-    stmt->BindId(3, m_elementId);
-
-    stat = _BindPlacement(*stmt);
-    if (DgnDbStatus::NoGeometry == stat)
-        return DgnDbStatus::Success;
-
-    if (DgnDbStatus::Success == stat)
-        stat = WriteGeomStream(*stmt, dgnDb);
-
-    if (DgnDbStatus::Success != stat)
-        return stat;
-
-    // Insert element uses geom part relationships for geom parts referenced in geom stream...
-    IdSet<DgnGeomPartId> parts;
-    ElementGeomIO::Collection(m_geom.GetData(), m_geom.GetSize()).GetGeomPartIds(parts, dgnDb);
-
-    for (DgnGeomPartId partId : parts)
-        {
-        if (BentleyStatus::SUCCESS != dgnDb.GeomParts().InsertElementGeomUsesParts(m_elementId, partId))
-            stat = DgnDbStatus::WriteError;
-        }
-
-    return stat;
-    }
-
-/*---------------------------------------------------------------------------------**//**
-* @bsimethod                                    Sam.Wilson                      04/15
-+---------------+---------------+---------------+---------------+---------------+------*/
-DgnDbStatus GeometricElement::_UpdateInDb()
-    {
-    DgnDbStatus stat = T_Super::_UpdateInDb();
-    if (DgnDbStatus::Success != stat)
-        return stat;
-
-    DgnDbR dgnDb = GetDgnDb();
-    CachedStatementPtr stmt=dgnDb.Elements().GetStatement("UPDATE " DGN_TABLE(DGN_CLASSNAME_ElementGeom) " SET Geom=?,Placement=? WHERE ElementId=?");
-    stmt->BindId(3, m_elementId);
-
-    stat = _BindPlacement(*stmt);
-    if (DgnDbStatus::NoGeometry == stat)
-        return DgnDbStatus::Success;
-
-    if (DgnDbStatus::Success == stat)
-        stat = WriteGeomStream(*stmt, dgnDb);
-
-    if (DgnDbStatus::Success != stat)
-        return stat;
-
-    // Update element uses geom part relationships for geom parts referenced in geom stream...
-    stmt = dgnDb.Elements().GetStatement("SELECT GeomPartId FROM " DGN_TABLE(DGN_RELNAME_ElementGeomUsesParts) " WHERE ElementId=?");
-    stmt->BindId(1, m_elementId);
-
-    IdSet<DgnGeomPartId> partsOld;
-    while (BE_SQLITE_ROW == stmt->Step())
-        partsOld.insert(stmt->GetValueId<DgnGeomPartId>(0));
-
-    IdSet<DgnGeomPartId> partsNew;
-    ElementGeomIO::Collection(m_geom.GetData(), m_geom.GetSize()).GetGeomPartIds(partsNew, dgnDb);
-
-    if (partsOld.empty() && partsNew.empty())
-        return stat;
-
-    bset<DgnGeomPartId> partsToRemove;
-    std::set_difference(partsOld.begin(), partsOld.end(), partsNew.begin(), partsNew.end(), std::inserter(partsToRemove, partsToRemove.end()));
-
-    if (!partsToRemove.empty())
-        {
-        stmt = dgnDb.Elements().GetStatement("DELETE FROM " DGN_TABLE(DGN_RELNAME_ElementGeomUsesParts) " WHERE ElementId=? AND GeomPartId=?");
-        stmt->BindId(1, m_elementId);
-
-        for (DgnGeomPartId partId : partsToRemove)
-            {
-            stmt->BindId(2, partId);
-            if (BE_SQLITE_DONE != stmt->Step())
-                stat = DgnDbStatus::BadRequest;
-            }
-        }
-
-    bset<DgnGeomPartId> partsToAdd;
-    std::set_difference(partsNew.begin(), partsNew.end(), partsOld.begin(), partsOld.end(), std::inserter(partsToAdd, partsToAdd.end()));
-
-    for (DgnGeomPartId partId : partsToAdd)
-        {
-        if (BentleyStatus::SUCCESS != dgnDb.GeomParts().InsertElementGeomUsesParts(m_elementId, partId))
-            stat = DgnDbStatus::WriteError;
-        }
-
-    return stat;
-    }
-
-/*---------------------------------------------------------------------------------**//**
-* @bsimethod                                    Keith.Bentley                   04/15
-+---------------+---------------+---------------+---------------+---------------+------*/
-DgnDbStatus GeometricElement::WriteGeomStream(Statement& stmt, DgnDbR dgnDb)
-    {
-    SnappyToBlob& snappy = dgnDb.Elements().GetSnappyTo();
-
-    snappy.Init();
-    if (0 < m_geom.GetSize())
-        {
-        GeomBlobHeader header(m_geom);
-        snappy.Write((ByteCP) &header, sizeof(header));
-        snappy.Write(m_geom.GetData(), m_geom.GetSize());
-        }
-
-    uint32_t zipSize = snappy.GetCompressedSize();
-    if (0 < zipSize)
-        {
-        if (1 == snappy.GetCurrChunk())
-            stmt.BindBlob(1, snappy.GetChunkData(0), zipSize, Statement::MakeCopy::No);
-        else
-            stmt.BindZeroBlob(1, zipSize); // more than one chunk in geom stream
-        }
-
-    if (BE_SQLITE_DONE != stmt.Step())
-        return DgnDbStatus::WriteError;
-
-    if (1 == snappy.GetCurrChunk())
-        return DgnDbStatus::Success;
-
-    StatusInt status = snappy.SaveToRow(dgnDb, DGN_TABLE(DGN_CLASSNAME_ElementGeom), GEOM_Column, m_elementId.GetValue());
-    return SUCCESS != status ? DgnDbStatus::WriteError : DgnDbStatus::Success;
-    }
-
-/*---------------------------------------------------------------------------------**//**
-* @bsimethod                                    Keith.Bentley                   04/15
-+---------------+---------------+---------------+---------------+---------------+------*/
-DgnDbStatus DgnElement3d::_BindPlacement(Statement& stmt)
-    {
-    if (!m_placement.IsValid())
-        return DgnDbStatus::NoGeometry;
-
-    stmt.BindBlob(2, &m_placement, sizeof(m_placement), Statement::MakeCopy::No);
-    return DgnDbStatus::Success;
-    }
-
-/*---------------------------------------------------------------------------------**//**
-* @bsimethod                                    Keith.Bentley                   04/15
-+---------------+---------------+---------------+---------------+---------------+------*/
-DgnDbStatus DgnElement3d::_LoadFromDb()
-    {
-    DgnDbStatus stat = T_Super::_LoadFromDb();
-    if (DgnDbStatus::Success != stat)
-        return stat;
-
-    CachedStatementPtr stmt=GetDgnDb().Elements().GetStatement("SELECT Placement FROM " DGN_TABLE(DGN_CLASSNAME_ElementGeom) " Where ElementId=?");
-    stmt->BindId(1, m_elementId);
-
-    if (BE_SQLITE_ROW != stmt->Step())
-        return DgnDbStatus::Success; // it is legal to have an element with no geometry.
-
-    if (stmt->GetColumnBytes(0) != sizeof(m_placement))
-        {
-        BeAssert(false);
-        return DgnDbStatus::ReadError;
-        }
-
-    memcpy(&m_placement, stmt->GetValueBlob(0), sizeof(m_placement));
-    return DgnDbStatus::Success;
-    }
-
-/*---------------------------------------------------------------------------------**//**
-* @bsimethod                                    Shaun.Sewall                    04/15
-+---------------+---------------+---------------+---------------+---------------+------*/
-PhysicalElementPtr PhysicalElement::Create(PhysicalModelR model, DgnCategoryId categoryId)
-    {
-    if (!categoryId.IsValid())
-        {
-        BeAssert(false);
-        return nullptr;
-        }
-
-    return new PhysicalElement(CreateParams(model.GetDgnDb(), model.GetModelId(), PhysicalElement::QueryClassId(model.GetDgnDb()), categoryId));
-    }
-
-/*---------------------------------------------------------------------------------**//**
-* @bsimethod                                    Shaun.Sewall                    04/15
-+---------------+---------------+---------------+---------------+---------------+------*/
-DgnClassId PhysicalElement::QueryClassId(DgnDbR db)
-    {
-    return DgnClassId(db.Schemas().GetECClassId(DGN_ECSCHEMA_NAME, DGN_CLASSNAME_PhysicalElement));
-    }
-
-/*---------------------------------------------------------------------------------**//**
-* @bsimethod                                    Sam.Wilson                      06/15
-+---------------+---------------+---------------+---------------+---------------+------*/
-DgnClassId DrawingElement::QueryClassId(DgnDbR db)
-    {
-    return DgnClassId(db.Schemas().GetECClassId(DGN_ECSCHEMA_NAME, DGN_CLASSNAME_DrawingElement));
-    }
-
-/*---------------------------------------------------------------------------------**//**
-* @bsimethod                                    Keith.Bentley                   04/15
-+---------------+---------------+---------------+---------------+---------------+------*/
-DgnDbStatus DgnElement2d::_BindPlacement(Statement& stmt)
-    {
-    if (!m_placement.IsValid())
-        return DgnDbStatus::NoGeometry;
-
-    stmt.BindBlob(2, &m_placement, sizeof(m_placement), Statement::MakeCopy::No);
-    return DgnDbStatus::Success;
-    }
-
-/*---------------------------------------------------------------------------------**//**
-* @bsimethod                                    Keith.Bentley                   04/15
-+---------------+---------------+---------------+---------------+---------------+------*/
-DgnDbStatus DgnElement2d::_LoadFromDb()
-    {
-    DgnDbStatus stat = T_Super::_LoadFromDb();
-    if (DgnDbStatus::Success != stat)
-        return stat;
-
-    CachedStatementPtr stmt=GetDgnDb().Elements().GetStatement("SELECT Placement FROM " DGN_TABLE(DGN_CLASSNAME_ElementGeom) " Where ElementId=?");
-    stmt->BindId(1, m_elementId);
-
-    if (BE_SQLITE_ROW != stmt->Step())
-        return DgnDbStatus::Success; // it is legal to have an element with no geometry.
-
-    if (stmt->GetColumnBytes(0) != sizeof(m_placement))
-        {
-        BeAssert(false);
-        return DgnDbStatus::ReadError;
-        }
-
-    memcpy(&m_placement, stmt->GetValueBlob(0), sizeof(m_placement));
-    return DgnDbStatus::Success;
-    }
-
-/*---------------------------------------------------------------------------------**//**
-* @bsimethod                                    Keith.Bentley                   12/06
-+---------------+---------------+---------------+---------------+---------------+------*/
-QvElem* GeometricElement::GetQvElem(uint32_t id) const
-    {
-    T_QvElemSet* qvElems = GetQvElems(false);
-    return qvElems ? qvElems->Find(id) : nullptr;
-    }
-
-/*---------------------------------------------------------------------------------**//**
-* @bsimethod                                    Keith.Bentley                   04/15
-+---------------+---------------+---------------+---------------+---------------+------*/
-void DgnElement::_CopyFrom(DgnElementCR other)
-    {
-    if (&other == this)
-        return;
-
-    if (&m_dgndb != &other.m_dgndb)
-        {
-        BeAssert(false);
-        return;
-        }
-
-    m_categoryId = other.m_categoryId;
-    m_code       = other.m_code;
-    m_label      = other.m_label;
-    m_parentId   = other.m_parentId;
-    m_lastModTime = other.m_lastModTime;
-    }
-
-/*---------------------------------------------------------------------------------**//**
-* @bsimethod                                    Keith.Bentley                   04/15
-+---------------+---------------+---------------+---------------+---------------+------*/
-void GeometricElement::_CopyFrom(DgnElementCR other)
-    {
-    T_Super::_CopyFrom(other);
-
-    GeometricElementCP otherGeom = other.ToGeometricElement();
-    if (otherGeom)
-        SaveGeomStream(&otherGeom->m_geom);
-    }
-
-/*---------------------------------------------------------------------------------**//**
-* @bsimethod                                    Keith.Bentley                   04/15
-+---------------+---------------+---------------+---------------+---------------+------*/
-void DgnElement3d::_CopyFrom(DgnElementCR other)
-    {
-    T_Super::_CopyFrom(other);
-
-    DgnElement3dCP el3d = other.ToElement3d();
-    if (el3d)
-        m_placement = el3d->m_placement;
-    }
-
-/*---------------------------------------------------------------------------------**//**
-* @bsimethod                                    Keith.Bentley                   04/15
-+---------------+---------------+---------------+---------------+---------------+------*/
-void DgnElement2d::_CopyFrom(DgnElementCR other)
-    {
-    T_Super::_CopyFrom(other);
-
-    DgnElement2dCP el2d = other.ToElement2d();
-    if (el2d)
-        m_placement = el2d->m_placement;
-    }
-
-/*---------------------------------------------------------------------------------**//**
-* @bsimethod                                    Keith.Bentley                   04/15
-+---------------+---------------+---------------+---------------+---------------+------*/
-ElementHandlerR DgnElement::GetElementHandler() const
-    {
-    return *dgn_ElementHandler::Element::FindHandler(GetDgnDb(), m_classId);
-    }
-
-/*---------------------------------------------------------------------------------**//**
-* @bsimethod                                    Keith.Bentley                   04/15
-+---------------+---------------+---------------+---------------+---------------+------*/
-DgnElementPtr DgnElement::CopyForEdit() const
-    {
-    DgnElementPtr newEl = GetElementHandler()._CreateInstance(DgnElement::CreateParams(GetDgnDb(), m_modelId, m_classId, m_categoryId, GetLabel(), GetCode(), m_elementId, m_parentId));
-    newEl->_CopyFrom(*this);
-    return newEl;
-    }
-
-/*---------------------------------------------------------------------------------**//**
-* @bsimethod                                    Keith.Bentley                   12/14
-+---------------+---------------+---------------+---------------+---------------+------*/
-GeomStream::GeomStream(GeomStream const& other)
-    {
-    m_size = m_allocSize = 0;
-    m_data = nullptr;
-    SaveData(other.m_data, other.m_size);
-    }
-
-/*---------------------------------------------------------------------------------**//**
-* @bsimethod                                    Keith.Bentley                   12/14
-+---------------+---------------+---------------+---------------+---------------+------*/
-void GeomStream::ReserveMemory(uint32_t size)
-    {
-    m_size = size;
-    if (size<=m_allocSize)
-        return;
-
-    m_data = (uint8_t*) realloc(m_data, size);
-    m_allocSize = size;
-    }
-
-/*---------------------------------------------------------------------------------**//**
-* @bsimethod                                    Keith.Bentley                   12/14
-+---------------+---------------+---------------+---------------+---------------+------*/
-GeomStream::~GeomStream()
-    {
-    FREE_AND_CLEAR(m_data);
-    }
-
-/*---------------------------------------------------------------------------------**//**
-* @bsimethod                                    Keith.Bentley                   12/14
-+---------------+---------------+---------------+---------------+---------------+------*/
-GeomStream& GeomStream::operator= (GeomStream const& other)
-    {
-    if (this != &other)
-        SaveData(other.m_data, other.m_size);
-
-    return *this;
-    }
-
-/*---------------------------------------------------------------------------------**//**
-* @bsimethod                                    Keith.Bentley                   12/14
-+---------------+---------------+---------------+---------------+---------------+------*/
-void GeomStream::SaveData(uint8_t const* data, uint32_t size)
-    {
-    ReserveMemory(size);
-    if (data)
-        memcpy(m_data, data, size);
-    }
-
-//=======================================================================================
-// @bsiclass                                                    Brien.Bastings  07/2014
-//=======================================================================================
-struct ElementLoadedEventCaller
-{
-    DgnElementR m_elRef;
-    ElementLoadedEventCaller(DgnElementR elRef) : m_elRef(elRef) {}
-    void CallHandler(DgnElements::Listener& handler) const {handler._OnElementLoaded(m_elRef);}
-};
-
-/*---------------------------------------------------------------------------------**//**
-* @bsimethod                                                    Brien.Bastings  07/2014
-+---------------+---------------+---------------+---------------+---------------+------*/
-void DgnElements::SendOnLoadedEvent(DgnElementR elRef) const
-    {
-    if (nullptr != m_listeners)
-        m_listeners->CallAllHandlers(ElementLoadedEventCaller(elRef));
-    }
-
-//---------------------------------------------------------------------------------------
-// @bsimethod                                                   Brien.Bastings   07/2014
-//---------------------------------------------------------------------------------------
-void DgnElements::AddListener(Listener* listener)
-    {
-    if (nullptr == m_listeners)
-        m_listeners = new EventHandlerList<Listener>;
-
-    m_listeners->AddHandler(listener);
-    }
-
-//---------------------------------------------------------------------------------------
-// @bsimethod                                                   Brien.Bastings   07/2014
-//---------------------------------------------------------------------------------------
-void DgnElements::DropListener(Listener* listener)
-    {
-    if (nullptr != m_listeners)
-        m_listeners->DropHandler(listener);
-    }
-
-static const double s_smallVal = .0005;
-inline static void fixRange(double& low, double& high) {if (low==high) {low-=s_smallVal; high+=s_smallVal;}}
-
-/*---------------------------------------------------------------------------------**//**
-* @bsimethod                                    Keith.Bentley                   04/15
-+---------------+---------------+---------------+---------------+---------------+------*/
-AxisAlignedBox3d Placement3d::CalculateRange() const
-    {
-    if (!IsValid())
-        return AxisAlignedBox3d();
-
-    AxisAlignedBox3d range;
-    GetTransform().Multiply(range, m_boundingBox);
-
-    // low and high are not allowed to be equal
-    fixRange(range.low.x, range.high.x);
-    fixRange(range.low.y, range.high.y);
-    fixRange(range.low.z, range.high.z);
-
-    return range;
-    }
-
-/*---------------------------------------------------------------------------------**//**
-* @bsimethod                                    Keith.Bentley                   04/15
-+---------------+---------------+---------------+---------------+---------------+------*/
-AxisAlignedBox3d Placement2d::CalculateRange() const
-    {
-    if (!IsValid())
-        return AxisAlignedBox3d();
-
-    AxisAlignedBox3d range;
-    GetTransform().Multiply(range, DRange3d::From(&m_boundingBox.low, 2, 0.0));
-
-    // low and high are not allowed to be equal
-    fixRange(range.low.x, range.high.x);
-    fixRange(range.low.y, range.high.y);
-    range.low.z = -s_smallVal;
-    range.high.z = s_smallVal;
-
-    return range;
-    }
-
-/*---------------------------------------------------------------------------------**//**
-* @bsimethod                                    Keith.Bentley                   05/15
-+---------------+---------------+---------------+---------------+---------------+------*/
-DgnElementCPtr DgnElement::Update(DgnDbStatus* stat) {return GetDgnDb().Elements().Update(*this, stat);}
-DgnElementCPtr DgnElement::Insert(DgnDbStatus* stat) {return GetDgnDb().Elements().Insert(*this, stat);}
-DgnDbStatus DgnElement::Delete() const {return GetDgnDb().Elements().Delete(*this);}
-
-/*---------------------------------------------------------------------------------**//**
-* @bsimethod                                    Shaun.Sewall                    05/15
-+---------------+---------------+---------------+---------------+---------------+------*/
-DgnDbStatus ElementGroup::InsertMember(DgnElementCR member) const
-    {
-    if (!GetElementId().IsValid() || !member.GetElementId().IsValid())
-        return DgnDbStatus::InvalidId;
-
-    DgnDbStatus status = _OnMemberInsert(member); // give subclass a chance to reject member insert
-    if (DgnDbStatus::Success != status)
-        return status;
-
-    CachedECSqlStatementPtr statement = GetDgnDb().GetPreparedECSqlStatement("INSERT INTO " DGN_SCHEMA(DGN_RELNAME_ElementGroupHasMembers) "(SourceECClassId,SourceECInstanceId,TargetECClassId,TargetECInstanceId) VALUES(?,?,?,?)");
-
-    statement->BindId(1, GetElementClassId());
-    statement->BindId(2, GetElementId());
-    statement->BindId(3, member.GetElementClassId());
-    statement->BindId(4, member.GetElementId());
-
-    if (ECSqlStepStatus::Done != statement->Step())
-        return DgnDbStatus::BadRequest;
-
-    _OnMemberInserted(member); // notify subclass that member was inserted
-    return DgnDbStatus::Success;
-    }
-
-/*---------------------------------------------------------------------------------**//**
-* @bsimethod                                    Shaun.Sewall                    05/15
-+---------------+---------------+---------------+---------------+---------------+------*/
-DgnDbStatus ElementGroup::DeleteMember(DgnElementCR member) const
-    {
-    if (!GetElementId().IsValid() || !member.GetElementId().IsValid())
-        return DgnDbStatus::InvalidId;
-
-    DgnDbStatus status = _OnMemberDelete(member); // give subclass a chance to reject member delete
-    if (DgnDbStatus::Success != status)
-        return status;
-
-    CachedStatementPtr statement=GetDgnDb().Elements().GetStatement("DELETE FROM " DGN_TABLE(DGN_RELNAME_ElementGroupHasMembers) " WHERE GroupId=? AND MemberId=?");
-    statement->BindId(1, GetElementId());
-    statement->BindId(2, member.GetElementId());
-
-    if (BE_SQLITE_DONE != statement->Step())
-        return DgnDbStatus::BadRequest;
-
-    _OnMemberDeleted(member); // notify subclass that member was deleted
-    return DgnDbStatus::Success;
-    }
-
-/*---------------------------------------------------------------------------------**//**
-* @bsimethod                                    Shaun.Sewall                    07/15
-+---------------+---------------+---------------+---------------+---------------+------*/
-DgnDbStatus ElementGroup::DeleteAllMembers() const
-    {
-    DgnElementIdSet memberIds = QueryMembers();
-    for (DgnElementId memberId : memberIds)
-        {
-        DgnElementCPtr member = GetDgnDb().Elements().GetElement(memberId);
-        if (!member.IsValid())
-            {
-            BeAssert(false); // indicates an orphaned relationship
-            continue;
-            }
-
-        DgnDbStatus deleteMemberStatus = DeleteMember(*member);
-        if (DgnDbStatus::Success != deleteMemberStatus)
-            return deleteMemberStatus;
-        }
-
-    return DgnDbStatus::Success;
-    }
-
-/*---------------------------------------------------------------------------------**//**
-* @bsimethod                                    Shaun.Sewall                    05/15
-+---------------+---------------+---------------+---------------+---------------+------*/
-DgnElementIdSet ElementGroup::_QueryMembers() const
-    {
-    CachedStatementPtr statement=GetDgnDb().Elements().GetStatement("SELECT MemberId FROM " DGN_TABLE(DGN_RELNAME_ElementGroupHasMembers) " WHERE GroupId=?");
-    statement->BindId(1, GetElementId());
-
-    DgnElementIdSet elementIdSet;
-    while (BE_SQLITE_ROW == statement->Step())
-        elementIdSet.insert(statement->GetValueId<DgnElementId>(0));
-
-    return elementIdSet;
-    }
-
-/*---------------------------------------------------------------------------------**//**
-* @bsimethod                                    Shaun.Sewall                    05/15
-+---------------+---------------+---------------+---------------+---------------+------*/
-DgnElementId ElementGroup::QueryFromMember(DgnDbR db, DgnClassId groupClassId, DgnElementId memberId)
-    {
-    if (!groupClassId.IsValid() || !memberId.IsValid())
-        return DgnElementId();
-
-    CachedStatementPtr statement=db.Elements().GetStatement("SELECT Rel.GroupId FROM " DGN_TABLE(DGN_RELNAME_ElementGroupHasMembers) " Rel INNER JOIN " DGN_TABLE(DGN_CLASSNAME_Element) " Elm ON Elm.Id=Rel.GroupId WHERE Elm.ECClassId=? AND Rel.MemberId=?");
-    statement->BindId(1, groupClassId);
-    statement->BindId(2, memberId);
-
-    return (BE_SQLITE_ROW != statement->Step()) ? DgnElementId() : statement->GetValueId<DgnElementId>(0);
-    }
-
-/*---------------------------------------------------------------------------------**//**
-* @bsimethod                                 Ramanujam.Raman                    06/15
-+---------------+---------------+---------------+---------------+---------------+------*/
-DgnClassId ElementGroup::QueryClassId(DgnDbR db)
-    {
-    return DgnClassId(db.Schemas().GetECClassId(DGN_ECSCHEMA_NAME, DGN_CLASSNAME_ElementGroup));
-    }
-
-//    _/_/_/_/_/_/_/_/_/_/_/_/_/_/_/_/_/_/_/_/_/_/_/_/_/_/_/_/_/_/_/_/_/_/_/_/_/_/_/_/_/
-//   _/_/_/_/_/_/_/_/_/_/_/_/_/_/_/_/_/_/_/_/_/_/_/_/_/_/_/_/_/_/_/_/_/_/_/_/_/_/_/_/_/
-//  _/  *** WIP_ITEM - maybe move the functions below into DgnElementAspect.cpp?  _/_/
-// _/_/_/_/_/_/_/_/_/_/_/_/_/_/_/_/_/_/_/_/_/_/_/_/_/_/_/_/_/_/_/_/_/_/_/_/_/_/_/_/_/
-//_/_/_/_/_/_/_/_/_/_/_/_/_/_/_/_/_/_/_/_/_/_/_/_/_/_/_/_/_/_/_/_/_/_/_/_/_/_/_/_/_/
-
-/*---------------------------------------------------------------------------------**//**
-* @bsimethod                                    Sam.Wilson      06/15
-+---------------+---------------+---------------+---------------+---------------+------*/
-ElementAspectHandler* ElementAspectHandler::FindHandler(DgnDbR db, DgnClassId handlerId) 
-    {
-    // quick check for a handler already known
-    DgnDomain::Handler* handler = db.Domains().LookupHandler(handlerId);
-    if (nullptr != handler)
-        return dynamic_cast<ElementAspectHandler*>(handler);
-
-    // not there, check via base classes
-    handler = db.Domains().FindHandler(handlerId, db.Domains().GetClassId(GetHandler()));
-    return handler ? dynamic_cast<ElementAspectHandler*>(handler) : nullptr;
-    }
-
-
-/*---------------------------------------------------------------------------------**//**
-* @bsimethod                                    Sam.Wilson      06/15
-+---------------+---------------+---------------+---------------+---------------+------*/
-DgnElement::Aspect::Aspect()
-    {
-    m_changeType = ChangeType::None;
-    }
-
-/*---------------------------------------------------------------------------------**//**
-* @bsimethod                                    Sam.Wilson      06/15
-+---------------+---------------+---------------+---------------+---------------+------*/
-DgnDbStatus DgnElement::Aspect::InsertThis(DgnElementCR el)
-    {
-    DgnDbStatus status = _InsertInstance(el);
-    if (DgnDbStatus::Success != status)
-        return status;
-    return _UpdateProperties(el); 
-    }
-
-/*---------------------------------------------------------------------------------**//**
-* @bsimethod                                    Sam.Wilson      06/15
-+---------------+---------------+---------------+---------------+---------------+------*/
-DgnClassId  DgnElement::Aspect::GetECClassId(DgnDbR db) const
-    {
-    return DgnClassId(db.Schemas().GetECClassId(_GetECSchemaName().c_str(), _GetECClassName().c_str()));
-    }
-
-/*---------------------------------------------------------------------------------**//**
-* @bsimethod                                    Sam.Wilson      06/15
-+---------------+---------------+---------------+---------------+---------------+------*/
-ECN::ECClassCP  DgnElement::Aspect::GetECClass(DgnDbR db) const
-    {
-    return db.Schemas().GetECClass(_GetECSchemaName().c_str(), _GetECClassName().c_str());
-    }
-
-/*---------------------------------------------------------------------------------**//**
-* @bsimethod                                    Sam.Wilson      06/15
-+---------------+---------------+---------------+---------------+---------------+------*/
-DgnElement::AppData::DropMe DgnElement::Aspect::_OnInserted(DgnElementCR el)
-    {
-    if (ChangeType::Delete != m_changeType) // (caller can cancel an add by calling Delete)
-        InsertThis(el);
-    
-    m_changeType = ChangeType::None; // (Just in case)
-
-    return DropMe::Yes;     // this scheduled change has been processed, so remove it.
-    }
-
-/*---------------------------------------------------------------------------------**//**
-* @bsimethod                                    Sam.Wilson      06/15
-+---------------+---------------+---------------+---------------+---------------+------*/
-DgnElement::AppData::DropMe DgnElement::Aspect::_OnUpdated(DgnElementCR modified, DgnElementCR original)
-    {
-    if (ChangeType::None == m_changeType)
-        return DropMe::Yes;     // Was just a cached instance? Drop it now, so that it does not become stale.
-
-    if (ChangeType::Delete == m_changeType)
-        {
-        _DeleteInstance(modified);
-        }
-    else
-        {
-        DgnDbR db = modified.GetDgnDb();
-        BeSQLite::EC::ECInstanceKey existing = _QueryExistingInstanceKey(modified);
-        if (existing.IsValid() && (existing.GetECClassId() != GetECClassId(db).GetValue()))
-            _DeleteInstance(modified);
-            
-        if (!existing.IsValid())
-            InsertThis(modified);
-        else
-            _UpdateProperties(modified);
-        }
-
-    m_changeType = ChangeType::None; // (Just in case)
-
-    return DropMe::Yes; // this scheduled change has been processed, so remove it.
-    }
-
-
-BEGIN_BENTLEY_DGNPLATFORM_NAMESPACE
-struct MultiAspectMux : DgnElement::AppData
-{
-    ECN::ECClassCR m_ecclass;
-    bvector<RefCountedPtr<DgnElement::MultiAspect>> m_instances;
-
-    static Key& GetKey(ECN::ECClassCR cls) {return *(Key*)&cls;}
-    Key& GetKey(DgnDbR db) {return GetKey(m_ecclass);}
-
-    static MultiAspectMux* Find(DgnElementCR, ECN::ECClassCR);
-    static MultiAspectMux& Get(DgnElementCR, ECN::ECClassCR);
-
-    MultiAspectMux(ECN::ECClassCR cls) : m_ecclass(cls) {;}
-    DropMe _OnInserted(DgnElementCR el) override;
-    DropMe _OnUpdated(DgnElementCR modified, DgnElementCR original) override;
-};
-
-END_BENTLEY_DGNPLATFORM_NAMESPACE
-
-/*---------------------------------------------------------------------------------**//**
-* @bsimethod                                    Sam.Wilson      06/15
-+---------------+---------------+---------------+---------------+---------------+------*/
-MultiAspectMux* MultiAspectMux::Find(DgnElementCR el, ECN::ECClassCR cls)
-    {
-    AppData* appData = el.FindAppData(GetKey(cls));
-    if (nullptr == appData)
-        return nullptr;
-    MultiAspectMux* mux = dynamic_cast<MultiAspectMux*>(appData);
-    BeAssert(nullptr != mux && "The same ECClass cannot have both Unique and MultiAspects");
-    return mux;
-    }
-
-/*---------------------------------------------------------------------------------**//**
-* @bsimethod                                    Sam.Wilson      06/15
-+---------------+---------------+---------------+---------------+---------------+------*/
-MultiAspectMux& MultiAspectMux::Get(DgnElementCR el, ECN::ECClassCR cls)
-    {
-    MultiAspectMux* mux = Find(el,cls);
-    if (nullptr == mux)
-        el.AddAppData(GetKey(cls), mux = new MultiAspectMux(cls));
-    return *mux;
-    }
-
-/*---------------------------------------------------------------------------------**//**
-* @bsimethod                                    Sam.Wilson      06/15
-+---------------+---------------+---------------+---------------+---------------+------*/
-DgnElement::AppData::DropMe MultiAspectMux::_OnInserted(DgnElementCR el)
-    {
-    for (auto aspect : m_instances)
-        aspect->_OnInserted(el);
-
-    return DropMe::Yes; // all scheduled changes have been processed, so remove them.
-    }
-
-/*---------------------------------------------------------------------------------**//**
-* @bsimethod                                    Sam.Wilson      06/15
-+---------------+---------------+---------------+---------------+---------------+------*/
-DgnElement::AppData::DropMe MultiAspectMux::_OnUpdated(DgnElementCR modified, DgnElementCR original)
-    {
-    for (auto aspect : m_instances)
-        aspect->_OnUpdated(modified, original);
-
-    return DropMe::Yes; // all scheduled changes have been processed, so remove them.
-    }
-
-/*---------------------------------------------------------------------------------**//**
-* @bsimethod                                    Sam.Wilson      06/15
-+---------------+---------------+---------------+---------------+---------------+------*/
-DgnDbStatus DgnElement::MultiAspect::_DeleteInstance(DgnElementCR el)
-    {
-    // I am assuming that the ElementOwnsAspects ECRelationship is either just a foreign key column on the aspect or that ECSql somehow deletes the relationship instance automatically.
-    CachedECSqlStatementPtr stmt = el.GetDgnDb().GetPreparedECSqlStatement(Utf8PrintfString("DELETE FROM %s WHERE(ECInstanceId=?)", GetFullEcSqlClassName().c_str()));
-    stmt->BindId(1, m_instanceId);
-    BeSQLite::EC::ECSqlStepStatus status = stmt->Step();
-    return (BeSQLite::EC::ECSqlStepStatus::Done == status)? DgnDbStatus::Success: DgnDbStatus::WriteError;
-    }
-    
-/*---------------------------------------------------------------------------------**//**
-* @bsimethod                                    Sam.Wilson      06/15
-+---------------+---------------+---------------+---------------+---------------+------*/
-DgnDbStatus DgnElement::MultiAspect::_InsertInstance(DgnElementCR el)
-    {
-    CachedECSqlStatementPtr stmt = el.GetDgnDb().GetPreparedECSqlStatement(Utf8PrintfString("INSERT INTO %s ([ElementId]) VALUES (?)", GetFullEcSqlClassName().c_str()));
-    stmt->BindId(1, el.GetElementId());
-
-    BeSQLite::EC::ECInstanceKey key;
-    if (BeSQLite::EC::ECSqlStepStatus::Done != stmt->Step(key))
-<<<<<<< HEAD
-        return DgnDbStatus::ElementWriteError;
-
-=======
-        return DgnDbStatus::WriteError;
->>>>>>> 7e9ab71c
-    m_instanceId = key.GetECInstanceId();
-    return DgnDbStatus::Success;
-    }
-
-/*---------------------------------------------------------------------------------**//**
-* @bsimethod                                    Sam.Wilson      06/15
-+---------------+---------------+---------------+---------------+---------------+------*/
-DgnElement::MultiAspect* DgnElement::MultiAspect::GetAspectP(DgnElementR el, ECN::ECClassCR cls, BeSQLite::EC::ECInstanceId id)
-    {
-    //  First, see if we alrady have this particular MultiAspect cached
-    MultiAspectMux* mux = MultiAspectMux::Find(el,cls);
-    if (nullptr != mux)
-        {
-        for (RefCountedPtr<MultiAspect> aspect : mux->m_instances)
-            {
-            if (aspect->GetAspectInstanceId() != id)
-                continue;
-            if (aspect->m_changeType == ChangeType::Delete)
-                return nullptr;
-            aspect->m_changeType = ChangeType::Write; // caller intends to modify the aspect
-            return aspect.get();
-            }
-        }
-
-    //  First time we've been asked for this particular aspect. Cache it.
-    ElementAspectHandler* handler = ElementAspectHandler::FindHandler(el.GetDgnDb(), DgnClassId(cls.GetId()));
-    if (nullptr == handler)
-        return nullptr;
-
-    RefCountedPtr<MultiAspect> aspect = dynamic_cast<MultiAspect*>(handler->_CreateInstance().get());
-    if (!aspect.IsValid())
-        return nullptr;
-
-    aspect->m_instanceId = id;
-
-    if (DgnDbStatus::Success != aspect->_LoadProperties(el))
-        return nullptr;
-
-    MultiAspectMux::Get(el,cls).m_instances.push_back(aspect);
-
-    aspect->m_changeType = ChangeType::Write; // caller intends to modify the aspect
-
-    return aspect.get();
-    }
-
-/*---------------------------------------------------------------------------------**//**
-* @bsimethod                                    Sam.Wilson      06/15
-+---------------+---------------+---------------+---------------+---------------+------*/
-void DgnElement::MultiAspect::AddAspect(DgnElementR el, MultiAspect& aspect)
-    {
-    ECN::ECClassCP cls = aspect.GetECClass(el.GetDgnDb());
-    if (nullptr == cls)
-        {
-        BeAssert(false && "aspect must know its class");
-        return;
-        }
-    MultiAspectMux::Get(el,*cls).m_instances.push_back(&aspect);
-    aspect.m_changeType = ChangeType::Write;
-    }
-
-//---------------------------------------------------------------------------------------
-// @bsimethod                                  Sam.Wilson                    03/2015
-//---------------------------------------------------------------------------------------
-BeSQLite::EC::ECInstanceKey DgnElement::MultiAspect::_QueryExistingInstanceKey(DgnElementCR el)
-    {
-    // My m_instanceId field is valid if and only if I was just inserted or was loaded from an existing instance.
-    return BeSQLite::EC::ECInstanceKey(GetECClassId(el.GetDgnDb()).GetValue(), m_instanceId);
-    }
-
-/*---------------------------------------------------------------------------------**//**
-* @bsimethod                                    Sam.Wilson      06/15
-+---------------+---------------+---------------+---------------+---------------+------*/
-DgnElement::UniqueAspect* DgnElement::UniqueAspect::Find(DgnElementCR el, ECN::ECClassCR cls)
-    {
-    AppData* appData = el.FindAppData(GetKey(cls));
-    if (nullptr == appData)
-        return nullptr;
-    UniqueAspect* aspect = dynamic_cast<UniqueAspect*>(appData);
-    BeAssert(nullptr != aspect && "The same ECClass cannot have both Unique and MultiAspects");
-    return aspect;
-    }
-
-/*---------------------------------------------------------------------------------**//**
-* @bsimethod                                    Sam.Wilson      06/15
-+---------------+---------------+---------------+---------------+---------------+------*/
-void DgnElement::UniqueAspect::SetAspect(DgnElementR el, UniqueAspect& newAspect)
-    {
-    if (nullptr != dynamic_cast<Item*>(&newAspect))
-        {
-        BeAssert(false && "You must use the DgnElement::Item class to work with Items");
-        return;
-        }
-
-    SetAspect0(el, newAspect);
-    newAspect.m_changeType = ChangeType::Write;
-    }
-
-/*---------------------------------------------------------------------------------**//**
-* @bsimethod                                    Sam.Wilson      06/15
-+---------------+---------------+---------------+---------------+---------------+------*/
-DgnElement::UniqueAspect const* DgnElement::UniqueAspect::GetAspect(DgnElementCR el, ECN::ECClassCR cls)
-    {
-    UniqueAspect const* aspect = Find(el,cls);
-    if (nullptr == aspect)
-        {
-        aspect = Load(el,DgnClassId(cls.GetId()));
-        }
-    else
-        {
-        if (aspect->m_changeType == ChangeType::Delete)
-            aspect = nullptr;
-        }
-
-    return aspect;
-    }
-
-/*---------------------------------------------------------------------------------**//**
-* @bsimethod                                    Sam.Wilson      06/15
-+---------------+---------------+---------------+---------------+---------------+------*/
-DgnElement::UniqueAspect* DgnElement::UniqueAspect::GetAspectP(DgnElementR el, ECN::ECClassCR cls)
-    {
-    UniqueAspect* aspect = const_cast<UniqueAspect*>(GetAspect(el,cls));
-    if (nullptr == aspect)
-        return aspect;
-    aspect->m_changeType = ChangeType::Write;
-    return aspect;
-    }
-
-/*---------------------------------------------------------------------------------**//**
-* @bsimethod                                    Sam.Wilson      06/15
-+---------------+---------------+---------------+---------------+---------------+------*/
-void DgnElement::UniqueAspect::SetAspect0(DgnElementCR el, UniqueAspect& newItem)
-    {
-    Key& key = newItem.GetKey(el.GetDgnDb());
-    el.DropAppData(key);  // remove any existing cached Item
-    el.AddAppData(key, &newItem);
-    }
-
-/*---------------------------------------------------------------------------------**//**
-* @bsimethod                                    Sam.Wilson      06/15
-+---------------+---------------+---------------+---------------+---------------+------*/
-RefCountedPtr<DgnElement::UniqueAspect> DgnElement::UniqueAspect::Load0(DgnElementCR el, DgnClassId classid)
-    {
-    if (!el.GetElementId().IsValid() || !classid.IsValid())
-        return nullptr;
-
-    ElementAspectHandler* handler = ElementAspectHandler::FindHandler(el.GetDgnDb(), classid);
-    if (nullptr == handler)
-        return nullptr;
-
-    RefCountedPtr<DgnElement::UniqueAspect> aspect = dynamic_cast<DgnElement::UniqueAspect*>(handler->_CreateInstance().get());
-    if (!aspect.IsValid())
-        return nullptr;
-
-    if (DgnDbStatus::Success != aspect->_LoadProperties(el))
-        return nullptr;
-
-    return aspect;
-    }
-
-/*---------------------------------------------------------------------------------**//**
-* @bsimethod                                    Sam.Wilson      06/15
-+---------------+---------------+---------------+---------------+---------------+------*/
-DgnElement::UniqueAspect* DgnElement::UniqueAspect::Load(DgnElementCR el, DgnClassId classid)
-    {
-    RefCountedPtr<DgnElement::UniqueAspect> aspect = Load0(el, classid);
-    if (!aspect.IsValid())
-        return nullptr;
-
-    if (nullptr != dynamic_cast<Item*>(aspect.get()))
-        {
-        BeAssert(false && "You must use the DgnElement::Item class to load Items");
-        return nullptr;
-        }
-
-    SetAspect0(el, *aspect);
-    aspect->m_changeType = ChangeType::None; // aspect starts out clean
-    return aspect.get();
-    }
-
-/*---------------------------------------------------------------------------------**//**
-* @bsimethod                                    Sam.Wilson      06/15
-+---------------+---------------+---------------+---------------+---------------+------*/
-DgnDbStatus DgnElement::UniqueAspect::_InsertInstance(DgnElementCR el)
-    {
-    BeSQLite::EC::CachedECSqlStatementPtr stmt = el.GetDgnDb().GetPreparedECSqlStatement(Utf8PrintfString("INSERT INTO %s (ECInstanceId) VALUES(?)", GetFullEcSqlClassName().c_str()));
-    stmt->BindId(1, GetAspectInstanceId(el));
-    BeSQLite::EC::ECSqlStepStatus status = stmt->Step();
-    return (BeSQLite::EC::ECSqlStepStatus::Done == status)? DgnDbStatus::Success: DgnDbStatus::WriteError;
-    }
-
-/*---------------------------------------------------------------------------------**//**
-* @bsimethod                                    Sam.Wilson      06/15
-+---------------+---------------+---------------+---------------+---------------+------*/
-DgnDbStatus DgnElement::UniqueAspect::_DeleteInstance(DgnElementCR el)
-    {
-    // I am assuming that the ElementOwnsAspects ECRelationship is either just a foreign key column on the aspect or that ECSql somehow deletes the relationship instance automatically.
-    CachedECSqlStatementPtr stmt = el.GetDgnDb().GetPreparedECSqlStatement(Utf8PrintfString("DELETE FROM %s WHERE(ECInstanceId=?)", GetFullEcSqlClassName().c_str()));
-    stmt->BindId(1, GetAspectInstanceId(el));
-    BeSQLite::EC::ECSqlStepStatus status = stmt->Step();
-    return (BeSQLite::EC::ECSqlStepStatus::Done == status)? DgnDbStatus::Success: DgnDbStatus::WriteError;
-    }
-    
-/*---------------------------------------------------------------------------------**//**
-* @bsimethod                                    Sam.Wilson      06/15
-+---------------+---------------+---------------+---------------+---------------+------*/
-DgnDbStatus DgnElement::Item::_DeleteInstance(DgnElementCR el)
-    {
-    CachedECSqlStatementPtr stmt = el.GetDgnDb().GetPreparedECSqlStatement("DELETE FROM " DGN_SCHEMA(DGN_CLASSNAME_ElementItem) " WHERE(ECInstanceId=?)");
-    stmt->BindId(1, GetAspectInstanceId(el));
-    BeSQLite::EC::ECSqlStepStatus status = stmt->Step();
-    return (BeSQLite::EC::ECSqlStepStatus::Done == status)? DgnDbStatus::Success: DgnDbStatus::WriteError;
-    }
-
-//---------------------------------------------------------------------------------------
-// @bsimethod                                  Sam.Wilson                    03/2015
-//---------------------------------------------------------------------------------------
-BeSQLite::EC::ECInstanceKey DgnElement::UniqueAspect::_QueryExistingInstanceKey(DgnElementCR el)
-    {
-    // We know what the class and the ID of an instance *would be* if it exists. See if such an instance actually exists.
-    DgnClassId classId = GetECClassId(el.GetDgnDb());
-
-    CachedECSqlStatementPtr stmt = el.GetDgnDb().GetPreparedECSqlStatement(Utf8PrintfString("SELECT ECInstanceId FROM %s WHERE(ECInstanceId=?)", GetFullEcSqlClassName().c_str()));
-    stmt->BindId(1, el.GetElementId());
-    if (BeSQLite::EC::ECSqlStepStatus::HasRow != stmt->Step())
-        return BeSQLite::EC::ECInstanceKey();
-
-    // And we know the ID. See if such an instance actually exists.
-    return BeSQLite::EC::ECInstanceKey(classId.GetValue(), GetAspectInstanceId(el));
-    }
-
-//---------------------------------------------------------------------------------------
-// @bsimethod                                  Sam.Wilson                    03/2015
-//---------------------------------------------------------------------------------------
-BeSQLite::EC::ECInstanceKey DgnElement::Item::_QueryExistingInstanceKey(DgnElementCR el)
-    {
-    // We know the ID, and we know that the instance will be in the dgn.ElementItem table if it exists. See if it's there.
-    DgnClassId classId = QueryExistingItemClass(el);
-    if (!classId.IsValid())
-        return BeSQLite::EC::ECInstanceKey();
-    return BeSQLite::EC::ECInstanceKey(classId.GetValue(), el.GetElementId());
-    }
-
-//---------------------------------------------------------------------------------------
-// @bsimethod                                  Sam.Wilson                    03/2015
-//---------------------------------------------------------------------------------------
-DgnClassId DgnElement::Item::QueryExistingItemClass(DgnElementCR el)
-    {
-    // We know the ID, and we know that the instance will be in the dgn.ElementItem table if it exists. See if it's there.
-    CachedStatementPtr getItemClass;
-    el.GetDgnDb().GetCachedStatement(getItemClass, "SELECT ECClassId FROM " DGN_TABLE(DGN_CLASSNAME_ElementItem) " WHERE ElementId=?");
-    getItemClass->BindId(1, el.GetElementId());
-    if (BE_SQLITE_ROW != getItemClass->Step())
-        return DgnClassId();
-    return DgnClassId(getItemClass->GetValueId<DgnClassId>(0));
-    }
-
-//--------------------------------------------------------------------------------------
-// @bsimethod                                    Krischan.Eberle                 01/2014
-//+---------------+---------------+---------------+---------------+---------------+------
-#ifdef NOT_USED
-static Utf8String getFullNameOfClass(ECN::ECClassCR ecClass)
-    {
-    WString fullClassName (L"[");
-    fullClassName.append (ecClass.GetSchema ().GetName ()).append (L"].[").append (ecClass.GetName ().c_str ()).append (L"]");
-    return Utf8String (fullClassName);
-    }
-#endif
-
-/*---------------------------------------------------------------------------------**//**
-* @bsimethod                                    Sam.Wilson      06/15
-+---------------+---------------+---------------+---------------+---------------+------*/
-DgnDbStatus DgnElement::Item::LoadPropertiesIntoInstance(ECN::IECInstancePtr& instance, DgnElementCR el)
-    {
-    DgnDbR db = el.GetDgnDb();
-
-    BeSQLite::EC::ECInstanceKey key = _QueryExistingInstanceKey(el);
-    ECN::ECClassCP ecclass = db.Schemas().GetECClass(key.GetECClassId());
-    if (nullptr == ecclass)
-        return DgnDbStatus::NotFound;
-
-    EC::ECSqlSelectBuilder b;
-    b.Select("*").From(*ecclass).Where("ECInstanceId=?");
-    EC::CachedECSqlStatementPtr stmt = db.GetPreparedECSqlStatement(b.ToString().c_str());
-    stmt->BindId(1, el.GetElementId());
-    if (ECSqlStepStatus::HasRow != stmt->Step())
-        return DgnDbStatus::ReadError;
-
-    ECInstanceECSqlSelectAdapter reader(*stmt);     // *** NEEDS WORK: Use a cached ECInstanceECSqlSelectAdapter!!!!!
-    instance = reader.GetInstance();
-    if (!instance.IsValid())
-        return DgnDbStatus::ReadError;
-    
-    WChar idStrBuffer[ECInstanceIdHelper::ECINSTANCEID_STRINGBUFFER_LENGTH];
-    ECInstanceIdHelper::ToString(idStrBuffer, ECInstanceIdHelper::ECINSTANCEID_STRINGBUFFER_LENGTH, el.GetElementId());
-    instance->SetInstanceId(idStrBuffer);
-
-    return DgnDbStatus::Success;
-    }
-
-/*---------------------------------------------------------------------------------**//**
-* @bsimethod                                    Sam.Wilson      06/15
-+---------------+---------------+---------------+---------------+---------------+------*/
-Utf8String DgnElement::Item::GetECSchemaNameOfInstance(ECN::IECInstanceCP instance)
-    {
-    if (nullptr == instance)
-        {
-        BeAssert(false && "Item has no instance");
-        return "";
-        }
-    return Utf8String(instance->GetClass().GetSchema().GetName());
-    }
-
-/*---------------------------------------------------------------------------------**//**
-* @bsimethod                                    Sam.Wilson      06/15
-+---------------+---------------+---------------+---------------+---------------+------*/
-Utf8String DgnElement::Item::GetECClassNameOfInstance(ECN::IECInstanceCP instance)
-    {
-    if (nullptr == instance)
-        {
-        BeAssert(false && "Item has no instance");
-        return "";
-        }
-    return Utf8String(instance->GetClass().GetName());
-    }
-
-/*---------------------------------------------------------------------------------**//**
-* @bsimethod                                    Sam.Wilson      06/15
-+---------------+---------------+---------------+---------------+---------------+------*/
-DgnElement::Item* DgnElement::Item::Find(DgnElementCR el)
-    {
-    return (DgnElement::Item*)el.FindAppData(GetKey());
-    }
-
-/*---------------------------------------------------------------------------------**//**
-* @bsimethod                                    Sam.Wilson      06/15
-+---------------+---------------+---------------+---------------+---------------+------*/
-void DgnElement::Item::SetItem0(DgnElementCR el, Item& newItem)
-    {
-    el.DropAppData(GetKey());  // remove any existing cached Item
-    el.AddAppData(GetKey(), &newItem);
-    }
-
-/*---------------------------------------------------------------------------------**//**
-* @bsimethod                                    Sam.Wilson      06/15
-+---------------+---------------+---------------+---------------+---------------+------*/
-void DgnElement::Item::SetItem(DgnElementR el, Item& newItem)
-    {
-    SetItem0(el, newItem);
-    newItem.m_changeType = ChangeType::Write;
-    }
-
-/*---------------------------------------------------------------------------------**//**
-* @bsimethod                                    Sam.Wilson      06/15
-+---------------+---------------+---------------+---------------+---------------+------*/
-DgnElement::Item const* DgnElement::Item::GetItem(DgnElementCR el)
-    {
-    Item const* item = Find(el);
-    if (nullptr == item)
-        {
-        item = Load(el);
-        }
-    else
-        {
-        if (item->m_changeType == ChangeType::Delete)
-            item = nullptr;
-        }
-    return item;
-    }
-
-/*---------------------------------------------------------------------------------**//**
-* @bsimethod                                    Sam.Wilson      06/15
-+---------------+---------------+---------------+---------------+---------------+------*/
-DgnElement::Item* DgnElement::Item::GetItemP(DgnElementR el)
-    {
-    Item* item = const_cast<Item*>(GetItem(el));
-    if (nullptr == item)
-        return item;
-    item->m_changeType = ChangeType::Write;
-    return item;
-    }
-
-/*---------------------------------------------------------------------------------**//**
-* @bsimethod                                    Sam.Wilson      06/15
-+---------------+---------------+---------------+---------------+---------------+------*/
-DgnElement::Item* DgnElement::Item::Load(DgnElementCR el)
-    {
-    RefCountedPtr<DgnElement::UniqueAspect> aspect = Load0(el, QueryExistingItemClass(el));
-    if (!aspect.IsValid())
-        return nullptr;
-
-    DgnElement::Item* item = dynamic_cast<DgnElement::Item*>(aspect.get());
-    if (nullptr == item)
-        {
-        BeAssert(false && "You may use the DgnElement::Item class to load Items only");
-        return nullptr;
-        }
-
-    SetItem0(el, *item);
-    return item;
-    }
-
-/*---------------------------------------------------------------------------------**//**
-* @bsimethod                                    Sam.Wilson      06/15
-+---------------+---------------+---------------+---------------+---------------+------*/
-DgnDbStatus DgnElement::Item::CallGenerateElementGeometry(DgnElementR el)
-    {
-    GeometricElementP gel = el.ToGeometricElementP();
-    if (nullptr == gel)
-        return DgnDbStatus::Success;
-
-    return _GenerateElementGeometry(*gel);
-    }
-
-/*---------------------------------------------------------------------------------**//**
-* @bsimethod                                    Sam.Wilson      06/15
-+---------------+---------------+---------------+---------------+---------------+------*/
-DgnDbStatus DgnElement::Item::GenerateElementGeometry(GeometricElementR el)
-    {
-    Item* item = GetItemP(el);
-    if (nullptr == item)
-        return DgnDbStatus::NotFound;
-    return item->_GenerateElementGeometry(el);
-    }
-
-//---------------------------------------------------------------------------------------
-// @bsimethod                                                   BentleySystems
-//---------------------------------------------------------------------------------------
-DgnDbStatus DgnElement::Item::ExecuteEGA(Dgn::DgnElementR el, DPoint3dCR origin, YawPitchRollAnglesCR angles, ECN::IECInstanceCR egaInstance)
-    {
-    ECN::ECClassCR ecclass = egaInstance.GetClass();
-    ECN::IECInstancePtr ca = ecclass.GetCustomAttribute(L"EGASpecifier");
-    if (!ca.IsValid())
-        return DgnDbStatus::NotEnabled;
-
-    ECN::ECValue egaType, egaName, egaInputs;
-    ca->GetValue(egaType, L"Type");
-    ca->GetValue(egaName, L"Name");
-    ca->GetValue(egaInputs, L"Inputs");
-
-    Utf8String tsName(egaName.GetString());
-
-    if (0 != BeStringUtilities::Wcsicmp(L"JavaScript", egaType.GetString()))
-        {
-        // *******************************************************************
-        // *** TBD: Support for other kinds of EGAs (e.g., parametric models)
-        // *******************************************************************
-        BeAssert(false && "TBD - Only JavaScript EGA supported for now.");
-        return DgnDbStatus::NotEnabled;
-        }
-
-    //  ----------------------------------------------------------------------------------
-    //  JavaScript EGA
-    //  ----------------------------------------------------------------------------------
-    Json::Value json(Json::objectValue);
-    if (BSISUCCESS != DgnJavaScriptLibrary::ToJsonFromEC(json, egaInstance, Utf8String(egaInputs.GetString())))
-        return DgnDbStatus::BadArg;
-
-    IDgnJavaScriptObjectModel* js = T_HOST.GetScriptingAdmin().GetIDgnJavaScriptObjectModel();
-    if (nullptr == js)
-        {
-        BeAssert(false && "It is up to the application to initialize the BeJsContext and supply a ScriptingAdmin");
-        return DgnDbStatus::NotEnabled;
-        }
-
-    int retval;
-    BentleyStatus xstatus = js->_ExecuteJavaScriptEga(retval, el, tsName.c_str(), origin, angles, json);
-    if (xstatus != BSISUCCESS)
-        return DgnDbStatus::NotEnabled;
-
-    return (0 == retval)? DgnDbStatus::Success: DgnDbStatus::WriteError;
+/*--------------------------------------------------------------------------------------+
+|
+|     $Source: DgnCore/DgnElement.cpp $
+|
+|  $Copyright: (c) 2015 Bentley Systems, Incorporated. All rights reserved. $
+|
++--------------------------------------------------------------------------------------*/
+#include <DgnPlatformInternal.h>
+#include <DgnPlatform/DgnCore/QvElemSet.h>
+
+DgnElement::Item::Key   DgnElement::Item::s_key;
+
+/*---------------------------------------------------------------------------------**//**
+* @bsimethod                                    Keith.Bentley                   09/12
++---------------+---------------+---------------+---------------+---------------+------*/
+void DgnElement::AddRef() const
+    {
+    if (0 == m_refCount && IsPersistent())
+        GetDgnDb().Elements().OnReclaimed(*this); // someone just requested this previously unreferenced element
+
+    ++m_refCount;
+    }
+
+/*---------------------------------------------------------------------------------**//**
+* @bsimethod                                    Keith.Bentley                   09/12
++---------------+---------------+---------------+---------------+---------------+------*/
+void DgnElement::Release() const
+    {
+    if (1 < m_refCount--)
+        return;
+
+    BeAssert(m_refCount==0);
+
+    if (IsPersistent())  // is this element in the pool?
+        GetDgnDb().Elements().OnUnreferenced(*this); // yes, the last reference was just released, add to the unreferenced element count
+    else
+        delete this;  // no, just delete it
+    }
+
+/*---------------------------------------------------------------------------------**//**
+* @bsimethod                                    Keith.Bentley                   06/15
++---------------+---------------+---------------+---------------+---------------+------*/
+DgnModelPtr DgnElement::GetModel() const
+    {
+    return m_dgndb.Models().GetModel(m_modelId);
+    }
+
+/*---------------------------------------------------------------------------------**//**
+* @bsimethod                                    Keith.Bentley                   09/06
++---------------+---------------+---------------+---------------+---------------+------*/
+DgnElement::AppData* DgnElement::FindAppData(AppData::Key const& key) const
+    {
+    auto entry = m_appData.find(&key);
+    return entry==m_appData.end() ? nullptr : entry->second.get();
+    }
+
+/*---------------------------------------------------------------------------------**//**
+* @bsimethod                                    Keith.Bentley                   09/06
++---------------+---------------+---------------+---------------+---------------+------*/
+void DgnElement::AddAppData(AppData::Key const& key, AppData* obj) const
+    {
+    auto entry = m_appData.Insert(&key, obj);
+    if (entry.second)
+        return;
+
+    // we already had appdata for this key. Clean up old and save new.
+    entry.first->second = obj;
+    }
+
+/*---------------------------------------------------------------------------------**//**
+* @bsimethod                                    Keith.Bentley                   09/06
++---------------+---------------+---------------+---------------+---------------+------*/
+StatusInt DgnElement::DropAppData(AppData::Key const& key) const
+    {
+    return 0==m_appData.erase(&key) ? ERROR : SUCCESS;
+    }
+
+/*---------------------------------------------------------------------------------**//**
+* @bsimethod                                    Keith.Bentley                   09/06
++---------------+---------------+---------------+---------------+---------------+------*/
+void DgnElement::ClearAllAppData()
+    {
+    m_appData.clear();
+    }
+
+/*---------------------------------------------------------------------------------**//**
+* @bsimethod                                                    KeithBentley    02/01
++---------------+---------------+---------------+---------------+---------------+------*/
+HeapZone& DgnElement::GetHeapZone()  const {return GetDgnDb().Elements().GetHeapZone();}
+QvCache*  GeometricElement::GetMyQvCache() const {return GetDgnDb().Models().GetQvCache();}
+
+/*---------------------------------------------------------------------------------**//**
+* @bsimethod                                                    KeithBentley    11/01
++---------------+---------------+---------------+---------------+---------------+------*/
+void GeometricElement::SaveGeomStream(GeomStreamCP stream)
+    {
+    m_geom = *stream;    // assign the new steam (overwrites or reallocates)
+    }
+
+/*---------------------------------------------------------------------------------**//**
+* @bsimethod                                    Keith.Bentley                   04/15
++---------------+---------------+---------------+---------------+---------------+------*/
+DgnDbStatus DgnElement::_DeleteInDb() const
+    {
+    CachedStatementPtr stmt=GetDgnDb().Elements().GetStatement("DELETE FROM " DGN_TABLE(DGN_CLASSNAME_Element) " WHERE Id=?");
+    stmt->BindId(1, m_elementId);
+
+    switch (stmt->Step())
+        {
+        case BE_SQLITE_CONSTRAINT_FOREIGNKEY:
+            return  DgnDbStatus::ForeignKeyConstraint;
+
+        case BE_SQLITE_DONE:
+            return DgnDbStatus::Success;
+        }
+
+    return DgnDbStatus::WriteError;
+    }
+
+/*---------------------------------------------------------------------------------**//**
+* @bsimethod                                                    Keith.Bentley   06/03
++---------------+---------------+---------------+---------------+---------------+------*/
+bool GeometricElement::SetQvElem(QvElem* qvElem, uint32_t index)
+    {
+    GetQvElems(true)->Add(index, qvElem);
+    return true;
+    }
+
+/*---------------------------------------------------------------------------------**//**
+* @bsimethod                                    Keith.Bentley                   12/06
++---------------+---------------+---------------+---------------+---------------+------*/
+void QvKey32::DeleteQvElem(QvElem* qvElem)
+    {
+    if (qvElem && qvElem != INVALID_QvElem)
+        T_HOST.GetGraphicsAdmin()._DeleteQvElem(qvElem);
+    }
+
+/*---------------------------------------------------------------------------------**//**
+* @bsimethod                                    Keith.Bentley                   12/06
++---------------+---------------+---------------+---------------+---------------+------*/
+T_QvElemSet* GeometricElement::GetQvElems(bool createIfNotPresent) const
+    {
+    static AppData::Key s_qvElemsKey;
+    T_QvElemSet* qvElems = (T_QvElemSet*) FindAppData(s_qvElemsKey);
+    if (qvElems)
+        return  qvElems;
+
+    if (!createIfNotPresent)
+        return  nullptr;
+
+    HeapZone& zone = GetHeapZone();
+    qvElems = new T_QvElemSet(zone);
+
+    AddAppData(s_qvElemsKey, qvElems);
+    return  qvElems;
+    }
+
+/*---------------------------------------------------------------------------------**//**
+* @bsimethod                                                    KeithBentley    04/01
++---------------+---------------+---------------+---------------+---------------+------*/
+void DgnElement::SetInSelectionSet(bool yesNo) const
+    {
+    m_flags.m_inSelectionSet = yesNo;
+    SetHilited(yesNo ? DgnElement::Hilited::Normal : DgnElement::Hilited::None);
+    }
+
+/*---------------------------------------------------------------------------------**//**
+* @bsimethod                                    Shaun.Sewall                    04/15
++---------------+---------------+---------------+---------------+---------------+------*/
+DgnClassId DgnElement::QueryClassId(DgnDbR db)
+    {
+    return DgnClassId(db.Schemas().GetECClassId(DGN_ECSCHEMA_NAME, DGN_CLASSNAME_Element));
+    }
+
+/*---------------------------------------------------------------------------------**//**
+* @bsimethod                                    Keith.Bentley                   04/15
++---------------+---------------+---------------+---------------+---------------+------*/
+ECClassCP DgnElement::GetElementClass() const
+    {
+    return GetDgnDb().Schemas().GetECClass(GetElementClassId().GetValue());
+    }
+
+/*---------------------------------------------------------------------------------**//**
+* @bsimethod                                    Keith.Bentley                   04/15
++---------------+---------------+---------------+---------------+---------------+------*/
+Utf8String DgnElement::_GenerateDefaultCode()
+    {
+    if (!m_elementId.IsValid())
+        return "";
+
+    Utf8String className(GetElementClass()->GetName());
+    return Utf8PrintfString("%s%lld", className.c_str(), m_elementId.GetValue());
+    }
+
+/*---------------------------------------------------------------------------------**//**
+* @bsimethod                                    Keith.Bentley                   06/15
++---------------+---------------+---------------+---------------+---------------+------*/
+void DgnElement::UpdateLastModTime()
+    {
+    // update the last modified time directly rather than through trigger, so we can tell that we have the lastest version of this element
+    m_lastModTime = DateTime::HnsToRationalDay(DateTime::UnixMillisecondsToJulianDay(BeTimeUtilities::GetCurrentTimeAsUnixMillis()));
+    }
+
+/*---------------------------------------------------------------------------------**//**
+* @bsimethod                                    Keith.Bentley                   05/15
++---------------+---------------+---------------+---------------+---------------+------*/
+template<class T> void DgnElement::CallAppData(T const& caller) const
+    {
+    for (auto entry=m_appData.begin(); entry!=m_appData.end(); )
+        {
+        if (DgnElement::AppData::DropMe::Yes == caller(*entry->second, *this))
+            entry = m_appData.erase(entry);
+        else
+            ++entry;
+        }
+    }
+
+/*---------------------------------------------------------------------------------**//**
+* @bsimethod                                    Keith.Bentley                   06/15
++---------------+---------------+---------------+---------------+---------------+------*/
+DgnDbStatus DgnElement::_OnInsert()
+    {
+    UpdateLastModTime();
+    if (m_code.empty())
+        m_code = _GenerateDefaultCode();
+
+    for (auto entry=m_appData.begin(); entry!=m_appData.end(); ++entry)
+        {
+        DgnDbStatus stat = entry->second->_OnInsert(*this);
+        if (DgnDbStatus::Success != stat)
+            return stat;
+        }
+
+    return GetModel()->_OnInsertElement(*this);
+    }
+
+struct OnInsertedCaller
+    {
+    DgnElementCR m_newEl;
+    OnInsertedCaller(DgnElementCR newEl) : m_newEl(newEl){}
+    DgnElement::AppData::DropMe operator()(DgnElement::AppData& app, DgnElementCR el) const {return app._OnInserted(m_newEl);}
+    };
+
+/*---------------------------------------------------------------------------------**//**
+* @bsimethod                                    Keith.Bentley                   06/15
++---------------+---------------+---------------+---------------+---------------+------*/
+void DgnElement::_OnInserted(DgnElementP copiedFrom) const
+    {
+    if (copiedFrom)
+        copiedFrom->CallAppData(OnInsertedCaller(*this));
+
+    GetModel()->_OnInsertedElement(*this);
+    }
+
+/*---------------------------------------------------------------------------------**//**
+* @bsimethod                                    Keith.Bentley                   06/15
++---------------+---------------+---------------+---------------+---------------+------*/
+DgnDbStatus DgnElement::_OnUpdate(DgnElementCR original)
+    {
+    if (m_classId != original.m_classId)
+        return DgnDbStatus::WrongClass;
+
+    UpdateLastModTime();
+    for (auto entry=m_appData.begin(); entry!=m_appData.end(); ++entry)
+        {
+        DgnDbStatus stat = entry->second->_OnUpdate(*this, original);
+        if (DgnDbStatus::Success != stat)
+            return stat;
+        }
+
+    return GetModel()->_OnUpdateElement(*this, original);
+    }
+
+struct OnUpdatedCaller
+    {
+    DgnElementCR m_updated, m_original;
+    OnUpdatedCaller(DgnElementCR updated, DgnElementCR original) : m_updated(updated), m_original(original){}
+    DgnElement::AppData::DropMe operator()(DgnElement::AppData& app, DgnElementCR el) const {return app._OnUpdated(m_updated, m_original);}
+    };
+
+/*---------------------------------------------------------------------------------**//**
+* @bsimethod                                    Keith.Bentley                   06/15
++---------------+---------------+---------------+---------------+---------------+------*/
+void DgnElement::_OnUpdated(DgnElementCR original) const
+    {
+    // we need to call the events on BOTH sets of appdata
+    original.CallAppData(OnUpdatedCaller(*this, original));
+    CallAppData(OnUpdatedCaller(*this, original));
+
+    GetModel()->_OnUpdatedElement(*this, original);
+    }
+
+/*---------------------------------------------------------------------------------**//**
+* @bsimethod                                    Keith.Bentley                   06/15
++---------------+---------------+---------------+---------------+---------------+------*/
+DgnDbStatus DgnElement::_OnDelete() const
+    {
+    for (auto entry=m_appData.begin(); entry!=m_appData.end(); ++entry)
+        {
+        DgnDbStatus stat = entry->second->_OnDelete(*this);
+        if (DgnDbStatus::Success != stat)
+            return stat;
+        }
+
+    return GetModel()->_OnDeleteElement(*this);
+    }
+
+struct OnDeletedCaller  {DgnElement::AppData::DropMe operator()(DgnElement::AppData& app, DgnElementCR el) const {return app._OnDeleted(el);}};
+/*---------------------------------------------------------------------------------**//**
+* @bsimethod                                    Keith.Bentley                   06/15
++---------------+---------------+---------------+---------------+---------------+------*/
+void DgnElement::_OnDeleted() const
+    {
+    CallAppData(OnDeletedCaller());
+    GetDgnDb().Elements().DropFromPool(*this);
+    DgnModelPtr model = GetModel();
+    if (model.IsValid())
+        model->_OnDeletedElement(*this);
+    }
+
+/*---------------------------------------------------------------------------------**//**
+* @bsimethod                                    Keith.Bentley                   04/15
++---------------+---------------+---------------+---------------+---------------+------*/
+DgnDbStatus DgnElement::_InsertInDb()
+    {
+    enum Column : int       {ElementId=1,ECClassId=2,ModelId=3,CategoryId=4,Label=5,Code=6,ParentId=7,LastMod=8};
+    CachedStatementPtr stmt=GetDgnDb().Elements().GetStatement("INSERT INTO " DGN_TABLE(DGN_CLASSNAME_Element) "(Id,ECClassId,ModelId,CategoryId,Label,Code,ParentId,LastMod) VALUES(?,?,?,?,?,?,?,?)");
+
+    stmt->BindId(Column::ElementId, m_elementId);
+    stmt->BindId(Column::ECClassId, m_classId);
+    stmt->BindId(Column::ModelId, m_modelId);
+    stmt->BindId(Column::CategoryId, m_categoryId);
+    stmt->BindText(Column::Label, GetLabel(), Statement::MakeCopy::No);
+    stmt->BindText(Column::Code, GetCode(), Statement::MakeCopy::No);
+    stmt->BindId(Column::ParentId, m_parentId);
+    stmt->BindDouble(Column::LastMod, m_lastModTime);
+
+    return stmt->Step() != BE_SQLITE_DONE ? DgnDbStatus::WriteError : DgnDbStatus::Success;
+    }
+
+/*---------------------------------------------------------------------------------**//**
+* @bsimethod                                    Keith.Bentley                   04/15
++---------------+---------------+---------------+---------------+---------------+------*/
+DgnDbStatus DgnElement::_UpdateInDb()
+    {
+    enum Column : int       {CategoryId=1,Label=2,Code=3,ParentId=4,LastMod=5,ElementId=6};
+    CachedStatementPtr stmt=GetDgnDb().Elements().GetStatement("UPDATE " DGN_TABLE(DGN_CLASSNAME_Element) " SET CategoryId=?,Label=?,Code=?,ParentId=?,LastMod=? WHERE Id=?");
+
+    // note: ECClassId and ModelId cannot be modified.
+    stmt->BindId(Column::CategoryId, m_categoryId);
+    stmt->BindText(Column::Label, GetLabel(),       Statement::MakeCopy::No);
+    stmt->BindText(Column::Code, GetCode(), Statement::MakeCopy::No);
+    stmt->BindId(Column::ParentId, m_parentId);
+    stmt->BindDouble(Column::LastMod, m_lastModTime);
+    stmt->BindId(Column::ElementId, m_elementId);
+
+    return stmt->Step() != BE_SQLITE_DONE ? DgnDbStatus::WriteError : DgnDbStatus::Success;
+    }
+
+/*---------------------------------------------------------------------------------**//**
+* @bsimethod                                    Keith.Bentley                   05/15
++---------------+---------------+---------------+---------------+---------------+------*/
+DgnElementIdSet DgnElement::QueryChildren() const
+    {
+    CachedStatementPtr stmt=GetDgnDb().Elements().GetStatement("SELECT Id FROM " DGN_TABLE(DGN_CLASSNAME_Element) " WHERE ParentId=?");
+    stmt->BindId(1, GetElementId());
+
+    DgnElementIdSet elementIdSet;
+    while (BE_SQLITE_ROW == stmt->Step())
+        elementIdSet.insert(stmt->GetValueId<DgnElementId>(0));
+
+    return elementIdSet;
+    }
+
+
+//=======================================================================================
+// @bsiclass                                                    Keith.Bentley   11/10
+//=======================================================================================
+struct GeomBlobHeader
+{
+    enum {Signature = 0x0600,}; // DgnDb06
+
+    uint32_t m_signature;    // write this so we can detect errors on read
+    uint32_t m_size;
+    GeomBlobHeader(GeomStream const& geom) {m_signature = Signature; m_size=geom.GetSize();}
+    GeomBlobHeader(BeSQLite::SnappyReader& in) {uint32_t actuallyRead; in._Read((Byte*) this, sizeof(*this), actuallyRead);}
+};
+
+static Utf8CP GEOM_Column = "Geom";
+/*---------------------------------------------------------------------------------**//**
+* @bsimethod                                    Keith.Bentley                   04/15
++---------------+---------------+---------------+---------------+---------------+------*/
+DgnDbStatus GeometricElement::_LoadFromDb()
+    {
+    DgnDbStatus stat = T_Super::_LoadFromDb();
+    if (DgnDbStatus::Success != stat)
+        return stat;
+
+    auto& pool = GetDgnDb().Elements();
+    SnappyFromBlob& snappy = pool.GetSnappyFrom();
+
+    if (ZIP_SUCCESS != snappy.Init(pool.GetDgnDb(), DGN_TABLE(DGN_CLASSNAME_ElementGeom), GEOM_Column, m_elementId.GetValue()))
+        return DgnDbStatus::Success; // this element has no geometry
+
+    GeomBlobHeader header(snappy);
+    if ((GeomBlobHeader::Signature != header.m_signature) || 0 == header.m_size)
+        {
+        BeAssert(false);
+        return DgnDbStatus::ReadError;
+        }
+
+    m_geom.ReserveMemory(header.m_size);
+
+    uint32_t actuallyRead;
+    snappy.ReadAndFinish(m_geom.GetDataR(), m_geom.GetSize(), actuallyRead);
+
+    if (actuallyRead != m_geom.GetSize())
+        {
+        BeAssert(false);
+        return DgnDbStatus::ReadError;
+        }
+
+    return DgnDbStatus::Success;
+    }
+
+/*---------------------------------------------------------------------------------**//**
+* @bsimethod                                    Keith.Bentley                   04/15
++---------------+---------------+---------------+---------------+---------------+------*/
+DgnDbStatus GeometricElement::_InsertInDb()
+    {
+    DgnDbStatus stat = T_Super::_InsertInDb();
+    if (DgnDbStatus::Success != stat)
+        return stat;
+
+    DgnDbR dgnDb = GetDgnDb();
+    CachedStatementPtr stmt=dgnDb.Elements().GetStatement("INSERT INTO " DGN_TABLE(DGN_CLASSNAME_ElementGeom) "(Geom,Placement,ElementId) VALUES(?,?,?)");
+    stmt->BindId(3, m_elementId);
+
+    stat = _BindPlacement(*stmt);
+    if (DgnDbStatus::NoGeometry == stat)
+        return DgnDbStatus::Success;
+
+    if (DgnDbStatus::Success == stat)
+        stat = WriteGeomStream(*stmt, dgnDb);
+
+    if (DgnDbStatus::Success != stat)
+        return stat;
+
+    // Insert element uses geom part relationships for geom parts referenced in geom stream...
+    IdSet<DgnGeomPartId> parts;
+    ElementGeomIO::Collection(m_geom.GetData(), m_geom.GetSize()).GetGeomPartIds(parts, dgnDb);
+
+    for (DgnGeomPartId partId : parts)
+        {
+        if (BentleyStatus::SUCCESS != dgnDb.GeomParts().InsertElementGeomUsesParts(m_elementId, partId))
+            stat = DgnDbStatus::WriteError;
+        }
+
+    return stat;
+    }
+
+/*---------------------------------------------------------------------------------**//**
+* @bsimethod                                    Sam.Wilson                      04/15
++---------------+---------------+---------------+---------------+---------------+------*/
+DgnDbStatus GeometricElement::_UpdateInDb()
+    {
+    DgnDbStatus stat = T_Super::_UpdateInDb();
+    if (DgnDbStatus::Success != stat)
+        return stat;
+
+    DgnDbR dgnDb = GetDgnDb();
+    CachedStatementPtr stmt=dgnDb.Elements().GetStatement("UPDATE " DGN_TABLE(DGN_CLASSNAME_ElementGeom) " SET Geom=?,Placement=? WHERE ElementId=?");
+    stmt->BindId(3, m_elementId);
+
+    stat = _BindPlacement(*stmt);
+    if (DgnDbStatus::NoGeometry == stat)
+        return DgnDbStatus::Success;
+
+    if (DgnDbStatus::Success == stat)
+        stat = WriteGeomStream(*stmt, dgnDb);
+
+    if (DgnDbStatus::Success != stat)
+        return stat;
+
+    // Update element uses geom part relationships for geom parts referenced in geom stream...
+    stmt = dgnDb.Elements().GetStatement("SELECT GeomPartId FROM " DGN_TABLE(DGN_RELNAME_ElementGeomUsesParts) " WHERE ElementId=?");
+    stmt->BindId(1, m_elementId);
+
+    IdSet<DgnGeomPartId> partsOld;
+    while (BE_SQLITE_ROW == stmt->Step())
+        partsOld.insert(stmt->GetValueId<DgnGeomPartId>(0));
+
+    IdSet<DgnGeomPartId> partsNew;
+    ElementGeomIO::Collection(m_geom.GetData(), m_geom.GetSize()).GetGeomPartIds(partsNew, dgnDb);
+
+    if (partsOld.empty() && partsNew.empty())
+        return stat;
+
+    bset<DgnGeomPartId> partsToRemove;
+    std::set_difference(partsOld.begin(), partsOld.end(), partsNew.begin(), partsNew.end(), std::inserter(partsToRemove, partsToRemove.end()));
+
+    if (!partsToRemove.empty())
+        {
+        stmt = dgnDb.Elements().GetStatement("DELETE FROM " DGN_TABLE(DGN_RELNAME_ElementGeomUsesParts) " WHERE ElementId=? AND GeomPartId=?");
+        stmt->BindId(1, m_elementId);
+
+        for (DgnGeomPartId partId : partsToRemove)
+            {
+            stmt->BindId(2, partId);
+            if (BE_SQLITE_DONE != stmt->Step())
+                stat = DgnDbStatus::BadRequest;
+            }
+        }
+
+    bset<DgnGeomPartId> partsToAdd;
+    std::set_difference(partsNew.begin(), partsNew.end(), partsOld.begin(), partsOld.end(), std::inserter(partsToAdd, partsToAdd.end()));
+
+    for (DgnGeomPartId partId : partsToAdd)
+        {
+        if (BentleyStatus::SUCCESS != dgnDb.GeomParts().InsertElementGeomUsesParts(m_elementId, partId))
+            stat = DgnDbStatus::WriteError;
+        }
+
+    return stat;
+    }
+
+/*---------------------------------------------------------------------------------**//**
+* @bsimethod                                    Keith.Bentley                   04/15
++---------------+---------------+---------------+---------------+---------------+------*/
+DgnDbStatus GeometricElement::WriteGeomStream(Statement& stmt, DgnDbR dgnDb)
+    {
+    SnappyToBlob& snappy = dgnDb.Elements().GetSnappyTo();
+
+    snappy.Init();
+    if (0 < m_geom.GetSize())
+        {
+        GeomBlobHeader header(m_geom);
+        snappy.Write((ByteCP) &header, sizeof(header));
+        snappy.Write(m_geom.GetData(), m_geom.GetSize());
+        }
+
+    uint32_t zipSize = snappy.GetCompressedSize();
+    if (0 < zipSize)
+        {
+        if (1 == snappy.GetCurrChunk())
+            stmt.BindBlob(1, snappy.GetChunkData(0), zipSize, Statement::MakeCopy::No);
+        else
+            stmt.BindZeroBlob(1, zipSize); // more than one chunk in geom stream
+        }
+
+    if (BE_SQLITE_DONE != stmt.Step())
+        return DgnDbStatus::WriteError;
+
+    if (1 == snappy.GetCurrChunk())
+        return DgnDbStatus::Success;
+
+    StatusInt status = snappy.SaveToRow(dgnDb, DGN_TABLE(DGN_CLASSNAME_ElementGeom), GEOM_Column, m_elementId.GetValue());
+    return SUCCESS != status ? DgnDbStatus::WriteError : DgnDbStatus::Success;
+    }
+
+/*---------------------------------------------------------------------------------**//**
+* @bsimethod                                    Keith.Bentley                   04/15
++---------------+---------------+---------------+---------------+---------------+------*/
+DgnDbStatus DgnElement3d::_BindPlacement(Statement& stmt)
+    {
+    if (!m_placement.IsValid())
+        return DgnDbStatus::NoGeometry;
+
+    stmt.BindBlob(2, &m_placement, sizeof(m_placement), Statement::MakeCopy::No);
+    return DgnDbStatus::Success;
+    }
+
+/*---------------------------------------------------------------------------------**//**
+* @bsimethod                                    Keith.Bentley                   04/15
++---------------+---------------+---------------+---------------+---------------+------*/
+DgnDbStatus DgnElement3d::_LoadFromDb()
+    {
+    DgnDbStatus stat = T_Super::_LoadFromDb();
+    if (DgnDbStatus::Success != stat)
+        return stat;
+
+    CachedStatementPtr stmt=GetDgnDb().Elements().GetStatement("SELECT Placement FROM " DGN_TABLE(DGN_CLASSNAME_ElementGeom) " Where ElementId=?");
+    stmt->BindId(1, m_elementId);
+
+    if (BE_SQLITE_ROW != stmt->Step())
+        return DgnDbStatus::Success; // it is legal to have an element with no geometry.
+
+    if (stmt->GetColumnBytes(0) != sizeof(m_placement))
+        {
+        BeAssert(false);
+        return DgnDbStatus::ReadError;
+        }
+
+    memcpy(&m_placement, stmt->GetValueBlob(0), sizeof(m_placement));
+    return DgnDbStatus::Success;
+    }
+
+/*---------------------------------------------------------------------------------**//**
+* @bsimethod                                    Shaun.Sewall                    04/15
++---------------+---------------+---------------+---------------+---------------+------*/
+PhysicalElementPtr PhysicalElement::Create(PhysicalModelR model, DgnCategoryId categoryId)
+    {
+    if (!categoryId.IsValid())
+        {
+        BeAssert(false);
+        return nullptr;
+        }
+
+    return new PhysicalElement(CreateParams(model.GetDgnDb(), model.GetModelId(), PhysicalElement::QueryClassId(model.GetDgnDb()), categoryId));
+    }
+
+/*---------------------------------------------------------------------------------**//**
+* @bsimethod                                    Shaun.Sewall                    04/15
++---------------+---------------+---------------+---------------+---------------+------*/
+DgnClassId PhysicalElement::QueryClassId(DgnDbR db)
+    {
+    return DgnClassId(db.Schemas().GetECClassId(DGN_ECSCHEMA_NAME, DGN_CLASSNAME_PhysicalElement));
+    }
+
+/*---------------------------------------------------------------------------------**//**
+* @bsimethod                                    Sam.Wilson                      06/15
++---------------+---------------+---------------+---------------+---------------+------*/
+DgnClassId DrawingElement::QueryClassId(DgnDbR db)
+    {
+    return DgnClassId(db.Schemas().GetECClassId(DGN_ECSCHEMA_NAME, DGN_CLASSNAME_DrawingElement));
+    }
+
+/*---------------------------------------------------------------------------------**//**
+* @bsimethod                                    Keith.Bentley                   04/15
++---------------+---------------+---------------+---------------+---------------+------*/
+DgnDbStatus DgnElement2d::_BindPlacement(Statement& stmt)
+    {
+    if (!m_placement.IsValid())
+        return DgnDbStatus::NoGeometry;
+
+    stmt.BindBlob(2, &m_placement, sizeof(m_placement), Statement::MakeCopy::No);
+    return DgnDbStatus::Success;
+    }
+
+/*---------------------------------------------------------------------------------**//**
+* @bsimethod                                    Keith.Bentley                   04/15
++---------------+---------------+---------------+---------------+---------------+------*/
+DgnDbStatus DgnElement2d::_LoadFromDb()
+    {
+    DgnDbStatus stat = T_Super::_LoadFromDb();
+    if (DgnDbStatus::Success != stat)
+        return stat;
+
+    CachedStatementPtr stmt=GetDgnDb().Elements().GetStatement("SELECT Placement FROM " DGN_TABLE(DGN_CLASSNAME_ElementGeom) " Where ElementId=?");
+    stmt->BindId(1, m_elementId);
+
+    if (BE_SQLITE_ROW != stmt->Step())
+        return DgnDbStatus::Success; // it is legal to have an element with no geometry.
+
+    if (stmt->GetColumnBytes(0) != sizeof(m_placement))
+        {
+        BeAssert(false);
+        return DgnDbStatus::ReadError;
+        }
+
+    memcpy(&m_placement, stmt->GetValueBlob(0), sizeof(m_placement));
+    return DgnDbStatus::Success;
+    }
+
+/*---------------------------------------------------------------------------------**//**
+* @bsimethod                                    Keith.Bentley                   12/06
++---------------+---------------+---------------+---------------+---------------+------*/
+QvElem* GeometricElement::GetQvElem(uint32_t id) const
+    {
+    T_QvElemSet* qvElems = GetQvElems(false);
+    return qvElems ? qvElems->Find(id) : nullptr;
+    }
+
+/*---------------------------------------------------------------------------------**//**
+* @bsimethod                                    Keith.Bentley                   04/15
++---------------+---------------+---------------+---------------+---------------+------*/
+void DgnElement::_CopyFrom(DgnElementCR other)
+    {
+    if (&other == this)
+        return;
+
+    if (&m_dgndb != &other.m_dgndb)
+        {
+        BeAssert(false);
+        return;
+        }
+
+    m_categoryId = other.m_categoryId;
+    m_code       = other.m_code;
+    m_label      = other.m_label;
+    m_parentId   = other.m_parentId;
+    m_lastModTime = other.m_lastModTime;
+    }
+
+/*---------------------------------------------------------------------------------**//**
+* @bsimethod                                    Keith.Bentley                   04/15
++---------------+---------------+---------------+---------------+---------------+------*/
+void GeometricElement::_CopyFrom(DgnElementCR other)
+    {
+    T_Super::_CopyFrom(other);
+
+    GeometricElementCP otherGeom = other.ToGeometricElement();
+    if (otherGeom)
+        SaveGeomStream(&otherGeom->m_geom);
+    }
+
+/*---------------------------------------------------------------------------------**//**
+* @bsimethod                                    Keith.Bentley                   04/15
++---------------+---------------+---------------+---------------+---------------+------*/
+void DgnElement3d::_CopyFrom(DgnElementCR other)
+    {
+    T_Super::_CopyFrom(other);
+
+    DgnElement3dCP el3d = other.ToElement3d();
+    if (el3d)
+        m_placement = el3d->m_placement;
+    }
+
+/*---------------------------------------------------------------------------------**//**
+* @bsimethod                                    Keith.Bentley                   04/15
++---------------+---------------+---------------+---------------+---------------+------*/
+void DgnElement2d::_CopyFrom(DgnElementCR other)
+    {
+    T_Super::_CopyFrom(other);
+
+    DgnElement2dCP el2d = other.ToElement2d();
+    if (el2d)
+        m_placement = el2d->m_placement;
+    }
+
+/*---------------------------------------------------------------------------------**//**
+* @bsimethod                                    Keith.Bentley                   04/15
++---------------+---------------+---------------+---------------+---------------+------*/
+ElementHandlerR DgnElement::GetElementHandler() const
+    {
+    return *dgn_ElementHandler::Element::FindHandler(GetDgnDb(), m_classId);
+    }
+
+/*---------------------------------------------------------------------------------**//**
+* @bsimethod                                    Keith.Bentley                   04/15
++---------------+---------------+---------------+---------------+---------------+------*/
+DgnElementPtr DgnElement::CopyForEdit() const
+    {
+    DgnElementPtr newEl = GetElementHandler()._CreateInstance(DgnElement::CreateParams(GetDgnDb(), m_modelId, m_classId, m_categoryId, GetLabel(), GetCode(), m_elementId, m_parentId));
+    newEl->_CopyFrom(*this);
+    return newEl;
+    }
+
+/*---------------------------------------------------------------------------------**//**
+* @bsimethod                                    Keith.Bentley                   12/14
++---------------+---------------+---------------+---------------+---------------+------*/
+GeomStream::GeomStream(GeomStream const& other)
+    {
+    m_size = m_allocSize = 0;
+    m_data = nullptr;
+    SaveData(other.m_data, other.m_size);
+    }
+
+/*---------------------------------------------------------------------------------**//**
+* @bsimethod                                    Keith.Bentley                   12/14
++---------------+---------------+---------------+---------------+---------------+------*/
+void GeomStream::ReserveMemory(uint32_t size)
+    {
+    m_size = size;
+    if (size<=m_allocSize)
+        return;
+
+    m_data = (uint8_t*) realloc(m_data, size);
+    m_allocSize = size;
+    }
+
+/*---------------------------------------------------------------------------------**//**
+* @bsimethod                                    Keith.Bentley                   12/14
++---------------+---------------+---------------+---------------+---------------+------*/
+GeomStream::~GeomStream()
+    {
+    FREE_AND_CLEAR(m_data);
+    }
+
+/*---------------------------------------------------------------------------------**//**
+* @bsimethod                                    Keith.Bentley                   12/14
++---------------+---------------+---------------+---------------+---------------+------*/
+GeomStream& GeomStream::operator= (GeomStream const& other)
+    {
+    if (this != &other)
+        SaveData(other.m_data, other.m_size);
+
+    return *this;
+    }
+
+/*---------------------------------------------------------------------------------**//**
+* @bsimethod                                    Keith.Bentley                   12/14
++---------------+---------------+---------------+---------------+---------------+------*/
+void GeomStream::SaveData(uint8_t const* data, uint32_t size)
+    {
+    ReserveMemory(size);
+    if (data)
+        memcpy(m_data, data, size);
+    }
+
+//=======================================================================================
+// @bsiclass                                                    Brien.Bastings  07/2014
+//=======================================================================================
+struct ElementLoadedEventCaller
+{
+    DgnElementR m_elRef;
+    ElementLoadedEventCaller(DgnElementR elRef) : m_elRef(elRef) {}
+    void CallHandler(DgnElements::Listener& handler) const {handler._OnElementLoaded(m_elRef);}
+};
+
+/*---------------------------------------------------------------------------------**//**
+* @bsimethod                                                    Brien.Bastings  07/2014
++---------------+---------------+---------------+---------------+---------------+------*/
+void DgnElements::SendOnLoadedEvent(DgnElementR elRef) const
+    {
+    if (nullptr != m_listeners)
+        m_listeners->CallAllHandlers(ElementLoadedEventCaller(elRef));
+    }
+
+//---------------------------------------------------------------------------------------
+// @bsimethod                                                   Brien.Bastings   07/2014
+//---------------------------------------------------------------------------------------
+void DgnElements::AddListener(Listener* listener)
+    {
+    if (nullptr == m_listeners)
+        m_listeners = new EventHandlerList<Listener>;
+
+    m_listeners->AddHandler(listener);
+    }
+
+//---------------------------------------------------------------------------------------
+// @bsimethod                                                   Brien.Bastings   07/2014
+//---------------------------------------------------------------------------------------
+void DgnElements::DropListener(Listener* listener)
+    {
+    if (nullptr != m_listeners)
+        m_listeners->DropHandler(listener);
+    }
+
+static const double s_smallVal = .0005;
+inline static void fixRange(double& low, double& high) {if (low==high) {low-=s_smallVal; high+=s_smallVal;}}
+
+/*---------------------------------------------------------------------------------**//**
+* @bsimethod                                    Keith.Bentley                   04/15
++---------------+---------------+---------------+---------------+---------------+------*/
+AxisAlignedBox3d Placement3d::CalculateRange() const
+    {
+    if (!IsValid())
+        return AxisAlignedBox3d();
+
+    AxisAlignedBox3d range;
+    GetTransform().Multiply(range, m_boundingBox);
+
+    // low and high are not allowed to be equal
+    fixRange(range.low.x, range.high.x);
+    fixRange(range.low.y, range.high.y);
+    fixRange(range.low.z, range.high.z);
+
+    return range;
+    }
+
+/*---------------------------------------------------------------------------------**//**
+* @bsimethod                                    Keith.Bentley                   04/15
++---------------+---------------+---------------+---------------+---------------+------*/
+AxisAlignedBox3d Placement2d::CalculateRange() const
+    {
+    if (!IsValid())
+        return AxisAlignedBox3d();
+
+    AxisAlignedBox3d range;
+    GetTransform().Multiply(range, DRange3d::From(&m_boundingBox.low, 2, 0.0));
+
+    // low and high are not allowed to be equal
+    fixRange(range.low.x, range.high.x);
+    fixRange(range.low.y, range.high.y);
+    range.low.z = -s_smallVal;
+    range.high.z = s_smallVal;
+
+    return range;
+    }
+
+/*---------------------------------------------------------------------------------**//**
+* @bsimethod                                    Keith.Bentley                   05/15
++---------------+---------------+---------------+---------------+---------------+------*/
+DgnElementCPtr DgnElement::Update(DgnDbStatus* stat) {return GetDgnDb().Elements().Update(*this, stat);}
+DgnElementCPtr DgnElement::Insert(DgnDbStatus* stat) {return GetDgnDb().Elements().Insert(*this, stat);}
+DgnDbStatus DgnElement::Delete() const {return GetDgnDb().Elements().Delete(*this);}
+
+/*---------------------------------------------------------------------------------**//**
+* @bsimethod                                    Shaun.Sewall                    05/15
++---------------+---------------+---------------+---------------+---------------+------*/
+DgnDbStatus ElementGroup::InsertMember(DgnElementCR member) const
+    {
+    if (!GetElementId().IsValid() || !member.GetElementId().IsValid())
+        return DgnDbStatus::InvalidId;
+
+    DgnDbStatus status = _OnMemberInsert(member); // give subclass a chance to reject member insert
+    if (DgnDbStatus::Success != status)
+        return status;
+
+    CachedECSqlStatementPtr statement = GetDgnDb().GetPreparedECSqlStatement("INSERT INTO " DGN_SCHEMA(DGN_RELNAME_ElementGroupHasMembers) "(SourceECClassId,SourceECInstanceId,TargetECClassId,TargetECInstanceId) VALUES(?,?,?,?)");
+
+    statement->BindId(1, GetElementClassId());
+    statement->BindId(2, GetElementId());
+    statement->BindId(3, member.GetElementClassId());
+    statement->BindId(4, member.GetElementId());
+
+    if (ECSqlStepStatus::Done != statement->Step())
+        return DgnDbStatus::BadRequest;
+
+    _OnMemberInserted(member); // notify subclass that member was inserted
+    return DgnDbStatus::Success;
+    }
+
+/*---------------------------------------------------------------------------------**//**
+* @bsimethod                                    Shaun.Sewall                    05/15
++---------------+---------------+---------------+---------------+---------------+------*/
+DgnDbStatus ElementGroup::DeleteMember(DgnElementCR member) const
+    {
+    if (!GetElementId().IsValid() || !member.GetElementId().IsValid())
+        return DgnDbStatus::InvalidId;
+
+    DgnDbStatus status = _OnMemberDelete(member); // give subclass a chance to reject member delete
+    if (DgnDbStatus::Success != status)
+        return status;
+
+    CachedStatementPtr statement=GetDgnDb().Elements().GetStatement("DELETE FROM " DGN_TABLE(DGN_RELNAME_ElementGroupHasMembers) " WHERE GroupId=? AND MemberId=?");
+    statement->BindId(1, GetElementId());
+    statement->BindId(2, member.GetElementId());
+
+    if (BE_SQLITE_DONE != statement->Step())
+        return DgnDbStatus::BadRequest;
+
+    _OnMemberDeleted(member); // notify subclass that member was deleted
+    return DgnDbStatus::Success;
+    }
+
+/*---------------------------------------------------------------------------------**//**
+* @bsimethod                                    Shaun.Sewall                    07/15
++---------------+---------------+---------------+---------------+---------------+------*/
+DgnDbStatus ElementGroup::DeleteAllMembers() const
+    {
+    DgnElementIdSet memberIds = QueryMembers();
+    for (DgnElementId memberId : memberIds)
+        {
+        DgnElementCPtr member = GetDgnDb().Elements().GetElement(memberId);
+        if (!member.IsValid())
+            {
+            BeAssert(false); // indicates an orphaned relationship
+            continue;
+            }
+
+        DgnDbStatus deleteMemberStatus = DeleteMember(*member);
+        if (DgnDbStatus::Success != deleteMemberStatus)
+            return deleteMemberStatus;
+        }
+
+    return DgnDbStatus::Success;
+    }
+
+/*---------------------------------------------------------------------------------**//**
+* @bsimethod                                    Shaun.Sewall                    05/15
++---------------+---------------+---------------+---------------+---------------+------*/
+DgnElementIdSet ElementGroup::_QueryMembers() const
+    {
+    CachedStatementPtr statement=GetDgnDb().Elements().GetStatement("SELECT MemberId FROM " DGN_TABLE(DGN_RELNAME_ElementGroupHasMembers) " WHERE GroupId=?");
+    statement->BindId(1, GetElementId());
+
+    DgnElementIdSet elementIdSet;
+    while (BE_SQLITE_ROW == statement->Step())
+        elementIdSet.insert(statement->GetValueId<DgnElementId>(0));
+
+    return elementIdSet;
+    }
+
+/*---------------------------------------------------------------------------------**//**
+* @bsimethod                                    Shaun.Sewall                    05/15
++---------------+---------------+---------------+---------------+---------------+------*/
+DgnElementId ElementGroup::QueryFromMember(DgnDbR db, DgnClassId groupClassId, DgnElementId memberId)
+    {
+    if (!groupClassId.IsValid() || !memberId.IsValid())
+        return DgnElementId();
+
+    CachedStatementPtr statement=db.Elements().GetStatement("SELECT Rel.GroupId FROM " DGN_TABLE(DGN_RELNAME_ElementGroupHasMembers) " Rel INNER JOIN " DGN_TABLE(DGN_CLASSNAME_Element) " Elm ON Elm.Id=Rel.GroupId WHERE Elm.ECClassId=? AND Rel.MemberId=?");
+    statement->BindId(1, groupClassId);
+    statement->BindId(2, memberId);
+
+    return (BE_SQLITE_ROW != statement->Step()) ? DgnElementId() : statement->GetValueId<DgnElementId>(0);
+    }
+
+/*---------------------------------------------------------------------------------**//**
+* @bsimethod                                 Ramanujam.Raman                    06/15
++---------------+---------------+---------------+---------------+---------------+------*/
+DgnClassId ElementGroup::QueryClassId(DgnDbR db)
+    {
+    return DgnClassId(db.Schemas().GetECClassId(DGN_ECSCHEMA_NAME, DGN_CLASSNAME_ElementGroup));
+    }
+
+//    _/_/_/_/_/_/_/_/_/_/_/_/_/_/_/_/_/_/_/_/_/_/_/_/_/_/_/_/_/_/_/_/_/_/_/_/_/_/_/_/_/
+//   _/_/_/_/_/_/_/_/_/_/_/_/_/_/_/_/_/_/_/_/_/_/_/_/_/_/_/_/_/_/_/_/_/_/_/_/_/_/_/_/_/
+//  _/  *** WIP_ITEM - maybe move the functions below into DgnElementAspect.cpp?  _/_/
+// _/_/_/_/_/_/_/_/_/_/_/_/_/_/_/_/_/_/_/_/_/_/_/_/_/_/_/_/_/_/_/_/_/_/_/_/_/_/_/_/_/
+//_/_/_/_/_/_/_/_/_/_/_/_/_/_/_/_/_/_/_/_/_/_/_/_/_/_/_/_/_/_/_/_/_/_/_/_/_/_/_/_/_/
+
+/*---------------------------------------------------------------------------------**//**
+* @bsimethod                                    Sam.Wilson      06/15
++---------------+---------------+---------------+---------------+---------------+------*/
+ElementAspectHandler* ElementAspectHandler::FindHandler(DgnDbR db, DgnClassId handlerId) 
+    {
+    // quick check for a handler already known
+    DgnDomain::Handler* handler = db.Domains().LookupHandler(handlerId);
+    if (nullptr != handler)
+        return dynamic_cast<ElementAspectHandler*>(handler);
+
+    // not there, check via base classes
+    handler = db.Domains().FindHandler(handlerId, db.Domains().GetClassId(GetHandler()));
+    return handler ? dynamic_cast<ElementAspectHandler*>(handler) : nullptr;
+    }
+
+
+/*---------------------------------------------------------------------------------**//**
+* @bsimethod                                    Sam.Wilson      06/15
++---------------+---------------+---------------+---------------+---------------+------*/
+DgnElement::Aspect::Aspect()
+    {
+    m_changeType = ChangeType::None;
+    }
+
+/*---------------------------------------------------------------------------------**//**
+* @bsimethod                                    Sam.Wilson      06/15
++---------------+---------------+---------------+---------------+---------------+------*/
+DgnDbStatus DgnElement::Aspect::InsertThis(DgnElementCR el)
+    {
+    DgnDbStatus status = _InsertInstance(el);
+    if (DgnDbStatus::Success != status)
+        return status;
+    return _UpdateProperties(el); 
+    }
+
+/*---------------------------------------------------------------------------------**//**
+* @bsimethod                                    Sam.Wilson      06/15
++---------------+---------------+---------------+---------------+---------------+------*/
+DgnClassId  DgnElement::Aspect::GetECClassId(DgnDbR db) const
+    {
+    return DgnClassId(db.Schemas().GetECClassId(_GetECSchemaName().c_str(), _GetECClassName().c_str()));
+    }
+
+/*---------------------------------------------------------------------------------**//**
+* @bsimethod                                    Sam.Wilson      06/15
++---------------+---------------+---------------+---------------+---------------+------*/
+ECN::ECClassCP  DgnElement::Aspect::GetECClass(DgnDbR db) const
+    {
+    return db.Schemas().GetECClass(_GetECSchemaName().c_str(), _GetECClassName().c_str());
+    }
+
+/*---------------------------------------------------------------------------------**//**
+* @bsimethod                                    Sam.Wilson      06/15
++---------------+---------------+---------------+---------------+---------------+------*/
+DgnElement::AppData::DropMe DgnElement::Aspect::_OnInserted(DgnElementCR el)
+    {
+    if (ChangeType::Delete != m_changeType) // (caller can cancel an add by calling Delete)
+        InsertThis(el);
+    
+    m_changeType = ChangeType::None; // (Just in case)
+
+    return DropMe::Yes;     // this scheduled change has been processed, so remove it.
+    }
+
+/*---------------------------------------------------------------------------------**//**
+* @bsimethod                                    Sam.Wilson      06/15
++---------------+---------------+---------------+---------------+---------------+------*/
+DgnElement::AppData::DropMe DgnElement::Aspect::_OnUpdated(DgnElementCR modified, DgnElementCR original)
+    {
+    if (ChangeType::None == m_changeType)
+        return DropMe::Yes;     // Was just a cached instance? Drop it now, so that it does not become stale.
+
+    if (ChangeType::Delete == m_changeType)
+        {
+        _DeleteInstance(modified);
+        }
+    else
+        {
+        DgnDbR db = modified.GetDgnDb();
+        BeSQLite::EC::ECInstanceKey existing = _QueryExistingInstanceKey(modified);
+        if (existing.IsValid() && (existing.GetECClassId() != GetECClassId(db).GetValue()))
+            _DeleteInstance(modified);
+            
+        if (!existing.IsValid())
+            InsertThis(modified);
+        else
+            _UpdateProperties(modified);
+        }
+
+    m_changeType = ChangeType::None; // (Just in case)
+
+    return DropMe::Yes; // this scheduled change has been processed, so remove it.
+    }
+
+
+BEGIN_BENTLEY_DGNPLATFORM_NAMESPACE
+struct MultiAspectMux : DgnElement::AppData
+{
+    ECN::ECClassCR m_ecclass;
+    bvector<RefCountedPtr<DgnElement::MultiAspect>> m_instances;
+
+    static Key& GetKey(ECN::ECClassCR cls) {return *(Key*)&cls;}
+    Key& GetKey(DgnDbR db) {return GetKey(m_ecclass);}
+
+    static MultiAspectMux* Find(DgnElementCR, ECN::ECClassCR);
+    static MultiAspectMux& Get(DgnElementCR, ECN::ECClassCR);
+
+    MultiAspectMux(ECN::ECClassCR cls) : m_ecclass(cls) {;}
+    DropMe _OnInserted(DgnElementCR el) override;
+    DropMe _OnUpdated(DgnElementCR modified, DgnElementCR original) override;
+};
+
+END_BENTLEY_DGNPLATFORM_NAMESPACE
+
+/*---------------------------------------------------------------------------------**//**
+* @bsimethod                                    Sam.Wilson      06/15
++---------------+---------------+---------------+---------------+---------------+------*/
+MultiAspectMux* MultiAspectMux::Find(DgnElementCR el, ECN::ECClassCR cls)
+    {
+    AppData* appData = el.FindAppData(GetKey(cls));
+    if (nullptr == appData)
+        return nullptr;
+    MultiAspectMux* mux = dynamic_cast<MultiAspectMux*>(appData);
+    BeAssert(nullptr != mux && "The same ECClass cannot have both Unique and MultiAspects");
+    return mux;
+    }
+
+/*---------------------------------------------------------------------------------**//**
+* @bsimethod                                    Sam.Wilson      06/15
++---------------+---------------+---------------+---------------+---------------+------*/
+MultiAspectMux& MultiAspectMux::Get(DgnElementCR el, ECN::ECClassCR cls)
+    {
+    MultiAspectMux* mux = Find(el,cls);
+    if (nullptr == mux)
+        el.AddAppData(GetKey(cls), mux = new MultiAspectMux(cls));
+    return *mux;
+    }
+
+/*---------------------------------------------------------------------------------**//**
+* @bsimethod                                    Sam.Wilson      06/15
++---------------+---------------+---------------+---------------+---------------+------*/
+DgnElement::AppData::DropMe MultiAspectMux::_OnInserted(DgnElementCR el)
+    {
+    for (auto aspect : m_instances)
+        aspect->_OnInserted(el);
+
+    return DropMe::Yes; // all scheduled changes have been processed, so remove them.
+    }
+
+/*---------------------------------------------------------------------------------**//**
+* @bsimethod                                    Sam.Wilson      06/15
++---------------+---------------+---------------+---------------+---------------+------*/
+DgnElement::AppData::DropMe MultiAspectMux::_OnUpdated(DgnElementCR modified, DgnElementCR original)
+    {
+    for (auto aspect : m_instances)
+        aspect->_OnUpdated(modified, original);
+
+    return DropMe::Yes; // all scheduled changes have been processed, so remove them.
+    }
+
+/*---------------------------------------------------------------------------------**//**
+* @bsimethod                                    Sam.Wilson      06/15
++---------------+---------------+---------------+---------------+---------------+------*/
+DgnDbStatus DgnElement::MultiAspect::_DeleteInstance(DgnElementCR el)
+    {
+    // I am assuming that the ElementOwnsAspects ECRelationship is either just a foreign key column on the aspect or that ECSql somehow deletes the relationship instance automatically.
+    CachedECSqlStatementPtr stmt = el.GetDgnDb().GetPreparedECSqlStatement(Utf8PrintfString("DELETE FROM %s WHERE(ECInstanceId=?)", GetFullEcSqlClassName().c_str()));
+    stmt->BindId(1, m_instanceId);
+    BeSQLite::EC::ECSqlStepStatus status = stmt->Step();
+    return (BeSQLite::EC::ECSqlStepStatus::Done == status)? DgnDbStatus::Success: DgnDbStatus::WriteError;
+    }
+    
+/*---------------------------------------------------------------------------------**//**
+* @bsimethod                                    Sam.Wilson      06/15
++---------------+---------------+---------------+---------------+---------------+------*/
+DgnDbStatus DgnElement::MultiAspect::_InsertInstance(DgnElementCR el)
+    {
+    CachedECSqlStatementPtr stmt = el.GetDgnDb().GetPreparedECSqlStatement(Utf8PrintfString("INSERT INTO %s ([ElementId]) VALUES (?)", GetFullEcSqlClassName().c_str()));
+    stmt->BindId(1, el.GetElementId());
+
+    BeSQLite::EC::ECInstanceKey key;
+    if (BeSQLite::EC::ECSqlStepStatus::Done != stmt->Step(key))
+        return DgnDbStatus::WriteError;
+
+    m_instanceId = key.GetECInstanceId();
+    return DgnDbStatus::Success;
+    }
+
+/*---------------------------------------------------------------------------------**//**
+* @bsimethod                                    Sam.Wilson      06/15
++---------------+---------------+---------------+---------------+---------------+------*/
+DgnElement::MultiAspect* DgnElement::MultiAspect::GetAspectP(DgnElementR el, ECN::ECClassCR cls, BeSQLite::EC::ECInstanceId id)
+    {
+    //  First, see if we alrady have this particular MultiAspect cached
+    MultiAspectMux* mux = MultiAspectMux::Find(el,cls);
+    if (nullptr != mux)
+        {
+        for (RefCountedPtr<MultiAspect> aspect : mux->m_instances)
+            {
+            if (aspect->GetAspectInstanceId() != id)
+                continue;
+            if (aspect->m_changeType == ChangeType::Delete)
+                return nullptr;
+            aspect->m_changeType = ChangeType::Write; // caller intends to modify the aspect
+            return aspect.get();
+            }
+        }
+
+    //  First time we've been asked for this particular aspect. Cache it.
+    ElementAspectHandler* handler = ElementAspectHandler::FindHandler(el.GetDgnDb(), DgnClassId(cls.GetId()));
+    if (nullptr == handler)
+        return nullptr;
+
+    RefCountedPtr<MultiAspect> aspect = dynamic_cast<MultiAspect*>(handler->_CreateInstance().get());
+    if (!aspect.IsValid())
+        return nullptr;
+
+    aspect->m_instanceId = id;
+
+    if (DgnDbStatus::Success != aspect->_LoadProperties(el))
+        return nullptr;
+
+    MultiAspectMux::Get(el,cls).m_instances.push_back(aspect);
+
+    aspect->m_changeType = ChangeType::Write; // caller intends to modify the aspect
+
+    return aspect.get();
+    }
+
+/*---------------------------------------------------------------------------------**//**
+* @bsimethod                                    Sam.Wilson      06/15
++---------------+---------------+---------------+---------------+---------------+------*/
+void DgnElement::MultiAspect::AddAspect(DgnElementR el, MultiAspect& aspect)
+    {
+    ECN::ECClassCP cls = aspect.GetECClass(el.GetDgnDb());
+    if (nullptr == cls)
+        {
+        BeAssert(false && "aspect must know its class");
+        return;
+        }
+    MultiAspectMux::Get(el,*cls).m_instances.push_back(&aspect);
+    aspect.m_changeType = ChangeType::Write;
+    }
+
+//---------------------------------------------------------------------------------------
+// @bsimethod                                  Sam.Wilson                    03/2015
+//---------------------------------------------------------------------------------------
+BeSQLite::EC::ECInstanceKey DgnElement::MultiAspect::_QueryExistingInstanceKey(DgnElementCR el)
+    {
+    // My m_instanceId field is valid if and only if I was just inserted or was loaded from an existing instance.
+    return BeSQLite::EC::ECInstanceKey(GetECClassId(el.GetDgnDb()).GetValue(), m_instanceId);
+    }
+
+/*---------------------------------------------------------------------------------**//**
+* @bsimethod                                    Sam.Wilson      06/15
++---------------+---------------+---------------+---------------+---------------+------*/
+DgnElement::UniqueAspect* DgnElement::UniqueAspect::Find(DgnElementCR el, ECN::ECClassCR cls)
+    {
+    AppData* appData = el.FindAppData(GetKey(cls));
+    if (nullptr == appData)
+        return nullptr;
+    UniqueAspect* aspect = dynamic_cast<UniqueAspect*>(appData);
+    BeAssert(nullptr != aspect && "The same ECClass cannot have both Unique and MultiAspects");
+    return aspect;
+    }
+
+/*---------------------------------------------------------------------------------**//**
+* @bsimethod                                    Sam.Wilson      06/15
++---------------+---------------+---------------+---------------+---------------+------*/
+void DgnElement::UniqueAspect::SetAspect(DgnElementR el, UniqueAspect& newAspect)
+    {
+    if (nullptr != dynamic_cast<Item*>(&newAspect))
+        {
+        BeAssert(false && "You must use the DgnElement::Item class to work with Items");
+        return;
+        }
+
+    SetAspect0(el, newAspect);
+    newAspect.m_changeType = ChangeType::Write;
+    }
+
+/*---------------------------------------------------------------------------------**//**
+* @bsimethod                                    Sam.Wilson      06/15
++---------------+---------------+---------------+---------------+---------------+------*/
+DgnElement::UniqueAspect const* DgnElement::UniqueAspect::GetAspect(DgnElementCR el, ECN::ECClassCR cls)
+    {
+    UniqueAspect const* aspect = Find(el,cls);
+    if (nullptr == aspect)
+        {
+        aspect = Load(el,DgnClassId(cls.GetId()));
+        }
+    else
+        {
+        if (aspect->m_changeType == ChangeType::Delete)
+            aspect = nullptr;
+        }
+
+    return aspect;
+    }
+
+/*---------------------------------------------------------------------------------**//**
+* @bsimethod                                    Sam.Wilson      06/15
++---------------+---------------+---------------+---------------+---------------+------*/
+DgnElement::UniqueAspect* DgnElement::UniqueAspect::GetAspectP(DgnElementR el, ECN::ECClassCR cls)
+    {
+    UniqueAspect* aspect = const_cast<UniqueAspect*>(GetAspect(el,cls));
+    if (nullptr == aspect)
+        return aspect;
+    aspect->m_changeType = ChangeType::Write;
+    return aspect;
+    }
+
+/*---------------------------------------------------------------------------------**//**
+* @bsimethod                                    Sam.Wilson      06/15
++---------------+---------------+---------------+---------------+---------------+------*/
+void DgnElement::UniqueAspect::SetAspect0(DgnElementCR el, UniqueAspect& newItem)
+    {
+    Key& key = newItem.GetKey(el.GetDgnDb());
+    el.DropAppData(key);  // remove any existing cached Item
+    el.AddAppData(key, &newItem);
+    }
+
+/*---------------------------------------------------------------------------------**//**
+* @bsimethod                                    Sam.Wilson      06/15
++---------------+---------------+---------------+---------------+---------------+------*/
+RefCountedPtr<DgnElement::UniqueAspect> DgnElement::UniqueAspect::Load0(DgnElementCR el, DgnClassId classid)
+    {
+    if (!el.GetElementId().IsValid() || !classid.IsValid())
+        return nullptr;
+
+    ElementAspectHandler* handler = ElementAspectHandler::FindHandler(el.GetDgnDb(), classid);
+    if (nullptr == handler)
+        return nullptr;
+
+    RefCountedPtr<DgnElement::UniqueAspect> aspect = dynamic_cast<DgnElement::UniqueAspect*>(handler->_CreateInstance().get());
+    if (!aspect.IsValid())
+        return nullptr;
+
+    if (DgnDbStatus::Success != aspect->_LoadProperties(el))
+        return nullptr;
+
+    return aspect;
+    }
+
+/*---------------------------------------------------------------------------------**//**
+* @bsimethod                                    Sam.Wilson      06/15
++---------------+---------------+---------------+---------------+---------------+------*/
+DgnElement::UniqueAspect* DgnElement::UniqueAspect::Load(DgnElementCR el, DgnClassId classid)
+    {
+    RefCountedPtr<DgnElement::UniqueAspect> aspect = Load0(el, classid);
+    if (!aspect.IsValid())
+        return nullptr;
+
+    if (nullptr != dynamic_cast<Item*>(aspect.get()))
+        {
+        BeAssert(false && "You must use the DgnElement::Item class to load Items");
+        return nullptr;
+        }
+
+    SetAspect0(el, *aspect);
+    aspect->m_changeType = ChangeType::None; // aspect starts out clean
+    return aspect.get();
+    }
+
+/*---------------------------------------------------------------------------------**//**
+* @bsimethod                                    Sam.Wilson      06/15
++---------------+---------------+---------------+---------------+---------------+------*/
+DgnDbStatus DgnElement::UniqueAspect::_InsertInstance(DgnElementCR el)
+    {
+    BeSQLite::EC::CachedECSqlStatementPtr stmt = el.GetDgnDb().GetPreparedECSqlStatement(Utf8PrintfString("INSERT INTO %s (ECInstanceId) VALUES(?)", GetFullEcSqlClassName().c_str()));
+    stmt->BindId(1, GetAspectInstanceId(el));
+    BeSQLite::EC::ECSqlStepStatus status = stmt->Step();
+    return (BeSQLite::EC::ECSqlStepStatus::Done == status)? DgnDbStatus::Success: DgnDbStatus::WriteError;
+    }
+
+/*---------------------------------------------------------------------------------**//**
+* @bsimethod                                    Sam.Wilson      06/15
++---------------+---------------+---------------+---------------+---------------+------*/
+DgnDbStatus DgnElement::UniqueAspect::_DeleteInstance(DgnElementCR el)
+    {
+    // I am assuming that the ElementOwnsAspects ECRelationship is either just a foreign key column on the aspect or that ECSql somehow deletes the relationship instance automatically.
+    CachedECSqlStatementPtr stmt = el.GetDgnDb().GetPreparedECSqlStatement(Utf8PrintfString("DELETE FROM %s WHERE(ECInstanceId=?)", GetFullEcSqlClassName().c_str()));
+    stmt->BindId(1, GetAspectInstanceId(el));
+    BeSQLite::EC::ECSqlStepStatus status = stmt->Step();
+    return (BeSQLite::EC::ECSqlStepStatus::Done == status)? DgnDbStatus::Success: DgnDbStatus::WriteError;
+    }
+    
+/*---------------------------------------------------------------------------------**//**
+* @bsimethod                                    Sam.Wilson      06/15
++---------------+---------------+---------------+---------------+---------------+------*/
+DgnDbStatus DgnElement::Item::_DeleteInstance(DgnElementCR el)
+    {
+    CachedECSqlStatementPtr stmt = el.GetDgnDb().GetPreparedECSqlStatement("DELETE FROM " DGN_SCHEMA(DGN_CLASSNAME_ElementItem) " WHERE(ECInstanceId=?)");
+    stmt->BindId(1, GetAspectInstanceId(el));
+    BeSQLite::EC::ECSqlStepStatus status = stmt->Step();
+    return (BeSQLite::EC::ECSqlStepStatus::Done == status)? DgnDbStatus::Success: DgnDbStatus::WriteError;
+    }
+
+//---------------------------------------------------------------------------------------
+// @bsimethod                                  Sam.Wilson                    03/2015
+//---------------------------------------------------------------------------------------
+BeSQLite::EC::ECInstanceKey DgnElement::UniqueAspect::_QueryExistingInstanceKey(DgnElementCR el)
+    {
+    // We know what the class and the ID of an instance *would be* if it exists. See if such an instance actually exists.
+    DgnClassId classId = GetECClassId(el.GetDgnDb());
+
+    CachedECSqlStatementPtr stmt = el.GetDgnDb().GetPreparedECSqlStatement(Utf8PrintfString("SELECT ECInstanceId FROM %s WHERE(ECInstanceId=?)", GetFullEcSqlClassName().c_str()));
+    stmt->BindId(1, el.GetElementId());
+    if (BeSQLite::EC::ECSqlStepStatus::HasRow != stmt->Step())
+        return BeSQLite::EC::ECInstanceKey();
+
+    // And we know the ID. See if such an instance actually exists.
+    return BeSQLite::EC::ECInstanceKey(classId.GetValue(), GetAspectInstanceId(el));
+    }
+
+//---------------------------------------------------------------------------------------
+// @bsimethod                                  Sam.Wilson                    03/2015
+//---------------------------------------------------------------------------------------
+BeSQLite::EC::ECInstanceKey DgnElement::Item::_QueryExistingInstanceKey(DgnElementCR el)
+    {
+    // We know the ID, and we know that the instance will be in the dgn.ElementItem table if it exists. See if it's there.
+    DgnClassId classId = QueryExistingItemClass(el);
+    if (!classId.IsValid())
+        return BeSQLite::EC::ECInstanceKey();
+    return BeSQLite::EC::ECInstanceKey(classId.GetValue(), el.GetElementId());
+    }
+
+//---------------------------------------------------------------------------------------
+// @bsimethod                                  Sam.Wilson                    03/2015
+//---------------------------------------------------------------------------------------
+DgnClassId DgnElement::Item::QueryExistingItemClass(DgnElementCR el)
+    {
+    // We know the ID, and we know that the instance will be in the dgn.ElementItem table if it exists. See if it's there.
+    CachedStatementPtr getItemClass;
+    el.GetDgnDb().GetCachedStatement(getItemClass, "SELECT ECClassId FROM " DGN_TABLE(DGN_CLASSNAME_ElementItem) " WHERE ElementId=?");
+    getItemClass->BindId(1, el.GetElementId());
+    if (BE_SQLITE_ROW != getItemClass->Step())
+        return DgnClassId();
+    return DgnClassId(getItemClass->GetValueId<DgnClassId>(0));
+    }
+
+//--------------------------------------------------------------------------------------
+// @bsimethod                                    Krischan.Eberle                 01/2014
+//+---------------+---------------+---------------+---------------+---------------+------
+#ifdef NOT_USED
+static Utf8String getFullNameOfClass(ECN::ECClassCR ecClass)
+    {
+    WString fullClassName (L"[");
+    fullClassName.append (ecClass.GetSchema ().GetName ()).append (L"].[").append (ecClass.GetName ().c_str ()).append (L"]");
+    return Utf8String (fullClassName);
+    }
+#endif
+
+/*---------------------------------------------------------------------------------**//**
+* @bsimethod                                    Sam.Wilson      06/15
++---------------+---------------+---------------+---------------+---------------+------*/
+DgnDbStatus DgnElement::Item::LoadPropertiesIntoInstance(ECN::IECInstancePtr& instance, DgnElementCR el)
+    {
+    DgnDbR db = el.GetDgnDb();
+
+    BeSQLite::EC::ECInstanceKey key = _QueryExistingInstanceKey(el);
+    ECN::ECClassCP ecclass = db.Schemas().GetECClass(key.GetECClassId());
+    if (nullptr == ecclass)
+        return DgnDbStatus::NotFound;
+
+    EC::ECSqlSelectBuilder b;
+    b.Select("*").From(*ecclass).Where("ECInstanceId=?");
+    EC::CachedECSqlStatementPtr stmt = db.GetPreparedECSqlStatement(b.ToString().c_str());
+    stmt->BindId(1, el.GetElementId());
+    if (ECSqlStepStatus::HasRow != stmt->Step())
+        return DgnDbStatus::ReadError;
+
+    ECInstanceECSqlSelectAdapter reader(*stmt);     // *** NEEDS WORK: Use a cached ECInstanceECSqlSelectAdapter!!!!!
+    instance = reader.GetInstance();
+    if (!instance.IsValid())
+        return DgnDbStatus::ReadError;
+    
+    WChar idStrBuffer[ECInstanceIdHelper::ECINSTANCEID_STRINGBUFFER_LENGTH];
+    ECInstanceIdHelper::ToString(idStrBuffer, ECInstanceIdHelper::ECINSTANCEID_STRINGBUFFER_LENGTH, el.GetElementId());
+    instance->SetInstanceId(idStrBuffer);
+
+    return DgnDbStatus::Success;
+    }
+
+/*---------------------------------------------------------------------------------**//**
+* @bsimethod                                    Sam.Wilson      06/15
++---------------+---------------+---------------+---------------+---------------+------*/
+Utf8String DgnElement::Item::GetECSchemaNameOfInstance(ECN::IECInstanceCP instance)
+    {
+    if (nullptr == instance)
+        {
+        BeAssert(false && "Item has no instance");
+        return "";
+        }
+    return Utf8String(instance->GetClass().GetSchema().GetName());
+    }
+
+/*---------------------------------------------------------------------------------**//**
+* @bsimethod                                    Sam.Wilson      06/15
++---------------+---------------+---------------+---------------+---------------+------*/
+Utf8String DgnElement::Item::GetECClassNameOfInstance(ECN::IECInstanceCP instance)
+    {
+    if (nullptr == instance)
+        {
+        BeAssert(false && "Item has no instance");
+        return "";
+        }
+    return Utf8String(instance->GetClass().GetName());
+    }
+
+/*---------------------------------------------------------------------------------**//**
+* @bsimethod                                    Sam.Wilson      06/15
++---------------+---------------+---------------+---------------+---------------+------*/
+DgnElement::Item* DgnElement::Item::Find(DgnElementCR el)
+    {
+    return (DgnElement::Item*)el.FindAppData(GetKey());
+    }
+
+/*---------------------------------------------------------------------------------**//**
+* @bsimethod                                    Sam.Wilson      06/15
++---------------+---------------+---------------+---------------+---------------+------*/
+void DgnElement::Item::SetItem0(DgnElementCR el, Item& newItem)
+    {
+    el.DropAppData(GetKey());  // remove any existing cached Item
+    el.AddAppData(GetKey(), &newItem);
+    }
+
+/*---------------------------------------------------------------------------------**//**
+* @bsimethod                                    Sam.Wilson      06/15
++---------------+---------------+---------------+---------------+---------------+------*/
+void DgnElement::Item::SetItem(DgnElementR el, Item& newItem)
+    {
+    SetItem0(el, newItem);
+    newItem.m_changeType = ChangeType::Write;
+    }
+
+/*---------------------------------------------------------------------------------**//**
+* @bsimethod                                    Sam.Wilson      06/15
++---------------+---------------+---------------+---------------+---------------+------*/
+DgnElement::Item const* DgnElement::Item::GetItem(DgnElementCR el)
+    {
+    Item const* item = Find(el);
+    if (nullptr == item)
+        {
+        item = Load(el);
+        }
+    else
+        {
+        if (item->m_changeType == ChangeType::Delete)
+            item = nullptr;
+        }
+    return item;
+    }
+
+/*---------------------------------------------------------------------------------**//**
+* @bsimethod                                    Sam.Wilson      06/15
++---------------+---------------+---------------+---------------+---------------+------*/
+DgnElement::Item* DgnElement::Item::GetItemP(DgnElementR el)
+    {
+    Item* item = const_cast<Item*>(GetItem(el));
+    if (nullptr == item)
+        return item;
+    item->m_changeType = ChangeType::Write;
+    return item;
+    }
+
+/*---------------------------------------------------------------------------------**//**
+* @bsimethod                                    Sam.Wilson      06/15
++---------------+---------------+---------------+---------------+---------------+------*/
+DgnElement::Item* DgnElement::Item::Load(DgnElementCR el)
+    {
+    RefCountedPtr<DgnElement::UniqueAspect> aspect = Load0(el, QueryExistingItemClass(el));
+    if (!aspect.IsValid())
+        return nullptr;
+
+    DgnElement::Item* item = dynamic_cast<DgnElement::Item*>(aspect.get());
+    if (nullptr == item)
+        {
+        BeAssert(false && "You may use the DgnElement::Item class to load Items only");
+        return nullptr;
+        }
+
+    SetItem0(el, *item);
+    return item;
+    }
+
+/*---------------------------------------------------------------------------------**//**
+* @bsimethod                                    Sam.Wilson      06/15
++---------------+---------------+---------------+---------------+---------------+------*/
+DgnDbStatus DgnElement::Item::CallGenerateElementGeometry(DgnElementR el)
+    {
+    GeometricElementP gel = el.ToGeometricElementP();
+    if (nullptr == gel)
+        return DgnDbStatus::Success;
+
+    return _GenerateElementGeometry(*gel);
+    }
+
+/*---------------------------------------------------------------------------------**//**
+* @bsimethod                                    Sam.Wilson      06/15
++---------------+---------------+---------------+---------------+---------------+------*/
+DgnDbStatus DgnElement::Item::GenerateElementGeometry(GeometricElementR el)
+    {
+    Item* item = GetItemP(el);
+    if (nullptr == item)
+        return DgnDbStatus::NotFound;
+    return item->_GenerateElementGeometry(el);
+    }
+
+//---------------------------------------------------------------------------------------
+// @bsimethod                                                   BentleySystems
+//---------------------------------------------------------------------------------------
+DgnDbStatus DgnElement::Item::ExecuteEGA(Dgn::DgnElementR el, DPoint3dCR origin, YawPitchRollAnglesCR angles, ECN::IECInstanceCR egaInstance)
+    {
+    ECN::ECClassCR ecclass = egaInstance.GetClass();
+    ECN::IECInstancePtr ca = ecclass.GetCustomAttribute(L"EGASpecifier");
+    if (!ca.IsValid())
+        return DgnDbStatus::NotEnabled;
+
+    ECN::ECValue egaType, egaName, egaInputs;
+    ca->GetValue(egaType, L"Type");
+    ca->GetValue(egaName, L"Name");
+    ca->GetValue(egaInputs, L"Inputs");
+
+    Utf8String tsName(egaName.GetString());
+
+    if (0 != BeStringUtilities::Wcsicmp(L"JavaScript", egaType.GetString()))
+        {
+        // *******************************************************************
+        // *** TBD: Support for other kinds of EGAs (e.g., parametric models)
+        // *******************************************************************
+        BeAssert(false && "TBD - Only JavaScript EGA supported for now.");
+        return DgnDbStatus::NotEnabled;
+        }
+
+    //  ----------------------------------------------------------------------------------
+    //  JavaScript EGA
+    //  ----------------------------------------------------------------------------------
+    Json::Value json(Json::objectValue);
+    if (BSISUCCESS != DgnJavaScriptLibrary::ToJsonFromEC(json, egaInstance, Utf8String(egaInputs.GetString())))
+        return DgnDbStatus::BadArg;
+
+    IDgnJavaScriptObjectModel* js = T_HOST.GetScriptingAdmin().GetIDgnJavaScriptObjectModel();
+    if (nullptr == js)
+        {
+        BeAssert(false && "It is up to the application to initialize the BeJsContext and supply a ScriptingAdmin");
+        return DgnDbStatus::NotEnabled;
+        }
+
+    int retval;
+    BentleyStatus xstatus = js->_ExecuteJavaScriptEga(retval, el, tsName.c_str(), origin, angles, json);
+    if (xstatus != BSISUCCESS)
+        return DgnDbStatus::NotEnabled;
+
+    return (0 == retval)? DgnDbStatus::Success: DgnDbStatus::WriteError;
     }