--- conflicted
+++ resolved
@@ -1,2852 +1,2537 @@
-/*--------------------------------------------------------------------------------------+
-|
-|     $Source: DgnCore/DgnElement.cpp $
-|
-|  $Copyright: (c) 2016 Bentley Systems, Incorporated. All rights reserved. $
-|
-+--------------------------------------------------------------------------------------*/
-#include <DgnPlatformInternal.h>
-#include <DgnPlatform/DgnScript.h>
-
-#define DGN_ELEMENT_PROPNAME_ECInstanceId "ECInstanceId"
-#define DGN_ELEMENT_PROPNAME_ModelId "ModelId"
-#define DGN_ELEMENT_PROPNAME_Code "Code"
-#define DGN_ELEMENT_CODESTRUCT_AuthorityId "AuthorityId"
-#define DGN_ELEMENT_CODESTRUCT_Namespace "Namespace"
-#define DGN_ELEMENT_CODESTRUCT_Value "Value"
-#define DGN_ELEMENT_PROPNAME_Label "Label"
-#define DGN_ELEMENT_PROPNAME_ParentId "ParentId"
-#define DGN_ELEMENT_PROPNAME_LastMode "LastMod"
-
-/* GeometrySource properties... 
- *  GeometrySource
- *      Geometry : binary
- *      CategoryId : long
- *  GeometrySource2d : GeometrySource
- *      Origin : point2d
- *      Rotation : double
- *      BBoxLow : point2d
- *      BBoxHigh : point2d
- *  GeometrySource3d : GeometrySource
- *      InPhysicalSpace : boolean
- *      Origin : point3d
- *      Yaw : double
- *      Pitch : double
- *      Roll : double
- *      BBoxLow : point3d
- *      BBoxHigh : point3d
- */
-
-#define GEOM_Geometry "Geometry"
-#define GEOM_Category "CategoryId"
-#define GEOM_Origin "Origin"
-#define GEOM_Box_Low "BBoxLow"
-#define GEOM_Box_High "BBoxHigh"
-#define GEOM2_Rotation "Rotation"
-#define GEOM3_InPhysicalSpace "InPhysicalSpace"
-#define GEOM3_Yaw "Yaw"
-#define GEOM3_Pitch "Pitch"
-#define GEOM3_Roll "Roll"
-
-<<<<<<< HEAD
-
-=======
->>>>>>> 5cc145f7
-/*---------------------------------------------------------------------------------**//**
-* @bsimethod                                    Keith.Bentley                   09/12
-+---------------+---------------+---------------+---------------+---------------+------*/
-void DgnElement::AddRef() const
-    {
-    if (0 == m_refCount && IsPersistent())
-        GetDgnDb().Elements().OnReclaimed(*this); // someone just requested this previously unreferenced element
-
-    ++m_refCount;
-    }
-
-/*---------------------------------------------------------------------------------**//**
-* @bsimethod                                    Keith.Bentley                   09/12
-+---------------+---------------+---------------+---------------+---------------+------*/
-void DgnElement::Release() const
-    {
-    if (1 < m_refCount--)
-        return;
-
-    BeAssert(m_refCount==0);
-
-    if (IsPersistent())  // is this element in the pool?
-        GetDgnDb().Elements().OnUnreferenced(*this); // yes, the last reference was just released, add to the unreferenced element count
-    else
-        delete this;  // no, just delete it
-    }
-
-/*---------------------------------------------------------------------------------**//**
-* @bsimethod                                    Keith.Bentley                   06/15
-+---------------+---------------+---------------+---------------+---------------+------*/
-DgnModelPtr DgnElement::GetModel() const
-    {
-    return m_dgndb.Models().GetModel(m_modelId);
-    }
-
-/*---------------------------------------------------------------------------------**//**
-* @bsimethod                                    Keith.Bentley                   09/06
-+---------------+---------------+---------------+---------------+---------------+------*/
-DgnElement::AppData* DgnElement::FindAppData(AppData::Key const& key) const
-    {
-    auto entry = m_appData.find(&key);
-    return entry==m_appData.end() ? nullptr : entry->second.get();
-    }
-
-/*---------------------------------------------------------------------------------**//**
-* @bsimethod                                    Keith.Bentley                   09/06
-+---------------+---------------+---------------+---------------+---------------+------*/
-void DgnElement::AddAppData(AppData::Key const& key, AppData* obj) const
-    {
-    auto entry = m_appData.Insert(&key, obj);
-    if (entry.second)
-        return;
-
-    // we already had appdata for this key. Clean up old and save new.
-    entry.first->second = obj;
-    }
-
-/*---------------------------------------------------------------------------------**//**
-* @bsimethod                                    Keith.Bentley                   09/06
-+---------------+---------------+---------------+---------------+---------------+------*/
-StatusInt DgnElement::DropAppData(AppData::Key const& key) const
-    {
-    return 0==m_appData.erase(&key) ? ERROR : SUCCESS;
-    }
-
-/*---------------------------------------------------------------------------------**//**
-* @bsimethod                                    Keith.Bentley                   09/06
-+---------------+---------------+---------------+---------------+---------------+------*/
-void DgnElement::ClearAllAppData()
-    {
-    m_appData.clear();
-    }
-
-/*---------------------------------------------------------------------------------**//**
-* @bsimethod                                                    KeithBentley    02/01
-+---------------+---------------+---------------+---------------+---------------+------*/
-HeapZone& DgnElement::GetHeapZone()  const {return GetDgnDb().Elements().GetHeapZone();}
-
-/*---------------------------------------------------------------------------------**//**
-* @bsimethod                                    Keith.Bentley                   04/15
-+---------------+---------------+---------------+---------------+---------------+------*/
-DgnDbStatus DgnElement::_DeleteInDb() const
-    {
-    CachedStatementPtr stmt=GetDgnDb().Elements().GetStatement("DELETE FROM " DGN_TABLE(DGN_CLASSNAME_Element) " WHERE Id=?");
-    stmt->BindId(1, m_elementId);
-
-    switch (stmt->Step())
-        {
-        case BE_SQLITE_CONSTRAINT_FOREIGNKEY:
-            return  DgnDbStatus::ForeignKeyConstraint;
-
-        case BE_SQLITE_DONE:
-            return DgnDbStatus::Success;
-        }
-
-    return DgnDbStatus::WriteError;
-    }
-
-/*---------------------------------------------------------------------------------**//**
-* @bsimethod                                    Keith.Bentley                   04/15
-+---------------+---------------+---------------+---------------+---------------+------*/
-ECClassCP DgnElement::GetElementClass() const
-    {
-    return GetDgnDb().Schemas().GetECClass(GetElementClassId().GetValue());
-    }
-
-/*---------------------------------------------------------------------------------**//**
-* @bsimethod                                    Keith.Bentley                   04/15
-+---------------+---------------+---------------+---------------+---------------+------*/
-DgnCode DgnElement::_GenerateDefaultCode() const
-    {
-    return DgnCode::CreateEmpty();
-    }
-
-/*---------------------------------------------------------------------------------**//**
-* @bsimethod                                    Keith.Bentley                   06/15
-+---------------+---------------+---------------+---------------+---------------+------*/
-DateTime DgnElement::QueryTimeStamp() const
-    {
-    ECSqlStatement stmt;
-    stmt.Prepare(GetDgnDb(), "SELECT " DGN_ELEMENT_PROPNAME_LastMode " FROM " DGN_SCHEMA(DGN_CLASSNAME_Element) " WHERE " DGN_ELEMENT_PROPNAME_ECInstanceId "=?");
-    stmt.BindId(1, m_elementId);
-    stmt.Step();
-    return stmt.GetValueDateTime(0);
-    }
-
-/*---------------------------------------------------------------------------------**//**
-* @bsimethod                                    Keith.Bentley                   05/15
-+---------------+---------------+---------------+---------------+---------------+------*/
-template<class T> void DgnElement::CallAppData(T const& caller) const
-    {
-    for (auto entry=m_appData.begin(); entry!=m_appData.end(); )
-        {
-        if (DgnElement::AppData::DropMe::Yes == caller(*entry->second, *this))
-            entry = m_appData.erase(entry);
-        else
-            ++entry;
-        }
-    }
-
-/*---------------------------------------------------------------------------------**//**
-* @bsimethod                                    Keith.Bentley                   06/15
-+---------------+---------------+---------------+---------------+---------------+------*/
-DgnDbStatus DgnElement::_OnInsert()
-    {
-    if (GetElementHandler()._IsRestrictedAction(RestrictedAction::Insert))
-        return DgnDbStatus::MissingHandler;
-
-    if (!m_code.IsValid())
-        {
-        m_code = _GenerateDefaultCode();
-        if (!m_code.IsValid())
-            return DgnDbStatus::InvalidName;
-        }
-
-    for (auto entry=m_appData.begin(); entry!=m_appData.end(); ++entry)
-        {
-        DgnDbStatus stat = entry->second->_OnInsert(*this);
-        if (DgnDbStatus::Success != stat)
-            return stat;
-        }
-
-    // If model is exclusively locked we cannot insert elements into it
-    if (LockStatus::Success != GetDgnDb().Locks().LockModel(*GetModel(), LockLevel::Shared))
-        return DgnDbStatus::LockNotHeld;
-
-    // Ensure this briefcase has reserved the element's code
-    if (CodeStatus::Success != GetDgnDb().Codes().ReserveCode(GetCode()))
-        return DgnDbStatus::CodeNotReserved;
-
-    return GetModel()->_OnInsertElement(*this);
-    }
-
-/*---------------------------------------------------------------------------------**//**
-* @bsimethod                                                    Paul.Connelly   10/15
-+---------------+---------------+---------------+---------------+---------------+------*/
-DgnDbStatus DictionaryElement::_OnInsert()
-    {
-    // dictionary elements can reside *only* in the dictionary model.
-    auto status = GetModel()->IsDictionaryModel() ? T_Super::_OnInsert() : DgnDbStatus::WrongModel;
-    return status;
-    }
-
-struct OnInsertedCaller
-    {
-    DgnElementCR m_newEl;
-    OnInsertedCaller(DgnElementCR newEl) : m_newEl(newEl){}
-    DgnElement::AppData::DropMe operator()(DgnElement::AppData& app, DgnElementCR el) const {return app._OnInserted(m_newEl);}
-    };
-
-/*---------------------------------------------------------------------------------**//**
-* @bsimethod                                    Keith.Bentley                   06/15
-+---------------+---------------+---------------+---------------+---------------+------*/
-void DgnElement::_OnInserted(DgnElementP copiedFrom) const
-    {
-    if (copiedFrom)
-        copiedFrom->CallAppData(OnInsertedCaller(*this));
-
-    GetModel()->_OnInsertedElement(*this);
-    GetDgnDb().Locks().OnElementInserted(GetElementId());
-    }
-
-/*---------------------------------------------------------------------------------**//**
-* @bsimethod                                    Keith.Bentley                   06/15
-+---------------+---------------+---------------+---------------+---------------+------*/
-void DgnElement::_OnReversedDelete() const
-    {
-    GetModel()->_OnReversedDeleteElement(*this);
-    }
-/*---------------------------------------------------------------------------------**//**
-* @bsimethod                                                    Paul.Connelly   10/15
-+---------------+---------------+---------------+---------------+---------------+------*/
-DgnDbStatus DgnElement::_SetParentId(DgnElementId parentId)
-    {
-    // Check for direct cycle...will check indirect cycles on update.
-    if (parentId.IsValid() && parentId == GetElementId())
-        return DgnDbStatus::InvalidParent;
-    else if (GetElementHandler()._IsRestrictedAction(RestrictedAction::SetParent))
-        return DgnDbStatus::MissingHandler;
-
-    m_parentId = parentId;
-    return DgnDbStatus::Success;
-    }
-
-/*---------------------------------------------------------------------------------**//**
-* @bsimethod                                                    Paul.Connelly   10/15
-+---------------+---------------+---------------+---------------+---------------+------*/
-static bool parentCycleExists(DgnElementId parentId, DgnElementId elemId, DgnDbR db)
-    {
-    // simple checks first...
-    if (!parentId.IsValid() || !elemId.IsValid())
-        return false;
-    else if (parentId == elemId)
-        return true;
-
-    CachedStatementPtr stmt = db.Elements().GetStatement("SELECT ParentId FROM " DGN_TABLE(DGN_CLASSNAME_Element) " WHERE Id=?");
-    do
-        {
-        stmt->BindId(1, parentId);
-        if (BE_SQLITE_ROW != stmt->Step())
-            return false;
-
-        parentId = stmt->GetValueId<DgnElementId>(0);
-        if (parentId == elemId)
-            return true;
-
-        stmt->Reset();
-        }
-    while(parentId.IsValid());
-
-    return false;
-    }
-
-/*---------------------------------------------------------------------------------**//**
-* @bsimethod                                    Keith.Bentley                   06/15
-+---------------+---------------+---------------+---------------+---------------+------*/
-DgnDbStatus DgnElement::_OnUpdate(DgnElementCR original)
-    {
-    if (m_classId != original.m_classId)
-        return DgnDbStatus::WrongClass;
-    else if (GetElementHandler()._IsRestrictedAction(RestrictedAction::Update))
-        return DgnDbStatus::MissingHandler;
-
-    auto parentId = GetParentId();
-    if (parentId.IsValid() && parentId != original.GetParentId() && parentCycleExists(parentId, GetElementId(), GetDgnDb()))
-        return DgnDbStatus::InvalidParent;
-
-    for (auto entry=m_appData.begin(); entry!=m_appData.end(); ++entry)
-        {
-        DgnDbStatus stat = entry->second->_OnUpdate(*this, original);
-        if (DgnDbStatus::Success != stat)
-            return stat;
-        }
-
-    if (LockStatus::Success != GetDgnDb().Locks().LockElement(*this, LockLevel::Exclusive, original.GetModelId()))
-        return DgnDbStatus::LockNotHeld;
-
-    // Ensure this briefcase has reserved the element's code
-    if (CodeStatus::Success != GetDgnDb().Codes().ReserveCode(GetCode()))
-        return DgnDbStatus::CodeNotReserved;
-
-    return GetModel()->_OnUpdateElement(*this, original);
-    }
-
-struct OnUpdatedCaller
-    {
-    DgnElementCR m_updated, m_original;
-    OnUpdatedCaller(DgnElementCR updated, DgnElementCR original) : m_updated(updated), m_original(original){}
-    DgnElement::AppData::DropMe operator()(DgnElement::AppData& app, DgnElementCR el) const {return app._OnUpdated(m_updated, m_original);}
-    };
-
-/*---------------------------------------------------------------------------------**//**
-* @bsimethod                                    Keith.Bentley                   06/15
-+---------------+---------------+---------------+---------------+---------------+------*/
-void DgnElement::_OnUpdated(DgnElementCR original) const
-    {
-    // We need to call the events on both sets of AppData. Start by calling the appdata on this (the replacement)
-    // element. NOTE: This is where Aspects, etc. actually update the database.
-    CallAppData(OnUpdatedCaller(*this, original));
-
-    // All done. This gives appdata on the *original* element a notification that the update has happened
-    original.CallAppData(OnUpdatedCaller(*this, original));
-
-    // now tell the model that one of its elements has been changed.
-    GetModel()->_OnUpdatedElement(*this, original);
-    }
-
-struct OnUpdateReversedCaller
-    {
-    DgnElementCR m_updated, m_original;
-    OnUpdateReversedCaller(DgnElementCR updated, DgnElementCR original) : m_updated(updated), m_original(original){}
-    DgnElement::AppData::DropMe operator()(DgnElement::AppData& app, DgnElementCR el) const {return app._OnReversedUpdate(m_updated, m_original);}
-    };
-
-/*---------------------------------------------------------------------------------**//**
-* @bsimethod                                    Keith.Bentley                   06/15
-+---------------+---------------+---------------+---------------+---------------+------*/
-void DgnElement::_OnReversedUpdate(DgnElementCR original) const
-    {
-    // we need to call the events on BOTH sets of appdata
-    original.CallAppData(OnUpdateReversedCaller(*this, original));
-    CallAppData(OnUpdateReversedCaller(*this, original));
-
-    GetModel()->_OnReversedUpdateElement(*this, original);
-    }
-
-/*---------------------------------------------------------------------------------**//**
-* @bsimethod                                    Keith.Bentley                   06/15
-+---------------+---------------+---------------+---------------+---------------+------*/
-DgnDbStatus DgnElement::_OnDelete() const
-    {
-    if (GetElementHandler()._IsRestrictedAction(RestrictedAction::Delete))
-        return DgnDbStatus::MissingHandler;
-
-    for (auto entry=m_appData.begin(); entry!=m_appData.end(); ++entry)
-        {
-        DgnDbStatus stat = entry->second->_OnDelete(*this);
-        if (DgnDbStatus::Success != stat)
-            return stat;
-        }
-
-    if (LockStatus::Success != GetDgnDb().Locks().LockElement(*this, LockLevel::Exclusive))
-        return DgnDbStatus::LockNotHeld;
-
-    return GetModel()->_OnDeleteElement(*this);
-    }
-
-struct OnDeletedCaller  {DgnElement::AppData::DropMe operator()(DgnElement::AppData& app, DgnElementCR el) const {return app._OnDeleted(el);}};
-/*---------------------------------------------------------------------------------**//**
-* @bsimethod                                    Keith.Bentley                   06/15
-+---------------+---------------+---------------+---------------+---------------+------*/
-void DgnElement::_OnDeleted() const
-    {
-    CallAppData(OnDeletedCaller());
-    GetDgnDb().Elements().DropFromPool(*this);
-    DgnModelPtr model = GetModel();
-    if (model.IsValid())
-        model->_OnDeletedElement(*this);
-    }
-
-/*---------------------------------------------------------------------------------**//**
-* @bsimethod                                    Keith.Bentley                   08/15
-+---------------+---------------+---------------+---------------+---------------+------*/
-void DgnElement::_OnReversedAdd() const
-    {
-    CallAppData(OnDeletedCaller());
-    GetDgnDb().Elements().DropFromPool(*this);
-    DgnModelPtr model = GetModel();
-    if (model.IsValid())
-        model->_OnReversedAddElement(*this);
-    }
-
-/*---------------------------------------------------------------------------------**//**
-* @bsimethod                                                    Paul.Connelly   09/15
-+---------------+---------------+---------------+---------------+---------------+------*/
-void dgn_ElementHandler::Element::_GetClassParams(ECSqlClassParamsR params)
-    {
-    params.Add(DGN_ELEMENT_PROPNAME_ECInstanceId, ECSqlClassParams::StatementType::Insert);
-    params.Add(DGN_ELEMENT_PROPNAME_ModelId, ECSqlClassParams::StatementType::Insert);
-    params.Add(DGN_ELEMENT_PROPNAME_Code, ECSqlClassParams::StatementType::InsertUpdate);
-    params.Add(DGN_ELEMENT_PROPNAME_Label, ECSqlClassParams::StatementType::InsertUpdate);
-    params.Add(DGN_ELEMENT_PROPNAME_ParentId, ECSqlClassParams::StatementType::InsertUpdate);
-    }
-
-//---------------------------------------------------------------------------------------
-// @bsimethod                                   Carole.MacDonald            09/2015
-//---------------+---------------+---------------+---------------+---------------+-------
-DgnDbStatus DgnElement::BindParams(ECSqlStatement& statement, bool isForUpdate)
-    {
-    BeAssert(m_code.IsValid());
-
-    if (!m_code.IsValid())
-        return DgnDbStatus::InvalidName;
-
-    IECSqlStructBinder& codeBinder = statement.BindStruct(statement.GetParameterIndex(DGN_ELEMENT_PROPNAME_Code));
-
-    if (m_code.IsEmpty() && (ECSqlStatus::Success != codeBinder.GetMember(DGN_ELEMENT_CODESTRUCT_Value).BindNull()))
-        return DgnDbStatus::BadArg;
-    if (!m_code.IsEmpty() && (ECSqlStatus::Success != codeBinder.GetMember(DGN_ELEMENT_CODESTRUCT_Value).BindText(m_code.GetValue().c_str(), IECSqlBinder::MakeCopy::No)))
-        return DgnDbStatus::BadArg;
-
-    if ((ECSqlStatus::Success != codeBinder.GetMember(DGN_ELEMENT_CODESTRUCT_AuthorityId).BindId(m_code.GetAuthority())) ||
-        (ECSqlStatus::Success != codeBinder.GetMember(DGN_ELEMENT_CODESTRUCT_Namespace).BindText(m_code.GetNamespace().c_str(), IECSqlBinder::MakeCopy::No)))
-        return DgnDbStatus::BadArg;
-
-    if (HasLabel())
-        statement.BindText(statement.GetParameterIndex(DGN_ELEMENT_PROPNAME_Label), GetLabel(), IECSqlBinder::MakeCopy::No);
-    else
-        statement.BindNull(statement.GetParameterIndex(DGN_ELEMENT_PROPNAME_Label));
-
-    if (ECSqlStatus::Success != statement.BindId(statement.GetParameterIndex(DGN_ELEMENT_PROPNAME_ParentId), m_parentId))
-        return DgnDbStatus::BadArg;
-
-    if (!isForUpdate)
-        {
-        if (ECSqlStatus::Success != statement.BindId(statement.GetParameterIndex(DGN_ELEMENT_PROPNAME_ECInstanceId), m_elementId) ||
-            ECSqlStatus::Success != statement.BindId(statement.GetParameterIndex(DGN_ELEMENT_PROPNAME_ModelId), m_modelId))
-            return DgnDbStatus::BadArg;
-        }
-
-    return DgnDbStatus::Success;
-    }
-
-/*---------------------------------------------------------------------------------**//**
-* @bsimethod                                    Keith.Bentley                   04/15
-+---------------+---------------+---------------+---------------+---------------+------*/
-DgnDbStatus DgnElement::_BindInsertParams(ECSqlStatement& statement)
-    {
-    return BindParams(statement, false);
-    }
-
-//---------------------------------------------------------------------------------------
-// @bsimethod                                   Carole.MacDonald            09/2015
-//---------------+---------------+---------------+---------------+---------------+-------
-DgnDbStatus DgnElement::_InsertInDb()
-    {
-    CachedECSqlStatementPtr statement = GetDgnDb().Elements().GetPreparedInsertStatement(*this);
-    if (statement.IsNull())
-        return DgnDbStatus::WriteError;
-
-    auto status = _BindInsertParams(*statement);
-    if (DgnDbStatus::Success == status)
-        {
-        auto stmtResult = statement->Step();
-        if (BE_SQLITE_DONE != stmtResult)
-            {
-            DgnElementId existingElemWithCode;
-            if (BE_SQLITE_CONSTRAINT_UNIQUE == stmtResult)
-                {
-                // SQLite doesn't tell us which constraint failed - check if it's the Code.
-                existingElemWithCode = GetDgnDb().Elements().QueryElementIdByCode(m_code);
-                }
-
-            status = existingElemWithCode.IsValid() ? DgnDbStatus::DuplicateCode : DgnDbStatus::WriteError;
-            }
-        }
-
-    return status;
-    }
-
-/*---------------------------------------------------------------------------------**//**
-* @bsimethod                                    Keith.Bentley                   04/15
-+---------------+---------------+---------------+---------------+---------------+------*/
-DgnDbStatus DgnElement::_BindUpdateParams(ECSqlStatement& statement)
-    {
-    return BindParams(statement, true);
-    }
-
-//---------------------------------------------------------------------------------------
-// @bsimethod                                   Carole.MacDonald            09/2015
-//---------------+---------------+---------------+---------------+---------------+-------
-DgnDbStatus DgnElement::_UpdateInDb()
-    {
-    CachedECSqlStatementPtr stmt = GetDgnDb().Elements().GetPreparedUpdateStatement(*this);
-    if (stmt.IsNull())
-        return DgnDbStatus::WriteError;
-
-    DgnDbStatus status = _BindUpdateParams(*stmt);
-    if (DgnDbStatus::Success == status)
-        {
-        auto stmtResult = stmt->Step();
-        if (BE_SQLITE_DONE != stmtResult)
-            {
-            // SQLite doesn't tell us which constraint failed - check if it's the Code.
-            auto existingElemWithCode = GetDgnDb().Elements().QueryElementIdByCode(m_code);
-            if (existingElemWithCode.IsValid() && existingElemWithCode != GetElementId())
-                status = DgnDbStatus::DuplicateCode;
-            else
-                status = DgnDbStatus::WriteError;
-            }
-        }
-
-    return status;
-    }
-
-/*---------------------------------------------------------------------------------**//**
-* @bsimethod                                                    Paul.Connelly   09/15
-+---------------+---------------+---------------+---------------+---------------+------*/
-DgnDbStatus DgnElement::_LoadFromDb()
-    {
-    DgnElements::ElementSelectStatement select = GetDgnDb().Elements().GetPreparedSelectStatement(*this);
-    if (select.m_statement.IsNull())
-        return DgnDbStatus::Success;
-    
-    if (BE_SQLITE_ROW != select.m_statement->Step())
-        return DgnDbStatus::ReadError;
-    
-    return _ReadSelectParams(*select.m_statement, select.m_params);
-    }
-
-/*---------------------------------------------------------------------------------**//**
-* @bsimethod                                    Keith.Bentley                   05/15
-+---------------+---------------+---------------+---------------+---------------+------*/
-DgnElementIdSet DgnElement::QueryChildren() const
-    {
-    CachedStatementPtr stmt=GetDgnDb().Elements().GetStatement("SELECT Id FROM " DGN_TABLE(DGN_CLASSNAME_Element) " WHERE ParentId=?");
-    stmt->BindId(1, GetElementId());
-
-    DgnElementIdSet elementIdSet;
-    while (BE_SQLITE_ROW == stmt->Step())
-        elementIdSet.insert(stmt->GetValueId<DgnElementId>(0));
-
-    return elementIdSet;
-    }
-
-//=======================================================================================
-// @bsiclass                                                    Keith.Bentley   11/10
-//=======================================================================================
-struct GeomBlobHeader
-{
-    enum {Signature = 0x0600,}; // DgnDb06
-
-    uint32_t m_signature;    // write this so we can detect errors on read
-    uint32_t m_size;
-    GeomBlobHeader(GeometryStream const& geom) {m_signature = Signature; m_size=geom.GetSize();}
-    GeomBlobHeader(SnappyReader& in) {uint32_t actuallyRead; in._Read((Byte*) this, sizeof(*this), actuallyRead);}
-};
-
-/*---------------------------------------------------------------------------------**//**
-* @bsimethod                                    Brien.Bastings                  11/15
-+---------------+---------------+---------------+---------------+---------------+------*/
-GeometrySource2dCP DgnElement::ToGeometrySource2d() const
-    {
-    GeometrySourceCP source = _ToGeometrySource();
-    return nullptr == source ? nullptr : source->ToGeometrySource2d();
-    }
-
-/*---------------------------------------------------------------------------------**//**
-* @bsimethod                                    Brien.Bastings                  11/15
-+---------------+---------------+---------------+---------------+---------------+------*/
-GeometrySource3dCP DgnElement::ToGeometrySource3d() const
-    {
-    GeometrySourceCP source = _ToGeometrySource();
-    return nullptr == source ? nullptr : source->ToGeometrySource3d();
-    }
-
-/*---------------------------------------------------------------------------------**//**
-* @bsimethod                                    Keith.Bentley                   04/15
-+---------------+---------------+---------------+---------------+---------------+------*/
-DgnDbStatus GeometryStream::WriteGeometryStreamAndStep(DgnDbR dgnDb, Utf8CP table, Utf8CP colname, uint64_t rowId, Statement& stmt, int stmtcolidx) const
-    {
-    SnappyToBlob& snappy = dgnDb.Elements().GetSnappyTo();
-
-    snappy.Init();
-    if (0 < GetSize())
-        {
-        GeomBlobHeader header(*this);
-        snappy.Write((Byte const*) &header, sizeof(header));
-        snappy.Write(GetData(), GetSize());
-        }
-
-    uint32_t zipSize = snappy.GetCompressedSize();
-    if (0 < zipSize)
-        {
-        if (1 == snappy.GetCurrChunk())
-            stmt.BindBlob(stmtcolidx, snappy.GetChunkData(0), zipSize, Statement::MakeCopy::No);
-        else
-            stmt.BindZeroBlob(stmtcolidx, zipSize); // more than one chunk in geom stream
-        }
-
-    if (BE_SQLITE_DONE != stmt.Step())
-        return DgnDbStatus::WriteError;
-
-    if (1 >= snappy.GetCurrChunk())
-        return DgnDbStatus::Success;
-
-    StatusInt status = snappy.SaveToRow(dgnDb, table, colname, rowId);
-    return SUCCESS != status ? DgnDbStatus::WriteError : DgnDbStatus::Success;
-    }
-
-/*---------------------------------------------------------------------------------**//**
-* @bsimethod                                    Keith.Bentley                   04/15
-+---------------+---------------+---------------+---------------+---------------+------*/
-DgnDbStatus GeometryStream::ReadGeometryStream(DgnDbR dgnDb, void const* blob, int blobSize)
-    {
-    if (0 == blobSize && nullptr == blob)
-        return DgnDbStatus::Success;
-
-    SnappyFromMemory& snappy = dgnDb.Elements().GetSnappyFrom();
-    snappy.Init(const_cast<void*>(blob), static_cast<uint32_t>(blobSize));
-    GeomBlobHeader header(snappy);
-    if ((GeomBlobHeader::Signature != header.m_signature) || 0 == header.m_size)
-        {
-        BeAssert(false);
-        return DgnDbStatus::ReadError;
-        }
-
-    ReserveMemory(header.m_size);
-
-    uint32_t actuallyRead;
-    auto readStatus = snappy._Read(GetDataP(), GetSize(), actuallyRead);
-
-    if (ZIP_SUCCESS != readStatus || actuallyRead != GetSize())
-        {
-        BeAssert(false);
-        return DgnDbStatus::ReadError;
-        }
-
-    return DgnDbStatus::Success;
-    }
-
-/*---------------------------------------------------------------------------------**//**
-* @bsimethod                                    Brien.Bastings                  11/15
-+---------------+---------------+---------------+---------------+---------------+------*/
-Transform GeometrySource::GetPlacementTransform() const
-    {
-    GeometrySource3dCP source3d = _ToGeometrySource3d();
-    return nullptr != source3d ? source3d->GetPlacement().GetTransform() : _ToGeometrySource2d()->GetPlacement().GetTransform();
-    }
-
-/*---------------------------------------------------------------------------------**//**
-* @bsimethod                                    Brien.Bastings                  11/15
-+---------------+---------------+---------------+---------------+---------------+------*/
-void GeometrySource::SetUndisplayed(bool yesNo) const
-    {
-    DgnElementP el = const_cast<DgnElementP>(_ToElement());
-
-    if (nullptr == el)
-        return;
-
-    el->m_flags.m_undisplayed = yesNo;
-    }
-
-/*---------------------------------------------------------------------------------**//**
-* @bsimethod                                    Brien.Bastings                  11/15
-+---------------+---------------+---------------+---------------+---------------+------*/
-void GeometrySource::SetHilited(DgnElement::Hilited newState) const
-    {
-    DgnElementP el = const_cast<DgnElementP>(_ToElement());
-
-    if (nullptr == el)
-        return;
-
-    el->m_flags.m_hilited = (uint8_t) newState;
-    }
-
-/*---------------------------------------------------------------------------------**//**
-* @bsimethod                                    Brien.Bastings                  11/15
-+---------------+---------------+---------------+---------------+---------------+------*/
-void GeometrySource::SetInSelectionSet(bool yesNo) const
-    {
-    DgnElementP el = const_cast<DgnElementP>(_ToElement());
-
-    if (nullptr == el)
-        return;
-
-    el->m_flags.m_inSelectionSet = yesNo; 
-    el->m_flags.m_hilited = (uint8_t) (yesNo ? DgnElement::Hilited::Normal : DgnElement::Hilited::None);
-    }
-
-/*---------------------------------------------------------------------------------**//**
-* @bsimethod                                    Shaun.Sewall                    04/15
-+---------------+---------------+---------------+---------------+---------------+------*/
-PhysicalElementPtr PhysicalElement::Create(SpatialModelR model, DgnCategoryId categoryId)
-    {
-    DgnClassId classId = model.GetDgnDb().Domains().GetClassId(dgn_ElementHandler::Physical::GetHandler());
-
-    if (!classId.IsValid() || !categoryId.IsValid())
-        {
-        BeAssert(false);
-        return nullptr;
-        }
-
-    return new PhysicalElement(CreateParams(model.GetDgnDb(), model.GetModelId(), classId, categoryId));
-    }
-
-/*---------------------------------------------------------------------------------**//**
-* @bsimethod                                                    Paul.Connelly   12/15
-+---------------+---------------+---------------+---------------+---------------+------*/
-DgnDbStatus ElementGeomData::Validate() const
-    {
-    if (!m_categoryId.IsValid())
-        return DgnDbStatus::InvalidCategory;
-    else if (m_geom.HasGeometry() && !_IsPlacementValid())
-        return DgnDbStatus::BadElement;
-    else
-        return DgnDbStatus::Success;
-    }
-
-/*---------------------------------------------------------------------------------**//**
-* @bsimethod                                    Sam.Wilson                      07/15
-+---------------+---------------+---------------+---------------+---------------+------*/
-void DgnElement::CreateParams::RelocateToDestinationDb(DgnImportContext& importer)
-    {
-    m_modelId = importer.FindModelId(m_modelId);
-    m_classId = importer.RemapClassId(m_classId);
-    }
-
-/*---------------------------------------------------------------------------------**//**
-* NEEDSWORK: Not clear in what contexts an element's code should be copied, or not.
-* GetCreateParamsForImport() only copies the code if we're copying between DBs.
-* But _CopyFrom() always copies it. Which is what we want when called from CopyForEdit(),
-* but not what we want from _CloneForImport() or Clone(), which both use their own CreateParams
-* to specify the desired code.
-* So - Clone-like methods use this to ensure the code is copied or not copied appropriately.
-* @bsistruct                                                    Paul.Connelly   08/15
-+---------------+---------------+---------------+---------------+---------------+------*/
-void DgnElement::CopyForCloneFrom(DgnElementCR src)
-    {
-    DgnCode code = GetCode();
-    _CopyFrom(src);
-    m_code = code;
-    }
-
-/*---------------------------------------------------------------------------------**//**
-* @bsimethod                                    Brien.Bastings                  07/15
-+---------------+---------------+---------------+---------------+---------------+------*/
-DgnElementPtr DgnElement::_Clone(DgnDbStatus* inStat, DgnElement::CreateParams const* params) const
-    {
-    DgnDbStatus ALLOW_NULL_OUTPUT(stat, inStat);
-
-    // Perform input params validation. Code must be different and element id should be invalid...
-    if (nullptr != params)
-        {
-        if (params->m_id.IsValid())
-            {
-            stat = DgnDbStatus::InvalidId;
-            return nullptr;
-            }
-            
-        if (params->m_code == GetCode())
-            {
-            stat = DgnDbStatus::InvalidName;
-            return nullptr;
-            }
-        }
-
-    DgnElementPtr cloneElem = GetElementHandler().Create(nullptr != params ? *params : DgnElement::CreateParams(GetDgnDb(), GetModelId(), GetElementClassId(), DgnCode(), GetLabel()));
-    if (!cloneElem.IsValid())
-        {
-        stat = DgnDbStatus::BadRequest;
-        return nullptr;
-        }
-
-    cloneElem->CopyForCloneFrom(*this);
-
-    stat = DgnDbStatus::Success;
-    return cloneElem;
-    }
-
-/*---------------------------------------------------------------------------------**//**
-* @bsimethod                                    Sam.Wilson                      08/15
-+---------------+---------------+---------------+---------------+---------------+------*/
-DgnElementPtr DgnElement::_CloneForImport(DgnDbStatus* inStat, DgnModelR destModel, DgnImportContext& importer) const
-    {
-    DgnDbStatus ALLOW_NULL_OUTPUT(stat, inStat);
-
-    DgnElement::CreateParams params = GetCreateParamsForImport(destModel, importer);
-    params.m_modelId = destModel.GetModelId();
-
-    DgnElementPtr cloneElem = GetElementHandler().Create(params);
-
-    if (!cloneElem.IsValid())
-        {
-        stat = DgnDbStatus::BadRequest;
-        return nullptr;
-        }
-
-    cloneElem->CopyForCloneFrom(*this);
-
-    if (importer.IsBetweenDbs())
-        {
-        cloneElem->_RemapIds(importer);
-        cloneElem->_AdjustPlacementForImport(importer);
-        }
-
-    stat = DgnDbStatus::Success;
-    return cloneElem;
-    }
-
-/*---------------------------------------------------------------------------------**//**
-* @bsimethod                                    Keith.Bentley                   04/15
-+---------------+---------------+---------------+---------------+---------------+------*/
-void DgnElement::_CopyFrom(DgnElementCR other)
-    {
-    if (&other == this)
-        return;
-
-    // Copying between DgnDbs is allowed. Caller must do Id remapping.
-    m_code      = other.m_code;
-    m_label     = other.m_label;
-    m_parentId  = other.m_parentId;
-    }
-
-/*---------------------------------------------------------------------------------**//**
-* @bsimethod                                    Sam.Wilson                      08/15
-+---------------+---------------+---------------+---------------+---------------+------*/
-void DgnCode::RelocateToDestinationDb(DgnImportContext& importer)
-    {
-    m_authority = importer.RemapAuthorityId(m_authority);
-    }
-
-/*---------------------------------------------------------------------------------**//**
-* @bsimethod                                    Sam.Wilson                      08/15
-+---------------+---------------+---------------+---------------+---------------+------*/
-void DgnElement::_RemapIds(DgnImportContext& importer)
-    {
-    BeAssert(importer.IsBetweenDbs());
-    m_code.RelocateToDestinationDb(importer);
-    m_parentId   = importer.FindElementId(m_parentId);
-    }
-
-/*---------------------------------------------------------------------------------**//**
-* @bsimethod                                    Sam.Wilson                      07/15
-+---------------+---------------+---------------+---------------+---------------+------*/
-DgnElement::CreateParams DgnElement::GetCreateParamsForImport(DgnModelR destModel, DgnImportContext& importer) const
-    {
-    CreateParams parms(importer.GetDestinationDb(), GetModelId(), GetElementClassId());
-    DgnAuthorityCPtr authority = GetCode().IsValid() ? GetDgnDb().Authorities().GetAuthority(GetCode().GetAuthority()) : nullptr;
-    if (authority.IsValid())
-        authority->CloneCodeForImport(parms.m_code, *this, destModel, importer);
-
-    if (importer.IsBetweenDbs())
-        parms.RelocateToDestinationDb(importer);
-
-    return parms;
-    }
-
-/*---------------------------------------------------------------------------------**//**
-* @bsimethod                                    Sam.Wilson                      12/15
-+---------------+---------------+---------------+---------------+---------------+------*/
-ElementImporter::ElementImporter(DgnImportContext& c) : m_context(c), m_copyChildren(true), m_copyGroups(false)
-    {
-    }
-
-/*---------------------------------------------------------------------------------**//**
-* @bsimethod                                    Sam.Wilson                      12/15
-+---------------+---------------+---------------+---------------+---------------+------*/
-DgnElementCPtr ElementImporter::ImportElement(DgnDbStatus* statusOut, DgnModelR destModel, DgnElementCR sourceElement)
-    {
-    auto destElementId = m_context.FindElementId(sourceElement.GetElementId());
-    if (destElementId.IsValid()) // If source element was already copied, just return the existing copy. This happens, for example, when a parent deep-copies its children immediately.
-        return m_context.GetDestinationDb().Elements().GetElement(destElementId);
-
-    DgnElementCPtr destElement = sourceElement.Import(statusOut, destModel, m_context);
-    if (!destElement.IsValid())
-        return nullptr;
-
-    if (m_copyChildren)
-        {
-        for (auto sourceChildid : sourceElement.QueryChildren())
-            {
-            DgnElementCPtr sourceChildElement = sourceElement.GetDgnDb().Elements().GetElement(sourceChildid);
-            if (!sourceChildElement.IsValid())
-                continue;
-
-            ImportElement(statusOut, destModel, *sourceChildElement);
-            }
-        }
-
-    IElementGroupCP sourceGroup;
-    if (m_copyGroups && nullptr != (sourceGroup = sourceElement.ToIElementGroup()))
-        {
-        for (DgnElementId sourceMemberId : sourceGroup->QueryMembers())
-            {
-            DgnElementCPtr sourceMemberElement = sourceElement.GetDgnDb().Elements().GetElement(sourceMemberId);
-            if (!sourceMemberElement.IsValid())
-                continue;
-            DgnModelId destMemberModelId = m_context.FindModelId(sourceMemberElement->GetModel()->GetModelId());
-            DgnModelPtr destMemberModel = m_context.GetDestinationDb().Models().GetModel(destMemberModelId);
-            if (!destMemberModel.IsValid())
-                destMemberModel = &destModel; 
-            DgnElementCPtr destMemberElement = ImportElement(nullptr, *destMemberModel, *sourceMemberElement);
-            if (destMemberElement.IsValid())
-                ElementGroupsMembers::Insert(*destElement, *destMemberElement, 0); // *** WIP_GROUPS - is this the right way to re-create the member-of relationship? What about the _OnMemberAdded callbacks?  Preserve MemberPriority?
-            }
-        }
-
-    return destElement;
-    }
-
-/*---------------------------------------------------------------------------------**//**
-* @bsimethod                                    Sam.Wilson                      07/15
-+---------------+---------------+---------------+---------------+---------------+------*/
-DgnElementCPtr DgnElement::Import(DgnDbStatus* stat, DgnModelR destModel, DgnImportContext& importer) const
-    {
-    if (GetElementHandler()._IsRestrictedAction(RestrictedAction::Clone))
-        {
-        if (nullptr != stat)
-            *stat = DgnDbStatus::MissingHandler;
-
-        return nullptr;
-        }
-
-    if (nullptr != stat)
-        *stat = DgnDbStatus::Success;
-
-    auto parent = GetDgnDb().Elements().GetElement(m_parentId);
-    DgnDbStatus parentStatus = DgnDbStatus::Success;
-    if (parent.IsValid() && DgnDbStatus::Success != (parentStatus = parent->_OnChildImport(*this, destModel, importer)))
-        {
-        if (nullptr != stat)
-            *stat = parentStatus;
-
-        return nullptr;
-        }
-
-    DgnElementPtr cc = _CloneForImport(stat, destModel, importer); // (also calls _CopyFrom and _RemapIds)
-    if (!cc.IsValid())
-        return DgnElementCPtr();
-
-    DgnElementCPtr ccp = cc->Insert(stat);
-    if (!ccp.IsValid())
-        return ccp;
-
-    importer.AddElementId(GetElementId(), ccp->GetElementId());
-
-    parent = ccp->GetDgnDb().Elements().GetElement(ccp->GetParentId());
-    if (parent.IsValid())
-        parent->_OnChildImported(*ccp, *this, importer);
-
-    ccp->_OnImported(*this, importer);
-
-    return ccp;
-    }
-
-/*---------------------------------------------------------------------------------**//**
-* @bsimethod                                                    Paul.Connelly   10/15
-+---------------+---------------+---------------+---------------+---------------+------*/
-DgnElementPtr DgnElement::Clone(DgnDbStatus* stat, DgnElement::CreateParams const* params) const
-    {
-    if (GetElementHandler()._IsRestrictedAction(RestrictedAction::Clone))
-        {
-        if (nullptr != stat)
-            *stat = DgnDbStatus::MissingHandler;
-
-        return nullptr;
-        }
-
-    return _Clone(stat, params);
-    }
-
-/*---------------------------------------------------------------------------------**//**
-* @bsimethod                                    Keith.Bentley                   04/15
-+---------------+---------------+---------------+---------------+---------------+------*/
-void ElementGeom2d::AdjustPlacementForImport(DgnImportContext const& importer)
-    {
-    m_placement.GetOriginR().Add(importer.GetOriginOffset());
-    m_placement.GetAngleR() = (m_placement.GetAngle() + importer.GetYawAdjustment());
-    }
-
-/*---------------------------------------------------------------------------------**//**
-* @bsimethod                                                    Paul.Connelly   12/15
-+---------------+---------------+---------------+---------------+---------------+------*/
-void ElementGeom3d::AdjustPlacementForImport(DgnImportContext const& importer)
-    {
-    m_placement.GetOriginR().Add(DPoint3d::From(importer.GetOriginOffset()));
-    m_placement.GetAnglesR().AddYaw(importer.GetYawAdjustment());
-    }
-
-/*---------------------------------------------------------------------------------**//**
-* @bsimethod                                                    Paul.Connelly   12/15
-+---------------+---------------+---------------+---------------+---------------+------*/
-void ElementGeom2d::CopyFrom(GeometrySource2dCP src)
-    {
-    if (nullptr != src)
-        {
-        m_placement = src->GetPlacement();
-        m_categoryId = src->GetCategoryId();
-        m_geom = src->GetGeometryStream();
-        }
-    }
-
-/*---------------------------------------------------------------------------------**//**
-* @bsimethod                                                    Paul.Connelly   12/15
-+---------------+---------------+---------------+---------------+---------------+------*/
-void ElementGeom3d::CopyFrom(GeometrySource3dCP src)
-    {
-    if (nullptr != src)
-        {
-        m_placement = src->GetPlacement();
-        m_categoryId = src->GetCategoryId();
-        m_geom = src->GetGeometryStream();
-        }
-    }
-
-/*---------------------------------------------------------------------------------**//**
-* @bsimethod                                                    Paul.Connelly   12/15
-+---------------+---------------+---------------+---------------+---------------+------*/
-void ElementGeomData::RemapIds(DgnImportContext& importer)
-    {
-    m_categoryId = importer.RemapCategory(m_categoryId);
-    importer.RemapGeometryStreamIds(m_geom);
-    }
-
-/*---------------------------------------------------------------------------------**//**
-* @bsimethod                                    Keith.Bentley                   04/15
-+---------------+---------------+---------------+---------------+---------------+------*/
-ElementHandlerR DgnElement::GetElementHandler() const
-    {
-    return *dgn_ElementHandler::Element::FindHandler(GetDgnDb(), m_classId);
-    }
-
-/*---------------------------------------------------------------------------------**//**
-* @bsimethod                                    Keith.Bentley                   04/15
-+---------------+---------------+---------------+---------------+---------------+------*/
-DgnElementPtr DgnElement::CopyForEdit() const
-    {
-    DgnElement::CreateParams createParams(GetDgnDb(), m_modelId, m_classId, GetCode(), GetLabel(), m_parentId);
-    createParams.SetElementId(GetElementId());
-
-    DgnElementPtr newEl = GetElementHandler()._CreateInstance(createParams);
-    BeAssert(typeid(*newEl) == typeid(*this)); // this means the ClassId of the element does not match the type of the element. Caller should find out why.
-    newEl->_CopyFrom(*this);
-    return newEl;
-    }
-
-BEGIN_UNNAMED_NAMESPACE
-static const double halfMillimeter() {return .5 * DgnUnits::OneMillimeter();}
-static void fixRange(double& low, double& high) {if (low==high) {low-=halfMillimeter(); high+=halfMillimeter();}}
-END_UNNAMED_NAMESPACE
-
-/*---------------------------------------------------------------------------------**//**
-* @bsimethod                                    Keith.Bentley                   04/15
-+---------------+---------------+---------------+---------------+---------------+------*/
-AxisAlignedBox3d Placement3d::CalculateRange() const
-    {
-    if (!IsValid())
-        return AxisAlignedBox3d();
-
-    AxisAlignedBox3d range;
-    GetTransform().Multiply(range, m_boundingBox);
-
-    // low and high are not allowed to be equal
-    fixRange(range.low.x, range.high.x);
-    fixRange(range.low.y, range.high.y);
-    fixRange(range.low.z, range.high.z);
-
-    return range;
-    }
-
-/*---------------------------------------------------------------------------------**//**
-* @bsimethod                                    Keith.Bentley                   04/15
-+---------------+---------------+---------------+---------------+---------------+------*/
-AxisAlignedBox3d Placement2d::CalculateRange() const
-    {
-    if (!IsValid())
-        return AxisAlignedBox3d();
-
-    AxisAlignedBox3d range;
-    GetTransform().Multiply(range, DRange3d::From(&m_boundingBox.low, 2, 0.0));
-
-    // low and high are not allowed to be equal
-    fixRange(range.low.x, range.high.x);
-    fixRange(range.low.y, range.high.y);
-    range.low.z = -halfMillimeter();
-    range.high.z = halfMillimeter();
-
-    return range;
-    }
-
-/*---------------------------------------------------------------------------------**//**
-* @bsimethod                                    Keith.Bentley                   05/15
-+---------------+---------------+---------------+---------------+---------------+------*/
-DgnElementCPtr DgnElement::Update(DgnDbStatus* stat) {return GetDgnDb().Elements().Update(*this, stat);}
-DgnElementCPtr DgnElement::Insert(DgnDbStatus* stat) {return GetDgnDb().Elements().Insert(*this, stat);}
-DgnDbStatus DgnElement::Delete() const {return GetDgnDb().Elements().Delete(*this);}
-
-//---------------------------------------------------------------------------------------
-// @bsimethod                                   Shaun.Sewall                    10/2015
-//---------------------------------------------------------------------------------------
-DgnDbStatus ElementGroupsMembers::Insert(DgnElementCR group, DgnElementCR member, int priority)
-    {
-    CachedECSqlStatementPtr statement = group.GetDgnDb().GetPreparedECSqlStatement(
-        "INSERT INTO " DGN_SCHEMA(DGN_RELNAME_ElementGroupsMembers) 
-        " (SourceECClassId,SourceECInstanceId,TargetECClassId,TargetECInstanceId,MemberPriority) VALUES(?,?,?,?,?)");
-
-    if (!statement.IsValid())
-        return DgnDbStatus::BadRequest;
-
-    statement->BindId(1, group.GetElementClassId());
-    statement->BindId(2, group.GetElementId());
-    statement->BindId(3, member.GetElementClassId());
-    statement->BindId(4, member.GetElementId());
-    statement->BindInt(5, priority);
-    return (BE_SQLITE_DONE == statement->Step()) ? DgnDbStatus::Success : DgnDbStatus::BadRequest;
-    }
-
-//---------------------------------------------------------------------------------------
-// @bsimethod                                   Shaun.Sewall                    10/2015
-//---------------------------------------------------------------------------------------
-DgnDbStatus ElementGroupsMembers::Delete(DgnElementCR group, DgnElementCR member)
-    {
-    CachedECSqlStatementPtr statement = group.GetDgnDb().GetPreparedECSqlStatement(
-        "DELETE FROM " DGN_SCHEMA(DGN_RELNAME_ElementGroupsMembers) " WHERE SourceECInstanceId=? AND TargetECInstanceId=?");
-
-    if (!statement.IsValid())
-        return DgnDbStatus::BadRequest;
-
-    statement->BindId(1, group.GetElementId());
-    statement->BindId(2, member.GetElementId());
-    return (BE_SQLITE_DONE == statement->Step()) ? DgnDbStatus::Success : DgnDbStatus::BadRequest;
-    }
-
-//---------------------------------------------------------------------------------------
-// @bsimethod                                   Shaun.Sewall                    10/2015
-//---------------------------------------------------------------------------------------
-bool ElementGroupsMembers::HasMember(DgnElementCR group, DgnElementCR member)
-    {
-    CachedECSqlStatementPtr statement = group.GetDgnDb().GetPreparedECSqlStatement(
-        "SELECT SourceECInstanceId FROM " DGN_SCHEMA(DGN_RELNAME_ElementGroupsMembers) " WHERE SourceECInstanceId=? AND TargetECInstanceId=? LIMIT 1");
-
-    if (!statement.IsValid())
-        return false;
-
-    statement->BindId(1, group.GetElementId());
-    statement->BindId(2, member.GetElementId());
-    return (BE_SQLITE_ROW == statement->Step());
-    }
-
-//---------------------------------------------------------------------------------------
-// @bsimethod                                   Shaun.Sewall                    10/2015
-//---------------------------------------------------------------------------------------
-DgnElementIdSet ElementGroupsMembers::QueryMembers(DgnElementCR group)
-    {
-    BeAssert(nullptr != group.ToIElementGroup());
-
-    CachedECSqlStatementPtr statement = group.GetDgnDb().GetPreparedECSqlStatement(
-        "SELECT TargetECInstanceId FROM " DGN_SCHEMA(DGN_RELNAME_ElementGroupsMembers) " WHERE SourceECInstanceId=?");
-
-    if (!statement.IsValid())
-        return DgnElementIdSet();
-
-    statement->BindId(1, group.GetElementId());
-
-    DgnElementIdSet elementIdSet;
-    while (BE_SQLITE_ROW == statement->Step())
-        elementIdSet.insert(statement->GetValueId<DgnElementId>(0));
-
-    return elementIdSet;
-    }
-
-//---------------------------------------------------------------------------------------
-// @bsimethod                                   Shaun.Sewall                    12/2015
-//---------------------------------------------------------------------------------------
-int ElementGroupsMembers::QueryMemberPriority(DgnElementCR group, DgnElementCR member)
-    {
-    CachedECSqlStatementPtr statement = group.GetDgnDb().GetPreparedECSqlStatement(
-        "SELECT MemberPriority FROM " DGN_SCHEMA(DGN_RELNAME_ElementGroupsMembers) " WHERE SourceECInstanceId=? AND TargetECInstanceId=? LIMIT 1");
-
-    if (!statement.IsValid())
-        return -1;
-
-    statement->BindId(1, group.GetElementId());
-    statement->BindId(2, member.GetElementId());
-    return (BE_SQLITE_ROW == statement->Step()) ? statement->GetValueInt(0) : -1;
-    }
-
-//---------------------------------------------------------------------------------------
-// @bsimethod                                   Shaun.Sewall                    10/2015
-//---------------------------------------------------------------------------------------
-DgnElementIdSet ElementGroupsMembers::QueryGroups(DgnElementCR member)
-    {
-    CachedECSqlStatementPtr statement = member.GetDgnDb().GetPreparedECSqlStatement(
-        "SELECT SourceECInstanceId FROM " DGN_SCHEMA(DGN_RELNAME_ElementGroupsMembers) " WHERE TargetECInstanceId=?");
-
-    if (!statement.IsValid())
-        return DgnElementIdSet();
-
-    statement->BindId(1, member.GetElementId());
-
-    DgnElementIdSet elementIdSet;
-    while (BE_SQLITE_ROW == statement->Step())
-        elementIdSet.insert(statement->GetValueId<DgnElementId>(0));
-
-    return elementIdSet;
-    }
-
-//---------------------------------------------------------------------------------------
-// @bsimethod                                   Shaun.Sewall                    12/2015
-//---------------------------------------------------------------------------------------
-SpatialGroupElementPtr SpatialGroupElement::Create(SpatialModelR model, DgnCategoryId categoryId)
-    {
-    DgnDbR db = model.GetDgnDb();
-    DgnClassId classId = db.Domains().GetClassId(dgn_ElementHandler::SpatialGroup::GetHandler());
-
-    if (!classId.IsValid() || !categoryId.IsValid())
-        {
-        BeAssert(false);
-        return nullptr;
-        }
-
-    return new SpatialGroupElement(CreateParams(db, model.GetModelId(), classId, categoryId));
-    }
-
-/*---------------------------------------------------------------------------------**//**
-* @bsimethod                                    Sam.Wilson      06/15
-+---------------+---------------+---------------+---------------+---------------+------*/
-dgn_AspectHandler::Aspect* dgn_AspectHandler::Aspect::FindHandler(DgnDbR db, DgnClassId handlerId) 
-    {
-    // quick check for a handler already known
-    DgnDomain::Handler* handler = db.Domains().LookupHandler(handlerId);
-    if (nullptr != handler)
-        return dynamic_cast<dgn_AspectHandler::Aspect*>(handler);
-
-    // not there, check via base classes
-    handler = db.Domains().FindHandler(handlerId, db.Domains().GetClassId(GetHandler()));
-    return handler ? dynamic_cast<dgn_AspectHandler::Aspect*>(handler) : nullptr;
-    }
-
-
-/*---------------------------------------------------------------------------------**//**
-* @bsimethod                                    Sam.Wilson      06/15
-+---------------+---------------+---------------+---------------+---------------+------*/
-DgnElement::Aspect::Aspect()
-    {
-    m_changeType = ChangeType::None;
-    }
-
-/*---------------------------------------------------------------------------------**//**
-* @bsimethod                                    Sam.Wilson      06/15
-+---------------+---------------+---------------+---------------+---------------+------*/
-DgnDbStatus DgnElement::Aspect::InsertThis(DgnElementCR el)
-    {
-    DgnDbStatus status = _InsertInstance(el);
-    if (DgnDbStatus::Success != status)
-        return status;
-    return _UpdateProperties(el); 
-    }
-
-/*---------------------------------------------------------------------------------**//**
-* @bsimethod                                    Sam.Wilson      06/15
-+---------------+---------------+---------------+---------------+---------------+------*/
-DgnClassId  DgnElement::Aspect::GetECClassId(DgnDbR db) const
-    {
-    return DgnClassId(db.Schemas().GetECClassId(_GetECSchemaName(), _GetECClassName()));
-    }
-
-/*---------------------------------------------------------------------------------**//**
-* @bsimethod                                    Sam.Wilson      06/15
-+---------------+---------------+---------------+---------------+---------------+------*/
-ECClassCP DgnElement::Aspect::GetECClass(DgnDbR db) const
-    {
-    return db.Schemas().GetECClass(_GetECSchemaName(), _GetECClassName());
-    }
-
-/*---------------------------------------------------------------------------------**//**
-* @bsimethod                                    Sam.Wilson      06/15
-+---------------+---------------+---------------+---------------+---------------+------*/
-DgnElement::AppData::DropMe DgnElement::Aspect::_OnInserted(DgnElementCR el)
-    {
-    if (ChangeType::Delete != m_changeType) // (caller can cancel an add by calling Delete)
-        InsertThis(el);
-    
-    m_changeType = ChangeType::None; // (Just in case)
-
-    return DropMe::Yes;     // this scheduled change has been processed, so remove it.
-    }
-
-/*---------------------------------------------------------------------------------**//**
-* @bsimethod                                    Sam.Wilson      06/15
-+---------------+---------------+---------------+---------------+---------------+------*/
-DgnElement::AppData::DropMe DgnElement::Aspect::_OnUpdated(DgnElementCR modified, DgnElementCR original)
-    {
-    if (ChangeType::None == m_changeType)
-        return DropMe::Yes;     // Was just a cached instance? Drop it now, so that it does not become stale.
-
-    if (ChangeType::Delete == m_changeType)
-        {
-        _DeleteInstance(modified);
-        }
-    else
-        {
-        DgnDbR db = modified.GetDgnDb();
-        ECInstanceKey existing = _QueryExistingInstanceKey(modified);
-        if (existing.IsValid() && (existing.GetECClassId() != GetECClassId(db).GetValue()))
-            {
-            _DeleteInstance(modified);
-            existing = ECInstanceKey();  //  trigger an insert below
-            }
-            
-        if (!existing.IsValid())
-            InsertThis(modified);
-        else
-            _UpdateProperties(modified);
-        }
-
-    m_changeType = ChangeType::None; // (Just in case)
-
-    return DropMe::Yes; // this scheduled change has been processed, so remove it.
-    }
-
-/*---------------------------------------------------------------------------------**//**
-* @bsimethod                                    Sam.Wilson      08/15
-+---------------+---------------+---------------+---------------+---------------+------*/
-RefCountedPtr<DgnElement::Aspect> DgnElement::Aspect::_CloneForImport(DgnElementCR el, DgnImportContext& importer) const
-    {
-    DgnClassId classid = GetECClassId(el.GetDgnDb());
-    if (!el.GetElementId().IsValid() || !classid.IsValid())
-        return nullptr;
-
-    dgn_AspectHandler::Aspect* handler = dgn_AspectHandler::Aspect::FindHandler(el.GetDgnDb(), classid);
-    if (nullptr == handler)
-        return nullptr;
-
-    RefCountedPtr<DgnElement::Aspect> aspect = handler->_CreateInstance().get();
-    if (!aspect.IsValid())
-        return nullptr;
-
-    // *** WIP_IMPORTER - we read the *persistent* properties -- we don't copy the in-memory copies -- pending changes are ignored!
-
-    if (DgnDbStatus::Success != aspect->_LoadProperties(el))
-        return nullptr;
-
-    // Assume that there are no IDs to be remapped.
-
-    return aspect;
-    }
-
-/*=================================================================================**//**
-* @bsimethod                                    Sam.Wilson      06/15
-+===============+===============+===============+===============+===============+======*/
-BEGIN_BENTLEY_DGN_NAMESPACE
-struct MultiAspectMux : DgnElement::AppData
-{
-    ECClassCR m_ecclass;
-    bvector<RefCountedPtr<DgnElement::MultiAspect>> m_instances;
-
-    static Key& GetKey(ECClassCR cls) {return *(Key*)&cls;}
-    Key& GetKey(DgnDbR db) {return GetKey(m_ecclass);}
-
-    static MultiAspectMux* Find(DgnElementCR, ECClassCR);
-    static MultiAspectMux& Get(DgnElementCR, ECClassCR);
-
-    MultiAspectMux(ECClassCR cls) : m_ecclass(cls) {;}
-    DropMe _OnInserted(DgnElementCR el) override;
-    DropMe _OnUpdated(DgnElementCR modified, DgnElementCR original) override;
-};
-
-END_BENTLEY_DGN_NAMESPACE
-
-/*---------------------------------------------------------------------------------**//**
-* @bsimethod                                    Sam.Wilson      06/15
-+---------------+---------------+---------------+---------------+---------------+------*/
-MultiAspectMux* MultiAspectMux::Find(DgnElementCR el, ECClassCR cls)
-    {
-    AppData* appData = el.FindAppData(GetKey(cls));
-    if (nullptr == appData)
-        return nullptr;
-    MultiAspectMux* mux = dynamic_cast<MultiAspectMux*>(appData);
-    BeAssert(nullptr != mux && "The same ECClass cannot have both Unique and MultiAspects");
-    return mux;
-    }
-
-/*---------------------------------------------------------------------------------**//**
-* @bsimethod                                    Sam.Wilson      06/15
-+---------------+---------------+---------------+---------------+---------------+------*/
-MultiAspectMux& MultiAspectMux::Get(DgnElementCR el, ECClassCR cls)
-    {
-    MultiAspectMux* mux = Find(el,cls);
-    if (nullptr == mux)
-        el.AddAppData(GetKey(cls), mux = new MultiAspectMux(cls));
-    return *mux;
-    }
-
-/*---------------------------------------------------------------------------------**//**
-* @bsimethod                                    Sam.Wilson      06/15
-+---------------+---------------+---------------+---------------+---------------+------*/
-DgnElement::AppData::DropMe MultiAspectMux::_OnInserted(DgnElementCR el)
-    {
-    for (auto aspect : m_instances)
-        aspect->_OnInserted(el);
-
-    return DropMe::Yes; // all scheduled changes have been processed, so remove them.
-    }
-
-/*---------------------------------------------------------------------------------**//**
-* @bsimethod                                    Sam.Wilson      06/15
-+---------------+---------------+---------------+---------------+---------------+------*/
-DgnElement::AppData::DropMe MultiAspectMux::_OnUpdated(DgnElementCR modified, DgnElementCR original)
-    {
-    for (auto aspect : m_instances)
-        aspect->_OnUpdated(modified, original);
-
-    return DropMe::Yes; // all scheduled changes have been processed, so remove them.
-    }
-
-/*---------------------------------------------------------------------------------**//**
-* @bsimethod                                    Sam.Wilson      06/15
-+---------------+---------------+---------------+---------------+---------------+------*/
-DgnDbStatus DgnElement::MultiAspect::_DeleteInstance(DgnElementCR el)
-    {
-    // I am assuming that the ElementOwnsAspects ECRelationship is either just a foreign key column on the aspect or that ECSql somehow deletes the relationship instance automatically.
-    CachedECSqlStatementPtr stmt = el.GetDgnDb().GetPreparedECSqlStatement(Utf8PrintfString("DELETE FROM %s WHERE(ECInstanceId=?)", GetFullEcSqlClassName().c_str()));
-    stmt->BindId(1, m_instanceId);
-    BeSQLite::DbResult status = stmt->Step();
-    return (BeSQLite::BE_SQLITE_DONE == status) ? DgnDbStatus::Success : DgnDbStatus::WriteError;
-    }
-    
-/*---------------------------------------------------------------------------------**//**
-* @bsimethod                                    Sam.Wilson      06/15
-+---------------+---------------+---------------+---------------+---------------+------*/
-DgnDbStatus DgnElement::MultiAspect::_InsertInstance(DgnElementCR el)
-    {
-    CachedECSqlStatementPtr stmt = el.GetDgnDb().GetPreparedECSqlStatement(Utf8PrintfString("INSERT INTO %s ([ElementId]) VALUES (?)", GetFullEcSqlClassName().c_str()));
-    stmt->BindId(1, el.GetElementId());
-
-    ECInstanceKey key;
-    if (BeSQLite::BE_SQLITE_DONE != stmt->Step(key))
-        return DgnDbStatus::WriteError;
-
-    m_instanceId = key.GetECInstanceId();
-    return DgnDbStatus::Success;
-    }
-
-/*---------------------------------------------------------------------------------**//**
-* @bsimethod                                    Sam.Wilson      06/15
-+---------------+---------------+---------------+---------------+---------------+------*/
-DgnElement::MultiAspect* DgnElement::MultiAspect::GetAspectP(DgnElementR el, ECClassCR cls, ECInstanceId id)
-    {
-    //  First, see if we alrady have this particular MultiAspect cached
-    MultiAspectMux* mux = MultiAspectMux::Find(el,cls);
-    if (nullptr != mux)
-        {
-        for (RefCountedPtr<MultiAspect> aspect : mux->m_instances)
-            {
-            if (aspect->GetAspectInstanceId() != id)
-                continue;
-            if (aspect->m_changeType == ChangeType::Delete)
-                return nullptr;
-            aspect->m_changeType = ChangeType::Write; // caller intends to modify the aspect
-            return aspect.get();
-            }
-        }
-
-    //  First time we've been asked for this particular aspect. Cache it.
-    dgn_AspectHandler::Aspect* handler = dgn_AspectHandler::Aspect::FindHandler(el.GetDgnDb(), DgnClassId(cls.GetId()));
-    if (nullptr == handler)
-        return nullptr;
-
-    RefCountedPtr<MultiAspect> aspect = dynamic_cast<MultiAspect*>(handler->_CreateInstance().get());
-    if (!aspect.IsValid())
-        return nullptr;
-
-    aspect->m_instanceId = id;
-
-    if (DgnDbStatus::Success != aspect->_LoadProperties(el))
-        return nullptr;
-
-    MultiAspectMux::Get(el,cls).m_instances.push_back(aspect);
-
-    aspect->m_changeType = ChangeType::Write; // caller intends to modify the aspect
-
-    return aspect.get();
-    }
-
-/*---------------------------------------------------------------------------------**//**
-* @bsimethod                                    Sam.Wilson      06/15
-+---------------+---------------+---------------+---------------+---------------+------*/
-void DgnElement::MultiAspect::AddAspect(DgnElementR el, MultiAspect& aspect)
-    {
-    ECClassCP cls = aspect.GetECClass(el.GetDgnDb());
-    if (nullptr == cls)
-        {
-        BeAssert(false && "aspect must know its class");
-        return;
-        }
-    MultiAspectMux::Get(el,*cls).m_instances.push_back(&aspect);
-    aspect.m_changeType = ChangeType::Write;
-    }
-
-//---------------------------------------------------------------------------------------
-// @bsimethod                                  Sam.Wilson                    03/2015
-//---------------------------------------------------------------------------------------
-ECInstanceKey DgnElement::MultiAspect::_QueryExistingInstanceKey(DgnElementCR el)
-    {
-    // My m_instanceId field is valid if and only if I was just inserted or was loaded from an existing instance.
-    return ECInstanceKey(GetECClassId(el.GetDgnDb()).GetValue(), m_instanceId);
-    }
-
-/*---------------------------------------------------------------------------------**//**
-* @bsimethod                                    Sam.Wilson      06/15
-+---------------+---------------+---------------+---------------+---------------+------*/
-DgnElement::UniqueAspect* DgnElement::UniqueAspect::Find(DgnElementCR el, ECClassCR cls)
-    {
-    AppData* appData = el.FindAppData(GetKey(cls));
-    if (nullptr == appData)
-        return nullptr;
-    UniqueAspect* aspect = dynamic_cast<UniqueAspect*>(appData);
-    BeAssert(nullptr != aspect && "The same ECClass cannot have both Unique and MultiAspects");
-    return aspect;
-    }
-
-/*---------------------------------------------------------------------------------**//**
-* @bsimethod                                    Sam.Wilson      06/15
-+---------------+---------------+---------------+---------------+---------------+------*/
-void DgnElement::UniqueAspect::SetAspect(DgnElementR el, UniqueAspect& newAspect)
-    {
-    SetAspect0(el, newAspect);
-    newAspect.m_changeType = ChangeType::Write;
-    }
-
-/*---------------------------------------------------------------------------------**//**
-* @bsimethod                                    Sam.Wilson      06/15
-+---------------+---------------+---------------+---------------+---------------+------*/
-DgnElement::UniqueAspect const* DgnElement::UniqueAspect::GetAspect(DgnElementCR el, ECClassCR cls)
-    {
-    UniqueAspect const* aspect = Find(el,cls);
-    if (nullptr == aspect)
-        {
-        aspect = Load(el,DgnClassId(cls.GetId()));
-        }
-    else
-        {
-        if (aspect->m_changeType == ChangeType::Delete)
-            aspect = nullptr;
-        }
-
-    return aspect;
-    }
-
-/*---------------------------------------------------------------------------------**//**
-* @bsimethod                                    Sam.Wilson      06/15
-+---------------+---------------+---------------+---------------+---------------+------*/
-DgnElement::UniqueAspect* DgnElement::UniqueAspect::GetAspectP(DgnElementR el, ECClassCR cls)
-    {
-    UniqueAspect* aspect = const_cast<UniqueAspect*>(GetAspect(el,cls));
-    if (nullptr == aspect)
-        return aspect;
-    aspect->m_changeType = ChangeType::Write;
-    return aspect;
-    }
-
-/*---------------------------------------------------------------------------------**//**
-* @bsimethod                                    Sam.Wilson      06/15
-+---------------+---------------+---------------+---------------+---------------+------*/
-void DgnElement::UniqueAspect::SetAspect0(DgnElementCR el, UniqueAspect& newItem)
-    {
-    Key& key = newItem.GetKey(el.GetDgnDb());
-    el.DropAppData(key);  // remove any existing cached aspect
-    el.AddAppData(key, &newItem);
-    }
-
-/*---------------------------------------------------------------------------------**//**
-* @bsimethod                                    Sam.Wilson      06/15
-+---------------+---------------+---------------+---------------+---------------+------*/
-RefCountedPtr<DgnElement::UniqueAspect> DgnElement::UniqueAspect::Load0(DgnElementCR el, DgnClassId classid)
-    {
-    if (!el.GetElementId().IsValid() || !classid.IsValid())
-        return nullptr;
-
-    dgn_AspectHandler::Aspect* handler = dgn_AspectHandler::Aspect::FindHandler(el.GetDgnDb(), classid);
-    if (nullptr == handler)
-        return nullptr;
-
-    RefCountedPtr<DgnElement::UniqueAspect> aspect = dynamic_cast<DgnElement::UniqueAspect*>(handler->_CreateInstance().get());
-    if (!aspect.IsValid())
-        return nullptr;
-
-    if (DgnDbStatus::Success != aspect->_LoadProperties(el))
-        return nullptr;
-
-    return aspect;
-    }
-
-/*---------------------------------------------------------------------------------**//**
-* @bsimethod                                    Sam.Wilson      06/15
-+---------------+---------------+---------------+---------------+---------------+------*/
-DgnElement::UniqueAspect* DgnElement::UniqueAspect::Load(DgnElementCR el, DgnClassId classid)
-    {
-    RefCountedPtr<DgnElement::UniqueAspect> aspect = Load0(el, classid);
-    if (!aspect.IsValid())
-        return nullptr;
-
-    SetAspect0(el, *aspect);
-    aspect->m_changeType = ChangeType::None; // aspect starts out clean
-    return aspect.get();
-    }
-
-/*---------------------------------------------------------------------------------**//**
-* @bsimethod                                    Sam.Wilson      06/15
-+---------------+---------------+---------------+---------------+---------------+------*/
-DgnDbStatus DgnElement::UniqueAspect::_InsertInstance(DgnElementCR el)
-    {
-    CachedECSqlStatementPtr stmt = el.GetDgnDb().GetPreparedECSqlStatement(Utf8PrintfString("INSERT INTO %s (ECInstanceId) VALUES(?)", GetFullEcSqlClassName().c_str()));
-    stmt->BindId(1, GetAspectInstanceId(el));
-    DbResult status = stmt->Step();
-    return (BE_SQLITE_DONE == status) ? DgnDbStatus::Success : DgnDbStatus::WriteError;
-    }
-
-/*---------------------------------------------------------------------------------**//**
-* @bsimethod                                    Sam.Wilson      06/15
-+---------------+---------------+---------------+---------------+---------------+------*/
-DgnDbStatus DgnElement::UniqueAspect::_DeleteInstance(DgnElementCR el)
-    {
-    // I am assuming that the ElementOwnsAspects ECRelationship is either just a foreign key column on the aspect or that ECSql somehow deletes the relationship instance automatically.
-    CachedECSqlStatementPtr stmt = el.GetDgnDb().GetPreparedECSqlStatement(Utf8PrintfString("DELETE FROM %s WHERE(ECInstanceId=?)", GetFullEcSqlClassName().c_str()));
-    stmt->BindId(1, GetAspectInstanceId(el));
-    DbResult status = stmt->Step();
-    return (BE_SQLITE_DONE == status) ? DgnDbStatus::Success : DgnDbStatus::WriteError;
-    }
-    
-//---------------------------------------------------------------------------------------
-// @bsimethod                                  Sam.Wilson                    03/2015
-//---------------------------------------------------------------------------------------
-ECInstanceKey DgnElement::UniqueAspect::_QueryExistingInstanceKey(DgnElementCR el)
-    {
-    // We know what the class and the ID of an instance *would be* if it exists. See if such an instance actually exists.
-    DgnClassId classId = GetECClassId(el.GetDgnDb());
-
-    CachedECSqlStatementPtr stmt = el.GetDgnDb().GetPreparedECSqlStatement(Utf8PrintfString("SELECT ECInstanceId FROM %s WHERE(ECInstanceId=?)", GetFullEcSqlClassName().c_str()));
-    stmt->BindId(1, el.GetElementId());
-    if (BE_SQLITE_ROW != stmt->Step())
-        return ECInstanceKey();
-
-    // And we know the ID. See if such an instance actually exists.
-    return ECInstanceKey(classId.GetValue(), GetAspectInstanceId(el));
-    }
-
-<<<<<<< HEAD
-//---------------------------------------------------------------------------------------
-// @bsimethod                                  Sam.Wilson                    03/2015
-//---------------------------------------------------------------------------------------
-#ifdef WIP_ELEMENT_ITEM // *** pending redesign
-ECInstanceKey DgnElement::Item::_QueryExistingInstanceKey(DgnElementCR el)
-    {
-    // We know the ID, and we know that the instance will be in the dgn.ElementItem table if it exists. See if it's there.
-    DgnClassId classId = QueryExistingItemClass(el);
-    if (!classId.IsValid())
-        return ECInstanceKey();
-    return ECInstanceKey(classId.GetValue(), el.GetElementId());
-    }
-#endif
-
-//---------------------------------------------------------------------------------------
-// @bsimethod                                  Sam.Wilson                    03/2015
-//---------------------------------------------------------------------------------------
-#ifdef WIP_ELEMENT_ITEM // *** pending redesign
-DgnClassId DgnElement::Item::QueryExistingItemClass(DgnElementCR el)
-    {
-    // We know the ID, and we know that the instance will be in the dgn.ElementItem table if it exists. See if it's there.
-    CachedStatementPtr getItemClass;
-    el.GetDgnDb().GetCachedStatement(getItemClass, "SELECT ECClassId FROM " DGN_TABLE(DGN_CLASSNAME_ElementItem) " WHERE ElementId=?");
-    getItemClass->BindId(1, el.GetElementId());
-    if (BE_SQLITE_ROW != getItemClass->Step())
-        return DgnClassId();
-    return DgnClassId(getItemClass->GetValueId<DgnClassId>(0));
-    }
-#endif
-
-/*---------------------------------------------------------------------------------**//**
-* @bsimethod                                    Sam.Wilson      06/15
-+---------------+---------------+---------------+---------------+---------------+------*/
-#ifdef WIP_ELEMENT_ITEM // *** pending redesign
-DgnDbStatus DgnElement::Item::LoadPropertiesIntoInstance(IECInstancePtr& instance, DgnElementCR el)
-    {
-    DgnDbR db = el.GetDgnDb();
-
-    ECInstanceKey key = _QueryExistingInstanceKey(el);
-    ECClassCP ecclass = db.Schemas().GetECClass(key.GetECClassId());
-    if (nullptr == ecclass)
-        return DgnDbStatus::NotFound;
-
-    ECSqlSelectBuilder b;
-    b.Select("*").From(*ecclass).Where("ECInstanceId=?");
-    CachedECSqlStatementPtr stmt = db.GetPreparedECSqlStatement(b.ToString().c_str());
-    stmt->BindId(1, el.GetElementId());
-    if (BE_SQLITE_ROW != stmt->Step())
-        return DgnDbStatus::ReadError;
-
-    ECInstanceECSqlSelectAdapter reader(*stmt);     // *** NEEDS WORK: Use a cached ECInstanceECSqlSelectAdapter!!!!!
-    instance = reader.GetInstance();
-    if (!instance.IsValid())
-        return DgnDbStatus::ReadError;
-    
-    Utf8Char idStrBuffer[ECInstanceIdHelper::ECINSTANCEID_STRINGBUFFER_LENGTH];
-    ECInstanceIdHelper::ToString(idStrBuffer, ECInstanceIdHelper::ECINSTANCEID_STRINGBUFFER_LENGTH, el.GetElementId());
-    instance->SetInstanceId(idStrBuffer);
-
-    return DgnDbStatus::Success;
-    }
-#endif
-
-/*---------------------------------------------------------------------------------**//**
-* @bsimethod                                    Sam.Wilson      06/15
-+---------------+---------------+---------------+---------------+---------------+------*/
-#ifdef WIP_ELEMENT_ITEM // *** pending redesign
-Utf8CP DgnElement::Item::GetECSchemaNameOfInstance(IECInstanceCP instance)
-    {
-    if (nullptr == instance)
-        {
-        BeAssert(false && "Item has no instance");
-        return nullptr;
-        }
-    
-    return instance->GetClass().GetSchema().GetName().c_str();
-    }
-#endif
-
-/*---------------------------------------------------------------------------------**//**
-* @bsimethod                                    Sam.Wilson      06/15
-+---------------+---------------+---------------+---------------+---------------+------*/
-#ifdef WIP_ELEMENT_ITEM // *** pending redesign
-Utf8CP DgnElement::Item::GetECClassNameOfInstance(IECInstanceCP instance)
-    {
-    if (nullptr == instance)
-        {
-        BeAssert(false && "Item has no instance");
-        return nullptr;
-        }
-    
-    return instance->GetClass().GetName().c_str();
-    }
-#endif
-
-/*---------------------------------------------------------------------------------**//**
-* @bsimethod                                    Sam.Wilson      06/15
-+---------------+---------------+---------------+---------------+---------------+------*/
-#ifdef WIP_ELEMENT_ITEM // *** pending redesign
-DgnElement::Item* DgnElement::Item::Find(DgnElementCR el)
-    {
-    return (DgnElement::Item*)el.FindAppData(GetKey());
-    }
-#endif
-
-/*---------------------------------------------------------------------------------**//**
-* @bsimethod                                    Sam.Wilson      06/15
-+---------------+---------------+---------------+---------------+---------------+------*/
-#ifdef WIP_ELEMENT_ITEM // *** pending redesign
-void DgnElement::Item::SetItem0(DgnElementCR el, Item& newItem)
-    {
-    el.DropAppData(GetKey());  // remove any existing cached Item
-    el.AddAppData(GetKey(), &newItem);
-    }
-#endif
-
-/*---------------------------------------------------------------------------------**//**
-* @bsimethod                                    Sam.Wilson      06/15
-+---------------+---------------+---------------+---------------+---------------+------*/
-#ifdef WIP_ELEMENT_ITEM // *** pending redesign
-void DgnElement::Item::SetItem(DgnElementR el, Item& newItem)
-    {
-    SetItem0(el, newItem);
-    newItem.m_changeType = ChangeType::Write;
-    }
-#endif
-
-/*---------------------------------------------------------------------------------**//**
-* @bsimethod                                    Sam.Wilson      06/15
-+---------------+---------------+---------------+---------------+---------------+------*/
-#ifdef WIP_ELEMENT_ITEM // *** pending redesign
-DgnElement::Item const* DgnElement::Item::GetItem(DgnElementCR el)
-    {
-    Item const* item = Find(el);
-    if (nullptr == item)
-        {
-        item = Load(el);
-        }
-    else
-        {
-        if (item->m_changeType == ChangeType::Delete)
-            item = nullptr;
-        }
-    return item;
-    }
-#endif
-
-/*---------------------------------------------------------------------------------**//**
-* @bsimethod                                    Sam.Wilson      06/15
-+---------------+---------------+---------------+---------------+---------------+------*/
-#ifdef WIP_ELEMENT_ITEM // *** pending redesign
-DgnElement::Item* DgnElement::Item::GetItemP(DgnElementR el)
-    {
-    Item* item = const_cast<Item*>(GetItem(el));
-    if (nullptr == item)
-        return item;
-    item->m_changeType = ChangeType::Write;
-    return item;
-    }
-#endif
-
-/*---------------------------------------------------------------------------------**//**
-* @bsimethod                                    Sam.Wilson      06/15
-+---------------+---------------+---------------+---------------+---------------+------*/
-#ifdef WIP_ELEMENT_ITEM // *** pending redesign
-DgnElement::Item* DgnElement::Item::Load(DgnElementCR el)
-    {
-    RefCountedPtr<DgnElement::UniqueAspect> aspect = Load0(el, QueryExistingItemClass(el));
-    if (!aspect.IsValid())
-        return nullptr;
-
-    DgnElement::Item* item = dynamic_cast<DgnElement::Item*>(aspect.get());
-    if (nullptr == item)
-        {
-        BeAssert(false && "You may use the DgnElement::Item class to load Items only");
-        return nullptr;
-        }
-
-    SetItem0(el, *item);
-    return item;
-    }
-#endif
-
-/*---------------------------------------------------------------------------------**//**
-* @bsimethod                                    Sam.Wilson      06/15
-+---------------+---------------+---------------+---------------+---------------+------*/
-#ifdef WIP_ELEMENT_ITEM // *** pending redesign
-DgnDbStatus DgnElement::Item::CallGenerateGeometry(DgnElementR el, GenerateReason reason)
-    {
-    GeometricElementP gel = el.ToGeometricElementP();
-    return nullptr == gel ? DgnDbStatus::Success : _GenerateGeometricPrimitive(*gel, reason);
-    }
-#endif
-
-/*---------------------------------------------------------------------------------**//**
-* @bsimethod                                    Sam.Wilson      06/15
-+---------------+---------------+---------------+---------------+---------------+------*/
-#ifdef WIP_ELEMENT_ITEM // *** pending redesign
-DgnDbStatus DgnElement::Item::GenerateGeometricPrimitive(GeometricElementR el, GenerateReason reason)
-    {
-    Item* item = GetItemP(el);
-    return nullptr == item ? DgnDbStatus::NotFound : item->_GenerateGeometricPrimitive(el, reason);
-    }
-#endif
-
-//---------------------------------------------------------------------------------------
-// @bsimethod                                                   BentleySystems
-//---------------------------------------------------------------------------------------
-#ifdef WIP_ELEMENT_ITEM // *** pending redesign
-DgnDbStatus DgnElement::Item::ExecuteEGA(DgnElementR el, DPoint3dCR origin, YawPitchRollAnglesCR angles, IECInstanceCR egaInstance)
-    {
-    ECClassCR ecclass = egaInstance.GetClass();
-    IECInstancePtr ca = ecclass.GetCustomAttribute("EGASpecifier");
-    if (!ca.IsValid())
-        return DgnDbStatus::NotEnabled;
-
-    ECValue egaType, egaName, egaInputs;
-    ca->GetValue(egaType, "Type");
-    ca->GetValue(egaName, "Name");
-    ca->GetValue(egaInputs, "Inputs");
-
-    Utf8String tsName(egaName.GetUtf8CP());
-
-    if (0 == BeStringUtilities::Stricmp("JavaScript", egaType.GetUtf8CP()))
-        {
-        //  ----------------------------------------------------------------------------------
-        //  JavaScript EGA
-        //  ----------------------------------------------------------------------------------
-        Json::Value json(Json::objectValue);
-        if (BSISUCCESS != ECUtils::ToJsonPropertiesFromECProperties(json, egaInstance, Utf8String(egaInputs.GetUtf8CP())))
-            return DgnDbStatus::BadArg;
-
-        int retval;
-        DgnDbStatus xstatus = DgnScript::ExecuteEga(retval, el, tsName.c_str(), origin, angles, json);
-        if (xstatus != DgnDbStatus::Success)
-            return xstatus;
-
-        return (0 == retval) ? DgnDbStatus::Success : DgnDbStatus::WriteError;
-        }
-
-    if (0 == BeStringUtilities::Stricmp("ComponentModel", egaType.GetUtf8CP()))
-        {
-        return ExecuteComponentSolutionEGA(el, origin, angles, egaInstance, tsName, Utf8String(egaInputs.GetUtf8CP()), *this);
-        }
-
-    BeAssert(false && "TBD - Unrecognized EGA type.");
-    return DgnDbStatus::NotEnabled;
-    }
-#endif
-
-/*---------------------------------------------------------------------------------**//**
-* @bsimethod                                    Sam.Wilson      06/15
-+---------------+---------------+---------------+---------------+---------------+------*/
-#ifdef WIP_ELEMENT_ITEM // *** pending redesign
-DgnDbStatus InstanceBackedItem::_GenerateGeometricPrimitive(GeometricElementR el, GenerateReason)
-    {
-    Placement3d placement;
-    DgnElement3dP e3d = el.ToElement3dP();
-    if (nullptr != e3d)
-        placement = e3d->GetPlacement();
-    else
-        {
-        AnnotationElementP e2d = el.ToAnnotationElementP();
-        Placement2d p2d = e2d->GetPlacement();
-        DPoint3d o3d = DPoint3d::From(p2d.GetOrigin().x, p2d.GetOrigin().y, 0);
-        YawPitchRollAngles a3d = YawPitchRollAngles::FromDegrees(p2d.GetAngle().Degrees(), 0, 0);
-        ElementAlignedBox2d b2d = p2d.GetElementBoxR();
-        ElementAlignedBox3d b3d;
-        b3d.low = DPoint3d::From(b2d.low.x, b2d.low.y, 0);
-        b3d.high = DPoint3d::From(b2d.high.x, b2d.high.y, 0);
-        placement = Placement3d(o3d, a3d, b3d);
-        }
-    return ExecuteEGA(el, placement.GetOrigin(), placement.GetAngles(), *m_instance);
-    }
-
-/*---------------------------------------------------------------------------------**//**
-* @bsimethod                                    Sam.Wilson      06/15
-+---------------+---------------+---------------+---------------+---------------+------*/
-void InstanceBackedItem::SetInstanceId(ECInstanceId eid)
-    {
-    Utf8Char idStrBuffer[ECInstanceIdHelper::ECINSTANCEID_STRINGBUFFER_LENGTH];
-    ECInstanceIdHelper::ToString(idStrBuffer, ECInstanceIdHelper::ECINSTANCEID_STRINGBUFFER_LENGTH, eid);
-    m_instance->SetInstanceId(idStrBuffer);
-    }
-
-/*---------------------------------------------------------------------------------**//**
-* @bsimethod                                    Sam.Wilson      06/15
-+---------------+---------------+---------------+---------------+---------------+------*/
-DgnDbStatus InstanceBackedItem::_LoadProperties(DgnElementCR el)
-    {
-    ECInstanceId eid(el.GetElementId().GetValue());
-
-    CachedECSqlStatementPtr stmt = el.GetDgnDb().GetPreparedECSqlStatement("SELECT * FROM " DGN_TABLE(DGN_CLASSNAME_ElementItem) " WHERE ECInstanceId=?");
-    stmt->BindId(1, eid);
-    if (BE_SQLITE_ROW != stmt->Step())
-        return DgnDbStatus::ReadError;
-
-    ECInstanceECSqlSelectAdapter reader(*stmt);
-    m_instance = reader.GetInstance();
-    if (!m_instance.IsValid())
-        return DgnDbStatus::ReadError;
-    
-    SetInstanceId(eid);
-
-    return DgnDbStatus::Success;
-    }
-#endif
-
-=======
->>>>>>> 5cc145f7
-BEGIN_UNNAMED_NAMESPACE
-/*---------------------------------------------------------------------------------**//**
-* @bsimethod                                    Sam.Wilson      06/15
-+---------------+---------------+---------------+---------------+---------------+------*/
-struct CachedECInstanceUpdaters : Db::AppData
-{
-    bmap<DgnClassId, ECInstanceUpdater*> m_cache;
-
-    ~CachedECInstanceUpdaters()
-        {
-        DeleteAll();
-        }
-
-    void DeleteAll()
-        {
-        for (auto e : m_cache)
-            delete e.second;    
-          
-        m_cache.clear();
-        }
-
-    static CachedECInstanceUpdaters& Get(DgnDbR db)
-        {
-        static Key s_key;
-        auto ad = dynamic_cast<CachedECInstanceUpdaters*>(db.FindAppData(s_key));
-        if (nullptr == ad)
-            db.AddAppData(s_key, (ad = new CachedECInstanceUpdaters));
-        return *ad;
-        }
-
-    void TrimCache()
-        {
-        if (m_cache.size() < 10)
-            return;
-
-        DeleteAll();
-        }
-
-    ECInstanceUpdater& GetECInstanceUpdater0(DgnDbR db, ECClassCR ecClass)
-        {
-        DgnClassId clsid(ecClass.GetId());
-        auto i = m_cache.find(clsid);
-        if (i != m_cache.end())
-            return *i->second;
-        TrimCache();
-        ECInstanceUpdater* newUpdater = new ECInstanceUpdater(db, ecClass);
-        m_cache[clsid] = newUpdater;
-        return *newUpdater;
-        }
-
-    static ECInstanceUpdater& GetECInstanceUpdater(DgnDbR db, ECClassCR ecClass)
-        {
-        return Get(db).GetECInstanceUpdater0(db, ecClass);
-        }
-};
-
-END_UNNAMED_NAMESPACE
-
-/*---------------------------------------------------------------------------------**//**
-* @bsimethod                                    Shaun.Sewall                    10/15
-+---------------+---------------+---------------+---------------+---------------+------*/
-DgnElement::AppData::Key const& DgnElement::ExternalKeyAspect::GetAppDataKey()
-    {
-    static Key s_appDataKey;
-    return s_appDataKey;
-    }
-
-/*---------------------------------------------------------------------------------**//**
-* @bsimethod                                    Shaun.Sewall                    09/15
-+---------------+---------------+---------------+---------------+---------------+------*/
-DgnElement::ExternalKeyAspectPtr DgnElement::ExternalKeyAspect::Create(DgnAuthorityId authorityId, Utf8CP externalKey)
-    {
-    if (!authorityId.IsValid() || !externalKey || !*externalKey)
-        {
-        BeAssert(false);
-        return nullptr;
-        }
-
-    return new DgnElement::ExternalKeyAspect(authorityId, externalKey);
-    }
-
-/*---------------------------------------------------------------------------------**//**
-* @bsimethod                                    Shaun.Sewall                    09/15
-+---------------+---------------+---------------+---------------+---------------+------*/
-DgnElement::AppData::DropMe DgnElement::ExternalKeyAspect::_OnInserted(DgnElementCR element)
-    {
-    CachedECSqlStatementPtr statement = element.GetDgnDb().GetPreparedECSqlStatement("INSERT INTO " DGN_SCHEMA(DGN_CLASSNAME_ElementExternalKey) " ([ElementId],[AuthorityId],[ExternalKey]) VALUES (?,?,?)");
-    if (!statement.IsValid())
-        return DgnElement::AppData::DropMe::Yes;
-
-    statement->BindId(1, element.GetElementId());
-    statement->BindId(2, GetAuthorityId());
-    statement->BindText(3, GetExternalKey(), IECSqlBinder::MakeCopy::No);
-
-    ECInstanceKey key;
-    if (BE_SQLITE_DONE != statement->Step(key))
-        {
-        BeAssert(false);
-        }
-
-    return DgnElement::AppData::DropMe::Yes;
-    }
-
-/*---------------------------------------------------------------------------------**//**
-* @bsimethod                                    Shaun.Sewall                    09/15
-+---------------+---------------+---------------+---------------+---------------+------*/
-DgnDbStatus DgnElement::ExternalKeyAspect::Query(Utf8StringR externalKey, DgnElementCR element, DgnAuthorityId authorityId)
-    {
-    CachedECSqlStatementPtr statement = element.GetDgnDb().GetPreparedECSqlStatement("SELECT [ExternalKey] FROM " DGN_SCHEMA(DGN_CLASSNAME_ElementExternalKey) " WHERE [ElementId]=? AND [AuthorityId]=?");
-    if (!statement.IsValid())
-        return DgnDbStatus::ReadError;
-
-    statement->BindId(1, element.GetElementId());
-    statement->BindId(2, authorityId);
-
-    if (BE_SQLITE_ROW != statement->Step())
-        return DgnDbStatus::ReadError;
-
-    externalKey.AssignOrClear(statement->GetValueText(0));
-    return DgnDbStatus::Success;
-    }
-
-/*---------------------------------------------------------------------------------**//**
-* @bsimethod                                    Shaun.Sewall                    09/15
-+---------------+---------------+---------------+---------------+---------------+------*/
-DgnDbStatus DgnElement::ExternalKeyAspect::Delete(DgnElementCR element, DgnAuthorityId authorityId)
-    {
-    CachedECSqlStatementPtr statement = element.GetDgnDb().GetPreparedECSqlStatement("DELETE FROM " DGN_SCHEMA(DGN_CLASSNAME_ElementExternalKey) " WHERE [ElementId]=? AND [AuthorityId]=?");
-    if (!statement.IsValid())
-        return DgnDbStatus::WriteError;
-
-    statement->BindId(1, element.GetElementId());
-    statement->BindId(2, authorityId);
-
-    if (BE_SQLITE_DONE != statement->Step())
-        return DgnDbStatus::WriteError;
-
-    return DgnDbStatus::Success;
-    }
-
-/*---------------------------------------------------------------------------------**//**
-* @bsimethod                                    Shaun.Sewall                    10/15
-+---------------+---------------+---------------+---------------+---------------+------*/
-DgnElement::AppData::Key const& DgnElement::DescriptionAspect::GetAppDataKey()
-    {
-    static Key s_appDataKey;
-    return s_appDataKey;
-    }
-
-/*---------------------------------------------------------------------------------**//**
-* @bsimethod                                    Shaun.Sewall                    10/15
-+---------------+---------------+---------------+---------------+---------------+------*/
-DgnElement::DescriptionAspectPtr DgnElement::DescriptionAspect::Create(Utf8CP description)
-    {
-    if (!description || !*description)
-        {
-        BeAssert(false);
-        return nullptr;
-        }
-
-    return new DgnElement::DescriptionAspect(description);
-    }
-
-/*---------------------------------------------------------------------------------**//**
-* @bsimethod                                    Shaun.Sewall                    10/15
-+---------------+---------------+---------------+---------------+---------------+------*/
-DgnElement::AppData::DropMe DgnElement::DescriptionAspect::_OnInserted(DgnElementCR element)
-    {
-    CachedECSqlStatementPtr statement = element.GetDgnDb().GetPreparedECSqlStatement("INSERT INTO " DGN_SCHEMA(DGN_CLASSNAME_ElementDescription) " (ECInstanceId,[Descr]) VALUES (?,?)");
-    if (!statement.IsValid())
-        return DgnElement::AppData::DropMe::Yes;
-
-    statement->BindId(1, element.GetElementId());
-    statement->BindText(2, GetDescription(), IECSqlBinder::MakeCopy::No);
-
-    ECInstanceKey key;
-    if (BE_SQLITE_DONE != statement->Step(key))
-        {
-        BeAssert(false);
-        }
-
-    return DgnElement::AppData::DropMe::Yes;
-    }
-
-/*---------------------------------------------------------------------------------**//**
-* @bsimethod                                    Shaun.Sewall                    10/15
-+---------------+---------------+---------------+---------------+---------------+------*/
-DgnDbStatus DgnElement::DescriptionAspect::Query(Utf8StringR description, DgnElementCR element)
-    {
-    CachedECSqlStatementPtr statement = element.GetDgnDb().GetPreparedECSqlStatement("SELECT [Descr] FROM " DGN_SCHEMA(DGN_CLASSNAME_ElementDescription) " WHERE ECInstanceId=?");
-    if (!statement.IsValid())
-        return DgnDbStatus::ReadError;
-
-    statement->BindId(1, element.GetElementId());
-
-    if (BE_SQLITE_ROW != statement->Step())
-        return DgnDbStatus::ReadError;
-
-    description.AssignOrClear(statement->GetValueText(0));
-    return DgnDbStatus::Success;
-    }
-
-/*---------------------------------------------------------------------------------**//**
-* @bsimethod                                    Shaun.Sewall                    10/15
-+---------------+---------------+---------------+---------------+---------------+------*/
-DgnDbStatus DgnElement::DescriptionAspect::Delete(DgnElementCR element)
-    {
-    CachedECSqlStatementPtr statement = element.GetDgnDb().GetPreparedECSqlStatement("DELETE FROM " DGN_SCHEMA(DGN_CLASSNAME_ElementDescription) " WHERE ECInstanceId=?");
-    if (!statement.IsValid())
-        return DgnDbStatus::WriteError;
-
-    statement->BindId(1, element.GetElementId());
-
-    if (BE_SQLITE_DONE != statement->Step())
-        return DgnDbStatus::WriteError;
-
-    return DgnDbStatus::Success;
-    }
-
-/*---------------------------------------------------------------------------------**//**
-* @bsimethod                                                    Paul.Connelly   10/15
-+---------------+---------------+---------------+---------------+---------------+------*/
-DictionaryElement::CreateParams::CreateParams(DgnDbR db, DgnClassId classId, DgnCode const& code, Utf8CP label, DgnElementId parentId)
-    : T_Super(db, DgnModel::DictionaryId(), classId, code, label, parentId) 
-    {
-    }
-
-/*---------------------------------------------------------------------------------**//**
-* @bsimethod                                                    Paul.Connelly   10/15
-+---------------+---------------+---------------+---------------+---------------+------*/
-uint64_t DgnElement::RestrictedAction::Parse(Utf8CP name)
-    {
-    struct Pair { Utf8CP name; uint64_t action; };
-
-    static const Pair s_pairs[] = 
-        {
-            { "clone",          Clone },
-            { "setparent",      SetParent },
-            { "insertchild",    InsertChild },
-            { "updatechild",    UpdateChild },
-            { "deletechild",    DeleteChild },
-            { "setcode",        SetCode },
-            { "move",           Move },
-            { "setcategory",    SetCategory },
-            { "setgeometry",    SetGeometry },
-        };
-
-    for (auto const& pair : s_pairs)
-        if (0 == BeStringUtilities::Stricmp(name, pair.name))
-            return pair.action;
-
-    return T_Super::Parse(name);
-    }
-
-/*---------------------------------------------------------------------------------**//**
-* @bsimethod                                                    Paul.Connelly   10/15
-+---------------+---------------+---------------+---------------+---------------+------*/
-DgnDbStatus DgnElement::_OnChildInsert(DgnElementCR) const { return GetElementHandler()._IsRestrictedAction(RestrictedAction::InsertChild) ? DgnDbStatus::ParentBlockedChange : DgnDbStatus::Success; }
-DgnDbStatus DgnElement::_OnChildUpdate(DgnElementCR, DgnElementCR) const { return GetElementHandler()._IsRestrictedAction(RestrictedAction::UpdateChild) ? DgnDbStatus::ParentBlockedChange : DgnDbStatus::Success; }
-DgnDbStatus DgnElement::_OnChildDelete(DgnElementCR) const { return GetElementHandler()._IsRestrictedAction(RestrictedAction::DeleteChild) ? DgnDbStatus::ParentBlockedChange : DgnDbStatus::Success; }
-
-/*---------------------------------------------------------------------------------**//**
-* @bsimethod                                                    Paul.Connelly   10/15
-+---------------+---------------+---------------+---------------+---------------+------*/
-DgnDbStatus DgnElement::_SetCode(DgnCode const& code)
-    {
-    if (GetElementHandler()._IsRestrictedAction(RestrictedAction::SetCode))
-        return DgnDbStatus::MissingHandler;
-
-    m_code = code;
-    return DgnDbStatus::Success;
-    }
-
-/*---------------------------------------------------------------------------------**//**
-* @bsimethod                                                    Paul.Connelly   12/15
-+---------------+---------------+---------------+---------------+---------------+------*/
-DgnDbStatus ElementGeomData::SetCategoryId(DgnCategoryId catId, DgnElementCR el)
-    {
-    if (el.GetElementHandler()._IsRestrictedAction(DgnElement::RestrictedAction::SetCategory))
-        return DgnDbStatus::MissingHandler;
-
-    m_categoryId = catId;
-    return DgnDbStatus::Success;
-    }
-
-/*---------------------------------------------------------------------------------**//**
-* @bsimethod                                                    Paul.Connelly   10/15
-+---------------+---------------+---------------+---------------+---------------+------*/
-DgnDbStatus ElementGeom2d::SetPlacement(Placement2dCR placement, DgnElementCR el)
-    {
-    if (el.GetElementHandler()._IsRestrictedAction(DgnElement::RestrictedAction::Move))
-        return DgnDbStatus::MissingHandler;
-
-    m_placement = placement;
-    return DgnDbStatus::Success;
-    }
-
-/*---------------------------------------------------------------------------------**//**
-* @bsimethod                                                    Paul.Connelly   12/15
-+---------------+---------------+---------------+---------------+---------------+------*/
-DgnDbStatus ElementGeom3d::SetPlacement(Placement3dCR placement, DgnElementCR el)
-    {
-    if (el.GetElementHandler()._IsRestrictedAction(DgnElement::RestrictedAction::Move))
-        return DgnDbStatus::MissingHandler;
-
-    m_placement = placement;
-    return DgnDbStatus::Success;
-    }
-
-/*---------------------------------------------------------------------------------**//**
-* @bsimethod                                    Sam.Wilson                      10/15
-+---------------+---------------+---------------+---------------+---------------+------*/
-ElementCopier::ElementCopier(DgnCloneContext& c) : m_context(c), m_copyChildren(true), m_copyGroups(false), m_preserveOriginalModels(true)
-    {
-    }
-
-/*---------------------------------------------------------------------------------**//**
-* @bsimethod                                    Sam.Wilson                      10/15
-+---------------+---------------+---------------+---------------+---------------+------*/
-DgnElementCPtr ElementCopier::MakeCopy(DgnDbStatus* statusOut, DgnModelR targetModel, DgnElementCR sourceElement, DgnCode const& icode, DgnElementId newParentId)
-    {
-    DgnElementId alreadyCopied = m_context.FindElementId(sourceElement.GetElementId());
-    if (alreadyCopied.IsValid())
-        return targetModel.GetDgnDb().Elements().Get<PhysicalElement>(alreadyCopied);
-    
-    DgnDbStatus ALLOW_NULL_OUTPUT(status, statusOut);
-
-    DgnElement::CreateParams iparams(targetModel.GetDgnDb(), targetModel.GetModelId(), sourceElement.GetElementClassId(), icode);
-
-    DgnElementPtr outputEditElement = sourceElement.Clone(&status, &iparams);
-    if (!outputEditElement.IsValid())
-        return nullptr;
-
-    if (!newParentId.IsValid())
-        {
-        DgnElementId remappedParentId = m_context.FindElementId(outputEditElement->GetParentId());
-        if (remappedParentId.IsValid())
-            newParentId = remappedParentId;
-        }
-    outputEditElement->SetParentId(newParentId);
-
-    DgnElementCPtr outputElement = outputEditElement->Insert(&status);
-    if (!outputElement.IsValid())
-        return nullptr;
-
-    m_context.AddElementId(sourceElement.GetElementId(), outputElement->GetElementId());
-
-    if (m_copyChildren)
-        {
-        for (auto sourceChildid : sourceElement.QueryChildren())
-            {
-            DgnElementCPtr sourceChildElement = sourceElement.GetDgnDb().Elements().GetElement(sourceChildid);
-            if (!sourceChildElement.IsValid())
-                continue;
-
-            MakeCopy(nullptr, m_preserveOriginalModels? *sourceChildElement->GetModel(): targetModel, *sourceChildElement, DgnCode(), outputElement->GetElementId());
-            }
-        }
-
-    IElementGroupCP sourceGroup;
-    if (m_copyGroups && nullptr != (sourceGroup = sourceElement.ToIElementGroup()))
-        {
-        for (auto sourceMemberId : sourceGroup->QueryMembers())
-            {
-            DgnElementCPtr sourceMemberElement = sourceElement.GetDgnDb().Elements().GetElement(sourceMemberId);
-            if (!sourceMemberElement.IsValid())
-                continue;
-            DgnElementCPtr destMemberElement = MakeCopy(nullptr, *sourceMemberElement->GetModel(), *sourceMemberElement, DgnCode());
-            if (destMemberElement.IsValid())
-                ElementGroupsMembers::Insert(*outputElement, *destMemberElement, 0); // *** WIP_GROUPS - is this the right way to re-create the member-of relationship? What about the _OnMemberAdded callbacks? Preserve MemberPriority?
-            }
-        }
-
-    return outputElement;
-    }
-
-/*---------------------------------------------------------------------------------**//**
-* @bsimethod                                    Sam.Wilson                      12/15
-+---------------+---------------+---------------+---------------+---------------+------*/
-DgnDbStatus DgnElementTransformer::ApplyTransformTo(DgnElementR el, Transform const& transformIn)
-    {
-    Transform   placementTrans;
-
-    if (el.Is3d())
-        placementTrans = el.ToGeometrySource3d()->GetPlacement().GetTransform();
-    else
-        placementTrans = el.ToGeometrySource2d()->GetPlacement().GetTransform();
-
-    DPoint3d    originPt;
-    RotMatrix   rMatrix;
-
-    Transform transform;
-    transform.InitProduct(transformIn, placementTrans);
-    transform.GetTranslation(originPt);
-    transform.GetMatrix(rMatrix);
-            
-    YawPitchRollAngles  angles;
-
-    if (!YawPitchRollAngles::TryFromRotMatrix(angles, rMatrix))
-        return DgnDbStatus::BadArg;
-
-    if (el.Is3d())
-        {
-        Placement3d placement = el.ToGeometrySource3d()->GetPlacement();
-
-        placement.GetOriginR() = originPt;
-        placement.GetAnglesR() = angles;
-
-        return el.ToGeometrySource3dP()->SetPlacement(placement);
-        }
-        
-    Placement2d placement = el.ToGeometrySource2d()->GetPlacement();
-
-    placement.GetOriginR() = DPoint2d::From(originPt);
-    placement.GetAngleR() = angles.GetYaw();
-
-    return el.ToGeometrySource2dP()->SetPlacement(placement);
-    }
-
-/*---------------------------------------------------------------------------------**//**
-* @bsimethod                                    Sam.Wilson                      12/15
-+---------------+---------------+---------------+---------------+---------------+------*/
-DgnEditElementCollector::DgnEditElementCollector() 
-    {
-    }
-
-/*---------------------------------------------------------------------------------**//**
-* @bsimethod                                    Sam.Wilson                      12/15
-+---------------+---------------+---------------+---------------+---------------+------*/
-DgnEditElementCollector::~DgnEditElementCollector() 
-    {
-    for (auto el : m_elements)
-        el->Release();
-    }
-
-/*---------------------------------------------------------------------------------**//**
-* @bsimethod                                    Sam.Wilson                      12/15
-+---------------+---------------+---------------+---------------+---------------+------*/
-DgnElementPtr DgnEditElementCollector::AddElement(DgnElementR el) 
-    {
-    DgnElementId eid = el.GetElementId();
-    if (eid.IsValid())
-        {
-        auto existing = FindElementById(eid);   // If we already have a copy of this element, return that.
-        if (existing.IsValid())
-            return existing;
-        }
-
-    auto ins = m_elements.insert(&el);
-    if (!ins.second) // not inserted, because it's already in there?
-        return *ins.first;
-
-    // This element is new. Insert it into the collection.
-    el.AddRef();
-
-    if (eid.IsValid())
-        m_ids[eid] = &el;
-
-    return &el;
-    }
-
-/*---------------------------------------------------------------------------------**//**
-* @bsimethod                                    Sam.Wilson                      12/15
-+---------------+---------------+---------------+---------------+---------------+------*/
-void DgnEditElementCollector::AddChildren(DgnElementCR el, size_t maxDepth) 
-    {
-    if (0 ==maxDepth)
-        return;
-
-    for (auto childid : el.QueryChildren())
-        {
-        auto child = el.GetDgnDb().Elements().GetForEdit<DgnElement>(childid);
-        if (child.IsValid())
-            AddAssembly(*child, maxDepth-1);
-        }
-    }
-
-/*---------------------------------------------------------------------------------**//**
-* @bsimethod                                    Sam.Wilson                      12/15
-+---------------+---------------+---------------+---------------+---------------+------*/
-DgnElementPtr DgnEditElementCollector::FindElementById(DgnElementId eid)
-    {
-    auto i = m_ids.find(eid);
-    return (i == m_ids.end())? nullptr: i->second;
-    }
-
-/*---------------------------------------------------------------------------------**//**
-* @bsimethod                                    Sam.Wilson                      12/15
-+---------------+---------------+---------------+---------------+---------------+------*/
-void DgnEditElementCollector::RemoveElement(DgnElementR el) 
-    {
-    if (0 == m_elements.erase(&el))
-        return;
-
-    DgnElementId eid = el.GetElementId();
-    if (eid.IsValid())
-        m_ids.erase(eid);
-
-    el.Release();
-    }
-
-/*---------------------------------------------------------------------------------**//**
-* @bsimethod                                    Sam.Wilson                      12/15
-+---------------+---------------+---------------+---------------+---------------+------*/
-void DgnEditElementCollector::RemoveChildren(DgnElementCR el, size_t maxDepth) 
-    {
-    if (0 ==maxDepth)
-        return;
-
-    for (auto childid : el.QueryChildren())
-        {
-        auto child = FindElementById(childid);
-        if (child.IsValid())
-            RemoveAssembly(*child, maxDepth-1);
-        }
-    }
-
-/*---------------------------------------------------------------------------------**//**
-* @bsimethod                                    Sam.Wilson                      12/15
-+---------------+---------------+---------------+---------------+---------------+------*/
-DgnDbStatus DgnEditElementCollector::Write()
-    {
-    for (auto el : m_elements)
-        {
-        DgnDbStatus status;
-        DgnElementCPtr updatedEl = el->GetElementId().IsValid()? el->Update(&status): el->Insert(&status);
-        if (!updatedEl.IsValid())
-            return status;
-        }
-    return DgnDbStatus::Success;
-    }
-
-/*---------------------------------------------------------------------------------**//**
-* @bsimethod                                                    Paul.Connelly   12/15
-+---------------+---------------+---------------+---------------+---------------+------*/
-DgnDbStatus ElementGeomData::ReadFrom(ECSqlStatement& stmt, ECSqlClassParams const& params, DgnElementCR el)
-    {
-    m_categoryId = stmt.GetValueId<DgnCategoryId>(params.GetSelectIndex(GEOM_Category));
-
-    // Read GeomStream
-    auto geomIndex = params.GetSelectIndex(GEOM_Geometry);
-    if (stmt.IsValueNull(geomIndex))
-        return DgnDbStatus::Success;    // no geometry...
-
-    int blobSize;
-    void const* blob = stmt.GetValueBinary(geomIndex, &blobSize);
-    return m_geom.ReadGeometryStream(el.GetDgnDb(), blob, blobSize);
-    }
-
-/*---------------------------------------------------------------------------------**//**
-* @bsimethod                                                    Paul.Connelly   12/15
-+---------------+---------------+---------------+---------------+---------------+------*/
-DgnDbStatus ElementGeomData::BindTo(ECSqlStatement& stmt, DgnElementCR el)
-    {
-    stmt.BindId(stmt.GetParameterIndex(GEOM_Category), m_categoryId);
-
-    // Compress the serialized GeomStream
-    m_multiChunkGeomStream = false;
-    SnappyToBlob& snappyTo = el.GetDgnDb().Elements().GetSnappyTo();
-    snappyTo.Init();
-
-    if (0 < m_geom.GetSize())
-        {
-        GeomBlobHeader header(m_geom);
-        snappyTo.Write((Byte const*)&header, sizeof(header));
-        snappyTo.Write(m_geom.GetData(), m_geom.GetSize());
-        }
-
-    auto geomIndex = stmt.GetParameterIndex(GEOM_Geometry);
-    uint32_t zipSize = snappyTo.GetCompressedSize();
-    if (0 < zipSize)
-        {
-        if (1 == snappyTo.GetCurrChunk())
-            {
-            // Common case - only one chunk in geom stream. Bind it directly.
-            // NB: This requires that no other code uses DgnElements::SnappyToBlob() until our ECSqlStatement is executed...
-            stmt.BindBinary(geomIndex, snappyTo.GetChunkData(0), zipSize, IECSqlBinder::MakeCopy::No);
-            }
-        else
-            {
-            // More than one chunk in geom stream. Avoid expensive alloc+copy by deferring writing geom stream until ECSqlStatement executes.
-            m_multiChunkGeomStream = true;
-            stmt.BindNull(geomIndex);
-            }
-        }
-    else
-        {
-        // No geometry
-        stmt.BindNull(geomIndex);
-        }
-
-    return DgnDbStatus::Success;
-    }
-
-/*---------------------------------------------------------------------------------**//**
-* @bsimethod                                                    Paul.Connelly   12/15
-+---------------+---------------+---------------+---------------+---------------+------*/
-DgnDbStatus ElementGeom2d::Read(ECSqlStatement& stmt, ECSqlClassParams const& params, DgnElementCR el)
-    {
-    auto status = ReadFrom(stmt, params, el);
-    if (DgnDbStatus::Success != status)
-        return status;
-
-    m_placement = Placement2d();
-
-    auto originIndex = params.GetSelectIndex(GEOM_Origin);
-    if (stmt.IsValueNull(originIndex))
-        return DgnDbStatus::Success;    // null placement
-
-    DPoint2d boxLow = stmt.GetValuePoint2D(params.GetSelectIndex(GEOM_Box_Low)),
-             boxHi  = stmt.GetValuePoint2D(params.GetSelectIndex(GEOM_Box_High));
-
-    m_placement = Placement2d(stmt.GetValuePoint2D(originIndex),
-                              AngleInDegrees::FromDegrees(stmt.GetValueDouble(params.GetSelectIndex(GEOM2_Rotation))),
-                              ElementAlignedBox2d(boxLow.x, boxLow.y, boxHi.x, boxHi.y));
-
-    return DgnDbStatus::Success;
-    }
-
-/*---------------------------------------------------------------------------------**//**
-* @bsimethod                                                    Paul.Connelly   12/15
-+---------------+---------------+---------------+---------------+---------------+------*/
-DgnDbStatus ElementGeom3d::Read(ECSqlStatement& stmt, ECSqlClassParams const& params, DgnElementCR el)
-    {
-    auto status = ReadFrom(stmt, params, el);
-    if (DgnDbStatus::Success != status)
-        return status;
-
-    m_placement = Placement3d();
-
-    auto originIndex = params.GetSelectIndex(GEOM_Origin);
-    if (stmt.IsValueNull(originIndex))
-        return DgnDbStatus::Success;    // null placement
-
-    DPoint3d boxLow = stmt.GetValuePoint3D(params.GetSelectIndex(GEOM_Box_Low)),
-             boxHi  = stmt.GetValuePoint3D(params.GetSelectIndex(GEOM_Box_High));
-
-    double yaw      = stmt.GetValueDouble(params.GetSelectIndex(GEOM3_Yaw)),
-           pitch    = stmt.GetValueDouble(params.GetSelectIndex(GEOM3_Pitch)),
-           roll     = stmt.GetValueDouble(params.GetSelectIndex(GEOM3_Roll));
-
-    m_placement = Placement3d(stmt.GetValuePoint3D(originIndex),
-                              YawPitchRollAngles(Angle::FromDegrees(yaw), Angle::FromDegrees(pitch), Angle::FromDegrees(roll)),
-                              ElementAlignedBox3d(boxLow.x, boxLow.y, boxLow.z, boxHi.x, boxHi.y, boxHi.z));
-
-    return DgnDbStatus::Success;
-    }
-
-/*---------------------------------------------------------------------------------**//**
-* @bsimethod                                                    Paul.Connelly   12/15
-+---------------+---------------+---------------+---------------+---------------+------*/
-DgnDbStatus ElementGeom2d::Bind(ECSqlStatement& stmt, DgnElementCR el)
-    {
-    auto status = BindTo(stmt, el);
-    if (DgnDbStatus::Success != status)
-        return status;
-
-    if (!m_placement.IsValid())
-        {
-        stmt.BindNull(stmt.GetParameterIndex(GEOM_Origin));
-        stmt.BindNull(stmt.GetParameterIndex(GEOM_Box_Low));
-        stmt.BindNull(stmt.GetParameterIndex(GEOM_Box_High));
-        stmt.BindNull(stmt.GetParameterIndex(GEOM2_Rotation));
-        }
-    else
-        {
-        stmt.BindPoint2D(stmt.GetParameterIndex(GEOM_Origin), m_placement.GetOrigin());
-        stmt.BindDouble(stmt.GetParameterIndex(GEOM2_Rotation), m_placement.GetAngle().Degrees());
-        stmt.BindPoint2D(stmt.GetParameterIndex(GEOM_Box_Low), m_placement.GetElementBox().low);
-        stmt.BindPoint2D(stmt.GetParameterIndex(GEOM_Box_High), m_placement.GetElementBox().high);
-        }
-
-    return DgnDbStatus::Success;
-    }
-
-/*---------------------------------------------------------------------------------**//**
-* @bsimethod                                                    Paul.Connelly   12/15
-+---------------+---------------+---------------+---------------+---------------+------*/
-DgnDbStatus ElementGeom3d::Bind(ECSqlStatement& stmt, DgnElementCR el)
-    {
-    auto status = BindTo(stmt, el);
-    if (DgnDbStatus::Success != status)
-        return status;
-
-    auto model = el.GetModel();
-    auto geomModel = model.IsValid() ? model->ToGeometricModel() : nullptr;
-    BeAssert(nullptr != geomModel);
-    if (nullptr == geomModel)
-        return DgnDbStatus::WrongModel;
-
-    stmt.BindInt(stmt.GetParameterIndex(GEOM3_InPhysicalSpace), CoordinateSpace::World == geomModel->GetCoordinateSpace() ? 1 : 0);
-
-    if (!m_placement.IsValid())
-        {
-        stmt.BindNull(stmt.GetParameterIndex(GEOM_Origin));
-        stmt.BindNull(stmt.GetParameterIndex(GEOM3_Yaw));
-        stmt.BindNull(stmt.GetParameterIndex(GEOM3_Pitch));
-        stmt.BindNull(stmt.GetParameterIndex(GEOM3_Roll));
-        stmt.BindNull(stmt.GetParameterIndex(GEOM_Box_Low));
-        stmt.BindNull(stmt.GetParameterIndex(GEOM_Box_High));
-        }
-    else
-        {
-        stmt.BindPoint3D(stmt.GetParameterIndex(GEOM_Origin), m_placement.GetOrigin());
-        stmt.BindDouble(stmt.GetParameterIndex(GEOM3_Yaw), m_placement.GetAngles().GetYaw().Degrees());
-        stmt.BindDouble(stmt.GetParameterIndex(GEOM3_Pitch), m_placement.GetAngles().GetPitch().Degrees());
-        stmt.BindDouble(stmt.GetParameterIndex(GEOM3_Roll), m_placement.GetAngles().GetRoll().Degrees());
-        stmt.BindPoint3D(stmt.GetParameterIndex(GEOM_Box_Low), m_placement.GetElementBox().low);
-        stmt.BindPoint3D(stmt.GetParameterIndex(GEOM_Box_High), m_placement.GetElementBox().high);
-        }
-
-    return DgnDbStatus::Success;
-    }
-
-/*---------------------------------------------------------------------------------**//**
-* @bsimethod                                                    Paul.Connelly   12/15
-+---------------+---------------+---------------+---------------+---------------+------*/
-DgnDbStatus ElementGeomData::WriteGeomStream(DgnElementCR el, Utf8CP tableName) const
-    {
-    if (!m_multiChunkGeomStream)
-        return DgnDbStatus::Success;
-
-    m_multiChunkGeomStream = false;
-
-    DgnElements& pool = el.GetDgnDb().Elements();
-    SnappyToBlob& snappyTo = pool.GetSnappyTo();
-    if (1 >= snappyTo.GetCurrChunk())
-        {
-        BeAssert(false);    // Somebody overwrote our data.
-        return DgnDbStatus::WriteError;
-        }
-
-    // SaveToRow() requires a blob of the required size has already been allocated in the blob column.
-    // Ideally we would do this in BindTo(), but ECSql does not support binding a zero blob.
-    Utf8String sql("UPDATE ");
-    sql.append(tableName);
-    sql.append(" SET " GEOM_Geometry "=? WHERE Id=?");
-    CachedStatementPtr stmt = pool.GetStatement(sql.c_str());
-    stmt->BindId(2, el.GetElementId());
-    stmt->BindZeroBlob(1, snappyTo.GetCompressedSize());
-    if (BE_SQLITE_DONE != stmt->Step())
-        return DgnDbStatus::WriteError;
-
-    StatusInt status = snappyTo.SaveToRow(el.GetDgnDb(), tableName, GEOM_Geometry, el.GetElementId().GetValue());
-    return SUCCESS == status ? DgnDbStatus::Success : DgnDbStatus::WriteError;
-    }
-
-/*---------------------------------------------------------------------------------**//**
-* @bsimethod                                                    Paul.Connelly   12/15
-+---------------+---------------+---------------+---------------+---------------+------*/
-DgnDbStatus ElementGeomData::InsertGeomStream(DgnElementCR el, Utf8CP tableName) const
-    {
-    DgnDbStatus status = WriteGeomStream(el, tableName);
-    if (DgnDbStatus::Success != status)
-        return status;
-
-    // Insert ElementUsesGeomParts relationships for any GeomPartIds in the GeomStream
-    DgnDbR db = el.GetDgnDb();
-    IdSet<DgnGeomPartId> parts;
-    GeometryStreamIO::Collection(m_geom.GetData(), m_geom.GetSize()).GetGeomPartIds(parts, db);
-    for (DgnGeomPartId const& partId : parts)
-        {
-        if (BentleyStatus::SUCCESS != db.GeomParts().InsertElementGeomUsesParts(el.GetElementId(), partId))
-            status = DgnDbStatus::WriteError;
-        }
-
-    return status;
-    }
-
-/*---------------------------------------------------------------------------------**//**
-* @bsimethod                                                    Paul.Connelly   12/15
-+---------------+---------------+---------------+---------------+---------------+------*/
-DgnDbStatus ElementGeomData::UpdateGeomStream(DgnElementCR el, Utf8CP tableName) const
-    {
-    DgnDbStatus status = WriteGeomStream(el, tableName);
-    if (DgnDbStatus::Success != status)
-        return status;
-
-    // Update ElementUsesGeomParts relationships for any GeomPartIds in the GeomStream
-    DgnDbR db = el.GetDgnDb();
-    DgnElementId eid = el.GetElementId();
-    CachedStatementPtr stmt = db.Elements().GetStatement("SELECT GeomPartId FROM " DGN_TABLE(DGN_RELNAME_ElementUsesGeomParts) " WHERE ElementId=?");
-    stmt->BindId(1, eid);
-
-    IdSet<DgnGeomPartId> partsOld;
-    while (BE_SQLITE_ROW == stmt->Step())
-        partsOld.insert(stmt->GetValueId<DgnGeomPartId>(0));
-
-    IdSet<DgnGeomPartId> partsNew;
-    GeometryStreamIO::Collection(m_geom.GetData(), m_geom.GetSize()).GetGeomPartIds(partsNew, db);
-
-    if (partsOld.empty() && partsNew.empty())
-        return status;
-
-    bset<DgnGeomPartId> partsToRemove;
-    std::set_difference(partsOld.begin(), partsOld.end(), partsNew.begin(), partsNew.end(), std::inserter(partsToRemove, partsToRemove.end()));
-
-    if (!partsToRemove.empty())
-        {
-        stmt = db.Elements().GetStatement("DELETE FROM " DGN_TABLE(DGN_RELNAME_ElementUsesGeomParts) " WHERE ElementId=? AND GeomPartId=?");
-        stmt->BindId(1, eid);
-
-        for (DgnGeomPartId const& partId : partsToRemove)
-            {
-            stmt->BindId(2, partId);
-            if (BE_SQLITE_DONE != stmt->Step())
-                status = DgnDbStatus::BadRequest;
-            }
-        }
-
-    bset<DgnGeomPartId> partsToAdd;
-    std::set_difference(partsNew.begin(), partsNew.end(), partsOld.begin(), partsOld.end(), std::inserter(partsToAdd, partsToAdd.end()));
-
-    for (DgnGeomPartId const& partId : partsToAdd)
-        {
-        if (BentleyStatus::SUCCESS != db.GeomParts().InsertElementGeomUsesParts(eid, partId))
-            status = DgnDbStatus::WriteError;
-        }
-
-    return status;
-    }
-
-/*---------------------------------------------------------------------------------**//**
-* @bsimethod                                                    Paul.Connelly   12/15
-+---------------+---------------+---------------+---------------+---------------+------*/
-void ElementGeomData::AddBaseClassParams(ECSqlClassParams& params)
-    {
-    params.Add(GEOM_Category);
-    params.Add(GEOM_Origin);
-    params.Add(GEOM_Box_Low);
-    params.Add(GEOM_Box_High);
-    params.Add(GEOM_Geometry);
-    }
-
-/*---------------------------------------------------------------------------------**//**
-* @bsimethod                                                    Paul.Connelly   12/15
-+---------------+---------------+---------------+---------------+---------------+------*/
-void ElementGeom2d::AddClassParams(ECSqlClassParams& params)
-    {
-    AddBaseClassParams(params);
-
-    params.Add(GEOM2_Rotation);
-    }
-
-/*---------------------------------------------------------------------------------**//**
-* @bsimethod                                                    Paul.Connelly   12/15
-+---------------+---------------+---------------+---------------+---------------+------*/
-void ElementGeom3d::AddClassParams(ECSqlClassParams& params)
-    {
-    AddBaseClassParams(params);
-
-    params.Add(GEOM3_InPhysicalSpace);
-    params.Add(GEOM3_Yaw);
-    params.Add(GEOM3_Pitch);
-    params.Add(GEOM3_Roll);
-    }
-
-
+/*--------------------------------------------------------------------------------------+
+|
+|     $Source: DgnCore/DgnElement.cpp $
+|
+|  $Copyright: (c) 2016 Bentley Systems, Incorporated. All rights reserved. $
+|
++--------------------------------------------------------------------------------------*/
+#include <DgnPlatformInternal.h>
+#include <DgnPlatform/DgnScript.h>
+
+#define DGN_ELEMENT_PROPNAME_ECInstanceId "ECInstanceId"
+#define DGN_ELEMENT_PROPNAME_ModelId "ModelId"
+#define DGN_ELEMENT_PROPNAME_Code "Code"
+#define DGN_ELEMENT_CODESTRUCT_AuthorityId "AuthorityId"
+#define DGN_ELEMENT_CODESTRUCT_Namespace "Namespace"
+#define DGN_ELEMENT_CODESTRUCT_Value "Value"
+#define DGN_ELEMENT_PROPNAME_Label "Label"
+#define DGN_ELEMENT_PROPNAME_ParentId "ParentId"
+#define DGN_ELEMENT_PROPNAME_LastMode "LastMod"
+
+/* GeometrySource properties... 
+ *  GeometrySource
+ *      Geometry : binary
+ *      CategoryId : long
+ *  GeometrySource2d : GeometrySource
+ *      Origin : point2d
+ *      Rotation : double
+ *      BBoxLow : point2d
+ *      BBoxHigh : point2d
+ *  GeometrySource3d : GeometrySource
+ *      InPhysicalSpace : boolean
+ *      Origin : point3d
+ *      Yaw : double
+ *      Pitch : double
+ *      Roll : double
+ *      BBoxLow : point3d
+ *      BBoxHigh : point3d
+ */
+
+#define GEOM_Geometry "Geometry"
+#define GEOM_Category "CategoryId"
+#define GEOM_Origin "Origin"
+#define GEOM_Box_Low "BBoxLow"
+#define GEOM_Box_High "BBoxHigh"
+#define GEOM2_Rotation "Rotation"
+#define GEOM3_InPhysicalSpace "InPhysicalSpace"
+#define GEOM3_Yaw "Yaw"
+#define GEOM3_Pitch "Pitch"
+#define GEOM3_Roll "Roll"
+
+/*---------------------------------------------------------------------------------**//**
+* @bsimethod                                    Keith.Bentley                   09/12
++---------------+---------------+---------------+---------------+---------------+------*/
+void DgnElement::AddRef() const
+    {
+    if (0 == m_refCount && IsPersistent())
+        GetDgnDb().Elements().OnReclaimed(*this); // someone just requested this previously unreferenced element
+
+    ++m_refCount;
+    }
+
+/*---------------------------------------------------------------------------------**//**
+* @bsimethod                                    Keith.Bentley                   09/12
++---------------+---------------+---------------+---------------+---------------+------*/
+void DgnElement::Release() const
+    {
+    if (1 < m_refCount--)
+        return;
+
+    BeAssert(m_refCount==0);
+
+    if (IsPersistent())  // is this element in the pool?
+        GetDgnDb().Elements().OnUnreferenced(*this); // yes, the last reference was just released, add to the unreferenced element count
+    else
+        delete this;  // no, just delete it
+    }
+
+/*---------------------------------------------------------------------------------**//**
+* @bsimethod                                    Keith.Bentley                   06/15
++---------------+---------------+---------------+---------------+---------------+------*/
+DgnModelPtr DgnElement::GetModel() const
+    {
+    return m_dgndb.Models().GetModel(m_modelId);
+    }
+
+/*---------------------------------------------------------------------------------**//**
+* @bsimethod                                    Keith.Bentley                   09/06
++---------------+---------------+---------------+---------------+---------------+------*/
+DgnElement::AppData* DgnElement::FindAppData(AppData::Key const& key) const
+    {
+    auto entry = m_appData.find(&key);
+    return entry==m_appData.end() ? nullptr : entry->second.get();
+    }
+
+/*---------------------------------------------------------------------------------**//**
+* @bsimethod                                    Keith.Bentley                   09/06
++---------------+---------------+---------------+---------------+---------------+------*/
+void DgnElement::AddAppData(AppData::Key const& key, AppData* obj) const
+    {
+    auto entry = m_appData.Insert(&key, obj);
+    if (entry.second)
+        return;
+
+    // we already had appdata for this key. Clean up old and save new.
+    entry.first->second = obj;
+    }
+
+/*---------------------------------------------------------------------------------**//**
+* @bsimethod                                    Keith.Bentley                   09/06
++---------------+---------------+---------------+---------------+---------------+------*/
+StatusInt DgnElement::DropAppData(AppData::Key const& key) const
+    {
+    return 0==m_appData.erase(&key) ? ERROR : SUCCESS;
+    }
+
+/*---------------------------------------------------------------------------------**//**
+* @bsimethod                                    Keith.Bentley                   09/06
++---------------+---------------+---------------+---------------+---------------+------*/
+void DgnElement::ClearAllAppData()
+    {
+    m_appData.clear();
+    }
+
+/*---------------------------------------------------------------------------------**//**
+* @bsimethod                                                    KeithBentley    02/01
++---------------+---------------+---------------+---------------+---------------+------*/
+HeapZone& DgnElement::GetHeapZone()  const {return GetDgnDb().Elements().GetHeapZone();}
+
+/*---------------------------------------------------------------------------------**//**
+* @bsimethod                                    Keith.Bentley                   04/15
++---------------+---------------+---------------+---------------+---------------+------*/
+DgnDbStatus DgnElement::_DeleteInDb() const
+    {
+    CachedStatementPtr stmt=GetDgnDb().Elements().GetStatement("DELETE FROM " DGN_TABLE(DGN_CLASSNAME_Element) " WHERE Id=?");
+    stmt->BindId(1, m_elementId);
+
+    switch (stmt->Step())
+        {
+        case BE_SQLITE_CONSTRAINT_FOREIGNKEY:
+            return  DgnDbStatus::ForeignKeyConstraint;
+
+        case BE_SQLITE_DONE:
+            return DgnDbStatus::Success;
+        }
+
+    return DgnDbStatus::WriteError;
+    }
+
+/*---------------------------------------------------------------------------------**//**
+* @bsimethod                                    Keith.Bentley                   04/15
++---------------+---------------+---------------+---------------+---------------+------*/
+ECClassCP DgnElement::GetElementClass() const
+    {
+    return GetDgnDb().Schemas().GetECClass(GetElementClassId().GetValue());
+    }
+
+/*---------------------------------------------------------------------------------**//**
+* @bsimethod                                    Keith.Bentley                   04/15
++---------------+---------------+---------------+---------------+---------------+------*/
+DgnCode DgnElement::_GenerateDefaultCode() const
+    {
+    return DgnCode::CreateEmpty();
+    }
+
+/*---------------------------------------------------------------------------------**//**
+* @bsimethod                                    Keith.Bentley                   06/15
++---------------+---------------+---------------+---------------+---------------+------*/
+DateTime DgnElement::QueryTimeStamp() const
+    {
+    ECSqlStatement stmt;
+    stmt.Prepare(GetDgnDb(), "SELECT " DGN_ELEMENT_PROPNAME_LastMode " FROM " DGN_SCHEMA(DGN_CLASSNAME_Element) " WHERE " DGN_ELEMENT_PROPNAME_ECInstanceId "=?");
+    stmt.BindId(1, m_elementId);
+    stmt.Step();
+    return stmt.GetValueDateTime(0);
+    }
+
+/*---------------------------------------------------------------------------------**//**
+* @bsimethod                                    Keith.Bentley                   05/15
++---------------+---------------+---------------+---------------+---------------+------*/
+template<class T> void DgnElement::CallAppData(T const& caller) const
+    {
+    for (auto entry=m_appData.begin(); entry!=m_appData.end(); )
+        {
+        if (DgnElement::AppData::DropMe::Yes == caller(*entry->second, *this))
+            entry = m_appData.erase(entry);
+        else
+            ++entry;
+        }
+    }
+
+/*---------------------------------------------------------------------------------**//**
+* @bsimethod                                    Keith.Bentley                   06/15
++---------------+---------------+---------------+---------------+---------------+------*/
+DgnDbStatus DgnElement::_OnInsert()
+    {
+    if (GetElementHandler()._IsRestrictedAction(RestrictedAction::Insert))
+        return DgnDbStatus::MissingHandler;
+
+    if (!m_code.IsValid())
+        {
+        m_code = _GenerateDefaultCode();
+        if (!m_code.IsValid())
+            return DgnDbStatus::InvalidName;
+        }
+
+    for (auto entry=m_appData.begin(); entry!=m_appData.end(); ++entry)
+        {
+        DgnDbStatus stat = entry->second->_OnInsert(*this);
+        if (DgnDbStatus::Success != stat)
+            return stat;
+        }
+
+    // If model is exclusively locked we cannot insert elements into it
+    if (LockStatus::Success != GetDgnDb().Locks().LockModel(*GetModel(), LockLevel::Shared))
+        return DgnDbStatus::LockNotHeld;
+
+    // Ensure this briefcase has reserved the element's code
+    if (CodeStatus::Success != GetDgnDb().Codes().ReserveCode(GetCode()))
+        return DgnDbStatus::CodeNotReserved;
+
+    return GetModel()->_OnInsertElement(*this);
+    }
+
+/*---------------------------------------------------------------------------------**//**
+* @bsimethod                                                    Paul.Connelly   10/15
++---------------+---------------+---------------+---------------+---------------+------*/
+DgnDbStatus DictionaryElement::_OnInsert()
+    {
+    // dictionary elements can reside *only* in the dictionary model.
+    auto status = GetModel()->IsDictionaryModel() ? T_Super::_OnInsert() : DgnDbStatus::WrongModel;
+    return status;
+    }
+
+struct OnInsertedCaller
+    {
+    DgnElementCR m_newEl;
+    OnInsertedCaller(DgnElementCR newEl) : m_newEl(newEl){}
+    DgnElement::AppData::DropMe operator()(DgnElement::AppData& app, DgnElementCR el) const {return app._OnInserted(m_newEl);}
+    };
+
+/*---------------------------------------------------------------------------------**//**
+* @bsimethod                                    Keith.Bentley                   06/15
++---------------+---------------+---------------+---------------+---------------+------*/
+void DgnElement::_OnInserted(DgnElementP copiedFrom) const
+    {
+    if (copiedFrom)
+        copiedFrom->CallAppData(OnInsertedCaller(*this));
+
+    GetModel()->_OnInsertedElement(*this);
+    GetDgnDb().Locks().OnElementInserted(GetElementId());
+    }
+
+/*---------------------------------------------------------------------------------**//**
+* @bsimethod                                    Keith.Bentley                   06/15
++---------------+---------------+---------------+---------------+---------------+------*/
+void DgnElement::_OnReversedDelete() const
+    {
+    GetModel()->_OnReversedDeleteElement(*this);
+    }
+/*---------------------------------------------------------------------------------**//**
+* @bsimethod                                                    Paul.Connelly   10/15
++---------------+---------------+---------------+---------------+---------------+------*/
+DgnDbStatus DgnElement::_SetParentId(DgnElementId parentId)
+    {
+    // Check for direct cycle...will check indirect cycles on update.
+    if (parentId.IsValid() && parentId == GetElementId())
+        return DgnDbStatus::InvalidParent;
+    else if (GetElementHandler()._IsRestrictedAction(RestrictedAction::SetParent))
+        return DgnDbStatus::MissingHandler;
+
+    m_parentId = parentId;
+    return DgnDbStatus::Success;
+    }
+
+/*---------------------------------------------------------------------------------**//**
+* @bsimethod                                                    Paul.Connelly   10/15
++---------------+---------------+---------------+---------------+---------------+------*/
+static bool parentCycleExists(DgnElementId parentId, DgnElementId elemId, DgnDbR db)
+    {
+    // simple checks first...
+    if (!parentId.IsValid() || !elemId.IsValid())
+        return false;
+    else if (parentId == elemId)
+        return true;
+
+    CachedStatementPtr stmt = db.Elements().GetStatement("SELECT ParentId FROM " DGN_TABLE(DGN_CLASSNAME_Element) " WHERE Id=?");
+    do
+        {
+        stmt->BindId(1, parentId);
+        if (BE_SQLITE_ROW != stmt->Step())
+            return false;
+
+        parentId = stmt->GetValueId<DgnElementId>(0);
+        if (parentId == elemId)
+            return true;
+
+        stmt->Reset();
+        }
+    while(parentId.IsValid());
+
+    return false;
+    }
+
+/*---------------------------------------------------------------------------------**//**
+* @bsimethod                                    Keith.Bentley                   06/15
++---------------+---------------+---------------+---------------+---------------+------*/
+DgnDbStatus DgnElement::_OnUpdate(DgnElementCR original)
+    {
+    if (m_classId != original.m_classId)
+        return DgnDbStatus::WrongClass;
+    else if (GetElementHandler()._IsRestrictedAction(RestrictedAction::Update))
+        return DgnDbStatus::MissingHandler;
+
+    auto parentId = GetParentId();
+    if (parentId.IsValid() && parentId != original.GetParentId() && parentCycleExists(parentId, GetElementId(), GetDgnDb()))
+        return DgnDbStatus::InvalidParent;
+
+    for (auto entry=m_appData.begin(); entry!=m_appData.end(); ++entry)
+        {
+        DgnDbStatus stat = entry->second->_OnUpdate(*this, original);
+        if (DgnDbStatus::Success != stat)
+            return stat;
+        }
+
+    if (LockStatus::Success != GetDgnDb().Locks().LockElement(*this, LockLevel::Exclusive, original.GetModelId()))
+        return DgnDbStatus::LockNotHeld;
+
+    // Ensure this briefcase has reserved the element's code
+    if (CodeStatus::Success != GetDgnDb().Codes().ReserveCode(GetCode()))
+        return DgnDbStatus::CodeNotReserved;
+
+    return GetModel()->_OnUpdateElement(*this, original);
+    }
+
+struct OnUpdatedCaller
+    {
+    DgnElementCR m_updated, m_original;
+    OnUpdatedCaller(DgnElementCR updated, DgnElementCR original) : m_updated(updated), m_original(original){}
+    DgnElement::AppData::DropMe operator()(DgnElement::AppData& app, DgnElementCR el) const {return app._OnUpdated(m_updated, m_original);}
+    };
+
+/*---------------------------------------------------------------------------------**//**
+* @bsimethod                                    Keith.Bentley                   06/15
++---------------+---------------+---------------+---------------+---------------+------*/
+void DgnElement::_OnUpdated(DgnElementCR original) const
+    {
+    // We need to call the events on both sets of AppData. Start by calling the appdata on this (the replacement)
+    // element. NOTE: This is where Aspects, etc. actually update the database.
+    CallAppData(OnUpdatedCaller(*this, original));
+
+    // All done. This gives appdata on the *original* element a notification that the update has happened
+    original.CallAppData(OnUpdatedCaller(*this, original));
+
+    // now tell the model that one of its elements has been changed.
+    GetModel()->_OnUpdatedElement(*this, original);
+    }
+
+struct OnUpdateReversedCaller
+    {
+    DgnElementCR m_updated, m_original;
+    OnUpdateReversedCaller(DgnElementCR updated, DgnElementCR original) : m_updated(updated), m_original(original){}
+    DgnElement::AppData::DropMe operator()(DgnElement::AppData& app, DgnElementCR el) const {return app._OnReversedUpdate(m_updated, m_original);}
+    };
+
+/*---------------------------------------------------------------------------------**//**
+* @bsimethod                                    Keith.Bentley                   06/15
++---------------+---------------+---------------+---------------+---------------+------*/
+void DgnElement::_OnReversedUpdate(DgnElementCR original) const
+    {
+    // we need to call the events on BOTH sets of appdata
+    original.CallAppData(OnUpdateReversedCaller(*this, original));
+    CallAppData(OnUpdateReversedCaller(*this, original));
+
+    GetModel()->_OnReversedUpdateElement(*this, original);
+    }
+
+/*---------------------------------------------------------------------------------**//**
+* @bsimethod                                    Keith.Bentley                   06/15
++---------------+---------------+---------------+---------------+---------------+------*/
+DgnDbStatus DgnElement::_OnDelete() const
+    {
+    if (GetElementHandler()._IsRestrictedAction(RestrictedAction::Delete))
+        return DgnDbStatus::MissingHandler;
+
+    for (auto entry=m_appData.begin(); entry!=m_appData.end(); ++entry)
+        {
+        DgnDbStatus stat = entry->second->_OnDelete(*this);
+        if (DgnDbStatus::Success != stat)
+            return stat;
+        }
+
+    if (LockStatus::Success != GetDgnDb().Locks().LockElement(*this, LockLevel::Exclusive))
+        return DgnDbStatus::LockNotHeld;
+
+    return GetModel()->_OnDeleteElement(*this);
+    }
+
+struct OnDeletedCaller  {DgnElement::AppData::DropMe operator()(DgnElement::AppData& app, DgnElementCR el) const {return app._OnDeleted(el);}};
+/*---------------------------------------------------------------------------------**//**
+* @bsimethod                                    Keith.Bentley                   06/15
++---------------+---------------+---------------+---------------+---------------+------*/
+void DgnElement::_OnDeleted() const
+    {
+    CallAppData(OnDeletedCaller());
+    GetDgnDb().Elements().DropFromPool(*this);
+    DgnModelPtr model = GetModel();
+    if (model.IsValid())
+        model->_OnDeletedElement(*this);
+    }
+
+/*---------------------------------------------------------------------------------**//**
+* @bsimethod                                    Keith.Bentley                   08/15
++---------------+---------------+---------------+---------------+---------------+------*/
+void DgnElement::_OnReversedAdd() const
+    {
+    CallAppData(OnDeletedCaller());
+    GetDgnDb().Elements().DropFromPool(*this);
+    DgnModelPtr model = GetModel();
+    if (model.IsValid())
+        model->_OnReversedAddElement(*this);
+    }
+
+/*---------------------------------------------------------------------------------**//**
+* @bsimethod                                                    Paul.Connelly   09/15
++---------------+---------------+---------------+---------------+---------------+------*/
+void dgn_ElementHandler::Element::_GetClassParams(ECSqlClassParamsR params)
+    {
+    params.Add(DGN_ELEMENT_PROPNAME_ECInstanceId, ECSqlClassParams::StatementType::Insert);
+    params.Add(DGN_ELEMENT_PROPNAME_ModelId, ECSqlClassParams::StatementType::Insert);
+    params.Add(DGN_ELEMENT_PROPNAME_Code, ECSqlClassParams::StatementType::InsertUpdate);
+    params.Add(DGN_ELEMENT_PROPNAME_Label, ECSqlClassParams::StatementType::InsertUpdate);
+    params.Add(DGN_ELEMENT_PROPNAME_ParentId, ECSqlClassParams::StatementType::InsertUpdate);
+    }
+
+//---------------------------------------------------------------------------------------
+// @bsimethod                                   Carole.MacDonald            09/2015
+//---------------+---------------+---------------+---------------+---------------+-------
+DgnDbStatus DgnElement::BindParams(ECSqlStatement& statement, bool isForUpdate)
+    {
+    BeAssert(m_code.IsValid());
+
+    if (!m_code.IsValid())
+        return DgnDbStatus::InvalidName;
+
+    IECSqlStructBinder& codeBinder = statement.BindStruct(statement.GetParameterIndex(DGN_ELEMENT_PROPNAME_Code));
+
+    if (m_code.IsEmpty() && (ECSqlStatus::Success != codeBinder.GetMember(DGN_ELEMENT_CODESTRUCT_Value).BindNull()))
+        return DgnDbStatus::BadArg;
+    if (!m_code.IsEmpty() && (ECSqlStatus::Success != codeBinder.GetMember(DGN_ELEMENT_CODESTRUCT_Value).BindText(m_code.GetValue().c_str(), IECSqlBinder::MakeCopy::No)))
+        return DgnDbStatus::BadArg;
+
+    if ((ECSqlStatus::Success != codeBinder.GetMember(DGN_ELEMENT_CODESTRUCT_AuthorityId).BindId(m_code.GetAuthority())) ||
+        (ECSqlStatus::Success != codeBinder.GetMember(DGN_ELEMENT_CODESTRUCT_Namespace).BindText(m_code.GetNamespace().c_str(), IECSqlBinder::MakeCopy::No)))
+        return DgnDbStatus::BadArg;
+
+    if (HasLabel())
+        statement.BindText(statement.GetParameterIndex(DGN_ELEMENT_PROPNAME_Label), GetLabel(), IECSqlBinder::MakeCopy::No);
+    else
+        statement.BindNull(statement.GetParameterIndex(DGN_ELEMENT_PROPNAME_Label));
+
+    if (ECSqlStatus::Success != statement.BindId(statement.GetParameterIndex(DGN_ELEMENT_PROPNAME_ParentId), m_parentId))
+        return DgnDbStatus::BadArg;
+
+    if (!isForUpdate)
+        {
+        if (ECSqlStatus::Success != statement.BindId(statement.GetParameterIndex(DGN_ELEMENT_PROPNAME_ECInstanceId), m_elementId) ||
+            ECSqlStatus::Success != statement.BindId(statement.GetParameterIndex(DGN_ELEMENT_PROPNAME_ModelId), m_modelId))
+            return DgnDbStatus::BadArg;
+        }
+
+    return DgnDbStatus::Success;
+    }
+
+/*---------------------------------------------------------------------------------**//**
+* @bsimethod                                    Keith.Bentley                   04/15
++---------------+---------------+---------------+---------------+---------------+------*/
+DgnDbStatus DgnElement::_BindInsertParams(ECSqlStatement& statement)
+    {
+    return BindParams(statement, false);
+    }
+
+//---------------------------------------------------------------------------------------
+// @bsimethod                                   Carole.MacDonald            09/2015
+//---------------+---------------+---------------+---------------+---------------+-------
+DgnDbStatus DgnElement::_InsertInDb()
+    {
+    CachedECSqlStatementPtr statement = GetDgnDb().Elements().GetPreparedInsertStatement(*this);
+    if (statement.IsNull())
+        return DgnDbStatus::WriteError;
+
+    auto status = _BindInsertParams(*statement);
+    if (DgnDbStatus::Success == status)
+        {
+        auto stmtResult = statement->Step();
+        if (BE_SQLITE_DONE != stmtResult)
+            {
+            DgnElementId existingElemWithCode;
+            if (BE_SQLITE_CONSTRAINT_UNIQUE == stmtResult)
+                {
+                // SQLite doesn't tell us which constraint failed - check if it's the Code.
+                existingElemWithCode = GetDgnDb().Elements().QueryElementIdByCode(m_code);
+                }
+
+            status = existingElemWithCode.IsValid() ? DgnDbStatus::DuplicateCode : DgnDbStatus::WriteError;
+            }
+        }
+
+    return status;
+    }
+
+/*---------------------------------------------------------------------------------**//**
+* @bsimethod                                    Keith.Bentley                   04/15
++---------------+---------------+---------------+---------------+---------------+------*/
+DgnDbStatus DgnElement::_BindUpdateParams(ECSqlStatement& statement)
+    {
+    return BindParams(statement, true);
+    }
+
+//---------------------------------------------------------------------------------------
+// @bsimethod                                   Carole.MacDonald            09/2015
+//---------------+---------------+---------------+---------------+---------------+-------
+DgnDbStatus DgnElement::_UpdateInDb()
+    {
+    CachedECSqlStatementPtr stmt = GetDgnDb().Elements().GetPreparedUpdateStatement(*this);
+    if (stmt.IsNull())
+        return DgnDbStatus::WriteError;
+
+    DgnDbStatus status = _BindUpdateParams(*stmt);
+    if (DgnDbStatus::Success == status)
+        {
+        auto stmtResult = stmt->Step();
+        if (BE_SQLITE_DONE != stmtResult)
+            {
+            // SQLite doesn't tell us which constraint failed - check if it's the Code.
+            auto existingElemWithCode = GetDgnDb().Elements().QueryElementIdByCode(m_code);
+            if (existingElemWithCode.IsValid() && existingElemWithCode != GetElementId())
+                status = DgnDbStatus::DuplicateCode;
+            else
+                status = DgnDbStatus::WriteError;
+            }
+        }
+
+    return status;
+    }
+
+/*---------------------------------------------------------------------------------**//**
+* @bsimethod                                                    Paul.Connelly   09/15
++---------------+---------------+---------------+---------------+---------------+------*/
+DgnDbStatus DgnElement::_LoadFromDb()
+    {
+    DgnElements::ElementSelectStatement select = GetDgnDb().Elements().GetPreparedSelectStatement(*this);
+    if (select.m_statement.IsNull())
+        return DgnDbStatus::Success;
+    
+    if (BE_SQLITE_ROW != select.m_statement->Step())
+        return DgnDbStatus::ReadError;
+    
+    return _ReadSelectParams(*select.m_statement, select.m_params);
+    }
+
+/*---------------------------------------------------------------------------------**//**
+* @bsimethod                                    Keith.Bentley                   05/15
++---------------+---------------+---------------+---------------+---------------+------*/
+DgnElementIdSet DgnElement::QueryChildren() const
+    {
+    CachedStatementPtr stmt=GetDgnDb().Elements().GetStatement("SELECT Id FROM " DGN_TABLE(DGN_CLASSNAME_Element) " WHERE ParentId=?");
+    stmt->BindId(1, GetElementId());
+
+    DgnElementIdSet elementIdSet;
+    while (BE_SQLITE_ROW == stmt->Step())
+        elementIdSet.insert(stmt->GetValueId<DgnElementId>(0));
+
+    return elementIdSet;
+    }
+
+//=======================================================================================
+// @bsiclass                                                    Keith.Bentley   11/10
+//=======================================================================================
+struct GeomBlobHeader
+{
+    enum {Signature = 0x0600,}; // DgnDb06
+
+    uint32_t m_signature;    // write this so we can detect errors on read
+    uint32_t m_size;
+    GeomBlobHeader(GeometryStream const& geom) {m_signature = Signature; m_size=geom.GetSize();}
+    GeomBlobHeader(SnappyReader& in) {uint32_t actuallyRead; in._Read((Byte*) this, sizeof(*this), actuallyRead);}
+};
+
+/*---------------------------------------------------------------------------------**//**
+* @bsimethod                                    Brien.Bastings                  11/15
++---------------+---------------+---------------+---------------+---------------+------*/
+GeometrySource2dCP DgnElement::ToGeometrySource2d() const
+    {
+    GeometrySourceCP source = _ToGeometrySource();
+    return nullptr == source ? nullptr : source->ToGeometrySource2d();
+    }
+
+/*---------------------------------------------------------------------------------**//**
+* @bsimethod                                    Brien.Bastings                  11/15
++---------------+---------------+---------------+---------------+---------------+------*/
+GeometrySource3dCP DgnElement::ToGeometrySource3d() const
+    {
+    GeometrySourceCP source = _ToGeometrySource();
+    return nullptr == source ? nullptr : source->ToGeometrySource3d();
+    }
+
+/*---------------------------------------------------------------------------------**//**
+* @bsimethod                                    Keith.Bentley                   04/15
++---------------+---------------+---------------+---------------+---------------+------*/
+DgnDbStatus GeometryStream::WriteGeometryStreamAndStep(DgnDbR dgnDb, Utf8CP table, Utf8CP colname, uint64_t rowId, Statement& stmt, int stmtcolidx) const
+    {
+    SnappyToBlob& snappy = dgnDb.Elements().GetSnappyTo();
+
+    snappy.Init();
+    if (0 < GetSize())
+        {
+        GeomBlobHeader header(*this);
+        snappy.Write((Byte const*) &header, sizeof(header));
+        snappy.Write(GetData(), GetSize());
+        }
+
+    uint32_t zipSize = snappy.GetCompressedSize();
+    if (0 < zipSize)
+        {
+        if (1 == snappy.GetCurrChunk())
+            stmt.BindBlob(stmtcolidx, snappy.GetChunkData(0), zipSize, Statement::MakeCopy::No);
+        else
+            stmt.BindZeroBlob(stmtcolidx, zipSize); // more than one chunk in geom stream
+        }
+
+    if (BE_SQLITE_DONE != stmt.Step())
+        return DgnDbStatus::WriteError;
+
+    if (1 >= snappy.GetCurrChunk())
+        return DgnDbStatus::Success;
+
+    StatusInt status = snappy.SaveToRow(dgnDb, table, colname, rowId);
+    return SUCCESS != status ? DgnDbStatus::WriteError : DgnDbStatus::Success;
+    }
+
+/*---------------------------------------------------------------------------------**//**
+* @bsimethod                                    Keith.Bentley                   04/15
++---------------+---------------+---------------+---------------+---------------+------*/
+DgnDbStatus GeometryStream::ReadGeometryStream(DgnDbR dgnDb, void const* blob, int blobSize)
+    {
+    if (0 == blobSize && nullptr == blob)
+        return DgnDbStatus::Success;
+
+    SnappyFromMemory& snappy = dgnDb.Elements().GetSnappyFrom();
+    snappy.Init(const_cast<void*>(blob), static_cast<uint32_t>(blobSize));
+    GeomBlobHeader header(snappy);
+    if ((GeomBlobHeader::Signature != header.m_signature) || 0 == header.m_size)
+        {
+        BeAssert(false);
+        return DgnDbStatus::ReadError;
+        }
+
+    ReserveMemory(header.m_size);
+
+    uint32_t actuallyRead;
+    auto readStatus = snappy._Read(GetDataP(), GetSize(), actuallyRead);
+
+    if (ZIP_SUCCESS != readStatus || actuallyRead != GetSize())
+        {
+        BeAssert(false);
+        return DgnDbStatus::ReadError;
+        }
+
+    return DgnDbStatus::Success;
+    }
+
+/*---------------------------------------------------------------------------------**//**
+* @bsimethod                                    Brien.Bastings                  11/15
++---------------+---------------+---------------+---------------+---------------+------*/
+Transform GeometrySource::GetPlacementTransform() const
+    {
+    GeometrySource3dCP source3d = _ToGeometrySource3d();
+    return nullptr != source3d ? source3d->GetPlacement().GetTransform() : _ToGeometrySource2d()->GetPlacement().GetTransform();
+    }
+
+/*---------------------------------------------------------------------------------**//**
+* @bsimethod                                    Brien.Bastings                  11/15
++---------------+---------------+---------------+---------------+---------------+------*/
+void GeometrySource::SetUndisplayed(bool yesNo) const
+    {
+    DgnElementP el = const_cast<DgnElementP>(_ToElement());
+
+    if (nullptr == el)
+        return;
+
+    el->m_flags.m_undisplayed = yesNo;
+    }
+
+/*---------------------------------------------------------------------------------**//**
+* @bsimethod                                    Brien.Bastings                  11/15
++---------------+---------------+---------------+---------------+---------------+------*/
+void GeometrySource::SetHilited(DgnElement::Hilited newState) const
+    {
+    DgnElementP el = const_cast<DgnElementP>(_ToElement());
+
+    if (nullptr == el)
+        return;
+
+    el->m_flags.m_hilited = (uint8_t) newState;
+    }
+
+/*---------------------------------------------------------------------------------**//**
+* @bsimethod                                    Brien.Bastings                  11/15
++---------------+---------------+---------------+---------------+---------------+------*/
+void GeometrySource::SetInSelectionSet(bool yesNo) const
+    {
+    DgnElementP el = const_cast<DgnElementP>(_ToElement());
+
+    if (nullptr == el)
+        return;
+
+    el->m_flags.m_inSelectionSet = yesNo; 
+    el->m_flags.m_hilited = (uint8_t) (yesNo ? DgnElement::Hilited::Normal : DgnElement::Hilited::None);
+    }
+
+/*---------------------------------------------------------------------------------**//**
+* @bsimethod                                    Shaun.Sewall                    04/15
++---------------+---------------+---------------+---------------+---------------+------*/
+PhysicalElementPtr PhysicalElement::Create(SpatialModelR model, DgnCategoryId categoryId)
+    {
+    DgnClassId classId = model.GetDgnDb().Domains().GetClassId(dgn_ElementHandler::Physical::GetHandler());
+
+    if (!classId.IsValid() || !categoryId.IsValid())
+        {
+        BeAssert(false);
+        return nullptr;
+        }
+
+    return new PhysicalElement(CreateParams(model.GetDgnDb(), model.GetModelId(), classId, categoryId));
+    }
+
+/*---------------------------------------------------------------------------------**//**
+* @bsimethod                                                    Paul.Connelly   12/15
++---------------+---------------+---------------+---------------+---------------+------*/
+DgnDbStatus ElementGeomData::Validate() const
+    {
+    if (!m_categoryId.IsValid())
+        return DgnDbStatus::InvalidCategory;
+    else if (m_geom.HasGeometry() && !_IsPlacementValid())
+        return DgnDbStatus::BadElement;
+    else
+        return DgnDbStatus::Success;
+    }
+
+/*---------------------------------------------------------------------------------**//**
+* @bsimethod                                    Sam.Wilson                      07/15
++---------------+---------------+---------------+---------------+---------------+------*/
+void DgnElement::CreateParams::RelocateToDestinationDb(DgnImportContext& importer)
+    {
+    m_modelId = importer.FindModelId(m_modelId);
+    m_classId = importer.RemapClassId(m_classId);
+    }
+
+/*---------------------------------------------------------------------------------**//**
+* NEEDSWORK: Not clear in what contexts an element's code should be copied, or not.
+* GetCreateParamsForImport() only copies the code if we're copying between DBs.
+* But _CopyFrom() always copies it. Which is what we want when called from CopyForEdit(),
+* but not what we want from _CloneForImport() or Clone(), which both use their own CreateParams
+* to specify the desired code.
+* So - Clone-like methods use this to ensure the code is copied or not copied appropriately.
+* @bsistruct                                                    Paul.Connelly   08/15
++---------------+---------------+---------------+---------------+---------------+------*/
+void DgnElement::CopyForCloneFrom(DgnElementCR src)
+    {
+    DgnCode code = GetCode();
+    _CopyFrom(src);
+    m_code = code;
+    }
+
+/*---------------------------------------------------------------------------------**//**
+* @bsimethod                                    Brien.Bastings                  07/15
++---------------+---------------+---------------+---------------+---------------+------*/
+DgnElementPtr DgnElement::_Clone(DgnDbStatus* inStat, DgnElement::CreateParams const* params) const
+    {
+    DgnDbStatus ALLOW_NULL_OUTPUT(stat, inStat);
+
+    // Perform input params validation. Code must be different and element id should be invalid...
+    if (nullptr != params)
+        {
+        if (params->m_id.IsValid())
+            {
+            stat = DgnDbStatus::InvalidId;
+            return nullptr;
+            }
+            
+        if (params->m_code == GetCode())
+            {
+            stat = DgnDbStatus::InvalidName;
+            return nullptr;
+            }
+        }
+
+    DgnElementPtr cloneElem = GetElementHandler().Create(nullptr != params ? *params : DgnElement::CreateParams(GetDgnDb(), GetModelId(), GetElementClassId(), DgnCode(), GetLabel()));
+    if (!cloneElem.IsValid())
+        {
+        stat = DgnDbStatus::BadRequest;
+        return nullptr;
+        }
+
+    cloneElem->CopyForCloneFrom(*this);
+
+    stat = DgnDbStatus::Success;
+    return cloneElem;
+    }
+
+/*---------------------------------------------------------------------------------**//**
+* @bsimethod                                    Sam.Wilson                      08/15
++---------------+---------------+---------------+---------------+---------------+------*/
+DgnElementPtr DgnElement::_CloneForImport(DgnDbStatus* inStat, DgnModelR destModel, DgnImportContext& importer) const
+    {
+    DgnDbStatus ALLOW_NULL_OUTPUT(stat, inStat);
+
+    DgnElement::CreateParams params = GetCreateParamsForImport(destModel, importer);
+    params.m_modelId = destModel.GetModelId();
+
+    DgnElementPtr cloneElem = GetElementHandler().Create(params);
+
+    if (!cloneElem.IsValid())
+        {
+        stat = DgnDbStatus::BadRequest;
+        return nullptr;
+        }
+
+    cloneElem->CopyForCloneFrom(*this);
+
+    if (importer.IsBetweenDbs())
+        {
+        cloneElem->_RemapIds(importer);
+        cloneElem->_AdjustPlacementForImport(importer);
+        }
+
+    stat = DgnDbStatus::Success;
+    return cloneElem;
+    }
+
+/*---------------------------------------------------------------------------------**//**
+* @bsimethod                                    Keith.Bentley                   04/15
++---------------+---------------+---------------+---------------+---------------+------*/
+void DgnElement::_CopyFrom(DgnElementCR other)
+    {
+    if (&other == this)
+        return;
+
+    // Copying between DgnDbs is allowed. Caller must do Id remapping.
+    m_code      = other.m_code;
+    m_label     = other.m_label;
+    m_parentId  = other.m_parentId;
+    }
+
+/*---------------------------------------------------------------------------------**//**
+* @bsimethod                                    Sam.Wilson                      08/15
++---------------+---------------+---------------+---------------+---------------+------*/
+void DgnCode::RelocateToDestinationDb(DgnImportContext& importer)
+    {
+    m_authority = importer.RemapAuthorityId(m_authority);
+    }
+
+/*---------------------------------------------------------------------------------**//**
+* @bsimethod                                    Sam.Wilson                      08/15
++---------------+---------------+---------------+---------------+---------------+------*/
+void DgnElement::_RemapIds(DgnImportContext& importer)
+    {
+    BeAssert(importer.IsBetweenDbs());
+    m_code.RelocateToDestinationDb(importer);
+    m_parentId   = importer.FindElementId(m_parentId);
+    }
+
+/*---------------------------------------------------------------------------------**//**
+* @bsimethod                                    Sam.Wilson                      07/15
++---------------+---------------+---------------+---------------+---------------+------*/
+DgnElement::CreateParams DgnElement::GetCreateParamsForImport(DgnModelR destModel, DgnImportContext& importer) const
+    {
+    CreateParams parms(importer.GetDestinationDb(), GetModelId(), GetElementClassId());
+    DgnAuthorityCPtr authority = GetCode().IsValid() ? GetDgnDb().Authorities().GetAuthority(GetCode().GetAuthority()) : nullptr;
+    if (authority.IsValid())
+        authority->CloneCodeForImport(parms.m_code, *this, destModel, importer);
+
+    if (importer.IsBetweenDbs())
+        parms.RelocateToDestinationDb(importer);
+
+    return parms;
+    }
+
+/*---------------------------------------------------------------------------------**//**
+* @bsimethod                                    Sam.Wilson                      12/15
++---------------+---------------+---------------+---------------+---------------+------*/
+ElementImporter::ElementImporter(DgnImportContext& c) : m_context(c), m_copyChildren(true), m_copyGroups(false)
+    {
+    }
+
+/*---------------------------------------------------------------------------------**//**
+* @bsimethod                                    Sam.Wilson                      12/15
++---------------+---------------+---------------+---------------+---------------+------*/
+DgnElementCPtr ElementImporter::ImportElement(DgnDbStatus* statusOut, DgnModelR destModel, DgnElementCR sourceElement)
+    {
+    auto destElementId = m_context.FindElementId(sourceElement.GetElementId());
+    if (destElementId.IsValid()) // If source element was already copied, just return the existing copy. This happens, for example, when a parent deep-copies its children immediately.
+        return m_context.GetDestinationDb().Elements().GetElement(destElementId);
+
+    DgnElementCPtr destElement = sourceElement.Import(statusOut, destModel, m_context);
+    if (!destElement.IsValid())
+        return nullptr;
+
+    if (m_copyChildren)
+        {
+        for (auto sourceChildid : sourceElement.QueryChildren())
+            {
+            DgnElementCPtr sourceChildElement = sourceElement.GetDgnDb().Elements().GetElement(sourceChildid);
+            if (!sourceChildElement.IsValid())
+                continue;
+
+            ImportElement(statusOut, destModel, *sourceChildElement);
+            }
+        }
+
+    IElementGroupCP sourceGroup;
+    if (m_copyGroups && nullptr != (sourceGroup = sourceElement.ToIElementGroup()))
+        {
+        for (DgnElementId sourceMemberId : sourceGroup->QueryMembers())
+            {
+            DgnElementCPtr sourceMemberElement = sourceElement.GetDgnDb().Elements().GetElement(sourceMemberId);
+            if (!sourceMemberElement.IsValid())
+                continue;
+            DgnModelId destMemberModelId = m_context.FindModelId(sourceMemberElement->GetModel()->GetModelId());
+            DgnModelPtr destMemberModel = m_context.GetDestinationDb().Models().GetModel(destMemberModelId);
+            if (!destMemberModel.IsValid())
+                destMemberModel = &destModel; 
+            DgnElementCPtr destMemberElement = ImportElement(nullptr, *destMemberModel, *sourceMemberElement);
+            if (destMemberElement.IsValid())
+                ElementGroupsMembers::Insert(*destElement, *destMemberElement, 0); // *** WIP_GROUPS - is this the right way to re-create the member-of relationship? What about the _OnMemberAdded callbacks?  Preserve MemberPriority?
+            }
+        }
+
+    return destElement;
+    }
+
+/*---------------------------------------------------------------------------------**//**
+* @bsimethod                                    Sam.Wilson                      07/15
++---------------+---------------+---------------+---------------+---------------+------*/
+DgnElementCPtr DgnElement::Import(DgnDbStatus* stat, DgnModelR destModel, DgnImportContext& importer) const
+    {
+    if (GetElementHandler()._IsRestrictedAction(RestrictedAction::Clone))
+        {
+        if (nullptr != stat)
+            *stat = DgnDbStatus::MissingHandler;
+
+        return nullptr;
+        }
+
+    if (nullptr != stat)
+        *stat = DgnDbStatus::Success;
+
+    auto parent = GetDgnDb().Elements().GetElement(m_parentId);
+    DgnDbStatus parentStatus = DgnDbStatus::Success;
+    if (parent.IsValid() && DgnDbStatus::Success != (parentStatus = parent->_OnChildImport(*this, destModel, importer)))
+        {
+        if (nullptr != stat)
+            *stat = parentStatus;
+
+        return nullptr;
+        }
+
+    DgnElementPtr cc = _CloneForImport(stat, destModel, importer); // (also calls _CopyFrom and _RemapIds)
+    if (!cc.IsValid())
+        return DgnElementCPtr();
+
+    DgnElementCPtr ccp = cc->Insert(stat);
+    if (!ccp.IsValid())
+        return ccp;
+
+    importer.AddElementId(GetElementId(), ccp->GetElementId());
+
+    parent = ccp->GetDgnDb().Elements().GetElement(ccp->GetParentId());
+    if (parent.IsValid())
+        parent->_OnChildImported(*ccp, *this, importer);
+
+    ccp->_OnImported(*this, importer);
+
+    return ccp;
+    }
+
+/*---------------------------------------------------------------------------------**//**
+* @bsimethod                                                    Paul.Connelly   10/15
++---------------+---------------+---------------+---------------+---------------+------*/
+DgnElementPtr DgnElement::Clone(DgnDbStatus* stat, DgnElement::CreateParams const* params) const
+    {
+    if (GetElementHandler()._IsRestrictedAction(RestrictedAction::Clone))
+        {
+        if (nullptr != stat)
+            *stat = DgnDbStatus::MissingHandler;
+
+        return nullptr;
+        }
+
+    return _Clone(stat, params);
+    }
+
+/*---------------------------------------------------------------------------------**//**
+* @bsimethod                                    Keith.Bentley                   04/15
++---------------+---------------+---------------+---------------+---------------+------*/
+void ElementGeom2d::AdjustPlacementForImport(DgnImportContext const& importer)
+    {
+    m_placement.GetOriginR().Add(importer.GetOriginOffset());
+    m_placement.GetAngleR() = (m_placement.GetAngle() + importer.GetYawAdjustment());
+    }
+
+/*---------------------------------------------------------------------------------**//**
+* @bsimethod                                                    Paul.Connelly   12/15
++---------------+---------------+---------------+---------------+---------------+------*/
+void ElementGeom3d::AdjustPlacementForImport(DgnImportContext const& importer)
+    {
+    m_placement.GetOriginR().Add(DPoint3d::From(importer.GetOriginOffset()));
+    m_placement.GetAnglesR().AddYaw(importer.GetYawAdjustment());
+    }
+
+/*---------------------------------------------------------------------------------**//**
+* @bsimethod                                                    Paul.Connelly   12/15
++---------------+---------------+---------------+---------------+---------------+------*/
+void ElementGeom2d::CopyFrom(GeometrySource2dCP src)
+    {
+    if (nullptr != src)
+        {
+        m_placement = src->GetPlacement();
+        m_categoryId = src->GetCategoryId();
+        m_geom = src->GetGeometryStream();
+        }
+    }
+
+/*---------------------------------------------------------------------------------**//**
+* @bsimethod                                                    Paul.Connelly   12/15
++---------------+---------------+---------------+---------------+---------------+------*/
+void ElementGeom3d::CopyFrom(GeometrySource3dCP src)
+    {
+    if (nullptr != src)
+        {
+        m_placement = src->GetPlacement();
+        m_categoryId = src->GetCategoryId();
+        m_geom = src->GetGeometryStream();
+        }
+    }
+
+/*---------------------------------------------------------------------------------**//**
+* @bsimethod                                                    Paul.Connelly   12/15
++---------------+---------------+---------------+---------------+---------------+------*/
+void ElementGeomData::RemapIds(DgnImportContext& importer)
+    {
+    m_categoryId = importer.RemapCategory(m_categoryId);
+    importer.RemapGeometryStreamIds(m_geom);
+    }
+
+/*---------------------------------------------------------------------------------**//**
+* @bsimethod                                    Keith.Bentley                   04/15
++---------------+---------------+---------------+---------------+---------------+------*/
+ElementHandlerR DgnElement::GetElementHandler() const
+    {
+    return *dgn_ElementHandler::Element::FindHandler(GetDgnDb(), m_classId);
+    }
+
+/*---------------------------------------------------------------------------------**//**
+* @bsimethod                                    Keith.Bentley                   04/15
++---------------+---------------+---------------+---------------+---------------+------*/
+DgnElementPtr DgnElement::CopyForEdit() const
+    {
+    DgnElement::CreateParams createParams(GetDgnDb(), m_modelId, m_classId, GetCode(), GetLabel(), m_parentId);
+    createParams.SetElementId(GetElementId());
+
+    DgnElementPtr newEl = GetElementHandler()._CreateInstance(createParams);
+    BeAssert(typeid(*newEl) == typeid(*this)); // this means the ClassId of the element does not match the type of the element. Caller should find out why.
+    newEl->_CopyFrom(*this);
+    return newEl;
+    }
+
+BEGIN_UNNAMED_NAMESPACE
+static const double halfMillimeter() {return .5 * DgnUnits::OneMillimeter();}
+static void fixRange(double& low, double& high) {if (low==high) {low-=halfMillimeter(); high+=halfMillimeter();}}
+END_UNNAMED_NAMESPACE
+
+/*---------------------------------------------------------------------------------**//**
+* @bsimethod                                    Keith.Bentley                   04/15
++---------------+---------------+---------------+---------------+---------------+------*/
+AxisAlignedBox3d Placement3d::CalculateRange() const
+    {
+    if (!IsValid())
+        return AxisAlignedBox3d();
+
+    AxisAlignedBox3d range;
+    GetTransform().Multiply(range, m_boundingBox);
+
+    // low and high are not allowed to be equal
+    fixRange(range.low.x, range.high.x);
+    fixRange(range.low.y, range.high.y);
+    fixRange(range.low.z, range.high.z);
+
+    return range;
+    }
+
+/*---------------------------------------------------------------------------------**//**
+* @bsimethod                                    Keith.Bentley                   04/15
++---------------+---------------+---------------+---------------+---------------+------*/
+AxisAlignedBox3d Placement2d::CalculateRange() const
+    {
+    if (!IsValid())
+        return AxisAlignedBox3d();
+
+    AxisAlignedBox3d range;
+    GetTransform().Multiply(range, DRange3d::From(&m_boundingBox.low, 2, 0.0));
+
+    // low and high are not allowed to be equal
+    fixRange(range.low.x, range.high.x);
+    fixRange(range.low.y, range.high.y);
+    range.low.z = -halfMillimeter();
+    range.high.z = halfMillimeter();
+
+    return range;
+    }
+
+/*---------------------------------------------------------------------------------**//**
+* @bsimethod                                    Keith.Bentley                   05/15
++---------------+---------------+---------------+---------------+---------------+------*/
+DgnElementCPtr DgnElement::Update(DgnDbStatus* stat) {return GetDgnDb().Elements().Update(*this, stat);}
+DgnElementCPtr DgnElement::Insert(DgnDbStatus* stat) {return GetDgnDb().Elements().Insert(*this, stat);}
+DgnDbStatus DgnElement::Delete() const {return GetDgnDb().Elements().Delete(*this);}
+
+//---------------------------------------------------------------------------------------
+// @bsimethod                                   Shaun.Sewall                    10/2015
+//---------------------------------------------------------------------------------------
+DgnDbStatus ElementGroupsMembers::Insert(DgnElementCR group, DgnElementCR member, int priority)
+    {
+    CachedECSqlStatementPtr statement = group.GetDgnDb().GetPreparedECSqlStatement(
+        "INSERT INTO " DGN_SCHEMA(DGN_RELNAME_ElementGroupsMembers) 
+        " (SourceECClassId,SourceECInstanceId,TargetECClassId,TargetECInstanceId,MemberPriority) VALUES(?,?,?,?,?)");
+
+    if (!statement.IsValid())
+        return DgnDbStatus::BadRequest;
+
+    statement->BindId(1, group.GetElementClassId());
+    statement->BindId(2, group.GetElementId());
+    statement->BindId(3, member.GetElementClassId());
+    statement->BindId(4, member.GetElementId());
+    statement->BindInt(5, priority);
+    return (BE_SQLITE_DONE == statement->Step()) ? DgnDbStatus::Success : DgnDbStatus::BadRequest;
+    }
+
+//---------------------------------------------------------------------------------------
+// @bsimethod                                   Shaun.Sewall                    10/2015
+//---------------------------------------------------------------------------------------
+DgnDbStatus ElementGroupsMembers::Delete(DgnElementCR group, DgnElementCR member)
+    {
+    CachedECSqlStatementPtr statement = group.GetDgnDb().GetPreparedECSqlStatement(
+        "DELETE FROM " DGN_SCHEMA(DGN_RELNAME_ElementGroupsMembers) " WHERE SourceECInstanceId=? AND TargetECInstanceId=?");
+
+    if (!statement.IsValid())
+        return DgnDbStatus::BadRequest;
+
+    statement->BindId(1, group.GetElementId());
+    statement->BindId(2, member.GetElementId());
+    return (BE_SQLITE_DONE == statement->Step()) ? DgnDbStatus::Success : DgnDbStatus::BadRequest;
+    }
+
+//---------------------------------------------------------------------------------------
+// @bsimethod                                   Shaun.Sewall                    10/2015
+//---------------------------------------------------------------------------------------
+bool ElementGroupsMembers::HasMember(DgnElementCR group, DgnElementCR member)
+    {
+    CachedECSqlStatementPtr statement = group.GetDgnDb().GetPreparedECSqlStatement(
+        "SELECT SourceECInstanceId FROM " DGN_SCHEMA(DGN_RELNAME_ElementGroupsMembers) " WHERE SourceECInstanceId=? AND TargetECInstanceId=? LIMIT 1");
+
+    if (!statement.IsValid())
+        return false;
+
+    statement->BindId(1, group.GetElementId());
+    statement->BindId(2, member.GetElementId());
+    return (BE_SQLITE_ROW == statement->Step());
+    }
+
+//---------------------------------------------------------------------------------------
+// @bsimethod                                   Shaun.Sewall                    10/2015
+//---------------------------------------------------------------------------------------
+DgnElementIdSet ElementGroupsMembers::QueryMembers(DgnElementCR group)
+    {
+    BeAssert(nullptr != group.ToIElementGroup());
+
+    CachedECSqlStatementPtr statement = group.GetDgnDb().GetPreparedECSqlStatement(
+        "SELECT TargetECInstanceId FROM " DGN_SCHEMA(DGN_RELNAME_ElementGroupsMembers) " WHERE SourceECInstanceId=?");
+
+    if (!statement.IsValid())
+        return DgnElementIdSet();
+
+    statement->BindId(1, group.GetElementId());
+
+    DgnElementIdSet elementIdSet;
+    while (BE_SQLITE_ROW == statement->Step())
+        elementIdSet.insert(statement->GetValueId<DgnElementId>(0));
+
+    return elementIdSet;
+    }
+
+//---------------------------------------------------------------------------------------
+// @bsimethod                                   Shaun.Sewall                    12/2015
+//---------------------------------------------------------------------------------------
+int ElementGroupsMembers::QueryMemberPriority(DgnElementCR group, DgnElementCR member)
+    {
+    CachedECSqlStatementPtr statement = group.GetDgnDb().GetPreparedECSqlStatement(
+        "SELECT MemberPriority FROM " DGN_SCHEMA(DGN_RELNAME_ElementGroupsMembers) " WHERE SourceECInstanceId=? AND TargetECInstanceId=? LIMIT 1");
+
+    if (!statement.IsValid())
+        return -1;
+
+    statement->BindId(1, group.GetElementId());
+    statement->BindId(2, member.GetElementId());
+    return (BE_SQLITE_ROW == statement->Step()) ? statement->GetValueInt(0) : -1;
+    }
+
+//---------------------------------------------------------------------------------------
+// @bsimethod                                   Shaun.Sewall                    10/2015
+//---------------------------------------------------------------------------------------
+DgnElementIdSet ElementGroupsMembers::QueryGroups(DgnElementCR member)
+    {
+    CachedECSqlStatementPtr statement = member.GetDgnDb().GetPreparedECSqlStatement(
+        "SELECT SourceECInstanceId FROM " DGN_SCHEMA(DGN_RELNAME_ElementGroupsMembers) " WHERE TargetECInstanceId=?");
+
+    if (!statement.IsValid())
+        return DgnElementIdSet();
+
+    statement->BindId(1, member.GetElementId());
+
+    DgnElementIdSet elementIdSet;
+    while (BE_SQLITE_ROW == statement->Step())
+        elementIdSet.insert(statement->GetValueId<DgnElementId>(0));
+
+    return elementIdSet;
+    }
+
+//---------------------------------------------------------------------------------------
+// @bsimethod                                   Shaun.Sewall                    12/2015
+//---------------------------------------------------------------------------------------
+SpatialGroupElementPtr SpatialGroupElement::Create(SpatialModelR model, DgnCategoryId categoryId)
+    {
+    DgnDbR db = model.GetDgnDb();
+    DgnClassId classId = db.Domains().GetClassId(dgn_ElementHandler::SpatialGroup::GetHandler());
+
+    if (!classId.IsValid() || !categoryId.IsValid())
+        {
+        BeAssert(false);
+        return nullptr;
+        }
+
+    return new SpatialGroupElement(CreateParams(db, model.GetModelId(), classId, categoryId));
+    }
+
+/*---------------------------------------------------------------------------------**//**
+* @bsimethod                                    Sam.Wilson      06/15
++---------------+---------------+---------------+---------------+---------------+------*/
+dgn_AspectHandler::Aspect* dgn_AspectHandler::Aspect::FindHandler(DgnDbR db, DgnClassId handlerId) 
+    {
+    // quick check for a handler already known
+    DgnDomain::Handler* handler = db.Domains().LookupHandler(handlerId);
+    if (nullptr != handler)
+        return dynamic_cast<dgn_AspectHandler::Aspect*>(handler);
+
+    // not there, check via base classes
+    handler = db.Domains().FindHandler(handlerId, db.Domains().GetClassId(GetHandler()));
+    return handler ? dynamic_cast<dgn_AspectHandler::Aspect*>(handler) : nullptr;
+    }
+
+
+/*---------------------------------------------------------------------------------**//**
+* @bsimethod                                    Sam.Wilson      06/15
++---------------+---------------+---------------+---------------+---------------+------*/
+DgnElement::Aspect::Aspect()
+    {
+    m_changeType = ChangeType::None;
+    }
+
+/*---------------------------------------------------------------------------------**//**
+* @bsimethod                                    Sam.Wilson      06/15
++---------------+---------------+---------------+---------------+---------------+------*/
+DgnDbStatus DgnElement::Aspect::InsertThis(DgnElementCR el)
+    {
+    DgnDbStatus status = _InsertInstance(el);
+    if (DgnDbStatus::Success != status)
+        return status;
+    return _UpdateProperties(el); 
+    }
+
+/*---------------------------------------------------------------------------------**//**
+* @bsimethod                                    Sam.Wilson      06/15
++---------------+---------------+---------------+---------------+---------------+------*/
+DgnClassId  DgnElement::Aspect::GetECClassId(DgnDbR db) const
+    {
+    return DgnClassId(db.Schemas().GetECClassId(_GetECSchemaName(), _GetECClassName()));
+    }
+
+/*---------------------------------------------------------------------------------**//**
+* @bsimethod                                    Sam.Wilson      06/15
++---------------+---------------+---------------+---------------+---------------+------*/
+ECClassCP DgnElement::Aspect::GetECClass(DgnDbR db) const
+    {
+    return db.Schemas().GetECClass(_GetECSchemaName(), _GetECClassName());
+    }
+
+/*---------------------------------------------------------------------------------**//**
+* @bsimethod                                    Sam.Wilson      06/15
++---------------+---------------+---------------+---------------+---------------+------*/
+DgnElement::AppData::DropMe DgnElement::Aspect::_OnInserted(DgnElementCR el)
+    {
+    if (ChangeType::Delete != m_changeType) // (caller can cancel an add by calling Delete)
+        InsertThis(el);
+    
+    m_changeType = ChangeType::None; // (Just in case)
+
+    return DropMe::Yes;     // this scheduled change has been processed, so remove it.
+    }
+
+/*---------------------------------------------------------------------------------**//**
+* @bsimethod                                    Sam.Wilson      06/15
++---------------+---------------+---------------+---------------+---------------+------*/
+DgnElement::AppData::DropMe DgnElement::Aspect::_OnUpdated(DgnElementCR modified, DgnElementCR original)
+    {
+    if (ChangeType::None == m_changeType)
+        return DropMe::Yes;     // Was just a cached instance? Drop it now, so that it does not become stale.
+
+    if (ChangeType::Delete == m_changeType)
+        {
+        _DeleteInstance(modified);
+        }
+    else
+        {
+        DgnDbR db = modified.GetDgnDb();
+        ECInstanceKey existing = _QueryExistingInstanceKey(modified);
+        if (existing.IsValid() && (existing.GetECClassId() != GetECClassId(db).GetValue()))
+            {
+            _DeleteInstance(modified);
+            existing = ECInstanceKey();  //  trigger an insert below
+            }
+            
+        if (!existing.IsValid())
+            InsertThis(modified);
+        else
+            _UpdateProperties(modified);
+        }
+
+    m_changeType = ChangeType::None; // (Just in case)
+
+    return DropMe::Yes; // this scheduled change has been processed, so remove it.
+    }
+
+/*---------------------------------------------------------------------------------**//**
+* @bsimethod                                    Sam.Wilson      08/15
++---------------+---------------+---------------+---------------+---------------+------*/
+RefCountedPtr<DgnElement::Aspect> DgnElement::Aspect::_CloneForImport(DgnElementCR el, DgnImportContext& importer) const
+    {
+    DgnClassId classid = GetECClassId(el.GetDgnDb());
+    if (!el.GetElementId().IsValid() || !classid.IsValid())
+        return nullptr;
+
+    dgn_AspectHandler::Aspect* handler = dgn_AspectHandler::Aspect::FindHandler(el.GetDgnDb(), classid);
+    if (nullptr == handler)
+        return nullptr;
+
+    RefCountedPtr<DgnElement::Aspect> aspect = handler->_CreateInstance().get();
+    if (!aspect.IsValid())
+        return nullptr;
+
+    // *** WIP_IMPORTER - we read the *persistent* properties -- we don't copy the in-memory copies -- pending changes are ignored!
+
+    if (DgnDbStatus::Success != aspect->_LoadProperties(el))
+        return nullptr;
+
+    // Assume that there are no IDs to be remapped.
+
+    return aspect;
+    }
+
+/*=================================================================================**//**
+* @bsimethod                                    Sam.Wilson      06/15
++===============+===============+===============+===============+===============+======*/
+BEGIN_BENTLEY_DGN_NAMESPACE
+struct MultiAspectMux : DgnElement::AppData
+{
+    ECClassCR m_ecclass;
+    bvector<RefCountedPtr<DgnElement::MultiAspect>> m_instances;
+
+    static Key& GetKey(ECClassCR cls) {return *(Key*)&cls;}
+    Key& GetKey(DgnDbR db) {return GetKey(m_ecclass);}
+
+    static MultiAspectMux* Find(DgnElementCR, ECClassCR);
+    static MultiAspectMux& Get(DgnElementCR, ECClassCR);
+
+    MultiAspectMux(ECClassCR cls) : m_ecclass(cls) {;}
+    DropMe _OnInserted(DgnElementCR el) override;
+    DropMe _OnUpdated(DgnElementCR modified, DgnElementCR original) override;
+};
+
+END_BENTLEY_DGN_NAMESPACE
+
+/*---------------------------------------------------------------------------------**//**
+* @bsimethod                                    Sam.Wilson      06/15
++---------------+---------------+---------------+---------------+---------------+------*/
+MultiAspectMux* MultiAspectMux::Find(DgnElementCR el, ECClassCR cls)
+    {
+    AppData* appData = el.FindAppData(GetKey(cls));
+    if (nullptr == appData)
+        return nullptr;
+    MultiAspectMux* mux = dynamic_cast<MultiAspectMux*>(appData);
+    BeAssert(nullptr != mux && "The same ECClass cannot have both Unique and MultiAspects");
+    return mux;
+    }
+
+/*---------------------------------------------------------------------------------**//**
+* @bsimethod                                    Sam.Wilson      06/15
++---------------+---------------+---------------+---------------+---------------+------*/
+MultiAspectMux& MultiAspectMux::Get(DgnElementCR el, ECClassCR cls)
+    {
+    MultiAspectMux* mux = Find(el,cls);
+    if (nullptr == mux)
+        el.AddAppData(GetKey(cls), mux = new MultiAspectMux(cls));
+    return *mux;
+    }
+
+/*---------------------------------------------------------------------------------**//**
+* @bsimethod                                    Sam.Wilson      06/15
++---------------+---------------+---------------+---------------+---------------+------*/
+DgnElement::AppData::DropMe MultiAspectMux::_OnInserted(DgnElementCR el)
+    {
+    for (auto aspect : m_instances)
+        aspect->_OnInserted(el);
+
+    return DropMe::Yes; // all scheduled changes have been processed, so remove them.
+    }
+
+/*---------------------------------------------------------------------------------**//**
+* @bsimethod                                    Sam.Wilson      06/15
++---------------+---------------+---------------+---------------+---------------+------*/
+DgnElement::AppData::DropMe MultiAspectMux::_OnUpdated(DgnElementCR modified, DgnElementCR original)
+    {
+    for (auto aspect : m_instances)
+        aspect->_OnUpdated(modified, original);
+
+    return DropMe::Yes; // all scheduled changes have been processed, so remove them.
+    }
+
+/*---------------------------------------------------------------------------------**//**
+* @bsimethod                                    Sam.Wilson      06/15
++---------------+---------------+---------------+---------------+---------------+------*/
+DgnDbStatus DgnElement::MultiAspect::_DeleteInstance(DgnElementCR el)
+    {
+    // I am assuming that the ElementOwnsAspects ECRelationship is either just a foreign key column on the aspect or that ECSql somehow deletes the relationship instance automatically.
+    CachedECSqlStatementPtr stmt = el.GetDgnDb().GetPreparedECSqlStatement(Utf8PrintfString("DELETE FROM %s WHERE(ECInstanceId=?)", GetFullEcSqlClassName().c_str()));
+    stmt->BindId(1, m_instanceId);
+    BeSQLite::DbResult status = stmt->Step();
+    return (BeSQLite::BE_SQLITE_DONE == status) ? DgnDbStatus::Success : DgnDbStatus::WriteError;
+    }
+    
+/*---------------------------------------------------------------------------------**//**
+* @bsimethod                                    Sam.Wilson      06/15
++---------------+---------------+---------------+---------------+---------------+------*/
+DgnDbStatus DgnElement::MultiAspect::_InsertInstance(DgnElementCR el)
+    {
+    CachedECSqlStatementPtr stmt = el.GetDgnDb().GetPreparedECSqlStatement(Utf8PrintfString("INSERT INTO %s ([ElementId]) VALUES (?)", GetFullEcSqlClassName().c_str()));
+    stmt->BindId(1, el.GetElementId());
+
+    ECInstanceKey key;
+    if (BeSQLite::BE_SQLITE_DONE != stmt->Step(key))
+        return DgnDbStatus::WriteError;
+
+    m_instanceId = key.GetECInstanceId();
+    return DgnDbStatus::Success;
+    }
+
+/*---------------------------------------------------------------------------------**//**
+* @bsimethod                                    Sam.Wilson      06/15
++---------------+---------------+---------------+---------------+---------------+------*/
+DgnElement::MultiAspect* DgnElement::MultiAspect::GetAspectP(DgnElementR el, ECClassCR cls, ECInstanceId id)
+    {
+    //  First, see if we alrady have this particular MultiAspect cached
+    MultiAspectMux* mux = MultiAspectMux::Find(el,cls);
+    if (nullptr != mux)
+        {
+        for (RefCountedPtr<MultiAspect> aspect : mux->m_instances)
+            {
+            if (aspect->GetAspectInstanceId() != id)
+                continue;
+            if (aspect->m_changeType == ChangeType::Delete)
+                return nullptr;
+            aspect->m_changeType = ChangeType::Write; // caller intends to modify the aspect
+            return aspect.get();
+            }
+        }
+
+    //  First time we've been asked for this particular aspect. Cache it.
+    dgn_AspectHandler::Aspect* handler = dgn_AspectHandler::Aspect::FindHandler(el.GetDgnDb(), DgnClassId(cls.GetId()));
+    if (nullptr == handler)
+        return nullptr;
+
+    RefCountedPtr<MultiAspect> aspect = dynamic_cast<MultiAspect*>(handler->_CreateInstance().get());
+    if (!aspect.IsValid())
+        return nullptr;
+
+    aspect->m_instanceId = id;
+
+    if (DgnDbStatus::Success != aspect->_LoadProperties(el))
+        return nullptr;
+
+    MultiAspectMux::Get(el,cls).m_instances.push_back(aspect);
+
+    aspect->m_changeType = ChangeType::Write; // caller intends to modify the aspect
+
+    return aspect.get();
+    }
+
+/*---------------------------------------------------------------------------------**//**
+* @bsimethod                                    Sam.Wilson      06/15
++---------------+---------------+---------------+---------------+---------------+------*/
+void DgnElement::MultiAspect::AddAspect(DgnElementR el, MultiAspect& aspect)
+    {
+    ECClassCP cls = aspect.GetECClass(el.GetDgnDb());
+    if (nullptr == cls)
+        {
+        BeAssert(false && "aspect must know its class");
+        return;
+        }
+    MultiAspectMux::Get(el,*cls).m_instances.push_back(&aspect);
+    aspect.m_changeType = ChangeType::Write;
+    }
+
+//---------------------------------------------------------------------------------------
+// @bsimethod                                  Sam.Wilson                    03/2015
+//---------------------------------------------------------------------------------------
+ECInstanceKey DgnElement::MultiAspect::_QueryExistingInstanceKey(DgnElementCR el)
+    {
+    // My m_instanceId field is valid if and only if I was just inserted or was loaded from an existing instance.
+    return ECInstanceKey(GetECClassId(el.GetDgnDb()).GetValue(), m_instanceId);
+    }
+
+/*---------------------------------------------------------------------------------**//**
+* @bsimethod                                    Sam.Wilson      06/15
++---------------+---------------+---------------+---------------+---------------+------*/
+DgnElement::UniqueAspect* DgnElement::UniqueAspect::Find(DgnElementCR el, ECClassCR cls)
+    {
+    AppData* appData = el.FindAppData(GetKey(cls));
+    if (nullptr == appData)
+        return nullptr;
+    UniqueAspect* aspect = dynamic_cast<UniqueAspect*>(appData);
+    BeAssert(nullptr != aspect && "The same ECClass cannot have both Unique and MultiAspects");
+    return aspect;
+    }
+
+/*---------------------------------------------------------------------------------**//**
+* @bsimethod                                    Sam.Wilson      06/15
++---------------+---------------+---------------+---------------+---------------+------*/
+void DgnElement::UniqueAspect::SetAspect(DgnElementR el, UniqueAspect& newAspect)
+    {
+    SetAspect0(el, newAspect);
+    newAspect.m_changeType = ChangeType::Write;
+    }
+
+/*---------------------------------------------------------------------------------**//**
+* @bsimethod                                    Sam.Wilson      06/15
++---------------+---------------+---------------+---------------+---------------+------*/
+DgnElement::UniqueAspect const* DgnElement::UniqueAspect::GetAspect(DgnElementCR el, ECClassCR cls)
+    {
+    UniqueAspect const* aspect = Find(el,cls);
+    if (nullptr == aspect)
+        {
+        aspect = Load(el,DgnClassId(cls.GetId()));
+        }
+    else
+        {
+        if (aspect->m_changeType == ChangeType::Delete)
+            aspect = nullptr;
+        }
+
+    return aspect;
+    }
+
+/*---------------------------------------------------------------------------------**//**
+* @bsimethod                                    Sam.Wilson      06/15
++---------------+---------------+---------------+---------------+---------------+------*/
+DgnElement::UniqueAspect* DgnElement::UniqueAspect::GetAspectP(DgnElementR el, ECClassCR cls)
+    {
+    UniqueAspect* aspect = const_cast<UniqueAspect*>(GetAspect(el,cls));
+    if (nullptr == aspect)
+        return aspect;
+    aspect->m_changeType = ChangeType::Write;
+    return aspect;
+    }
+
+/*---------------------------------------------------------------------------------**//**
+* @bsimethod                                    Sam.Wilson      06/15
++---------------+---------------+---------------+---------------+---------------+------*/
+void DgnElement::UniqueAspect::SetAspect0(DgnElementCR el, UniqueAspect& newItem)
+    {
+    Key& key = newItem.GetKey(el.GetDgnDb());
+    el.DropAppData(key);  // remove any existing cached aspect
+    el.AddAppData(key, &newItem);
+    }
+
+/*---------------------------------------------------------------------------------**//**
+* @bsimethod                                    Sam.Wilson      06/15
++---------------+---------------+---------------+---------------+---------------+------*/
+RefCountedPtr<DgnElement::UniqueAspect> DgnElement::UniqueAspect::Load0(DgnElementCR el, DgnClassId classid)
+    {
+    if (!el.GetElementId().IsValid() || !classid.IsValid())
+        return nullptr;
+
+    dgn_AspectHandler::Aspect* handler = dgn_AspectHandler::Aspect::FindHandler(el.GetDgnDb(), classid);
+    if (nullptr == handler)
+        return nullptr;
+
+    RefCountedPtr<DgnElement::UniqueAspect> aspect = dynamic_cast<DgnElement::UniqueAspect*>(handler->_CreateInstance().get());
+    if (!aspect.IsValid())
+        return nullptr;
+
+    if (DgnDbStatus::Success != aspect->_LoadProperties(el))
+        return nullptr;
+
+    return aspect;
+    }
+
+/*---------------------------------------------------------------------------------**//**
+* @bsimethod                                    Sam.Wilson      06/15
++---------------+---------------+---------------+---------------+---------------+------*/
+DgnElement::UniqueAspect* DgnElement::UniqueAspect::Load(DgnElementCR el, DgnClassId classid)
+    {
+    RefCountedPtr<DgnElement::UniqueAspect> aspect = Load0(el, classid);
+    if (!aspect.IsValid())
+        return nullptr;
+
+    SetAspect0(el, *aspect);
+    aspect->m_changeType = ChangeType::None; // aspect starts out clean
+    return aspect.get();
+    }
+
+/*---------------------------------------------------------------------------------**//**
+* @bsimethod                                    Sam.Wilson      06/15
++---------------+---------------+---------------+---------------+---------------+------*/
+DgnDbStatus DgnElement::UniqueAspect::_InsertInstance(DgnElementCR el)
+    {
+    CachedECSqlStatementPtr stmt = el.GetDgnDb().GetPreparedECSqlStatement(Utf8PrintfString("INSERT INTO %s (ECInstanceId) VALUES(?)", GetFullEcSqlClassName().c_str()));
+    stmt->BindId(1, GetAspectInstanceId(el));
+    DbResult status = stmt->Step();
+    return (BE_SQLITE_DONE == status) ? DgnDbStatus::Success : DgnDbStatus::WriteError;
+    }
+
+/*---------------------------------------------------------------------------------**//**
+* @bsimethod                                    Sam.Wilson      06/15
++---------------+---------------+---------------+---------------+---------------+------*/
+DgnDbStatus DgnElement::UniqueAspect::_DeleteInstance(DgnElementCR el)
+    {
+    // I am assuming that the ElementOwnsAspects ECRelationship is either just a foreign key column on the aspect or that ECSql somehow deletes the relationship instance automatically.
+    CachedECSqlStatementPtr stmt = el.GetDgnDb().GetPreparedECSqlStatement(Utf8PrintfString("DELETE FROM %s WHERE(ECInstanceId=?)", GetFullEcSqlClassName().c_str()));
+    stmt->BindId(1, GetAspectInstanceId(el));
+    DbResult status = stmt->Step();
+    return (BE_SQLITE_DONE == status) ? DgnDbStatus::Success : DgnDbStatus::WriteError;
+    }
+    
+//---------------------------------------------------------------------------------------
+// @bsimethod                                  Sam.Wilson                    03/2015
+//---------------------------------------------------------------------------------------
+ECInstanceKey DgnElement::UniqueAspect::_QueryExistingInstanceKey(DgnElementCR el)
+    {
+    // We know what the class and the ID of an instance *would be* if it exists. See if such an instance actually exists.
+    DgnClassId classId = GetECClassId(el.GetDgnDb());
+
+    CachedECSqlStatementPtr stmt = el.GetDgnDb().GetPreparedECSqlStatement(Utf8PrintfString("SELECT ECInstanceId FROM %s WHERE(ECInstanceId=?)", GetFullEcSqlClassName().c_str()));
+    stmt->BindId(1, el.GetElementId());
+    if (BE_SQLITE_ROW != stmt->Step())
+        return ECInstanceKey();
+
+    // And we know the ID. See if such an instance actually exists.
+    return ECInstanceKey(classId.GetValue(), GetAspectInstanceId(el));
+    }
+
+BEGIN_UNNAMED_NAMESPACE
+/*---------------------------------------------------------------------------------**//**
+* @bsimethod                                    Sam.Wilson      06/15
++---------------+---------------+---------------+---------------+---------------+------*/
+struct CachedECInstanceUpdaters : Db::AppData
+{
+    bmap<DgnClassId, ECInstanceUpdater*> m_cache;
+
+    ~CachedECInstanceUpdaters()
+        {
+        DeleteAll();
+        }
+
+    void DeleteAll()
+        {
+        for (auto e : m_cache)
+            delete e.second;    
+          
+        m_cache.clear();
+        }
+
+    static CachedECInstanceUpdaters& Get(DgnDbR db)
+        {
+        static Key s_key;
+        auto ad = dynamic_cast<CachedECInstanceUpdaters*>(db.FindAppData(s_key));
+        if (nullptr == ad)
+            db.AddAppData(s_key, (ad = new CachedECInstanceUpdaters));
+        return *ad;
+        }
+
+    void TrimCache()
+        {
+        if (m_cache.size() < 10)
+            return;
+
+        DeleteAll();
+        }
+
+    ECInstanceUpdater& GetECInstanceUpdater0(DgnDbR db, ECClassCR ecClass)
+        {
+        DgnClassId clsid(ecClass.GetId());
+        auto i = m_cache.find(clsid);
+        if (i != m_cache.end())
+            return *i->second;
+        TrimCache();
+        ECInstanceUpdater* newUpdater = new ECInstanceUpdater(db, ecClass);
+        m_cache[clsid] = newUpdater;
+        return *newUpdater;
+        }
+
+    static ECInstanceUpdater& GetECInstanceUpdater(DgnDbR db, ECClassCR ecClass)
+        {
+        return Get(db).GetECInstanceUpdater0(db, ecClass);
+        }
+};
+
+END_UNNAMED_NAMESPACE
+
+/*---------------------------------------------------------------------------------**//**
+* @bsimethod                                    Shaun.Sewall                    10/15
++---------------+---------------+---------------+---------------+---------------+------*/
+DgnElement::AppData::Key const& DgnElement::ExternalKeyAspect::GetAppDataKey()
+    {
+    static Key s_appDataKey;
+    return s_appDataKey;
+    }
+
+/*---------------------------------------------------------------------------------**//**
+* @bsimethod                                    Shaun.Sewall                    09/15
++---------------+---------------+---------------+---------------+---------------+------*/
+DgnElement::ExternalKeyAspectPtr DgnElement::ExternalKeyAspect::Create(DgnAuthorityId authorityId, Utf8CP externalKey)
+    {
+    if (!authorityId.IsValid() || !externalKey || !*externalKey)
+        {
+        BeAssert(false);
+        return nullptr;
+        }
+
+    return new DgnElement::ExternalKeyAspect(authorityId, externalKey);
+    }
+
+/*---------------------------------------------------------------------------------**//**
+* @bsimethod                                    Shaun.Sewall                    09/15
++---------------+---------------+---------------+---------------+---------------+------*/
+DgnElement::AppData::DropMe DgnElement::ExternalKeyAspect::_OnInserted(DgnElementCR element)
+    {
+    CachedECSqlStatementPtr statement = element.GetDgnDb().GetPreparedECSqlStatement("INSERT INTO " DGN_SCHEMA(DGN_CLASSNAME_ElementExternalKey) " ([ElementId],[AuthorityId],[ExternalKey]) VALUES (?,?,?)");
+    if (!statement.IsValid())
+        return DgnElement::AppData::DropMe::Yes;
+
+    statement->BindId(1, element.GetElementId());
+    statement->BindId(2, GetAuthorityId());
+    statement->BindText(3, GetExternalKey(), IECSqlBinder::MakeCopy::No);
+
+    ECInstanceKey key;
+    if (BE_SQLITE_DONE != statement->Step(key))
+        {
+        BeAssert(false);
+        }
+
+    return DgnElement::AppData::DropMe::Yes;
+    }
+
+/*---------------------------------------------------------------------------------**//**
+* @bsimethod                                    Shaun.Sewall                    09/15
++---------------+---------------+---------------+---------------+---------------+------*/
+DgnDbStatus DgnElement::ExternalKeyAspect::Query(Utf8StringR externalKey, DgnElementCR element, DgnAuthorityId authorityId)
+    {
+    CachedECSqlStatementPtr statement = element.GetDgnDb().GetPreparedECSqlStatement("SELECT [ExternalKey] FROM " DGN_SCHEMA(DGN_CLASSNAME_ElementExternalKey) " WHERE [ElementId]=? AND [AuthorityId]=?");
+    if (!statement.IsValid())
+        return DgnDbStatus::ReadError;
+
+    statement->BindId(1, element.GetElementId());
+    statement->BindId(2, authorityId);
+
+    if (BE_SQLITE_ROW != statement->Step())
+        return DgnDbStatus::ReadError;
+
+    externalKey.AssignOrClear(statement->GetValueText(0));
+    return DgnDbStatus::Success;
+    }
+
+/*---------------------------------------------------------------------------------**//**
+* @bsimethod                                    Shaun.Sewall                    09/15
++---------------+---------------+---------------+---------------+---------------+------*/
+DgnDbStatus DgnElement::ExternalKeyAspect::Delete(DgnElementCR element, DgnAuthorityId authorityId)
+    {
+    CachedECSqlStatementPtr statement = element.GetDgnDb().GetPreparedECSqlStatement("DELETE FROM " DGN_SCHEMA(DGN_CLASSNAME_ElementExternalKey) " WHERE [ElementId]=? AND [AuthorityId]=?");
+    if (!statement.IsValid())
+        return DgnDbStatus::WriteError;
+
+    statement->BindId(1, element.GetElementId());
+    statement->BindId(2, authorityId);
+
+    if (BE_SQLITE_DONE != statement->Step())
+        return DgnDbStatus::WriteError;
+
+    return DgnDbStatus::Success;
+    }
+
+/*---------------------------------------------------------------------------------**//**
+* @bsimethod                                    Shaun.Sewall                    10/15
++---------------+---------------+---------------+---------------+---------------+------*/
+DgnElement::AppData::Key const& DgnElement::DescriptionAspect::GetAppDataKey()
+    {
+    static Key s_appDataKey;
+    return s_appDataKey;
+    }
+
+/*---------------------------------------------------------------------------------**//**
+* @bsimethod                                    Shaun.Sewall                    10/15
++---------------+---------------+---------------+---------------+---------------+------*/
+DgnElement::DescriptionAspectPtr DgnElement::DescriptionAspect::Create(Utf8CP description)
+    {
+    if (!description || !*description)
+        {
+        BeAssert(false);
+        return nullptr;
+        }
+
+    return new DgnElement::DescriptionAspect(description);
+    }
+
+/*---------------------------------------------------------------------------------**//**
+* @bsimethod                                    Shaun.Sewall                    10/15
++---------------+---------------+---------------+---------------+---------------+------*/
+DgnElement::AppData::DropMe DgnElement::DescriptionAspect::_OnInserted(DgnElementCR element)
+    {
+    CachedECSqlStatementPtr statement = element.GetDgnDb().GetPreparedECSqlStatement("INSERT INTO " DGN_SCHEMA(DGN_CLASSNAME_ElementDescription) " (ECInstanceId,[Descr]) VALUES (?,?)");
+    if (!statement.IsValid())
+        return DgnElement::AppData::DropMe::Yes;
+
+    statement->BindId(1, element.GetElementId());
+    statement->BindText(2, GetDescription(), IECSqlBinder::MakeCopy::No);
+
+    ECInstanceKey key;
+    if (BE_SQLITE_DONE != statement->Step(key))
+        {
+        BeAssert(false);
+        }
+
+    return DgnElement::AppData::DropMe::Yes;
+    }
+
+/*---------------------------------------------------------------------------------**//**
+* @bsimethod                                    Shaun.Sewall                    10/15
++---------------+---------------+---------------+---------------+---------------+------*/
+DgnDbStatus DgnElement::DescriptionAspect::Query(Utf8StringR description, DgnElementCR element)
+    {
+    CachedECSqlStatementPtr statement = element.GetDgnDb().GetPreparedECSqlStatement("SELECT [Descr] FROM " DGN_SCHEMA(DGN_CLASSNAME_ElementDescription) " WHERE ECInstanceId=?");
+    if (!statement.IsValid())
+        return DgnDbStatus::ReadError;
+
+    statement->BindId(1, element.GetElementId());
+
+    if (BE_SQLITE_ROW != statement->Step())
+        return DgnDbStatus::ReadError;
+
+    description.AssignOrClear(statement->GetValueText(0));
+    return DgnDbStatus::Success;
+    }
+
+/*---------------------------------------------------------------------------------**//**
+* @bsimethod                                    Shaun.Sewall                    10/15
++---------------+---------------+---------------+---------------+---------------+------*/
+DgnDbStatus DgnElement::DescriptionAspect::Delete(DgnElementCR element)
+    {
+    CachedECSqlStatementPtr statement = element.GetDgnDb().GetPreparedECSqlStatement("DELETE FROM " DGN_SCHEMA(DGN_CLASSNAME_ElementDescription) " WHERE ECInstanceId=?");
+    if (!statement.IsValid())
+        return DgnDbStatus::WriteError;
+
+    statement->BindId(1, element.GetElementId());
+
+    if (BE_SQLITE_DONE != statement->Step())
+        return DgnDbStatus::WriteError;
+
+    return DgnDbStatus::Success;
+    }
+
+/*---------------------------------------------------------------------------------**//**
+* @bsimethod                                                    Paul.Connelly   10/15
++---------------+---------------+---------------+---------------+---------------+------*/
+DictionaryElement::CreateParams::CreateParams(DgnDbR db, DgnClassId classId, DgnCode const& code, Utf8CP label, DgnElementId parentId)
+    : T_Super(db, DgnModel::DictionaryId(), classId, code, label, parentId) 
+    {
+    }
+
+/*---------------------------------------------------------------------------------**//**
+* @bsimethod                                                    Paul.Connelly   10/15
++---------------+---------------+---------------+---------------+---------------+------*/
+uint64_t DgnElement::RestrictedAction::Parse(Utf8CP name)
+    {
+    struct Pair { Utf8CP name; uint64_t action; };
+
+    static const Pair s_pairs[] = 
+        {
+            { "clone",          Clone },
+            { "setparent",      SetParent },
+            { "insertchild",    InsertChild },
+            { "updatechild",    UpdateChild },
+            { "deletechild",    DeleteChild },
+            { "setcode",        SetCode },
+            { "move",           Move },
+            { "setcategory",    SetCategory },
+            { "setgeometry",    SetGeometry },
+        };
+
+    for (auto const& pair : s_pairs)
+        if (0 == BeStringUtilities::Stricmp(name, pair.name))
+            return pair.action;
+
+    return T_Super::Parse(name);
+    }
+
+/*---------------------------------------------------------------------------------**//**
+* @bsimethod                                                    Paul.Connelly   10/15
++---------------+---------------+---------------+---------------+---------------+------*/
+DgnDbStatus DgnElement::_OnChildInsert(DgnElementCR) const { return GetElementHandler()._IsRestrictedAction(RestrictedAction::InsertChild) ? DgnDbStatus::ParentBlockedChange : DgnDbStatus::Success; }
+DgnDbStatus DgnElement::_OnChildUpdate(DgnElementCR, DgnElementCR) const { return GetElementHandler()._IsRestrictedAction(RestrictedAction::UpdateChild) ? DgnDbStatus::ParentBlockedChange : DgnDbStatus::Success; }
+DgnDbStatus DgnElement::_OnChildDelete(DgnElementCR) const { return GetElementHandler()._IsRestrictedAction(RestrictedAction::DeleteChild) ? DgnDbStatus::ParentBlockedChange : DgnDbStatus::Success; }
+
+/*---------------------------------------------------------------------------------**//**
+* @bsimethod                                                    Paul.Connelly   10/15
++---------------+---------------+---------------+---------------+---------------+------*/
+DgnDbStatus DgnElement::_SetCode(DgnCode const& code)
+    {
+    if (GetElementHandler()._IsRestrictedAction(RestrictedAction::SetCode))
+        return DgnDbStatus::MissingHandler;
+
+    m_code = code;
+    return DgnDbStatus::Success;
+    }
+
+/*---------------------------------------------------------------------------------**//**
+* @bsimethod                                                    Paul.Connelly   12/15
++---------------+---------------+---------------+---------------+---------------+------*/
+DgnDbStatus ElementGeomData::SetCategoryId(DgnCategoryId catId, DgnElementCR el)
+    {
+    if (el.GetElementHandler()._IsRestrictedAction(DgnElement::RestrictedAction::SetCategory))
+        return DgnDbStatus::MissingHandler;
+
+    m_categoryId = catId;
+    return DgnDbStatus::Success;
+    }
+
+/*---------------------------------------------------------------------------------**//**
+* @bsimethod                                                    Paul.Connelly   10/15
++---------------+---------------+---------------+---------------+---------------+------*/
+DgnDbStatus ElementGeom2d::SetPlacement(Placement2dCR placement, DgnElementCR el)
+    {
+    if (el.GetElementHandler()._IsRestrictedAction(DgnElement::RestrictedAction::Move))
+        return DgnDbStatus::MissingHandler;
+
+    m_placement = placement;
+    return DgnDbStatus::Success;
+    }
+
+/*---------------------------------------------------------------------------------**//**
+* @bsimethod                                                    Paul.Connelly   12/15
++---------------+---------------+---------------+---------------+---------------+------*/
+DgnDbStatus ElementGeom3d::SetPlacement(Placement3dCR placement, DgnElementCR el)
+    {
+    if (el.GetElementHandler()._IsRestrictedAction(DgnElement::RestrictedAction::Move))
+        return DgnDbStatus::MissingHandler;
+
+    m_placement = placement;
+    return DgnDbStatus::Success;
+    }
+
+/*---------------------------------------------------------------------------------**//**
+* @bsimethod                                    Sam.Wilson                      10/15
++---------------+---------------+---------------+---------------+---------------+------*/
+ElementCopier::ElementCopier(DgnCloneContext& c) : m_context(c), m_copyChildren(true), m_copyGroups(false), m_preserveOriginalModels(true)
+    {
+    }
+
+/*---------------------------------------------------------------------------------**//**
+* @bsimethod                                    Sam.Wilson                      10/15
++---------------+---------------+---------------+---------------+---------------+------*/
+DgnElementCPtr ElementCopier::MakeCopy(DgnDbStatus* statusOut, DgnModelR targetModel, DgnElementCR sourceElement, DgnCode const& icode, DgnElementId newParentId)
+    {
+    DgnElementId alreadyCopied = m_context.FindElementId(sourceElement.GetElementId());
+    if (alreadyCopied.IsValid())
+        return targetModel.GetDgnDb().Elements().Get<PhysicalElement>(alreadyCopied);
+    
+    DgnDbStatus ALLOW_NULL_OUTPUT(status, statusOut);
+
+    DgnElement::CreateParams iparams(targetModel.GetDgnDb(), targetModel.GetModelId(), sourceElement.GetElementClassId(), icode);
+
+    DgnElementPtr outputEditElement = sourceElement.Clone(&status, &iparams);
+    if (!outputEditElement.IsValid())
+        return nullptr;
+
+    if (!newParentId.IsValid())
+        {
+        DgnElementId remappedParentId = m_context.FindElementId(outputEditElement->GetParentId());
+        if (remappedParentId.IsValid())
+            newParentId = remappedParentId;
+        }
+    outputEditElement->SetParentId(newParentId);
+
+    DgnElementCPtr outputElement = outputEditElement->Insert(&status);
+    if (!outputElement.IsValid())
+        return nullptr;
+
+    m_context.AddElementId(sourceElement.GetElementId(), outputElement->GetElementId());
+
+    if (m_copyChildren)
+        {
+        for (auto sourceChildid : sourceElement.QueryChildren())
+            {
+            DgnElementCPtr sourceChildElement = sourceElement.GetDgnDb().Elements().GetElement(sourceChildid);
+            if (!sourceChildElement.IsValid())
+                continue;
+
+            MakeCopy(nullptr, m_preserveOriginalModels? *sourceChildElement->GetModel(): targetModel, *sourceChildElement, DgnCode(), outputElement->GetElementId());
+            }
+        }
+
+    IElementGroupCP sourceGroup;
+    if (m_copyGroups && nullptr != (sourceGroup = sourceElement.ToIElementGroup()))
+        {
+        for (auto sourceMemberId : sourceGroup->QueryMembers())
+            {
+            DgnElementCPtr sourceMemberElement = sourceElement.GetDgnDb().Elements().GetElement(sourceMemberId);
+            if (!sourceMemberElement.IsValid())
+                continue;
+            DgnElementCPtr destMemberElement = MakeCopy(nullptr, *sourceMemberElement->GetModel(), *sourceMemberElement, DgnCode());
+            if (destMemberElement.IsValid())
+                ElementGroupsMembers::Insert(*outputElement, *destMemberElement, 0); // *** WIP_GROUPS - is this the right way to re-create the member-of relationship? What about the _OnMemberAdded callbacks? Preserve MemberPriority?
+            }
+        }
+
+    return outputElement;
+    }
+
+/*---------------------------------------------------------------------------------**//**
+* @bsimethod                                    Sam.Wilson                      12/15
++---------------+---------------+---------------+---------------+---------------+------*/
+DgnDbStatus DgnElementTransformer::ApplyTransformTo(DgnElementR el, Transform const& transformIn)
+    {
+    Transform   placementTrans;
+
+    if (el.Is3d())
+        placementTrans = el.ToGeometrySource3d()->GetPlacement().GetTransform();
+    else
+        placementTrans = el.ToGeometrySource2d()->GetPlacement().GetTransform();
+
+    DPoint3d    originPt;
+    RotMatrix   rMatrix;
+
+    Transform transform;
+    transform.InitProduct(transformIn, placementTrans);
+    transform.GetTranslation(originPt);
+    transform.GetMatrix(rMatrix);
+            
+    YawPitchRollAngles  angles;
+
+    if (!YawPitchRollAngles::TryFromRotMatrix(angles, rMatrix))
+        return DgnDbStatus::BadArg;
+
+    if (el.Is3d())
+        {
+        Placement3d placement = el.ToGeometrySource3d()->GetPlacement();
+
+        placement.GetOriginR() = originPt;
+        placement.GetAnglesR() = angles;
+
+        return el.ToGeometrySource3dP()->SetPlacement(placement);
+        }
+        
+    Placement2d placement = el.ToGeometrySource2d()->GetPlacement();
+
+    placement.GetOriginR() = DPoint2d::From(originPt);
+    placement.GetAngleR() = angles.GetYaw();
+
+    return el.ToGeometrySource2dP()->SetPlacement(placement);
+    }
+
+/*---------------------------------------------------------------------------------**//**
+* @bsimethod                                    Sam.Wilson                      12/15
++---------------+---------------+---------------+---------------+---------------+------*/
+DgnEditElementCollector::DgnEditElementCollector() 
+    {
+    }
+
+/*---------------------------------------------------------------------------------**//**
+* @bsimethod                                    Sam.Wilson                      12/15
++---------------+---------------+---------------+---------------+---------------+------*/
+DgnEditElementCollector::~DgnEditElementCollector() 
+    {
+    for (auto el : m_elements)
+        el->Release();
+    }
+
+/*---------------------------------------------------------------------------------**//**
+* @bsimethod                                    Sam.Wilson                      12/15
++---------------+---------------+---------------+---------------+---------------+------*/
+DgnElementPtr DgnEditElementCollector::AddElement(DgnElementR el) 
+    {
+    DgnElementId eid = el.GetElementId();
+    if (eid.IsValid())
+        {
+        auto existing = FindElementById(eid);   // If we already have a copy of this element, return that.
+        if (existing.IsValid())
+            return existing;
+        }
+
+    auto ins = m_elements.insert(&el);
+    if (!ins.second) // not inserted, because it's already in there?
+        return *ins.first;
+
+    // This element is new. Insert it into the collection.
+    el.AddRef();
+
+    if (eid.IsValid())
+        m_ids[eid] = &el;
+
+    return &el;
+    }
+
+/*---------------------------------------------------------------------------------**//**
+* @bsimethod                                    Sam.Wilson                      12/15
++---------------+---------------+---------------+---------------+---------------+------*/
+void DgnEditElementCollector::AddChildren(DgnElementCR el, size_t maxDepth) 
+    {
+    if (0 ==maxDepth)
+        return;
+
+    for (auto childid : el.QueryChildren())
+        {
+        auto child = el.GetDgnDb().Elements().GetForEdit<DgnElement>(childid);
+        if (child.IsValid())
+            AddAssembly(*child, maxDepth-1);
+        }
+    }
+
+/*---------------------------------------------------------------------------------**//**
+* @bsimethod                                    Sam.Wilson                      12/15
++---------------+---------------+---------------+---------------+---------------+------*/
+DgnElementPtr DgnEditElementCollector::FindElementById(DgnElementId eid)
+    {
+    auto i = m_ids.find(eid);
+    return (i == m_ids.end())? nullptr: i->second;
+    }
+
+/*---------------------------------------------------------------------------------**//**
+* @bsimethod                                    Sam.Wilson                      12/15
++---------------+---------------+---------------+---------------+---------------+------*/
+void DgnEditElementCollector::RemoveElement(DgnElementR el) 
+    {
+    if (0 == m_elements.erase(&el))
+        return;
+
+    DgnElementId eid = el.GetElementId();
+    if (eid.IsValid())
+        m_ids.erase(eid);
+
+    el.Release();
+    }
+
+/*---------------------------------------------------------------------------------**//**
+* @bsimethod                                    Sam.Wilson                      12/15
++---------------+---------------+---------------+---------------+---------------+------*/
+void DgnEditElementCollector::RemoveChildren(DgnElementCR el, size_t maxDepth) 
+    {
+    if (0 ==maxDepth)
+        return;
+
+    for (auto childid : el.QueryChildren())
+        {
+        auto child = FindElementById(childid);
+        if (child.IsValid())
+            RemoveAssembly(*child, maxDepth-1);
+        }
+    }
+
+/*---------------------------------------------------------------------------------**//**
+* @bsimethod                                    Sam.Wilson                      12/15
++---------------+---------------+---------------+---------------+---------------+------*/
+DgnDbStatus DgnEditElementCollector::Write()
+    {
+    for (auto el : m_elements)
+        {
+        DgnDbStatus status;
+        DgnElementCPtr updatedEl = el->GetElementId().IsValid()? el->Update(&status): el->Insert(&status);
+        if (!updatedEl.IsValid())
+            return status;
+        }
+    return DgnDbStatus::Success;
+    }
+
+/*---------------------------------------------------------------------------------**//**
+* @bsimethod                                                    Paul.Connelly   12/15
++---------------+---------------+---------------+---------------+---------------+------*/
+DgnDbStatus ElementGeomData::ReadFrom(ECSqlStatement& stmt, ECSqlClassParams const& params, DgnElementCR el)
+    {
+    m_categoryId = stmt.GetValueId<DgnCategoryId>(params.GetSelectIndex(GEOM_Category));
+
+    // Read GeomStream
+    auto geomIndex = params.GetSelectIndex(GEOM_Geometry);
+    if (stmt.IsValueNull(geomIndex))
+        return DgnDbStatus::Success;    // no geometry...
+
+    int blobSize;
+    void const* blob = stmt.GetValueBinary(geomIndex, &blobSize);
+    return m_geom.ReadGeometryStream(el.GetDgnDb(), blob, blobSize);
+    }
+
+/*---------------------------------------------------------------------------------**//**
+* @bsimethod                                                    Paul.Connelly   12/15
++---------------+---------------+---------------+---------------+---------------+------*/
+DgnDbStatus ElementGeomData::BindTo(ECSqlStatement& stmt, DgnElementCR el)
+    {
+    stmt.BindId(stmt.GetParameterIndex(GEOM_Category), m_categoryId);
+
+    // Compress the serialized GeomStream
+    m_multiChunkGeomStream = false;
+    SnappyToBlob& snappyTo = el.GetDgnDb().Elements().GetSnappyTo();
+    snappyTo.Init();
+
+    if (0 < m_geom.GetSize())
+        {
+        GeomBlobHeader header(m_geom);
+        snappyTo.Write((Byte const*)&header, sizeof(header));
+        snappyTo.Write(m_geom.GetData(), m_geom.GetSize());
+        }
+
+    auto geomIndex = stmt.GetParameterIndex(GEOM_Geometry);
+    uint32_t zipSize = snappyTo.GetCompressedSize();
+    if (0 < zipSize)
+        {
+        if (1 == snappyTo.GetCurrChunk())
+            {
+            // Common case - only one chunk in geom stream. Bind it directly.
+            // NB: This requires that no other code uses DgnElements::SnappyToBlob() until our ECSqlStatement is executed...
+            stmt.BindBinary(geomIndex, snappyTo.GetChunkData(0), zipSize, IECSqlBinder::MakeCopy::No);
+            }
+        else
+            {
+            // More than one chunk in geom stream. Avoid expensive alloc+copy by deferring writing geom stream until ECSqlStatement executes.
+            m_multiChunkGeomStream = true;
+            stmt.BindNull(geomIndex);
+            }
+        }
+    else
+        {
+        // No geometry
+        stmt.BindNull(geomIndex);
+        }
+
+    return DgnDbStatus::Success;
+    }
+
+/*---------------------------------------------------------------------------------**//**
+* @bsimethod                                                    Paul.Connelly   12/15
++---------------+---------------+---------------+---------------+---------------+------*/
+DgnDbStatus ElementGeom2d::Read(ECSqlStatement& stmt, ECSqlClassParams const& params, DgnElementCR el)
+    {
+    auto status = ReadFrom(stmt, params, el);
+    if (DgnDbStatus::Success != status)
+        return status;
+
+    m_placement = Placement2d();
+
+    auto originIndex = params.GetSelectIndex(GEOM_Origin);
+    if (stmt.IsValueNull(originIndex))
+        return DgnDbStatus::Success;    // null placement
+
+    DPoint2d boxLow = stmt.GetValuePoint2D(params.GetSelectIndex(GEOM_Box_Low)),
+             boxHi  = stmt.GetValuePoint2D(params.GetSelectIndex(GEOM_Box_High));
+
+    m_placement = Placement2d(stmt.GetValuePoint2D(originIndex),
+                              AngleInDegrees::FromDegrees(stmt.GetValueDouble(params.GetSelectIndex(GEOM2_Rotation))),
+                              ElementAlignedBox2d(boxLow.x, boxLow.y, boxHi.x, boxHi.y));
+
+    return DgnDbStatus::Success;
+    }
+
+/*---------------------------------------------------------------------------------**//**
+* @bsimethod                                                    Paul.Connelly   12/15
++---------------+---------------+---------------+---------------+---------------+------*/
+DgnDbStatus ElementGeom3d::Read(ECSqlStatement& stmt, ECSqlClassParams const& params, DgnElementCR el)
+    {
+    auto status = ReadFrom(stmt, params, el);
+    if (DgnDbStatus::Success != status)
+        return status;
+
+    m_placement = Placement3d();
+
+    auto originIndex = params.GetSelectIndex(GEOM_Origin);
+    if (stmt.IsValueNull(originIndex))
+        return DgnDbStatus::Success;    // null placement
+
+    DPoint3d boxLow = stmt.GetValuePoint3D(params.GetSelectIndex(GEOM_Box_Low)),
+             boxHi  = stmt.GetValuePoint3D(params.GetSelectIndex(GEOM_Box_High));
+
+    double yaw      = stmt.GetValueDouble(params.GetSelectIndex(GEOM3_Yaw)),
+           pitch    = stmt.GetValueDouble(params.GetSelectIndex(GEOM3_Pitch)),
+           roll     = stmt.GetValueDouble(params.GetSelectIndex(GEOM3_Roll));
+
+    m_placement = Placement3d(stmt.GetValuePoint3D(originIndex),
+                              YawPitchRollAngles(Angle::FromDegrees(yaw), Angle::FromDegrees(pitch), Angle::FromDegrees(roll)),
+                              ElementAlignedBox3d(boxLow.x, boxLow.y, boxLow.z, boxHi.x, boxHi.y, boxHi.z));
+
+    return DgnDbStatus::Success;
+    }
+
+/*---------------------------------------------------------------------------------**//**
+* @bsimethod                                                    Paul.Connelly   12/15
++---------------+---------------+---------------+---------------+---------------+------*/
+DgnDbStatus ElementGeom2d::Bind(ECSqlStatement& stmt, DgnElementCR el)
+    {
+    auto status = BindTo(stmt, el);
+    if (DgnDbStatus::Success != status)
+        return status;
+
+    if (!m_placement.IsValid())
+        {
+        stmt.BindNull(stmt.GetParameterIndex(GEOM_Origin));
+        stmt.BindNull(stmt.GetParameterIndex(GEOM_Box_Low));
+        stmt.BindNull(stmt.GetParameterIndex(GEOM_Box_High));
+        stmt.BindNull(stmt.GetParameterIndex(GEOM2_Rotation));
+        }
+    else
+        {
+        stmt.BindPoint2D(stmt.GetParameterIndex(GEOM_Origin), m_placement.GetOrigin());
+        stmt.BindDouble(stmt.GetParameterIndex(GEOM2_Rotation), m_placement.GetAngle().Degrees());
+        stmt.BindPoint2D(stmt.GetParameterIndex(GEOM_Box_Low), m_placement.GetElementBox().low);
+        stmt.BindPoint2D(stmt.GetParameterIndex(GEOM_Box_High), m_placement.GetElementBox().high);
+        }
+
+    return DgnDbStatus::Success;
+    }
+
+/*---------------------------------------------------------------------------------**//**
+* @bsimethod                                                    Paul.Connelly   12/15
++---------------+---------------+---------------+---------------+---------------+------*/
+DgnDbStatus ElementGeom3d::Bind(ECSqlStatement& stmt, DgnElementCR el)
+    {
+    auto status = BindTo(stmt, el);
+    if (DgnDbStatus::Success != status)
+        return status;
+
+    auto model = el.GetModel();
+    auto geomModel = model.IsValid() ? model->ToGeometricModel() : nullptr;
+    BeAssert(nullptr != geomModel);
+    if (nullptr == geomModel)
+        return DgnDbStatus::WrongModel;
+
+    stmt.BindInt(stmt.GetParameterIndex(GEOM3_InPhysicalSpace), CoordinateSpace::World == geomModel->GetCoordinateSpace() ? 1 : 0);
+
+    if (!m_placement.IsValid())
+        {
+        stmt.BindNull(stmt.GetParameterIndex(GEOM_Origin));
+        stmt.BindNull(stmt.GetParameterIndex(GEOM3_Yaw));
+        stmt.BindNull(stmt.GetParameterIndex(GEOM3_Pitch));
+        stmt.BindNull(stmt.GetParameterIndex(GEOM3_Roll));
+        stmt.BindNull(stmt.GetParameterIndex(GEOM_Box_Low));
+        stmt.BindNull(stmt.GetParameterIndex(GEOM_Box_High));
+        }
+    else
+        {
+        stmt.BindPoint3D(stmt.GetParameterIndex(GEOM_Origin), m_placement.GetOrigin());
+        stmt.BindDouble(stmt.GetParameterIndex(GEOM3_Yaw), m_placement.GetAngles().GetYaw().Degrees());
+        stmt.BindDouble(stmt.GetParameterIndex(GEOM3_Pitch), m_placement.GetAngles().GetPitch().Degrees());
+        stmt.BindDouble(stmt.GetParameterIndex(GEOM3_Roll), m_placement.GetAngles().GetRoll().Degrees());
+        stmt.BindPoint3D(stmt.GetParameterIndex(GEOM_Box_Low), m_placement.GetElementBox().low);
+        stmt.BindPoint3D(stmt.GetParameterIndex(GEOM_Box_High), m_placement.GetElementBox().high);
+        }
+
+    return DgnDbStatus::Success;
+    }
+
+/*---------------------------------------------------------------------------------**//**
+* @bsimethod                                                    Paul.Connelly   12/15
++---------------+---------------+---------------+---------------+---------------+------*/
+DgnDbStatus ElementGeomData::WriteGeomStream(DgnElementCR el, Utf8CP tableName) const
+    {
+    if (!m_multiChunkGeomStream)
+        return DgnDbStatus::Success;
+
+    m_multiChunkGeomStream = false;
+
+    DgnElements& pool = el.GetDgnDb().Elements();
+    SnappyToBlob& snappyTo = pool.GetSnappyTo();
+    if (1 >= snappyTo.GetCurrChunk())
+        {
+        BeAssert(false);    // Somebody overwrote our data.
+        return DgnDbStatus::WriteError;
+        }
+
+    // SaveToRow() requires a blob of the required size has already been allocated in the blob column.
+    // Ideally we would do this in BindTo(), but ECSql does not support binding a zero blob.
+    Utf8String sql("UPDATE ");
+    sql.append(tableName);
+    sql.append(" SET " GEOM_Geometry "=? WHERE Id=?");
+    CachedStatementPtr stmt = pool.GetStatement(sql.c_str());
+    stmt->BindId(2, el.GetElementId());
+    stmt->BindZeroBlob(1, snappyTo.GetCompressedSize());
+    if (BE_SQLITE_DONE != stmt->Step())
+        return DgnDbStatus::WriteError;
+
+    StatusInt status = snappyTo.SaveToRow(el.GetDgnDb(), tableName, GEOM_Geometry, el.GetElementId().GetValue());
+    return SUCCESS == status ? DgnDbStatus::Success : DgnDbStatus::WriteError;
+    }
+
+/*---------------------------------------------------------------------------------**//**
+* @bsimethod                                                    Paul.Connelly   12/15
++---------------+---------------+---------------+---------------+---------------+------*/
+DgnDbStatus ElementGeomData::InsertGeomStream(DgnElementCR el, Utf8CP tableName) const
+    {
+    DgnDbStatus status = WriteGeomStream(el, tableName);
+    if (DgnDbStatus::Success != status)
+        return status;
+
+    // Insert ElementUsesGeomParts relationships for any GeomPartIds in the GeomStream
+    DgnDbR db = el.GetDgnDb();
+    IdSet<DgnGeomPartId> parts;
+    GeometryStreamIO::Collection(m_geom.GetData(), m_geom.GetSize()).GetGeomPartIds(parts, db);
+    for (DgnGeomPartId const& partId : parts)
+        {
+        if (BentleyStatus::SUCCESS != db.GeomParts().InsertElementGeomUsesParts(el.GetElementId(), partId))
+            status = DgnDbStatus::WriteError;
+        }
+
+    return status;
+    }
+
+/*---------------------------------------------------------------------------------**//**
+* @bsimethod                                                    Paul.Connelly   12/15
++---------------+---------------+---------------+---------------+---------------+------*/
+DgnDbStatus ElementGeomData::UpdateGeomStream(DgnElementCR el, Utf8CP tableName) const
+    {
+    DgnDbStatus status = WriteGeomStream(el, tableName);
+    if (DgnDbStatus::Success != status)
+        return status;
+
+    // Update ElementUsesGeomParts relationships for any GeomPartIds in the GeomStream
+    DgnDbR db = el.GetDgnDb();
+    DgnElementId eid = el.GetElementId();
+    CachedStatementPtr stmt = db.Elements().GetStatement("SELECT GeomPartId FROM " DGN_TABLE(DGN_RELNAME_ElementUsesGeomParts) " WHERE ElementId=?");
+    stmt->BindId(1, eid);
+
+    IdSet<DgnGeomPartId> partsOld;
+    while (BE_SQLITE_ROW == stmt->Step())
+        partsOld.insert(stmt->GetValueId<DgnGeomPartId>(0));
+
+    IdSet<DgnGeomPartId> partsNew;
+    GeometryStreamIO::Collection(m_geom.GetData(), m_geom.GetSize()).GetGeomPartIds(partsNew, db);
+
+    if (partsOld.empty() && partsNew.empty())
+        return status;
+
+    bset<DgnGeomPartId> partsToRemove;
+    std::set_difference(partsOld.begin(), partsOld.end(), partsNew.begin(), partsNew.end(), std::inserter(partsToRemove, partsToRemove.end()));
+
+    if (!partsToRemove.empty())
+        {
+        stmt = db.Elements().GetStatement("DELETE FROM " DGN_TABLE(DGN_RELNAME_ElementUsesGeomParts) " WHERE ElementId=? AND GeomPartId=?");
+        stmt->BindId(1, eid);
+
+        for (DgnGeomPartId const& partId : partsToRemove)
+            {
+            stmt->BindId(2, partId);
+            if (BE_SQLITE_DONE != stmt->Step())
+                status = DgnDbStatus::BadRequest;
+            }
+        }
+
+    bset<DgnGeomPartId> partsToAdd;
+    std::set_difference(partsNew.begin(), partsNew.end(), partsOld.begin(), partsOld.end(), std::inserter(partsToAdd, partsToAdd.end()));
+
+    for (DgnGeomPartId const& partId : partsToAdd)
+        {
+        if (BentleyStatus::SUCCESS != db.GeomParts().InsertElementGeomUsesParts(eid, partId))
+            status = DgnDbStatus::WriteError;
+        }
+
+    return status;
+    }
+
+/*---------------------------------------------------------------------------------**//**
+* @bsimethod                                                    Paul.Connelly   12/15
++---------------+---------------+---------------+---------------+---------------+------*/
+void ElementGeomData::AddBaseClassParams(ECSqlClassParams& params)
+    {
+    params.Add(GEOM_Category);
+    params.Add(GEOM_Origin);
+    params.Add(GEOM_Box_Low);
+    params.Add(GEOM_Box_High);
+    params.Add(GEOM_Geometry);
+    }
+
+/*---------------------------------------------------------------------------------**//**
+* @bsimethod                                                    Paul.Connelly   12/15
++---------------+---------------+---------------+---------------+---------------+------*/
+void ElementGeom2d::AddClassParams(ECSqlClassParams& params)
+    {
+    AddBaseClassParams(params);
+
+    params.Add(GEOM2_Rotation);
+    }
+
+/*---------------------------------------------------------------------------------**//**
+* @bsimethod                                                    Paul.Connelly   12/15
++---------------+---------------+---------------+---------------+---------------+------*/
+void ElementGeom3d::AddClassParams(ECSqlClassParams& params)
+    {
+    AddBaseClassParams(params);
+
+    params.Add(GEOM3_InPhysicalSpace);
+    params.Add(GEOM3_Yaw);
+    params.Add(GEOM3_Pitch);
+    params.Add(GEOM3_Roll);
+    }
+
+