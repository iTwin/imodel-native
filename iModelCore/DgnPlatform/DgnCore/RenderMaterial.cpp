/*--------------------------------------------------------------------------------------+                         
|
|     $Source: DgnCore/RenderMaterial.cpp $
|
|  $Copyright: (c) 2016 Bentley Systems, Incorporated. All rights reserved. $
|
+--------------------------------------------------------------------------------------*/
#include    <DgnPlatformInternal.h>

/*---------------------------------------------------------------------------------**//**
* @bsimethod                                    Keith.Bentley                   11/15
+---------------+---------------+---------------+---------------+---------------+------*/
BentleyStatus JsonRenderMaterial::Load(DgnMaterialId materialId, DgnDbR dgnDb)
    {
    DgnMaterialCPtr material = DgnMaterial::QueryMaterial(materialId, dgnDb);
    return material.IsValid() ? material->GetRenderingAsset(m_value) : ERROR;
    }

/*---------------------------------------------------------------------------------**//**
* @bsimethod                                                    RayBentley      09/2015
+---------------+---------------+---------------+---------------+---------------+------*/
RgbFactor  JsonRenderMaterial::GetColor(Utf8CP name) const
    {
    RgbFactor rgb = {0.0, 0.0, 0.0};

    JsonValueCR value = m_value[name];
    if (value.size() < 3)
        {
        BeAssert(false);
        return rgb;
        }

    rgb.red   = value[0].asDouble();
    rgb.green = value[1].asDouble();
    rgb.blue  = value[2].asDouble();
    return rgb;
    }

//---------------------------------------------------------------------------------------
// @bsimethod                                                   Ray.Bentley     08/2015
//---------------------------------------------------------------------------------------
static DPoint2d getDPoint2dValue(JsonValueCR rootValue, Utf8CP key)
    {
    JsonValueCR value = rootValue[key];
    DPoint2d point = { 0.0, 0.0 };

    if (value.size() < 2)
        {
        BeAssert(false);
        return point;
        }

    point.x = value[0].asDouble();
    point.y = value[1].asDouble();
    
    return point;
    }

DPoint2d JsonRenderMaterial::TextureMap::GetScale() const {return getDPoint2dValue(m_value, RENDER_MATERIAL_PatternScale);}
DPoint2d JsonRenderMaterial::TextureMap::GetOffset() const {return getDPoint2dValue(m_value, RENDER_MATERIAL_PatternOffset);}

/*---------------------------------------------------------------------------------**//**
* @bsimethod                                                    RayBentley      08/2015
+---------------+---------------+---------------+---------------+---------------+------*/
double JsonRenderMaterial::TextureMap::GetUnitScale(Units units) const
    {
    switch (units)
        {
        case Units::Meters:
            return 1.0;

        case Units::Millimeters:
            return UnitDefinition::GetStandardUnit(StandardUnit::MetricMillimeters).ToMeters();

        case Units::Feet:
            return UnitDefinition::GetStandardUnit(StandardUnit::EnglishFeet).ToMeters();
            
        case Units::Inches:
            return UnitDefinition::GetStandardUnit(StandardUnit::EnglishInches).ToMeters();

        default:
            BeAssert(false);
            return 1.0;
        }
    }

/*---------------------------------------------------------------------------------**//**
* @bsimethod                                                    RayBentley      08/2015
+---------------+---------------+---------------+---------------+---------------+------*/
JsonRenderMaterial::TextureMap::Mode JsonRenderMaterial::TextureMap::GetMode() const 
    {
    Json::Value const& value = m_value[RENDER_MATERIAL_PatternMapping];
    if (!value.isInt())
        {
        BeAssert(false);
        return Mode::Parametric;
        }

    return (Mode) value.asInt();
    }

/*---------------------------------------------------------------------------------**//**
* @bsimethod                                                    RayBentley      08/2015
+---------------+---------------+---------------+---------------+---------------+------*/
JsonRenderMaterial::TextureMap::Units JsonRenderMaterial::TextureMap::GetUnits() const 
    {
    Json::Value const& value = m_value[RENDER_MATERIAL_PatternScaleMode];
     if (!value.isInt())
        {
        BeAssert(false);
        return Units::Relative;
        }
 
    return (Units) value.asInt();
    }

//---------------------------------------------------------------------------------------
// @bsimethod                                               Ray.Bentley     08/2015
//---------------------------------------------------------------------------------------
JsonRenderMaterial::TextureMap::Trans JsonRenderMaterial::TextureMap::GetTransform() const
    {
    Trans trans;

    for (size_t i=0; i<2; i++)
        for (size_t j=0; j<3; j++)
            trans.m_val[i][j] = (i==j) ? 1.0 : 0.0;
    
    double          angleRadians    = Angle::DegreesToRadians(GetDouble(RENDER_MATERIAL_PatternAngle, 0.0));
    double          cosAngle        = cos(angleRadians);
    double          sinAngle        = sin(angleRadians);
    bool            xFlip           = GetBool(RENDER_MATERIAL_PatternFlipU, false);
    bool            yFlip           = GetBool(RENDER_MATERIAL_PatternFlipV, false);
    DPoint2d        scale           = GetScale();
    DPoint2d        offset          = GetOffset();
    static double   s_minScale      = 1.0E-10;
 
    Units units = GetUnits();
    if (Units::Relative != units)
        scale.Scale(GetUnitScale(units));

    scale.x = std::max(scale.x, s_minScale);
    scale.y = std::max(scale.y, s_minScale);

    if (xFlip)
        scale.x = -scale.x;

    if (yFlip)
        scale.y = -scale.y;

    if (Mode::ElevationDrape == GetMode())
        {
        trans.m_val[0][0] = cosAngle / scale.x;
        trans.m_val[0][1] = sinAngle / scale.x;
        trans.m_val[0][2] = -(offset.x * trans.m_val[0][0] + offset.y * trans.m_val[0][1]);

        trans.m_val[1][0] = sinAngle / scale.y;
        trans.m_val[1][1] = -cosAngle / scale.y;
        trans.m_val[1][2] = 1.0 - (offset.x * trans.m_val[1][0] + offset.y * trans.m_val[1][1]);
        }
    else
        {
        trans.m_val[0][0] = cosAngle / scale.x;
        trans.m_val[0][1] = sinAngle / scale.x;
        trans.m_val[0][2] = offset.x;

        trans.m_val[1][0] =  sinAngle / scale.y;
        trans.m_val[1][1] = -cosAngle / scale.y;
        trans.m_val[1][2] = offset.y;
        }

    return trans;
    }

/*---------------------------------------------------------------------------------**//**
* @bsimethod                                    Keith.Bentley                   11/15
+---------------+---------------+---------------+---------------+---------------+------*/
DgnTextureId JsonRenderMaterial::TextureMap::GetTextureId() const
    {
    JsonValueCR textureIdValue = m_value[RENDER_MATERIAL_TextureId];
    return textureIdValue.isNull() ? DgnTextureId() : DgnTextureId(textureIdValue.asUInt64());
    }

/*---------------------------------------------------------------------------------**//**
* @bsimethod                                    Keith.Bentley                   11/15
+---------------+---------------+---------------+---------------+---------------+------*/
JsonRenderMaterial::TextureMap JsonRenderMaterial::GetPatternMap()
    {
    JsonValueCR maps = m_value[RENDER_MATERIAL_Map];
    if (maps.isNull())
        return TextureMap(maps, TextureMap::Type::Pattern); // return invalid value

    return TextureMap(maps[RENDER_MATERIAL_MAP_Pattern], TextureMap::Type::Pattern);
    }

/*---------------------------------------------------------------------------------**//**
* @bsimethod                                                    RayBentley      08/2015
+---------------+---------------+---------------+---------------+---------------+------*/
void  JsonRenderMaterial::SetColor(Utf8CP keyword, RgbFactor color)
    {
    Json::Value    colorValue;

    colorValue[0] = color.red;
    colorValue[1] = color.green;
    colorValue[2] = color.blue;

    m_value[keyword] = colorValue;
    }

#if defined (NEEDS_WORK_CONTINUOUS_RENDER)
/*---------------------------------------------------------------------------------**//**
* @bsimethod                                                    RayBentley      10/2015
+---------------+---------------+---------------+---------------+---------------+------*/
<<<<<<< HEAD
BentleyStatus JsonRenderMaterial::DoImport(DgnImportContext& context, DgnDbR sourceDb) 
    {
    JsonValueR  mapsMap = m_value[RENDER_MATERIAL_Map];
    
    if (mapsMap.isNull())
        return ERROR;

    for (auto& map : mapsMap)
=======
BentleyStatus JsonRenderMaterial::RelocateToDestination (DgnImportContext& context) 
    {
    for (auto& map : m_value[RENDER_MATERIAL_Map])
>>>>>>> 4e7f2dfc
        {
        RenderMaterialMapPtr    renderMaterialMap = JsonRenderMaterialMap::Create(map);
        JsonRenderMaterialMap*  jsonRenderMaterialMap = dynamic_cast <JsonRenderMaterialMap*> (renderMaterialMap.get());

        if (NULL != jsonRenderMaterialMap &&
<<<<<<< HEAD
            SUCCESS == jsonRenderMaterialMap->DoImport(context, sourceDb))
=======
            SUCCESS == jsonRenderMaterialMap->RelocateToDestination (context))
>>>>>>> 4e7f2dfc
            map = jsonRenderMaterialMap->GetValue();
        }
    
    return SUCCESS;
    }

/*---------------------------------------------------------------------------------**//**
* @bsimethod                                                    RayBentley      10/2015
+---------------+---------------+---------------+---------------+---------------+------*/
<<<<<<< HEAD
BentleyStatus JsonRenderMaterial::TextureMap::DoImport(DgnImportContext& context, DgnDbR sourceDb) 
=======
BentleyStatus JsonRenderMaterialMap::RelocateToDestination (DgnImportContext& context) 
>>>>>>> 4e7f2dfc
    {
    Json::Value&     textureIdValue = m_value[RENDER_MATERIAL_TextureId];

    if (textureIdValue.isNull())     
        return ERROR;                 // No external file support for now.

<<<<<<< HEAD
    textureIdValue = (uint64_t) context.GetDestinationDb().Textures().ImportTexture(context, sourceDb, (DgnTextureId) textureIdValue.asUInt64()).GetValue();
=======
    textureIdValue = (uint64_t) DgnTexture::ImportTexture(context, (DgnTextureId) textureIdValue.asUInt64()).GetValue();
>>>>>>> 4e7f2dfc

    return SUCCESS;
    }

#endif
<|MERGE_RESOLUTION|>--- conflicted
+++ resolved
@@ -1,266 +1,243 @@
-/*--------------------------------------------------------------------------------------+                         
-|
-|     $Source: DgnCore/RenderMaterial.cpp $
-|
-|  $Copyright: (c) 2016 Bentley Systems, Incorporated. All rights reserved. $
-|
-+--------------------------------------------------------------------------------------*/
-#include    <DgnPlatformInternal.h>
-
-/*---------------------------------------------------------------------------------**//**
-* @bsimethod                                    Keith.Bentley                   11/15
-+---------------+---------------+---------------+---------------+---------------+------*/
-BentleyStatus JsonRenderMaterial::Load(DgnMaterialId materialId, DgnDbR dgnDb)
-    {
-    DgnMaterialCPtr material = DgnMaterial::QueryMaterial(materialId, dgnDb);
-    return material.IsValid() ? material->GetRenderingAsset(m_value) : ERROR;
-    }
-
-/*---------------------------------------------------------------------------------**//**
-* @bsimethod                                                    RayBentley      09/2015
-+---------------+---------------+---------------+---------------+---------------+------*/
-RgbFactor  JsonRenderMaterial::GetColor(Utf8CP name) const
-    {
-    RgbFactor rgb = {0.0, 0.0, 0.0};
-
-    JsonValueCR value = m_value[name];
-    if (value.size() < 3)
-        {
-        BeAssert(false);
-        return rgb;
-        }
-
-    rgb.red   = value[0].asDouble();
-    rgb.green = value[1].asDouble();
-    rgb.blue  = value[2].asDouble();
-    return rgb;
-    }
-
-//---------------------------------------------------------------------------------------
-// @bsimethod                                                   Ray.Bentley     08/2015
-//---------------------------------------------------------------------------------------
-static DPoint2d getDPoint2dValue(JsonValueCR rootValue, Utf8CP key)
-    {
-    JsonValueCR value = rootValue[key];
-    DPoint2d point = { 0.0, 0.0 };
-
-    if (value.size() < 2)
-        {
-        BeAssert(false);
-        return point;
-        }
-
-    point.x = value[0].asDouble();
-    point.y = value[1].asDouble();
-    
-    return point;
-    }
-
-DPoint2d JsonRenderMaterial::TextureMap::GetScale() const {return getDPoint2dValue(m_value, RENDER_MATERIAL_PatternScale);}
-DPoint2d JsonRenderMaterial::TextureMap::GetOffset() const {return getDPoint2dValue(m_value, RENDER_MATERIAL_PatternOffset);}
-
-/*---------------------------------------------------------------------------------**//**
-* @bsimethod                                                    RayBentley      08/2015
-+---------------+---------------+---------------+---------------+---------------+------*/
-double JsonRenderMaterial::TextureMap::GetUnitScale(Units units) const
-    {
-    switch (units)
-        {
-        case Units::Meters:
-            return 1.0;
-
-        case Units::Millimeters:
-            return UnitDefinition::GetStandardUnit(StandardUnit::MetricMillimeters).ToMeters();
-
-        case Units::Feet:
-            return UnitDefinition::GetStandardUnit(StandardUnit::EnglishFeet).ToMeters();
-            
-        case Units::Inches:
-            return UnitDefinition::GetStandardUnit(StandardUnit::EnglishInches).ToMeters();
-
-        default:
-            BeAssert(false);
-            return 1.0;
-        }
-    }
-
-/*---------------------------------------------------------------------------------**//**
-* @bsimethod                                                    RayBentley      08/2015
-+---------------+---------------+---------------+---------------+---------------+------*/
-JsonRenderMaterial::TextureMap::Mode JsonRenderMaterial::TextureMap::GetMode() const 
-    {
-    Json::Value const& value = m_value[RENDER_MATERIAL_PatternMapping];
-    if (!value.isInt())
-        {
-        BeAssert(false);
-        return Mode::Parametric;
-        }
-
-    return (Mode) value.asInt();
-    }
-
-/*---------------------------------------------------------------------------------**//**
-* @bsimethod                                                    RayBentley      08/2015
-+---------------+---------------+---------------+---------------+---------------+------*/
-JsonRenderMaterial::TextureMap::Units JsonRenderMaterial::TextureMap::GetUnits() const 
-    {
-    Json::Value const& value = m_value[RENDER_MATERIAL_PatternScaleMode];
-     if (!value.isInt())
-        {
-        BeAssert(false);
-        return Units::Relative;
-        }
- 
-    return (Units) value.asInt();
-    }
-
-//---------------------------------------------------------------------------------------
-// @bsimethod                                               Ray.Bentley     08/2015
-//---------------------------------------------------------------------------------------
-JsonRenderMaterial::TextureMap::Trans JsonRenderMaterial::TextureMap::GetTransform() const
-    {
-    Trans trans;
-
-    for (size_t i=0; i<2; i++)
-        for (size_t j=0; j<3; j++)
-            trans.m_val[i][j] = (i==j) ? 1.0 : 0.0;
-    
-    double          angleRadians    = Angle::DegreesToRadians(GetDouble(RENDER_MATERIAL_PatternAngle, 0.0));
-    double          cosAngle        = cos(angleRadians);
-    double          sinAngle        = sin(angleRadians);
-    bool            xFlip           = GetBool(RENDER_MATERIAL_PatternFlipU, false);
-    bool            yFlip           = GetBool(RENDER_MATERIAL_PatternFlipV, false);
-    DPoint2d        scale           = GetScale();
-    DPoint2d        offset          = GetOffset();
-    static double   s_minScale      = 1.0E-10;
- 
-    Units units = GetUnits();
-    if (Units::Relative != units)
-        scale.Scale(GetUnitScale(units));
-
-    scale.x = std::max(scale.x, s_minScale);
-    scale.y = std::max(scale.y, s_minScale);
-
-    if (xFlip)
-        scale.x = -scale.x;
-
-    if (yFlip)
-        scale.y = -scale.y;
-
-    if (Mode::ElevationDrape == GetMode())
-        {
-        trans.m_val[0][0] = cosAngle / scale.x;
-        trans.m_val[0][1] = sinAngle / scale.x;
-        trans.m_val[0][2] = -(offset.x * trans.m_val[0][0] + offset.y * trans.m_val[0][1]);
-
-        trans.m_val[1][0] = sinAngle / scale.y;
-        trans.m_val[1][1] = -cosAngle / scale.y;
-        trans.m_val[1][2] = 1.0 - (offset.x * trans.m_val[1][0] + offset.y * trans.m_val[1][1]);
-        }
-    else
-        {
-        trans.m_val[0][0] = cosAngle / scale.x;
-        trans.m_val[0][1] = sinAngle / scale.x;
-        trans.m_val[0][2] = offset.x;
-
-        trans.m_val[1][0] =  sinAngle / scale.y;
-        trans.m_val[1][1] = -cosAngle / scale.y;
-        trans.m_val[1][2] = offset.y;
-        }
-
-    return trans;
-    }
-
-/*---------------------------------------------------------------------------------**//**
-* @bsimethod                                    Keith.Bentley                   11/15
-+---------------+---------------+---------------+---------------+---------------+------*/
-DgnTextureId JsonRenderMaterial::TextureMap::GetTextureId() const
-    {
-    JsonValueCR textureIdValue = m_value[RENDER_MATERIAL_TextureId];
-    return textureIdValue.isNull() ? DgnTextureId() : DgnTextureId(textureIdValue.asUInt64());
-    }
-
-/*---------------------------------------------------------------------------------**//**
-* @bsimethod                                    Keith.Bentley                   11/15
-+---------------+---------------+---------------+---------------+---------------+------*/
-JsonRenderMaterial::TextureMap JsonRenderMaterial::GetPatternMap()
-    {
-    JsonValueCR maps = m_value[RENDER_MATERIAL_Map];
-    if (maps.isNull())
-        return TextureMap(maps, TextureMap::Type::Pattern); // return invalid value
-
-    return TextureMap(maps[RENDER_MATERIAL_MAP_Pattern], TextureMap::Type::Pattern);
-    }
-
-/*---------------------------------------------------------------------------------**//**
-* @bsimethod                                                    RayBentley      08/2015
-+---------------+---------------+---------------+---------------+---------------+------*/
-void  JsonRenderMaterial::SetColor(Utf8CP keyword, RgbFactor color)
-    {
-    Json::Value    colorValue;
-
-    colorValue[0] = color.red;
-    colorValue[1] = color.green;
-    colorValue[2] = color.blue;
-
-    m_value[keyword] = colorValue;
-    }
-
-#if defined (NEEDS_WORK_CONTINUOUS_RENDER)
-/*---------------------------------------------------------------------------------**//**
-* @bsimethod                                                    RayBentley      10/2015
-+---------------+---------------+---------------+---------------+---------------+------*/
-<<<<<<< HEAD
-BentleyStatus JsonRenderMaterial::DoImport(DgnImportContext& context, DgnDbR sourceDb) 
-    {
-    JsonValueR  mapsMap = m_value[RENDER_MATERIAL_Map];
-    
-    if (mapsMap.isNull())
-        return ERROR;
-
-    for (auto& map : mapsMap)
-=======
-BentleyStatus JsonRenderMaterial::RelocateToDestination (DgnImportContext& context) 
-    {
-    for (auto& map : m_value[RENDER_MATERIAL_Map])
->>>>>>> 4e7f2dfc
-        {
-        RenderMaterialMapPtr    renderMaterialMap = JsonRenderMaterialMap::Create(map);
-        JsonRenderMaterialMap*  jsonRenderMaterialMap = dynamic_cast <JsonRenderMaterialMap*> (renderMaterialMap.get());
-
-        if (NULL != jsonRenderMaterialMap &&
-<<<<<<< HEAD
-            SUCCESS == jsonRenderMaterialMap->DoImport(context, sourceDb))
-=======
-            SUCCESS == jsonRenderMaterialMap->RelocateToDestination (context))
->>>>>>> 4e7f2dfc
-            map = jsonRenderMaterialMap->GetValue();
-        }
-    
-    return SUCCESS;
-    }
-
-/*---------------------------------------------------------------------------------**//**
-* @bsimethod                                                    RayBentley      10/2015
-+---------------+---------------+---------------+---------------+---------------+------*/
-<<<<<<< HEAD
-BentleyStatus JsonRenderMaterial::TextureMap::DoImport(DgnImportContext& context, DgnDbR sourceDb) 
-=======
-BentleyStatus JsonRenderMaterialMap::RelocateToDestination (DgnImportContext& context) 
->>>>>>> 4e7f2dfc
-    {
-    Json::Value&     textureIdValue = m_value[RENDER_MATERIAL_TextureId];
-
-    if (textureIdValue.isNull())     
-        return ERROR;                 // No external file support for now.
-
-<<<<<<< HEAD
-    textureIdValue = (uint64_t) context.GetDestinationDb().Textures().ImportTexture(context, sourceDb, (DgnTextureId) textureIdValue.asUInt64()).GetValue();
-=======
-    textureIdValue = (uint64_t) DgnTexture::ImportTexture(context, (DgnTextureId) textureIdValue.asUInt64()).GetValue();
->>>>>>> 4e7f2dfc
-
-    return SUCCESS;
-    }
-
-#endif
+/*--------------------------------------------------------------------------------------+                         
+|
+|     $Source: DgnCore/RenderMaterial.cpp $
+|
+|  $Copyright: (c) 2016 Bentley Systems, Incorporated. All rights reserved. $
+|
++--------------------------------------------------------------------------------------*/
+#include    <DgnPlatformInternal.h>
+
+/*---------------------------------------------------------------------------------**//**
+* @bsimethod                                    Keith.Bentley                   11/15
++---------------+---------------+---------------+---------------+---------------+------*/
+BentleyStatus JsonRenderMaterial::Load(DgnMaterialId materialId, DgnDbR dgnDb)
+    {
+    DgnMaterialCPtr material = DgnMaterial::QueryMaterial(materialId, dgnDb);
+    return material.IsValid() ? material->GetRenderingAsset(m_value) : ERROR;
+    }
+
+/*---------------------------------------------------------------------------------**//**
+* @bsimethod                                                    RayBentley      09/2015
++---------------+---------------+---------------+---------------+---------------+------*/
+RgbFactor  JsonRenderMaterial::GetColor(Utf8CP name) const
+    {
+    RgbFactor rgb = {0.0, 0.0, 0.0};
+
+    JsonValueCR value = m_value[name];
+    if (value.size() < 3)
+        {
+        BeAssert(false);
+        return rgb;
+        }
+
+    rgb.red   = value[0].asDouble();
+    rgb.green = value[1].asDouble();
+    rgb.blue  = value[2].asDouble();
+    return rgb;
+    }
+
+//---------------------------------------------------------------------------------------
+// @bsimethod                                                   Ray.Bentley     08/2015
+//---------------------------------------------------------------------------------------
+static DPoint2d getDPoint2dValue(JsonValueCR rootValue, Utf8CP key)
+    {
+    JsonValueCR value = rootValue[key];
+    DPoint2d point = { 0.0, 0.0 };
+
+    if (value.size() < 2)
+        {
+        BeAssert(false);
+        return point;
+        }
+
+    point.x = value[0].asDouble();
+    point.y = value[1].asDouble();
+    
+    return point;
+    }
+
+DPoint2d JsonRenderMaterial::TextureMap::GetScale() const {return getDPoint2dValue(m_value, RENDER_MATERIAL_PatternScale);}
+DPoint2d JsonRenderMaterial::TextureMap::GetOffset() const {return getDPoint2dValue(m_value, RENDER_MATERIAL_PatternOffset);}
+
+/*---------------------------------------------------------------------------------**//**
+* @bsimethod                                                    RayBentley      08/2015
++---------------+---------------+---------------+---------------+---------------+------*/
+double JsonRenderMaterial::TextureMap::GetUnitScale(Units units) const
+    {
+    switch (units)
+        {
+        case Units::Meters:
+            return 1.0;
+
+        case Units::Millimeters:
+            return UnitDefinition::GetStandardUnit(StandardUnit::MetricMillimeters).ToMeters();
+
+        case Units::Feet:
+            return UnitDefinition::GetStandardUnit(StandardUnit::EnglishFeet).ToMeters();
+            
+        case Units::Inches:
+            return UnitDefinition::GetStandardUnit(StandardUnit::EnglishInches).ToMeters();
+
+        default:
+            BeAssert(false);
+            return 1.0;
+        }
+    }
+
+/*---------------------------------------------------------------------------------**//**
+* @bsimethod                                                    RayBentley      08/2015
++---------------+---------------+---------------+---------------+---------------+------*/
+JsonRenderMaterial::TextureMap::Mode JsonRenderMaterial::TextureMap::GetMode() const 
+    {
+    Json::Value const& value = m_value[RENDER_MATERIAL_PatternMapping];
+    if (!value.isInt())
+        {
+        BeAssert(false);
+        return Mode::Parametric;
+        }
+
+    return (Mode) value.asInt();
+    }
+
+/*---------------------------------------------------------------------------------**//**
+* @bsimethod                                                    RayBentley      08/2015
++---------------+---------------+---------------+---------------+---------------+------*/
+JsonRenderMaterial::TextureMap::Units JsonRenderMaterial::TextureMap::GetUnits() const 
+    {
+    Json::Value const& value = m_value[RENDER_MATERIAL_PatternScaleMode];
+     if (!value.isInt())
+        {
+        BeAssert(false);
+        return Units::Relative;
+        }
+ 
+    return (Units) value.asInt();
+    }
+
+//---------------------------------------------------------------------------------------
+// @bsimethod                                               Ray.Bentley     08/2015
+//---------------------------------------------------------------------------------------
+JsonRenderMaterial::TextureMap::Trans JsonRenderMaterial::TextureMap::GetTransform() const
+    {
+    Trans trans;
+
+    for (size_t i=0; i<2; i++)
+        for (size_t j=0; j<3; j++)
+            trans.m_val[i][j] = (i==j) ? 1.0 : 0.0;
+    
+    double          angleRadians    = Angle::DegreesToRadians(GetDouble(RENDER_MATERIAL_PatternAngle, 0.0));
+    double          cosAngle        = cos(angleRadians);
+    double          sinAngle        = sin(angleRadians);
+    bool            xFlip           = GetBool(RENDER_MATERIAL_PatternFlipU, false);
+    bool            yFlip           = GetBool(RENDER_MATERIAL_PatternFlipV, false);
+    DPoint2d        scale           = GetScale();
+    DPoint2d        offset          = GetOffset();
+    static double   s_minScale      = 1.0E-10;
+ 
+    Units units = GetUnits();
+    if (Units::Relative != units)
+        scale.Scale(GetUnitScale(units));
+
+    scale.x = std::max(scale.x, s_minScale);
+    scale.y = std::max(scale.y, s_minScale);
+
+    if (xFlip)
+        scale.x = -scale.x;
+
+    if (yFlip)
+        scale.y = -scale.y;
+
+    if (Mode::ElevationDrape == GetMode())
+        {
+        trans.m_val[0][0] = cosAngle / scale.x;
+        trans.m_val[0][1] = sinAngle / scale.x;
+        trans.m_val[0][2] = -(offset.x * trans.m_val[0][0] + offset.y * trans.m_val[0][1]);
+
+        trans.m_val[1][0] = sinAngle / scale.y;
+        trans.m_val[1][1] = -cosAngle / scale.y;
+        trans.m_val[1][2] = 1.0 - (offset.x * trans.m_val[1][0] + offset.y * trans.m_val[1][1]);
+        }
+    else
+        {
+        trans.m_val[0][0] = cosAngle / scale.x;
+        trans.m_val[0][1] = sinAngle / scale.x;
+        trans.m_val[0][2] = offset.x;
+
+        trans.m_val[1][0] =  sinAngle / scale.y;
+        trans.m_val[1][1] = -cosAngle / scale.y;
+        trans.m_val[1][2] = offset.y;
+        }
+
+    return trans;
+    }
+
+/*---------------------------------------------------------------------------------**//**
+* @bsimethod                                    Keith.Bentley                   11/15
++---------------+---------------+---------------+---------------+---------------+------*/
+DgnTextureId JsonRenderMaterial::TextureMap::GetTextureId() const
+    {
+    JsonValueCR textureIdValue = m_value[RENDER_MATERIAL_TextureId];
+    return textureIdValue.isNull() ? DgnTextureId() : DgnTextureId(textureIdValue.asUInt64());
+    }
+
+/*---------------------------------------------------------------------------------**//**
+* @bsimethod                                    Keith.Bentley                   11/15
++---------------+---------------+---------------+---------------+---------------+------*/
+JsonRenderMaterial::TextureMap JsonRenderMaterial::GetPatternMap()
+    {
+    JsonValueCR maps = m_value[RENDER_MATERIAL_Map];
+    if (maps.isNull())
+        return TextureMap(maps, TextureMap::Type::Pattern); // return invalid value
+
+    return TextureMap(maps[RENDER_MATERIAL_MAP_Pattern], TextureMap::Type::Pattern);
+    }
+
+/*---------------------------------------------------------------------------------**//**
+* @bsimethod                                                    RayBentley      08/2015
++---------------+---------------+---------------+---------------+---------------+------*/
+void  JsonRenderMaterial::SetColor(Utf8CP keyword, RgbFactor color)
+    {
+    Json::Value    colorValue;
+
+    colorValue[0] = color.red;
+    colorValue[1] = color.green;
+    colorValue[2] = color.blue;
+
+    m_value[keyword] = colorValue;
+    }
+
+#if defined (NEEDS_WORK_CONTINUOUS_RENDER)
+/*---------------------------------------------------------------------------------**//**
+* @bsimethod                                                    RayBentley      10/2015
++---------------+---------------+---------------+---------------+---------------+------*/
+BentleyStatus JsonRenderMaterial::RelocateToDestination (DgnImportContext& context) 
+    {
+    for (auto& map : m_value[RENDER_MATERIAL_Map])
+        {
+        RenderMaterialMapPtr    renderMaterialMap = JsonRenderMaterialMap::Create (map);
+        JsonRenderMaterialMap*  jsonRenderMaterialMap = dynamic_cast <JsonRenderMaterialMap*> (renderMaterialMap.get());
+
+        if (NULL != jsonRenderMaterialMap &&
+            SUCCESS == jsonRenderMaterialMap->RelocateToDestination (context))
+            map = jsonRenderMaterialMap->GetValue();
+        }
+    
+    return SUCCESS;
+    }
+
+/*---------------------------------------------------------------------------------**//**
+* @bsimethod                                                    RayBentley      10/2015
++---------------+---------------+---------------+---------------+---------------+------*/
+BentleyStatus JsonRenderMaterial::TextureMap::RelocateToDestination (DgnImportContext& context) 
+    {
+    Json::Value&     textureIdValue = m_value[RENDER_MATERIAL_TextureId];
+
+    if (textureIdValue.isNull())     
+        return ERROR;                 // No external file support for now.
+
+    textureIdValue = (uint64_t) DgnTexture::ImportTexture(context, (DgnTextureId) textureIdValue.asUInt64()).GetValue();
+
+    return SUCCESS;
+    }
+
+#endif