--- conflicted
+++ resolved
@@ -1,2337 +1,2328 @@
-/*--------------------------------------------------------------------------------------+
-|
-|     $Source: DgnCore/ViewDefinition.cpp $
-|
-|  $Copyright: (c) 2017 Bentley Systems, Incorporated. All rights reserved. $
-|
-+--------------------------------------------------------------------------------------*/
-#include <DgnPlatformInternal.h>
-
-#define PROPNAME_Description "Description"
-
-BEGIN_BENTLEY_DGNPLATFORM_NAMESPACE
-
-namespace ViewElementHandler
-{
-    HANDLER_DEFINE_MEMBERS(View);
-    HANDLER_DEFINE_MEMBERS(View3d);
-    HANDLER_DEFINE_MEMBERS(View2d);
-    HANDLER_DEFINE_MEMBERS(DrawingView);
-    HANDLER_DEFINE_MEMBERS(SheetView);
-    HANDLER_DEFINE_MEMBERS(SpatialView);
-    HANDLER_DEFINE_MEMBERS(TemplateView2d);
-    HANDLER_DEFINE_MEMBERS(TemplateView3d);
-    HANDLER_DEFINE_MEMBERS(OrthographicView);
-    HANDLER_DEFINE_MEMBERS(ViewModels);
-    HANDLER_DEFINE_MEMBERS(ViewCategories);
-    HANDLER_DEFINE_MEMBERS(ViewDisplayStyle);
-    HANDLER_DEFINE_MEMBERS(ViewDisplayStyle2d);
-    HANDLER_DEFINE_MEMBERS(ViewDisplayStyle3d);
-}
-
-END_BENTLEY_DGNPLATFORM_NAMESPACE
-
-namespace ViewProperties
-{
-    static constexpr Utf8CP str_ModelSelector() {return "ModelSelector";}
-    static constexpr Utf8CP str_CategorySelector() {return "CategorySelector";}
-    static constexpr Utf8CP str_DisplayStyle() {return "DisplayStyle";}
-    static constexpr Utf8CP str_BackgroundColor(){return "backgroundColor";}
-    static constexpr Utf8CP str_MonochromeColor(){return "monochromeColor";}
-    static constexpr Utf8CP str_ViewFlags() {return "viewflags";}
-    static constexpr Utf8CP str_SubCategory() {return "SubCategory";}
-    static constexpr Utf8CP str_SubCategoryOverrides() {return "SubCategoryOvr";}
-    static constexpr Utf8CP str_LensAngle() {return "LensAngle";}
-    static constexpr Utf8CP str_FocusDistance() {return "FocusDistance";}
-    static constexpr Utf8CP str_EyePoint() {return "EyePoint";}
-    static constexpr Utf8CP str_BaseModel() {return "BaseModel";}
-    static constexpr Utf8CP str_Origin() {return "Origin";}
-    static constexpr Utf8CP str_Extents() {return "Extents";}
-    static constexpr Utf8CP str_RotationAngle() {return "RotationAngle";}
-    static constexpr Utf8CP str_Yaw() {return "Yaw";}
-    static constexpr Utf8CP str_Pitch() {return "Pitch";}
-    static constexpr Utf8CP str_Roll() {return "Roll";}
-    static constexpr Utf8CP str_AspectSkew() {return "AspectSkew";}
-    static constexpr Utf8CP str_Width() {return "width";}
-    static constexpr Utf8CP str_Height() {return "height";}
-    static constexpr Utf8CP str_Format() {return "format";}
-    static constexpr Utf8CP str_Jpeg() {return "jpeg";}
-    static constexpr Utf8CP str_Png() {return "png";}
-    static constexpr Utf8CP str_Clip() {return "clip";}
-    static constexpr Utf8CP str_IsCameraOn() {return "IsCameraOn";}
-    static constexpr Utf8CP str_GridOrient() {return "gridOrient";}
-    static constexpr Utf8CP str_GridSpaceX() {return "gridSpaceX";}
-    static constexpr Utf8CP str_GridSpaceY() {return "gridSpaceY";}
-    static constexpr Utf8CP str_GridPerRef() {return "gridPerRef";}
-    static constexpr Utf8CP str_ACS() {return "acs";}
-    static constexpr Utf8CP str_SceneLights() {return "sceneLights";}
-    static constexpr Utf8CP str_Ambient() {return "ambient";}
-    static constexpr Utf8CP str_Flash() {return "flash";}
-    static constexpr Utf8CP str_Portrait() {return "portrait";}
-    static constexpr Utf8CP str_Sun() {return "sun";}
-    static constexpr Utf8CP str_SunDir() {return "sunDir";}
-    static constexpr Utf8CP str_Brightness() {return "brightness";}
-};
-
-using namespace ViewProperties;
-
-HANDLER_EXTENSION_DEFINE_MEMBERS(ViewControllerOverride)
-
-BEGIN_UNNAMED_NAMESPACE
-/*---------------------------------------------------------------------------------**//**
-* @bsimethod                                    Keith.Bentley                   10/16
-+---------------+---------------+---------------+---------------+---------------+------*/
-template<class T> T& getThreadSafe(DgnDbR db, DgnElementId id, RefCountedPtr<T>& var)
-    {
-    if (!var.IsValid()) // first try without mutex
-        {
-        BeMutexHolder (db.Elements().GetMutex());
-        if (!var.IsValid()) // test again after acquiring mutex
-            {
-            BeAssert(id.IsValid());
-            auto el = db.Elements().Get<T>(id);
-            if (!el.IsValid())
-                {
-                BeAssert(false);
-                }
-            var = el->template MakeCopy<T>();
-            }
-        }
-
-    return *var;
-    }
-END_UNNAMED_NAMESPACE
-
-/*---------------------------------------------------------------------------------**//**
-* @bsimethod                                                    Paul.Connelly   11/15
-+---------------+---------------+---------------+---------------+---------------+------*/
-bool ViewDefinition::IsValidCode(DgnCodeCR code)
-    {
-    return !code.GetValue().empty();
-    }
-
-/*---------------------------------------------------------------------------------**//**
-* @bsimethod                                                    Paul.Connelly   11/15
-+---------------+---------------+---------------+---------------+---------------+------*/
-DgnViewId ViewDefinition::QueryViewId(DgnDbR db, DgnCodeCR code)
-    {
-    DgnElementId elemId = db.Elements().QueryElementIdByCode(code);
-    return DgnViewId(elemId.GetValueUnchecked());
-    }
-
-/*---------------------------------------------------------------------------------**//**
-* @bsimethod                                                    Paul.Connelly   11/15
-+---------------+---------------+---------------+---------------+---------------+------*/
-ViewControllerPtr ViewDefinition::LoadViewController(DgnViewId viewId, DgnDbR db)
-    {
-    auto view = Get(db, viewId);
-    return view.IsValid() ? view->LoadViewController() : nullptr;
-    }
-
-/*---------------------------------------------------------------------------------**//**
-* @bsimethod                                                    Paul.Connelly   12/15
-+---------------+---------------+---------------+---------------+---------------+------*/
-ViewControllerPtr ViewDefinition::LoadViewController(bool allowOverrides) const
-    {
-    ViewControllerOverride* ovr = allowOverrides ? ViewControllerOverride::Cast(GetElementHandler()) : nullptr;
-    ViewControllerPtr controller = ovr ? ovr->_SupplyController(*this) : nullptr;
-
-    if (controller.IsNull())
-        controller = _SupplyController();
-
-    if (!controller.IsValid())
-        return nullptr;
-
-    controller->LoadState();
-    return controller;
-    }
-
-/*---------------------------------------------------------------------------------**//**
-* @bsimethod                                    Keith.Bentley                   10/16
-+---------------+---------------+---------------+---------------+---------------+------*/
-bool ViewDefinition::_EqualState(ViewDefinitionR other)
-    {
-    if (IsPrivate()!= other.IsPrivate())
-        return false;
-
-    if (m_categorySelectorId != other.m_categorySelectorId)
-        return false;
-
-    if (m_displayStyleId != other.m_displayStyleId)
-        return false;
-
-    if (!GetCategorySelector().EqualState(other.GetCategorySelector()))
-        return false;
-
-    if (!GetDisplayStyle().EqualState(other.GetDisplayStyle()))
-        return false;
-
-    return GetDetails() == other.GetDetails();
-    }
-
-/*---------------------------------------------------------------------------------**//**
-* @bsimethod                                    Keith.Bentley                   10/16
-+---------------+---------------+---------------+---------------+---------------+------*/
-DgnDbStatus ViewDefinition::_OnInsert()
-    {
-    if (!GetDisplayStyle().GetElementId().IsValid())
-        {
-        m_displayStyle->Insert();
-        m_displayStyleId = m_displayStyle->GetElementId();
-        }
-
-    if (!GetCategorySelector().GetElementId().IsValid())
-        {
-        m_categorySelector->Insert();
-        m_categorySelectorId = m_categorySelector->GetElementId();
-        }
-
-    return T_Super::_OnInsert();
-    }
-
-/*---------------------------------------------------------------------------------**//**
-* @bsimethod                                    Keith.Bentley                   10/16
-+---------------+---------------+---------------+---------------+---------------+------*/
-void ViewDefinition::_BindWriteParams(ECSqlStatement& stmt, ForInsert forInsert)
-    {
-    T_Super::_BindWriteParams(stmt, forInsert);
-
-    BeAssert(GetDisplayStyleId().IsValid());
-    BeAssert(GetCategorySelectorId().IsValid());
-    auto stat = stmt.BindNavigationValue(stmt.GetParameterIndex(str_DisplayStyle()), GetDisplayStyleId());
-    BeAssert(ECSqlStatus::Success == stat);
-    stat = stmt.BindNavigationValue(stmt.GetParameterIndex(str_CategorySelector()), GetCategorySelectorId());
-    BeAssert(ECSqlStatus::Success == stat);
-    }
-
-/*---------------------------------------------------------------------------------**//**
-* @bsimethod                                    Keith.Bentley                   10/16
-+---------------+---------------+---------------+---------------+---------------+------*/
-Utf8String ViewDefinition::ToDetailJson()
-    {
-    _OnSaveJsonProperties();
-    return GetDetails().ToString();
-    }
-
-/*---------------------------------------------------------------------------------**//**
-* @bsimethod                                    Keith.Bentley                   01/17
-+---------------+---------------+---------------+---------------+---------------+------*/
-void ViewDefinition::SetViewClip(ClipVectorPtr clip)
-    {
-    if (clip.IsValid())
-        SetDetail(str_Clip(), clip->ToJson());
-    else
-        RemoveDetail(str_Clip());
-    }
-
-/*---------------------------------------------------------------------------------**//**
-* @bsimethod                                    Keith.Bentley                   01/17
-+---------------+---------------+---------------+---------------+---------------+------*/
-ClipVectorPtr ViewDefinition::GetViewClip() const
-    {
-    return ClipVector::FromJson(GetDetail(str_Clip()));
-    }
-
-/*---------------------------------------------------------------------------------**//**
-* @bsimethod                                    Brien.Bastings                  02/17
-+---------------+---------------+---------------+---------------+---------------+------*/
-void ViewDefinition::SetGridSettings(GridOrientationType orientation, DPoint2dCR spacing, uint32_t gridsPerRef)
-    {
-    switch (orientation)
-        {
-        case GridOrientationType::WorldYZ:
-        case GridOrientationType::WorldXZ:
-            {
-            if (!IsView3d())
-                return;
-            break;
-            }
-
-        case GridOrientationType::GeoCoord:
-            {
-            if (!IsSpatialView())
-                return;
-            break;
-            }
-        }
-
-    auto& details = GetDetailsR();
-    details.SetOrRemoveUInt(str_GridOrient(), (uint32_t) orientation, (uint32_t)GridOrientationType::WorldXY);
-    details.SetOrRemoveUInt(str_GridPerRef(), gridsPerRef, 10);
-    details.SetOrRemoveDouble(str_GridSpaceX(), spacing.x, 1.0);
-    details.SetOrRemoveDouble(str_GridSpaceY(), spacing.y, spacing.x);
-    }
-
-/*---------------------------------------------------------------------------------**//**
-* @bsimethod                                    Brien.Bastings                  02/17
-+---------------+---------------+---------------+---------------+---------------+------*/
-void ViewDefinition::GetGridSettings(GridOrientationType& orientation, DPoint2dR spacing, uint32_t& gridsPerRef) const
-    {
-    orientation = (GridOrientationType) GetDetail(str_GridOrient()).asUInt((uint32_t) GridOrientationType::WorldXY);
-    gridsPerRef = GetDetail(str_GridPerRef()).asUInt(10);
-    spacing.x = GetDetail(str_GridSpaceX()).asDouble(1.0);
-    spacing.y = GetDetail(str_GridSpaceY()).asDouble(spacing.x);
-    }
-
-/*---------------------------------------------------------------------------------**//**
-* @bsimethod                                    Brien.Bastings                  02/17
-+---------------+---------------+---------------+---------------+---------------+------*/
-DgnElementId ViewDefinition::GetAuxiliaryCoordinateSystemId() const
-    {
-    return DgnElementId(GetDetail(str_ACS()).asUInt64());
-    }
-
-/*---------------------------------------------------------------------------------**//**
-* @bsimethod                                    Brien.Bastings                  02/17
-+---------------+---------------+---------------+---------------+---------------+------*/
-void ViewDefinition::SetAuxiliaryCoordinateSystem(DgnElementId acsId)
-    {
-    BeAssert(!IsPersistent());
-
-    if (acsId.IsValid())
-        SetDetail(str_ACS(), Json::Value(acsId.GetValue()));
-    else
-        RemoveDetail(str_ACS());
-    }
-
-/*---------------------------------------------------------------------------------**//**
-* @bsimethod                                    Keith.Bentley                   10/16
-+---------------+---------------+---------------+---------------+---------------+------*/
-CategorySelectorR ViewDefinition::GetCategorySelector()
-    {
-    BeAssert (!IsPersistent()); // you can only call this on a writeable copy 
-    return getThreadSafe<CategorySelector>(m_dgndb, GetCategorySelectorId(), m_categorySelector);
-    }
-
-/*---------------------------------------------------------------------------------**//**
-* @bsimethod                                    Keith.Bentley                   10/16
-+---------------+---------------+---------------+---------------+---------------+------*/
-DisplayStyleR ViewDefinition::GetDisplayStyle()
-    {
-    BeAssert (!IsPersistent()); // you can only call this on a writeable copy 
-    return getThreadSafe<DisplayStyle>(m_dgndb, GetDisplayStyleId(), m_displayStyle);
-    }
-
-/*---------------------------------------------------------------------------------**//**
-* @bsimethod                                    Keith.Bentley                   10/16
-+---------------+---------------+---------------+---------------+---------------+------*/
-ModelSelectorR SpatialViewDefinition::GetModelSelector()
-    {
-    BeAssert (!IsPersistent()); // you can only call this on a writeable copy 
-    return getThreadSafe<ModelSelector>(m_dgndb, GetModelSelectorId(), m_modelSelector);
-    }
-
-/*---------------------------------------------------------------------------------**//**
-* @bsimethod                                    Keith.Bentley                   10/16
-+---------------+---------------+---------------+---------------+---------------+------*/
-DgnDbStatus ViewDefinition::_ReadSelectParams(ECSqlStatement& stmt, ECSqlClassParamsCR params)
-    {
-    auto status = T_Super::_ReadSelectParams(stmt, params);
-    if (DgnDbStatus::Success != status)
-        return status;
-
-    m_displayStyleId = stmt.GetValueNavigation<DgnElementId>(params.GetSelectIndex(str_DisplayStyle()));
-    m_categorySelectorId = stmt.GetValueNavigation<DgnElementId>(params.GetSelectIndex(str_CategorySelector()));
-
-    // NOTE: Const ViewDefinitions should never have their display styles or category selector set! You must get a writeable copy to have them.
-    return DgnDbStatus::Success;
-    }
-
-/*---------------------------------------------------------------------------------**//**
-* @bsimethod                                    Keith.Bentley                   10/16
-+---------------+---------------+---------------+---------------+---------------+------*/
-void ViewDefinition::_CopyFrom(DgnElementCR el)
-    {
-    T_Super::_CopyFrom(el);
-
-    auto& other = static_cast<ViewDefinitionCR>(el);
-    m_categorySelectorId = other.m_categorySelectorId;
-    m_displayStyleId = other.m_displayStyleId;
-    m_categorySelector = other.m_categorySelector.IsValid() ? other.m_categorySelector->MakeCopy<CategorySelector>() : nullptr;
-    m_displayStyle = other.m_displayStyle.IsValid() ? other.m_displayStyle->MakeCopy<DisplayStyle>() : nullptr;
-    }
-
-/*---------------------------------------------------------------------------------**//**
-* @bsimethod                                                    Paul.Connelly   11/15
-+---------------+---------------+---------------+---------------+---------------+------*/
-ViewControllerPtr SpatialViewDefinition::_SupplyController() const
-    {
-    return new SpatialViewController(*this);
-    }
-
-/*---------------------------------------------------------------------------------**//**
-* @bsimethod                                                    Sam.Wilson      06/16
-+---------------+---------------+---------------+---------------+---------------+------*/
-ViewControllerPtr OrthographicViewDefinition::_SupplyController() const
-    {
-    return new OrthographicViewController(*this);
-    }
-
-/*---------------------------------------------------------------------------------**//**
-* @bsimethod                                                    Paul.Connelly   11/15
-+---------------+---------------+---------------+---------------+---------------+------*/
-ViewControllerPtr DrawingViewDefinition::_SupplyController() const
-    {
-    return new DrawingViewController(*this);
-    }
-
-/*---------------------------------------------------------------------------------**//**
-* @bsimethod                                    Keith.Bentley                   10/16
-+---------------+---------------+---------------+---------------+---------------+------*/
-double DrawingViewDefinition::GetAspectRatioSkew() const
-    {
-    return GetDetail(str_AspectSkew()).asDouble(1.0);
-    }
-
-/*---------------------------------------------------------------------------------**//**
-* @bsimethod                                                    Sam.Wilson      08/16
-+---------------+---------------+---------------+---------------+---------------+------*/
-static DgnDbStatus lockElement(DgnElementCR ele)
-    {
-    LockRequest lockReq;
-    lockReq.Insert(ele, LockLevel::Exclusive);
-    return (RepositoryStatus::Success == ele.GetDgnDb().BriefcaseManager().AcquireLocks(lockReq).Result())? DgnDbStatus::Success: DgnDbStatus::LockNotHeld;
-    }
-
-/*---------------------------------------------------------------------------------**//**
-* @bsimethod                                                    Sam.Wilson      08/16
-+---------------+---------------+---------------+---------------+---------------+------*/
-DgnDbStatus ViewDefinition2d::OnModelDelete(DgnDbR db, DgnModelId mid)
-    {
-    auto findViewsStmt = db.GetPreparedECSqlStatement("SELECT ECInstanceId FROM " BIS_SCHEMA("ViewDefinition2d") " WHERE BaseModel.Id=?");
-    if (!findViewsStmt.IsValid())
-        {
-        BeAssert(false);
-        return DgnDbStatus::BadRequest;
-        }
-    findViewsStmt->BindId(1, mid);
-    while (BE_SQLITE_ROW == findViewsStmt->Step())
-        {
-        auto viewId = findViewsStmt->GetValueId<DgnViewId>(0);
-        auto view = Get(db, viewId);
-        if (view.IsValid())
-            {
-            lockElement(*view);
-            view->Delete();
-            }
-        }
-
-    return DgnDbStatus::Success;
-    }
-
-/*---------------------------------------------------------------------------------**//**
-* @bsimethod                                                    Paul.Connelly   11/15
-+---------------+---------------+---------------+---------------+---------------+------*/
-void ViewDefinition2d::_RemapIds(DgnImportContext& importer)
-    {
-    T_Super::_RemapIds(importer);
-    if (importer.IsBetweenDbs())
-        {
-        // We're not going to deep-copy the model in. We're expecting the user already copied it.
-        m_baseModelId  = importer.FindModelId(GetBaseModelId());
-
-        // NOTE: We're not copying or remapping the settings from the db's properties table...
-        }
-    }
-
-/*---------------------------------------------------------------------------------**//**
-* @bsimethod                                    Keith.Bentley                   10/16
-+---------------+---------------+---------------+---------------+---------------+------*/
-void ViewDefinition2d::_BindWriteParams(ECSqlStatement& stmt, ForInsert forInsert)
-    {
-    T_Super::_BindWriteParams(stmt, forInsert);
-
-    auto stat = stmt.BindPoint2d(stmt.GetParameterIndex(str_Origin()), m_origin);
-    BeAssert(ECSqlStatus::Success == stat);
-    stat = stmt.BindPoint2d(stmt.GetParameterIndex(str_Extents()), m_delta);
-    BeAssert(ECSqlStatus::Success == stat);
-    stat = stmt.BindDouble(stmt.GetParameterIndex(str_RotationAngle()), Angle::FromRadians(m_rotAngle).Degrees());
-    BeAssert(ECSqlStatus::Success == stat);
-    stat = stmt.BindNavigationValue(stmt.GetParameterIndex(str_BaseModel()), m_baseModelId);
-    BeAssert(ECSqlStatus::Success == stat);
-    }
-
-/*---------------------------------------------------------------------------------**//**
-* @bsimethod                                    Keith.Bentley                   10/16
-+---------------+---------------+---------------+---------------+---------------+------*/
-DgnDbStatus ViewDefinition2d::_ReadSelectParams(ECSqlStatement& stmt, ECSqlClassParamsCR params)
-    {
-    m_origin  = stmt.GetValuePoint2d(params.GetSelectIndex(str_Origin()));
-    m_delta   = DVec2d::From(stmt.GetValuePoint2d(params.GetSelectIndex(str_Extents())));
-    m_rotAngle = Angle::FromDegrees(stmt.GetValueDouble(params.GetSelectIndex(str_RotationAngle()))).Radians();
-    m_baseModelId = stmt.GetValueNavigation<DgnModelId>(params.GetSelectIndex(str_BaseModel()));
-
-    return T_Super::_ReadSelectParams(stmt, params);
-    }
-
-/*---------------------------------------------------------------------------------**//**
-* @bsimethod                                    Keith.Bentley                   10/16
-+---------------+---------------+---------------+---------------+---------------+------*/
-void ViewDefinition2d::_CopyFrom(DgnElementCR el)
-    {
-    T_Super::_CopyFrom(el);
-    auto const& other = (ViewDefinition2d const&) el;
-    m_baseModelId = other.m_baseModelId;
-    m_origin = other.m_origin;
-    m_delta = other.m_delta;
-    m_rotAngle = other.m_rotAngle;
-    }
-
-/*---------------------------------------------------------------------------------**//**
-* @bsimethod                                    Keith.Bentley                   10/16
-+---------------+---------------+---------------+---------------+---------------+------*/
-bool ViewDefinition2d::_EqualState(ViewDefinitionR in)
-    {
-    auto const& other= (ViewDefinition2d const&) in;
-    if (m_baseModelId != other.m_baseModelId || !m_origin.IsEqual(other.m_origin) || !m_delta.IsEqual(other.m_delta) || m_rotAngle != other.m_rotAngle)
-        return false;
-
-    return T_Super::_EqualState(in);
-    }
-
-/*---------------------------------------------------------------------------------**//**
-* @bsimethod                                                    Shaun.Sewall    02/17
-+---------------+---------------+---------------+---------------+---------------+------*/
-ViewDefinition::Iterator::Iterator(DgnDbR db, Utf8CP whereClause, Utf8CP orderByClause)
-    {
-    Utf8String sql("SELECT ECInstanceId,CodeValue,IsPrivate," PROPNAME_Description ",ECClassId FROM " BIS_SCHEMA(BIS_CLASS_ViewDefinition));
-
-    if (whereClause)
-        {
-        sql.append(" ");
-        sql.append(whereClause);
-        }
-
-    if (orderByClause)
-        {
-        sql.append(" ");
-        sql.append(orderByClause);
-        }
-
-    Prepare(db, sql.c_str(), 0 /* Index of ECInstanceId */);
-    }
-
-/*---------------------------------------------------------------------------------**//**
-* @bsimethod                                                    Shaun.Sewall    02/17
-+---------------+---------------+---------------+---------------+---------------+------*/
-size_t ViewDefinition::QueryCount(DgnDbR db, Utf8CP whereClause)
-    {
-    Utf8String sql("SELECT COUNT(*) FROM " BIS_SCHEMA(BIS_CLASS_ViewDefinition));
-
-    if (whereClause)
-        {
-        sql.append(" ");
-        sql.append(whereClause);
-        }
-
-    CachedECSqlStatementPtr statement = db.GetPreparedECSqlStatement(sql.c_str());
-    return statement.IsValid() && BE_SQLITE_ROW == statement->Step() ? statement->GetValueInt(0) : 0;
-    }
-
-/*---------------------------------------------------------------------------------**//**
-* @bsimethod                                                    Paul.Connelly   11/15
-+---------------+---------------+---------------+---------------+---------------+------*/
-template<typename T_Desired> static bool isEntryOfClass(ViewDefinition::Entry const& entry)
-    {
-    DgnDbP db = entry.GetDgnDb();
-    if (nullptr == db)
-        return false;
-
-    auto entryClass = db->Schemas().GetClass(entry.GetClassId());
-    auto desiredClass = db->Schemas().GetClass(T_Desired::QueryClassId(*db));
-    return nullptr != entryClass && nullptr != desiredClass && entryClass->Is(desiredClass);
-    }
-
-/*---------------------------------------------------------------------------------**//**
-* @bsimethod                                                    Paul.Connelly   11/15
-+---------------+---------------+---------------+---------------+---------------+------*/
-bool ViewDefinition::Entry::IsOrthographicView() const {return isEntryOfClass<OrthographicViewDefinition>(*this);}
-bool ViewDefinition::Entry::IsView3d() const {return isEntryOfClass<ViewDefinition3d>(*this);}
-bool ViewDefinition::Entry::IsSpatialView() const {return isEntryOfClass<SpatialViewDefinition>(*this);}
-bool ViewDefinition::Entry::IsDrawingView() const {return isEntryOfClass<DrawingViewDefinition>(*this);}
-bool ViewDefinition::Entry::IsSheetView() const {return isEntryOfClass<SheetViewDefinition>(*this);}
-
-/*---------------------------------------------------------------------------------**//**
-* @bsimethod                                                    Sam.Wilson      08/16
-+---------------+---------------+---------------+---------------+---------------+------*/
-void CategorySelector::_CopyFrom(DgnElementCR in)
-    {
-    T_Super::_CopyFrom(in);
-    auto const& other = (CategorySelector const&) in;
-    m_categories = other.m_categories;
-    }
-
-/*---------------------------------------------------------------------------------**//**
-* @bsimethod                                                    Sam.Wilson      08/16
-+---------------+---------------+---------------+---------------+---------------+------*/
-DgnDbStatus CategorySelector::_InsertInDb()
-    {
-    auto status = T_Super::_InsertInDb();
-    if (DgnDbStatus::Success != status)
-        return status;
-
-    return WriteCategories();
-    }
-
-/*---------------------------------------------------------------------------------**//**
-* @bsimethod                                    Keith.Bentley                   10/16
-+---------------+---------------+---------------+---------------+---------------+------*/
-bool CategorySelector::EqualState(CategorySelectorCR other) const
-    {
-    return m_categories == other.m_categories;
-    }
-
-/*---------------------------------------------------------------------------------**//**
-* @bsimethod                                    Keith.Bentley                   06/15
-+---------------+---------------+---------------+---------------+---------------+------*/
-DgnDbStatus CategorySelector::_OnUpdate(DgnElementCR el)
-    {
-    auto status = T_Super::_OnUpdate(el);
-    if (DgnDbStatus::Success != status)
-        return status;
-
-    auto delExisting = GetDgnDb().GetNonSelectPreparedECSqlStatement("DELETE FROM " BIS_SCHEMA("CategorySelectorRefersToCategories") " WHERE SourceECInstanceId=?", GetDgnDb().GetECCrudWriteToken());
-    delExisting->BindId(1, GetElementId());
-    delExisting->Step();
-
-    return WriteCategories();
-    }
-
-/*---------------------------------------------------------------------------------**//**
-* @bsimethod                                    Keith.Bentley                   10/16
-+---------------+---------------+---------------+---------------+---------------+------*/
-DgnDbStatus CategorySelector::WriteCategories()
-    {
-    if (!GetElementId().IsValid())
-        {
-        BeAssert(false);
-        return DgnDbStatus::MissingId;
-        }
-
-    auto statement = GetDgnDb().GetNonSelectPreparedECSqlStatement("INSERT INTO " BIS_SCHEMA("CategorySelectorRefersToCategories") " (SourceECInstanceId,TargetECInstanceId) VALUES (?,?)", GetDgnDb().GetECCrudWriteToken());
-    if (!statement.IsValid())
-        return DgnDbStatus::WriteError;
-
-    for (auto id : m_categories)
-        {
-        statement->Reset();
-        statement->ClearBindings();
-        statement->BindId(1, GetElementId());
-        statement->BindId(2, id);
-        if (BE_SQLITE_DONE != statement->Step())
-            return DgnDbStatus::WriteError;
-        }
-
-    return DgnDbStatus::Success;
-    }
-
-/*---------------------------------------------------------------------------------**//**
-* @bsimethod                                                    Sam.Wilson      08/16
-+---------------+---------------+---------------+---------------+---------------+------*/
-DgnDbStatus CategorySelector::_LoadFromDb()
-    {
-    auto stat = T_Super::_LoadFromDb();
-    if (stat  != DgnDbStatus::Success)
-        return stat;
-
-    auto statement = GetDgnDb().GetPreparedECSqlStatement("SELECT TargetECInstanceId FROM " BIS_SCHEMA("CategorySelectorRefersToCategories") " WHERE SourceECInstanceId=?");
-    if (!statement.IsValid())
-        return DgnDbStatus::BadSchema;
-
-    statement->BindId(1, GetElementId());
-
-    while (BE_SQLITE_ROW == statement->Step())
-        m_categories.insert(statement->GetValueId<DgnCategoryId>(0));
-
-    return DgnDbStatus::Success;
-    }
-
-//---------------------------------------------------------------------------------------
-// @bsimethod                                    Bill.Steinbock                  10/2016
-//---------------------------------------------------------------------------------------
-DgnElementIdSet CategorySelector::QuerySelectors(DgnDbR db)
-    {
-    DgnElementIdSet ids;
-
-    CachedECSqlStatementPtr stmt = db.GetPreparedECSqlStatement("SELECT ECInstanceId FROM " BIS_SCHEMA(BIS_CLASS_CategorySelector));
-    if (stmt.IsValid())
-        {
-        while (BE_SQLITE_ROW == stmt->Step())
-            ids.insert(stmt->GetValueId<DgnElementId>(0));
-        }
-
-    return ids;
-    }
-
-/*---------------------------------------------------------------------------------**//**
-* @bsimethod                                                    Sam.Wilson      08/16
-+---------------+---------------+---------------+---------------+---------------+------*/
-DgnDbStatus ModelSelector::OnModelDelete(DgnDbR db, DgnModelId mid)
-    {
-    // Detect all ModelSelectors that include this model
-    auto statement = db.GetPreparedECSqlStatement("SELECT SourceECInstanceId FROM " BIS_SCHEMA(BIS_REL_ModelSelectorRefersToModels) " WHERE TargetECInstanceId=?");
-    if (!statement.IsValid())
-        {
-        BeAssert(false);
-        return DgnDbStatus::BadRequest;
-        }
-    statement->BindId(1, mid);
-    while (BE_SQLITE_ROW == statement->Step())
-        {
-        auto selId = statement->GetValueId<DgnElementId>(0);
-        auto selector = db.Elements().Get<ModelSelector>(selId);
-        if (!selector.IsValid())
-            continue;
-
-        //  If the this ModelSelector contains *ONLY* this model, it is about to become empty. Delete it.
-        if (selector->GetModels().size() == 1)
-            {
-            lockElement(*selector);
-            selector->Delete();
-            }
-        }
-    return DgnDbStatus::Success;
-    }
-
-/*---------------------------------------------------------------------------------**//**
-* @bsimethod                                                    Sam.Wilson      08/16
-+---------------+---------------+---------------+---------------+---------------+------*/
-DgnDbStatus ModelSelector::_OnDelete() const
-    {
-    // Delete all 3d views that are based on on this selector
-    auto statement = GetDgnDb().GetPreparedECSqlStatement("SELECT ECInstanceId FROM " BIS_SCHEMA("SpatialViewDefinition") " WHERE ModelSelector.Id=?");
-    statement->BindId(1, GetElementId());
-    if (BE_SQLITE_ROW == statement->Step())
-        {
-        auto view = ViewDefinition::Get(GetDgnDb(), statement->GetValueId<DgnViewId>(0));
-        if (view.IsValid())
-            view->Delete();
-        }
-    return DgnDbStatus::Success;
-    }
-
-/*---------------------------------------------------------------------------------**//**
-* @bsimethod                                                    Sam.Wilson      08/16
-+---------------+---------------+---------------+---------------+---------------+------*/
-void ModelSelector::_CopyFrom(DgnElementCR rhsElement)
-    {
-    T_Super::_CopyFrom(rhsElement);
-
-    auto const& rhs = (ModelSelector const&)rhsElement;
-    m_models = rhs.m_models;
-    }
-
-/*---------------------------------------------------------------------------------**//**
-* @bsimethod                                                    Sam.Wilson      08/16
-+---------------+---------------+---------------+---------------+---------------+------*/
-DgnDbStatus ModelSelector::_InsertInDb()
-    {
-    auto status = T_Super::_InsertInDb();
-    if (DgnDbStatus::Success != status)
-        return status;
-
-    return WriteModels();
-    }
-
-/*---------------------------------------------------------------------------------**//**
-* @bsimethod                                    Keith.Bentley                   06/15
-+---------------+---------------+---------------+---------------+---------------+------*/
-DgnDbStatus ModelSelector::_OnUpdate(DgnElementCR el)
-    {
-    auto status = T_Super::_OnUpdate(el);
-    if (DgnDbStatus::Success != status)
-        return status;
-
-    auto delExisting = GetDgnDb().GetNonSelectPreparedECSqlStatement("DELETE FROM " BIS_SCHEMA(BIS_REL_ModelSelectorRefersToModels) " WHERE SourceECInstanceId=?", GetDgnDb().GetECCrudWriteToken());
-    delExisting->BindId(1, GetElementId());
-    delExisting->Step();
-
-    return WriteModels();
-    }
-
-/*---------------------------------------------------------------------------------**//**
-* @bsimethod                                                    Sam.Wilson      06/16
-+---------------+---------------+---------------+---------------+---------------+------*/
-DgnDbStatus ModelSelector::WriteModels()
-    {
-    if (!GetElementId().IsValid())
-        {
-        BeAssert(false);
-        return DgnDbStatus::MissingId;
-        }
-
-    auto statement = GetDgnDb().GetNonSelectPreparedECSqlStatement("INSERT INTO " BIS_SCHEMA(BIS_REL_ModelSelectorRefersToModels) " (SourceECInstanceId,TargetECInstanceId) VALUES (?,?)", GetDgnDb().GetECCrudWriteToken());
-    if (!statement.IsValid())
-        return DgnDbStatus::WriteError;
-
-    for (auto id : m_models)
-        {
-        statement->Reset();
-        statement->ClearBindings();
-        statement->BindId(1, GetElementId());
-        statement->BindId(2, id);
-        if (BE_SQLITE_DONE != statement->Step())
-            return DgnDbStatus::WriteError;
-        }
-    return DgnDbStatus::Success;
-    }
-
-/*---------------------------------------------------------------------------------**//**
-* @bsimethod                                                    Sam.Wilson      06/16
-+---------------+---------------+---------------+---------------+---------------+------*/
-DgnDbStatus ModelSelector::_LoadFromDb()
-    {
-    auto stat = T_Super::_LoadFromDb();
-    if (DgnDbStatus::Success != stat)
-        return stat;
-
-    auto statement = GetDgnDb().GetPreparedECSqlStatement("SELECT TargetECInstanceId FROM " BIS_SCHEMA(BIS_REL_ModelSelectorRefersToModels) " WHERE SourceECInstanceId=?");
-    if (!statement.IsValid())
-        {
-        BeAssert(false);
-        return DgnDbStatus::BadSchema;
-        }
-
-    statement->BindId(1, GetElementId());
-    while (BE_SQLITE_ROW == statement->Step())
-        {
-        auto id = statement->GetValueId<DgnModelId>(0);
-        m_models.insert(id);
-        }
-
-    return DgnDbStatus::Success;
-    }
-
-/*---------------------------------------------------------------------------------**//**
-* @bsimethod                                    Keith.Bentley                   10/16
-+---------------+---------------+---------------+---------------+---------------+------*/
-void ViewDefinition3d::_BindWriteParams(ECSqlStatement& stmt, ForInsert forInsert)
-    {
-    T_Super::_BindWriteParams(stmt, forInsert);
-
-    stmt.BindPoint3d(stmt.GetParameterIndex(str_Origin()), m_origin);
-    stmt.BindPoint3d(stmt.GetParameterIndex(str_Extents()), m_extents);
-
-    YawPitchRollAngles angles;
-    YawPitchRollAngles::TryFromRotMatrix(angles, m_rotation);
-
-    stmt.BindDouble(stmt.GetParameterIndex(str_Yaw()), angles.GetYaw().Degrees());
-    stmt.BindDouble(stmt.GetParameterIndex(str_Pitch()), angles.GetPitch().Degrees());
-    stmt.BindDouble(stmt.GetParameterIndex(str_Roll()), angles.GetRoll().Degrees());
-
-    auto stat = stmt.BindPoint3d(stmt.GetParameterIndex(str_EyePoint()), GetEyePoint());
-    BeAssert(ECSqlStatus::Success == stat);
-    stat = stmt.BindDouble(stmt.GetParameterIndex(str_LensAngle()), GetLensAngle().Radians());
-    BeAssert(ECSqlStatus::Success == stat);
-    stat = stmt.BindDouble(stmt.GetParameterIndex(str_FocusDistance()), GetFocusDistance());
-    BeAssert(ECSqlStatus::Success == stat);
-    stat = stmt.BindBoolean(stmt.GetParameterIndex(str_IsCameraOn()), IsCameraOn());
-    BeAssert(ECSqlStatus::Success == stat);
-    }
-
-/*---------------------------------------------------------------------------------**//**
-* @bsimethod                                    Keith.Bentley                   10/16
-+---------------+---------------+---------------+---------------+---------------+------*/
-bool ViewDefinition3d::_EqualState(ViewDefinitionR in)
-    {
-    auto& other = (ViewDefinition3dR) in;
-    if (!m_origin.IsEqual(other.m_origin) || !m_extents.IsEqual(other.m_extents) || !m_rotation.IsEqual(other.m_rotation))
-        return false;
-
-    if (IsCameraOn() != other.IsCameraOn())
-        return false;
-    
-    // if camera is off, don't compare cameras
-    if (IsCameraOn() && !m_cameraDef.IsEqual(other.m_cameraDef))
-        return false;
-
-    return T_Super::_EqualState(other);
-    }
-
-/*---------------------------------------------------------------------------------**//**
-* @bsimethod                                    Keith.Bentley                   10/16
-+---------------+---------------+---------------+---------------+---------------+------*/
-DgnDbStatus ViewDefinition3d::_ReadSelectParams(ECSqlStatement& stmt, ECSqlClassParamsCR params)
-    {
-    m_origin  = stmt.GetValuePoint3d(params.GetSelectIndex(str_Origin()));
-    m_extents = DVec3d::From(stmt.GetValuePoint3d(params.GetSelectIndex(str_Extents())));
-
-    double yaw   = stmt.GetValueDouble(params.GetSelectIndex(str_Yaw())),
-           pitch = stmt.GetValueDouble(params.GetSelectIndex(str_Pitch())),
-           roll  = stmt.GetValueDouble(params.GetSelectIndex(str_Roll()));
-
-    m_rotation = YawPitchRollAngles(Angle::FromDegrees(yaw), Angle::FromDegrees(pitch), Angle::FromDegrees(roll)).ToRotMatrix();
-
-    m_cameraDef.SetEyePoint(stmt.GetValuePoint3d(params.GetSelectIndex(str_EyePoint())));
-    m_cameraDef.SetLensAngle(Angle::FromRadians(stmt.GetValueDouble(params.GetSelectIndex(str_LensAngle()))));
-    m_cameraDef.SetFocusDistance(stmt.GetValueDouble(params.GetSelectIndex(str_FocusDistance())));
-    m_cameraOn = stmt.GetValueBoolean(params.GetSelectIndex(str_IsCameraOn()));
-
-    return T_Super::_ReadSelectParams(stmt, params);
-    }
-
-/*---------------------------------------------------------------------------------**//**
-* @bsimethod                                    Keith.Bentley                   10/16
-+---------------+---------------+---------------+---------------+---------------+------*/
-void ViewDefinition3d::_CopyFrom(DgnElementCR el)
-    {
-    T_Super::_CopyFrom(el);
-
-    auto const& other = (ViewDefinition3d const&) el;
-    m_origin = other.m_origin;
-    m_extents = other.m_extents;
-    m_rotation = other.m_rotation;
-    m_cameraDef = other.m_cameraDef;
-    m_cameraOn = other.m_cameraOn;
-    }
-
-/*---------------------------------------------------------------------------------**//**
-* @bsimethod                                    Keith.Bentley                   10/16
-+---------------+---------------+---------------+---------------+---------------+------*/
-DbResult ViewDefinition::SaveThumbnail(Point2d size, Render::ImageSourceCR source) const
-    {
-    Json::Value val;
-    val[str_Width()] = size.x;
-    val[str_Height()] = size.y;
-    val[str_Format()] = (source.GetFormat() == ImageSource::Format::Jpeg) ? str_Jpeg() : str_Png();
-
-    DbResult rc = m_dgndb.SaveProperty(DgnViewProperty::ViewThumbnail(), val.ToString(), source.GetByteStream().GetData(), source.GetByteStream().GetSize(), GetViewId().GetValue());
-    return rc;
-    }
-
-/*---------------------------------------------------------------------------------**//**
-* @bsimethod                                    Keith.Bentley                   10/16
-+---------------+---------------+---------------+---------------+---------------+------*/
-ImageSource ViewDefinition::ReadThumbnail() const
-    {
-    ImageSource image;
-
-    DgnDbR db = GetDgnDb();
-    uint32_t bytes;
-    auto stat = db.QueryPropertySize(bytes, DgnViewProperty::ViewThumbnail(), GetViewId().GetValue());
-    if (BE_SQLITE_ROW != stat)
-        return image;
-
-    Utf8String jsonStr;
-    stat = db.QueryProperty(jsonStr, DgnViewProperty::ViewThumbnail(), GetViewId().GetValue());
-    if (BE_SQLITE_ROW != stat)
-        return image;
-
-    Json::Value value;
-    Json::Reader::Parse(jsonStr, value);
-    image.SetFormat(value[str_Format()] == str_Jpeg() ? ImageSource::Format::Jpeg : ImageSource::Format::Png);
-    image.GetByteStreamR().Resize(bytes);
-    stat = db.QueryProperty(image.GetByteStreamR().GetDataP(), bytes, DgnViewProperty::ViewThumbnail(), GetViewId().GetValue());
-    BeAssert(BE_SQLITE_ROW == stat);
-    return image;
-    }
-
-/*---------------------------------------------------------------------------------**//**
-* @bsimethod                                    Keith.Bentley                   10/16
-+---------------+---------------+---------------+---------------+---------------+------*/
-Point2d ViewDefinition::GetThumbnailSize() const
-    {
-    Point2d size = {0,0};
-
-    DgnDbR db = GetDgnDb();
-    Utf8String jsonStr;
-    auto stat = db.QueryProperty(jsonStr, DgnViewProperty::ViewThumbnail(), GetViewId().GetValue());
-    if (BE_SQLITE_ROW != stat)
-        return size;
-
-    Json::Value value;
-    Json::Reader::Parse(jsonStr, value);
-    size.x = value[str_Width()].asInt();
-    size.y = value[str_Height()].asInt();
-    return size;
-    }
-
-/*---------------------------------------------------------------------------------**//**
-* @bsimethod                                    Keith.Bentley                   10/16
-+---------------+---------------+---------------+---------------+---------------+------*/
-void ViewDefinition::DeleteThumbnail() const
-    {
-    GetDgnDb().DeleteProperty(DgnViewProperty::ViewThumbnail(), GetViewId().GetValue());
-    }
-
-/*---------------------------------------------------------------------------------**//**
-* @bsimethod                                    Keith.Bentley                   10/16
-+---------------+---------------+---------------+---------------+---------------+------*/
-DgnDbStatus SpatialViewDefinition::_OnInsert()
-    {
-    if (!GetModelSelector().GetElementId().IsValid())
-        {
-        m_modelSelector->Insert();
-        m_modelSelectorId = m_modelSelector->GetElementId();
-        }
-
-    return T_Super::_OnInsert();
-    }
-
-/*---------------------------------------------------------------------------------**//**
-* @bsimethod                                    Keith.Bentley                   10/16
-+---------------+---------------+---------------+---------------+---------------+------*/
-void SpatialViewDefinition::_CopyFrom(DgnElementCR el)
-    {
-    T_Super::_CopyFrom(el);
-    auto& other = static_cast<SpatialViewDefinitionCR>(el);
-
-    m_modelSelectorId = other.m_modelSelectorId;
-    m_modelSelector = other.m_modelSelector.IsValid() ? other.m_modelSelector->MakeCopy<ModelSelector>() : nullptr;
-    }
-
-/*---------------------------------------------------------------------------------**//**
-* @bsimethod                                    Keith.Bentley                   10/16
-+---------------+---------------+---------------+---------------+---------------+------*/
-bool SpatialViewDefinition::_EqualState(ViewDefinitionR in)
-    {
-    if (!T_Super::_EqualState(in))
-        return false;
-
-    auto& other = (SpatialViewDefinition&) in;
-    if (m_modelSelectorId != other.m_modelSelectorId)
-        return false;
-
-    return GetModelSelector().EqualState(other.GetModelSelector());
-    }
-
-/*---------------------------------------------------------------------------------**//**
-* @bsimethod                                    Keith.Bentley                   10/16
-+---------------+---------------+---------------+---------------+---------------+------*/
-void SpatialViewDefinition::_BindWriteParams(ECSqlStatement& stmt, ForInsert forInsert)
-    {
-    T_Super::_BindWriteParams(stmt, forInsert);
-
-    BeAssert(GetModelSelectorId().IsValid());
-    stmt.BindNavigationValue(stmt.GetParameterIndex(str_ModelSelector()), GetModelSelectorId());
-    }
-
-/*---------------------------------------------------------------------------------**//**
-* @bsimethod                                    Keith.Bentley                   10/16
-+---------------+---------------+---------------+---------------+---------------+------*/
-DgnDbStatus SpatialViewDefinition::_ReadSelectParams(BeSQLite::EC::ECSqlStatement& stmt, ECSqlClassParamsCR params)
-    {
-    m_modelSelectorId = stmt.GetValueNavigation<DgnElementId>(params.GetSelectIndex(str_ModelSelector()));
-    return T_Super::_ReadSelectParams(stmt, params);
-    }
-
-/*---------------------------------------------------------------------------------**//**
-* @bsimethod                                    Keith.Bentley                   03/13
-+---------------+---------------+---------------+---------------+---------------+------*/
-BentleyStatus ViewDefinition::SetStandardViewRotation(StandardView standardView)
-    {
-    RotMatrix rMatrix;
-    if (!bsiRotMatrix_getStandardRotation(&rMatrix, static_cast<int>(standardView)))
-        return  ERROR;
-
-    SetRotation(rMatrix);
-    return  SUCCESS;
-    }
-
-/*---------------------------------------------------------------------------------**//**
-* load a subcategory appearance into its unmodified state
-* @bsimethod                                    Keith.Bentley                   01/14
-+---------------+---------------+---------------+---------------+---------------+------*/
-DgnSubCategory::Appearance DisplayStyle::LoadSubCategory(DgnSubCategoryId id) const
-    {
-    auto unmodified = DgnSubCategory::Get(GetDgnDb(), id);
-    BeAssert(unmodified.IsValid());
-    if (!unmodified.IsValid())
-        return DgnSubCategory::Appearance();
-
-    BeMutexHolder _v(m_mutex);
-    auto const& result = m_subCategories.Insert(id, unmodified->GetAppearance());
-    if (!result.second)
-        result.first->second = unmodified->GetAppearance(); // we already had this SubCategory; change it to unmodified state
-
-    return unmodified->GetAppearance();
-    }
-
-/*---------------------------------------------------------------------------------**//**
-* @bsimethod                                    Keith.Bentley                   01/14
-+---------------+---------------+---------------+---------------+---------------+------*/
-void DisplayStyle::OverrideSubCategory(DgnSubCategoryId id, DgnSubCategory::Override const& ovr)
-    {
-    if (!id.IsValid())
-        return;
-
-    auto result = m_subCategoryOverrides.Insert(id, ovr);
-    if (!result.second)
-        result.first->second = ovr; // we already had this override; change it.
-
-    LoadSubCategory(id); // To ensure none of the previous overrides are still active, we reload the original SubCategory
-
-    // now apply this override to the unmodified SubCategory appearance
-    auto it = m_subCategories.find(id);
-    if (it != m_subCategories.end())
-        ovr.ApplyTo(it->second);
-    else
-        {
-        BeAssert(false);
-        }
-    }
-
-/*---------------------------------------------------------------------------------**//**
-* @bsimethod                                    Keith.Bentley                   12/13
-+---------------+---------------+---------------+---------------+---------------+------*/
-DgnSubCategory::Appearance DisplayStyle::GetSubCategoryAppearance(DgnSubCategoryId subCategoryId) const
-    {
-    if (true)
-        {
-        BeMutexHolder _v(m_mutex);
-        auto const entry = m_subCategories.find(subCategoryId);
-        if (entry != m_subCategories.end())
-            return entry->second;
-        }
-
-    return LoadSubCategory(subCategoryId);
-    }
-
-/*---------------------------------------------------------------------------------**//**
-* @bsimethod                                    Keith.Bentley                   01/14
-+---------------+---------------+---------------+---------------+---------------+------*/
-void DisplayStyle::DropSubCategoryOverride(DgnSubCategoryId id)
-    {
-    m_subCategoryOverrides.erase(id);
-    LoadSubCategory(id);
-    }
-
-/*---------------------------------------------------------------------------------**//**
-* @bsimethod                                    Keith.Bentley                   10/16
-+---------------+---------------+---------------+---------------+---------------+------*/
-void DisplayStyle::_CopyFrom(DgnElementCR el)
-    {
-    T_Super::_CopyFrom(el);
-
-    auto& other = static_cast<DisplayStyleCR>(el);
-
-    m_viewFlags = other.m_viewFlags;
-    m_subCategories = other.m_subCategories;
-    m_subCategoryOverrides = other.m_subCategoryOverrides;
-    }
-
-/*---------------------------------------------------------------------------------**//**
-* @bsimethod                                    Keith.Bentley                   10/16
-+---------------+---------------+---------------+---------------+---------------+------*/
-void DisplayStyle::_OnLoadedJsonProperties()
-    {
-    m_viewFlags.FromJson(GetStyle(str_ViewFlags()));
-
-    JsonValueCR overrides = GetStyle(str_SubCategoryOverrides());
-    for (Json::ArrayIndex i = 0; i<overrides.size(); ++i)
-        {
-        JsonValueCR val = overrides[i];
-        DgnSubCategoryId subCategoryId(val[str_SubCategory()].asUInt64());
-        if (!subCategoryId.IsValid())
-            {
-            BeDataAssert(false && "SubCategoryOverride refers to missing SubCategory");
-            continue;
-            }
-        OverrideSubCategory(subCategoryId, DgnSubCategory::Override(val));
-        }
-    }
-
-/*---------------------------------------------------------------------------------**//**
-* @bsimethod                                    Keith.Bentley                   10/16
-+---------------+---------------+---------------+---------------+---------------+------*/
-Utf8String DisplayStyle::ToJson() const
-    {
-    const_cast<DisplayStyleR>(*this)._OnSaveJsonProperties();
-    return GetStyles().ToString();
-    }
-
-/*---------------------------------------------------------------------------------**//**
-* @bsimethod                                    Keith.Bentley                   02/17
-+---------------+---------------+---------------+---------------+---------------+------*/
-bool DisplayStyle::EqualState(DisplayStyleR other) 
-    {
-    _OnSaveJsonProperties();
-    other._OnSaveJsonProperties();
-    return GetStyles()==other.GetStyles();
-    }
-
-/*---------------------------------------------------------------------------------**//**
-* @bsimethod                                    Keith.Bentley                   10/16
-+---------------+---------------+---------------+---------------+---------------+------*/
-void DisplayStyle::_OnSaveJsonProperties()
-    {
-    SetStyle(str_ViewFlags(), m_viewFlags.ToJson());
-
-    if (m_subCategoryOverrides.empty())
-        {
-        RemoveStyle(str_SubCategoryOverrides());
-        }
-    else
-        {
-        Json::Value ovrJson;
-        int i=0;
-        for (auto const& it : m_subCategoryOverrides)
-            {
-            ovrJson[i][Json::StaticString(str_SubCategory())] = it.first.GetValue();
-            it.second.ToJson(ovrJson[i++]);
-            }
-        SetStyle(str_SubCategoryOverrides(), ovrJson);
-        }
-    }
-
-/*---------------------------------------------------------------------------------**//**
-* @bsimethod                                    Keith.Bentley                   10/16
-+---------------+---------------+---------------+---------------+---------------+------*/
-ColorDef DisplayStyle::GetBackgroundColor() const
-    {
-    return ColorDef(GetStyle(str_BackgroundColor()).asUInt(ColorDef::Black().GetValue()));
-    }
-
-/*---------------------------------------------------------------------------------**//**
-* @bsimethod                                    Keith.Bentley                   10/16
-+---------------+---------------+---------------+---------------+---------------+------*/
-void DisplayStyle::SetBackgroundColor(ColorDef val)
-    {
-    GetStylesR().SetOrRemoveInt(str_BackgroundColor(), val.GetValue(), ColorDef::Black().GetValue());
-    }
-
-/*---------------------------------------------------------------------------------**//**
-* @bsimethod                                    Keith.Bentley                   10/16
-+---------------+---------------+---------------+---------------+---------------+------*/
-ColorDef DisplayStyle::GetMonochromeColor() const
-    {
-    return ColorDef(GetStyle(str_MonochromeColor()).asUInt(ColorDef::White().GetValue()));
-    }
-
-/*---------------------------------------------------------------------------------**//**
-* @bsimethod                                    Keith.Bentley                   10/16
-+---------------+---------------+---------------+---------------+---------------+------*/
-void DisplayStyle::SetMonochromeColor(ColorDef val)
-    {
-    GetStylesR().SetOrRemoveInt(str_MonochromeColor(), val.GetValue(), ColorDef::White().GetValue());
-    }
-
-/*---------------------------------------------------------------------------------**//**
-* @bsimethod                                    Keith.Bentley                   03/17
-+---------------+---------------+---------------+---------------+---------------+------*/
-Render::SceneLightsPtr DisplayStyle3d::CreateSceneLights(Render::TargetR target)
-    {
-    JsonValueCR sceneLights = GetStyle(Json::StaticString(str_SceneLights()));
-
-    Render::SceneLightsPtr lights = new Render::SceneLights();
-    if (m_viewFlags.ShowCameraLights())
-        {
-        lights->AddLight(target.CreateLight((Lighting::Parameters const&) sceneLights[str_Flash()]));
-        lights->AddLight(target.CreateLight((Lighting::Parameters const&) sceneLights[str_Ambient()]));
-        lights->AddLight(target.CreateLight((Lighting::Parameters const&) sceneLights[str_Portrait()]));
-        }
-
-    if (m_viewFlags.ShowSolarLight())
-        {
-        auto& sun = (Lighting::Parameters const&) sceneLights[str_Sun()];
-        if (sun.IsValid())
-            {
-            DVec3d dir = DVec3d::UnitZ();
-            auto& sundir = sceneLights[str_SunDir()];
-            if (!sundir.isNull())
-                JsonUtils::DVec3dFromJson(dir, sundir);
-
-            lights->AddLight(target.CreateLight(sun, &dir));
-            }
-        }
-
-    lights->m_brightness.FromJson(sceneLights[str_Brightness()]);
-    return lights;
-    }
-
-/*---------------------------------------------------------------------------------**//**
-* @bsimethod                                    Keith.Bentley                   03/17
-+---------------+---------------+---------------+---------------+---------------+------*/
-void DisplayStyle3d::SetSceneLight(Lighting::Parameters const& params)
-    {
-    if (!params.IsValid())
-        return;
-
-    JsonValueR sceneLights = GetStylesR()[str_SceneLights()];
-    switch (params.GetType())
-        {
-        case Lighting::LightType::Ambient:
-            sceneLights[str_Ambient()] = params;
-            break;
-
-        case Lighting::LightType::Flash:
-            sceneLights[str_Flash()] = params;
-            break;
-
-        case Lighting::LightType::Portrait:
-            sceneLights[str_Portrait()] = params;
-            break;
-        }
-    }
-
-/*---------------------------------------------------------------------------------**//**
-* @bsimethod                                    Keith.Bentley                   03/17
-+---------------+---------------+---------------+---------------+---------------+------*/
-void DisplayStyle3d::SetSolarLight(Lighting::Parameters const& params, DVec3dCR direction)
-    {
-    JsonValueR sceneLights = GetStylesR()[str_SceneLights()];
-    if (params.GetType() != Lighting::LightType::Solar || !params.IsValid())
-        {
-        sceneLights.removeMember(str_SunDir());
-        return;
-        }
-
-    sceneLights[str_Sun()] = params;
-    JsonUtils::DVec3dToJson(sceneLights[str_SunDir()], direction);
-    }
-
-/*---------------------------------------------------------------------------------**//**
-* @bsimethod                                    Keith.Bentley                   03/17
-+---------------+---------------+---------------+---------------+---------------+------*/
-void DisplayStyle3d::SetSceneBrightness(Render::SceneLights::Brightness const& brightness)
-    {
-    JsonValueR sceneLights = GetStylesR()[str_SceneLights()];
-    if (!brightness.IsValid())
-        {
-        sceneLights.removeMember(str_Brightness());
-        return;
-        }
-    sceneLights[str_Brightness()] = brightness.ToJson();
-    }
-
-/*---------------------------------------------------------------------------------**//**
-* Search the (8) standard view matrices for one that is close to given matrix.
-* @bsimethod                                                    EarlinLutz      05/05
-+---------------+---------------+---------------+---------------+---------------+------*/
-static bool findNearbyStandardViewMatrix(RotMatrixR rMatrix)
-    {
-    static double const s_viewMatrixTolerance = 1.0e-7;
-    RotMatrix   test;
-
-    // Standard views are numbered from 1 ....
-    for (int i = 1; bsiRotMatrix_getStandardRotation(&test, i); ++i)
-        {
-        double a = test.MaxDiff(rMatrix);
-        if (a < s_viewMatrixTolerance)
-            {
-            rMatrix = test;
-            return true;
-            }
-        }
-
-    return false;
-    }
-
-/*---------------------------------------------------------------------------------**//**
-* @bsimethod                                                    KeithBentley    11/02
-+---------------+---------------+---------------+---------------+---------------+------*/
-ViewportStatus ViewDefinition::_SetupFromFrustum(Frustum const& frustum)
-    {
-    DPoint3dCP frustPts = frustum.GetPts();
-    DPoint3d viewOrg = frustPts[NPC_LeftBottomRear];
-
-    // frustumX, frustumY, frustumZ are vectors along edges of the frustum. They are NOT unit vectors.
-    // X and Y should be perpendicular, and Z should be right handed.
-    DVec3d frustumX, frustumY, frustumZ;
-    frustumX.DifferenceOf(frustPts[NPC_RightBottomRear], viewOrg);
-    frustumY.DifferenceOf(frustPts[NPC_LeftTopRear], viewOrg);
-    frustumZ.DifferenceOf(frustPts[NPC_LeftBottomFront], viewOrg);
-
-    RotMatrix   frustMatrix;
-    frustMatrix.InitFromColumnVectors(frustumX, frustumY, frustumZ);
-    if (!frustMatrix.SquareAndNormalizeColumns(frustMatrix, 0, 1))
-        return ViewportStatus::InvalidWindow;
-
-    findNearbyStandardViewMatrix(frustMatrix);
-
-    DVec3d xDir, yDir, zDir;
-    frustMatrix.GetColumns(xDir, yDir, zDir);
-
-    // set up view Rotation matrix as rows of frustum matrix.
-    RotMatrix viewRot;
-    viewRot.InverseOf(frustMatrix);
-
-    // Left handed frustum?
-    double zSize = zDir.DotProduct(frustumZ);
-    if (zSize < 0.0)
-        return ViewportStatus::InvalidWindow;
-
-    DPoint3d viewDiagRoot;
-    viewDiagRoot.SumOf(xDir, xDir.DotProduct(frustumX), yDir, yDir.DotProduct(frustumY));  // vectors on the back plane
-    viewDiagRoot.SumOf(viewDiagRoot, zDir, zSize);       // add in z vector perpendicular to x,y
-
-    // use center of frustum and view diagonal for origin. Original frustum may not have been orgthogonal
-    viewOrg.SumOf(frustum.GetCenter(), viewDiagRoot, -0.5);
-
-    // delta is in view coordinates
-    DVec3d viewDelta;
-    viewRot.Multiply(viewDelta, viewDiagRoot);
-
-    ViewportStatus validSize = ValidateViewDelta(viewDelta, false);
-    if (validSize != ViewportStatus::Success)
-        return validSize;
-
-    SetOrigin(viewOrg);
-    SetExtents(viewDelta);
-    SetRotation(viewRot);
-    return ViewportStatus::Success;
-    }
-
-/*---------------------------------------------------------------------------------**//**
-* @bsimethod                                    Keith.Bentley                   02/10
-+---------------+---------------+---------------+---------------+---------------+------*/
-ViewportStatus ViewDefinition3d::_SetupFromFrustum(Frustum const& frustum)
-    {
-    auto stat = T_Super::_SetupFromFrustum(frustum);
-    if (ViewportStatus::Success != stat)
-        return stat;
-
-    TurnCameraOff();
-    DPoint3dCP frustPts = frustum.GetPts();
-
-    // use comparison of back, front plane X sizes to indicate camera or flat view ...
-    double xBack  = frustPts[NPC_LeftBottomRear].Distance(frustPts[NPC_RightBottomRear]);
-    double xFront = frustPts[NPC_LeftBottomFront].Distance(frustPts[NPC_RightBottomFront]);
-
-    static double const s_flatViewFractionTolerance = 1.0e-6;
-    if (xFront > xBack *(1.0 + s_flatViewFractionTolerance))
-        return ViewportStatus::InvalidWindow;
-
-    // see if the frustum is tapered, and if so, set up camera eyepoint and adjust viewOrg and delta.
-    double compression = xFront / xBack;
-    if (compression >= (1.0 - s_flatViewFractionTolerance))
-        return ViewportStatus::Success;
-
-    DPoint3d viewOrg = frustPts[NPC_LeftBottomRear];
-    DVec3d viewDelta = GetExtents();
-    DVec3d zDir = GetZVector();
-    DVec3d frustumZ = DVec3d::FromStartEnd(viewOrg, frustPts[NPC_LeftBottomFront]);
-    DVec3d frustOrgToEye = DVec3d::FromScale(frustumZ, 1.0 /(1.0 - compression));
-    DPoint3d eyePoint = DPoint3d::FromSumOf(viewOrg, frustOrgToEye);
-
-    double backDistance  = frustOrgToEye.DotProduct(zDir);         // distance from eye to back plane of frustum
-    double focusDistance = backDistance -(viewDelta.z / 2.0);
-    double focalFraction = focusDistance / backDistance;           // ratio of focus plane distance to back plane distance
-
-    viewOrg.SumOf(eyePoint, frustOrgToEye, -focalFraction);        // project point along org-to-eye vector onto focus plane
-    viewOrg.SumOf(viewOrg, zDir, focusDistance - backDistance);    // now project that point onto back plane
-
-    viewDelta.x *= focalFraction;                                  // adjust view delta for x and y so they are also at focus plane
-    viewDelta.y *= focalFraction;
-
-    SetEyePoint(eyePoint);
-    SetFocusDistance(focusDistance);
-    SetOrigin(viewOrg);
-    SetExtents(viewDelta);
-    SetLensAngle(CalcLensAngle());
-    _EnableCamera();
-    return ViewportStatus::Success;
-    }
-
-/*---------------------------------------------------------------------------------**//**
-* @bsimethod                                    Keith.Bentley                   02/10
-+---------------+---------------+---------------+---------------+---------------+------*/
-void ViewDefinition::LookAtVolume(DRange3dCR volume, double const* aspect, MarginPercent const* margin, bool expandClippingPlanes)
-    {
-    DPoint3d rangebox[8];
-    volume.Get8Corners(rangebox);
-    GetRotation().Multiply(rangebox, rangebox, 8);
-
-    DRange3d viewAlignedVolume;
-    viewAlignedVolume.InitFrom(rangebox, 8);
-
-    return LookAtViewAlignedVolume(viewAlignedVolume, aspect, margin, expandClippingPlanes);
-    }
-
-/*---------------------------------------------------------------------------------**//**
-* @bsimethod                                    Keith.Bentley                   09/13
-+---------------+---------------+---------------+---------------+---------------+------*/
-void ViewDefinition::LookAtViewAlignedVolume(DRange3dCR volume, double const* aspect, MarginPercent const* margin, bool expandClippingPlanes)
-    {
-    DPoint3d    oldDelta = GetExtents();
-    DPoint3d    oldOrg   = GetOrigin();
-    RotMatrix   viewRot  = GetRotation();
-
-    DPoint3d  newOrigin = volume.low;
-    DVec3d    newDelta;
-    newDelta.DifferenceOf(volume.high, volume.low);
-
-    double minimumDepth = DgnUnits::OneMillimeter();
-    if (newDelta.z < minimumDepth)
-        {
-        newOrigin.z -=(minimumDepth - newDelta.z)/2.0;
-        newDelta.z = minimumDepth;
-        }
-
-    DPoint3d origNewDelta = newDelta;
-
-    auto cameraView = ToView3dP();
-    bool isCameraOn = cameraView && cameraView->IsCameraOn();
-    if (isCameraOn)
-        {
-        // If the camera is on, the only way to guarantee we can see the entire volume is to set delta at the front plane, not focus plane.
-        // That generally causes the view to be too large (objects in it are too small), since we can't tell whether the objects are at
-        // the front or back of the view. For this reason, don't attempt to add any "margin" to camera views.
-        }
-    else if (nullptr != margin)
-        {
-        // compute how much space we'll need for both of X and Y margins in root coordinates
-        double wPercent = margin->Left() + margin->Right();
-        double hPercent = margin->Top()  + margin->Bottom();
-
-        double marginHoriz = wPercent/(1-wPercent) * newDelta.x;
-        double marginVert  = hPercent/(1-hPercent) * newDelta.y;
-
-        // compute left and bottom margins in root coordinates
-        double marginLeft   = margin->Left()/(1-wPercent) *   newDelta.x;
-        double marginBottom = margin->Bottom()/(1-hPercent) * newDelta.y;
-
-        // add the margins to the range
-        newOrigin.x -= marginLeft;
-        newOrigin.y -= marginBottom;
-        newDelta.x  += marginHoriz;
-        newDelta.y  += marginVert;
-
-        // don't fix the origin due to changes in delta here
-        origNewDelta = newDelta;
-        }
-    else
-        {
-        newDelta.Scale(1.04); // default "dilation"
-        }
-
-    if (isCameraOn)
-        {
-        // make sure that the zDelta is large enough so that entire model will be visible from any rotation
-        double diag = newDelta.MagnitudeXY();
-        if (diag > newDelta.z)
-            newDelta.z = diag;
-        }
-
-    ValidateViewDelta(newDelta, true);
-
-    SetExtents(newDelta);
-    if (aspect)
-        AdjustAspectRatio(*aspect);
-
-    newDelta = GetExtents();
-
-    newOrigin.x -=(newDelta.x - origNewDelta.x) / 2.0;
-    newOrigin.y -=(newDelta.y - origNewDelta.y) / 2.0;
-    newOrigin.z -=(newDelta.z - origNewDelta.z) / 2.0;
-
-    // if they don't want the clipping planes to change, set them back to where they were
-    if (nullptr != cameraView && !expandClippingPlanes)
-        {
-        viewRot.Multiply(oldOrg);
-        newOrigin.z = oldOrg.z;
-
-        DVec3d delta = GetExtents();
-        delta.z = oldDelta.z;
-        SetExtents(delta);
-        }
-
-    DPoint3d newOrgView;
-    viewRot.MultiplyTranspose(&newOrgView, &newOrigin, 1);
-    SetOrigin(newOrgView);
-
-    if (nullptr == cameraView)
-        return;
-
-    auto& cameraDef = cameraView->GetCameraR();
-    cameraDef.ValidateLens();
-    // move the camera back so the entire x,y range is visible at front plane
-    double frontDist = std::max(newDelta.x, newDelta.y) / (2.0*tan(cameraDef.GetLensAngle().Radians()/2.0));
-    double backDist = frontDist + newDelta.z;
-
-    cameraDef.SetFocusDistance(frontDist); // do this even if the camera isn't currently on.
-    cameraView->CenterEyePoint(&backDist); // do this even if the camera isn't currently on.
-    cameraView->VerifyFocusPlane(); // changes delta/origin
-    }
-
-/*---------------------------------------------------------------------------------**//**
-* @bsimethod                                    Keith.Bentley                   07/14
-+---------------+---------------+---------------+---------------+---------------+------*/
-Angle ViewDefinition3d::CalcLensAngle() const
-    {
-    double maxDelta = std::max(m_extents.x, m_extents.y);
-    return Angle::FromRadians(2.0 * Angle::Atan2(maxDelta*0.5, m_cameraDef.GetFocusDistance()));
-    }
-
-/*---------------------------------------------------------------------------------**//**
-* @bsimethod                                    Keith.Bentley                   09/13
-+---------------+---------------+---------------+---------------+---------------+------*/
-void ViewDefinition3d::CenterEyePoint(double const* backDistanceIn)
-    {
-    DVec3d delta = GetExtents();
-    DPoint3d eyePoint;
-    eyePoint.Scale(delta, 0.5);
-    eyePoint.z = backDistanceIn ? *backDistanceIn : GetBackDistance();
-
-    GetRotation().MultiplyTranspose(eyePoint);
-    eyePoint.Add(GetOrigin());
-
-    m_cameraDef.SetEyePoint(eyePoint);
-    }
-
-/*---------------------------------------------------------------------------------**//**
-* @bsimethod                                    Keith.Bentley                   07/14
-+---------------+---------------+---------------+---------------+---------------+------*/
-void ViewDefinition3d::CenterFocusDistance()
-    {
-    double backDist  = GetBackDistance();
-    double frontDist = GetFrontDistance();
-    DPoint3d eye     = GetEyePoint();
-    DPoint3d target  = DPoint3d::FromSumOf(eye, GetZVector(), frontDist-backDist);
-    LookAtUsingLensAngle(eye, target, GetYVector(), GetLensAngle(), &frontDist, &backDist);
-    }
-
-/*---------------------------------------------------------------------------------**//**
-* @bsimethod                                    Keith.Bentley                   08/13
-+---------------+---------------+---------------+---------------+---------------+------*/
-double ViewDefinition3d::CalculateMaxDepth(DVec3dCR delta, DVec3dCR zVec)
-    {
-    // We are going to limit maximum depth to a value that will avoid subtractive cancellation
-    // errors on the inverse frustum matrix. - These values will occur when the Z'th row values
-    // are very small in comparison to the X-Y values.  If the X-Y values are exactly zero then
-    // no error is possible and we'll arbitrarily limit to 1.0E8.
-    // This change made to resolve TR# 271876.   RayBentley   04/28/2009.
-
-    static double s_depthRatioLimit       = 1.0E8;          // Limit for depth Ratio.
-    static double s_maxTransformRowRatio  = 1.0E5;
-
-    double minXYComponent = std::min(fabs(zVec.x), fabs(zVec.y));
-    double maxDepthRatio =(0.0 == minXYComponent) ? s_depthRatioLimit : std::min((s_maxTransformRowRatio / minXYComponent), s_depthRatioLimit);
-
-    return  std::max(delta.x, delta.y) * maxDepthRatio;
-    }
-
-/*---------------------------------------------------------------------------------**//**
-* Ensure the focus plane lies between the front and back planes. If not, center it.
-* @bsimethod                                    Keith.Bentley                   07/15
-+---------------+---------------+---------------+---------------+---------------+------*/
-void ViewDefinition3d::VerifyFocusPlane()
-    {
-    if (!IsCameraOn())
-        return;
-
-    DVec3d eyeOrg = DVec3d::FromStartEnd(m_origin, m_cameraDef.GetEyePoint());
-    m_rotation.Multiply(eyeOrg);
-
-    double backDist = eyeOrg.z;
-    double frontDist = backDist - m_extents.z;
-
-    if (backDist<=0.0 || frontDist<=0.0)
-        {
-        // the camera location is invalid. Set it based on the view range.
-        double tanangle = tan(m_cameraDef.GetLensAngle().Radians()/2.0);
-        backDist = m_extents.z / tanangle;
-        m_cameraDef.SetFocusDistance(backDist/2);
-        CenterEyePoint(&backDist);
-        return;
-        }
-
-    double focusDist = m_cameraDef.GetFocusDistance();
-    if (focusDist>frontDist && focusDist<backDist)
-        return;
-
-    // put it halfway between front and back planes
-    m_cameraDef.SetFocusDistance((m_extents.z / 2.0) + frontDist);
-
-    // moving the focus plane means we have to adjust the origin and delta too (they're on the focus plane, see diagram in ViewDefinition.h)
-    double ratio = m_cameraDef.GetFocusDistance() / focusDist;
-    m_extents.x *= ratio;
-    m_extents.y *= ratio;
-
-    DVec3d xVec, yVec, zVec;
-    m_rotation.GetRows(xVec, yVec, zVec);
-    m_origin.SumOf(m_cameraDef.GetEyePoint(), zVec, -backDist, xVec, -0.5*m_extents.x, yVec, -0.5*m_extents.y); // this centers the camera too
-    }
-
-/*---------------------------------------------------------------------------------**//**
-* See diagram in ViewDefinition.h
-* @bsimethod                                    Keith.Bentley                   08/13
-+---------------+---------------+---------------+---------------+---------------+------*/
-ViewportStatus ViewDefinition3d::LookAt(DPoint3dCR eyePoint, DPoint3dCR targetPoint, DVec3dCR upVec,
-                                        DVec2dCP extentsIn, double const* frontDistIn, double const* backDistIn)
-    {
-    DVec3d yVec = upVec;
-    if (yVec.Normalize() <= mgds_fc_epsilon) // up vector zero length?
-        return ViewportStatus::InvalidUpVector;
-
-    DVec3d zVec; // z defined by direction from eye to target
-    zVec.DifferenceOf(eyePoint, targetPoint);
-
-    double focusDist = zVec.Normalize(); // set focus at target point
-    if (focusDist <= MinimumFrontDistance())      // eye and target are too close together
-        return ViewportStatus::InvalidTargetPoint;
-
-    DVec3d xVec; // x is the normal to the Up-Z plane
-    if (xVec.NormalizedCrossProduct(yVec, zVec) <= mgds_fc_epsilon)
-        return ViewportStatus::InvalidUpVector;    // up is parallel to z
-
-    if (yVec.NormalizedCrossProduct(zVec, xVec) <= mgds_fc_epsilon) // make sure up vector is perpendicular to z vector
-        return ViewportStatus::InvalidUpVector;
-
-    // we now have rows of the rotation matrix
-    RotMatrix rotation = RotMatrix::FromRowVectors(xVec, yVec, zVec);
-
-    double backDist  = backDistIn  ? *backDistIn  : GetBackDistance();
-    double frontDist = frontDistIn ? *frontDistIn : GetFrontDistance();
-    DVec3d delta     = extentsIn   ? DVec3d::From(fabs(extentsIn->x),fabs(extentsIn->y),GetExtents().z) : GetExtents();
-
-    frontDist = std::max(frontDist, (.5 *DgnUnits::OneMeter())); 
-    backDist  = std::max(backDist, focusDist+(.5*DgnUnits::OneMeter()));
-
-    if (backDist < focusDist) // make sure focus distance is in front of back distance.
-        backDist = focusDist + DgnUnits::OneMillimeter();
-
-    if (frontDist > focusDist)
-        frontDist = focusDist - MinimumFrontDistance();
-
-    if (frontDist < MinimumFrontDistance())
-        frontDist = MinimumFrontDistance();
-         
-    BeAssert(backDist > frontDist);
-    delta.z =(backDist - frontDist);
-
-    DVec3d frontDelta = DVec3d::FromScale(delta, frontDist/focusDist);
-    ViewportStatus stat = ValidateViewDelta(frontDelta, false); // validate window size on front (smallest) plane
-    if (ViewportStatus::Success != stat)
-        return  stat;
-
-    if (delta.z > CalculateMaxDepth(delta, zVec)) // make sure we're not zoomed out too far
-        return ViewportStatus::MaxDisplayDepth;
-
-    // The origin is defined as the lower left of the view rectangle on the focus plane, projected to the back plane.
-    // Start at eye point, and move to center of back plane, then move left half of width. and down half of height
-    DPoint3d origin = DPoint3d::FromSumOf(eyePoint, zVec, -backDist, xVec, -0.5*delta.x, yVec, -0.5*delta.y);
-
-    SetEyePoint(eyePoint);
-    SetRotation(rotation);
-    SetFocusDistance(focusDist);
-    SetOrigin(origin);
-    SetExtents(delta);
-    SetLensAngle(CalcLensAngle());
-    _EnableCamera();
-
-    return ViewportStatus::Success;
-    }
-
-/*---------------------------------------------------------------------------------**//**
-* @bsimethod                                    Keith.Bentley                   09/13
-+---------------+---------------+---------------+---------------+---------------+------*/
-ViewportStatus ViewDefinition3d::LookAtUsingLensAngle(DPoint3dCR eyePoint, DPoint3dCR targetPoint, DVec3dCR upVec,
-                                                  Angle lens, double const* frontDist, double const* backDist)
-    {
-    DVec3d zVec; // z defined by direction from eye to target
-    zVec.DifferenceOf(eyePoint, targetPoint);
-
-    double focusDist = zVec.Normalize();  // set focus at target point
-    if (focusDist <= DgnUnits::OneMillimeter())       // eye and target are too close together
-        return ViewportStatus::InvalidTargetPoint;
-
-    if (lens.Radians() < .0001 || lens > Angle::AnglePi())
-        return ViewportStatus::InvalidLens;
-
-    double extent = 2.0 * tan(lens.Radians()/2.0) * focusDist;
-
-    DVec2d delta  = DVec2d::From(GetExtents().x, GetExtents().y);
-    double longAxis = std::max(delta.x, delta.y);
-    delta.Scale(extent/longAxis);
-
-    return LookAt(eyePoint, targetPoint, upVec, &delta, frontDist, backDist);
-    }
-
-/*---------------------------------------------------------------------------------**//**
-* @bsimethod                                    Keith.Bentley                   08/13
-+---------------+---------------+---------------+---------------+---------------+------*/
-ViewportStatus ViewDefinition3d::MoveCameraWorld(DVec3dCR distance)
-    {
-    if (!IsCameraOn())
-        {
-        m_origin.SumOf(m_origin, distance);
-        return ViewportStatus::Success;
-        }
-
-    DPoint3d newTarget, newEyePt;
-    newTarget.SumOf(GetTargetPoint(), distance);
-    newEyePt.SumOf(GetEyePoint(), distance);
-    return LookAt(newEyePt, newTarget, GetYVector());
-    }
-
-/*---------------------------------------------------------------------------------**//**
-* @bsimethod                                    Keith.Bentley                   08/13
-+---------------+---------------+---------------+---------------+---------------+------*/
-ViewportStatus ViewDefinition3d::MoveCameraLocal(DVec3dCR distanceLocal)
-    {
-    DVec3d distWorld = distanceLocal;
-    GetRotation().MultiplyTranspose(distWorld);
-    return MoveCameraWorld(distWorld);
-    }
-
-/*---------------------------------------------------------------------------------**//**
-* @bsimethod                                    Keith.Bentley                   08/13
-+---------------+---------------+---------------+---------------+---------------+------*/
-ViewportStatus ViewDefinition3d::RotateCameraWorld(double radAngle, DVec3dCR axis, DPoint3dCP aboutPointIn)
-    {
-    DPoint3d about = aboutPointIn ? *aboutPointIn : GetEyePoint();
-    RotMatrix rotation = RotMatrix::FromVectorAndRotationAngle(axis, radAngle);
-    Transform trans    = Transform::FromMatrixAndFixedPoint(rotation, about);
-
-    DPoint3d newTarget = GetTargetPoint();
-    trans.Multiply(newTarget);
-    DVec3d upVec = GetYVector();
-    rotation.Multiply(upVec);
-
-    return LookAt(GetEyePoint(), newTarget, upVec);
-    }
-
-/*---------------------------------------------------------------------------------**//**
-* @bsimethod                                    Keith.Bentley                   08/13
-+---------------+---------------+---------------+---------------+---------------+------*/
-ViewportStatus ViewDefinition3d::RotateCameraLocal(double radAngle, DVec3dCR axis, DPoint3dCP aboutPointIn)
-    {
-    DVec3d axisWorld = axis;
-    GetRotation().MultiplyTranspose(axisWorld);
-    return RotateCameraWorld(radAngle, axisWorld, aboutPointIn);
-    }
-
-/*---------------------------------------------------------------------------------**//**
-* See diagram in ViewDefinition.h
-* @bsimethod                                    Keith.Bentley                   08/13
-+---------------+---------------+---------------+---------------+---------------+------*/
-double ViewDefinition3d::GetBackDistance() const
-    {
-    // backDist is the z component of the vector from the eyePoint to the origin.
-    DPoint3d eyeOrg;
-    eyeOrg.DifferenceOf(GetEyePoint(), GetOrigin());
-    GetRotation().Multiply(eyeOrg); // orient to view
-    return eyeOrg.z;
-    }
-
-/*---------------------------------------------------------------------------------**//**
-* @bsimethod                                    Keith.Bentley                   03/17
-+---------------+---------------+---------------+---------------+---------------+------*/
-DPoint3d ViewDefinition::GetCenter() const
-    {
-    DPoint3d delta;
-    GetRotation().MultiplyTranspose(delta, GetExtents());
-
-    DPoint3d center;
-    center.SumOf(GetOrigin(), delta, 0.5);
-    return  center;
-    }
-
-/*---------------------------------------------------------------------------------**//**
-* @bsimethod                                    Keith.Bentley                   03/17
-+---------------+---------------+---------------+---------------+---------------+------*/
-DPoint3d ViewDefinition3d::_GetTargetPoint() const
-    {
-    if (!IsCameraOn())
-        return T_Super::_GetTargetPoint();
-
-    DVec3d viewZ;
-    GetRotation().GetRow(viewZ, 2);
-    DPoint3d target;
-    target.SumOf(GetEyePoint(), viewZ, -1.0 * GetFocusDistance());
-    return  target;
-    }
-
-/*---------------------------------------------------------------------------------**//**
-* @bsimethod                                                    Keith.Bentley   01/03
-+---------------+---------------+---------------+---------------+---------------+------*/
-void ViewDefinition::AdjustAspectRatio(double windowAspect)
-    {
-    DVec3d extents = GetExtents();
-    double viewAspect = extents.x / extents.y;
-
-    auto drawingView = _ToDrawingView();
-    if (nullptr != drawingView)
-        windowAspect *= drawingView->GetAspectRatioSkew();
-
-    if (fabs(1.0 - (viewAspect / windowAspect)) < 1.0e-9)
-        return;
-    
-    DVec3d oldDelta = extents;
-    if (viewAspect > windowAspect)
-        extents.y = extents.x / windowAspect;
-    else
-        extents.x = extents.y * windowAspect;
-
-    DPoint3d origin = GetOrigin();
-    DPoint3d newOrigin;
-    GetRotation().Multiply(&newOrigin, &origin, 1);
-    newOrigin.x += ((oldDelta.x - extents.x) / 2.0);
-    newOrigin.y += ((oldDelta.y - extents.y) / 2.0);
-    GetRotation().MultiplyTranspose(origin, newOrigin);
-    SetOrigin(origin);
-    SetExtents(extents);
-    }
-
-BEGIN_BENTLEY_DGNPLATFORM_NAMESPACE
-namespace ViewElementHandler
-{
-/*---------------------------------------------------------------------------------**//**
-* @bsimethod                                    Keith.Bentley                   10/16
-+---------------+---------------+---------------+---------------+---------------+------*/
-void View::_RegisterPropertyAccessors(ECSqlClassInfo& params, ClassLayoutCR layout)
-    {
-    T_Super::_RegisterPropertyAccessors(params, layout);
-
-    params.RegisterPropertyAccessors(layout, str_DisplayStyle(), 
-        [](ECValueR value, DgnElementCR el)
-            {
-            ViewDefinitionCR viewDef = (ViewDefinitionCR)el;
-            value.SetNavigationInfo(viewDef.GetDisplayStyleId());
-            return DgnDbStatus::Success;
-            },
-        [](DgnElementR el, ECValueCR value)
-            {
-            if (!value.IsNavigation())
-                return DgnDbStatus::BadArg;
-
-            DgnElementId id = value.GetNavigationInfo().GetId<DgnElementId>();
-            auto style = el.GetDgnDb().Elements().Get<Dgn::DisplayStyle>(id);
-            if (!style.IsValid())
-                return DgnDbStatus::BadArg;
-
-            ViewDefinitionR viewDef = (ViewDefinitionR)el;
-            auto view3d = viewDef.ToView3dP();
-            if (view3d)
-                {
-                auto style3d = style->ToDisplayStyle3d();
-                if (nullptr == style3d)
-                    return DgnDbStatus::BadArg;
-                view3d->SetDisplayStyle3d(*style3d->MakeCopy<Dgn::DisplayStyle3d>());
-                }
-            else
-                {
-                auto view2d = viewDef.ToView2dP();
-                auto style2d = style->ToDisplayStyle2d();
-                if (nullptr == style2d)
-                    return DgnDbStatus::BadArg;
-                view2d->SetDisplayStyle2d(*style2d->MakeCopy<Dgn::DisplayStyle2d>());
-                }
-
-            return DgnDbStatus::Success;
-            });
-
-    params.RegisterPropertyAccessors(layout, str_CategorySelector(), 
-        [](ECValueR value, DgnElementCR el)
-            {
-            ViewDefinitionCR viewDef = (ViewDefinitionCR)el;
-            value.SetNavigationInfo(viewDef.GetCategorySelectorId());
-            return DgnDbStatus::Success;
-            },
-        [](DgnElementR el, ECValueCR value)
-            {
-            if (!value.IsNavigation())
-                return DgnDbStatus::BadArg;
-
-            DgnElementId id = value.GetNavigationInfo().GetId<DgnElementId>();
-            auto cats = el.GetDgnDb().Elements().Get<Dgn::CategorySelector>(id);
-            if (!cats.IsValid())
-                return DgnDbStatus::BadArg;
-
-            ViewDefinitionR viewDef = (ViewDefinitionR)el;
-            viewDef.SetCategorySelector(*cats->MakeCopy<Dgn::CategorySelector>());
-            return DgnDbStatus::Success;
-            });
-
-    }
-
-/*---------------------------------------------------------------------------------**//**
-* @bsimethod                                    Keith.Bentley                   10/16
-+---------------+---------------+---------------+---------------+---------------+------*/
-void View3d::_RegisterPropertyAccessors(ECSqlClassInfo& params, ClassLayoutCR layout)
-    {
-    T_Super::_RegisterPropertyAccessors(params, layout);
-
-    #define GET_DOUBLE(EXPR) ViewDefinition3d& viewDef = (ViewDefinition3d&)el; YawPitchRollAngles angles; YawPitchRollAngles::TryFromRotMatrix(angles, viewDef.GetRotation()); value.SetDouble(EXPR); return DgnDbStatus::Success;
-    #define GET_POINT(EXPR) ViewDefinition3d& viewDef = (ViewDefinition3d&)el; value.SetPoint3d(EXPR); return DgnDbStatus::Success;
-    #define SET_POINT(EXPR) ViewDefinition3d& viewDef = (ViewDefinition3d&)el; EXPR; return DgnDbStatus::Success;
-    #define SET_DOUBLE(EXPR) ViewDefinition3d& viewDef = (ViewDefinition3d&)el; YawPitchRollAngles angles; YawPitchRollAngles::TryFromRotMatrix(angles, viewDef.GetRotation()); EXPR; viewDef.SetRotation(angles.ToRotMatrix()); return DgnDbStatus::Success;
-
-    #define VALIDATE_POINT3d_VALUE(VALUE) if (VALUE.IsNull() || !VALUE.IsPoint3d()) return DgnDbStatus::BadArg;
-    #define TO_DOUBLE(VALUE,VALUEIN)                                                    \
-            if (VALUEIN.IsNull() || VALUEIN.IsBoolean() || !VALUEIN.IsPrimitive())      \
-                return DgnDbStatus::BadArg;                                             \
-            ECN::ECValue VALUE(VALUEIN);                                                \
-            if (!VALUE.ConvertToPrimitiveType(ECN::PRIMITIVETYPE_Double))               \
-                return DgnDbStatus::BadArg;
-
-    params.RegisterPropertyAccessors(layout, str_Origin(), 
-        [](ECValueR value, DgnElementCR el)
-            {
-            GET_POINT(viewDef.GetOrigin());
-            },
-        [](DgnElementR el, ECValueCR value)
-            {
-            VALIDATE_POINT3d_VALUE(value);
-            SET_POINT(viewDef.SetOrigin(value.GetPoint3d()));
-            });
-
-    params.RegisterPropertyAccessors(layout, str_Extents(), 
-        [](ECValueR value, DgnElementCR el)
-            {
-            GET_POINT(viewDef.GetExtents());
-            },
-        [](DgnElementR el, ECValueCR value)
-            {
-            VALIDATE_POINT3d_VALUE(value);
-            SET_POINT(viewDef.SetExtents(DVec3d::From(value.GetPoint3d())));
-            });
-
-    params.RegisterPropertyAccessors(layout, str_Yaw(), 
-        [](ECValueR value, DgnElementCR el)
-            {
-            GET_DOUBLE(angles.GetYaw().Degrees());
-            },
-        [](DgnElementR el, ECValueCR valueIn)
-            {
-            TO_DOUBLE(value, valueIn);
-            SET_DOUBLE(angles.SetYaw(AngleInDegrees::FromDegrees(value.GetDouble())));
-            });
-
-    params.RegisterPropertyAccessors(layout, str_Pitch(),
-        [](ECValueR value, DgnElementCR el)
-            {
-            GET_DOUBLE(angles.GetPitch().Degrees());
-            },
-        [](DgnElementR el, ECValueCR valueIn)
-            {
-            TO_DOUBLE(value, valueIn);
-            SET_DOUBLE(angles.SetPitch(AngleInDegrees::FromDegrees(value.GetDouble())));
-            });
-
-    params.RegisterPropertyAccessors(layout, str_Roll(),
-        [](ECValueR value, DgnElementCR el)
-            {
-            GET_DOUBLE(angles.GetRoll().Degrees());
-            },
-        [](DgnElementR el, ECValueCR valueIn)
-            {
-            TO_DOUBLE(value, valueIn);
-            SET_DOUBLE(angles.SetRoll(AngleInDegrees::FromDegrees(value.GetDouble())));
-            });
-
-    params.RegisterPropertyAccessors(layout, str_EyePoint(), 
-        [](ECValueR value, DgnElementCR el)
-            {
-            ViewDefinition3dCR viewDef = (ViewDefinition3dCR)el;
-            value.SetPoint3d(viewDef.GetEyePoint());
-            return DgnDbStatus::Success;
-            },
-        [](DgnElementR el, ECValueCR value)
-            {
-            VALIDATE_POINT3d_VALUE(value);
-            ViewDefinition3dR viewDef = (ViewDefinition3dR)el;
-            viewDef.SetEyePoint(value.GetPoint3d());
-            return DgnDbStatus::Success;
-            });
-
-    params.RegisterPropertyAccessors(layout, str_LensAngle(), 
-        [](ECValueR value, DgnElementCR el)
-            {
-            ViewDefinition3dCR viewDef = (ViewDefinition3dCR)el;
-            value.SetDouble(viewDef.GetLensAngle().Radians());
-            return DgnDbStatus::Success;
-            },
-        [](DgnElementR el, ECValueCR valueIn)
-            {
-            TO_DOUBLE(value, valueIn);
-            ViewDefinition3dR viewDef = (ViewDefinition3dR)el;
-            viewDef.SetLensAngle(Angle::FromRadians(value.GetDouble()));
-            return DgnDbStatus::Success;
-            });
-
-    params.RegisterPropertyAccessors(layout, str_FocusDistance(), 
-        [](ECValueR value, DgnElementCR el)
-            {
-            ViewDefinition3dCR viewDef = (ViewDefinition3dCR)el;
-            value.SetDouble(viewDef.GetFocusDistance());
-            return DgnDbStatus::Success;
-            },
-        [](DgnElementR el, ECValueCR valueIn)
-            {
-            TO_DOUBLE(value, valueIn);
-            ViewDefinition3dR viewDef = (ViewDefinition3dR)el;
-            viewDef.SetFocusDistance(value.GetDouble());
-            return DgnDbStatus::Success;
-            });
-
-    params.RegisterPropertyAccessors(layout, str_IsCameraOn(), 
-        [](ECValueR value, DgnElementCR el)
-            {
-            ViewDefinition3dCR viewDef = (ViewDefinition3dCR)el;
-            value.SetBoolean(viewDef.IsCameraOn());
-            return DgnDbStatus::Success;
-            },
-        [](DgnElementR el, ECValueCR value)
-            {
-            return DgnDbStatus::ReadOnly;
-            });
-
-#undef TO_DOUBLE
-#undef VALIDATE_POINT3d_VALUE
-    }
-
-/*---------------------------------------------------------------------------------**//**
-* @bsimethod                                    Keith.Bentley                   10/16
-+---------------+---------------+---------------+---------------+---------------+------*/
-void View2d::_RegisterPropertyAccessors(ECSqlClassInfo& params, ClassLayoutCR layout)
-    {
-    T_Super::_RegisterPropertyAccessors(params, layout);
-
-    #define GET_POINT2d(EXPR) ViewDefinition2d& viewDef = (ViewDefinition2d&)el; value.SetPoint2d(EXPR); return DgnDbStatus::Success;
-    #define SET_POINT2d(EXPR) ViewDefinition2d& viewDef = (ViewDefinition2d&)el; EXPR; return DgnDbStatus::Success;
-
-    #define VALIDATE_POINT2d_VALUE(VALUE) if (VALUE.IsNull() || !VALUE.IsPoint2d()) return DgnDbStatus::BadArg;
-    #define TO_DOUBLE(VALUE,VALUEIN)                                                    \
-            if (VALUEIN.IsNull() || VALUEIN.IsBoolean() || !VALUEIN.IsPrimitive())      \
-                return DgnDbStatus::BadArg;                                             \
-            ECN::ECValue VALUE(VALUEIN);                                                \
-            if (!VALUE.ConvertToPrimitiveType(ECN::PRIMITIVETYPE_Double))               \
-                return DgnDbStatus::BadArg;
-
-    params.RegisterPropertyAccessors(layout, str_BaseModel(), 
-        [](ECValueR value, DgnElementCR el)
-            {
-            ViewDefinition2dCR viewDef = (ViewDefinition2dCR)el;
-            value.SetLong(viewDef.GetBaseModelId().GetValue());
-            return DgnDbStatus::Success;
-            },
-        [](DgnElementR el, ECValueCR value)
-            {
-            if (!value.IsLong())
-                return DgnDbStatus::BadArg;
-
-            ViewDefinition2d& viewDef = (ViewDefinition2d&)el;
-            viewDef.m_baseModelId = DgnModelId((uint64_t) value.GetLong());
-            return DgnDbStatus::Success;
-            });
-
-    params.RegisterPropertyAccessors(layout, str_RotationAngle(), 
-        [](ECValueR value, DgnElementCR el)
-            {
-            ViewDefinition2dCR viewDef = (ViewDefinition2dCR)el;
-            value.SetDouble(Angle::FromRadians(viewDef.GetRotAngle()).Degrees());
-            return DgnDbStatus::Success;
-            },
-        [](DgnElementR el, ECValueCR valueIn)
-            {
-            TO_DOUBLE(value, valueIn);
-            ViewDefinition2d& viewDef = (ViewDefinition2d&)el;
-            viewDef.SetRotAngle(Angle::FromDegrees(value.GetDouble()).Radians());
-            return DgnDbStatus::Success;
-            });
-
-    params.RegisterPropertyAccessors(layout, str_Origin(), 
-        [](ECValueR value, DgnElementCR el)
-            {
-            GET_POINT2d(viewDef.GetOrigin2d());
-            },
-        [](DgnElementR el, ECValueCR value)
-            {
-            VALIDATE_POINT2d_VALUE(value);
-            SET_POINT2d(viewDef.SetOrigin2d(value.GetPoint2d()));
-            });
-
-    params.RegisterPropertyAccessors(layout, str_Extents(), 
-        [](ECValueR value, DgnElementCR el)
-            {
-            GET_POINT2d(viewDef.GetDelta2d());
-            },
-        [](DgnElementR el, ECValueCR value)
-            {
-            VALIDATE_POINT2d_VALUE(value);
-            SET_POINT2d(viewDef.SetDelta2d(DVec2d::From(value.GetPoint2d())));
-            });
-
-#undef TO_DOUBLE
-#undef VALIDATE_POINT2d_VALUE
-    }
-
-/*---------------------------------------------------------------------------------**//**
-* @bsimethod                                    Keith.Bentley                   10/16
-+---------------+---------------+---------------+---------------+---------------+------*/
-void SpatialView::_RegisterPropertyAccessors(ECSqlClassInfo& params, ClassLayoutCR layout)
-    {
-    T_Super::_RegisterPropertyAccessors(params, layout);
-
-    params.RegisterPropertyAccessors(layout, str_ModelSelector(), 
-        [](ECValueR value, DgnElementCR el)
-            {
-            SpatialViewDefinitionCR viewDef = (SpatialViewDefinitionCR)el;
-            value.SetNavigationInfo(viewDef.GetModelSelectorId());
-            return DgnDbStatus::Success;
-            },
-        [](DgnElementR el, ECValueCR value)
-            {
-            if (!value.IsNavigation())
-                return DgnDbStatus::BadArg;
-            DgnElementId id = value.GetNavigationInfo().GetId<DgnElementId>();
-            auto modelSel = el.GetDgnDb().Elements().Get<ModelSelector>(id);
-            if (!modelSel.IsValid())
-                return DgnDbStatus::BadArg;
-
-            SpatialViewDefinitionR viewDef = (SpatialViewDefinitionR)el;
-            viewDef.SetModelSelector(*modelSel->MakeCopy<ModelSelector>());
-            return DgnDbStatus::Success;
-            });
-    }
-
-}
-
-static DgnHost::Key s_DisplayMetricsHandlerKey;
-
-//---------------------------------------------------------------------------------------
-// @bsimethod                                                   John.Gooding    01/2017
-//---------------------------------------------------------------------------------------
-IDisplayMetricsHandler* IDisplayMetricsHandler::GetHandler()
-    {
-    // This is normally NULL. It is only used when playing back a DisplayBenchmark
-    return static_cast<IDisplayMetricsHandler*> (T_HOST.GetHostObject (s_DisplayMetricsHandlerKey));
-    }
-
-//---------------------------------------------------------------------------------------
-// @bsimethod                                                   John.Gooding    01/2017
-//---------------------------------------------------------------------------------------
-void IDisplayMetricsHandler::SetHandler(IDisplayMetricsHandler*handler)
-    {
-    //  This should happen 0 or 1 times.
-    BeAssert(GetHandler() == nullptr);
-
-    T_HOST.SetHostObject (s_DisplayMetricsHandlerKey, handler);
-    }
-
-//---------------------------------------------------------------------------------------
-// @bsimethod                                                   John.Gooding    01/2017
-//---------------------------------------------------------------------------------------
-bool IDisplayMetricsHandler::IsRecorderActive()
-    {
-    IDisplayMetricsHandler*handler = GetHandler();
-    return handler ? handler->_IsRecorderActive() : false;
-    }
-
-//---------------------------------------------------------------------------------------
-// @bsimethod                                                   John.Gooding    01/2017
-//---------------------------------------------------------------------------------------
-void DisplayMetricsHandler::RecordQuerySceneComplete(double seconds, ViewController::QueryResults const& queryResults)
-    {
-    if (!IDisplayMetricsHandler::IsRecorderActive())
-        return;
-
-    IDisplayMetricsHandler*handler = IDisplayMetricsHandler::GetHandler();
-    Json::Value measurement(Json::objectValue);
-    measurement["seconds"] = seconds;
-    measurement["count"] = queryResults.GetCount();
-    if (queryResults.m_incomplete)
-        measurement["incomplete"] = 1;
-        
-    handler->_RecordMeasurement("QuerySceneFinished", measurement);
-    }
-
-//---------------------------------------------------------------------------------------
-// @bsimethod                                                   John.Gooding    01/2017
-//---------------------------------------------------------------------------------------
-void DisplayMetricsHandler::RecordCreateSceneComplete(double seconds, ViewController::Scene const & scene, bool aborted, bool complete)
-    {
-    if (!IDisplayMetricsHandler::IsRecorderActive())
-        return;
-
-    IDisplayMetricsHandler*handler = IDisplayMetricsHandler::GetHandler();
-    Json::Value measurement(Json::objectValue);
-    measurement["seconds"] = seconds;
-    if (aborted)
-        measurement["aborted"] = 1;
-    if (!complete)
-        measurement["incomplete"] = 1;
-        
-    handler->_RecordMeasurement("CreateSceneComplete", measurement);
-    }
-
-//---------------------------------------------------------------------------------------
-// @bsimethod                                                   John.Gooding    03/2017
-//---------------------------------------------------------------------------------------
-bool DisplayMetricsHandler::HandleForceHealImmediate(DgnViewportP vp, UpdatePlan& plan)
-    {
-    IDisplayMetricsHandler*handler = IDisplayMetricsHandler::GetHandler();
-    if (nullptr == handler)
-        return false;   //  Not handled by IDisplayMetricsHandler
-
-    return handler->_HandleForceHealImmediate(vp, plan);
-    }
-END_BENTLEY_DGNPLATFORM_NAMESPACE
-
-DrawingViewControllerPtr DrawingViewDefinition::LoadViewController(bool o) const {auto vc = T_Super::LoadViewController(o); return vc.IsValid() ? vc->ToDrawingViewP() : nullptr;}
-Sheet::ViewControllerPtr SheetViewDefinition::LoadViewController(bool o) const {auto vc = T_Super::LoadViewController(o); return vc.IsValid() ? vc->ToSheetViewP() : nullptr;}
-
-/*---------------------------------------------------------------------------------**//**
-* @bsimethod                                                    Shaun.Sewall    02/17
-+---------------+---------------+---------------+---------------+---------------+------*/
-<<<<<<< HEAD
-TemplateViewDefinition2dPtr TemplateViewDefinition2d::Create(DefinitionModelR definitionModel, Utf8StringCR name, CategorySelectorP categorySelectorIn, DisplayStyleP displayStyleIn)
-=======
-TemplateViewDefinition2dPtr TemplateViewDefinition2d::Create(DgnDbR db, Utf8StringCR name, CategorySelectorP categorySelectorIn, DisplayStyle2dP displayStyleIn)
->>>>>>> 9ffe135b
-    {
-    DgnDbR db = definitionModel.GetDgnDb();
-    DgnClassId classId = db.Domains().GetClassId(ViewElementHandler::TemplateView2d::GetHandler());
-    if (!classId.IsValid())
-        return nullptr;
-
-    CategorySelectorP categorySelector = categorySelectorIn ? categorySelectorIn : new CategorySelector(db, "");
-    auto displayStyle = displayStyleIn ? displayStyleIn : new DisplayStyle2d(db, "");
-
-<<<<<<< HEAD
-    TemplateViewDefinition2dPtr viewDef = new TemplateViewDefinition2d(CreateParams(db, definitionModel.GetModelId(), classId, CreateCode(definitionModel, name), *categorySelector));
-    viewDef->SetDisplayStyle(*displayStyle);
-=======
-    TemplateViewDefinition2dPtr viewDef = new TemplateViewDefinition2d(CreateParams(db, classId, CreateCode(db, name), *categorySelector));
-    viewDef->SetDisplayStyle2d(*displayStyle);
->>>>>>> 9ffe135b
-
-    if (nullptr == categorySelectorIn)
-        {
-        for (ElementIteratorEntryCR categoryEntry : SpatialCategory::MakeIterator(db))
-            viewDef->GetCategorySelector().AddCategory(categoryEntry.GetId<DgnCategoryId>());
-        }
-
-    return viewDef;
-    }
-
-/*---------------------------------------------------------------------------------**//**
-* @bsimethod                                                    Shaun.Sewall    02/17
-+---------------+---------------+---------------+---------------+---------------+------*/
-TemplateViewDefinition3dPtr TemplateViewDefinition3d::Create(DefinitionModelR definitionModel, Utf8StringCR name, CategorySelectorP categorySelectorIn, DisplayStyle3dP displayStyleIn)
-    {
-    DgnDbR db = definitionModel.GetDgnDb();
-    DgnClassId classId = db.Domains().GetClassId(ViewElementHandler::TemplateView3d::GetHandler());
-    if (!classId.IsValid())
-        return nullptr;
-
-    CategorySelectorP categorySelector = categorySelectorIn ? categorySelectorIn : new CategorySelector(db, "");
-    DisplayStyle3dP displayStyle = displayStyleIn ? displayStyleIn : new DisplayStyle3d(db, "");
-
-    TemplateViewDefinition3dPtr viewDef = new TemplateViewDefinition3d(CreateParams(db, definitionModel.GetModelId(), classId, CreateCode(definitionModel, name), *categorySelector, *displayStyle));
-    if (nullptr == categorySelectorIn)
-        {
-        for (ElementIteratorEntryCR categoryEntry : SpatialCategory::MakeIterator(db))
-            viewDef->GetCategorySelector().AddCategory(categoryEntry.GetId<DgnCategoryId>());
-        }
-
-    return viewDef;
-    }
-
-/*---------------------------------------------------------------------------------**//**
-* @bsimethod                                                    Shaun.Sewall    03/17
-+---------------+---------------+---------------+---------------+---------------+------*/
-ViewControllerPtr TemplateViewDefinition2d::_SupplyController() const
-    {
-    return new TemplateViewController2d(*this);
-    }
-
-/*---------------------------------------------------------------------------------**//**
-* @bsimethod                                                    Shaun.Sewall    02/17
-+---------------+---------------+---------------+---------------+---------------+------*/
-ViewControllerPtr TemplateViewDefinition3d::_SupplyController() const
-    {
-    return new TemplateViewController3d(*this);
-    }
+/*--------------------------------------------------------------------------------------+
+|
+|     $Source: DgnCore/ViewDefinition.cpp $
+|
+|  $Copyright: (c) 2017 Bentley Systems, Incorporated. All rights reserved. $
+|
++--------------------------------------------------------------------------------------*/
+#include <DgnPlatformInternal.h>
+
+#define PROPNAME_Description "Description"
+
+BEGIN_BENTLEY_DGNPLATFORM_NAMESPACE
+
+namespace ViewElementHandler
+{
+    HANDLER_DEFINE_MEMBERS(View);
+    HANDLER_DEFINE_MEMBERS(View3d);
+    HANDLER_DEFINE_MEMBERS(View2d);
+    HANDLER_DEFINE_MEMBERS(DrawingView);
+    HANDLER_DEFINE_MEMBERS(SheetView);
+    HANDLER_DEFINE_MEMBERS(SpatialView);
+    HANDLER_DEFINE_MEMBERS(TemplateView2d);
+    HANDLER_DEFINE_MEMBERS(TemplateView3d);
+    HANDLER_DEFINE_MEMBERS(OrthographicView);
+    HANDLER_DEFINE_MEMBERS(ViewModels);
+    HANDLER_DEFINE_MEMBERS(ViewCategories);
+    HANDLER_DEFINE_MEMBERS(ViewDisplayStyle);
+    HANDLER_DEFINE_MEMBERS(ViewDisplayStyle2d);
+    HANDLER_DEFINE_MEMBERS(ViewDisplayStyle3d);
+}
+
+END_BENTLEY_DGNPLATFORM_NAMESPACE
+
+namespace ViewProperties
+{
+    static constexpr Utf8CP str_ModelSelector() {return "ModelSelector";}
+    static constexpr Utf8CP str_CategorySelector() {return "CategorySelector";}
+    static constexpr Utf8CP str_DisplayStyle() {return "DisplayStyle";}
+    static constexpr Utf8CP str_BackgroundColor(){return "backgroundColor";}
+    static constexpr Utf8CP str_MonochromeColor(){return "monochromeColor";}
+    static constexpr Utf8CP str_ViewFlags() {return "viewflags";}
+    static constexpr Utf8CP str_SubCategory() {return "SubCategory";}
+    static constexpr Utf8CP str_SubCategoryOverrides() {return "SubCategoryOvr";}
+    static constexpr Utf8CP str_LensAngle() {return "LensAngle";}
+    static constexpr Utf8CP str_FocusDistance() {return "FocusDistance";}
+    static constexpr Utf8CP str_EyePoint() {return "EyePoint";}
+    static constexpr Utf8CP str_BaseModel() {return "BaseModel";}
+    static constexpr Utf8CP str_Origin() {return "Origin";}
+    static constexpr Utf8CP str_Extents() {return "Extents";}
+    static constexpr Utf8CP str_RotationAngle() {return "RotationAngle";}
+    static constexpr Utf8CP str_Yaw() {return "Yaw";}
+    static constexpr Utf8CP str_Pitch() {return "Pitch";}
+    static constexpr Utf8CP str_Roll() {return "Roll";}
+    static constexpr Utf8CP str_AspectSkew() {return "AspectSkew";}
+    static constexpr Utf8CP str_Width() {return "width";}
+    static constexpr Utf8CP str_Height() {return "height";}
+    static constexpr Utf8CP str_Format() {return "format";}
+    static constexpr Utf8CP str_Jpeg() {return "jpeg";}
+    static constexpr Utf8CP str_Png() {return "png";}
+    static constexpr Utf8CP str_Clip() {return "clip";}
+    static constexpr Utf8CP str_IsCameraOn() {return "IsCameraOn";}
+    static constexpr Utf8CP str_GridOrient() {return "gridOrient";}
+    static constexpr Utf8CP str_GridSpaceX() {return "gridSpaceX";}
+    static constexpr Utf8CP str_GridSpaceY() {return "gridSpaceY";}
+    static constexpr Utf8CP str_GridPerRef() {return "gridPerRef";}
+    static constexpr Utf8CP str_ACS() {return "acs";}
+    static constexpr Utf8CP str_SceneLights() {return "sceneLights";}
+    static constexpr Utf8CP str_Ambient() {return "ambient";}
+    static constexpr Utf8CP str_Flash() {return "flash";}
+    static constexpr Utf8CP str_Portrait() {return "portrait";}
+    static constexpr Utf8CP str_Sun() {return "sun";}
+    static constexpr Utf8CP str_SunDir() {return "sunDir";}
+    static constexpr Utf8CP str_Brightness() {return "brightness";}
+};
+
+using namespace ViewProperties;
+
+HANDLER_EXTENSION_DEFINE_MEMBERS(ViewControllerOverride)
+
+BEGIN_UNNAMED_NAMESPACE
+/*---------------------------------------------------------------------------------**//**
+* @bsimethod                                    Keith.Bentley                   10/16
++---------------+---------------+---------------+---------------+---------------+------*/
+template<class T> T& getThreadSafe(DgnDbR db, DgnElementId id, RefCountedPtr<T>& var)
+    {
+    if (!var.IsValid()) // first try without mutex
+        {
+        BeMutexHolder (db.Elements().GetMutex());
+        if (!var.IsValid()) // test again after acquiring mutex
+            {
+            BeAssert(id.IsValid());
+            auto el = db.Elements().Get<T>(id);
+            if (!el.IsValid())
+                {
+                BeAssert(false);
+                }
+            var = el->template MakeCopy<T>();
+            }
+        }
+
+    return *var;
+    }
+END_UNNAMED_NAMESPACE
+
+/*---------------------------------------------------------------------------------**//**
+* @bsimethod                                                    Paul.Connelly   11/15
++---------------+---------------+---------------+---------------+---------------+------*/
+bool ViewDefinition::IsValidCode(DgnCodeCR code)
+    {
+    return !code.GetValue().empty();
+    }
+
+/*---------------------------------------------------------------------------------**//**
+* @bsimethod                                                    Paul.Connelly   11/15
++---------------+---------------+---------------+---------------+---------------+------*/
+DgnViewId ViewDefinition::QueryViewId(DgnDbR db, DgnCodeCR code)
+    {
+    DgnElementId elemId = db.Elements().QueryElementIdByCode(code);
+    return DgnViewId(elemId.GetValueUnchecked());
+    }
+
+/*---------------------------------------------------------------------------------**//**
+* @bsimethod                                                    Paul.Connelly   11/15
++---------------+---------------+---------------+---------------+---------------+------*/
+ViewControllerPtr ViewDefinition::LoadViewController(DgnViewId viewId, DgnDbR db)
+    {
+    auto view = Get(db, viewId);
+    return view.IsValid() ? view->LoadViewController() : nullptr;
+    }
+
+/*---------------------------------------------------------------------------------**//**
+* @bsimethod                                                    Paul.Connelly   12/15
++---------------+---------------+---------------+---------------+---------------+------*/
+ViewControllerPtr ViewDefinition::LoadViewController(bool allowOverrides) const
+    {
+    ViewControllerOverride* ovr = allowOverrides ? ViewControllerOverride::Cast(GetElementHandler()) : nullptr;
+    ViewControllerPtr controller = ovr ? ovr->_SupplyController(*this) : nullptr;
+
+    if (controller.IsNull())
+        controller = _SupplyController();
+
+    if (!controller.IsValid())
+        return nullptr;
+
+    controller->LoadState();
+    return controller;
+    }
+
+/*---------------------------------------------------------------------------------**//**
+* @bsimethod                                    Keith.Bentley                   10/16
++---------------+---------------+---------------+---------------+---------------+------*/
+bool ViewDefinition::_EqualState(ViewDefinitionR other)
+    {
+    if (IsPrivate()!= other.IsPrivate())
+        return false;
+
+    if (m_categorySelectorId != other.m_categorySelectorId)
+        return false;
+
+    if (m_displayStyleId != other.m_displayStyleId)
+        return false;
+
+    if (!GetCategorySelector().EqualState(other.GetCategorySelector()))
+        return false;
+
+    if (!GetDisplayStyle().EqualState(other.GetDisplayStyle()))
+        return false;
+
+    return GetDetails() == other.GetDetails();
+    }
+
+/*---------------------------------------------------------------------------------**//**
+* @bsimethod                                    Keith.Bentley                   10/16
++---------------+---------------+---------------+---------------+---------------+------*/
+DgnDbStatus ViewDefinition::_OnInsert()
+    {
+    if (!GetDisplayStyle().GetElementId().IsValid())
+        {
+        m_displayStyle->Insert();
+        m_displayStyleId = m_displayStyle->GetElementId();
+        }
+
+    if (!GetCategorySelector().GetElementId().IsValid())
+        {
+        m_categorySelector->Insert();
+        m_categorySelectorId = m_categorySelector->GetElementId();
+        }
+
+    return T_Super::_OnInsert();
+    }
+
+/*---------------------------------------------------------------------------------**//**
+* @bsimethod                                    Keith.Bentley                   10/16
++---------------+---------------+---------------+---------------+---------------+------*/
+void ViewDefinition::_BindWriteParams(ECSqlStatement& stmt, ForInsert forInsert)
+    {
+    T_Super::_BindWriteParams(stmt, forInsert);
+
+    BeAssert(GetDisplayStyleId().IsValid());
+    BeAssert(GetCategorySelectorId().IsValid());
+    auto stat = stmt.BindNavigationValue(stmt.GetParameterIndex(str_DisplayStyle()), GetDisplayStyleId());
+    BeAssert(ECSqlStatus::Success == stat);
+    stat = stmt.BindNavigationValue(stmt.GetParameterIndex(str_CategorySelector()), GetCategorySelectorId());
+    BeAssert(ECSqlStatus::Success == stat);
+    }
+
+/*---------------------------------------------------------------------------------**//**
+* @bsimethod                                    Keith.Bentley                   10/16
++---------------+---------------+---------------+---------------+---------------+------*/
+Utf8String ViewDefinition::ToDetailJson()
+    {
+    _OnSaveJsonProperties();
+    return GetDetails().ToString();
+    }
+
+/*---------------------------------------------------------------------------------**//**
+* @bsimethod                                    Keith.Bentley                   01/17
++---------------+---------------+---------------+---------------+---------------+------*/
+void ViewDefinition::SetViewClip(ClipVectorPtr clip)
+    {
+    if (clip.IsValid())
+        SetDetail(str_Clip(), clip->ToJson());
+    else
+        RemoveDetail(str_Clip());
+    }
+
+/*---------------------------------------------------------------------------------**//**
+* @bsimethod                                    Keith.Bentley                   01/17
++---------------+---------------+---------------+---------------+---------------+------*/
+ClipVectorPtr ViewDefinition::GetViewClip() const
+    {
+    return ClipVector::FromJson(GetDetail(str_Clip()));
+    }
+
+/*---------------------------------------------------------------------------------**//**
+* @bsimethod                                    Brien.Bastings                  02/17
++---------------+---------------+---------------+---------------+---------------+------*/
+void ViewDefinition::SetGridSettings(GridOrientationType orientation, DPoint2dCR spacing, uint32_t gridsPerRef)
+    {
+    switch (orientation)
+        {
+        case GridOrientationType::WorldYZ:
+        case GridOrientationType::WorldXZ:
+            {
+            if (!IsView3d())
+                return;
+            break;
+            }
+
+        case GridOrientationType::GeoCoord:
+            {
+            if (!IsSpatialView())
+                return;
+            break;
+            }
+        }
+
+    auto& details = GetDetailsR();
+    details.SetOrRemoveUInt(str_GridOrient(), (uint32_t) orientation, (uint32_t)GridOrientationType::WorldXY);
+    details.SetOrRemoveUInt(str_GridPerRef(), gridsPerRef, 10);
+    details.SetOrRemoveDouble(str_GridSpaceX(), spacing.x, 1.0);
+    details.SetOrRemoveDouble(str_GridSpaceY(), spacing.y, spacing.x);
+    }
+
+/*---------------------------------------------------------------------------------**//**
+* @bsimethod                                    Brien.Bastings                  02/17
++---------------+---------------+---------------+---------------+---------------+------*/
+void ViewDefinition::GetGridSettings(GridOrientationType& orientation, DPoint2dR spacing, uint32_t& gridsPerRef) const
+    {
+    orientation = (GridOrientationType) GetDetail(str_GridOrient()).asUInt((uint32_t) GridOrientationType::WorldXY);
+    gridsPerRef = GetDetail(str_GridPerRef()).asUInt(10);
+    spacing.x = GetDetail(str_GridSpaceX()).asDouble(1.0);
+    spacing.y = GetDetail(str_GridSpaceY()).asDouble(spacing.x);
+    }
+
+/*---------------------------------------------------------------------------------**//**
+* @bsimethod                                    Brien.Bastings                  02/17
++---------------+---------------+---------------+---------------+---------------+------*/
+DgnElementId ViewDefinition::GetAuxiliaryCoordinateSystemId() const
+    {
+    return DgnElementId(GetDetail(str_ACS()).asUInt64());
+    }
+
+/*---------------------------------------------------------------------------------**//**
+* @bsimethod                                    Brien.Bastings                  02/17
++---------------+---------------+---------------+---------------+---------------+------*/
+void ViewDefinition::SetAuxiliaryCoordinateSystem(DgnElementId acsId)
+    {
+    BeAssert(!IsPersistent());
+
+    if (acsId.IsValid())
+        SetDetail(str_ACS(), Json::Value(acsId.GetValue()));
+    else
+        RemoveDetail(str_ACS());
+    }
+
+/*---------------------------------------------------------------------------------**//**
+* @bsimethod                                    Keith.Bentley                   10/16
++---------------+---------------+---------------+---------------+---------------+------*/
+CategorySelectorR ViewDefinition::GetCategorySelector()
+    {
+    BeAssert (!IsPersistent()); // you can only call this on a writeable copy 
+    return getThreadSafe<CategorySelector>(m_dgndb, GetCategorySelectorId(), m_categorySelector);
+    }
+
+/*---------------------------------------------------------------------------------**//**
+* @bsimethod                                    Keith.Bentley                   10/16
++---------------+---------------+---------------+---------------+---------------+------*/
+DisplayStyleR ViewDefinition::GetDisplayStyle()
+    {
+    BeAssert (!IsPersistent()); // you can only call this on a writeable copy 
+    return getThreadSafe<DisplayStyle>(m_dgndb, GetDisplayStyleId(), m_displayStyle);
+    }
+
+/*---------------------------------------------------------------------------------**//**
+* @bsimethod                                    Keith.Bentley                   10/16
++---------------+---------------+---------------+---------------+---------------+------*/
+ModelSelectorR SpatialViewDefinition::GetModelSelector()
+    {
+    BeAssert (!IsPersistent()); // you can only call this on a writeable copy 
+    return getThreadSafe<ModelSelector>(m_dgndb, GetModelSelectorId(), m_modelSelector);
+    }
+
+/*---------------------------------------------------------------------------------**//**
+* @bsimethod                                    Keith.Bentley                   10/16
++---------------+---------------+---------------+---------------+---------------+------*/
+DgnDbStatus ViewDefinition::_ReadSelectParams(ECSqlStatement& stmt, ECSqlClassParamsCR params)
+    {
+    auto status = T_Super::_ReadSelectParams(stmt, params);
+    if (DgnDbStatus::Success != status)
+        return status;
+
+    m_displayStyleId = stmt.GetValueNavigation<DgnElementId>(params.GetSelectIndex(str_DisplayStyle()));
+    m_categorySelectorId = stmt.GetValueNavigation<DgnElementId>(params.GetSelectIndex(str_CategorySelector()));
+
+    // NOTE: Const ViewDefinitions should never have their display styles or category selector set! You must get a writeable copy to have them.
+    return DgnDbStatus::Success;
+    }
+
+/*---------------------------------------------------------------------------------**//**
+* @bsimethod                                    Keith.Bentley                   10/16
++---------------+---------------+---------------+---------------+---------------+------*/
+void ViewDefinition::_CopyFrom(DgnElementCR el)
+    {
+    T_Super::_CopyFrom(el);
+
+    auto& other = static_cast<ViewDefinitionCR>(el);
+    m_categorySelectorId = other.m_categorySelectorId;
+    m_displayStyleId = other.m_displayStyleId;
+    m_categorySelector = other.m_categorySelector.IsValid() ? other.m_categorySelector->MakeCopy<CategorySelector>() : nullptr;
+    m_displayStyle = other.m_displayStyle.IsValid() ? other.m_displayStyle->MakeCopy<DisplayStyle>() : nullptr;
+    }
+
+/*---------------------------------------------------------------------------------**//**
+* @bsimethod                                                    Paul.Connelly   11/15
++---------------+---------------+---------------+---------------+---------------+------*/
+ViewControllerPtr SpatialViewDefinition::_SupplyController() const
+    {
+    return new SpatialViewController(*this);
+    }
+
+/*---------------------------------------------------------------------------------**//**
+* @bsimethod                                                    Sam.Wilson      06/16
++---------------+---------------+---------------+---------------+---------------+------*/
+ViewControllerPtr OrthographicViewDefinition::_SupplyController() const
+    {
+    return new OrthographicViewController(*this);
+    }
+
+/*---------------------------------------------------------------------------------**//**
+* @bsimethod                                                    Paul.Connelly   11/15
++---------------+---------------+---------------+---------------+---------------+------*/
+ViewControllerPtr DrawingViewDefinition::_SupplyController() const
+    {
+    return new DrawingViewController(*this);
+    }
+
+/*---------------------------------------------------------------------------------**//**
+* @bsimethod                                    Keith.Bentley                   10/16
++---------------+---------------+---------------+---------------+---------------+------*/
+double DrawingViewDefinition::GetAspectRatioSkew() const
+    {
+    return GetDetail(str_AspectSkew()).asDouble(1.0);
+    }
+
+/*---------------------------------------------------------------------------------**//**
+* @bsimethod                                                    Sam.Wilson      08/16
++---------------+---------------+---------------+---------------+---------------+------*/
+static DgnDbStatus lockElement(DgnElementCR ele)
+    {
+    LockRequest lockReq;
+    lockReq.Insert(ele, LockLevel::Exclusive);
+    return (RepositoryStatus::Success == ele.GetDgnDb().BriefcaseManager().AcquireLocks(lockReq).Result())? DgnDbStatus::Success: DgnDbStatus::LockNotHeld;
+    }
+
+/*---------------------------------------------------------------------------------**//**
+* @bsimethod                                                    Sam.Wilson      08/16
++---------------+---------------+---------------+---------------+---------------+------*/
+DgnDbStatus ViewDefinition2d::OnModelDelete(DgnDbR db, DgnModelId mid)
+    {
+    auto findViewsStmt = db.GetPreparedECSqlStatement("SELECT ECInstanceId FROM " BIS_SCHEMA("ViewDefinition2d") " WHERE BaseModel.Id=?");
+    if (!findViewsStmt.IsValid())
+        {
+        BeAssert(false);
+        return DgnDbStatus::BadRequest;
+        }
+    findViewsStmt->BindId(1, mid);
+    while (BE_SQLITE_ROW == findViewsStmt->Step())
+        {
+        auto viewId = findViewsStmt->GetValueId<DgnViewId>(0);
+        auto view = Get(db, viewId);
+        if (view.IsValid())
+            {
+            lockElement(*view);
+            view->Delete();
+            }
+        }
+
+    return DgnDbStatus::Success;
+    }
+
+/*---------------------------------------------------------------------------------**//**
+* @bsimethod                                                    Paul.Connelly   11/15
++---------------+---------------+---------------+---------------+---------------+------*/
+void ViewDefinition2d::_RemapIds(DgnImportContext& importer)
+    {
+    T_Super::_RemapIds(importer);
+    if (importer.IsBetweenDbs())
+        {
+        // We're not going to deep-copy the model in. We're expecting the user already copied it.
+        m_baseModelId  = importer.FindModelId(GetBaseModelId());
+
+        // NOTE: We're not copying or remapping the settings from the db's properties table...
+        }
+    }
+
+/*---------------------------------------------------------------------------------**//**
+* @bsimethod                                    Keith.Bentley                   10/16
++---------------+---------------+---------------+---------------+---------------+------*/
+void ViewDefinition2d::_BindWriteParams(ECSqlStatement& stmt, ForInsert forInsert)
+    {
+    T_Super::_BindWriteParams(stmt, forInsert);
+
+    auto stat = stmt.BindPoint2d(stmt.GetParameterIndex(str_Origin()), m_origin);
+    BeAssert(ECSqlStatus::Success == stat);
+    stat = stmt.BindPoint2d(stmt.GetParameterIndex(str_Extents()), m_delta);
+    BeAssert(ECSqlStatus::Success == stat);
+    stat = stmt.BindDouble(stmt.GetParameterIndex(str_RotationAngle()), Angle::FromRadians(m_rotAngle).Degrees());
+    BeAssert(ECSqlStatus::Success == stat);
+    stat = stmt.BindNavigationValue(stmt.GetParameterIndex(str_BaseModel()), m_baseModelId);
+    BeAssert(ECSqlStatus::Success == stat);
+    }
+
+/*---------------------------------------------------------------------------------**//**
+* @bsimethod                                    Keith.Bentley                   10/16
++---------------+---------------+---------------+---------------+---------------+------*/
+DgnDbStatus ViewDefinition2d::_ReadSelectParams(ECSqlStatement& stmt, ECSqlClassParamsCR params)
+    {
+    m_origin  = stmt.GetValuePoint2d(params.GetSelectIndex(str_Origin()));
+    m_delta   = DVec2d::From(stmt.GetValuePoint2d(params.GetSelectIndex(str_Extents())));
+    m_rotAngle = Angle::FromDegrees(stmt.GetValueDouble(params.GetSelectIndex(str_RotationAngle()))).Radians();
+    m_baseModelId = stmt.GetValueNavigation<DgnModelId>(params.GetSelectIndex(str_BaseModel()));
+
+    return T_Super::_ReadSelectParams(stmt, params);
+    }
+
+/*---------------------------------------------------------------------------------**//**
+* @bsimethod                                    Keith.Bentley                   10/16
++---------------+---------------+---------------+---------------+---------------+------*/
+void ViewDefinition2d::_CopyFrom(DgnElementCR el)
+    {
+    T_Super::_CopyFrom(el);
+    auto const& other = (ViewDefinition2d const&) el;
+    m_baseModelId = other.m_baseModelId;
+    m_origin = other.m_origin;
+    m_delta = other.m_delta;
+    m_rotAngle = other.m_rotAngle;
+    }
+
+/*---------------------------------------------------------------------------------**//**
+* @bsimethod                                    Keith.Bentley                   10/16
++---------------+---------------+---------------+---------------+---------------+------*/
+bool ViewDefinition2d::_EqualState(ViewDefinitionR in)
+    {
+    auto const& other= (ViewDefinition2d const&) in;
+    if (m_baseModelId != other.m_baseModelId || !m_origin.IsEqual(other.m_origin) || !m_delta.IsEqual(other.m_delta) || m_rotAngle != other.m_rotAngle)
+        return false;
+
+    return T_Super::_EqualState(in);
+    }
+
+/*---------------------------------------------------------------------------------**//**
+* @bsimethod                                                    Shaun.Sewall    02/17
++---------------+---------------+---------------+---------------+---------------+------*/
+ViewDefinition::Iterator::Iterator(DgnDbR db, Utf8CP whereClause, Utf8CP orderByClause)
+    {
+    Utf8String sql("SELECT ECInstanceId,CodeValue,IsPrivate," PROPNAME_Description ",ECClassId FROM " BIS_SCHEMA(BIS_CLASS_ViewDefinition));
+
+    if (whereClause)
+        {
+        sql.append(" ");
+        sql.append(whereClause);
+        }
+
+    if (orderByClause)
+        {
+        sql.append(" ");
+        sql.append(orderByClause);
+        }
+
+    Prepare(db, sql.c_str(), 0 /* Index of ECInstanceId */);
+    }
+
+/*---------------------------------------------------------------------------------**//**
+* @bsimethod                                                    Shaun.Sewall    02/17
++---------------+---------------+---------------+---------------+---------------+------*/
+size_t ViewDefinition::QueryCount(DgnDbR db, Utf8CP whereClause)
+    {
+    Utf8String sql("SELECT COUNT(*) FROM " BIS_SCHEMA(BIS_CLASS_ViewDefinition));
+
+    if (whereClause)
+        {
+        sql.append(" ");
+        sql.append(whereClause);
+        }
+
+    CachedECSqlStatementPtr statement = db.GetPreparedECSqlStatement(sql.c_str());
+    return statement.IsValid() && BE_SQLITE_ROW == statement->Step() ? statement->GetValueInt(0) : 0;
+    }
+
+/*---------------------------------------------------------------------------------**//**
+* @bsimethod                                                    Paul.Connelly   11/15
++---------------+---------------+---------------+---------------+---------------+------*/
+template<typename T_Desired> static bool isEntryOfClass(ViewDefinition::Entry const& entry)
+    {
+    DgnDbP db = entry.GetDgnDb();
+    if (nullptr == db)
+        return false;
+
+    auto entryClass = db->Schemas().GetClass(entry.GetClassId());
+    auto desiredClass = db->Schemas().GetClass(T_Desired::QueryClassId(*db));
+    return nullptr != entryClass && nullptr != desiredClass && entryClass->Is(desiredClass);
+    }
+
+/*---------------------------------------------------------------------------------**//**
+* @bsimethod                                                    Paul.Connelly   11/15
++---------------+---------------+---------------+---------------+---------------+------*/
+bool ViewDefinition::Entry::IsOrthographicView() const {return isEntryOfClass<OrthographicViewDefinition>(*this);}
+bool ViewDefinition::Entry::IsView3d() const {return isEntryOfClass<ViewDefinition3d>(*this);}
+bool ViewDefinition::Entry::IsSpatialView() const {return isEntryOfClass<SpatialViewDefinition>(*this);}
+bool ViewDefinition::Entry::IsDrawingView() const {return isEntryOfClass<DrawingViewDefinition>(*this);}
+bool ViewDefinition::Entry::IsSheetView() const {return isEntryOfClass<SheetViewDefinition>(*this);}
+
+/*---------------------------------------------------------------------------------**//**
+* @bsimethod                                                    Sam.Wilson      08/16
++---------------+---------------+---------------+---------------+---------------+------*/
+void CategorySelector::_CopyFrom(DgnElementCR in)
+    {
+    T_Super::_CopyFrom(in);
+    auto const& other = (CategorySelector const&) in;
+    m_categories = other.m_categories;
+    }
+
+/*---------------------------------------------------------------------------------**//**
+* @bsimethod                                                    Sam.Wilson      08/16
++---------------+---------------+---------------+---------------+---------------+------*/
+DgnDbStatus CategorySelector::_InsertInDb()
+    {
+    auto status = T_Super::_InsertInDb();
+    if (DgnDbStatus::Success != status)
+        return status;
+
+    return WriteCategories();
+    }
+
+/*---------------------------------------------------------------------------------**//**
+* @bsimethod                                    Keith.Bentley                   10/16
++---------------+---------------+---------------+---------------+---------------+------*/
+bool CategorySelector::EqualState(CategorySelectorCR other) const
+    {
+    return m_categories == other.m_categories;
+    }
+
+/*---------------------------------------------------------------------------------**//**
+* @bsimethod                                    Keith.Bentley                   06/15
++---------------+---------------+---------------+---------------+---------------+------*/
+DgnDbStatus CategorySelector::_OnUpdate(DgnElementCR el)
+    {
+    auto status = T_Super::_OnUpdate(el);
+    if (DgnDbStatus::Success != status)
+        return status;
+
+    auto delExisting = GetDgnDb().GetNonSelectPreparedECSqlStatement("DELETE FROM " BIS_SCHEMA("CategorySelectorRefersToCategories") " WHERE SourceECInstanceId=?", GetDgnDb().GetECCrudWriteToken());
+    delExisting->BindId(1, GetElementId());
+    delExisting->Step();
+
+    return WriteCategories();
+    }
+
+/*---------------------------------------------------------------------------------**//**
+* @bsimethod                                    Keith.Bentley                   10/16
++---------------+---------------+---------------+---------------+---------------+------*/
+DgnDbStatus CategorySelector::WriteCategories()
+    {
+    if (!GetElementId().IsValid())
+        {
+        BeAssert(false);
+        return DgnDbStatus::MissingId;
+        }
+
+    auto statement = GetDgnDb().GetNonSelectPreparedECSqlStatement("INSERT INTO " BIS_SCHEMA("CategorySelectorRefersToCategories") " (SourceECInstanceId,TargetECInstanceId) VALUES (?,?)", GetDgnDb().GetECCrudWriteToken());
+    if (!statement.IsValid())
+        return DgnDbStatus::WriteError;
+
+    for (auto id : m_categories)
+        {
+        statement->Reset();
+        statement->ClearBindings();
+        statement->BindId(1, GetElementId());
+        statement->BindId(2, id);
+        if (BE_SQLITE_DONE != statement->Step())
+            return DgnDbStatus::WriteError;
+        }
+
+    return DgnDbStatus::Success;
+    }
+
+/*---------------------------------------------------------------------------------**//**
+* @bsimethod                                                    Sam.Wilson      08/16
++---------------+---------------+---------------+---------------+---------------+------*/
+DgnDbStatus CategorySelector::_LoadFromDb()
+    {
+    auto stat = T_Super::_LoadFromDb();
+    if (stat  != DgnDbStatus::Success)
+        return stat;
+
+    auto statement = GetDgnDb().GetPreparedECSqlStatement("SELECT TargetECInstanceId FROM " BIS_SCHEMA("CategorySelectorRefersToCategories") " WHERE SourceECInstanceId=?");
+    if (!statement.IsValid())
+        return DgnDbStatus::BadSchema;
+
+    statement->BindId(1, GetElementId());
+
+    while (BE_SQLITE_ROW == statement->Step())
+        m_categories.insert(statement->GetValueId<DgnCategoryId>(0));
+
+    return DgnDbStatus::Success;
+    }
+
+//---------------------------------------------------------------------------------------
+// @bsimethod                                    Bill.Steinbock                  10/2016
+//---------------------------------------------------------------------------------------
+DgnElementIdSet CategorySelector::QuerySelectors(DgnDbR db)
+    {
+    DgnElementIdSet ids;
+
+    CachedECSqlStatementPtr stmt = db.GetPreparedECSqlStatement("SELECT ECInstanceId FROM " BIS_SCHEMA(BIS_CLASS_CategorySelector));
+    if (stmt.IsValid())
+        {
+        while (BE_SQLITE_ROW == stmt->Step())
+            ids.insert(stmt->GetValueId<DgnElementId>(0));
+        }
+
+    return ids;
+    }
+
+/*---------------------------------------------------------------------------------**//**
+* @bsimethod                                                    Sam.Wilson      08/16
++---------------+---------------+---------------+---------------+---------------+------*/
+DgnDbStatus ModelSelector::OnModelDelete(DgnDbR db, DgnModelId mid)
+    {
+    // Detect all ModelSelectors that include this model
+    auto statement = db.GetPreparedECSqlStatement("SELECT SourceECInstanceId FROM " BIS_SCHEMA(BIS_REL_ModelSelectorRefersToModels) " WHERE TargetECInstanceId=?");
+    if (!statement.IsValid())
+        {
+        BeAssert(false);
+        return DgnDbStatus::BadRequest;
+        }
+    statement->BindId(1, mid);
+    while (BE_SQLITE_ROW == statement->Step())
+        {
+        auto selId = statement->GetValueId<DgnElementId>(0);
+        auto selector = db.Elements().Get<ModelSelector>(selId);
+        if (!selector.IsValid())
+            continue;
+
+        //  If the this ModelSelector contains *ONLY* this model, it is about to become empty. Delete it.
+        if (selector->GetModels().size() == 1)
+            {
+            lockElement(*selector);
+            selector->Delete();
+            }
+        }
+    return DgnDbStatus::Success;
+    }
+
+/*---------------------------------------------------------------------------------**//**
+* @bsimethod                                                    Sam.Wilson      08/16
++---------------+---------------+---------------+---------------+---------------+------*/
+DgnDbStatus ModelSelector::_OnDelete() const
+    {
+    // Delete all 3d views that are based on on this selector
+    auto statement = GetDgnDb().GetPreparedECSqlStatement("SELECT ECInstanceId FROM " BIS_SCHEMA("SpatialViewDefinition") " WHERE ModelSelector.Id=?");
+    statement->BindId(1, GetElementId());
+    if (BE_SQLITE_ROW == statement->Step())
+        {
+        auto view = ViewDefinition::Get(GetDgnDb(), statement->GetValueId<DgnViewId>(0));
+        if (view.IsValid())
+            view->Delete();
+        }
+    return DgnDbStatus::Success;
+    }
+
+/*---------------------------------------------------------------------------------**//**
+* @bsimethod                                                    Sam.Wilson      08/16
++---------------+---------------+---------------+---------------+---------------+------*/
+void ModelSelector::_CopyFrom(DgnElementCR rhsElement)
+    {
+    T_Super::_CopyFrom(rhsElement);
+
+    auto const& rhs = (ModelSelector const&)rhsElement;
+    m_models = rhs.m_models;
+    }
+
+/*---------------------------------------------------------------------------------**//**
+* @bsimethod                                                    Sam.Wilson      08/16
++---------------+---------------+---------------+---------------+---------------+------*/
+DgnDbStatus ModelSelector::_InsertInDb()
+    {
+    auto status = T_Super::_InsertInDb();
+    if (DgnDbStatus::Success != status)
+        return status;
+
+    return WriteModels();
+    }
+
+/*---------------------------------------------------------------------------------**//**
+* @bsimethod                                    Keith.Bentley                   06/15
++---------------+---------------+---------------+---------------+---------------+------*/
+DgnDbStatus ModelSelector::_OnUpdate(DgnElementCR el)
+    {
+    auto status = T_Super::_OnUpdate(el);
+    if (DgnDbStatus::Success != status)
+        return status;
+
+    auto delExisting = GetDgnDb().GetNonSelectPreparedECSqlStatement("DELETE FROM " BIS_SCHEMA(BIS_REL_ModelSelectorRefersToModels) " WHERE SourceECInstanceId=?", GetDgnDb().GetECCrudWriteToken());
+    delExisting->BindId(1, GetElementId());
+    delExisting->Step();
+
+    return WriteModels();
+    }
+
+/*---------------------------------------------------------------------------------**//**
+* @bsimethod                                                    Sam.Wilson      06/16
++---------------+---------------+---------------+---------------+---------------+------*/
+DgnDbStatus ModelSelector::WriteModels()
+    {
+    if (!GetElementId().IsValid())
+        {
+        BeAssert(false);
+        return DgnDbStatus::MissingId;
+        }
+
+    auto statement = GetDgnDb().GetNonSelectPreparedECSqlStatement("INSERT INTO " BIS_SCHEMA(BIS_REL_ModelSelectorRefersToModels) " (SourceECInstanceId,TargetECInstanceId) VALUES (?,?)", GetDgnDb().GetECCrudWriteToken());
+    if (!statement.IsValid())
+        return DgnDbStatus::WriteError;
+
+    for (auto id : m_models)
+        {
+        statement->Reset();
+        statement->ClearBindings();
+        statement->BindId(1, GetElementId());
+        statement->BindId(2, id);
+        if (BE_SQLITE_DONE != statement->Step())
+            return DgnDbStatus::WriteError;
+        }
+    return DgnDbStatus::Success;
+    }
+
+/*---------------------------------------------------------------------------------**//**
+* @bsimethod                                                    Sam.Wilson      06/16
++---------------+---------------+---------------+---------------+---------------+------*/
+DgnDbStatus ModelSelector::_LoadFromDb()
+    {
+    auto stat = T_Super::_LoadFromDb();
+    if (DgnDbStatus::Success != stat)
+        return stat;
+
+    auto statement = GetDgnDb().GetPreparedECSqlStatement("SELECT TargetECInstanceId FROM " BIS_SCHEMA(BIS_REL_ModelSelectorRefersToModels) " WHERE SourceECInstanceId=?");
+    if (!statement.IsValid())
+        {
+        BeAssert(false);
+        return DgnDbStatus::BadSchema;
+        }
+
+    statement->BindId(1, GetElementId());
+    while (BE_SQLITE_ROW == statement->Step())
+        {
+        auto id = statement->GetValueId<DgnModelId>(0);
+        m_models.insert(id);
+        }
+
+    return DgnDbStatus::Success;
+    }
+
+/*---------------------------------------------------------------------------------**//**
+* @bsimethod                                    Keith.Bentley                   10/16
++---------------+---------------+---------------+---------------+---------------+------*/
+void ViewDefinition3d::_BindWriteParams(ECSqlStatement& stmt, ForInsert forInsert)
+    {
+    T_Super::_BindWriteParams(stmt, forInsert);
+
+    stmt.BindPoint3d(stmt.GetParameterIndex(str_Origin()), m_origin);
+    stmt.BindPoint3d(stmt.GetParameterIndex(str_Extents()), m_extents);
+
+    YawPitchRollAngles angles;
+    YawPitchRollAngles::TryFromRotMatrix(angles, m_rotation);
+
+    stmt.BindDouble(stmt.GetParameterIndex(str_Yaw()), angles.GetYaw().Degrees());
+    stmt.BindDouble(stmt.GetParameterIndex(str_Pitch()), angles.GetPitch().Degrees());
+    stmt.BindDouble(stmt.GetParameterIndex(str_Roll()), angles.GetRoll().Degrees());
+
+    auto stat = stmt.BindPoint3d(stmt.GetParameterIndex(str_EyePoint()), GetEyePoint());
+    BeAssert(ECSqlStatus::Success == stat);
+    stat = stmt.BindDouble(stmt.GetParameterIndex(str_LensAngle()), GetLensAngle().Radians());
+    BeAssert(ECSqlStatus::Success == stat);
+    stat = stmt.BindDouble(stmt.GetParameterIndex(str_FocusDistance()), GetFocusDistance());
+    BeAssert(ECSqlStatus::Success == stat);
+    stat = stmt.BindBoolean(stmt.GetParameterIndex(str_IsCameraOn()), IsCameraOn());
+    BeAssert(ECSqlStatus::Success == stat);
+    }
+
+/*---------------------------------------------------------------------------------**//**
+* @bsimethod                                    Keith.Bentley                   10/16
++---------------+---------------+---------------+---------------+---------------+------*/
+bool ViewDefinition3d::_EqualState(ViewDefinitionR in)
+    {
+    auto& other = (ViewDefinition3dR) in;
+    if (!m_origin.IsEqual(other.m_origin) || !m_extents.IsEqual(other.m_extents) || !m_rotation.IsEqual(other.m_rotation))
+        return false;
+
+    if (IsCameraOn() != other.IsCameraOn())
+        return false;
+    
+    // if camera is off, don't compare cameras
+    if (IsCameraOn() && !m_cameraDef.IsEqual(other.m_cameraDef))
+        return false;
+
+    return T_Super::_EqualState(other);
+    }
+
+/*---------------------------------------------------------------------------------**//**
+* @bsimethod                                    Keith.Bentley                   10/16
++---------------+---------------+---------------+---------------+---------------+------*/
+DgnDbStatus ViewDefinition3d::_ReadSelectParams(ECSqlStatement& stmt, ECSqlClassParamsCR params)
+    {
+    m_origin  = stmt.GetValuePoint3d(params.GetSelectIndex(str_Origin()));
+    m_extents = DVec3d::From(stmt.GetValuePoint3d(params.GetSelectIndex(str_Extents())));
+
+    double yaw   = stmt.GetValueDouble(params.GetSelectIndex(str_Yaw())),
+           pitch = stmt.GetValueDouble(params.GetSelectIndex(str_Pitch())),
+           roll  = stmt.GetValueDouble(params.GetSelectIndex(str_Roll()));
+
+    m_rotation = YawPitchRollAngles(Angle::FromDegrees(yaw), Angle::FromDegrees(pitch), Angle::FromDegrees(roll)).ToRotMatrix();
+
+    m_cameraDef.SetEyePoint(stmt.GetValuePoint3d(params.GetSelectIndex(str_EyePoint())));
+    m_cameraDef.SetLensAngle(Angle::FromRadians(stmt.GetValueDouble(params.GetSelectIndex(str_LensAngle()))));
+    m_cameraDef.SetFocusDistance(stmt.GetValueDouble(params.GetSelectIndex(str_FocusDistance())));
+    m_cameraOn = stmt.GetValueBoolean(params.GetSelectIndex(str_IsCameraOn()));
+
+    return T_Super::_ReadSelectParams(stmt, params);
+    }
+
+/*---------------------------------------------------------------------------------**//**
+* @bsimethod                                    Keith.Bentley                   10/16
++---------------+---------------+---------------+---------------+---------------+------*/
+void ViewDefinition3d::_CopyFrom(DgnElementCR el)
+    {
+    T_Super::_CopyFrom(el);
+
+    auto const& other = (ViewDefinition3d const&) el;
+    m_origin = other.m_origin;
+    m_extents = other.m_extents;
+    m_rotation = other.m_rotation;
+    m_cameraDef = other.m_cameraDef;
+    m_cameraOn = other.m_cameraOn;
+    }
+
+/*---------------------------------------------------------------------------------**//**
+* @bsimethod                                    Keith.Bentley                   10/16
++---------------+---------------+---------------+---------------+---------------+------*/
+DbResult ViewDefinition::SaveThumbnail(Point2d size, Render::ImageSourceCR source) const
+    {
+    Json::Value val;
+    val[str_Width()] = size.x;
+    val[str_Height()] = size.y;
+    val[str_Format()] = (source.GetFormat() == ImageSource::Format::Jpeg) ? str_Jpeg() : str_Png();
+
+    DbResult rc = m_dgndb.SaveProperty(DgnViewProperty::ViewThumbnail(), val.ToString(), source.GetByteStream().GetData(), source.GetByteStream().GetSize(), GetViewId().GetValue());
+    return rc;
+    }
+
+/*---------------------------------------------------------------------------------**//**
+* @bsimethod                                    Keith.Bentley                   10/16
++---------------+---------------+---------------+---------------+---------------+------*/
+ImageSource ViewDefinition::ReadThumbnail() const
+    {
+    ImageSource image;
+
+    DgnDbR db = GetDgnDb();
+    uint32_t bytes;
+    auto stat = db.QueryPropertySize(bytes, DgnViewProperty::ViewThumbnail(), GetViewId().GetValue());
+    if (BE_SQLITE_ROW != stat)
+        return image;
+
+    Utf8String jsonStr;
+    stat = db.QueryProperty(jsonStr, DgnViewProperty::ViewThumbnail(), GetViewId().GetValue());
+    if (BE_SQLITE_ROW != stat)
+        return image;
+
+    Json::Value value;
+    Json::Reader::Parse(jsonStr, value);
+    image.SetFormat(value[str_Format()] == str_Jpeg() ? ImageSource::Format::Jpeg : ImageSource::Format::Png);
+    image.GetByteStreamR().Resize(bytes);
+    stat = db.QueryProperty(image.GetByteStreamR().GetDataP(), bytes, DgnViewProperty::ViewThumbnail(), GetViewId().GetValue());
+    BeAssert(BE_SQLITE_ROW == stat);
+    return image;
+    }
+
+/*---------------------------------------------------------------------------------**//**
+* @bsimethod                                    Keith.Bentley                   10/16
++---------------+---------------+---------------+---------------+---------------+------*/
+Point2d ViewDefinition::GetThumbnailSize() const
+    {
+    Point2d size = {0,0};
+
+    DgnDbR db = GetDgnDb();
+    Utf8String jsonStr;
+    auto stat = db.QueryProperty(jsonStr, DgnViewProperty::ViewThumbnail(), GetViewId().GetValue());
+    if (BE_SQLITE_ROW != stat)
+        return size;
+
+    Json::Value value;
+    Json::Reader::Parse(jsonStr, value);
+    size.x = value[str_Width()].asInt();
+    size.y = value[str_Height()].asInt();
+    return size;
+    }
+
+/*---------------------------------------------------------------------------------**//**
+* @bsimethod                                    Keith.Bentley                   10/16
++---------------+---------------+---------------+---------------+---------------+------*/
+void ViewDefinition::DeleteThumbnail() const
+    {
+    GetDgnDb().DeleteProperty(DgnViewProperty::ViewThumbnail(), GetViewId().GetValue());
+    }
+
+/*---------------------------------------------------------------------------------**//**
+* @bsimethod                                    Keith.Bentley                   10/16
++---------------+---------------+---------------+---------------+---------------+------*/
+DgnDbStatus SpatialViewDefinition::_OnInsert()
+    {
+    if (!GetModelSelector().GetElementId().IsValid())
+        {
+        m_modelSelector->Insert();
+        m_modelSelectorId = m_modelSelector->GetElementId();
+        }
+
+    return T_Super::_OnInsert();
+    }
+
+/*---------------------------------------------------------------------------------**//**
+* @bsimethod                                    Keith.Bentley                   10/16
++---------------+---------------+---------------+---------------+---------------+------*/
+void SpatialViewDefinition::_CopyFrom(DgnElementCR el)
+    {
+    T_Super::_CopyFrom(el);
+    auto& other = static_cast<SpatialViewDefinitionCR>(el);
+
+    m_modelSelectorId = other.m_modelSelectorId;
+    m_modelSelector = other.m_modelSelector.IsValid() ? other.m_modelSelector->MakeCopy<ModelSelector>() : nullptr;
+    }
+
+/*---------------------------------------------------------------------------------**//**
+* @bsimethod                                    Keith.Bentley                   10/16
++---------------+---------------+---------------+---------------+---------------+------*/
+bool SpatialViewDefinition::_EqualState(ViewDefinitionR in)
+    {
+    if (!T_Super::_EqualState(in))
+        return false;
+
+    auto& other = (SpatialViewDefinition&) in;
+    if (m_modelSelectorId != other.m_modelSelectorId)
+        return false;
+
+    return GetModelSelector().EqualState(other.GetModelSelector());
+    }
+
+/*---------------------------------------------------------------------------------**//**
+* @bsimethod                                    Keith.Bentley                   10/16
++---------------+---------------+---------------+---------------+---------------+------*/
+void SpatialViewDefinition::_BindWriteParams(ECSqlStatement& stmt, ForInsert forInsert)
+    {
+    T_Super::_BindWriteParams(stmt, forInsert);
+
+    BeAssert(GetModelSelectorId().IsValid());
+    stmt.BindNavigationValue(stmt.GetParameterIndex(str_ModelSelector()), GetModelSelectorId());
+    }
+
+/*---------------------------------------------------------------------------------**//**
+* @bsimethod                                    Keith.Bentley                   10/16
++---------------+---------------+---------------+---------------+---------------+------*/
+DgnDbStatus SpatialViewDefinition::_ReadSelectParams(BeSQLite::EC::ECSqlStatement& stmt, ECSqlClassParamsCR params)
+    {
+    m_modelSelectorId = stmt.GetValueNavigation<DgnElementId>(params.GetSelectIndex(str_ModelSelector()));
+    return T_Super::_ReadSelectParams(stmt, params);
+    }
+
+/*---------------------------------------------------------------------------------**//**
+* @bsimethod                                    Keith.Bentley                   03/13
++---------------+---------------+---------------+---------------+---------------+------*/
+BentleyStatus ViewDefinition::SetStandardViewRotation(StandardView standardView)
+    {
+    RotMatrix rMatrix;
+    if (!bsiRotMatrix_getStandardRotation(&rMatrix, static_cast<int>(standardView)))
+        return  ERROR;
+
+    SetRotation(rMatrix);
+    return  SUCCESS;
+    }
+
+/*---------------------------------------------------------------------------------**//**
+* load a subcategory appearance into its unmodified state
+* @bsimethod                                    Keith.Bentley                   01/14
++---------------+---------------+---------------+---------------+---------------+------*/
+DgnSubCategory::Appearance DisplayStyle::LoadSubCategory(DgnSubCategoryId id) const
+    {
+    auto unmodified = DgnSubCategory::Get(GetDgnDb(), id);
+    BeAssert(unmodified.IsValid());
+    if (!unmodified.IsValid())
+        return DgnSubCategory::Appearance();
+
+    BeMutexHolder _v(m_mutex);
+    auto const& result = m_subCategories.Insert(id, unmodified->GetAppearance());
+    if (!result.second)
+        result.first->second = unmodified->GetAppearance(); // we already had this SubCategory; change it to unmodified state
+
+    return unmodified->GetAppearance();
+    }
+
+/*---------------------------------------------------------------------------------**//**
+* @bsimethod                                    Keith.Bentley                   01/14
++---------------+---------------+---------------+---------------+---------------+------*/
+void DisplayStyle::OverrideSubCategory(DgnSubCategoryId id, DgnSubCategory::Override const& ovr)
+    {
+    if (!id.IsValid())
+        return;
+
+    auto result = m_subCategoryOverrides.Insert(id, ovr);
+    if (!result.second)
+        result.first->second = ovr; // we already had this override; change it.
+
+    LoadSubCategory(id); // To ensure none of the previous overrides are still active, we reload the original SubCategory
+
+    // now apply this override to the unmodified SubCategory appearance
+    auto it = m_subCategories.find(id);
+    if (it != m_subCategories.end())
+        ovr.ApplyTo(it->second);
+    else
+        {
+        BeAssert(false);
+        }
+    }
+
+/*---------------------------------------------------------------------------------**//**
+* @bsimethod                                    Keith.Bentley                   12/13
++---------------+---------------+---------------+---------------+---------------+------*/
+DgnSubCategory::Appearance DisplayStyle::GetSubCategoryAppearance(DgnSubCategoryId subCategoryId) const
+    {
+    if (true)
+        {
+        BeMutexHolder _v(m_mutex);
+        auto const entry = m_subCategories.find(subCategoryId);
+        if (entry != m_subCategories.end())
+            return entry->second;
+        }
+
+    return LoadSubCategory(subCategoryId);
+    }
+
+/*---------------------------------------------------------------------------------**//**
+* @bsimethod                                    Keith.Bentley                   01/14
++---------------+---------------+---------------+---------------+---------------+------*/
+void DisplayStyle::DropSubCategoryOverride(DgnSubCategoryId id)
+    {
+    m_subCategoryOverrides.erase(id);
+    LoadSubCategory(id);
+    }
+
+/*---------------------------------------------------------------------------------**//**
+* @bsimethod                                    Keith.Bentley                   10/16
++---------------+---------------+---------------+---------------+---------------+------*/
+void DisplayStyle::_CopyFrom(DgnElementCR el)
+    {
+    T_Super::_CopyFrom(el);
+
+    auto& other = static_cast<DisplayStyleCR>(el);
+
+    m_viewFlags = other.m_viewFlags;
+    m_subCategories = other.m_subCategories;
+    m_subCategoryOverrides = other.m_subCategoryOverrides;
+    }
+
+/*---------------------------------------------------------------------------------**//**
+* @bsimethod                                    Keith.Bentley                   10/16
++---------------+---------------+---------------+---------------+---------------+------*/
+void DisplayStyle::_OnLoadedJsonProperties()
+    {
+    m_viewFlags.FromJson(GetStyle(str_ViewFlags()));
+
+    JsonValueCR overrides = GetStyle(str_SubCategoryOverrides());
+    for (Json::ArrayIndex i = 0; i<overrides.size(); ++i)
+        {
+        JsonValueCR val = overrides[i];
+        DgnSubCategoryId subCategoryId(val[str_SubCategory()].asUInt64());
+        if (!subCategoryId.IsValid())
+            {
+            BeDataAssert(false && "SubCategoryOverride refers to missing SubCategory");
+            continue;
+            }
+        OverrideSubCategory(subCategoryId, DgnSubCategory::Override(val));
+        }
+    }
+
+/*---------------------------------------------------------------------------------**//**
+* @bsimethod                                    Keith.Bentley                   10/16
++---------------+---------------+---------------+---------------+---------------+------*/
+Utf8String DisplayStyle::ToJson() const
+    {
+    const_cast<DisplayStyleR>(*this)._OnSaveJsonProperties();
+    return GetStyles().ToString();
+    }
+
+/*---------------------------------------------------------------------------------**//**
+* @bsimethod                                    Keith.Bentley                   02/17
++---------------+---------------+---------------+---------------+---------------+------*/
+bool DisplayStyle::EqualState(DisplayStyleR other) 
+    {
+    _OnSaveJsonProperties();
+    other._OnSaveJsonProperties();
+    return GetStyles()==other.GetStyles();
+    }
+
+/*---------------------------------------------------------------------------------**//**
+* @bsimethod                                    Keith.Bentley                   10/16
++---------------+---------------+---------------+---------------+---------------+------*/
+void DisplayStyle::_OnSaveJsonProperties()
+    {
+    SetStyle(str_ViewFlags(), m_viewFlags.ToJson());
+
+    if (m_subCategoryOverrides.empty())
+        {
+        RemoveStyle(str_SubCategoryOverrides());
+        }
+    else
+        {
+        Json::Value ovrJson;
+        int i=0;
+        for (auto const& it : m_subCategoryOverrides)
+            {
+            ovrJson[i][Json::StaticString(str_SubCategory())] = it.first.GetValue();
+            it.second.ToJson(ovrJson[i++]);
+            }
+        SetStyle(str_SubCategoryOverrides(), ovrJson);
+        }
+    }
+
+/*---------------------------------------------------------------------------------**//**
+* @bsimethod                                    Keith.Bentley                   10/16
++---------------+---------------+---------------+---------------+---------------+------*/
+ColorDef DisplayStyle::GetBackgroundColor() const
+    {
+    return ColorDef(GetStyle(str_BackgroundColor()).asUInt(ColorDef::Black().GetValue()));
+    }
+
+/*---------------------------------------------------------------------------------**//**
+* @bsimethod                                    Keith.Bentley                   10/16
++---------------+---------------+---------------+---------------+---------------+------*/
+void DisplayStyle::SetBackgroundColor(ColorDef val)
+    {
+    GetStylesR().SetOrRemoveInt(str_BackgroundColor(), val.GetValue(), ColorDef::Black().GetValue());
+    }
+
+/*---------------------------------------------------------------------------------**//**
+* @bsimethod                                    Keith.Bentley                   10/16
++---------------+---------------+---------------+---------------+---------------+------*/
+ColorDef DisplayStyle::GetMonochromeColor() const
+    {
+    return ColorDef(GetStyle(str_MonochromeColor()).asUInt(ColorDef::White().GetValue()));
+    }
+
+/*---------------------------------------------------------------------------------**//**
+* @bsimethod                                    Keith.Bentley                   10/16
++---------------+---------------+---------------+---------------+---------------+------*/
+void DisplayStyle::SetMonochromeColor(ColorDef val)
+    {
+    GetStylesR().SetOrRemoveInt(str_MonochromeColor(), val.GetValue(), ColorDef::White().GetValue());
+    }
+
+/*---------------------------------------------------------------------------------**//**
+* @bsimethod                                    Keith.Bentley                   03/17
++---------------+---------------+---------------+---------------+---------------+------*/
+Render::SceneLightsPtr DisplayStyle3d::CreateSceneLights(Render::TargetR target)
+    {
+    JsonValueCR sceneLights = GetStyle(Json::StaticString(str_SceneLights()));
+
+    Render::SceneLightsPtr lights = new Render::SceneLights();
+    if (m_viewFlags.ShowCameraLights())
+        {
+        lights->AddLight(target.CreateLight((Lighting::Parameters const&) sceneLights[str_Flash()]));
+        lights->AddLight(target.CreateLight((Lighting::Parameters const&) sceneLights[str_Ambient()]));
+        lights->AddLight(target.CreateLight((Lighting::Parameters const&) sceneLights[str_Portrait()]));
+        }
+
+    if (m_viewFlags.ShowSolarLight())
+        {
+        auto& sun = (Lighting::Parameters const&) sceneLights[str_Sun()];
+        if (sun.IsValid())
+            {
+            DVec3d dir = DVec3d::UnitZ();
+            auto& sundir = sceneLights[str_SunDir()];
+            if (!sundir.isNull())
+                JsonUtils::DVec3dFromJson(dir, sundir);
+
+            lights->AddLight(target.CreateLight(sun, &dir));
+            }
+        }
+
+    lights->m_brightness.FromJson(sceneLights[str_Brightness()]);
+    return lights;
+    }
+
+/*---------------------------------------------------------------------------------**//**
+* @bsimethod                                    Keith.Bentley                   03/17
++---------------+---------------+---------------+---------------+---------------+------*/
+void DisplayStyle3d::SetSceneLight(Lighting::Parameters const& params)
+    {
+    if (!params.IsValid())
+        return;
+
+    JsonValueR sceneLights = GetStylesR()[str_SceneLights()];
+    switch (params.GetType())
+        {
+        case Lighting::LightType::Ambient:
+            sceneLights[str_Ambient()] = params;
+            break;
+
+        case Lighting::LightType::Flash:
+            sceneLights[str_Flash()] = params;
+            break;
+
+        case Lighting::LightType::Portrait:
+            sceneLights[str_Portrait()] = params;
+            break;
+        }
+    }
+
+/*---------------------------------------------------------------------------------**//**
+* @bsimethod                                    Keith.Bentley                   03/17
++---------------+---------------+---------------+---------------+---------------+------*/
+void DisplayStyle3d::SetSolarLight(Lighting::Parameters const& params, DVec3dCR direction)
+    {
+    JsonValueR sceneLights = GetStylesR()[str_SceneLights()];
+    if (params.GetType() != Lighting::LightType::Solar || !params.IsValid())
+        {
+        sceneLights.removeMember(str_SunDir());
+        return;
+        }
+
+    sceneLights[str_Sun()] = params;
+    JsonUtils::DVec3dToJson(sceneLights[str_SunDir()], direction);
+    }
+
+/*---------------------------------------------------------------------------------**//**
+* @bsimethod                                    Keith.Bentley                   03/17
++---------------+---------------+---------------+---------------+---------------+------*/
+void DisplayStyle3d::SetSceneBrightness(Render::SceneLights::Brightness const& brightness)
+    {
+    JsonValueR sceneLights = GetStylesR()[str_SceneLights()];
+    if (!brightness.IsValid())
+        {
+        sceneLights.removeMember(str_Brightness());
+        return;
+        }
+    sceneLights[str_Brightness()] = brightness.ToJson();
+    }
+
+/*---------------------------------------------------------------------------------**//**
+* Search the (8) standard view matrices for one that is close to given matrix.
+* @bsimethod                                                    EarlinLutz      05/05
++---------------+---------------+---------------+---------------+---------------+------*/
+static bool findNearbyStandardViewMatrix(RotMatrixR rMatrix)
+    {
+    static double const s_viewMatrixTolerance = 1.0e-7;
+    RotMatrix   test;
+
+    // Standard views are numbered from 1 ....
+    for (int i = 1; bsiRotMatrix_getStandardRotation(&test, i); ++i)
+        {
+        double a = test.MaxDiff(rMatrix);
+        if (a < s_viewMatrixTolerance)
+            {
+            rMatrix = test;
+            return true;
+            }
+        }
+
+    return false;
+    }
+
+/*---------------------------------------------------------------------------------**//**
+* @bsimethod                                                    KeithBentley    11/02
++---------------+---------------+---------------+---------------+---------------+------*/
+ViewportStatus ViewDefinition::_SetupFromFrustum(Frustum const& frustum)
+    {
+    DPoint3dCP frustPts = frustum.GetPts();
+    DPoint3d viewOrg = frustPts[NPC_LeftBottomRear];
+
+    // frustumX, frustumY, frustumZ are vectors along edges of the frustum. They are NOT unit vectors.
+    // X and Y should be perpendicular, and Z should be right handed.
+    DVec3d frustumX, frustumY, frustumZ;
+    frustumX.DifferenceOf(frustPts[NPC_RightBottomRear], viewOrg);
+    frustumY.DifferenceOf(frustPts[NPC_LeftTopRear], viewOrg);
+    frustumZ.DifferenceOf(frustPts[NPC_LeftBottomFront], viewOrg);
+
+    RotMatrix   frustMatrix;
+    frustMatrix.InitFromColumnVectors(frustumX, frustumY, frustumZ);
+    if (!frustMatrix.SquareAndNormalizeColumns(frustMatrix, 0, 1))
+        return ViewportStatus::InvalidWindow;
+
+    findNearbyStandardViewMatrix(frustMatrix);
+
+    DVec3d xDir, yDir, zDir;
+    frustMatrix.GetColumns(xDir, yDir, zDir);
+
+    // set up view Rotation matrix as rows of frustum matrix.
+    RotMatrix viewRot;
+    viewRot.InverseOf(frustMatrix);
+
+    // Left handed frustum?
+    double zSize = zDir.DotProduct(frustumZ);
+    if (zSize < 0.0)
+        return ViewportStatus::InvalidWindow;
+
+    DPoint3d viewDiagRoot;
+    viewDiagRoot.SumOf(xDir, xDir.DotProduct(frustumX), yDir, yDir.DotProduct(frustumY));  // vectors on the back plane
+    viewDiagRoot.SumOf(viewDiagRoot, zDir, zSize);       // add in z vector perpendicular to x,y
+
+    // use center of frustum and view diagonal for origin. Original frustum may not have been orgthogonal
+    viewOrg.SumOf(frustum.GetCenter(), viewDiagRoot, -0.5);
+
+    // delta is in view coordinates
+    DVec3d viewDelta;
+    viewRot.Multiply(viewDelta, viewDiagRoot);
+
+    ViewportStatus validSize = ValidateViewDelta(viewDelta, false);
+    if (validSize != ViewportStatus::Success)
+        return validSize;
+
+    SetOrigin(viewOrg);
+    SetExtents(viewDelta);
+    SetRotation(viewRot);
+    return ViewportStatus::Success;
+    }
+
+/*---------------------------------------------------------------------------------**//**
+* @bsimethod                                    Keith.Bentley                   02/10
++---------------+---------------+---------------+---------------+---------------+------*/
+ViewportStatus ViewDefinition3d::_SetupFromFrustum(Frustum const& frustum)
+    {
+    auto stat = T_Super::_SetupFromFrustum(frustum);
+    if (ViewportStatus::Success != stat)
+        return stat;
+
+    TurnCameraOff();
+    DPoint3dCP frustPts = frustum.GetPts();
+
+    // use comparison of back, front plane X sizes to indicate camera or flat view ...
+    double xBack  = frustPts[NPC_LeftBottomRear].Distance(frustPts[NPC_RightBottomRear]);
+    double xFront = frustPts[NPC_LeftBottomFront].Distance(frustPts[NPC_RightBottomFront]);
+
+    static double const s_flatViewFractionTolerance = 1.0e-6;
+    if (xFront > xBack *(1.0 + s_flatViewFractionTolerance))
+        return ViewportStatus::InvalidWindow;
+
+    // see if the frustum is tapered, and if so, set up camera eyepoint and adjust viewOrg and delta.
+    double compression = xFront / xBack;
+    if (compression >= (1.0 - s_flatViewFractionTolerance))
+        return ViewportStatus::Success;
+
+    DPoint3d viewOrg = frustPts[NPC_LeftBottomRear];
+    DVec3d viewDelta = GetExtents();
+    DVec3d zDir = GetZVector();
+    DVec3d frustumZ = DVec3d::FromStartEnd(viewOrg, frustPts[NPC_LeftBottomFront]);
+    DVec3d frustOrgToEye = DVec3d::FromScale(frustumZ, 1.0 /(1.0 - compression));
+    DPoint3d eyePoint = DPoint3d::FromSumOf(viewOrg, frustOrgToEye);
+
+    double backDistance  = frustOrgToEye.DotProduct(zDir);         // distance from eye to back plane of frustum
+    double focusDistance = backDistance -(viewDelta.z / 2.0);
+    double focalFraction = focusDistance / backDistance;           // ratio of focus plane distance to back plane distance
+
+    viewOrg.SumOf(eyePoint, frustOrgToEye, -focalFraction);        // project point along org-to-eye vector onto focus plane
+    viewOrg.SumOf(viewOrg, zDir, focusDistance - backDistance);    // now project that point onto back plane
+
+    viewDelta.x *= focalFraction;                                  // adjust view delta for x and y so they are also at focus plane
+    viewDelta.y *= focalFraction;
+
+    SetEyePoint(eyePoint);
+    SetFocusDistance(focusDistance);
+    SetOrigin(viewOrg);
+    SetExtents(viewDelta);
+    SetLensAngle(CalcLensAngle());
+    _EnableCamera();
+    return ViewportStatus::Success;
+    }
+
+/*---------------------------------------------------------------------------------**//**
+* @bsimethod                                    Keith.Bentley                   02/10
++---------------+---------------+---------------+---------------+---------------+------*/
+void ViewDefinition::LookAtVolume(DRange3dCR volume, double const* aspect, MarginPercent const* margin, bool expandClippingPlanes)
+    {
+    DPoint3d rangebox[8];
+    volume.Get8Corners(rangebox);
+    GetRotation().Multiply(rangebox, rangebox, 8);
+
+    DRange3d viewAlignedVolume;
+    viewAlignedVolume.InitFrom(rangebox, 8);
+
+    return LookAtViewAlignedVolume(viewAlignedVolume, aspect, margin, expandClippingPlanes);
+    }
+
+/*---------------------------------------------------------------------------------**//**
+* @bsimethod                                    Keith.Bentley                   09/13
++---------------+---------------+---------------+---------------+---------------+------*/
+void ViewDefinition::LookAtViewAlignedVolume(DRange3dCR volume, double const* aspect, MarginPercent const* margin, bool expandClippingPlanes)
+    {
+    DPoint3d    oldDelta = GetExtents();
+    DPoint3d    oldOrg   = GetOrigin();
+    RotMatrix   viewRot  = GetRotation();
+
+    DPoint3d  newOrigin = volume.low;
+    DVec3d    newDelta;
+    newDelta.DifferenceOf(volume.high, volume.low);
+
+    double minimumDepth = DgnUnits::OneMillimeter();
+    if (newDelta.z < minimumDepth)
+        {
+        newOrigin.z -=(minimumDepth - newDelta.z)/2.0;
+        newDelta.z = minimumDepth;
+        }
+
+    DPoint3d origNewDelta = newDelta;
+
+    auto cameraView = ToView3dP();
+    bool isCameraOn = cameraView && cameraView->IsCameraOn();
+    if (isCameraOn)
+        {
+        // If the camera is on, the only way to guarantee we can see the entire volume is to set delta at the front plane, not focus plane.
+        // That generally causes the view to be too large (objects in it are too small), since we can't tell whether the objects are at
+        // the front or back of the view. For this reason, don't attempt to add any "margin" to camera views.
+        }
+    else if (nullptr != margin)
+        {
+        // compute how much space we'll need for both of X and Y margins in root coordinates
+        double wPercent = margin->Left() + margin->Right();
+        double hPercent = margin->Top()  + margin->Bottom();
+
+        double marginHoriz = wPercent/(1-wPercent) * newDelta.x;
+        double marginVert  = hPercent/(1-hPercent) * newDelta.y;
+
+        // compute left and bottom margins in root coordinates
+        double marginLeft   = margin->Left()/(1-wPercent) *   newDelta.x;
+        double marginBottom = margin->Bottom()/(1-hPercent) * newDelta.y;
+
+        // add the margins to the range
+        newOrigin.x -= marginLeft;
+        newOrigin.y -= marginBottom;
+        newDelta.x  += marginHoriz;
+        newDelta.y  += marginVert;
+
+        // don't fix the origin due to changes in delta here
+        origNewDelta = newDelta;
+        }
+    else
+        {
+        newDelta.Scale(1.04); // default "dilation"
+        }
+
+    if (isCameraOn)
+        {
+        // make sure that the zDelta is large enough so that entire model will be visible from any rotation
+        double diag = newDelta.MagnitudeXY();
+        if (diag > newDelta.z)
+            newDelta.z = diag;
+        }
+
+    ValidateViewDelta(newDelta, true);
+
+    SetExtents(newDelta);
+    if (aspect)
+        AdjustAspectRatio(*aspect);
+
+    newDelta = GetExtents();
+
+    newOrigin.x -=(newDelta.x - origNewDelta.x) / 2.0;
+    newOrigin.y -=(newDelta.y - origNewDelta.y) / 2.0;
+    newOrigin.z -=(newDelta.z - origNewDelta.z) / 2.0;
+
+    // if they don't want the clipping planes to change, set them back to where they were
+    if (nullptr != cameraView && !expandClippingPlanes)
+        {
+        viewRot.Multiply(oldOrg);
+        newOrigin.z = oldOrg.z;
+
+        DVec3d delta = GetExtents();
+        delta.z = oldDelta.z;
+        SetExtents(delta);
+        }
+
+    DPoint3d newOrgView;
+    viewRot.MultiplyTranspose(&newOrgView, &newOrigin, 1);
+    SetOrigin(newOrgView);
+
+    if (nullptr == cameraView)
+        return;
+
+    auto& cameraDef = cameraView->GetCameraR();
+    cameraDef.ValidateLens();
+    // move the camera back so the entire x,y range is visible at front plane
+    double frontDist = std::max(newDelta.x, newDelta.y) / (2.0*tan(cameraDef.GetLensAngle().Radians()/2.0));
+    double backDist = frontDist + newDelta.z;
+
+    cameraDef.SetFocusDistance(frontDist); // do this even if the camera isn't currently on.
+    cameraView->CenterEyePoint(&backDist); // do this even if the camera isn't currently on.
+    cameraView->VerifyFocusPlane(); // changes delta/origin
+    }
+
+/*---------------------------------------------------------------------------------**//**
+* @bsimethod                                    Keith.Bentley                   07/14
++---------------+---------------+---------------+---------------+---------------+------*/
+Angle ViewDefinition3d::CalcLensAngle() const
+    {
+    double maxDelta = std::max(m_extents.x, m_extents.y);
+    return Angle::FromRadians(2.0 * Angle::Atan2(maxDelta*0.5, m_cameraDef.GetFocusDistance()));
+    }
+
+/*---------------------------------------------------------------------------------**//**
+* @bsimethod                                    Keith.Bentley                   09/13
++---------------+---------------+---------------+---------------+---------------+------*/
+void ViewDefinition3d::CenterEyePoint(double const* backDistanceIn)
+    {
+    DVec3d delta = GetExtents();
+    DPoint3d eyePoint;
+    eyePoint.Scale(delta, 0.5);
+    eyePoint.z = backDistanceIn ? *backDistanceIn : GetBackDistance();
+
+    GetRotation().MultiplyTranspose(eyePoint);
+    eyePoint.Add(GetOrigin());
+
+    m_cameraDef.SetEyePoint(eyePoint);
+    }
+
+/*---------------------------------------------------------------------------------**//**
+* @bsimethod                                    Keith.Bentley                   07/14
++---------------+---------------+---------------+---------------+---------------+------*/
+void ViewDefinition3d::CenterFocusDistance()
+    {
+    double backDist  = GetBackDistance();
+    double frontDist = GetFrontDistance();
+    DPoint3d eye     = GetEyePoint();
+    DPoint3d target  = DPoint3d::FromSumOf(eye, GetZVector(), frontDist-backDist);
+    LookAtUsingLensAngle(eye, target, GetYVector(), GetLensAngle(), &frontDist, &backDist);
+    }
+
+/*---------------------------------------------------------------------------------**//**
+* @bsimethod                                    Keith.Bentley                   08/13
++---------------+---------------+---------------+---------------+---------------+------*/
+double ViewDefinition3d::CalculateMaxDepth(DVec3dCR delta, DVec3dCR zVec)
+    {
+    // We are going to limit maximum depth to a value that will avoid subtractive cancellation
+    // errors on the inverse frustum matrix. - These values will occur when the Z'th row values
+    // are very small in comparison to the X-Y values.  If the X-Y values are exactly zero then
+    // no error is possible and we'll arbitrarily limit to 1.0E8.
+    // This change made to resolve TR# 271876.   RayBentley   04/28/2009.
+
+    static double s_depthRatioLimit       = 1.0E8;          // Limit for depth Ratio.
+    static double s_maxTransformRowRatio  = 1.0E5;
+
+    double minXYComponent = std::min(fabs(zVec.x), fabs(zVec.y));
+    double maxDepthRatio =(0.0 == minXYComponent) ? s_depthRatioLimit : std::min((s_maxTransformRowRatio / minXYComponent), s_depthRatioLimit);
+
+    return  std::max(delta.x, delta.y) * maxDepthRatio;
+    }
+
+/*---------------------------------------------------------------------------------**//**
+* Ensure the focus plane lies between the front and back planes. If not, center it.
+* @bsimethod                                    Keith.Bentley                   07/15
++---------------+---------------+---------------+---------------+---------------+------*/
+void ViewDefinition3d::VerifyFocusPlane()
+    {
+    if (!IsCameraOn())
+        return;
+
+    DVec3d eyeOrg = DVec3d::FromStartEnd(m_origin, m_cameraDef.GetEyePoint());
+    m_rotation.Multiply(eyeOrg);
+
+    double backDist = eyeOrg.z;
+    double frontDist = backDist - m_extents.z;
+
+    if (backDist<=0.0 || frontDist<=0.0)
+        {
+        // the camera location is invalid. Set it based on the view range.
+        double tanangle = tan(m_cameraDef.GetLensAngle().Radians()/2.0);
+        backDist = m_extents.z / tanangle;
+        m_cameraDef.SetFocusDistance(backDist/2);
+        CenterEyePoint(&backDist);
+        return;
+        }
+
+    double focusDist = m_cameraDef.GetFocusDistance();
+    if (focusDist>frontDist && focusDist<backDist)
+        return;
+
+    // put it halfway between front and back planes
+    m_cameraDef.SetFocusDistance((m_extents.z / 2.0) + frontDist);
+
+    // moving the focus plane means we have to adjust the origin and delta too (they're on the focus plane, see diagram in ViewDefinition.h)
+    double ratio = m_cameraDef.GetFocusDistance() / focusDist;
+    m_extents.x *= ratio;
+    m_extents.y *= ratio;
+
+    DVec3d xVec, yVec, zVec;
+    m_rotation.GetRows(xVec, yVec, zVec);
+    m_origin.SumOf(m_cameraDef.GetEyePoint(), zVec, -backDist, xVec, -0.5*m_extents.x, yVec, -0.5*m_extents.y); // this centers the camera too
+    }
+
+/*---------------------------------------------------------------------------------**//**
+* See diagram in ViewDefinition.h
+* @bsimethod                                    Keith.Bentley                   08/13
++---------------+---------------+---------------+---------------+---------------+------*/
+ViewportStatus ViewDefinition3d::LookAt(DPoint3dCR eyePoint, DPoint3dCR targetPoint, DVec3dCR upVec,
+                                        DVec2dCP extentsIn, double const* frontDistIn, double const* backDistIn)
+    {
+    DVec3d yVec = upVec;
+    if (yVec.Normalize() <= mgds_fc_epsilon) // up vector zero length?
+        return ViewportStatus::InvalidUpVector;
+
+    DVec3d zVec; // z defined by direction from eye to target
+    zVec.DifferenceOf(eyePoint, targetPoint);
+
+    double focusDist = zVec.Normalize(); // set focus at target point
+    if (focusDist <= MinimumFrontDistance())      // eye and target are too close together
+        return ViewportStatus::InvalidTargetPoint;
+
+    DVec3d xVec; // x is the normal to the Up-Z plane
+    if (xVec.NormalizedCrossProduct(yVec, zVec) <= mgds_fc_epsilon)
+        return ViewportStatus::InvalidUpVector;    // up is parallel to z
+
+    if (yVec.NormalizedCrossProduct(zVec, xVec) <= mgds_fc_epsilon) // make sure up vector is perpendicular to z vector
+        return ViewportStatus::InvalidUpVector;
+
+    // we now have rows of the rotation matrix
+    RotMatrix rotation = RotMatrix::FromRowVectors(xVec, yVec, zVec);
+
+    double backDist  = backDistIn  ? *backDistIn  : GetBackDistance();
+    double frontDist = frontDistIn ? *frontDistIn : GetFrontDistance();
+    DVec3d delta     = extentsIn   ? DVec3d::From(fabs(extentsIn->x),fabs(extentsIn->y),GetExtents().z) : GetExtents();
+
+    frontDist = std::max(frontDist, (.5 *DgnUnits::OneMeter())); 
+    backDist  = std::max(backDist, focusDist+(.5*DgnUnits::OneMeter()));
+
+    if (backDist < focusDist) // make sure focus distance is in front of back distance.
+        backDist = focusDist + DgnUnits::OneMillimeter();
+
+    if (frontDist > focusDist)
+        frontDist = focusDist - MinimumFrontDistance();
+
+    if (frontDist < MinimumFrontDistance())
+        frontDist = MinimumFrontDistance();
+         
+    BeAssert(backDist > frontDist);
+    delta.z =(backDist - frontDist);
+
+    DVec3d frontDelta = DVec3d::FromScale(delta, frontDist/focusDist);
+    ViewportStatus stat = ValidateViewDelta(frontDelta, false); // validate window size on front (smallest) plane
+    if (ViewportStatus::Success != stat)
+        return  stat;
+
+    if (delta.z > CalculateMaxDepth(delta, zVec)) // make sure we're not zoomed out too far
+        return ViewportStatus::MaxDisplayDepth;
+
+    // The origin is defined as the lower left of the view rectangle on the focus plane, projected to the back plane.
+    // Start at eye point, and move to center of back plane, then move left half of width. and down half of height
+    DPoint3d origin = DPoint3d::FromSumOf(eyePoint, zVec, -backDist, xVec, -0.5*delta.x, yVec, -0.5*delta.y);
+
+    SetEyePoint(eyePoint);
+    SetRotation(rotation);
+    SetFocusDistance(focusDist);
+    SetOrigin(origin);
+    SetExtents(delta);
+    SetLensAngle(CalcLensAngle());
+    _EnableCamera();
+
+    return ViewportStatus::Success;
+    }
+
+/*---------------------------------------------------------------------------------**//**
+* @bsimethod                                    Keith.Bentley                   09/13
++---------------+---------------+---------------+---------------+---------------+------*/
+ViewportStatus ViewDefinition3d::LookAtUsingLensAngle(DPoint3dCR eyePoint, DPoint3dCR targetPoint, DVec3dCR upVec,
+                                                  Angle lens, double const* frontDist, double const* backDist)
+    {
+    DVec3d zVec; // z defined by direction from eye to target
+    zVec.DifferenceOf(eyePoint, targetPoint);
+
+    double focusDist = zVec.Normalize();  // set focus at target point
+    if (focusDist <= DgnUnits::OneMillimeter())       // eye and target are too close together
+        return ViewportStatus::InvalidTargetPoint;
+
+    if (lens.Radians() < .0001 || lens > Angle::AnglePi())
+        return ViewportStatus::InvalidLens;
+
+    double extent = 2.0 * tan(lens.Radians()/2.0) * focusDist;
+
+    DVec2d delta  = DVec2d::From(GetExtents().x, GetExtents().y);
+    double longAxis = std::max(delta.x, delta.y);
+    delta.Scale(extent/longAxis);
+
+    return LookAt(eyePoint, targetPoint, upVec, &delta, frontDist, backDist);
+    }
+
+/*---------------------------------------------------------------------------------**//**
+* @bsimethod                                    Keith.Bentley                   08/13
++---------------+---------------+---------------+---------------+---------------+------*/
+ViewportStatus ViewDefinition3d::MoveCameraWorld(DVec3dCR distance)
+    {
+    if (!IsCameraOn())
+        {
+        m_origin.SumOf(m_origin, distance);
+        return ViewportStatus::Success;
+        }
+
+    DPoint3d newTarget, newEyePt;
+    newTarget.SumOf(GetTargetPoint(), distance);
+    newEyePt.SumOf(GetEyePoint(), distance);
+    return LookAt(newEyePt, newTarget, GetYVector());
+    }
+
+/*---------------------------------------------------------------------------------**//**
+* @bsimethod                                    Keith.Bentley                   08/13
++---------------+---------------+---------------+---------------+---------------+------*/
+ViewportStatus ViewDefinition3d::MoveCameraLocal(DVec3dCR distanceLocal)
+    {
+    DVec3d distWorld = distanceLocal;
+    GetRotation().MultiplyTranspose(distWorld);
+    return MoveCameraWorld(distWorld);
+    }
+
+/*---------------------------------------------------------------------------------**//**
+* @bsimethod                                    Keith.Bentley                   08/13
++---------------+---------------+---------------+---------------+---------------+------*/
+ViewportStatus ViewDefinition3d::RotateCameraWorld(double radAngle, DVec3dCR axis, DPoint3dCP aboutPointIn)
+    {
+    DPoint3d about = aboutPointIn ? *aboutPointIn : GetEyePoint();
+    RotMatrix rotation = RotMatrix::FromVectorAndRotationAngle(axis, radAngle);
+    Transform trans    = Transform::FromMatrixAndFixedPoint(rotation, about);
+
+    DPoint3d newTarget = GetTargetPoint();
+    trans.Multiply(newTarget);
+    DVec3d upVec = GetYVector();
+    rotation.Multiply(upVec);
+
+    return LookAt(GetEyePoint(), newTarget, upVec);
+    }
+
+/*---------------------------------------------------------------------------------**//**
+* @bsimethod                                    Keith.Bentley                   08/13
++---------------+---------------+---------------+---------------+---------------+------*/
+ViewportStatus ViewDefinition3d::RotateCameraLocal(double radAngle, DVec3dCR axis, DPoint3dCP aboutPointIn)
+    {
+    DVec3d axisWorld = axis;
+    GetRotation().MultiplyTranspose(axisWorld);
+    return RotateCameraWorld(radAngle, axisWorld, aboutPointIn);
+    }
+
+/*---------------------------------------------------------------------------------**//**
+* See diagram in ViewDefinition.h
+* @bsimethod                                    Keith.Bentley                   08/13
++---------------+---------------+---------------+---------------+---------------+------*/
+double ViewDefinition3d::GetBackDistance() const
+    {
+    // backDist is the z component of the vector from the eyePoint to the origin.
+    DPoint3d eyeOrg;
+    eyeOrg.DifferenceOf(GetEyePoint(), GetOrigin());
+    GetRotation().Multiply(eyeOrg); // orient to view
+    return eyeOrg.z;
+    }
+
+/*---------------------------------------------------------------------------------**//**
+* @bsimethod                                    Keith.Bentley                   03/17
++---------------+---------------+---------------+---------------+---------------+------*/
+DPoint3d ViewDefinition::GetCenter() const
+    {
+    DPoint3d delta;
+    GetRotation().MultiplyTranspose(delta, GetExtents());
+
+    DPoint3d center;
+    center.SumOf(GetOrigin(), delta, 0.5);
+    return  center;
+    }
+
+/*---------------------------------------------------------------------------------**//**
+* @bsimethod                                    Keith.Bentley                   03/17
++---------------+---------------+---------------+---------------+---------------+------*/
+DPoint3d ViewDefinition3d::_GetTargetPoint() const
+    {
+    if (!IsCameraOn())
+        return T_Super::_GetTargetPoint();
+
+    DVec3d viewZ;
+    GetRotation().GetRow(viewZ, 2);
+    DPoint3d target;
+    target.SumOf(GetEyePoint(), viewZ, -1.0 * GetFocusDistance());
+    return  target;
+    }
+
+/*---------------------------------------------------------------------------------**//**
+* @bsimethod                                                    Keith.Bentley   01/03
++---------------+---------------+---------------+---------------+---------------+------*/
+void ViewDefinition::AdjustAspectRatio(double windowAspect)
+    {
+    DVec3d extents = GetExtents();
+    double viewAspect = extents.x / extents.y;
+
+    auto drawingView = _ToDrawingView();
+    if (nullptr != drawingView)
+        windowAspect *= drawingView->GetAspectRatioSkew();
+
+    if (fabs(1.0 - (viewAspect / windowAspect)) < 1.0e-9)
+        return;
+    
+    DVec3d oldDelta = extents;
+    if (viewAspect > windowAspect)
+        extents.y = extents.x / windowAspect;
+    else
+        extents.x = extents.y * windowAspect;
+
+    DPoint3d origin = GetOrigin();
+    DPoint3d newOrigin;
+    GetRotation().Multiply(&newOrigin, &origin, 1);
+    newOrigin.x += ((oldDelta.x - extents.x) / 2.0);
+    newOrigin.y += ((oldDelta.y - extents.y) / 2.0);
+    GetRotation().MultiplyTranspose(origin, newOrigin);
+    SetOrigin(origin);
+    SetExtents(extents);
+    }
+
+BEGIN_BENTLEY_DGNPLATFORM_NAMESPACE
+namespace ViewElementHandler
+{
+/*---------------------------------------------------------------------------------**//**
+* @bsimethod                                    Keith.Bentley                   10/16
++---------------+---------------+---------------+---------------+---------------+------*/
+void View::_RegisterPropertyAccessors(ECSqlClassInfo& params, ClassLayoutCR layout)
+    {
+    T_Super::_RegisterPropertyAccessors(params, layout);
+
+    params.RegisterPropertyAccessors(layout, str_DisplayStyle(), 
+        [](ECValueR value, DgnElementCR el)
+            {
+            ViewDefinitionCR viewDef = (ViewDefinitionCR)el;
+            value.SetNavigationInfo(viewDef.GetDisplayStyleId());
+            return DgnDbStatus::Success;
+            },
+        [](DgnElementR el, ECValueCR value)
+            {
+            if (!value.IsNavigation())
+                return DgnDbStatus::BadArg;
+
+            DgnElementId id = value.GetNavigationInfo().GetId<DgnElementId>();
+            auto style = el.GetDgnDb().Elements().Get<Dgn::DisplayStyle>(id);
+            if (!style.IsValid())
+                return DgnDbStatus::BadArg;
+
+            ViewDefinitionR viewDef = (ViewDefinitionR)el;
+            auto view3d = viewDef.ToView3dP();
+            if (view3d)
+                {
+                auto style3d = style->ToDisplayStyle3d();
+                if (nullptr == style3d)
+                    return DgnDbStatus::BadArg;
+                view3d->SetDisplayStyle3d(*style3d->MakeCopy<Dgn::DisplayStyle3d>());
+                }
+            else
+                {
+                auto view2d = viewDef.ToView2dP();
+                auto style2d = style->ToDisplayStyle2d();
+                if (nullptr == style2d)
+                    return DgnDbStatus::BadArg;
+                view2d->SetDisplayStyle2d(*style2d->MakeCopy<Dgn::DisplayStyle2d>());
+                }
+
+            return DgnDbStatus::Success;
+            });
+
+    params.RegisterPropertyAccessors(layout, str_CategorySelector(), 
+        [](ECValueR value, DgnElementCR el)
+            {
+            ViewDefinitionCR viewDef = (ViewDefinitionCR)el;
+            value.SetNavigationInfo(viewDef.GetCategorySelectorId());
+            return DgnDbStatus::Success;
+            },
+        [](DgnElementR el, ECValueCR value)
+            {
+            if (!value.IsNavigation())
+                return DgnDbStatus::BadArg;
+
+            DgnElementId id = value.GetNavigationInfo().GetId<DgnElementId>();
+            auto cats = el.GetDgnDb().Elements().Get<Dgn::CategorySelector>(id);
+            if (!cats.IsValid())
+                return DgnDbStatus::BadArg;
+
+            ViewDefinitionR viewDef = (ViewDefinitionR)el;
+            viewDef.SetCategorySelector(*cats->MakeCopy<Dgn::CategorySelector>());
+            return DgnDbStatus::Success;
+            });
+
+    }
+
+/*---------------------------------------------------------------------------------**//**
+* @bsimethod                                    Keith.Bentley                   10/16
++---------------+---------------+---------------+---------------+---------------+------*/
+void View3d::_RegisterPropertyAccessors(ECSqlClassInfo& params, ClassLayoutCR layout)
+    {
+    T_Super::_RegisterPropertyAccessors(params, layout);
+
+    #define GET_DOUBLE(EXPR) ViewDefinition3d& viewDef = (ViewDefinition3d&)el; YawPitchRollAngles angles; YawPitchRollAngles::TryFromRotMatrix(angles, viewDef.GetRotation()); value.SetDouble(EXPR); return DgnDbStatus::Success;
+    #define GET_POINT(EXPR) ViewDefinition3d& viewDef = (ViewDefinition3d&)el; value.SetPoint3d(EXPR); return DgnDbStatus::Success;
+    #define SET_POINT(EXPR) ViewDefinition3d& viewDef = (ViewDefinition3d&)el; EXPR; return DgnDbStatus::Success;
+    #define SET_DOUBLE(EXPR) ViewDefinition3d& viewDef = (ViewDefinition3d&)el; YawPitchRollAngles angles; YawPitchRollAngles::TryFromRotMatrix(angles, viewDef.GetRotation()); EXPR; viewDef.SetRotation(angles.ToRotMatrix()); return DgnDbStatus::Success;
+
+    #define VALIDATE_POINT3d_VALUE(VALUE) if (VALUE.IsNull() || !VALUE.IsPoint3d()) return DgnDbStatus::BadArg;
+    #define TO_DOUBLE(VALUE,VALUEIN)                                                    \
+            if (VALUEIN.IsNull() || VALUEIN.IsBoolean() || !VALUEIN.IsPrimitive())      \
+                return DgnDbStatus::BadArg;                                             \
+            ECN::ECValue VALUE(VALUEIN);                                                \
+            if (!VALUE.ConvertToPrimitiveType(ECN::PRIMITIVETYPE_Double))               \
+                return DgnDbStatus::BadArg;
+
+    params.RegisterPropertyAccessors(layout, str_Origin(), 
+        [](ECValueR value, DgnElementCR el)
+            {
+            GET_POINT(viewDef.GetOrigin());
+            },
+        [](DgnElementR el, ECValueCR value)
+            {
+            VALIDATE_POINT3d_VALUE(value);
+            SET_POINT(viewDef.SetOrigin(value.GetPoint3d()));
+            });
+
+    params.RegisterPropertyAccessors(layout, str_Extents(), 
+        [](ECValueR value, DgnElementCR el)
+            {
+            GET_POINT(viewDef.GetExtents());
+            },
+        [](DgnElementR el, ECValueCR value)
+            {
+            VALIDATE_POINT3d_VALUE(value);
+            SET_POINT(viewDef.SetExtents(DVec3d::From(value.GetPoint3d())));
+            });
+
+    params.RegisterPropertyAccessors(layout, str_Yaw(), 
+        [](ECValueR value, DgnElementCR el)
+            {
+            GET_DOUBLE(angles.GetYaw().Degrees());
+            },
+        [](DgnElementR el, ECValueCR valueIn)
+            {
+            TO_DOUBLE(value, valueIn);
+            SET_DOUBLE(angles.SetYaw(AngleInDegrees::FromDegrees(value.GetDouble())));
+            });
+
+    params.RegisterPropertyAccessors(layout, str_Pitch(),
+        [](ECValueR value, DgnElementCR el)
+            {
+            GET_DOUBLE(angles.GetPitch().Degrees());
+            },
+        [](DgnElementR el, ECValueCR valueIn)
+            {
+            TO_DOUBLE(value, valueIn);
+            SET_DOUBLE(angles.SetPitch(AngleInDegrees::FromDegrees(value.GetDouble())));
+            });
+
+    params.RegisterPropertyAccessors(layout, str_Roll(),
+        [](ECValueR value, DgnElementCR el)
+            {
+            GET_DOUBLE(angles.GetRoll().Degrees());
+            },
+        [](DgnElementR el, ECValueCR valueIn)
+            {
+            TO_DOUBLE(value, valueIn);
+            SET_DOUBLE(angles.SetRoll(AngleInDegrees::FromDegrees(value.GetDouble())));
+            });
+
+    params.RegisterPropertyAccessors(layout, str_EyePoint(), 
+        [](ECValueR value, DgnElementCR el)
+            {
+            ViewDefinition3dCR viewDef = (ViewDefinition3dCR)el;
+            value.SetPoint3d(viewDef.GetEyePoint());
+            return DgnDbStatus::Success;
+            },
+        [](DgnElementR el, ECValueCR value)
+            {
+            VALIDATE_POINT3d_VALUE(value);
+            ViewDefinition3dR viewDef = (ViewDefinition3dR)el;
+            viewDef.SetEyePoint(value.GetPoint3d());
+            return DgnDbStatus::Success;
+            });
+
+    params.RegisterPropertyAccessors(layout, str_LensAngle(), 
+        [](ECValueR value, DgnElementCR el)
+            {
+            ViewDefinition3dCR viewDef = (ViewDefinition3dCR)el;
+            value.SetDouble(viewDef.GetLensAngle().Radians());
+            return DgnDbStatus::Success;
+            },
+        [](DgnElementR el, ECValueCR valueIn)
+            {
+            TO_DOUBLE(value, valueIn);
+            ViewDefinition3dR viewDef = (ViewDefinition3dR)el;
+            viewDef.SetLensAngle(Angle::FromRadians(value.GetDouble()));
+            return DgnDbStatus::Success;
+            });
+
+    params.RegisterPropertyAccessors(layout, str_FocusDistance(), 
+        [](ECValueR value, DgnElementCR el)
+            {
+            ViewDefinition3dCR viewDef = (ViewDefinition3dCR)el;
+            value.SetDouble(viewDef.GetFocusDistance());
+            return DgnDbStatus::Success;
+            },
+        [](DgnElementR el, ECValueCR valueIn)
+            {
+            TO_DOUBLE(value, valueIn);
+            ViewDefinition3dR viewDef = (ViewDefinition3dR)el;
+            viewDef.SetFocusDistance(value.GetDouble());
+            return DgnDbStatus::Success;
+            });
+
+    params.RegisterPropertyAccessors(layout, str_IsCameraOn(), 
+        [](ECValueR value, DgnElementCR el)
+            {
+            ViewDefinition3dCR viewDef = (ViewDefinition3dCR)el;
+            value.SetBoolean(viewDef.IsCameraOn());
+            return DgnDbStatus::Success;
+            },
+        [](DgnElementR el, ECValueCR value)
+            {
+            return DgnDbStatus::ReadOnly;
+            });
+
+#undef TO_DOUBLE
+#undef VALIDATE_POINT3d_VALUE
+    }
+
+/*---------------------------------------------------------------------------------**//**
+* @bsimethod                                    Keith.Bentley                   10/16
++---------------+---------------+---------------+---------------+---------------+------*/
+void View2d::_RegisterPropertyAccessors(ECSqlClassInfo& params, ClassLayoutCR layout)
+    {
+    T_Super::_RegisterPropertyAccessors(params, layout);
+
+    #define GET_POINT2d(EXPR) ViewDefinition2d& viewDef = (ViewDefinition2d&)el; value.SetPoint2d(EXPR); return DgnDbStatus::Success;
+    #define SET_POINT2d(EXPR) ViewDefinition2d& viewDef = (ViewDefinition2d&)el; EXPR; return DgnDbStatus::Success;
+
+    #define VALIDATE_POINT2d_VALUE(VALUE) if (VALUE.IsNull() || !VALUE.IsPoint2d()) return DgnDbStatus::BadArg;
+    #define TO_DOUBLE(VALUE,VALUEIN)                                                    \
+            if (VALUEIN.IsNull() || VALUEIN.IsBoolean() || !VALUEIN.IsPrimitive())      \
+                return DgnDbStatus::BadArg;                                             \
+            ECN::ECValue VALUE(VALUEIN);                                                \
+            if (!VALUE.ConvertToPrimitiveType(ECN::PRIMITIVETYPE_Double))               \
+                return DgnDbStatus::BadArg;
+
+    params.RegisterPropertyAccessors(layout, str_BaseModel(), 
+        [](ECValueR value, DgnElementCR el)
+            {
+            ViewDefinition2dCR viewDef = (ViewDefinition2dCR)el;
+            value.SetLong(viewDef.GetBaseModelId().GetValue());
+            return DgnDbStatus::Success;
+            },
+        [](DgnElementR el, ECValueCR value)
+            {
+            if (!value.IsLong())
+                return DgnDbStatus::BadArg;
+
+            ViewDefinition2d& viewDef = (ViewDefinition2d&)el;
+            viewDef.m_baseModelId = DgnModelId((uint64_t) value.GetLong());
+            return DgnDbStatus::Success;
+            });
+
+    params.RegisterPropertyAccessors(layout, str_RotationAngle(), 
+        [](ECValueR value, DgnElementCR el)
+            {
+            ViewDefinition2dCR viewDef = (ViewDefinition2dCR)el;
+            value.SetDouble(Angle::FromRadians(viewDef.GetRotAngle()).Degrees());
+            return DgnDbStatus::Success;
+            },
+        [](DgnElementR el, ECValueCR valueIn)
+            {
+            TO_DOUBLE(value, valueIn);
+            ViewDefinition2d& viewDef = (ViewDefinition2d&)el;
+            viewDef.SetRotAngle(Angle::FromDegrees(value.GetDouble()).Radians());
+            return DgnDbStatus::Success;
+            });
+
+    params.RegisterPropertyAccessors(layout, str_Origin(), 
+        [](ECValueR value, DgnElementCR el)
+            {
+            GET_POINT2d(viewDef.GetOrigin2d());
+            },
+        [](DgnElementR el, ECValueCR value)
+            {
+            VALIDATE_POINT2d_VALUE(value);
+            SET_POINT2d(viewDef.SetOrigin2d(value.GetPoint2d()));
+            });
+
+    params.RegisterPropertyAccessors(layout, str_Extents(), 
+        [](ECValueR value, DgnElementCR el)
+            {
+            GET_POINT2d(viewDef.GetDelta2d());
+            },
+        [](DgnElementR el, ECValueCR value)
+            {
+            VALIDATE_POINT2d_VALUE(value);
+            SET_POINT2d(viewDef.SetDelta2d(DVec2d::From(value.GetPoint2d())));
+            });
+
+#undef TO_DOUBLE
+#undef VALIDATE_POINT2d_VALUE
+    }
+
+/*---------------------------------------------------------------------------------**//**
+* @bsimethod                                    Keith.Bentley                   10/16
++---------------+---------------+---------------+---------------+---------------+------*/
+void SpatialView::_RegisterPropertyAccessors(ECSqlClassInfo& params, ClassLayoutCR layout)
+    {
+    T_Super::_RegisterPropertyAccessors(params, layout);
+
+    params.RegisterPropertyAccessors(layout, str_ModelSelector(), 
+        [](ECValueR value, DgnElementCR el)
+            {
+            SpatialViewDefinitionCR viewDef = (SpatialViewDefinitionCR)el;
+            value.SetNavigationInfo(viewDef.GetModelSelectorId());
+            return DgnDbStatus::Success;
+            },
+        [](DgnElementR el, ECValueCR value)
+            {
+            if (!value.IsNavigation())
+                return DgnDbStatus::BadArg;
+            DgnElementId id = value.GetNavigationInfo().GetId<DgnElementId>();
+            auto modelSel = el.GetDgnDb().Elements().Get<ModelSelector>(id);
+            if (!modelSel.IsValid())
+                return DgnDbStatus::BadArg;
+
+            SpatialViewDefinitionR viewDef = (SpatialViewDefinitionR)el;
+            viewDef.SetModelSelector(*modelSel->MakeCopy<ModelSelector>());
+            return DgnDbStatus::Success;
+            });
+    }
+
+}
+
+static DgnHost::Key s_DisplayMetricsHandlerKey;
+
+//---------------------------------------------------------------------------------------
+// @bsimethod                                                   John.Gooding    01/2017
+//---------------------------------------------------------------------------------------
+IDisplayMetricsHandler* IDisplayMetricsHandler::GetHandler()
+    {
+    // This is normally NULL. It is only used when playing back a DisplayBenchmark
+    return static_cast<IDisplayMetricsHandler*> (T_HOST.GetHostObject (s_DisplayMetricsHandlerKey));
+    }
+
+//---------------------------------------------------------------------------------------
+// @bsimethod                                                   John.Gooding    01/2017
+//---------------------------------------------------------------------------------------
+void IDisplayMetricsHandler::SetHandler(IDisplayMetricsHandler*handler)
+    {
+    //  This should happen 0 or 1 times.
+    BeAssert(GetHandler() == nullptr);
+
+    T_HOST.SetHostObject (s_DisplayMetricsHandlerKey, handler);
+    }
+
+//---------------------------------------------------------------------------------------
+// @bsimethod                                                   John.Gooding    01/2017
+//---------------------------------------------------------------------------------------
+bool IDisplayMetricsHandler::IsRecorderActive()
+    {
+    IDisplayMetricsHandler*handler = GetHandler();
+    return handler ? handler->_IsRecorderActive() : false;
+    }
+
+//---------------------------------------------------------------------------------------
+// @bsimethod                                                   John.Gooding    01/2017
+//---------------------------------------------------------------------------------------
+void DisplayMetricsHandler::RecordQuerySceneComplete(double seconds, ViewController::QueryResults const& queryResults)
+    {
+    if (!IDisplayMetricsHandler::IsRecorderActive())
+        return;
+
+    IDisplayMetricsHandler*handler = IDisplayMetricsHandler::GetHandler();
+    Json::Value measurement(Json::objectValue);
+    measurement["seconds"] = seconds;
+    measurement["count"] = queryResults.GetCount();
+    if (queryResults.m_incomplete)
+        measurement["incomplete"] = 1;
+        
+    handler->_RecordMeasurement("QuerySceneFinished", measurement);
+    }
+
+//---------------------------------------------------------------------------------------
+// @bsimethod                                                   John.Gooding    01/2017
+//---------------------------------------------------------------------------------------
+void DisplayMetricsHandler::RecordCreateSceneComplete(double seconds, ViewController::Scene const & scene, bool aborted, bool complete)
+    {
+    if (!IDisplayMetricsHandler::IsRecorderActive())
+        return;
+
+    IDisplayMetricsHandler*handler = IDisplayMetricsHandler::GetHandler();
+    Json::Value measurement(Json::objectValue);
+    measurement["seconds"] = seconds;
+    if (aborted)
+        measurement["aborted"] = 1;
+    if (!complete)
+        measurement["incomplete"] = 1;
+        
+    handler->_RecordMeasurement("CreateSceneComplete", measurement);
+    }
+
+//---------------------------------------------------------------------------------------
+// @bsimethod                                                   John.Gooding    03/2017
+//---------------------------------------------------------------------------------------
+bool DisplayMetricsHandler::HandleForceHealImmediate(DgnViewportP vp, UpdatePlan& plan)
+    {
+    IDisplayMetricsHandler*handler = IDisplayMetricsHandler::GetHandler();
+    if (nullptr == handler)
+        return false;   //  Not handled by IDisplayMetricsHandler
+
+    return handler->_HandleForceHealImmediate(vp, plan);
+    }
+END_BENTLEY_DGNPLATFORM_NAMESPACE
+
+DrawingViewControllerPtr DrawingViewDefinition::LoadViewController(bool o) const {auto vc = T_Super::LoadViewController(o); return vc.IsValid() ? vc->ToDrawingViewP() : nullptr;}
+Sheet::ViewControllerPtr SheetViewDefinition::LoadViewController(bool o) const {auto vc = T_Super::LoadViewController(o); return vc.IsValid() ? vc->ToSheetViewP() : nullptr;}
+
+/*---------------------------------------------------------------------------------**//**
+* @bsimethod                                                    Shaun.Sewall    02/17
++---------------+---------------+---------------+---------------+---------------+------*/
+TemplateViewDefinition2dPtr TemplateViewDefinition2d::Create(DefinitionModelR definitionModel, Utf8StringCR name, CategorySelectorP categorySelectorIn, DisplayStyle2dP displayStyleIn)
+    {
+    DgnDbR db = definitionModel.GetDgnDb();
+    DgnClassId classId = db.Domains().GetClassId(ViewElementHandler::TemplateView2d::GetHandler());
+    if (!classId.IsValid())
+        return nullptr;
+
+    CategorySelectorP categorySelector = categorySelectorIn ? categorySelectorIn : new CategorySelector(db, "");
+    auto displayStyle = displayStyleIn ? displayStyleIn : new DisplayStyle2d(db, "");
+
+    TemplateViewDefinition2dPtr viewDef = new TemplateViewDefinition2d(CreateParams(db, definitionModel.GetModelId(), classId, CreateCode(definitionModel, name), *categorySelector));
+    viewDef->SetDisplayStyle2d(*displayStyle);
+
+    if (nullptr == categorySelectorIn)
+        {
+        for (ElementIteratorEntryCR categoryEntry : SpatialCategory::MakeIterator(db))
+            viewDef->GetCategorySelector().AddCategory(categoryEntry.GetId<DgnCategoryId>());
+        }
+
+    return viewDef;
+    }
+
+/*---------------------------------------------------------------------------------**//**
+* @bsimethod                                                    Shaun.Sewall    02/17
++---------------+---------------+---------------+---------------+---------------+------*/
+TemplateViewDefinition3dPtr TemplateViewDefinition3d::Create(DefinitionModelR definitionModel, Utf8StringCR name, CategorySelectorP categorySelectorIn, DisplayStyle3dP displayStyleIn)
+    {
+    DgnDbR db = definitionModel.GetDgnDb();
+    DgnClassId classId = db.Domains().GetClassId(ViewElementHandler::TemplateView3d::GetHandler());
+    if (!classId.IsValid())
+        return nullptr;
+
+    CategorySelectorP categorySelector = categorySelectorIn ? categorySelectorIn : new CategorySelector(db, "");
+    DisplayStyle3dP displayStyle = displayStyleIn ? displayStyleIn : new DisplayStyle3d(db, "");
+
+    TemplateViewDefinition3dPtr viewDef = new TemplateViewDefinition3d(CreateParams(db, definitionModel.GetModelId(), classId, CreateCode(definitionModel, name), *categorySelector, *displayStyle));
+    if (nullptr == categorySelectorIn)
+        {
+        for (ElementIteratorEntryCR categoryEntry : SpatialCategory::MakeIterator(db))
+            viewDef->GetCategorySelector().AddCategory(categoryEntry.GetId<DgnCategoryId>());
+        }
+
+    return viewDef;
+    }
+
+/*---------------------------------------------------------------------------------**//**
+* @bsimethod                                                    Shaun.Sewall    03/17
++---------------+---------------+---------------+---------------+---------------+------*/
+ViewControllerPtr TemplateViewDefinition2d::_SupplyController() const
+    {
+    return new TemplateViewController2d(*this);
+    }
+
+/*---------------------------------------------------------------------------------**//**
+* @bsimethod                                                    Shaun.Sewall    02/17
++---------------+---------------+---------------+---------------+---------------+------*/
+ViewControllerPtr TemplateViewDefinition3d::_SupplyController() const
+    {
+    return new TemplateViewController3d(*this);
+    }