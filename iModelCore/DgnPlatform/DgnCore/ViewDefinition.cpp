--- conflicted
+++ resolved
@@ -1,2451 +1,2446 @@
-/*--------------------------------------------------------------------------------------+
-|
-|     $Source: DgnCore/ViewDefinition.cpp $
-|
-|  $Copyright: (c) 2019 Bentley Systems, Incorporated. All rights reserved. $
-|
-+--------------------------------------------------------------------------------------*/
-#include <DgnPlatformInternal.h>
-
-#define PROPNAME_Description "Description"
-
-BEGIN_BENTLEY_DGNPLATFORM_NAMESPACE
-
-namespace ViewElementHandler
-{
-    HANDLER_DEFINE_MEMBERS(View);
-    HANDLER_DEFINE_MEMBERS(View3d);
-    HANDLER_DEFINE_MEMBERS(View2d);
-    HANDLER_DEFINE_MEMBERS(DrawingView);
-    HANDLER_DEFINE_MEMBERS(SheetView);
-    HANDLER_DEFINE_MEMBERS(SpatialView);
-    HANDLER_DEFINE_MEMBERS(TemplateView2d);
-    HANDLER_DEFINE_MEMBERS(TemplateView3d);
-    HANDLER_DEFINE_MEMBERS(OrthographicView);
-    HANDLER_DEFINE_MEMBERS(ViewModels);
-    HANDLER_DEFINE_MEMBERS(ViewCategories);
-    HANDLER_DEFINE_MEMBERS(ViewDisplayStyle);
-    HANDLER_DEFINE_MEMBERS(ViewDisplayStyle2d);
-    HANDLER_DEFINE_MEMBERS(ViewDisplayStyle3d);
-}
-
-END_BENTLEY_DGNPLATFORM_NAMESPACE
-
-namespace ViewProperties
-{
-    BE_PROP_NAME(ModelSelector)
-    BE_PROP_NAME(CategorySelector)
-    BE_PROP_NAME(DisplayStyle)
-    BE_PROP_NAME(LensAngle)
-    BE_PROP_NAME(FocusDistance)
-    BE_PROP_NAME(EyePoint)
-    BE_PROP_NAME(BaseModel)
-    BE_PROP_NAME(Origin)
-    BE_PROP_NAME(Extents)
-    BE_PROP_NAME(RotationAngle)
-    BE_PROP_NAME(Yaw)
-    BE_PROP_NAME(Pitch)
-    BE_PROP_NAME(Roll)
-    BE_PROP_NAME(IsCameraOn)
-    BE_PROP_NAME(jpeg)
-    BE_PROP_NAME(png)
-};
-
-using namespace ViewProperties;
-
-HANDLER_EXTENSION_DEFINE_MEMBERS(ViewControllerOverride)
-
-BEGIN_UNNAMED_NAMESPACE
-/*---------------------------------------------------------------------------------**//**
-* @bsimethod                                    Keith.Bentley                   10/16
-+---------------+---------------+---------------+---------------+---------------+------*/
-template<class T> T& getThreadSafe(DgnDbR db, DgnElementId id, RefCountedPtr<T>& var)
-    {
-    if (!var.IsValid()) // first try without mutex
-        {
-        BeMutexHolder (db.Elements().GetMutex());
-        if (!var.IsValid()) // test again after acquiring mutex
-            {
-            BeAssert(id.IsValid());
-            auto el = db.Elements().Get<T>(id);
-            if (el.IsValid())
-                var = el->template MakeCopy<T>();
-            }
-        }
-
-    return *var;
-    }
-END_UNNAMED_NAMESPACE
-
-/*---------------------------------------------------------------------------------**//**
-* @bsimethod                                                    Paul.Connelly   11/15
-+---------------+---------------+---------------+---------------+---------------+------*/
-bool ViewDefinition::IsValidCode(DgnCodeCR code)
-    {
-    return !code.GetValue().empty();
-    }
-
-/*---------------------------------------------------------------------------------**//**
-* @bsimethod                                                    Paul.Connelly   11/15
-+---------------+---------------+---------------+---------------+---------------+------*/
-DgnViewId ViewDefinition::QueryViewId(DgnDbR db, DgnCodeCR code)
-    {
-    DgnElementId elemId = db.Elements().QueryElementIdByCode(code);
-    return DgnViewId(elemId.GetValueUnchecked());
-    }
-
-/*---------------------------------------------------------------------------------**//**
-* @bsimethod                                                    Paul.Connelly   11/15
-+---------------+---------------+---------------+---------------+---------------+------*/
-ViewControllerPtr ViewDefinition::LoadViewController(DgnViewId viewId, DgnDbR db)
-    {
-    auto view = Get(db, viewId);
-    return view.IsValid() ? view->LoadViewController() : nullptr;
-    }
-
-/*---------------------------------------------------------------------------------**//**
-* @bsimethod                                                    Paul.Connelly   12/15
-+---------------+---------------+---------------+---------------+---------------+------*/
-ViewControllerPtr ViewDefinition::LoadViewController(bool allowOverrides) const
-    {
-    ViewControllerOverride* ovr = allowOverrides ? ViewControllerOverride::Cast(GetElementHandler()) : nullptr;
-    ViewControllerPtr controller = ovr ? ovr->_SupplyController(*this) : nullptr;
-
-    if (controller.IsNull())
-        controller = _SupplyController();
-
-    if (!controller.IsValid())
-        return nullptr;
-
-    // make sure the view definition holds valid data before returning the ViewController
-    if (controller->GetViewDefinitionR()._ValidateState())
-        return nullptr;
-
-    controller->LoadState();
-    return controller;
-    }
-
-/*---------------------------------------------------------------------------------**//**
-* @bsimethod                                    Keith.Bentley                   10/16
-+---------------+---------------+---------------+---------------+---------------+------*/
-bool ViewDefinition::_EqualState(ViewDefinitionR other)
-    {
-    if (IsPrivate()!= other.IsPrivate())
-        return false;
-
-    if (m_categorySelectorId != other.m_categorySelectorId)
-        return false;
-
-    if (m_displayStyleId != other.m_displayStyleId)
-        return false;
-
-    if (!GetCategorySelector().EqualState(other.GetCategorySelector()))
-        return false;
-
-    if (!GetDisplayStyle().EqualState(other.GetDisplayStyle()))
-        return false;
-
-    return GetDetails() == other.GetDetails();
-    }
-
-/*---------------------------------------------------------------------------------**//**
-* @bsimethod                                    Keith.Bentley                   10/16
-+---------------+---------------+---------------+---------------+---------------+------*/
-DgnDbStatus ViewDefinition::_OnInsert()
-    {
-    if (!GetDisplayStyle().GetElementId().IsValid())
-        {
-        DgnDbStatus stat;
-        m_displayStyle->Insert(&stat);
-        if (DgnDbStatus::Success != stat)
-            return stat;
-        m_displayStyleId = m_displayStyle->GetElementId();
-        }
-
-    if (!GetCategorySelector().GetElementId().IsValid())
-        {
-        DgnDbStatus stat;
-        m_categorySelector->Insert(&stat);
-        if (DgnDbStatus::Success != stat)
-            return stat;
-        m_categorySelectorId = m_categorySelector->GetElementId();
-        }
-
-    return T_Super::_OnInsert();
-    }
-
-/*---------------------------------------------------------------------------------**//**
-* @bsimethod                                    Keith.Bentley                   10/16
-+---------------+---------------+---------------+---------------+---------------+------*/
-void ViewDefinition::_BindWriteParams(ECSqlStatement& stmt, ForInsert forInsert)
-    {
-    T_Super::_BindWriteParams(stmt, forInsert);
-
-    BeAssert(GetDisplayStyleId().IsValid());
-    BeAssert(GetCategorySelectorId().IsValid());
-    auto stat = stmt.BindNavigationValue(stmt.GetParameterIndex(prop_DisplayStyle()), GetDisplayStyleId());
-    BeAssert(ECSqlStatus::Success == stat);
-    stat = stmt.BindNavigationValue(stmt.GetParameterIndex(prop_CategorySelector()), GetCategorySelectorId());
-    BeAssert(ECSqlStatus::Success == stat);
-    }
-
-/*---------------------------------------------------------------------------------**//**
-* @bsimethod                                    Keith.Bentley                   10/16
-+---------------+---------------+---------------+---------------+---------------+------*/
-Utf8String ViewDefinition::ToDetailJson()
-    {
-    _OnSaveJsonProperties();
-    return GetDetails().ToString();
-    }
-
-/*---------------------------------------------------------------------------------**//**
-* @bsimethod                                    Keith.Bentley                   01/17
-+---------------+---------------+---------------+---------------+---------------+------*/
-void ViewDefinition::SetViewClip(ClipVectorPtr clip)
-    {
-    if (clip.IsValid())
-        SetDetail(json_clip(), clip->ToJson());
-    else
-        RemoveDetail(json_clip());
-    }
-
-/*---------------------------------------------------------------------------------**//**
-* @bsimethod                                    Keith.Bentley                   01/17
-+---------------+---------------+---------------+---------------+---------------+------*/
-ClipVectorPtr ViewDefinition::GetViewClip() const
-    {
-    return ClipVector::FromJson(GetDetail(json_clip()));
-    }
-
-/*---------------------------------------------------------------------------------**//**
-* @bsimethod                                    Brien.Bastings                  02/17
-+---------------+---------------+---------------+---------------+---------------+------*/
-void ViewDefinition::SetGridSettings(GridOrientationType orientation, DPoint2dCR spacing, uint32_t gridsPerRef)
-    {
-    switch (orientation)
-        {
-        case GridOrientationType::WorldYZ:
-        case GridOrientationType::WorldXZ:
-            {
-            if (!IsView3d())
-                return;
-            break;
-            }
-
-        case GridOrientationType::GeoCoord:
-            {
-            if (!IsSpatialView())
-                return;
-            break;
-            }
-        }
-
-    auto& details = GetDetailsR();
-    details.SetOrRemoveUInt(json_gridOrient(), (uint32_t) orientation, (uint32_t)GridOrientationType::WorldXY);
-    details.SetOrRemoveUInt(json_gridPerRef(), gridsPerRef, 10);
-    details.SetOrRemoveDouble(json_gridSpaceX(), spacing.x, 1.0);
-    details.SetOrRemoveDouble(json_gridSpaceY(), spacing.y, spacing.x);
-    }
-
-/*---------------------------------------------------------------------------------**//**
-* @bsimethod                                    Brien.Bastings                  02/17
-+---------------+---------------+---------------+---------------+---------------+------*/
-void ViewDefinition::GetGridSettings(GridOrientationType& orientation, DPoint2dR spacing, uint32_t& gridsPerRef) const
-    {
-    orientation = (GridOrientationType) GetDetail(json_gridOrient()).asUInt((uint32_t) GridOrientationType::WorldXY);
-    gridsPerRef = GetDetail(json_gridPerRef()).asUInt(10);
-    spacing.x = GetDetail(json_gridSpaceX()).asDouble(1.0);
-    spacing.y = GetDetail(json_gridSpaceY()).asDouble(spacing.x);
-    }
-
-/*---------------------------------------------------------------------------------**//**
-* @bsimethod                                    Brien.Bastings                  02/17
-+---------------+---------------+---------------+---------------+---------------+------*/
-DgnElementId ViewDefinition::GetAuxiliaryCoordinateSystemId() const
-    {
-    return DgnElementId(GetDetail(json_acs()).asUInt64());
-    }
-
-/*---------------------------------------------------------------------------------**//**
-* @bsimethod                                    Brien.Bastings                  02/17
-+---------------+---------------+---------------+---------------+---------------+------*/
-void ViewDefinition::SetAuxiliaryCoordinateSystem(DgnElementId acsId)
-    {
-    BeAssert(!IsPersistent());
-
-    if (acsId.IsValid())
-        SetDetail(json_acs(), Json::Value(acsId.ToHexStr()));
-    else
-        RemoveDetail(json_acs());
-    }
-
-/*---------------------------------------------------------------------------------**//**
-* @bsimethod                                    Keith.Bentley                   10/16
-+---------------+---------------+---------------+---------------+---------------+------*/
-CategorySelectorR ViewDefinition::GetCategorySelector()
-    {
-    BeAssert (!IsPersistent()); // you can only call this on a writeable copy
-    return getThreadSafe<CategorySelector>(m_dgndb, GetCategorySelectorId(), m_categorySelector);
-    }
-
-/*---------------------------------------------------------------------------------**//**
-* @bsimethod                                    Keith.Bentley                   10/16
-+---------------+---------------+---------------+---------------+---------------+------*/
-DisplayStyleR ViewDefinition::GetDisplayStyle()
-    {
-    BeAssert (!IsPersistent()); // you can only call this on a writeable copy
-    return getThreadSafe<DisplayStyle>(m_dgndb, GetDisplayStyleId(), m_displayStyle);
-    }
-
-/*---------------------------------------------------------------------------------**//**
-* @bsimethod                                    Keith.Bentley                   10/16
-+---------------+---------------+---------------+---------------+---------------+------*/
-ModelSelectorR SpatialViewDefinition::GetModelSelector()
-    {
-    BeAssert (!IsPersistent()); // you can only call this on a writeable copy
-    return getThreadSafe<ModelSelector>(m_dgndb, GetModelSelectorId(), m_modelSelector);
-    }
-
-/*---------------------------------------------------------------------------------**//**
-* @bsimethod                                    Keith.Bentley                   10/16
-+---------------+---------------+---------------+---------------+---------------+------*/
-DgnDbStatus ViewDefinition::_ReadSelectParams(ECSqlStatement& stmt, ECSqlClassParamsCR params)
-    {
-    auto status = T_Super::_ReadSelectParams(stmt, params);
-    if (DgnDbStatus::Success != status)
-        return status;
-
-    m_displayStyleId = stmt.GetValueNavigation<DgnElementId>(params.GetSelectIndex(prop_DisplayStyle()));
-    m_categorySelectorId = stmt.GetValueNavigation<DgnElementId>(params.GetSelectIndex(prop_CategorySelector()));
-
-    // NOTE: Const ViewDefinitions should never have their display styles or category selector set! You must get a writeable copy to have them.
-    return DgnDbStatus::Success;
-    }
-
-/*---------------------------------------------------------------------------------**//**
-* ensure that the members of this SpatialViewDefintion are valid before we use it for a ViewController.
-* @bsimethod                                    Keith.Bentley                   10/16
-+---------------+---------------+---------------+---------------+---------------+------*/
-BentleyStatus SpatialViewDefinition::_ValidateState()
-    {
-    GetModelSelector();
-    return (T_Super::_ValidateState() == SUCCESS && m_modelSelector.IsValid()) ? SUCCESS : ERROR;
-    }
-
-
-/*---------------------------------------------------------------------------------**//**
-* ensure that the members of this ViewDefintion are valid before we use it for a ViewController.
-* @bsimethod                                    Keith.Bentley                   10/16
-+---------------+---------------+---------------+---------------+---------------+------*/
-BentleyStatus ViewDefinition::_ValidateState()
-    {
-    GetDisplayStyle();
-    GetCategorySelector();
-    return (m_displayStyle.IsValid() && m_categorySelector.IsValid()) ? SUCCESS : ERROR;
-    }
-
-/*---------------------------------------------------------------------------------**//**
-* @bsimethod                                    Keith.Bentley                   07/17
-+---------------+---------------+---------------+---------------+---------------+------*/
-void ViewDefinition::_ToJson(JsonValueR val, JsonValueCR opts) const
-    {
-    T_Super::_ToJson(val, opts);
-    val[json_categorySelectorId()] = m_categorySelectorId.ToHexStr();
-    val[json_displayStyleId()] = m_displayStyleId.ToHexStr();
-    }
-
-/*---------------------------------------------------------------------------------**//**
-* @bsimethod                                    Keith.Bentley                   07/17
-+---------------+---------------+---------------+---------------+---------------+------*/
-void ViewDefinition::_FromJson(JsonValueR val)
-    {
-    T_Super::_FromJson(val);
-    if (val.isMember(json_categorySelectorId()))
-        m_categorySelectorId.FromJson(val[json_categorySelectorId()]);
-
-    if (val.isMember(json_displayStyleId()))
-        m_displayStyleId.FromJson(val[json_displayStyleId()]);
-    }
-
-/*---------------------------------------------------------------------------------**//**
-* @bsimethod                                    Keith.Bentley                   10/16
-+---------------+---------------+---------------+---------------+---------------+------*/
-void ViewDefinition::_CopyFrom(DgnElementCR el, CopyFromOptions const& opts)
-    {
-    T_Super::_CopyFrom(el, opts);
-
-    auto& other = static_cast<ViewDefinitionCR>(el);
-    m_categorySelectorId = other.m_categorySelectorId;
-    m_displayStyleId = other.m_displayStyleId;
-    m_categorySelector = other.m_categorySelector.IsValid() ? other.m_categorySelector->MakeCopy<CategorySelector>() : nullptr;
-    m_displayStyle = other.m_displayStyle.IsValid() ? other.m_displayStyle->MakeCopy<DisplayStyle>() : nullptr;
-    }
-
-/*---------------------------------------------------------------------------------**//**
-* @bsimethod                                    Shaun.Sewall                    01/19
-+---------------+---------------+---------------+---------------+---------------+------*/
-void ViewDefinition::_RemapIds(DgnImportContext& importContext)
-    {
-    if (importContext.IsBetweenDbs())
-        {
-        m_categorySelectorId = importContext.FindElementId(m_categorySelectorId);
-        m_displayStyleId = importContext.FindElementId(m_displayStyleId);
-        }
-
-    T_Super::_RemapIds(importContext);
-    }
-
-/*---------------------------------------------------------------------------------**//**
-* @bsimethod                                                    Paul.Connelly   11/15
-+---------------+---------------+---------------+---------------+---------------+------*/
-ViewControllerPtr SpatialViewDefinition::_SupplyController() const
-    {
-    return new SpatialViewController(*this);
-    }
-
-/*---------------------------------------------------------------------------------**//**
-* @bsimethod                                                    Sam.Wilson      06/16
-+---------------+---------------+---------------+---------------+---------------+------*/
-ViewControllerPtr OrthographicViewDefinition::_SupplyController() const
-    {
-    return new OrthographicViewController(*this);
-    }
-
-/*---------------------------------------------------------------------------------**//**
-* @bsimethod                                                    Paul.Connelly   11/15
-+---------------+---------------+---------------+---------------+---------------+------*/
-ViewControllerPtr DrawingViewDefinition::_SupplyController() const
-    {
-    return new DrawingViewController(*this);
-    }
-
-/*---------------------------------------------------------------------------------**//**
-* @bsimethod                                                    Paul.Connelly   11/15
-+---------------+---------------+---------------+---------------+---------------+------*/
-void ViewDefinition2d::_RemapIds(DgnImportContext& importer)
-    {
-    T_Super::_RemapIds(importer);
-    if (importer.IsBetweenDbs())
-        {
-        // We're not going to deep-copy the model in. We're expecting the user already copied it.
-        m_baseModelId  = importer.FindModelId(GetBaseModelId());
-
-        // NOTE: We're not copying or remapping the settings from the db's properties table...
-        }
-    }
-
-/*---------------------------------------------------------------------------------**//**
-* @bsimethod                                    Keith.Bentley                   10/16
-+---------------+---------------+---------------+---------------+---------------+------*/
-void ViewDefinition2d::_BindWriteParams(ECSqlStatement& stmt, ForInsert forInsert)
-    {
-    T_Super::_BindWriteParams(stmt, forInsert);
-
-    auto stat = stmt.BindPoint2d(stmt.GetParameterIndex(prop_Origin()), m_origin);
-    BeAssert(ECSqlStatus::Success == stat);
-    stat = stmt.BindPoint2d(stmt.GetParameterIndex(prop_Extents()), m_delta);
-    BeAssert(ECSqlStatus::Success == stat);
-    stat = stmt.BindDouble(stmt.GetParameterIndex(prop_RotationAngle()), Angle::FromRadians(m_rotAngle).Degrees());
-    BeAssert(ECSqlStatus::Success == stat);
-    stat = stmt.BindNavigationValue(stmt.GetParameterIndex(prop_BaseModel()), m_baseModelId);
-    BeAssert(ECSqlStatus::Success == stat);
-    }
-
-/*---------------------------------------------------------------------------------**//**
-* @bsimethod                                    Keith.Bentley                   10/16
-+---------------+---------------+---------------+---------------+---------------+------*/
-DgnDbStatus ViewDefinition2d::_ReadSelectParams(ECSqlStatement& stmt, ECSqlClassParamsCR params)
-    {
-    m_origin  = stmt.GetValuePoint2d(params.GetSelectIndex(prop_Origin()));
-    m_delta   = DVec2d::From(stmt.GetValuePoint2d(params.GetSelectIndex(prop_Extents())));
-    m_rotAngle = Angle::FromDegrees(stmt.GetValueDouble(params.GetSelectIndex(prop_RotationAngle()))).Radians();
-    m_baseModelId = stmt.GetValueNavigation<DgnModelId>(params.GetSelectIndex(prop_BaseModel()));
-
-    return T_Super::_ReadSelectParams(stmt, params);
-    }
-
-/*---------------------------------------------------------------------------------**//**
-* @bsimethod                                    Keith.Bentley                   07/17
-+---------------+---------------+---------------+---------------+---------------+------*/
-void ViewDefinition2d::_ToJson(JsonValueR val, JsonValueCR opts) const
-    {
-    T_Super::_ToJson(val, opts);
-    JsonUtils::DPoint2dToJson(val[json_origin()], m_origin);
-    JsonUtils::DPoint2dToJson(val[json_delta()], m_delta);
-    val[json_angle()] = JsonUtils::AngleInDegreesToJson(AngleInDegrees::FromRadians(m_rotAngle));
-    val[json_baseModelId()] = m_baseModelId.ToHexStr();
-    }
-
-/*---------------------------------------------------------------------------------**//**
-* @bsimethod                                    Keith.Bentley                   08/17
-+---------------+---------------+---------------+---------------+---------------+------*/
-void ViewDefinition2d::_FromJson(JsonValueR val)
-    {
-    T_Super::_FromJson(val);
-    if (val.isMember(json_origin()))
-        JsonUtils::DPoint2dFromJson(m_origin, val[json_origin()]);
-
-    if (val.isMember(json_delta()))
-        JsonUtils::DPoint2dFromJson(m_delta, val[json_delta()]);
-
-    if (val.isMember(json_angle()))
-        m_rotAngle = JsonUtils::AngleInDegreesFromJson(val[json_angle()].asDouble()).Radians();
-
-    if (val.isMember(json_baseModelId()))
-        m_baseModelId.FromJson(val[json_baseModelId()]);
-    }
-
-/*---------------------------------------------------------------------------------**//**
-* @bsimethod                                    Keith.Bentley                   10/16
-+---------------+---------------+---------------+---------------+---------------+------*/
-void ViewDefinition2d::_CopyFrom(DgnElementCR el, CopyFromOptions const& opts)
-    {
-    T_Super::_CopyFrom(el, opts);
-    auto const& other = (ViewDefinition2d const&) el;
-    m_baseModelId = other.m_baseModelId;
-    m_origin = other.m_origin;
-    m_delta = other.m_delta;
-    m_rotAngle = other.m_rotAngle;
-    }
-
-/*---------------------------------------------------------------------------------**//**
-* @bsimethod                                    Keith.Bentley                   10/16
-+---------------+---------------+---------------+---------------+---------------+------*/
-bool ViewDefinition2d::_EqualState(ViewDefinitionR in)
-    {
-    auto const& other= (ViewDefinition2d const&) in;
-    if (m_baseModelId != other.m_baseModelId || !m_origin.IsEqual(other.m_origin) || !m_delta.IsEqual(other.m_delta) || m_rotAngle != other.m_rotAngle)
-        return false;
-
-    return T_Super::_EqualState(in);
-    }
-
-/*---------------------------------------------------------------------------------**//**
-* @bsimethod                                                    Shaun.Sewall    02/17
-+---------------+---------------+---------------+---------------+---------------+------*/
-ViewDefinition::Iterator::Iterator(DgnDbR db, Utf8CP whereClause, Utf8CP orderByClause)
-    {
-    Utf8String sql("SELECT ECInstanceId,CodeValue,IsPrivate," PROPNAME_Description ",ECClassId FROM " BIS_SCHEMA(BIS_CLASS_ViewDefinition));
-
-    if (whereClause)
-        {
-        sql.append(" ");
-        sql.append(whereClause);
-        }
-
-    if (orderByClause)
-        {
-        sql.append(" ");
-        sql.append(orderByClause);
-        }
-
-    Prepare(db, sql.c_str(), 0 /* Index of ECInstanceId */);
-    }
-
-/*---------------------------------------------------------------------------------**//**
-* @bsimethod                                                    Shaun.Sewall    02/17
-+---------------+---------------+---------------+---------------+---------------+------*/
-size_t ViewDefinition::QueryCount(DgnDbR db, Utf8CP whereClause)
-    {
-    Utf8String sql("SELECT COUNT(*) FROM " BIS_SCHEMA(BIS_CLASS_ViewDefinition));
-
-    if (whereClause)
-        {
-        sql.append(" ");
-        sql.append(whereClause);
-        }
-
-    CachedECSqlStatementPtr statement = db.GetPreparedECSqlStatement(sql.c_str());
-    return statement.IsValid() && BE_SQLITE_ROW == statement->Step() ? statement->GetValueInt(0) : 0;
-    }
-
-/*---------------------------------------------------------------------------------**//**
-* @bsimethod                                                    Shaun.Sewall    08/17
-+---------------+---------------+---------------+---------------+---------------+------*/
-static DgnViewId queryFirstPublicView(DgnDbR db, Utf8CP className)
-    {
-    Utf8PrintfString sql("SELECT ECInstanceId FROM %s WHERE IsPrivate=FALSE LIMIT 1", className);
-    CachedECSqlStatementPtr statement = db.GetPreparedECSqlStatement(sql.c_str());
-    BeAssert(statement.IsValid());
-    return (statement.IsValid() && (BE_SQLITE_ROW == statement->Step())) ? statement->GetValueId<DgnViewId>(0) : DgnViewId();
-    }
-
-/*---------------------------------------------------------------------------------**//**
-* @bsimethod                                                    Shaun.Sewall    08/17
-+---------------+---------------+---------------+---------------+---------------+------*/
-DgnViewId ViewDefinition::QueryDefaultViewId(DgnDbR db)
-    {
-    DgnViewId viewId;
-    if (BeSQLite::BE_SQLITE_ROW == db.QueryProperty(&viewId, sizeof(viewId), DgnViewProperty::DefaultView()) && ViewDefinition::Get(db, viewId).IsValid())
-        return viewId;
-
-    viewId = queryFirstPublicView(db, BIS_SCHEMA(BIS_CLASS_SpatialViewDefinition));
-    if (viewId.IsValid())
-        return viewId;
-
-    viewId = queryFirstPublicView(db, BIS_SCHEMA(BIS_CLASS_SheetViewDefinition));
-    if (viewId.IsValid())
-        return viewId;
-
-    return queryFirstPublicView(db, BIS_SCHEMA(BIS_CLASS_DrawingViewDefinition));
-    }
-
-/*---------------------------------------------------------------------------------**//**
-* @bsimethod                                                    Paul.Connelly   11/15
-+---------------+---------------+---------------+---------------+---------------+------*/
-template<typename T_Desired> static bool isEntryOfClass(ViewDefinition::Entry const& entry)
-    {
-    DgnDbP db = entry.GetDgnDb();
-    if (nullptr == db)
-        return false;
-
-    auto entryClass = db->Schemas().GetClass(entry.GetClassId());
-    auto desiredClass = db->Schemas().GetClass(T_Desired::QueryClassId(*db));
-    return nullptr != entryClass && nullptr != desiredClass && entryClass->Is(desiredClass);
-    }
-
-/*---------------------------------------------------------------------------------**//**
-* @bsimethod                                                    Paul.Connelly   11/15
-+---------------+---------------+---------------+---------------+---------------+------*/
-bool ViewDefinition::Entry::IsOrthographicView() const {return isEntryOfClass<OrthographicViewDefinition>(*this);}
-bool ViewDefinition::Entry::IsView3d() const {return isEntryOfClass<ViewDefinition3d>(*this);}
-bool ViewDefinition::Entry::IsSpatialView() const {return isEntryOfClass<SpatialViewDefinition>(*this);}
-bool ViewDefinition::Entry::IsDrawingView() const {return isEntryOfClass<DrawingViewDefinition>(*this);}
-bool ViewDefinition::Entry::IsSheetView() const {return isEntryOfClass<SheetViewDefinition>(*this);}
-
-/*---------------------------------------------------------------------------------**//**
-* @bsimethod                                                    Sam.Wilson      08/16
-+---------------+---------------+---------------+---------------+---------------+------*/
-void CategorySelector::_CopyFrom(DgnElementCR in, CopyFromOptions const& opts)
-    {
-    T_Super::_CopyFrom(in, opts);
-    auto const& other = (CategorySelector const&) in;
-    m_categories = other.m_categories;
-    }
-
-/*---------------------------------------------------------------------------------**//**
-* @bsimethod                                    Shaun.Sewall                    01/19
-+---------------+---------------+---------------+---------------+---------------+------*/
-void CategorySelector::_RemapIds(DgnImportContext& importContext)
-    {
-    if (importContext.IsBetweenDbs())
-        {
-        DgnCategoryIdSet remappedCategories;
-        for (auto const& category: m_categories)
-            remappedCategories.insert(importContext.FindCategory(category));
-
-        m_categories = remappedCategories;
-        }
-
-    T_Super::_RemapIds(importContext);
-    }
-
-/*---------------------------------------------------------------------------------**//**
-* @bsimethod                                                    Sam.Wilson      08/16
-+---------------+---------------+---------------+---------------+---------------+------*/
-DgnDbStatus CategorySelector::_InsertInDb()
-    {
-    auto status = T_Super::_InsertInDb();
-    if (DgnDbStatus::Success != status)
-        return status;
-
-    return WriteCategories();
-    }
-
-/*---------------------------------------------------------------------------------**//**
-* @bsimethod                                    Keith.Bentley                   10/17
-+---------------+---------------+---------------+---------------+---------------+------*/
-void CategorySelector::_ToJson(JsonValueR out, JsonValueCR opts) const
-    {
-    T_Super::_ToJson(out, opts);
-    Json::Value categories(Json::arrayValue);
-    for (auto const& category: m_categories)
-        categories.append(category.ToHexStr());
-
-    out[json_categories()] = categories;
-    }
-
-/*---------------------------------------------------------------------------------**//**
-* @bsimethod                                    Keith.Bentley                   10/17
-+---------------+---------------+---------------+---------------+---------------+------*/
-void CategorySelector::_FromJson(JsonValueR val)
-    {
-    T_Super::_FromJson(val);
-    m_categories.clear();
-
-    auto const& categories = val[json_categories()];
-    int size = categories.size();
-    for (int i=0; i<size; ++i)
-        m_categories.insert(DgnCategoryId(categories[i].asUInt64()));
-    }
-
-/*---------------------------------------------------------------------------------**//**
-* @bsimethod                                    Keith.Bentley                   10/16
-+---------------+---------------+---------------+---------------+---------------+------*/
-bool CategorySelector::EqualState(CategorySelectorCR other) const
-    {
-    return m_categories == other.m_categories;
-    }
-
-/*---------------------------------------------------------------------------------**//**
-* @bsimethod                                    Keith.Bentley                   06/15
-+---------------+---------------+---------------+---------------+---------------+------*/
-DgnDbStatus CategorySelector::_OnUpdate(DgnElementCR el)
-    {
-    auto status = T_Super::_OnUpdate(el);
-    if (DgnDbStatus::Success != status)
-        return status;
-
-    auto delExisting = GetDgnDb().GetNonSelectPreparedECSqlStatement("DELETE FROM " BIS_SCHEMA("CategorySelectorRefersToCategories") " WHERE SourceECInstanceId=?", GetDgnDb().GetECCrudWriteToken());
-    delExisting->BindId(1, GetElementId());
-    delExisting->Step();
-
-    return WriteCategories();
-    }
-
-/*---------------------------------------------------------------------------------**//**
-* @bsimethod                                    Keith.Bentley                   10/16
-+---------------+---------------+---------------+---------------+---------------+------*/
-DgnDbStatus CategorySelector::WriteCategories()
-    {
-    if (!GetElementId().IsValid())
-        {
-        BeAssert(false);
-        return DgnDbStatus::MissingId;
-        }
-
-    auto statement = GetDgnDb().GetNonSelectPreparedECSqlStatement("INSERT INTO " BIS_SCHEMA("CategorySelectorRefersToCategories") " (SourceECInstanceId,TargetECInstanceId) VALUES (?,?)", GetDgnDb().GetECCrudWriteToken());
-    if (!statement.IsValid())
-        return DgnDbStatus::WriteError;
-
-    for (auto id : m_categories)
-        {
-        statement->Reset();
-        statement->ClearBindings();
-        statement->BindId(1, GetElementId());
-        statement->BindId(2, id);
-        if (BE_SQLITE_DONE != statement->Step())
-            return DgnDbStatus::WriteError;
-        }
-
-    return DgnDbStatus::Success;
-    }
-
-/*---------------------------------------------------------------------------------**//**
-* @bsimethod                                                    Sam.Wilson      08/16
-+---------------+---------------+---------------+---------------+---------------+------*/
-DgnDbStatus CategorySelector::_LoadFromDb()
-    {
-    auto stat = T_Super::_LoadFromDb();
-    if (stat  != DgnDbStatus::Success)
-        return stat;
-
-    auto statement = GetDgnDb().GetPreparedECSqlStatement("SELECT TargetECInstanceId FROM " BIS_SCHEMA("CategorySelectorRefersToCategories") " WHERE SourceECInstanceId=?");
-    if (!statement.IsValid())
-        return DgnDbStatus::BadSchema;
-
-    statement->BindId(1, GetElementId());
-
-    while (BE_SQLITE_ROW == statement->Step())
-        m_categories.insert(statement->GetValueId<DgnCategoryId>(0));
-
-    return DgnDbStatus::Success;
-    }
-
-/*---------------------------------------------------------------------------------**//**
-* @bsimethod                                                    Sam.Wilson      08/16
-+---------------+---------------+---------------+---------------+---------------+------*/
-void ModelSelector::_CopyFrom(DgnElementCR rhsElement, CopyFromOptions const& opts)
-    {
-    T_Super::_CopyFrom(rhsElement, opts);
-
-    auto const& rhs = (ModelSelector const&)rhsElement;
-    m_models = rhs.m_models;
-    }
-
-/*---------------------------------------------------------------------------------**//**
-* @bsimethod                                    Shaun.Sewall                    01/19
-+---------------+---------------+---------------+---------------+---------------+------*/
-void ModelSelector::_RemapIds(DgnImportContext& importContext)
-    {
-    if (importContext.IsBetweenDbs())
-        {
-        DgnModelIdSet remappedModels;
-        for (auto const& model: m_models)
-            remappedModels.insert(importContext.FindModelId(model));
-
-        m_models = remappedModels;
-        }
-
-    T_Super::_RemapIds(importContext);
-    }
-
-/*---------------------------------------------------------------------------------**//**
-* @bsimethod                                                    Sam.Wilson      08/16
-+---------------+---------------+---------------+---------------+---------------+------*/
-DgnDbStatus ModelSelector::_InsertInDb()
-    {
-    DgnDbStatus status = T_Super::_InsertInDb();
-    if (DgnDbStatus::Success != status)
-        return status;
-
-    return WriteModels();
-    }
-
-/*---------------------------------------------------------------------------------**//**
-* @bsimethod                                    Keith.Bentley                   06/15
-+---------------+---------------+---------------+---------------+---------------+------*/
-DgnDbStatus ModelSelector::_OnUpdate(DgnElementCR el)
-    {
-    DgnDbStatus status = T_Super::_OnUpdate(el);
-    if (DgnDbStatus::Success != status)
-        return status;
-
-    GetDgnDb().DeleteLinkTableRelationships(BIS_SCHEMA(BIS_REL_ModelSelectorRefersToModels), GetElementId(), DgnElementId() /* all targets */);
-    return WriteModels();
-    }
-
-/*---------------------------------------------------------------------------------**//**
-* @bsimethod                                    Shaun.Sewall                    05/17
-+---------------+---------------+---------------+---------------+---------------+------*/
-void ModelSelector::_OnDeleted() const
-    {
-    T_Super::_OnDeleted();
-    // provide clean up behavior previously handled by foreign keys (the bis_ModelSelectorRefersToModels table uses "logical" foreign keys now)
-    GetDgnDb().DeleteLinkTableRelationships(BIS_SCHEMA(BIS_REL_ModelSelectorRefersToModels), GetElementId(), DgnElementId() /* all targets */);
-    }
-
-/*---------------------------------------------------------------------------------**//**
-* @bsimethod                                                    Sam.Wilson      06/16
-+---------------+---------------+---------------+---------------+---------------+------*/
-DgnDbStatus ModelSelector::WriteModels()
-    {
-    if (!GetElementId().IsValid())
-        {
-        BeAssert(false);
-        return DgnDbStatus::MissingId;
-        }
-
-    auto statement = GetDgnDb().GetNonSelectPreparedECSqlStatement("INSERT INTO " BIS_SCHEMA(BIS_REL_ModelSelectorRefersToModels) " (SourceECInstanceId,TargetECInstanceId) VALUES (?,?)", GetDgnDb().GetECCrudWriteToken());
-    if (!statement.IsValid())
-        return DgnDbStatus::WriteError;
-
-    for (auto id : m_models)
-        {
-        statement->Reset();
-        statement->ClearBindings();
-        statement->BindId(1, GetElementId());
-        statement->BindId(2, id);
-        if (BE_SQLITE_DONE != statement->Step())
-            return DgnDbStatus::WriteError;
-        }
-    return DgnDbStatus::Success;
-    }
-
-/*---------------------------------------------------------------------------------**//**
-* @bsimethod                                                    Sam.Wilson      06/16
-+---------------+---------------+---------------+---------------+---------------+------*/
-DgnDbStatus ModelSelector::_LoadFromDb()
-    {
-    auto stat = T_Super::_LoadFromDb();
-    if (DgnDbStatus::Success != stat)
-        return stat;
-
-    auto statement = GetDgnDb().GetPreparedECSqlStatement("SELECT TargetECInstanceId FROM " BIS_SCHEMA(BIS_REL_ModelSelectorRefersToModels) " WHERE SourceECInstanceId=?");
-    if (!statement.IsValid())
-        {
-        BeAssert(false);
-        return DgnDbStatus::BadSchema;
-        }
-
-    statement->BindId(1, GetElementId());
-    while (BE_SQLITE_ROW == statement->Step())
-        {
-        auto id = statement->GetValueId<DgnModelId>(0);
-        m_models.insert(id);
-        }
-
-    return DgnDbStatus::Success;
-    }
-
-/*---------------------------------------------------------------------------------**//**
-* @bsimethod                                    Keith.Bentley                   10/17
-+---------------+---------------+---------------+---------------+---------------+------*/
-void ModelSelector::_ToJson(JsonValueR out, JsonValueCR opts) const
-    {
-    T_Super::_ToJson(out, opts);
-    Json::Value models(Json::arrayValue);
-    for (auto const& model : m_models)
-        models.append(model.ToHexStr());
-
-    out[json_models()] = models;
-    }
-
-/*---------------------------------------------------------------------------------**//**
-* @bsimethod                                    Keith.Bentley                   10/17
-+---------------+---------------+---------------+---------------+---------------+------*/
-void ModelSelector::_FromJson(JsonValueR val)
-    {
-    T_Super::_FromJson(val);
-
-    m_models.clear();
-    auto const& models = val[json_models()];
-    int size = models.size();
-    for (int i=0; i<size; ++i)
-        m_models.insert(DgnModelId(models[i].asUInt64()));
-    }
-
-/*---------------------------------------------------------------------------------**//**
-* @bsimethod                                    Keith.Bentley                   10/16
-+---------------+---------------+---------------+---------------+---------------+------*/
-void ViewDefinition3d::_BindWriteParams(ECSqlStatement& stmt, ForInsert forInsert)
-    {
-    T_Super::_BindWriteParams(stmt, forInsert);
-
-    stmt.BindPoint3d(stmt.GetParameterIndex(prop_Origin()), m_origin);
-    stmt.BindPoint3d(stmt.GetParameterIndex(prop_Extents()), m_extents);
-
-    YawPitchRollAngles angles;
-    YawPitchRollAngles::TryFromRotMatrix(angles, m_rotation);
-
-    stmt.BindDouble(stmt.GetParameterIndex(prop_Yaw()), angles.GetYaw().Degrees());
-    stmt.BindDouble(stmt.GetParameterIndex(prop_Pitch()), angles.GetPitch().Degrees());
-    stmt.BindDouble(stmt.GetParameterIndex(prop_Roll()), angles.GetRoll().Degrees());
-
-    auto stat = stmt.BindPoint3d(stmt.GetParameterIndex(prop_EyePoint()), GetEyePoint());
-    BeAssert(ECSqlStatus::Success == stat);
-    stat = stmt.BindDouble(stmt.GetParameterIndex(prop_LensAngle()), GetLensAngle().Radians());
-    BeAssert(ECSqlStatus::Success == stat);
-    stat = stmt.BindDouble(stmt.GetParameterIndex(prop_FocusDistance()), GetFocusDistance());
-    BeAssert(ECSqlStatus::Success == stat);
-    stat = stmt.BindBoolean(stmt.GetParameterIndex(prop_IsCameraOn()), IsCameraOn());
-    BeAssert(ECSqlStatus::Success == stat);
-    }
-
-/*---------------------------------------------------------------------------------**//**
-* @bsimethod                                    Keith.Bentley                   10/16
-+---------------+---------------+---------------+---------------+---------------+------*/
-bool ViewDefinition3d::_EqualState(ViewDefinitionR in)
-    {
-    auto& other = (ViewDefinition3dR) in;
-    if (!m_origin.IsEqual(other.m_origin) || !m_extents.IsEqual(other.m_extents) || !m_rotation.IsEqual(other.m_rotation))
-        return false;
-
-    if (IsCameraOn() != other.IsCameraOn())
-        return false;
-
-    // if camera is off, don't compare cameras
-    if (IsCameraOn() && !m_cameraDef.IsEqual(other.m_cameraDef))
-        return false;
-
-    return T_Super::_EqualState(other);
-    }
-
-/*---------------------------------------------------------------------------------**//**
-* @bsimethod                                    Keith.Bentley                   10/16
-+---------------+---------------+---------------+---------------+---------------+------*/
-DgnDbStatus ViewDefinition3d::_ReadSelectParams(ECSqlStatement& stmt, ECSqlClassParamsCR params)
-    {
-    m_origin  = stmt.GetValuePoint3d(params.GetSelectIndex(prop_Origin()));
-    m_extents = DVec3d::From(stmt.GetValuePoint3d(params.GetSelectIndex(prop_Extents())));
-
-    double yaw   = stmt.GetValueDouble(params.GetSelectIndex(prop_Yaw())),
-           pitch = stmt.GetValueDouble(params.GetSelectIndex(prop_Pitch())),
-           roll  = stmt.GetValueDouble(params.GetSelectIndex(prop_Roll()));
-
-    m_rotation = YawPitchRollAngles(Angle::FromDegrees(yaw), Angle::FromDegrees(pitch), Angle::FromDegrees(roll)).ToRotMatrix();
-
-    m_cameraDef.SetEyePoint(stmt.GetValuePoint3d(params.GetSelectIndex(prop_EyePoint())));
-    m_cameraDef.SetLensAngle(Angle::FromRadians(stmt.GetValueDouble(params.GetSelectIndex(prop_LensAngle()))));
-    m_cameraDef.SetFocusDistance(stmt.GetValueDouble(params.GetSelectIndex(prop_FocusDistance())));
-    m_cameraOn = stmt.GetValueBoolean(params.GetSelectIndex(prop_IsCameraOn()));
-
-    return T_Super::_ReadSelectParams(stmt, params);
-    }
-
-/*---------------------------------------------------------------------------------**//**
-* @bsimethod                                    Keith.Bentley                   07/17
-+---------------+---------------+---------------+---------------+---------------+------*/
-Json::Value ViewDefinition3d::Camera::ToJson() const
-    {
-    Json::Value val;
-    val[json_lens()] = JsonUtils::FromAngle(m_lensAngle);
-    val[json_focusDist()] = m_focusDistance;
-    JsonUtils::DPoint3dToJson(val[json_eye()], m_eyePoint);
-    return val;
-    }
-
-/*---------------------------------------------------------------------------------**//**
-* @bsimethod                                    Keith.Bentley                   07/17
-+---------------+---------------+---------------+---------------+---------------+------*/
-ViewDefinition3d::Camera ViewDefinition3d::Camera::FromJson(JsonValueCR val)
-    {
-    Camera camera;
-    camera.SetLensAngle(JsonUtils::ToAngle(val[json_lens()]));
-    camera.SetFocusDistance(val[json_focusDist()].asDouble());
-    JsonUtils::DPoint3dFromJson(camera.m_eyePoint, val[json_eye()]);
-    return camera;
-    }
-
-/*---------------------------------------------------------------------------------**//**
-* @bsimethod                                    Keith.Bentley                   07/17
-+---------------+---------------+---------------+---------------+---------------+------*/
-void ViewDefinition3d::_ToJson(JsonValueR val, JsonValueCR opts) const
-    {
-    T_Super::_ToJson(val, opts);
-    val[json_cameraOn()] = m_cameraOn;
-    JsonUtils::DPoint3dToJson(val[json_origin()], m_origin);
-    JsonUtils::DPoint3dToJson(val[json_extents()], m_extents);
-
-    YawPitchRollAngles angles;
-    YawPitchRollAngles::TryFromRotMatrix(angles, m_rotation);
-    val[json_angles()] = JsonUtils::YawPitchRollToJson(angles);
-    val[json_camera()] = m_cameraDef.ToJson();
-    }
-
-/*---------------------------------------------------------------------------------**//**
-* @bsimethod                                    Keith.Bentley                   07/17
-+---------------+---------------+---------------+---------------+---------------+------*/
-void ViewDefinition3d::_FromJson(JsonValueR val)
-    {
-    T_Super::_FromJson(val);
-
-    if (val.isMember(json_cameraOn()))
-        m_cameraOn = val[json_cameraOn()].asBool();
-
-    if (val.isMember(json_origin()))
-        m_origin = JsonUtils::ToDPoint3d(val[json_origin()]);
-
-    if (val.isMember(json_extents()))
-        m_extents = JsonUtils::ToDVec3d(val[json_extents()]);
-
-    if (val.isMember(json_angles()))
-        m_rotation = JsonUtils::YawPitchRollFromJson(val[json_angles()]).ToRotMatrix();
-
-    if (val.isMember(json_camera()))
-        m_cameraDef = Camera::FromJson(val[json_camera()]);
-    }
-
-/*---------------------------------------------------------------------------------**//**
-* @bsimethod                                    Keith.Bentley                   10/16
-+---------------+---------------+---------------+---------------+---------------+------*/
-void ViewDefinition3d::_CopyFrom(DgnElementCR el, CopyFromOptions const& opts)
-    {
-    T_Super::_CopyFrom(el, opts);
-
-    auto const& other = (ViewDefinition3d const&) el;
-    m_origin = other.m_origin;
-    m_extents = other.m_extents;
-    m_rotation = other.m_rotation;
-    m_cameraDef = other.m_cameraDef;
-    m_cameraOn = other.m_cameraOn;
-    }
-
-/*---------------------------------------------------------------------------------**//**
-* @bsimethod                                    Keith.Bentley                   10/16
-+---------------+---------------+---------------+---------------+---------------+------*/
-DbResult ViewDefinition::SaveThumbnail(Point2d size, Render::ImageSourceCR source) const
-    {
-    Json::Value val;
-    val[json_width()] = size.x;
-    val[json_height()] = size.y;
-    val[json_format()] = (source.GetFormat() == ImageSource::Format::Jpeg) ? prop_jpeg() : prop_png();
-
-    DbResult rc = m_dgndb.SaveProperty(DgnViewProperty::ViewThumbnail(), val.ToString(), source.GetByteStream().GetData(), source.GetByteStream().GetSize(), GetViewId().GetValue());
-    return rc;
-    }
-
-/*---------------------------------------------------------------------------------**//**
-* @bsimethod                                    Keith.Bentley                   10/16
-+---------------+---------------+---------------+---------------+---------------+------*/
-ImageSource ViewDefinition::ReadThumbnail() const
-    {
-    ImageSource image;
-
-    DgnDbR db = GetDgnDb();
-    uint32_t bytes;
-    auto stat = db.QueryPropertySize(bytes, DgnViewProperty::ViewThumbnail(), GetViewId().GetValue());
-    if (BE_SQLITE_ROW != stat)
-        return image;
-
-    Utf8String jsonStr;
-    stat = db.QueryProperty(jsonStr, DgnViewProperty::ViewThumbnail(), GetViewId().GetValue());
-    if (BE_SQLITE_ROW != stat)
-        return image;
-
-    Json::Value value;
-    Json::Reader::Parse(jsonStr, value);
-    image.SetFormat(value[json_format()] == prop_jpeg() ? ImageSource::Format::Jpeg : ImageSource::Format::Png);
-    image.GetByteStreamR().Resize(bytes);
-    stat = db.QueryProperty(image.GetByteStreamR().GetDataP(), bytes, DgnViewProperty::ViewThumbnail(), GetViewId().GetValue());
-    BeAssert(BE_SQLITE_ROW == stat);
-    return image;
-    }
-
-/*---------------------------------------------------------------------------------**//**
-* @bsimethod                                    Keith.Bentley                   10/16
-+---------------+---------------+---------------+---------------+---------------+------*/
-Point2d ViewDefinition::GetThumbnailSize() const
-    {
-    Point2d size = {0,0};
-
-    DgnDbR db = GetDgnDb();
-    Utf8String jsonStr;
-    auto stat = db.QueryProperty(jsonStr, DgnViewProperty::ViewThumbnail(), GetViewId().GetValue());
-    if (BE_SQLITE_ROW != stat)
-        return size;
-
-    Json::Value value;
-    Json::Reader::Parse(jsonStr, value);
-    size.x = value[json_width()].asInt();
-    size.y = value[json_height()].asInt();
-    return size;
-    }
-
-/*---------------------------------------------------------------------------------**//**
-* @bsimethod                                                    Ray.Bentley     06/2018
-+---------------+---------------+---------------+---------------+---------------+------*/
-bool  ViewDefinition::HasThumbnail() const
-    {
-    DgnDbR db = GetDgnDb();
-    Utf8String jsonStr;
-    auto stat = db.QueryProperty(jsonStr, DgnViewProperty::ViewThumbnail(), GetViewId().GetValue());
-    return (BE_SQLITE_ROW == stat);
-    }
-
-/*---------------------------------------------------------------------------------**//**
-* @bsimethod                                    Keith.Bentley                   10/16
-+---------------+---------------+---------------+---------------+---------------+------*/
-void ViewDefinition::DeleteThumbnail() const
-    {
-    GetDgnDb().DeleteProperty(DgnViewProperty::ViewThumbnail(), GetViewId().GetValue());
-    }
-
-/*---------------------------------------------------------------------------------**//**
-* @bsimethod                                    Keith.Bentley                   10/16
-+---------------+---------------+---------------+---------------+---------------+------*/
-DgnDbStatus SpatialViewDefinition::_OnInsert()
-    {
-    if (!GetModelSelector().GetElementId().IsValid())
-        {
-        DgnDbStatus stat;
-        m_modelSelector->Insert(&stat);
-        if (DgnDbStatus::Success != stat)
-            return stat;
-        m_modelSelectorId = m_modelSelector->GetElementId();
-        }
-
-    return T_Super::_OnInsert();
-    }
-
-/*---------------------------------------------------------------------------------**//**
-* @bsimethod                                    Keith.Bentley                   10/16
-+---------------+---------------+---------------+---------------+---------------+------*/
-void SpatialViewDefinition::_CopyFrom(DgnElementCR el, CopyFromOptions const& opts)
-    {
-    T_Super::_CopyFrom(el, opts);
-    auto& other = static_cast<SpatialViewDefinitionCR>(el);
-
-    m_modelSelectorId = other.m_modelSelectorId;
-    m_modelSelector = other.m_modelSelector.IsValid() ? other.m_modelSelector->MakeCopy<ModelSelector>() : nullptr;
-    }
-
-/*---------------------------------------------------------------------------------**//**
-* @bsimethod                                    Shaun.Sewall                    01/19
-+---------------+---------------+---------------+---------------+---------------+------*/
-void SpatialViewDefinition::_RemapIds(DgnImportContext& importContext)
-    {
-    if (importContext.IsBetweenDbs())
-        m_modelSelectorId = importContext.FindElementId(m_modelSelectorId);
-
-    T_Super::_RemapIds(importContext);
-    }
-
-/*---------------------------------------------------------------------------------**//**
-* @bsimethod                                    Keith.Bentley                   10/16
-+---------------+---------------+---------------+---------------+---------------+------*/
-bool SpatialViewDefinition::_EqualState(ViewDefinitionR in)
-    {
-    if (!T_Super::_EqualState(in))
-        return false;
-
-    auto& other = (SpatialViewDefinition&) in;
-    if (m_modelSelectorId != other.m_modelSelectorId)
-        return false;
-
-    return GetModelSelector().EqualState(other.GetModelSelector());
-    }
-
-/*---------------------------------------------------------------------------------**//**
-* @bsimethod                                    Keith.Bentley                   10/16
-+---------------+---------------+---------------+---------------+---------------+------*/
-void SpatialViewDefinition::_BindWriteParams(ECSqlStatement& stmt, ForInsert forInsert)
-    {
-    T_Super::_BindWriteParams(stmt, forInsert);
-
-    BeAssert(GetModelSelectorId().IsValid());
-    stmt.BindNavigationValue(stmt.GetParameterIndex(prop_ModelSelector()), GetModelSelectorId());
-    }
-
-/*---------------------------------------------------------------------------------**//**
-* @bsimethod                                    Keith.Bentley                   10/16
-+---------------+---------------+---------------+---------------+---------------+------*/
-DgnDbStatus SpatialViewDefinition::_ReadSelectParams(BeSQLite::EC::ECSqlStatement& stmt, ECSqlClassParamsCR params)
-    {
-    m_modelSelectorId = stmt.GetValueNavigation<DgnElementId>(params.GetSelectIndex(prop_ModelSelector()));
-    return T_Super::_ReadSelectParams(stmt, params);
-    }
-
-/*---------------------------------------------------------------------------------**//**
-* @bsimethod                                    Keith.Bentley                   07/17
-+---------------+---------------+---------------+---------------+---------------+------*/
-void SpatialViewDefinition::_ToJson(JsonValueR val, JsonValueCR opts) const
-    {
-    T_Super::_ToJson(val, opts);
-    val[json_modelSelectorId()] = m_modelSelectorId.ToHexStr();
-    }
-
-/*---------------------------------------------------------------------------------**//**
-* @bsimethod                                    Keith.Bentley                   07/17
-+---------------+---------------+---------------+---------------+---------------+------*/
-void SpatialViewDefinition::_FromJson(JsonValueR val)
-    {
-    T_Super::_FromJson(val);
-    if (val.isMember(json_modelSelectorId()))
-        m_modelSelectorId.FromJson(val[json_modelSelectorId()]);
-    }
-
-/*---------------------------------------------------------------------------------**//**
-* @bsimethod                                    Keith.Bentley                   03/13
-+---------------+---------------+---------------+---------------+---------------+------*/
-BentleyStatus ViewDefinition::SetStandardViewRotation(StandardView standardView)
-    {
-    RotMatrix rMatrix;
-    if (!bsiRotMatrix_getStandardRotation(&rMatrix, static_cast<int>(standardView)))
-        return  ERROR;
-
-    SetRotation(rMatrix);
-    return  SUCCESS;
-    }
-
-/*---------------------------------------------------------------------------------**//**
-* load a subcategory appearance into its unmodified state
-* @bsimethod                                    Keith.Bentley                   01/14
-+---------------+---------------+---------------+---------------+---------------+------*/
-DgnSubCategory::Appearance DisplayStyle::LoadSubCategory(DgnSubCategoryId id) const
-    {
-    auto unmodified = DgnSubCategory::Get(GetDgnDb(), id);
-    BeAssert(unmodified.IsValid());
-    if (!unmodified.IsValid())
-        return DgnSubCategory::Appearance();
-
-    BeMutexHolder _v(m_mutex);
-    auto const& result = m_subCategories.Insert(id, unmodified->GetAppearance());
-    if (!result.second)
-        result.first->second = unmodified->GetAppearance(); // we already had this SubCategory; change it to unmodified state
-
-    return unmodified->GetAppearance();
-    }
-
-/*---------------------------------------------------------------------------------**//**
-* @bsimethod                                    Keith.Bentley                   01/14
-+---------------+---------------+---------------+---------------+---------------+------*/
-void DisplayStyle::OverrideSubCategory(DgnSubCategoryId id, DgnSubCategory::Override const& ovr)
-    {
-    if (!id.IsValid())
-        return;
-
-    auto result = m_subCategoryOverrides.Insert(id, ovr);
-    if (!result.second)
-        result.first->second = ovr; // we already had this override; change it.
-
-    LoadSubCategory(id); // To ensure none of the previous overrides are still active, we reload the original SubCategory
-
-    // now apply this override to the unmodified SubCategory appearance
-    auto it = m_subCategories.find(id);
-    if (it != m_subCategories.end())
-        ovr.ApplyTo(it->second);
-    else
-        {
-        BeAssert(false);
-        }
-    }
-
-/*---------------------------------------------------------------------------------**//**
-* @bsimethod                                                    Paul.Connelly   04/17
-+---------------+---------------+---------------+---------------+---------------+------*/
-DgnSubCategory::Override DisplayStyle::GetSubCategoryOverride(DgnSubCategoryId id) const
-    {
-    auto iter = m_subCategoryOverrides.find(id);
-    return m_subCategoryOverrides.end() != iter ? iter->second : DgnSubCategory::Override();
-    }
-
-/*---------------------------------------------------------------------------------**//**
-* @bsimethod                                    Keith.Bentley                   12/13
-+---------------+---------------+---------------+---------------+---------------+------*/
-DgnSubCategory::Appearance DisplayStyle::GetSubCategoryAppearance(DgnSubCategoryId subCategoryId) const
-    {
-    if (true)
-        {
-        BeMutexHolder _v(m_mutex);
-        auto const entry = m_subCategories.find(subCategoryId);
-        if (entry != m_subCategories.end())
-            return entry->second;
-        }
-
-    return LoadSubCategory(subCategoryId);
-    }
-
-/*---------------------------------------------------------------------------------**//**
-* @bsimethod                                    Keith.Bentley                   01/14
-+---------------+---------------+---------------+---------------+---------------+------*/
-void DisplayStyle::DropSubCategoryOverride(DgnSubCategoryId id)
-    {
-    m_subCategoryOverrides.erase(id);
-    LoadSubCategory(id);
-    }
-
-/*---------------------------------------------------------------------------------**//**
-* @bsimethod                                    Keith.Bentley                   10/16
-+---------------+---------------+---------------+---------------+---------------+------*/
-void DisplayStyle::_CopyFrom(DgnElementCR el, CopyFromOptions const& opts)
-    {
-    T_Super::_CopyFrom(el, opts);
-
-    auto& other = static_cast<DisplayStyleCR>(el);
-
-    m_viewFlags = other.m_viewFlags;
-    m_subCategories = other.m_subCategories;
-    m_subCategoryOverrides = other.m_subCategoryOverrides;
-    }
-
-/*---------------------------------------------------------------------------------**//**
-* @bsimethod                                    Keith.Bentley                   10/16
-+---------------+---------------+---------------+---------------+---------------+------*/
-void DisplayStyle::_OnLoadedJsonProperties()
-    {
-    m_viewFlags.FromJson(GetStyle(json_viewflags()));
-
-    JsonValueR overrides = GetStylesR()[json_subCategoryOvr()];
-    for (Json::ArrayIndex i = 0; i<overrides.size(); ++i)
-        {
-        JsonValueR val = overrides[i];
-
-        JsonValueR subCatIdJson = val[json_subCategory()];
-        DgnSubCategoryId subCategoryId(subCatIdJson.asUInt64());
-        if (!subCategoryId.IsValid())
-            {
-            BeDataAssert(false && "SubCategoryOverride refers to missing SubCategory");
-            continue;
-            }
-
-        // Retroactively fix IDs which were previously stored as 64-bit integers rather than as ID strings -
-        // otherwise the front-end cannot decipher them.
-        if (!subCatIdJson.isString())
-            subCatIdJson = subCategoryId.ToHexStr();
-
-        OverrideSubCategory(subCategoryId, DgnSubCategory::Override(val));
-        }
-<<<<<<< HEAD
-
-=======
-    
->>>>>>> b2cd70da
-    JsonValueCR excludedElementsJson = GetStyle(json_excludedElements());
-    m_excludedElements.clear();
-    for (Json::ArrayIndex i = 0; i < excludedElementsJson.size(); ++i)
-        {
-        m_excludedElements.insert(DgnElementId(excludedElementsJson[i].asUInt64()));
-        }
-    }
-
-/*---------------------------------------------------------------------------------**//**
-* @bsimethod                                    Keith.Bentley                   10/16
-+---------------+---------------+---------------+---------------+---------------+------*/
-Utf8String DisplayStyle::ToJson() const
-    {
-    const_cast<DisplayStyleR>(*this)._OnSaveJsonProperties();
-    return GetStyles().ToString();
-    }
-
-/*---------------------------------------------------------------------------------**//**
-* @bsimethod                                    Keith.Bentley                   02/17
-+---------------+---------------+---------------+---------------+---------------+------*/
-bool DisplayStyle::EqualState(DisplayStyleR other)
-    {
-    _OnSaveJsonProperties();
-    other._OnSaveJsonProperties();
-    return GetStyles()==other.GetStyles();
-    }
-
-/*---------------------------------------------------------------------------------**//**
-* @bsimethod                                    Keith.Bentley                   10/16
-+---------------+---------------+---------------+---------------+---------------+------*/
-void DisplayStyle::_OnSaveJsonProperties()
-    {
-    SetStyle(json_viewflags(), m_viewFlags.ToJson());
-
-    if (m_subCategoryOverrides.empty())
-        {
-        RemoveStyle(json_subCategoryOvr());
-        }
-    else
-        {
-        Json::Value ovrJson;
-        int i=0;
-        for (auto const& it : m_subCategoryOverrides)
-            {
-            ovrJson[i][json_subCategory()] = it.first.ToHexStr();
-            it.second.ToJson(ovrJson[i++]);
-            }
-        SetStyle(json_subCategoryOvr(), ovrJson);
-        }
-
-    if (m_excludedElements.empty())
-        {
-        RemoveStyle(json_excludedElements());
-        }
-    else
-        {
-        Json::Value excludedElementsJson;
-        int i = 0;
-        for (auto const& it : m_excludedElements)
-            {
-            excludedElementsJson[i++] = (it.ToHexStr());
-            }
-        SetStyle(json_excludedElements(), excludedElementsJson);
-        }
-    }
-
-/*---------------------------------------------------------------------------------**//**
-* @bsimethod                                    Keith.Bentley                   10/16
-+---------------+---------------+---------------+---------------+---------------+------*/
-ColorDef DisplayStyle::GetBackgroundColor() const
-    {
-    return ColorDef(GetStyle(json_backgroundColor()).asUInt(ColorDef::Black().GetValue()));
-    }
-
-/*---------------------------------------------------------------------------------**//**
-* @bsimethod                                    Keith.Bentley                   10/16
-+---------------+---------------+---------------+---------------+---------------+------*/
-void DisplayStyle::SetBackgroundColor(ColorDef val)
-    {
-    GetStylesR().SetOrRemoveUInt(json_backgroundColor(), val.GetValue(), ColorDef::Black().GetValue());
-    }
-
-/*---------------------------------------------------------------------------------**//**
-* @bsimethod                                    Keith.Bentley                   10/16
-+---------------+---------------+---------------+---------------+---------------+------*/
-ColorDef DisplayStyle::GetMonochromeColor() const
-    {
-    return ColorDef(GetStyle(json_monochromeColor()).asUInt(ColorDef::White().GetValue()));
-    }
-
-/*---------------------------------------------------------------------------------**//**
-* @bsimethod                                    Keith.Bentley                   10/16
-+---------------+---------------+---------------+---------------+---------------+------*/
-void DisplayStyle::SetMonochromeColor(ColorDef val)
-    {
-    GetStylesR().SetOrRemoveInt(json_monochromeColor(), val.GetValue(), ColorDef::White().GetValue());
-    }
-
-/*---------------------------------------------------------------------------------**//**
-* @bsimethod                                    Keith.Bentley                   03/17
-+---------------+---------------+---------------+---------------+---------------+------*/
-void DisplayStyle3d::SetSceneLight(Lighting::Parameters const& params)
-    {
-    if (!params.IsValid())
-        return;
-
-    JsonValueR sceneLights = GetStylesR()[json_sceneLights()];
-    switch (params.GetType())
-        {
-        case Lighting::LightType::Ambient:
-            sceneLights[json_ambient()] = params;
-            break;
-
-        case Lighting::LightType::Flash:
-            sceneLights[json_flash()] = params;
-            break;
-
-        case Lighting::LightType::Portrait:
-            sceneLights[json_portrait()] = params;
-            break;
-        }
-    }
-
-/*---------------------------------------------------------------------------------**//**
-* @bsimethod                                    Keith.Bentley                   03/17
-+---------------+---------------+---------------+---------------+---------------+------*/
-void DisplayStyle3d::SetSolarLight(Lighting::Parameters const& params, DVec3dCR direction)
-    {
-    JsonValueR sceneLights = GetStylesR()[json_sceneLights()];
-    if (params.GetType() != Lighting::LightType::Solar || !params.IsValid())
-        {
-        sceneLights.removeMember(json_sunDir());
-        return;
-        }
-
-    sceneLights[json_sun()] = params;
-    JsonUtils::DVec3dToJson(sceneLights[json_sunDir()], direction);
-    }
-
-/*---------------------------------------------------------------------------------**//**
-* Search the (8) standard view matrices for one that is close to given matrix.
-* @bsimethod                                                    EarlinLutz      05/05
-+---------------+---------------+---------------+---------------+---------------+------*/
-static bool findNearbyStandardViewMatrix(RotMatrixR rMatrix)
-    {
-    static double const s_viewMatrixTolerance = 1.0e-7;
-    RotMatrix   test;
-
-    // Standard views are numbered from 1 ....
-    for (int i = 1; bsiRotMatrix_getStandardRotation(&test, i); ++i)
-        {
-        double a = test.MaxDiff(rMatrix);
-        if (a < s_viewMatrixTolerance)
-            {
-            rMatrix = test;
-            return true;
-            }
-        }
-
-    return false;
-    }
-
-/*---------------------------------------------------------------------------------**//**
-* @bsimethod                                                    KeithBentley    11/02
-+---------------+---------------+---------------+---------------+---------------+------*/
-ViewportStatus ViewDefinition::_SetupFromFrustum(Frustum const& frustum)
-    {
-    DPoint3dCP frustPts = frustum.GetPts();
-    DPoint3d viewOrg = frustPts[NPC_LeftBottomRear];
-
-    // frustumX, frustumY, frustumZ are vectors along edges of the frustum. They are NOT unit vectors.
-    // X and Y should be perpendicular, and Z should be right handed.
-    DVec3d frustumX, frustumY, frustumZ;
-    frustumX.DifferenceOf(frustPts[NPC_RightBottomRear], viewOrg);
-    frustumY.DifferenceOf(frustPts[NPC_LeftTopRear], viewOrg);
-    frustumZ.DifferenceOf(frustPts[NPC_LeftBottomFront], viewOrg);
-
-    RotMatrix   frustMatrix;
-    frustMatrix.InitFromColumnVectors(frustumX, frustumY, frustumZ);
-    if (!frustMatrix.SquareAndNormalizeColumns(frustMatrix, 0, 1))
-        return ViewportStatus::InvalidWindow;
-
-    findNearbyStandardViewMatrix(frustMatrix);
-
-    DVec3d xDir, yDir, zDir;
-    frustMatrix.GetColumns(xDir, yDir, zDir);
-
-    // set up view Rotation matrix as rows of frustum matrix.
-    RotMatrix viewRot;
-    viewRot.InverseOf(frustMatrix);
-
-    // Left handed frustum?
-    double zSize = zDir.DotProduct(frustumZ);
-    if (zSize < 0.0)
-        return ViewportStatus::InvalidWindow;
-
-    DPoint3d viewDiagRoot;
-    viewDiagRoot.SumOf(xDir, xDir.DotProduct(frustumX), yDir, yDir.DotProduct(frustumY));  // vectors on the back plane
-    viewDiagRoot.SumOf(viewDiagRoot, zDir, zSize);       // add in z vector perpendicular to x,y
-
-    // use center of frustum and view diagonal for origin. Original frustum may not have been orthogonal
-    viewOrg.SumOf(frustum.GetCenter(), viewDiagRoot, -0.5);
-
-    // delta is in view coordinates
-    DVec3d viewDelta;
-    viewRot.Multiply(viewDelta, viewDiagRoot);
-
-    ViewportStatus validSize = ValidateViewDelta(viewDelta, false);
-    if (validSize != ViewportStatus::Success)
-        return validSize;
-
-    SetOrigin(viewOrg);
-    SetExtents(viewDelta);
-    SetRotation(viewRot);
-    return ViewportStatus::Success;
-    }
-
-/*---------------------------------------------------------------------------------**//**
-* @bsimethod                                    Keith.Bentley                   02/10
-+---------------+---------------+---------------+---------------+---------------+------*/
-ViewportStatus ViewDefinition3d::_SetupFromFrustum(Frustum const& frustum)
-    {
-    auto stat = T_Super::_SetupFromFrustum(frustum);
-    if (ViewportStatus::Success != stat)
-        return stat;
-
-    TurnCameraOff();
-    DPoint3dCP frustPts = frustum.GetPts();
-
-    // use comparison of back, front plane X sizes to indicate camera or flat view ...
-    double xBack  = frustPts[NPC_LeftBottomRear].Distance(frustPts[NPC_RightBottomRear]);
-    double xFront = frustPts[NPC_LeftBottomFront].Distance(frustPts[NPC_RightBottomFront]);
-
-    static double const s_flatViewFractionTolerance = 1.0e-6;
-    if (xFront > xBack *(1.0 + s_flatViewFractionTolerance))
-        return ViewportStatus::InvalidWindow;
-
-    // see if the frustum is tapered, and if so, set up camera eyepoint and adjust viewOrg and delta.
-    double compression = xFront / xBack;
-    if (compression >= (1.0 - s_flatViewFractionTolerance))
-        return ViewportStatus::Success;
-
-    DPoint3d viewOrg = frustPts[NPC_LeftBottomRear];
-    DVec3d viewDelta = GetExtents();
-    DVec3d zDir = GetZVector();
-    DVec3d frustumZ = DVec3d::FromStartEnd(viewOrg, frustPts[NPC_LeftBottomFront]);
-    DVec3d frustOrgToEye = DVec3d::FromScale(frustumZ, 1.0 /(1.0 - compression));
-    DPoint3d eyePoint = DPoint3d::FromSumOf(viewOrg, frustOrgToEye);
-
-    double backDistance  = frustOrgToEye.DotProduct(zDir);         // distance from eye to back plane of frustum
-    double focusDistance = backDistance -(viewDelta.z / 2.0);
-    double focalFraction = focusDistance / backDistance;           // ratio of focus plane distance to back plane distance
-
-    viewOrg.SumOf(eyePoint, frustOrgToEye, -focalFraction);        // project point along org-to-eye vector onto focus plane
-    viewOrg.SumOf(viewOrg, zDir, focusDistance - backDistance);    // now project that point onto back plane
-
-    viewDelta.x *= focalFraction;                                  // adjust view delta for x and y so they are also at focus plane
-    viewDelta.y *= focalFraction;
-
-    SetEyePoint(eyePoint);
-    SetFocusDistance(focusDistance);
-    SetOrigin(viewOrg);
-    SetExtents(viewDelta);
-    SetLensAngle(CalcLensAngle());
-    _EnableCamera();
-    return ViewportStatus::Success;
-    }
-
-/*---------------------------------------------------------------------------------**//**
-* @bsimethod                                    Keith.Bentley                   02/10
-+---------------+---------------+---------------+---------------+---------------+------*/
-void ViewDefinition::LookAtVolume(DRange3dCR volume, double const* aspect, MarginPercent const* margin, bool expandClippingPlanes)
-    {
-    DPoint3d rangebox[8];
-    volume.Get8Corners(rangebox);
-    GetRotation().Multiply(rangebox, rangebox, 8);
-
-    DRange3d viewAlignedVolume;
-    viewAlignedVolume.InitFrom(rangebox, 8);
-
-    return LookAtViewAlignedVolume(viewAlignedVolume, aspect, margin, expandClippingPlanes);
-    }
-
-/*---------------------------------------------------------------------------------**//**
-* @bsimethod                                    Keith.Bentley                   09/13
-+---------------+---------------+---------------+---------------+---------------+------*/
-void ViewDefinition::LookAtViewAlignedVolume(DRange3dCR volume, double const* aspect, MarginPercent const* margin, bool expandClippingPlanes)
-    {
-    DPoint3d    oldDelta = GetExtents();
-    DPoint3d    oldOrg   = GetOrigin();
-    RotMatrix   viewRot  = GetRotation();
-
-    DPoint3d  newOrigin = volume.low;
-    DVec3d    newDelta;
-    newDelta.DifferenceOf(volume.high, volume.low);
-
-    double minimumDepth = DgnUnits::OneMillimeter();
-    if (newDelta.z < minimumDepth)
-        {
-        newOrigin.z -=(minimumDepth - newDelta.z)/2.0;
-        newDelta.z = minimumDepth;
-        }
-
-    DPoint3d origNewDelta = newDelta;
-
-    auto cameraView = ToView3dP();
-    bool isCameraOn = cameraView && cameraView->IsCameraOn();
-    if (isCameraOn)
-        {
-        // If the camera is on, the only way to guarantee we can see the entire volume is to set delta at the front plane, not focus plane.
-        // That generally causes the view to be too large (objects in it are too small), since we can't tell whether the objects are at
-        // the front or back of the view. For this reason, don't attempt to add any "margin" to camera views.
-        }
-    else if (nullptr != margin)
-        {
-        // compute how much space we'll need for both of X and Y margins in root coordinates
-        double wPercent = margin->Left() + margin->Right();
-        double hPercent = margin->Top()  + margin->Bottom();
-
-        double marginHoriz = wPercent/(1-wPercent) * newDelta.x;
-        double marginVert  = hPercent/(1-hPercent) * newDelta.y;
-
-        // compute left and bottom margins in root coordinates
-        double marginLeft   = margin->Left()/(1-wPercent) *   newDelta.x;
-        double marginBottom = margin->Bottom()/(1-hPercent) * newDelta.y;
-
-        // add the margins to the range
-        newOrigin.x -= marginLeft;
-        newOrigin.y -= marginBottom;
-        newDelta.x  += marginHoriz;
-        newDelta.y  += marginVert;
-
-        // don't fix the origin due to changes in delta here
-        origNewDelta = newDelta;
-        }
-    else
-        {
-        newDelta.Scale(1.04); // default "dilation"
-        }
-
-    if (isCameraOn)
-        {
-        // make sure that the zDelta is large enough so that entire model will be visible from any rotation
-        double diag = newDelta.MagnitudeXY();
-        if (diag > newDelta.z)
-            newDelta.z = diag;
-        }
-
-    ValidateViewDelta(newDelta, true);
-
-    SetExtents(newDelta);
-    if (aspect)
-        _AdjustAspectRatio(*aspect);
-
-    newDelta = GetExtents();
-
-    newOrigin.x -=(newDelta.x - origNewDelta.x) / 2.0;
-    newOrigin.y -=(newDelta.y - origNewDelta.y) / 2.0;
-    newOrigin.z -=(newDelta.z - origNewDelta.z) / 2.0;
-
-    // if they don't want the clipping planes to change, set them back to where they were
-    if (nullptr != cameraView && !expandClippingPlanes)
-        {
-        viewRot.Multiply(oldOrg);
-        newOrigin.z = oldOrg.z;
-
-        DVec3d delta = GetExtents();
-        delta.z = oldDelta.z;
-        SetExtents(delta);
-        }
-
-    DPoint3d newOrgView;
-    viewRot.MultiplyTranspose(&newOrgView, &newOrigin, 1);
-    SetOrigin(newOrgView);
-
-    if (nullptr == cameraView)
-        return;
-
-    auto& cameraDef = cameraView->GetCameraR();
-    cameraDef.ValidateLens();
-    // move the camera back so the entire x,y range is visible at front plane
-    double frontDist = std::max(newDelta.x, newDelta.y) / (2.0*tan(cameraDef.GetLensAngle().Radians()/2.0));
-    double backDist = frontDist + newDelta.z;
-
-    cameraDef.SetFocusDistance(frontDist); // do this even if the camera isn't currently on.
-    cameraView->CenterEyePoint(&backDist); // do this even if the camera isn't currently on.
-    cameraView->VerifyFocusPlane(); // changes delta/origin
-    }
-
-/*---------------------------------------------------------------------------------**//**
-* @bsimethod                                    Keith.Bentley                   07/14
-+---------------+---------------+---------------+---------------+---------------+------*/
-Angle ViewDefinition3d::CalcLensAngle() const
-    {
-    double maxDelta = std::max(m_extents.x, m_extents.y);
-    return Angle::FromRadians(2.0 * Angle::Atan2(maxDelta*0.5, m_cameraDef.GetFocusDistance()));
-    }
-
-/*---------------------------------------------------------------------------------**//**
-* @bsimethod                                    Keith.Bentley                   09/13
-+---------------+---------------+---------------+---------------+---------------+------*/
-void ViewDefinition3d::CenterEyePoint(double const* backDistanceIn)
-    {
-    DVec3d delta = GetExtents();
-    DPoint3d eyePoint;
-    eyePoint.Scale(delta, 0.5);
-    eyePoint.z = backDistanceIn ? *backDistanceIn : GetBackDistance();
-
-    GetRotation().MultiplyTranspose(eyePoint);
-    eyePoint.Add(GetOrigin());
-
-    m_cameraDef.SetEyePoint(eyePoint);
-    }
-
-/*---------------------------------------------------------------------------------**//**
-* @bsimethod                                    Keith.Bentley                   07/14
-+---------------+---------------+---------------+---------------+---------------+------*/
-void ViewDefinition3d::CenterFocusDistance()
-    {
-    double backDist  = GetBackDistance();
-    double frontDist = GetFrontDistance();
-    DPoint3d eye     = GetEyePoint();
-    DPoint3d target  = DPoint3d::FromSumOf(eye, GetZVector(), frontDist-backDist);
-    LookAtUsingLensAngle(eye, target, GetYVector(), GetLensAngle(), &frontDist, &backDist);
-    }
-
-/*---------------------------------------------------------------------------------**//**
-* @bsimethod                                    Keith.Bentley                   08/13
-+---------------+---------------+---------------+---------------+---------------+------*/
-double ViewDefinition3d::CalculateMaxDepth(DVec3dCR delta, DVec3dCR zVec)
-    {
-    // We are going to limit maximum depth to a value that will avoid subtractive cancellation
-    // errors on the inverse frustum matrix. - These values will occur when the Z'th row values
-    // are very small in comparison to the X-Y values.  If the X-Y values are exactly zero then
-    // no error is possible and we'll arbitrarily limit to 1.0E8.
-    // This change made to resolve TR# 271876.   RayBentley   04/28/2009.
-
-    static double s_depthRatioLimit       = 1.0E8;          // Limit for depth Ratio.
-    static double s_maxTransformRowRatio  = 1.0E5;
-
-    double minXYComponent = std::min(fabs(zVec.x), fabs(zVec.y));
-    double maxDepthRatio =(0.0 == minXYComponent) ? s_depthRatioLimit : std::min((s_maxTransformRowRatio / minXYComponent), s_depthRatioLimit);
-
-    return  std::max(delta.x, delta.y) * maxDepthRatio;
-    }
-
-/*---------------------------------------------------------------------------------**//**
-* Ensure the focus plane lies between the front and back planes. If not, center it.
-* @bsimethod                                    Keith.Bentley                   07/15
-+---------------+---------------+---------------+---------------+---------------+------*/
-void ViewDefinition3d::VerifyFocusPlane()
-    {
-    if (!IsCameraOn())
-        return;
-
-    DVec3d eyeOrg = DVec3d::FromStartEnd(m_origin, m_cameraDef.GetEyePoint());
-    m_rotation.Multiply(eyeOrg);
-
-    double backDist = eyeOrg.z;
-    double frontDist = backDist - m_extents.z;
-
-    if (backDist<=0.0 || frontDist<=0.0)
-        {
-        // the camera location is invalid. Set it based on the view range.
-        double tanangle = tan(m_cameraDef.GetLensAngle().Radians()/2.0);
-        backDist = m_extents.z / tanangle;
-        m_cameraDef.SetFocusDistance(backDist/2);
-        CenterEyePoint(&backDist);
-        return;
-        }
-
-    double focusDist = m_cameraDef.GetFocusDistance();
-    if (focusDist>frontDist && focusDist<backDist)
-        return;
-
-    // put it halfway between front and back planes
-    m_cameraDef.SetFocusDistance((m_extents.z / 2.0) + frontDist);
-
-    // moving the focus plane means we have to adjust the origin and delta too (they're on the focus plane, see diagram in ViewDefinition.h)
-    double ratio = m_cameraDef.GetFocusDistance() / focusDist;
-    m_extents.x *= ratio;
-    m_extents.y *= ratio;
-
-    DVec3d xVec, yVec, zVec;
-    m_rotation.GetRows(xVec, yVec, zVec);
-    m_origin.SumOf(m_cameraDef.GetEyePoint(), zVec, -backDist, xVec, -0.5*m_extents.x, yVec, -0.5*m_extents.y); // this centers the camera too
-    }
-
-/*---------------------------------------------------------------------------------**//**
-* See diagram in ViewDefinition.h
-* @bsimethod                                    Keith.Bentley                   08/13
-+---------------+---------------+---------------+---------------+---------------+------*/
-ViewportStatus ViewDefinition3d::LookAt(DPoint3dCR eyePoint, DPoint3dCR targetPoint, DVec3dCR upVec,
-                                        DVec2dCP extentsIn, double const* frontDistIn, double const* backDistIn)
-    {
-    DVec3d yVec = upVec;
-    if (yVec.Normalize() <= mgds_fc_epsilon) // up vector zero length?
-        return ViewportStatus::InvalidUpVector;
-
-    DVec3d zVec; // z defined by direction from eye to target
-    zVec.DifferenceOf(eyePoint, targetPoint);
-
-    double focusDist = zVec.Normalize(); // set focus at target point
-    if (focusDist <= MinimumFrontDistance())      // eye and target are too close together
-        return ViewportStatus::InvalidTargetPoint;
-
-    DVec3d xVec; // x is the normal to the Up-Z plane
-    if (xVec.NormalizedCrossProduct(yVec, zVec) <= mgds_fc_epsilon)
-        return ViewportStatus::InvalidUpVector;    // up is parallel to z
-
-    if (yVec.NormalizedCrossProduct(zVec, xVec) <= mgds_fc_epsilon) // make sure up vector is perpendicular to z vector
-        return ViewportStatus::InvalidUpVector;
-
-    // we now have rows of the rotation matrix
-    RotMatrix rotation = RotMatrix::FromRowVectors(xVec, yVec, zVec);
-
-    double backDist  = backDistIn  ? *backDistIn  : GetBackDistance();
-    double frontDist = frontDistIn ? *frontDistIn : GetFrontDistance();
-    DVec3d delta     = extentsIn   ? DVec3d::From(fabs(extentsIn->x),fabs(extentsIn->y),GetExtents().z) : GetExtents();
-
-    frontDist = std::max(frontDist, MinimumFrontDistance());
-    backDist  = std::max(backDist, focusDist+(.5*DgnUnits::OneMeter()));
-
-    if (backDist < focusDist) // make sure focus distance is in front of back distance.
-        backDist = focusDist + DgnUnits::OneMillimeter();
-
-    if (frontDist > focusDist)
-        frontDist = focusDist - MinimumFrontDistance();
-
-    if (frontDist < MinimumFrontDistance())
-        frontDist = MinimumFrontDistance();
-
-    BeAssert(backDist > frontDist);
-    delta.z =(backDist - frontDist);
-
-    DVec3d frontDelta = DVec3d::FromScale(delta, frontDist/focusDist);
-    ViewportStatus stat = ValidateViewDelta(frontDelta, false); // validate window size on front (smallest) plane
-    if (ViewportStatus::Success != stat)
-        return  stat;
-
-    if (delta.z > CalculateMaxDepth(delta, zVec)) // make sure we're not zoomed out too far
-        return ViewportStatus::MaxDisplayDepth;
-
-    // The origin is defined as the lower left of the view rectangle on the focus plane, projected to the back plane.
-    // Start at eye point, and move to center of back plane, then move left half of width. and down half of height
-    DPoint3d origin = DPoint3d::FromSumOf(eyePoint, zVec, -backDist, xVec, -0.5*delta.x, yVec, -0.5*delta.y);
-
-    SetEyePoint(eyePoint);
-    SetRotation(rotation);
-    SetFocusDistance(focusDist);
-    SetOrigin(origin);
-    SetExtents(delta);
-    SetLensAngle(CalcLensAngle());
-    _EnableCamera();
-
-    return ViewportStatus::Success;
-    }
-
-/*---------------------------------------------------------------------------------**//**
-* @bsimethod                                    Keith.Bentley                   09/13
-+---------------+---------------+---------------+---------------+---------------+------*/
-ViewportStatus ViewDefinition3d::LookAtUsingLensAngle(DPoint3dCR eyePoint, DPoint3dCR targetPoint, DVec3dCR upVec,
-                                                  Angle lens, double const* frontDist, double const* backDist)
-    {
-    DVec3d zVec; // z defined by direction from eye to target
-    zVec.DifferenceOf(eyePoint, targetPoint);
-
-    double focusDist = zVec.Normalize();  // set focus at target point
-    if (focusDist <= DgnUnits::OneMillimeter())       // eye and target are too close together
-        return ViewportStatus::InvalidTargetPoint;
-
-    if (lens.Radians() < .0001 || lens > Angle::AnglePi())
-        return ViewportStatus::InvalidLens;
-
-    double extent = 2.0 * tan(lens.Radians()/2.0) * focusDist;
-
-    DVec2d delta  = DVec2d::From(GetExtents().x, GetExtents().y);
-    double longAxis = std::max(delta.x, delta.y);
-    delta.Scale(extent/longAxis);
-
-    return LookAt(eyePoint, targetPoint, upVec, &delta, frontDist, backDist);
-    }
-
-/*---------------------------------------------------------------------------------**//**
-* @bsimethod                                    Keith.Bentley                   08/13
-+---------------+---------------+---------------+---------------+---------------+------*/
-ViewportStatus ViewDefinition3d::MoveCameraWorld(DVec3dCR distance)
-    {
-    if (!IsCameraOn())
-        {
-        m_origin.SumOf(m_origin, distance);
-        return ViewportStatus::Success;
-        }
-
-    DPoint3d newTarget, newEyePt;
-    newTarget.SumOf(GetTargetPoint(), distance);
-    newEyePt.SumOf(GetEyePoint(), distance);
-    return LookAt(newEyePt, newTarget, GetYVector());
-    }
-
-/*---------------------------------------------------------------------------------**//**
-* @bsimethod                                    Keith.Bentley                   08/13
-+---------------+---------------+---------------+---------------+---------------+------*/
-ViewportStatus ViewDefinition3d::MoveCameraLocal(DVec3dCR distanceLocal)
-    {
-    DVec3d distWorld = distanceLocal;
-    GetRotation().MultiplyTranspose(distWorld);
-    return MoveCameraWorld(distWorld);
-    }
-
-/*---------------------------------------------------------------------------------**//**
-* @bsimethod                                    Keith.Bentley                   08/13
-+---------------+---------------+---------------+---------------+---------------+------*/
-ViewportStatus ViewDefinition3d::RotateCameraWorld(double radAngle, DVec3dCR axis, DPoint3dCP aboutPointIn)
-    {
-    DPoint3d about = aboutPointIn ? *aboutPointIn : GetEyePoint();
-    RotMatrix rotation = RotMatrix::FromVectorAndRotationAngle(axis, radAngle);
-    Transform trans    = Transform::FromMatrixAndFixedPoint(rotation, about);
-
-    DPoint3d newTarget = GetTargetPoint();
-    trans.Multiply(newTarget);
-    DVec3d upVec = GetYVector();
-    rotation.Multiply(upVec);
-
-    return LookAt(GetEyePoint(), newTarget, upVec);
-    }
-
-/*---------------------------------------------------------------------------------**//**
-* @bsimethod                                    Keith.Bentley                   08/13
-+---------------+---------------+---------------+---------------+---------------+------*/
-ViewportStatus ViewDefinition3d::RotateCameraLocal(double radAngle, DVec3dCR axis, DPoint3dCP aboutPointIn)
-    {
-    DVec3d axisWorld = axis;
-    GetRotation().MultiplyTranspose(axisWorld);
-    return RotateCameraWorld(radAngle, axisWorld, aboutPointIn);
-    }
-
-/*---------------------------------------------------------------------------------**//**
-* See diagram in ViewDefinition.h
-* @bsimethod                                    Keith.Bentley                   08/13
-+---------------+---------------+---------------+---------------+---------------+------*/
-double ViewDefinition3d::GetBackDistance() const
-    {
-    // backDist is the z component of the vector from the eyePoint to the origin.
-    DPoint3d eyeOrg;
-    eyeOrg.DifferenceOf(GetEyePoint(), GetOrigin());
-    GetRotation().Multiply(eyeOrg); // orient to view
-    return eyeOrg.z;
-    }
-
-/*---------------------------------------------------------------------------------**//**
-* @bsimethod                                    Keith.Bentley                   03/17
-+---------------+---------------+---------------+---------------+---------------+------*/
-DPoint3d ViewDefinition::GetCenter() const
-    {
-    DPoint3d delta;
-    GetRotation().MultiplyTranspose(delta, GetExtents());
-
-    DPoint3d center;
-    center.SumOf(GetOrigin(), delta, 0.5);
-    return  center;
-    }
-
-/*---------------------------------------------------------------------------------**//**
-* @bsimethod                                    Keith.Bentley                   03/17
-+---------------+---------------+---------------+---------------+---------------+------*/
-DPoint3d ViewDefinition3d::_GetTargetPoint() const
-    {
-    if (!IsCameraOn())
-        return T_Super::_GetTargetPoint();
-
-    DVec3d viewZ;
-    GetRotation().GetRow(viewZ, 2);
-    DPoint3d target;
-    target.SumOf(GetEyePoint(), viewZ, -1.0 * GetFocusDistance());
-    return  target;
-    }
-
-/*---------------------------------------------------------------------------------**//**
-* @bsimethod                                                    Keith.Bentley   01/03
-+---------------+---------------+---------------+---------------+---------------+------*/
-void ViewDefinition::_AdjustAspectRatio(double windowAspect)
-    {
-    DVec3d extents = GetExtents();
-    double viewAspect = extents.x / extents.y;
-
-    windowAspect *= GetAspectRatioSkew();
-
-    if (fabs(1.0 - (viewAspect / windowAspect)) < 1.0e-9)
-        return;
-
-    DVec3d oldDelta = extents;
-    if (viewAspect > windowAspect)
-        extents.y = extents.x / windowAspect;
-    else
-        extents.x = extents.y * windowAspect;
-
-    DPoint3d origin = GetOrigin();
-    DPoint3d newOrigin;
-    GetRotation().Multiply(&newOrigin, &origin, 1);
-    newOrigin.x += ((oldDelta.x - extents.x) / 2.0);
-    newOrigin.y += ((oldDelta.y - extents.y) / 2.0);
-    GetRotation().MultiplyTranspose(origin, newOrigin);
-    SetOrigin(origin);
-    SetExtents(extents);
-    }
-
-BEGIN_BENTLEY_DGNPLATFORM_NAMESPACE
-namespace ViewElementHandler
-{
-/*---------------------------------------------------------------------------------**//**
-* @bsimethod                                    Keith.Bentley                   10/16
-+---------------+---------------+---------------+---------------+---------------+------*/
-void View::_RegisterPropertyAccessors(ECSqlClassInfo& params, ClassLayoutCR layout)
-    {
-    T_Super::_RegisterPropertyAccessors(params, layout);
-
-    params.RegisterPropertyAccessors(layout, prop_DisplayStyle(),
-        [](ECValueR value, DgnElementCR el)
-            {
-            ViewDefinitionCR viewDef = (ViewDefinitionCR)el;
-            value.SetNavigationInfo(viewDef.GetDisplayStyleId());
-            return DgnDbStatus::Success;
-            },
-        [](DgnElementR el, ECValueCR value)
-            {
-            if (!value.IsNavigation())
-                return DgnDbStatus::BadArg;
-
-            DgnElementId id = value.GetNavigationInfo().GetId<DgnElementId>();
-            auto style = el.GetDgnDb().Elements().Get<Dgn::DisplayStyle>(id);
-            if (!style.IsValid())
-                return DgnDbStatus::BadArg;
-
-            ViewDefinitionR viewDef = (ViewDefinitionR)el;
-            auto view3d = viewDef.ToView3dP();
-            if (view3d)
-                {
-                auto style3d = style->ToDisplayStyle3d();
-                if (nullptr == style3d)
-                    return DgnDbStatus::BadArg;
-                view3d->SetDisplayStyle3d(*style3d->MakeCopy<Dgn::DisplayStyle3d>());
-                }
-            else
-                {
-                auto view2d = viewDef.ToView2dP();
-                auto style2d = style->ToDisplayStyle2d();
-                if (nullptr == style2d)
-                    return DgnDbStatus::BadArg;
-                view2d->SetDisplayStyle2d(*style2d->MakeCopy<Dgn::DisplayStyle2d>());
-                }
-
-            return DgnDbStatus::Success;
-            });
-
-    params.RegisterPropertyAccessors(layout, prop_CategorySelector(),
-        [](ECValueR value, DgnElementCR el)
-            {
-            ViewDefinitionCR viewDef = (ViewDefinitionCR)el;
-            value.SetNavigationInfo(viewDef.GetCategorySelectorId());
-            return DgnDbStatus::Success;
-            },
-        [](DgnElementR el, ECValueCR value)
-            {
-            if (!value.IsNavigation())
-                return DgnDbStatus::BadArg;
-
-            DgnElementId id = value.GetNavigationInfo().GetId<DgnElementId>();
-            auto cats = el.GetDgnDb().Elements().Get<Dgn::CategorySelector>(id);
-            if (!cats.IsValid())
-                return DgnDbStatus::BadArg;
-
-            ViewDefinitionR viewDef = (ViewDefinitionR)el;
-            viewDef.SetCategorySelector(*cats->MakeCopy<Dgn::CategorySelector>());
-            return DgnDbStatus::Success;
-            });
-
-    }
-
-/*---------------------------------------------------------------------------------**//**
-* @bsimethod                                    Keith.Bentley                   10/16
-+---------------+---------------+---------------+---------------+---------------+------*/
-void View3d::_RegisterPropertyAccessors(ECSqlClassInfo& params, ClassLayoutCR layout)
-    {
-    T_Super::_RegisterPropertyAccessors(params, layout);
-
-    #define GET_DOUBLE(EXPR) ViewDefinition3d const& viewDef = (ViewDefinition3d const&)el; YawPitchRollAngles angles; YawPitchRollAngles::TryFromRotMatrix(angles, viewDef.GetRotation()); value.SetDouble(EXPR); return DgnDbStatus::Success;
-    #define GET_POINT(EXPR) ViewDefinition3d const& viewDef = (ViewDefinition3d const&)el; value.SetPoint3d(EXPR); return DgnDbStatus::Success;
-    #define SET_POINT(EXPR) ViewDefinition3d& viewDef = (ViewDefinition3d&)el; EXPR; return DgnDbStatus::Success;
-    #define SET_DOUBLE(EXPR) ViewDefinition3d& viewDef = (ViewDefinition3d&)el; YawPitchRollAngles angles; YawPitchRollAngles::TryFromRotMatrix(angles, viewDef.GetRotation()); EXPR; viewDef.SetRotation(angles.ToRotMatrix()); return DgnDbStatus::Success;
-
-    #define VALIDATE_POINT3d_VALUE(VALUE) if (VALUE.IsNull() || !VALUE.IsPoint3d()) return DgnDbStatus::BadArg;
-    #define TO_DOUBLE(VALUE,VALUEIN)                                                    \
-            if (VALUEIN.IsNull() || VALUEIN.IsBoolean() || !VALUEIN.IsPrimitive())      \
-                return DgnDbStatus::BadArg;                                             \
-            ECN::ECValue VALUE(VALUEIN);                                                \
-            if (!VALUE.ConvertToPrimitiveType(ECN::PRIMITIVETYPE_Double))               \
-                return DgnDbStatus::BadArg;
-
-    params.RegisterPropertyAccessors(layout, prop_Origin(),
-        [](ECValueR value, DgnElementCR el)
-            {
-            GET_POINT(viewDef.GetOrigin());
-            },
-        [](DgnElementR el, ECValueCR value)
-            {
-            VALIDATE_POINT3d_VALUE(value);
-            SET_POINT(viewDef.SetOrigin(value.GetPoint3d()));
-            });
-
-    params.RegisterPropertyAccessors(layout, prop_Extents(),
-        [](ECValueR value, DgnElementCR el)
-            {
-            GET_POINT(viewDef.GetExtents());
-            },
-        [](DgnElementR el, ECValueCR value)
-            {
-            VALIDATE_POINT3d_VALUE(value);
-            SET_POINT(viewDef.SetExtents(DVec3d::From(value.GetPoint3d())));
-            });
-
-    params.RegisterPropertyAccessors(layout, prop_Yaw(),
-        [](ECValueR value, DgnElementCR el)
-            {
-            GET_DOUBLE(angles.GetYaw().Degrees());
-            },
-        [](DgnElementR el, ECValueCR valueIn)
-            {
-            TO_DOUBLE(value, valueIn);
-            SET_DOUBLE(angles.SetYaw(AngleInDegrees::FromDegrees(value.GetDouble())));
-            });
-
-    params.RegisterPropertyAccessors(layout, prop_Pitch(),
-        [](ECValueR value, DgnElementCR el)
-            {
-            GET_DOUBLE(angles.GetPitch().Degrees());
-            },
-        [](DgnElementR el, ECValueCR valueIn)
-            {
-            TO_DOUBLE(value, valueIn);
-            SET_DOUBLE(angles.SetPitch(AngleInDegrees::FromDegrees(value.GetDouble())));
-            });
-
-    params.RegisterPropertyAccessors(layout, prop_Roll(),
-        [](ECValueR value, DgnElementCR el)
-            {
-            GET_DOUBLE(angles.GetRoll().Degrees());
-            },
-        [](DgnElementR el, ECValueCR valueIn)
-            {
-            TO_DOUBLE(value, valueIn);
-            SET_DOUBLE(angles.SetRoll(AngleInDegrees::FromDegrees(value.GetDouble())));
-            });
-
-    params.RegisterPropertyAccessors(layout, prop_EyePoint(),
-        [](ECValueR value, DgnElementCR el)
-            {
-            ViewDefinition3dCR viewDef = (ViewDefinition3dCR)el;
-            value.SetPoint3d(viewDef.GetEyePoint());
-            return DgnDbStatus::Success;
-            },
-        [](DgnElementR el, ECValueCR value)
-            {
-            VALIDATE_POINT3d_VALUE(value);
-            ViewDefinition3dR viewDef = (ViewDefinition3dR)el;
-            viewDef.SetEyePoint(value.GetPoint3d());
-            return DgnDbStatus::Success;
-            });
-
-    params.RegisterPropertyAccessors(layout, prop_LensAngle(),
-        [](ECValueR value, DgnElementCR el)
-            {
-            ViewDefinition3dCR viewDef = (ViewDefinition3dCR)el;
-            value.SetDouble(viewDef.GetLensAngle().Radians());
-            return DgnDbStatus::Success;
-            },
-        [](DgnElementR el, ECValueCR valueIn)
-            {
-            TO_DOUBLE(value, valueIn);
-            ViewDefinition3dR viewDef = (ViewDefinition3dR)el;
-            viewDef.SetLensAngle(Angle::FromRadians(value.GetDouble()));
-            return DgnDbStatus::Success;
-            });
-
-    params.RegisterPropertyAccessors(layout, prop_FocusDistance(),
-        [](ECValueR value, DgnElementCR el)
-            {
-            ViewDefinition3dCR viewDef = (ViewDefinition3dCR)el;
-            value.SetDouble(viewDef.GetFocusDistance());
-            return DgnDbStatus::Success;
-            },
-        [](DgnElementR el, ECValueCR valueIn)
-            {
-            TO_DOUBLE(value, valueIn);
-            ViewDefinition3dR viewDef = (ViewDefinition3dR)el;
-            viewDef.SetFocusDistance(value.GetDouble());
-            return DgnDbStatus::Success;
-            });
-
-    params.RegisterPropertyAccessors(layout, prop_IsCameraOn(),
-        [](ECValueR value, DgnElementCR el)
-            {
-            ViewDefinition3dCR viewDef = (ViewDefinition3dCR)el;
-            value.SetBoolean(viewDef.IsCameraOn());
-            return DgnDbStatus::Success;
-            },
-        [](DgnElementR el, ECValueCR value)
-            {
-            return DgnDbStatus::ReadOnly;
-            });
-
-#undef TO_DOUBLE
-#undef VALIDATE_POINT3d_VALUE
-    }
-
-/*---------------------------------------------------------------------------------**//**
-* @bsimethod                                    Keith.Bentley                   10/16
-+---------------+---------------+---------------+---------------+---------------+------*/
-void View2d::_RegisterPropertyAccessors(ECSqlClassInfo& params, ClassLayoutCR layout)
-    {
-    T_Super::_RegisterPropertyAccessors(params, layout);
-
-    #define GET_POINT2d(EXPR) ViewDefinition2d const& viewDef = (ViewDefinition2d const&)el; value.SetPoint2d(EXPR); return DgnDbStatus::Success;
-    #define SET_POINT2d(EXPR) ViewDefinition2d& viewDef = (ViewDefinition2d&)el; EXPR; return DgnDbStatus::Success;
-
-    #define VALIDATE_POINT2d_VALUE(VALUE) if (VALUE.IsNull() || !VALUE.IsPoint2d()) return DgnDbStatus::BadArg;
-    #define TO_DOUBLE(VALUE,VALUEIN)                                                    \
-            if (VALUEIN.IsNull() || VALUEIN.IsBoolean() || !VALUEIN.IsPrimitive())      \
-                return DgnDbStatus::BadArg;                                             \
-            ECN::ECValue VALUE(VALUEIN);                                                \
-            if (!VALUE.ConvertToPrimitiveType(ECN::PRIMITIVETYPE_Double))               \
-                return DgnDbStatus::BadArg;
-
-    params.RegisterPropertyAccessors(layout, prop_BaseModel(),
-        [](ECValueR value, DgnElementCR el)
-            {
-            ViewDefinition2dCR viewDef = (ViewDefinition2dCR)el;
-            value.SetLong(viewDef.GetBaseModelId().GetValue());
-            return DgnDbStatus::Success;
-            },
-        [](DgnElementR el, ECValueCR value)
-            {
-            if (!value.IsLong())
-                return DgnDbStatus::BadArg;
-
-            ViewDefinition2d& viewDef = (ViewDefinition2d&)el;
-            viewDef.m_baseModelId = DgnModelId((uint64_t) value.GetLong());
-            return DgnDbStatus::Success;
-            });
-
-    params.RegisterPropertyAccessors(layout, prop_RotationAngle(),
-        [](ECValueR value, DgnElementCR el)
-            {
-            ViewDefinition2dCR viewDef = (ViewDefinition2dCR)el;
-            value.SetDouble(Angle::FromRadians(viewDef.GetRotAngle()).Degrees());
-            return DgnDbStatus::Success;
-            },
-        [](DgnElementR el, ECValueCR valueIn)
-            {
-            TO_DOUBLE(value, valueIn);
-            ViewDefinition2d& viewDef = (ViewDefinition2d&)el;
-            viewDef.SetRotAngle(Angle::FromDegrees(value.GetDouble()).Radians());
-            return DgnDbStatus::Success;
-            });
-
-    params.RegisterPropertyAccessors(layout, prop_Origin(),
-        [](ECValueR value, DgnElementCR el)
-            {
-            GET_POINT2d(viewDef.GetOrigin2d());
-            },
-        [](DgnElementR el, ECValueCR value)
-            {
-            VALIDATE_POINT2d_VALUE(value);
-            SET_POINT2d(viewDef.SetOrigin2d(value.GetPoint2d()));
-            });
-
-    params.RegisterPropertyAccessors(layout, prop_Extents(),
-        [](ECValueR value, DgnElementCR el)
-            {
-            GET_POINT2d(viewDef.GetDelta2d());
-            },
-        [](DgnElementR el, ECValueCR value)
-            {
-            VALIDATE_POINT2d_VALUE(value);
-            SET_POINT2d(viewDef.SetDelta2d(DVec2d::From(value.GetPoint2d())));
-            });
-
-#undef TO_DOUBLE
-#undef VALIDATE_POINT2d_VALUE
-    }
-
-/*---------------------------------------------------------------------------------**//**
-* @bsimethod                                    Keith.Bentley                   10/16
-+---------------+---------------+---------------+---------------+---------------+------*/
-void SpatialView::_RegisterPropertyAccessors(ECSqlClassInfo& params, ClassLayoutCR layout)
-    {
-    T_Super::_RegisterPropertyAccessors(params, layout);
-
-    params.RegisterPropertyAccessors(layout, prop_ModelSelector(),
-        [](ECValueR value, DgnElementCR el)
-            {
-            SpatialViewDefinitionCR viewDef = (SpatialViewDefinitionCR)el;
-            value.SetNavigationInfo(viewDef.GetModelSelectorId());
-            return DgnDbStatus::Success;
-            },
-        [](DgnElementR el, ECValueCR value)
-            {
-            if (!value.IsNavigation())
-                return DgnDbStatus::BadArg;
-            DgnElementId id = value.GetNavigationInfo().GetId<DgnElementId>();
-            auto modelSel = el.GetDgnDb().Elements().Get<ModelSelector>(id);
-            if (!modelSel.IsValid())
-                return DgnDbStatus::BadArg;
-
-            SpatialViewDefinitionR viewDef = (SpatialViewDefinitionR)el;
-            viewDef.SetModelSelector(*modelSel->MakeCopy<ModelSelector>());
-            return DgnDbStatus::Success;
-            });
-    }
-
-}
-
-END_BENTLEY_DGNPLATFORM_NAMESPACE
-
-DrawingViewControllerPtr DrawingViewDefinition::LoadViewController(bool o) const {auto vc = T_Super::LoadViewController(o); return vc.IsValid() ? vc->ToDrawingViewP() : nullptr;}
-Sheet::ViewControllerPtr SheetViewDefinition::LoadViewController(bool o) const {auto vc = T_Super::LoadViewController(o); return vc.IsValid() ? vc->ToSheetViewP() : nullptr;}
-
-/*---------------------------------------------------------------------------------**//**
-* @bsimethod                                                    Shaun.Sewall    02/17
-+---------------+---------------+---------------+---------------+---------------+------*/
-TemplateViewDefinition2dPtr TemplateViewDefinition2d::Create(DefinitionModelR definitionModel, Utf8StringCR name, CategorySelectorP categorySelectorIn, DisplayStyle2dP displayStyleIn)
-    {
-    DgnDbR db = definitionModel.GetDgnDb();
-    DgnClassId classId = db.Domains().GetClassId(ViewElementHandler::TemplateView2d::GetHandler());
-    if (!classId.IsValid())
-        return nullptr;
-
-    CategorySelectorP categorySelector = categorySelectorIn ? categorySelectorIn : new CategorySelector(definitionModel, "");
-    DisplayStyle2dP displayStyle = displayStyleIn ? displayStyleIn : new DisplayStyle2d(definitionModel, "");
-
-    TemplateViewDefinition2dPtr viewDef = new TemplateViewDefinition2d(CreateParams(db, definitionModel.GetModelId(), classId, CreateCode(definitionModel, name), *categorySelector));
-    viewDef->SetDisplayStyle2d(*displayStyle);
-
-    if (nullptr == categorySelectorIn)
-        {
-        for (ElementIteratorEntryCR categoryEntry : SpatialCategory::MakeIterator(db))
-            viewDef->GetCategorySelector().AddCategory(categoryEntry.GetId<DgnCategoryId>());
-        }
-
-    return viewDef;
-    }
-
-/*---------------------------------------------------------------------------------**//**
-* @bsimethod                                                    Shaun.Sewall    02/17
-+---------------+---------------+---------------+---------------+---------------+------*/
-TemplateViewDefinition3dPtr TemplateViewDefinition3d::Create(DefinitionModelR definitionModel, Utf8StringCR name, CategorySelectorP categorySelectorIn, DisplayStyle3dP displayStyleIn)
-    {
-    DgnDbR db = definitionModel.GetDgnDb();
-    DgnClassId classId = db.Domains().GetClassId(ViewElementHandler::TemplateView3d::GetHandler());
-    if (!classId.IsValid())
-        return nullptr;
-
-    CategorySelectorP categorySelector = categorySelectorIn ? categorySelectorIn : new CategorySelector(definitionModel, "");
-    DisplayStyle3dP displayStyle = displayStyleIn ? displayStyleIn : new DisplayStyle3d(definitionModel, "");
-
-    TemplateViewDefinition3dPtr viewDef = new TemplateViewDefinition3d(CreateParams(db, definitionModel.GetModelId(), classId, CreateCode(definitionModel, name), *categorySelector, *displayStyle));
-    if (nullptr == categorySelectorIn)
-        {
-        for (ElementIteratorEntryCR categoryEntry : SpatialCategory::MakeIterator(db))
-            viewDef->GetCategorySelector().AddCategory(categoryEntry.GetId<DgnCategoryId>());
-        }
-
-    return viewDef;
-    }
-
-/*---------------------------------------------------------------------------------**//**
-* @bsimethod                                                    Shaun.Sewall    03/17
-+---------------+---------------+---------------+---------------+---------------+------*/
-ViewControllerPtr TemplateViewDefinition2d::_SupplyController() const
-    {
-    return new TemplateViewController2d(*this);
-    }
-
-/*---------------------------------------------------------------------------------**//**
-* @bsimethod                                                    Shaun.Sewall    02/17
-+---------------+---------------+---------------+---------------+---------------+------*/
-ViewControllerPtr TemplateViewDefinition3d::_SupplyController() const
-    {
-    return new TemplateViewController3d(*this);
-    }
-
-/*---------------------------------------------------------------------------------**//**
-* @bsimethod                                                    Ray.Bentley     03/2018
-+---------------+---------------+---------------+---------------+---------------+------*/
-double  ViewDefinition3d::MinimumFrontDistance(double nearScaleLimit) const
-    {
-    return GetDgnDb().GeoLocation().GetProjectExtents().DiagonalDistance() * nearScaleLimit;
-    }
+/*--------------------------------------------------------------------------------------+
+|
+|     $Source: DgnCore/ViewDefinition.cpp $
+|
+|  $Copyright: (c) 2019 Bentley Systems, Incorporated. All rights reserved. $
+|
++--------------------------------------------------------------------------------------*/
+#include <DgnPlatformInternal.h>
+
+#define PROPNAME_Description "Description"
+
+BEGIN_BENTLEY_DGNPLATFORM_NAMESPACE
+
+namespace ViewElementHandler
+{
+    HANDLER_DEFINE_MEMBERS(View);
+    HANDLER_DEFINE_MEMBERS(View3d);
+    HANDLER_DEFINE_MEMBERS(View2d);
+    HANDLER_DEFINE_MEMBERS(DrawingView);
+    HANDLER_DEFINE_MEMBERS(SheetView);
+    HANDLER_DEFINE_MEMBERS(SpatialView);
+    HANDLER_DEFINE_MEMBERS(TemplateView2d);
+    HANDLER_DEFINE_MEMBERS(TemplateView3d);
+    HANDLER_DEFINE_MEMBERS(OrthographicView);
+    HANDLER_DEFINE_MEMBERS(ViewModels);
+    HANDLER_DEFINE_MEMBERS(ViewCategories);
+    HANDLER_DEFINE_MEMBERS(ViewDisplayStyle);
+    HANDLER_DEFINE_MEMBERS(ViewDisplayStyle2d);
+    HANDLER_DEFINE_MEMBERS(ViewDisplayStyle3d);
+}
+
+END_BENTLEY_DGNPLATFORM_NAMESPACE
+
+namespace ViewProperties
+{
+    BE_PROP_NAME(ModelSelector)
+    BE_PROP_NAME(CategorySelector)
+    BE_PROP_NAME(DisplayStyle)
+    BE_PROP_NAME(LensAngle)
+    BE_PROP_NAME(FocusDistance)
+    BE_PROP_NAME(EyePoint)
+    BE_PROP_NAME(BaseModel)
+    BE_PROP_NAME(Origin)
+    BE_PROP_NAME(Extents)
+    BE_PROP_NAME(RotationAngle)
+    BE_PROP_NAME(Yaw)
+    BE_PROP_NAME(Pitch)
+    BE_PROP_NAME(Roll)
+    BE_PROP_NAME(IsCameraOn)
+    BE_PROP_NAME(jpeg)
+    BE_PROP_NAME(png)
+};
+
+using namespace ViewProperties;
+
+HANDLER_EXTENSION_DEFINE_MEMBERS(ViewControllerOverride)
+
+BEGIN_UNNAMED_NAMESPACE
+/*---------------------------------------------------------------------------------**//**
+* @bsimethod                                    Keith.Bentley                   10/16
++---------------+---------------+---------------+---------------+---------------+------*/
+template<class T> T& getThreadSafe(DgnDbR db, DgnElementId id, RefCountedPtr<T>& var)
+    {
+    if (!var.IsValid()) // first try without mutex
+        {
+        BeMutexHolder (db.Elements().GetMutex());
+        if (!var.IsValid()) // test again after acquiring mutex
+            {
+            BeAssert(id.IsValid());
+            auto el = db.Elements().Get<T>(id);
+            if (el.IsValid())
+                var = el->template MakeCopy<T>();
+            }
+        }
+
+    return *var;
+    }
+END_UNNAMED_NAMESPACE
+
+/*---------------------------------------------------------------------------------**//**
+* @bsimethod                                                    Paul.Connelly   11/15
++---------------+---------------+---------------+---------------+---------------+------*/
+bool ViewDefinition::IsValidCode(DgnCodeCR code)
+    {
+    return !code.GetValue().empty();
+    }
+
+/*---------------------------------------------------------------------------------**//**
+* @bsimethod                                                    Paul.Connelly   11/15
++---------------+---------------+---------------+---------------+---------------+------*/
+DgnViewId ViewDefinition::QueryViewId(DgnDbR db, DgnCodeCR code)
+    {
+    DgnElementId elemId = db.Elements().QueryElementIdByCode(code);
+    return DgnViewId(elemId.GetValueUnchecked());
+    }
+
+/*---------------------------------------------------------------------------------**//**
+* @bsimethod                                                    Paul.Connelly   11/15
++---------------+---------------+---------------+---------------+---------------+------*/
+ViewControllerPtr ViewDefinition::LoadViewController(DgnViewId viewId, DgnDbR db)
+    {
+    auto view = Get(db, viewId);
+    return view.IsValid() ? view->LoadViewController() : nullptr;
+    }
+
+/*---------------------------------------------------------------------------------**//**
+* @bsimethod                                                    Paul.Connelly   12/15
++---------------+---------------+---------------+---------------+---------------+------*/
+ViewControllerPtr ViewDefinition::LoadViewController(bool allowOverrides) const
+    {
+    ViewControllerOverride* ovr = allowOverrides ? ViewControllerOverride::Cast(GetElementHandler()) : nullptr;
+    ViewControllerPtr controller = ovr ? ovr->_SupplyController(*this) : nullptr;
+
+    if (controller.IsNull())
+        controller = _SupplyController();
+
+    if (!controller.IsValid())
+        return nullptr;
+
+    // make sure the view definition holds valid data before returning the ViewController
+    if (controller->GetViewDefinitionR()._ValidateState())
+        return nullptr;
+
+    controller->LoadState();
+    return controller;
+    }
+
+/*---------------------------------------------------------------------------------**//**
+* @bsimethod                                    Keith.Bentley                   10/16
++---------------+---------------+---------------+---------------+---------------+------*/
+bool ViewDefinition::_EqualState(ViewDefinitionR other)
+    {
+    if (IsPrivate()!= other.IsPrivate())
+        return false;
+
+    if (m_categorySelectorId != other.m_categorySelectorId)
+        return false;
+
+    if (m_displayStyleId != other.m_displayStyleId)
+        return false;
+
+    if (!GetCategorySelector().EqualState(other.GetCategorySelector()))
+        return false;
+
+    if (!GetDisplayStyle().EqualState(other.GetDisplayStyle()))
+        return false;
+
+    return GetDetails() == other.GetDetails();
+    }
+
+/*---------------------------------------------------------------------------------**//**
+* @bsimethod                                    Keith.Bentley                   10/16
++---------------+---------------+---------------+---------------+---------------+------*/
+DgnDbStatus ViewDefinition::_OnInsert()
+    {
+    if (!GetDisplayStyle().GetElementId().IsValid())
+        {
+        DgnDbStatus stat;
+        m_displayStyle->Insert(&stat);
+        if (DgnDbStatus::Success != stat)
+            return stat;
+        m_displayStyleId = m_displayStyle->GetElementId();
+        }
+
+    if (!GetCategorySelector().GetElementId().IsValid())
+        {
+        DgnDbStatus stat;
+        m_categorySelector->Insert(&stat);
+        if (DgnDbStatus::Success != stat)
+            return stat;
+        m_categorySelectorId = m_categorySelector->GetElementId();
+        }
+
+    return T_Super::_OnInsert();
+    }
+
+/*---------------------------------------------------------------------------------**//**
+* @bsimethod                                    Keith.Bentley                   10/16
++---------------+---------------+---------------+---------------+---------------+------*/
+void ViewDefinition::_BindWriteParams(ECSqlStatement& stmt, ForInsert forInsert)
+    {
+    T_Super::_BindWriteParams(stmt, forInsert);
+
+    BeAssert(GetDisplayStyleId().IsValid());
+    BeAssert(GetCategorySelectorId().IsValid());
+    auto stat = stmt.BindNavigationValue(stmt.GetParameterIndex(prop_DisplayStyle()), GetDisplayStyleId());
+    BeAssert(ECSqlStatus::Success == stat);
+    stat = stmt.BindNavigationValue(stmt.GetParameterIndex(prop_CategorySelector()), GetCategorySelectorId());
+    BeAssert(ECSqlStatus::Success == stat);
+    }
+
+/*---------------------------------------------------------------------------------**//**
+* @bsimethod                                    Keith.Bentley                   10/16
++---------------+---------------+---------------+---------------+---------------+------*/
+Utf8String ViewDefinition::ToDetailJson()
+    {
+    _OnSaveJsonProperties();
+    return GetDetails().ToString();
+    }
+
+/*---------------------------------------------------------------------------------**//**
+* @bsimethod                                    Keith.Bentley                   01/17
++---------------+---------------+---------------+---------------+---------------+------*/
+void ViewDefinition::SetViewClip(ClipVectorPtr clip)
+    {
+    if (clip.IsValid())
+        SetDetail(json_clip(), clip->ToJson());
+    else
+        RemoveDetail(json_clip());
+    }
+
+/*---------------------------------------------------------------------------------**//**
+* @bsimethod                                    Keith.Bentley                   01/17
++---------------+---------------+---------------+---------------+---------------+------*/
+ClipVectorPtr ViewDefinition::GetViewClip() const
+    {
+    return ClipVector::FromJson(GetDetail(json_clip()));
+    }
+
+/*---------------------------------------------------------------------------------**//**
+* @bsimethod                                    Brien.Bastings                  02/17
++---------------+---------------+---------------+---------------+---------------+------*/
+void ViewDefinition::SetGridSettings(GridOrientationType orientation, DPoint2dCR spacing, uint32_t gridsPerRef)
+    {
+    switch (orientation)
+        {
+        case GridOrientationType::WorldYZ:
+        case GridOrientationType::WorldXZ:
+            {
+            if (!IsView3d())
+                return;
+            break;
+            }
+
+        case GridOrientationType::GeoCoord:
+            {
+            if (!IsSpatialView())
+                return;
+            break;
+            }
+        }
+
+    auto& details = GetDetailsR();
+    details.SetOrRemoveUInt(json_gridOrient(), (uint32_t) orientation, (uint32_t)GridOrientationType::WorldXY);
+    details.SetOrRemoveUInt(json_gridPerRef(), gridsPerRef, 10);
+    details.SetOrRemoveDouble(json_gridSpaceX(), spacing.x, 1.0);
+    details.SetOrRemoveDouble(json_gridSpaceY(), spacing.y, spacing.x);
+    }
+
+/*---------------------------------------------------------------------------------**//**
+* @bsimethod                                    Brien.Bastings                  02/17
++---------------+---------------+---------------+---------------+---------------+------*/
+void ViewDefinition::GetGridSettings(GridOrientationType& orientation, DPoint2dR spacing, uint32_t& gridsPerRef) const
+    {
+    orientation = (GridOrientationType) GetDetail(json_gridOrient()).asUInt((uint32_t) GridOrientationType::WorldXY);
+    gridsPerRef = GetDetail(json_gridPerRef()).asUInt(10);
+    spacing.x = GetDetail(json_gridSpaceX()).asDouble(1.0);
+    spacing.y = GetDetail(json_gridSpaceY()).asDouble(spacing.x);
+    }
+
+/*---------------------------------------------------------------------------------**//**
+* @bsimethod                                    Brien.Bastings                  02/17
++---------------+---------------+---------------+---------------+---------------+------*/
+DgnElementId ViewDefinition::GetAuxiliaryCoordinateSystemId() const
+    {
+    return DgnElementId(GetDetail(json_acs()).asUInt64());
+    }
+
+/*---------------------------------------------------------------------------------**//**
+* @bsimethod                                    Brien.Bastings                  02/17
++---------------+---------------+---------------+---------------+---------------+------*/
+void ViewDefinition::SetAuxiliaryCoordinateSystem(DgnElementId acsId)
+    {
+    BeAssert(!IsPersistent());
+
+    if (acsId.IsValid())
+        SetDetail(json_acs(), Json::Value(acsId.ToHexStr()));
+    else
+        RemoveDetail(json_acs());
+    }
+
+/*---------------------------------------------------------------------------------**//**
+* @bsimethod                                    Keith.Bentley                   10/16
++---------------+---------------+---------------+---------------+---------------+------*/
+CategorySelectorR ViewDefinition::GetCategorySelector()
+    {
+    BeAssert (!IsPersistent()); // you can only call this on a writeable copy
+    return getThreadSafe<CategorySelector>(m_dgndb, GetCategorySelectorId(), m_categorySelector);
+    }
+
+/*---------------------------------------------------------------------------------**//**
+* @bsimethod                                    Keith.Bentley                   10/16
++---------------+---------------+---------------+---------------+---------------+------*/
+DisplayStyleR ViewDefinition::GetDisplayStyle()
+    {
+    BeAssert (!IsPersistent()); // you can only call this on a writeable copy
+    return getThreadSafe<DisplayStyle>(m_dgndb, GetDisplayStyleId(), m_displayStyle);
+    }
+
+/*---------------------------------------------------------------------------------**//**
+* @bsimethod                                    Keith.Bentley                   10/16
++---------------+---------------+---------------+---------------+---------------+------*/
+ModelSelectorR SpatialViewDefinition::GetModelSelector()
+    {
+    BeAssert (!IsPersistent()); // you can only call this on a writeable copy
+    return getThreadSafe<ModelSelector>(m_dgndb, GetModelSelectorId(), m_modelSelector);
+    }
+
+/*---------------------------------------------------------------------------------**//**
+* @bsimethod                                    Keith.Bentley                   10/16
++---------------+---------------+---------------+---------------+---------------+------*/
+DgnDbStatus ViewDefinition::_ReadSelectParams(ECSqlStatement& stmt, ECSqlClassParamsCR params)
+    {
+    auto status = T_Super::_ReadSelectParams(stmt, params);
+    if (DgnDbStatus::Success != status)
+        return status;
+
+    m_displayStyleId = stmt.GetValueNavigation<DgnElementId>(params.GetSelectIndex(prop_DisplayStyle()));
+    m_categorySelectorId = stmt.GetValueNavigation<DgnElementId>(params.GetSelectIndex(prop_CategorySelector()));
+
+    // NOTE: Const ViewDefinitions should never have their display styles or category selector set! You must get a writeable copy to have them.
+    return DgnDbStatus::Success;
+    }
+
+/*---------------------------------------------------------------------------------**//**
+* ensure that the members of this SpatialViewDefintion are valid before we use it for a ViewController.
+* @bsimethod                                    Keith.Bentley                   10/16
++---------------+---------------+---------------+---------------+---------------+------*/
+BentleyStatus SpatialViewDefinition::_ValidateState()
+    {
+    GetModelSelector();
+    return (T_Super::_ValidateState() == SUCCESS && m_modelSelector.IsValid()) ? SUCCESS : ERROR;
+    }
+
+
+/*---------------------------------------------------------------------------------**//**
+* ensure that the members of this ViewDefintion are valid before we use it for a ViewController.
+* @bsimethod                                    Keith.Bentley                   10/16
++---------------+---------------+---------------+---------------+---------------+------*/
+BentleyStatus ViewDefinition::_ValidateState()
+    {
+    GetDisplayStyle();
+    GetCategorySelector();
+    return (m_displayStyle.IsValid() && m_categorySelector.IsValid()) ? SUCCESS : ERROR;
+    }
+
+/*---------------------------------------------------------------------------------**//**
+* @bsimethod                                    Keith.Bentley                   07/17
++---------------+---------------+---------------+---------------+---------------+------*/
+void ViewDefinition::_ToJson(JsonValueR val, JsonValueCR opts) const
+    {
+    T_Super::_ToJson(val, opts);
+    val[json_categorySelectorId()] = m_categorySelectorId.ToHexStr();
+    val[json_displayStyleId()] = m_displayStyleId.ToHexStr();
+    }
+
+/*---------------------------------------------------------------------------------**//**
+* @bsimethod                                    Keith.Bentley                   07/17
++---------------+---------------+---------------+---------------+---------------+------*/
+void ViewDefinition::_FromJson(JsonValueR val)
+    {
+    T_Super::_FromJson(val);
+    if (val.isMember(json_categorySelectorId()))
+        m_categorySelectorId.FromJson(val[json_categorySelectorId()]);
+
+    if (val.isMember(json_displayStyleId()))
+        m_displayStyleId.FromJson(val[json_displayStyleId()]);
+    }
+
+/*---------------------------------------------------------------------------------**//**
+* @bsimethod                                    Keith.Bentley                   10/16
++---------------+---------------+---------------+---------------+---------------+------*/
+void ViewDefinition::_CopyFrom(DgnElementCR el, CopyFromOptions const& opts)
+    {
+    T_Super::_CopyFrom(el, opts);
+
+    auto& other = static_cast<ViewDefinitionCR>(el);
+    m_categorySelectorId = other.m_categorySelectorId;
+    m_displayStyleId = other.m_displayStyleId;
+    m_categorySelector = other.m_categorySelector.IsValid() ? other.m_categorySelector->MakeCopy<CategorySelector>() : nullptr;
+    m_displayStyle = other.m_displayStyle.IsValid() ? other.m_displayStyle->MakeCopy<DisplayStyle>() : nullptr;
+    }
+
+/*---------------------------------------------------------------------------------**//**
+* @bsimethod                                    Shaun.Sewall                    01/19
++---------------+---------------+---------------+---------------+---------------+------*/
+void ViewDefinition::_RemapIds(DgnImportContext& importContext)
+    {
+    if (importContext.IsBetweenDbs())
+        {
+        m_categorySelectorId = importContext.FindElementId(m_categorySelectorId);
+        m_displayStyleId = importContext.FindElementId(m_displayStyleId);
+        }
+
+    T_Super::_RemapIds(importContext);
+    }
+
+/*---------------------------------------------------------------------------------**//**
+* @bsimethod                                                    Paul.Connelly   11/15
++---------------+---------------+---------------+---------------+---------------+------*/
+ViewControllerPtr SpatialViewDefinition::_SupplyController() const
+    {
+    return new SpatialViewController(*this);
+    }
+
+/*---------------------------------------------------------------------------------**//**
+* @bsimethod                                                    Sam.Wilson      06/16
++---------------+---------------+---------------+---------------+---------------+------*/
+ViewControllerPtr OrthographicViewDefinition::_SupplyController() const
+    {
+    return new OrthographicViewController(*this);
+    }
+
+/*---------------------------------------------------------------------------------**//**
+* @bsimethod                                                    Paul.Connelly   11/15
++---------------+---------------+---------------+---------------+---------------+------*/
+ViewControllerPtr DrawingViewDefinition::_SupplyController() const
+    {
+    return new DrawingViewController(*this);
+    }
+
+/*---------------------------------------------------------------------------------**//**
+* @bsimethod                                                    Paul.Connelly   11/15
++---------------+---------------+---------------+---------------+---------------+------*/
+void ViewDefinition2d::_RemapIds(DgnImportContext& importer)
+    {
+    T_Super::_RemapIds(importer);
+    if (importer.IsBetweenDbs())
+        {
+        // We're not going to deep-copy the model in. We're expecting the user already copied it.
+        m_baseModelId  = importer.FindModelId(GetBaseModelId());
+
+        // NOTE: We're not copying or remapping the settings from the db's properties table...
+        }
+    }
+
+/*---------------------------------------------------------------------------------**//**
+* @bsimethod                                    Keith.Bentley                   10/16
++---------------+---------------+---------------+---------------+---------------+------*/
+void ViewDefinition2d::_BindWriteParams(ECSqlStatement& stmt, ForInsert forInsert)
+    {
+    T_Super::_BindWriteParams(stmt, forInsert);
+
+    auto stat = stmt.BindPoint2d(stmt.GetParameterIndex(prop_Origin()), m_origin);
+    BeAssert(ECSqlStatus::Success == stat);
+    stat = stmt.BindPoint2d(stmt.GetParameterIndex(prop_Extents()), m_delta);
+    BeAssert(ECSqlStatus::Success == stat);
+    stat = stmt.BindDouble(stmt.GetParameterIndex(prop_RotationAngle()), Angle::FromRadians(m_rotAngle).Degrees());
+    BeAssert(ECSqlStatus::Success == stat);
+    stat = stmt.BindNavigationValue(stmt.GetParameterIndex(prop_BaseModel()), m_baseModelId);
+    BeAssert(ECSqlStatus::Success == stat);
+    }
+
+/*---------------------------------------------------------------------------------**//**
+* @bsimethod                                    Keith.Bentley                   10/16
++---------------+---------------+---------------+---------------+---------------+------*/
+DgnDbStatus ViewDefinition2d::_ReadSelectParams(ECSqlStatement& stmt, ECSqlClassParamsCR params)
+    {
+    m_origin  = stmt.GetValuePoint2d(params.GetSelectIndex(prop_Origin()));
+    m_delta   = DVec2d::From(stmt.GetValuePoint2d(params.GetSelectIndex(prop_Extents())));
+    m_rotAngle = Angle::FromDegrees(stmt.GetValueDouble(params.GetSelectIndex(prop_RotationAngle()))).Radians();
+    m_baseModelId = stmt.GetValueNavigation<DgnModelId>(params.GetSelectIndex(prop_BaseModel()));
+
+    return T_Super::_ReadSelectParams(stmt, params);
+    }
+
+/*---------------------------------------------------------------------------------**//**
+* @bsimethod                                    Keith.Bentley                   07/17
++---------------+---------------+---------------+---------------+---------------+------*/
+void ViewDefinition2d::_ToJson(JsonValueR val, JsonValueCR opts) const
+    {
+    T_Super::_ToJson(val, opts);
+    JsonUtils::DPoint2dToJson(val[json_origin()], m_origin);
+    JsonUtils::DPoint2dToJson(val[json_delta()], m_delta);
+    val[json_angle()] = JsonUtils::AngleInDegreesToJson(AngleInDegrees::FromRadians(m_rotAngle));
+    val[json_baseModelId()] = m_baseModelId.ToHexStr();
+    }
+
+/*---------------------------------------------------------------------------------**//**
+* @bsimethod                                    Keith.Bentley                   08/17
++---------------+---------------+---------------+---------------+---------------+------*/
+void ViewDefinition2d::_FromJson(JsonValueR val)
+    {
+    T_Super::_FromJson(val);
+    if (val.isMember(json_origin()))
+        JsonUtils::DPoint2dFromJson(m_origin, val[json_origin()]);
+
+    if (val.isMember(json_delta()))
+        JsonUtils::DPoint2dFromJson(m_delta, val[json_delta()]);
+
+    if (val.isMember(json_angle()))
+        m_rotAngle = JsonUtils::AngleInDegreesFromJson(val[json_angle()].asDouble()).Radians();
+
+    if (val.isMember(json_baseModelId()))
+        m_baseModelId.FromJson(val[json_baseModelId()]);
+    }
+
+/*---------------------------------------------------------------------------------**//**
+* @bsimethod                                    Keith.Bentley                   10/16
++---------------+---------------+---------------+---------------+---------------+------*/
+void ViewDefinition2d::_CopyFrom(DgnElementCR el, CopyFromOptions const& opts)
+    {
+    T_Super::_CopyFrom(el, opts);
+    auto const& other = (ViewDefinition2d const&) el;
+    m_baseModelId = other.m_baseModelId;
+    m_origin = other.m_origin;
+    m_delta = other.m_delta;
+    m_rotAngle = other.m_rotAngle;
+    }
+
+/*---------------------------------------------------------------------------------**//**
+* @bsimethod                                    Keith.Bentley                   10/16
++---------------+---------------+---------------+---------------+---------------+------*/
+bool ViewDefinition2d::_EqualState(ViewDefinitionR in)
+    {
+    auto const& other= (ViewDefinition2d const&) in;
+    if (m_baseModelId != other.m_baseModelId || !m_origin.IsEqual(other.m_origin) || !m_delta.IsEqual(other.m_delta) || m_rotAngle != other.m_rotAngle)
+        return false;
+
+    return T_Super::_EqualState(in);
+    }
+
+/*---------------------------------------------------------------------------------**//**
+* @bsimethod                                                    Shaun.Sewall    02/17
++---------------+---------------+---------------+---------------+---------------+------*/
+ViewDefinition::Iterator::Iterator(DgnDbR db, Utf8CP whereClause, Utf8CP orderByClause)
+    {
+    Utf8String sql("SELECT ECInstanceId,CodeValue,IsPrivate," PROPNAME_Description ",ECClassId FROM " BIS_SCHEMA(BIS_CLASS_ViewDefinition));
+
+    if (whereClause)
+        {
+        sql.append(" ");
+        sql.append(whereClause);
+        }
+
+    if (orderByClause)
+        {
+        sql.append(" ");
+        sql.append(orderByClause);
+        }
+
+    Prepare(db, sql.c_str(), 0 /* Index of ECInstanceId */);
+    }
+
+/*---------------------------------------------------------------------------------**//**
+* @bsimethod                                                    Shaun.Sewall    02/17
++---------------+---------------+---------------+---------------+---------------+------*/
+size_t ViewDefinition::QueryCount(DgnDbR db, Utf8CP whereClause)
+    {
+    Utf8String sql("SELECT COUNT(*) FROM " BIS_SCHEMA(BIS_CLASS_ViewDefinition));
+
+    if (whereClause)
+        {
+        sql.append(" ");
+        sql.append(whereClause);
+        }
+
+    CachedECSqlStatementPtr statement = db.GetPreparedECSqlStatement(sql.c_str());
+    return statement.IsValid() && BE_SQLITE_ROW == statement->Step() ? statement->GetValueInt(0) : 0;
+    }
+
+/*---------------------------------------------------------------------------------**//**
+* @bsimethod                                                    Shaun.Sewall    08/17
++---------------+---------------+---------------+---------------+---------------+------*/
+static DgnViewId queryFirstPublicView(DgnDbR db, Utf8CP className)
+    {
+    Utf8PrintfString sql("SELECT ECInstanceId FROM %s WHERE IsPrivate=FALSE LIMIT 1", className);
+    CachedECSqlStatementPtr statement = db.GetPreparedECSqlStatement(sql.c_str());
+    BeAssert(statement.IsValid());
+    return (statement.IsValid() && (BE_SQLITE_ROW == statement->Step())) ? statement->GetValueId<DgnViewId>(0) : DgnViewId();
+    }
+
+/*---------------------------------------------------------------------------------**//**
+* @bsimethod                                                    Shaun.Sewall    08/17
++---------------+---------------+---------------+---------------+---------------+------*/
+DgnViewId ViewDefinition::QueryDefaultViewId(DgnDbR db)
+    {
+    DgnViewId viewId;
+    if (BeSQLite::BE_SQLITE_ROW == db.QueryProperty(&viewId, sizeof(viewId), DgnViewProperty::DefaultView()) && ViewDefinition::Get(db, viewId).IsValid())
+        return viewId;
+
+    viewId = queryFirstPublicView(db, BIS_SCHEMA(BIS_CLASS_SpatialViewDefinition));
+    if (viewId.IsValid())
+        return viewId;
+
+    viewId = queryFirstPublicView(db, BIS_SCHEMA(BIS_CLASS_SheetViewDefinition));
+    if (viewId.IsValid())
+        return viewId;
+
+    return queryFirstPublicView(db, BIS_SCHEMA(BIS_CLASS_DrawingViewDefinition));
+    }
+
+/*---------------------------------------------------------------------------------**//**
+* @bsimethod                                                    Paul.Connelly   11/15
++---------------+---------------+---------------+---------------+---------------+------*/
+template<typename T_Desired> static bool isEntryOfClass(ViewDefinition::Entry const& entry)
+    {
+    DgnDbP db = entry.GetDgnDb();
+    if (nullptr == db)
+        return false;
+
+    auto entryClass = db->Schemas().GetClass(entry.GetClassId());
+    auto desiredClass = db->Schemas().GetClass(T_Desired::QueryClassId(*db));
+    return nullptr != entryClass && nullptr != desiredClass && entryClass->Is(desiredClass);
+    }
+
+/*---------------------------------------------------------------------------------**//**
+* @bsimethod                                                    Paul.Connelly   11/15
++---------------+---------------+---------------+---------------+---------------+------*/
+bool ViewDefinition::Entry::IsOrthographicView() const {return isEntryOfClass<OrthographicViewDefinition>(*this);}
+bool ViewDefinition::Entry::IsView3d() const {return isEntryOfClass<ViewDefinition3d>(*this);}
+bool ViewDefinition::Entry::IsSpatialView() const {return isEntryOfClass<SpatialViewDefinition>(*this);}
+bool ViewDefinition::Entry::IsDrawingView() const {return isEntryOfClass<DrawingViewDefinition>(*this);}
+bool ViewDefinition::Entry::IsSheetView() const {return isEntryOfClass<SheetViewDefinition>(*this);}
+
+/*---------------------------------------------------------------------------------**//**
+* @bsimethod                                                    Sam.Wilson      08/16
++---------------+---------------+---------------+---------------+---------------+------*/
+void CategorySelector::_CopyFrom(DgnElementCR in, CopyFromOptions const& opts)
+    {
+    T_Super::_CopyFrom(in, opts);
+    auto const& other = (CategorySelector const&) in;
+    m_categories = other.m_categories;
+    }
+
+/*---------------------------------------------------------------------------------**//**
+* @bsimethod                                    Shaun.Sewall                    01/19
++---------------+---------------+---------------+---------------+---------------+------*/
+void CategorySelector::_RemapIds(DgnImportContext& importContext)
+    {
+    if (importContext.IsBetweenDbs())
+        {
+        DgnCategoryIdSet remappedCategories;
+        for (auto const& category: m_categories)
+            remappedCategories.insert(importContext.FindCategory(category));
+
+        m_categories = remappedCategories;
+        }
+
+    T_Super::_RemapIds(importContext);
+    }
+
+/*---------------------------------------------------------------------------------**//**
+* @bsimethod                                                    Sam.Wilson      08/16
++---------------+---------------+---------------+---------------+---------------+------*/
+DgnDbStatus CategorySelector::_InsertInDb()
+    {
+    auto status = T_Super::_InsertInDb();
+    if (DgnDbStatus::Success != status)
+        return status;
+
+    return WriteCategories();
+    }
+
+/*---------------------------------------------------------------------------------**//**
+* @bsimethod                                    Keith.Bentley                   10/17
++---------------+---------------+---------------+---------------+---------------+------*/
+void CategorySelector::_ToJson(JsonValueR out, JsonValueCR opts) const
+    {
+    T_Super::_ToJson(out, opts);
+    Json::Value categories(Json::arrayValue);
+    for (auto const& category: m_categories)
+        categories.append(category.ToHexStr());
+
+    out[json_categories()] = categories;
+    }
+
+/*---------------------------------------------------------------------------------**//**
+* @bsimethod                                    Keith.Bentley                   10/17
++---------------+---------------+---------------+---------------+---------------+------*/
+void CategorySelector::_FromJson(JsonValueR val)
+    {
+    T_Super::_FromJson(val);
+    m_categories.clear();
+
+    auto const& categories = val[json_categories()];
+    int size = categories.size();
+    for (int i=0; i<size; ++i)
+        m_categories.insert(DgnCategoryId(categories[i].asUInt64()));
+    }
+
+/*---------------------------------------------------------------------------------**//**
+* @bsimethod                                    Keith.Bentley                   10/16
++---------------+---------------+---------------+---------------+---------------+------*/
+bool CategorySelector::EqualState(CategorySelectorCR other) const
+    {
+    return m_categories == other.m_categories;
+    }
+
+/*---------------------------------------------------------------------------------**//**
+* @bsimethod                                    Keith.Bentley                   06/15
++---------------+---------------+---------------+---------------+---------------+------*/
+DgnDbStatus CategorySelector::_OnUpdate(DgnElementCR el)
+    {
+    auto status = T_Super::_OnUpdate(el);
+    if (DgnDbStatus::Success != status)
+        return status;
+
+    auto delExisting = GetDgnDb().GetNonSelectPreparedECSqlStatement("DELETE FROM " BIS_SCHEMA("CategorySelectorRefersToCategories") " WHERE SourceECInstanceId=?", GetDgnDb().GetECCrudWriteToken());
+    delExisting->BindId(1, GetElementId());
+    delExisting->Step();
+
+    return WriteCategories();
+    }
+
+/*---------------------------------------------------------------------------------**//**
+* @bsimethod                                    Keith.Bentley                   10/16
++---------------+---------------+---------------+---------------+---------------+------*/
+DgnDbStatus CategorySelector::WriteCategories()
+    {
+    if (!GetElementId().IsValid())
+        {
+        BeAssert(false);
+        return DgnDbStatus::MissingId;
+        }
+
+    auto statement = GetDgnDb().GetNonSelectPreparedECSqlStatement("INSERT INTO " BIS_SCHEMA("CategorySelectorRefersToCategories") " (SourceECInstanceId,TargetECInstanceId) VALUES (?,?)", GetDgnDb().GetECCrudWriteToken());
+    if (!statement.IsValid())
+        return DgnDbStatus::WriteError;
+
+    for (auto id : m_categories)
+        {
+        statement->Reset();
+        statement->ClearBindings();
+        statement->BindId(1, GetElementId());
+        statement->BindId(2, id);
+        if (BE_SQLITE_DONE != statement->Step())
+            return DgnDbStatus::WriteError;
+        }
+
+    return DgnDbStatus::Success;
+    }
+
+/*---------------------------------------------------------------------------------**//**
+* @bsimethod                                                    Sam.Wilson      08/16
++---------------+---------------+---------------+---------------+---------------+------*/
+DgnDbStatus CategorySelector::_LoadFromDb()
+    {
+    auto stat = T_Super::_LoadFromDb();
+    if (stat  != DgnDbStatus::Success)
+        return stat;
+
+    auto statement = GetDgnDb().GetPreparedECSqlStatement("SELECT TargetECInstanceId FROM " BIS_SCHEMA("CategorySelectorRefersToCategories") " WHERE SourceECInstanceId=?");
+    if (!statement.IsValid())
+        return DgnDbStatus::BadSchema;
+
+    statement->BindId(1, GetElementId());
+
+    while (BE_SQLITE_ROW == statement->Step())
+        m_categories.insert(statement->GetValueId<DgnCategoryId>(0));
+
+    return DgnDbStatus::Success;
+    }
+
+/*---------------------------------------------------------------------------------**//**
+* @bsimethod                                                    Sam.Wilson      08/16
++---------------+---------------+---------------+---------------+---------------+------*/
+void ModelSelector::_CopyFrom(DgnElementCR rhsElement, CopyFromOptions const& opts)
+    {
+    T_Super::_CopyFrom(rhsElement, opts);
+
+    auto const& rhs = (ModelSelector const&)rhsElement;
+    m_models = rhs.m_models;
+    }
+
+/*---------------------------------------------------------------------------------**//**
+* @bsimethod                                    Shaun.Sewall                    01/19
++---------------+---------------+---------------+---------------+---------------+------*/
+void ModelSelector::_RemapIds(DgnImportContext& importContext)
+    {
+    if (importContext.IsBetweenDbs())
+        {
+        DgnModelIdSet remappedModels;
+        for (auto const& model: m_models)
+            remappedModels.insert(importContext.FindModelId(model));
+
+        m_models = remappedModels;
+        }
+
+    T_Super::_RemapIds(importContext);
+    }
+
+/*---------------------------------------------------------------------------------**//**
+* @bsimethod                                                    Sam.Wilson      08/16
++---------------+---------------+---------------+---------------+---------------+------*/
+DgnDbStatus ModelSelector::_InsertInDb()
+    {
+    DgnDbStatus status = T_Super::_InsertInDb();
+    if (DgnDbStatus::Success != status)
+        return status;
+
+    return WriteModels();
+    }
+
+/*---------------------------------------------------------------------------------**//**
+* @bsimethod                                    Keith.Bentley                   06/15
++---------------+---------------+---------------+---------------+---------------+------*/
+DgnDbStatus ModelSelector::_OnUpdate(DgnElementCR el)
+    {
+    DgnDbStatus status = T_Super::_OnUpdate(el);
+    if (DgnDbStatus::Success != status)
+        return status;
+
+    GetDgnDb().DeleteLinkTableRelationships(BIS_SCHEMA(BIS_REL_ModelSelectorRefersToModels), GetElementId(), DgnElementId() /* all targets */);
+    return WriteModels();
+    }
+
+/*---------------------------------------------------------------------------------**//**
+* @bsimethod                                    Shaun.Sewall                    05/17
++---------------+---------------+---------------+---------------+---------------+------*/
+void ModelSelector::_OnDeleted() const
+    {
+    T_Super::_OnDeleted();
+    // provide clean up behavior previously handled by foreign keys (the bis_ModelSelectorRefersToModels table uses "logical" foreign keys now)
+    GetDgnDb().DeleteLinkTableRelationships(BIS_SCHEMA(BIS_REL_ModelSelectorRefersToModels), GetElementId(), DgnElementId() /* all targets */);
+    }
+
+/*---------------------------------------------------------------------------------**//**
+* @bsimethod                                                    Sam.Wilson      06/16
++---------------+---------------+---------------+---------------+---------------+------*/
+DgnDbStatus ModelSelector::WriteModels()
+    {
+    if (!GetElementId().IsValid())
+        {
+        BeAssert(false);
+        return DgnDbStatus::MissingId;
+        }
+
+    auto statement = GetDgnDb().GetNonSelectPreparedECSqlStatement("INSERT INTO " BIS_SCHEMA(BIS_REL_ModelSelectorRefersToModels) " (SourceECInstanceId,TargetECInstanceId) VALUES (?,?)", GetDgnDb().GetECCrudWriteToken());
+    if (!statement.IsValid())
+        return DgnDbStatus::WriteError;
+
+    for (auto id : m_models)
+        {
+        statement->Reset();
+        statement->ClearBindings();
+        statement->BindId(1, GetElementId());
+        statement->BindId(2, id);
+        if (BE_SQLITE_DONE != statement->Step())
+            return DgnDbStatus::WriteError;
+        }
+    return DgnDbStatus::Success;
+    }
+
+/*---------------------------------------------------------------------------------**//**
+* @bsimethod                                                    Sam.Wilson      06/16
++---------------+---------------+---------------+---------------+---------------+------*/
+DgnDbStatus ModelSelector::_LoadFromDb()
+    {
+    auto stat = T_Super::_LoadFromDb();
+    if (DgnDbStatus::Success != stat)
+        return stat;
+
+    auto statement = GetDgnDb().GetPreparedECSqlStatement("SELECT TargetECInstanceId FROM " BIS_SCHEMA(BIS_REL_ModelSelectorRefersToModels) " WHERE SourceECInstanceId=?");
+    if (!statement.IsValid())
+        {
+        BeAssert(false);
+        return DgnDbStatus::BadSchema;
+        }
+
+    statement->BindId(1, GetElementId());
+    while (BE_SQLITE_ROW == statement->Step())
+        {
+        auto id = statement->GetValueId<DgnModelId>(0);
+        m_models.insert(id);
+        }
+
+    return DgnDbStatus::Success;
+    }
+
+/*---------------------------------------------------------------------------------**//**
+* @bsimethod                                    Keith.Bentley                   10/17
++---------------+---------------+---------------+---------------+---------------+------*/
+void ModelSelector::_ToJson(JsonValueR out, JsonValueCR opts) const
+    {
+    T_Super::_ToJson(out, opts);
+    Json::Value models(Json::arrayValue);
+    for (auto const& model : m_models)
+        models.append(model.ToHexStr());
+
+    out[json_models()] = models;
+    }
+
+/*---------------------------------------------------------------------------------**//**
+* @bsimethod                                    Keith.Bentley                   10/17
++---------------+---------------+---------------+---------------+---------------+------*/
+void ModelSelector::_FromJson(JsonValueR val)
+    {
+    T_Super::_FromJson(val);
+
+    m_models.clear();
+    auto const& models = val[json_models()];
+    int size = models.size();
+    for (int i=0; i<size; ++i)
+        m_models.insert(DgnModelId(models[i].asUInt64()));
+    }
+
+/*---------------------------------------------------------------------------------**//**
+* @bsimethod                                    Keith.Bentley                   10/16
++---------------+---------------+---------------+---------------+---------------+------*/
+void ViewDefinition3d::_BindWriteParams(ECSqlStatement& stmt, ForInsert forInsert)
+    {
+    T_Super::_BindWriteParams(stmt, forInsert);
+
+    stmt.BindPoint3d(stmt.GetParameterIndex(prop_Origin()), m_origin);
+    stmt.BindPoint3d(stmt.GetParameterIndex(prop_Extents()), m_extents);
+
+    YawPitchRollAngles angles;
+    YawPitchRollAngles::TryFromRotMatrix(angles, m_rotation);
+
+    stmt.BindDouble(stmt.GetParameterIndex(prop_Yaw()), angles.GetYaw().Degrees());
+    stmt.BindDouble(stmt.GetParameterIndex(prop_Pitch()), angles.GetPitch().Degrees());
+    stmt.BindDouble(stmt.GetParameterIndex(prop_Roll()), angles.GetRoll().Degrees());
+
+    auto stat = stmt.BindPoint3d(stmt.GetParameterIndex(prop_EyePoint()), GetEyePoint());
+    BeAssert(ECSqlStatus::Success == stat);
+    stat = stmt.BindDouble(stmt.GetParameterIndex(prop_LensAngle()), GetLensAngle().Radians());
+    BeAssert(ECSqlStatus::Success == stat);
+    stat = stmt.BindDouble(stmt.GetParameterIndex(prop_FocusDistance()), GetFocusDistance());
+    BeAssert(ECSqlStatus::Success == stat);
+    stat = stmt.BindBoolean(stmt.GetParameterIndex(prop_IsCameraOn()), IsCameraOn());
+    BeAssert(ECSqlStatus::Success == stat);
+    }
+
+/*---------------------------------------------------------------------------------**//**
+* @bsimethod                                    Keith.Bentley                   10/16
++---------------+---------------+---------------+---------------+---------------+------*/
+bool ViewDefinition3d::_EqualState(ViewDefinitionR in)
+    {
+    auto& other = (ViewDefinition3dR) in;
+    if (!m_origin.IsEqual(other.m_origin) || !m_extents.IsEqual(other.m_extents) || !m_rotation.IsEqual(other.m_rotation))
+        return false;
+
+    if (IsCameraOn() != other.IsCameraOn())
+        return false;
+
+    // if camera is off, don't compare cameras
+    if (IsCameraOn() && !m_cameraDef.IsEqual(other.m_cameraDef))
+        return false;
+
+    return T_Super::_EqualState(other);
+    }
+
+/*---------------------------------------------------------------------------------**//**
+* @bsimethod                                    Keith.Bentley                   10/16
++---------------+---------------+---------------+---------------+---------------+------*/
+DgnDbStatus ViewDefinition3d::_ReadSelectParams(ECSqlStatement& stmt, ECSqlClassParamsCR params)
+    {
+    m_origin  = stmt.GetValuePoint3d(params.GetSelectIndex(prop_Origin()));
+    m_extents = DVec3d::From(stmt.GetValuePoint3d(params.GetSelectIndex(prop_Extents())));
+
+    double yaw   = stmt.GetValueDouble(params.GetSelectIndex(prop_Yaw())),
+           pitch = stmt.GetValueDouble(params.GetSelectIndex(prop_Pitch())),
+           roll  = stmt.GetValueDouble(params.GetSelectIndex(prop_Roll()));
+
+    m_rotation = YawPitchRollAngles(Angle::FromDegrees(yaw), Angle::FromDegrees(pitch), Angle::FromDegrees(roll)).ToRotMatrix();
+
+    m_cameraDef.SetEyePoint(stmt.GetValuePoint3d(params.GetSelectIndex(prop_EyePoint())));
+    m_cameraDef.SetLensAngle(Angle::FromRadians(stmt.GetValueDouble(params.GetSelectIndex(prop_LensAngle()))));
+    m_cameraDef.SetFocusDistance(stmt.GetValueDouble(params.GetSelectIndex(prop_FocusDistance())));
+    m_cameraOn = stmt.GetValueBoolean(params.GetSelectIndex(prop_IsCameraOn()));
+
+    return T_Super::_ReadSelectParams(stmt, params);
+    }
+
+/*---------------------------------------------------------------------------------**//**
+* @bsimethod                                    Keith.Bentley                   07/17
++---------------+---------------+---------------+---------------+---------------+------*/
+Json::Value ViewDefinition3d::Camera::ToJson() const
+    {
+    Json::Value val;
+    val[json_lens()] = JsonUtils::FromAngle(m_lensAngle);
+    val[json_focusDist()] = m_focusDistance;
+    JsonUtils::DPoint3dToJson(val[json_eye()], m_eyePoint);
+    return val;
+    }
+
+/*---------------------------------------------------------------------------------**//**
+* @bsimethod                                    Keith.Bentley                   07/17
++---------------+---------------+---------------+---------------+---------------+------*/
+ViewDefinition3d::Camera ViewDefinition3d::Camera::FromJson(JsonValueCR val)
+    {
+    Camera camera;
+    camera.SetLensAngle(JsonUtils::ToAngle(val[json_lens()]));
+    camera.SetFocusDistance(val[json_focusDist()].asDouble());
+    JsonUtils::DPoint3dFromJson(camera.m_eyePoint, val[json_eye()]);
+    return camera;
+    }
+
+/*---------------------------------------------------------------------------------**//**
+* @bsimethod                                    Keith.Bentley                   07/17
++---------------+---------------+---------------+---------------+---------------+------*/
+void ViewDefinition3d::_ToJson(JsonValueR val, JsonValueCR opts) const
+    {
+    T_Super::_ToJson(val, opts);
+    val[json_cameraOn()] = m_cameraOn;
+    JsonUtils::DPoint3dToJson(val[json_origin()], m_origin);
+    JsonUtils::DPoint3dToJson(val[json_extents()], m_extents);
+
+    YawPitchRollAngles angles;
+    YawPitchRollAngles::TryFromRotMatrix(angles, m_rotation);
+    val[json_angles()] = JsonUtils::YawPitchRollToJson(angles);
+    val[json_camera()] = m_cameraDef.ToJson();
+    }
+
+/*---------------------------------------------------------------------------------**//**
+* @bsimethod                                    Keith.Bentley                   07/17
++---------------+---------------+---------------+---------------+---------------+------*/
+void ViewDefinition3d::_FromJson(JsonValueR val)
+    {
+    T_Super::_FromJson(val);
+
+    if (val.isMember(json_cameraOn()))
+        m_cameraOn = val[json_cameraOn()].asBool();
+
+    if (val.isMember(json_origin()))
+        m_origin = JsonUtils::ToDPoint3d(val[json_origin()]);
+
+    if (val.isMember(json_extents()))
+        m_extents = JsonUtils::ToDVec3d(val[json_extents()]);
+
+    if (val.isMember(json_angles()))
+        m_rotation = JsonUtils::YawPitchRollFromJson(val[json_angles()]).ToRotMatrix();
+
+    if (val.isMember(json_camera()))
+        m_cameraDef = Camera::FromJson(val[json_camera()]);
+    }
+
+/*---------------------------------------------------------------------------------**//**
+* @bsimethod                                    Keith.Bentley                   10/16
++---------------+---------------+---------------+---------------+---------------+------*/
+void ViewDefinition3d::_CopyFrom(DgnElementCR el, CopyFromOptions const& opts)
+    {
+    T_Super::_CopyFrom(el, opts);
+
+    auto const& other = (ViewDefinition3d const&) el;
+    m_origin = other.m_origin;
+    m_extents = other.m_extents;
+    m_rotation = other.m_rotation;
+    m_cameraDef = other.m_cameraDef;
+    m_cameraOn = other.m_cameraOn;
+    }
+
+/*---------------------------------------------------------------------------------**//**
+* @bsimethod                                    Keith.Bentley                   10/16
++---------------+---------------+---------------+---------------+---------------+------*/
+DbResult ViewDefinition::SaveThumbnail(Point2d size, Render::ImageSourceCR source) const
+    {
+    Json::Value val;
+    val[json_width()] = size.x;
+    val[json_height()] = size.y;
+    val[json_format()] = (source.GetFormat() == ImageSource::Format::Jpeg) ? prop_jpeg() : prop_png();
+
+    DbResult rc = m_dgndb.SaveProperty(DgnViewProperty::ViewThumbnail(), val.ToString(), source.GetByteStream().GetData(), source.GetByteStream().GetSize(), GetViewId().GetValue());
+    return rc;
+    }
+
+/*---------------------------------------------------------------------------------**//**
+* @bsimethod                                    Keith.Bentley                   10/16
++---------------+---------------+---------------+---------------+---------------+------*/
+ImageSource ViewDefinition::ReadThumbnail() const
+    {
+    ImageSource image;
+
+    DgnDbR db = GetDgnDb();
+    uint32_t bytes;
+    auto stat = db.QueryPropertySize(bytes, DgnViewProperty::ViewThumbnail(), GetViewId().GetValue());
+    if (BE_SQLITE_ROW != stat)
+        return image;
+
+    Utf8String jsonStr;
+    stat = db.QueryProperty(jsonStr, DgnViewProperty::ViewThumbnail(), GetViewId().GetValue());
+    if (BE_SQLITE_ROW != stat)
+        return image;
+
+    Json::Value value;
+    Json::Reader::Parse(jsonStr, value);
+    image.SetFormat(value[json_format()] == prop_jpeg() ? ImageSource::Format::Jpeg : ImageSource::Format::Png);
+    image.GetByteStreamR().Resize(bytes);
+    stat = db.QueryProperty(image.GetByteStreamR().GetDataP(), bytes, DgnViewProperty::ViewThumbnail(), GetViewId().GetValue());
+    BeAssert(BE_SQLITE_ROW == stat);
+    return image;
+    }
+
+/*---------------------------------------------------------------------------------**//**
+* @bsimethod                                    Keith.Bentley                   10/16
++---------------+---------------+---------------+---------------+---------------+------*/
+Point2d ViewDefinition::GetThumbnailSize() const
+    {
+    Point2d size = {0,0};
+
+    DgnDbR db = GetDgnDb();
+    Utf8String jsonStr;
+    auto stat = db.QueryProperty(jsonStr, DgnViewProperty::ViewThumbnail(), GetViewId().GetValue());
+    if (BE_SQLITE_ROW != stat)
+        return size;
+
+    Json::Value value;
+    Json::Reader::Parse(jsonStr, value);
+    size.x = value[json_width()].asInt();
+    size.y = value[json_height()].asInt();
+    return size;
+    }
+
+/*---------------------------------------------------------------------------------**//**
+* @bsimethod                                                    Ray.Bentley     06/2018
++---------------+---------------+---------------+---------------+---------------+------*/
+bool  ViewDefinition::HasThumbnail() const
+    {
+    DgnDbR db = GetDgnDb();
+    Utf8String jsonStr;
+    auto stat = db.QueryProperty(jsonStr, DgnViewProperty::ViewThumbnail(), GetViewId().GetValue());
+    return (BE_SQLITE_ROW == stat);
+    }
+
+/*---------------------------------------------------------------------------------**//**
+* @bsimethod                                    Keith.Bentley                   10/16
++---------------+---------------+---------------+---------------+---------------+------*/
+void ViewDefinition::DeleteThumbnail() const
+    {
+    GetDgnDb().DeleteProperty(DgnViewProperty::ViewThumbnail(), GetViewId().GetValue());
+    }
+
+/*---------------------------------------------------------------------------------**//**
+* @bsimethod                                    Keith.Bentley                   10/16
++---------------+---------------+---------------+---------------+---------------+------*/
+DgnDbStatus SpatialViewDefinition::_OnInsert()
+    {
+    if (!GetModelSelector().GetElementId().IsValid())
+        {
+        DgnDbStatus stat;
+        m_modelSelector->Insert(&stat);
+        if (DgnDbStatus::Success != stat)
+            return stat;
+        m_modelSelectorId = m_modelSelector->GetElementId();
+        }
+
+    return T_Super::_OnInsert();
+    }
+
+/*---------------------------------------------------------------------------------**//**
+* @bsimethod                                    Keith.Bentley                   10/16
++---------------+---------------+---------------+---------------+---------------+------*/
+void SpatialViewDefinition::_CopyFrom(DgnElementCR el, CopyFromOptions const& opts)
+    {
+    T_Super::_CopyFrom(el, opts);
+    auto& other = static_cast<SpatialViewDefinitionCR>(el);
+
+    m_modelSelectorId = other.m_modelSelectorId;
+    m_modelSelector = other.m_modelSelector.IsValid() ? other.m_modelSelector->MakeCopy<ModelSelector>() : nullptr;
+    }
+
+/*---------------------------------------------------------------------------------**//**
+* @bsimethod                                    Shaun.Sewall                    01/19
++---------------+---------------+---------------+---------------+---------------+------*/
+void SpatialViewDefinition::_RemapIds(DgnImportContext& importContext)
+    {
+    if (importContext.IsBetweenDbs())
+        m_modelSelectorId = importContext.FindElementId(m_modelSelectorId);
+
+    T_Super::_RemapIds(importContext);
+    }
+
+/*---------------------------------------------------------------------------------**//**
+* @bsimethod                                    Keith.Bentley                   10/16
++---------------+---------------+---------------+---------------+---------------+------*/
+bool SpatialViewDefinition::_EqualState(ViewDefinitionR in)
+    {
+    if (!T_Super::_EqualState(in))
+        return false;
+
+    auto& other = (SpatialViewDefinition&) in;
+    if (m_modelSelectorId != other.m_modelSelectorId)
+        return false;
+
+    return GetModelSelector().EqualState(other.GetModelSelector());
+    }
+
+/*---------------------------------------------------------------------------------**//**
+* @bsimethod                                    Keith.Bentley                   10/16
++---------------+---------------+---------------+---------------+---------------+------*/
+void SpatialViewDefinition::_BindWriteParams(ECSqlStatement& stmt, ForInsert forInsert)
+    {
+    T_Super::_BindWriteParams(stmt, forInsert);
+
+    BeAssert(GetModelSelectorId().IsValid());
+    stmt.BindNavigationValue(stmt.GetParameterIndex(prop_ModelSelector()), GetModelSelectorId());
+    }
+
+/*---------------------------------------------------------------------------------**//**
+* @bsimethod                                    Keith.Bentley                   10/16
++---------------+---------------+---------------+---------------+---------------+------*/
+DgnDbStatus SpatialViewDefinition::_ReadSelectParams(BeSQLite::EC::ECSqlStatement& stmt, ECSqlClassParamsCR params)
+    {
+    m_modelSelectorId = stmt.GetValueNavigation<DgnElementId>(params.GetSelectIndex(prop_ModelSelector()));
+    return T_Super::_ReadSelectParams(stmt, params);
+    }
+
+/*---------------------------------------------------------------------------------**//**
+* @bsimethod                                    Keith.Bentley                   07/17
++---------------+---------------+---------------+---------------+---------------+------*/
+void SpatialViewDefinition::_ToJson(JsonValueR val, JsonValueCR opts) const
+    {
+    T_Super::_ToJson(val, opts);
+    val[json_modelSelectorId()] = m_modelSelectorId.ToHexStr();
+    }
+
+/*---------------------------------------------------------------------------------**//**
+* @bsimethod                                    Keith.Bentley                   07/17
++---------------+---------------+---------------+---------------+---------------+------*/
+void SpatialViewDefinition::_FromJson(JsonValueR val)
+    {
+    T_Super::_FromJson(val);
+    if (val.isMember(json_modelSelectorId()))
+        m_modelSelectorId.FromJson(val[json_modelSelectorId()]);
+    }
+
+/*---------------------------------------------------------------------------------**//**
+* @bsimethod                                    Keith.Bentley                   03/13
++---------------+---------------+---------------+---------------+---------------+------*/
+BentleyStatus ViewDefinition::SetStandardViewRotation(StandardView standardView)
+    {
+    RotMatrix rMatrix;
+    if (!bsiRotMatrix_getStandardRotation(&rMatrix, static_cast<int>(standardView)))
+        return  ERROR;
+
+    SetRotation(rMatrix);
+    return  SUCCESS;
+    }
+
+/*---------------------------------------------------------------------------------**//**
+* load a subcategory appearance into its unmodified state
+* @bsimethod                                    Keith.Bentley                   01/14
++---------------+---------------+---------------+---------------+---------------+------*/
+DgnSubCategory::Appearance DisplayStyle::LoadSubCategory(DgnSubCategoryId id) const
+    {
+    auto unmodified = DgnSubCategory::Get(GetDgnDb(), id);
+    BeAssert(unmodified.IsValid());
+    if (!unmodified.IsValid())
+        return DgnSubCategory::Appearance();
+
+    BeMutexHolder _v(m_mutex);
+    auto const& result = m_subCategories.Insert(id, unmodified->GetAppearance());
+    if (!result.second)
+        result.first->second = unmodified->GetAppearance(); // we already had this SubCategory; change it to unmodified state
+
+    return unmodified->GetAppearance();
+    }
+
+/*---------------------------------------------------------------------------------**//**
+* @bsimethod                                    Keith.Bentley                   01/14
++---------------+---------------+---------------+---------------+---------------+------*/
+void DisplayStyle::OverrideSubCategory(DgnSubCategoryId id, DgnSubCategory::Override const& ovr)
+    {
+    if (!id.IsValid())
+        return;
+
+    auto result = m_subCategoryOverrides.Insert(id, ovr);
+    if (!result.second)
+        result.first->second = ovr; // we already had this override; change it.
+
+    LoadSubCategory(id); // To ensure none of the previous overrides are still active, we reload the original SubCategory
+
+    // now apply this override to the unmodified SubCategory appearance
+    auto it = m_subCategories.find(id);
+    if (it != m_subCategories.end())
+        ovr.ApplyTo(it->second);
+    else
+        {
+        BeAssert(false);
+        }
+    }
+
+/*---------------------------------------------------------------------------------**//**
+* @bsimethod                                                    Paul.Connelly   04/17
++---------------+---------------+---------------+---------------+---------------+------*/
+DgnSubCategory::Override DisplayStyle::GetSubCategoryOverride(DgnSubCategoryId id) const
+    {
+    auto iter = m_subCategoryOverrides.find(id);
+    return m_subCategoryOverrides.end() != iter ? iter->second : DgnSubCategory::Override();
+    }
+
+/*---------------------------------------------------------------------------------**//**
+* @bsimethod                                    Keith.Bentley                   12/13
++---------------+---------------+---------------+---------------+---------------+------*/
+DgnSubCategory::Appearance DisplayStyle::GetSubCategoryAppearance(DgnSubCategoryId subCategoryId) const
+    {
+    if (true)
+        {
+        BeMutexHolder _v(m_mutex);
+        auto const entry = m_subCategories.find(subCategoryId);
+        if (entry != m_subCategories.end())
+            return entry->second;
+        }
+
+    return LoadSubCategory(subCategoryId);
+    }
+
+/*---------------------------------------------------------------------------------**//**
+* @bsimethod                                    Keith.Bentley                   01/14
++---------------+---------------+---------------+---------------+---------------+------*/
+void DisplayStyle::DropSubCategoryOverride(DgnSubCategoryId id)
+    {
+    m_subCategoryOverrides.erase(id);
+    LoadSubCategory(id);
+    }
+
+/*---------------------------------------------------------------------------------**//**
+* @bsimethod                                    Keith.Bentley                   10/16
++---------------+---------------+---------------+---------------+---------------+------*/
+void DisplayStyle::_CopyFrom(DgnElementCR el, CopyFromOptions const& opts)
+    {
+    T_Super::_CopyFrom(el, opts);
+
+    auto& other = static_cast<DisplayStyleCR>(el);
+
+    m_viewFlags = other.m_viewFlags;
+    m_subCategories = other.m_subCategories;
+    m_subCategoryOverrides = other.m_subCategoryOverrides;
+    }
+
+/*---------------------------------------------------------------------------------**//**
+* @bsimethod                                    Keith.Bentley                   10/16
++---------------+---------------+---------------+---------------+---------------+------*/
+void DisplayStyle::_OnLoadedJsonProperties()
+    {
+    m_viewFlags.FromJson(GetStyle(json_viewflags()));
+
+    JsonValueR overrides = GetStylesR()[json_subCategoryOvr()];
+    for (Json::ArrayIndex i = 0; i<overrides.size(); ++i)
+        {
+        JsonValueR val = overrides[i];
+
+        JsonValueR subCatIdJson = val[json_subCategory()];
+        DgnSubCategoryId subCategoryId(subCatIdJson.asUInt64());
+        if (!subCategoryId.IsValid())
+            {
+            BeDataAssert(false && "SubCategoryOverride refers to missing SubCategory");
+            continue;
+            }
+
+        // Retroactively fix IDs which were previously stored as 64-bit integers rather than as ID strings -
+        // otherwise the front-end cannot decipher them.
+        if (!subCatIdJson.isString())
+            subCatIdJson = subCategoryId.ToHexStr();
+
+        OverrideSubCategory(subCategoryId, DgnSubCategory::Override(val));
+        }
+    JsonValueCR excludedElementsJson = GetStyle(json_excludedElements());
+    m_excludedElements.clear();
+    for (Json::ArrayIndex i = 0; i < excludedElementsJson.size(); ++i)
+        {
+        m_excludedElements.insert(DgnElementId(excludedElementsJson[i].asUInt64()));
+        }
+    }
+
+/*---------------------------------------------------------------------------------**//**
+* @bsimethod                                    Keith.Bentley                   10/16
++---------------+---------------+---------------+---------------+---------------+------*/
+Utf8String DisplayStyle::ToJson() const
+    {
+    const_cast<DisplayStyleR>(*this)._OnSaveJsonProperties();
+    return GetStyles().ToString();
+    }
+
+/*---------------------------------------------------------------------------------**//**
+* @bsimethod                                    Keith.Bentley                   02/17
++---------------+---------------+---------------+---------------+---------------+------*/
+bool DisplayStyle::EqualState(DisplayStyleR other)
+    {
+    _OnSaveJsonProperties();
+    other._OnSaveJsonProperties();
+    return GetStyles()==other.GetStyles();
+    }
+
+/*---------------------------------------------------------------------------------**//**
+* @bsimethod                                    Keith.Bentley                   10/16
++---------------+---------------+---------------+---------------+---------------+------*/
+void DisplayStyle::_OnSaveJsonProperties()
+    {
+    SetStyle(json_viewflags(), m_viewFlags.ToJson());
+
+    if (m_subCategoryOverrides.empty())
+        {
+        RemoveStyle(json_subCategoryOvr());
+        }
+    else
+        {
+        Json::Value ovrJson;
+        int i=0;
+        for (auto const& it : m_subCategoryOverrides)
+            {
+            ovrJson[i][json_subCategory()] = it.first.ToHexStr();
+            it.second.ToJson(ovrJson[i++]);
+            }
+        SetStyle(json_subCategoryOvr(), ovrJson);
+        }
+
+    if (m_excludedElements.empty())
+        {
+        RemoveStyle(json_excludedElements());
+        }
+    else
+        {
+        Json::Value excludedElementsJson;
+        int i = 0;
+        for (auto const& it : m_excludedElements)
+            {
+            excludedElementsJson[i++] = (it.ToHexStr());
+            }
+        SetStyle(json_excludedElements(), excludedElementsJson);
+        }
+    }
+
+/*---------------------------------------------------------------------------------**//**
+* @bsimethod                                    Keith.Bentley                   10/16
++---------------+---------------+---------------+---------------+---------------+------*/
+ColorDef DisplayStyle::GetBackgroundColor() const
+    {
+    return ColorDef(GetStyle(json_backgroundColor()).asUInt(ColorDef::Black().GetValue()));
+    }
+
+/*---------------------------------------------------------------------------------**//**
+* @bsimethod                                    Keith.Bentley                   10/16
++---------------+---------------+---------------+---------------+---------------+------*/
+void DisplayStyle::SetBackgroundColor(ColorDef val)
+    {
+    GetStylesR().SetOrRemoveUInt(json_backgroundColor(), val.GetValue(), ColorDef::Black().GetValue());
+    }
+
+/*---------------------------------------------------------------------------------**//**
+* @bsimethod                                    Keith.Bentley                   10/16
++---------------+---------------+---------------+---------------+---------------+------*/
+ColorDef DisplayStyle::GetMonochromeColor() const
+    {
+    return ColorDef(GetStyle(json_monochromeColor()).asUInt(ColorDef::White().GetValue()));
+    }
+
+/*---------------------------------------------------------------------------------**//**
+* @bsimethod                                    Keith.Bentley                   10/16
++---------------+---------------+---------------+---------------+---------------+------*/
+void DisplayStyle::SetMonochromeColor(ColorDef val)
+    {
+    GetStylesR().SetOrRemoveInt(json_monochromeColor(), val.GetValue(), ColorDef::White().GetValue());
+    }
+
+/*---------------------------------------------------------------------------------**//**
+* @bsimethod                                    Keith.Bentley                   03/17
++---------------+---------------+---------------+---------------+---------------+------*/
+void DisplayStyle3d::SetSceneLight(Lighting::Parameters const& params)
+    {
+    if (!params.IsValid())
+        return;
+
+    JsonValueR sceneLights = GetStylesR()[json_sceneLights()];
+    switch (params.GetType())
+        {
+        case Lighting::LightType::Ambient:
+            sceneLights[json_ambient()] = params;
+            break;
+
+        case Lighting::LightType::Flash:
+            sceneLights[json_flash()] = params;
+            break;
+
+        case Lighting::LightType::Portrait:
+            sceneLights[json_portrait()] = params;
+            break;
+        }
+    }
+
+/*---------------------------------------------------------------------------------**//**
+* @bsimethod                                    Keith.Bentley                   03/17
++---------------+---------------+---------------+---------------+---------------+------*/
+void DisplayStyle3d::SetSolarLight(Lighting::Parameters const& params, DVec3dCR direction)
+    {
+    JsonValueR sceneLights = GetStylesR()[json_sceneLights()];
+    if (params.GetType() != Lighting::LightType::Solar || !params.IsValid())
+        {
+        sceneLights.removeMember(json_sunDir());
+        return;
+        }
+
+    sceneLights[json_sun()] = params;
+    JsonUtils::DVec3dToJson(sceneLights[json_sunDir()], direction);
+    }
+
+/*---------------------------------------------------------------------------------**//**
+* Search the (8) standard view matrices for one that is close to given matrix.
+* @bsimethod                                                    EarlinLutz      05/05
++---------------+---------------+---------------+---------------+---------------+------*/
+static bool findNearbyStandardViewMatrix(RotMatrixR rMatrix)
+    {
+    static double const s_viewMatrixTolerance = 1.0e-7;
+    RotMatrix   test;
+
+    // Standard views are numbered from 1 ....
+    for (int i = 1; bsiRotMatrix_getStandardRotation(&test, i); ++i)
+        {
+        double a = test.MaxDiff(rMatrix);
+        if (a < s_viewMatrixTolerance)
+            {
+            rMatrix = test;
+            return true;
+            }
+        }
+
+    return false;
+    }
+
+/*---------------------------------------------------------------------------------**//**
+* @bsimethod                                                    KeithBentley    11/02
++---------------+---------------+---------------+---------------+---------------+------*/
+ViewportStatus ViewDefinition::_SetupFromFrustum(Frustum const& frustum)
+    {
+    DPoint3dCP frustPts = frustum.GetPts();
+    DPoint3d viewOrg = frustPts[NPC_LeftBottomRear];
+
+    // frustumX, frustumY, frustumZ are vectors along edges of the frustum. They are NOT unit vectors.
+    // X and Y should be perpendicular, and Z should be right handed.
+    DVec3d frustumX, frustumY, frustumZ;
+    frustumX.DifferenceOf(frustPts[NPC_RightBottomRear], viewOrg);
+    frustumY.DifferenceOf(frustPts[NPC_LeftTopRear], viewOrg);
+    frustumZ.DifferenceOf(frustPts[NPC_LeftBottomFront], viewOrg);
+
+    RotMatrix   frustMatrix;
+    frustMatrix.InitFromColumnVectors(frustumX, frustumY, frustumZ);
+    if (!frustMatrix.SquareAndNormalizeColumns(frustMatrix, 0, 1))
+        return ViewportStatus::InvalidWindow;
+
+    findNearbyStandardViewMatrix(frustMatrix);
+
+    DVec3d xDir, yDir, zDir;
+    frustMatrix.GetColumns(xDir, yDir, zDir);
+
+    // set up view Rotation matrix as rows of frustum matrix.
+    RotMatrix viewRot;
+    viewRot.InverseOf(frustMatrix);
+
+    // Left handed frustum?
+    double zSize = zDir.DotProduct(frustumZ);
+    if (zSize < 0.0)
+        return ViewportStatus::InvalidWindow;
+
+    DPoint3d viewDiagRoot;
+    viewDiagRoot.SumOf(xDir, xDir.DotProduct(frustumX), yDir, yDir.DotProduct(frustumY));  // vectors on the back plane
+    viewDiagRoot.SumOf(viewDiagRoot, zDir, zSize);       // add in z vector perpendicular to x,y
+
+    // use center of frustum and view diagonal for origin. Original frustum may not have been orthogonal
+    viewOrg.SumOf(frustum.GetCenter(), viewDiagRoot, -0.5);
+
+    // delta is in view coordinates
+    DVec3d viewDelta;
+    viewRot.Multiply(viewDelta, viewDiagRoot);
+
+    ViewportStatus validSize = ValidateViewDelta(viewDelta, false);
+    if (validSize != ViewportStatus::Success)
+        return validSize;
+
+    SetOrigin(viewOrg);
+    SetExtents(viewDelta);
+    SetRotation(viewRot);
+    return ViewportStatus::Success;
+    }
+
+/*---------------------------------------------------------------------------------**//**
+* @bsimethod                                    Keith.Bentley                   02/10
++---------------+---------------+---------------+---------------+---------------+------*/
+ViewportStatus ViewDefinition3d::_SetupFromFrustum(Frustum const& frustum)
+    {
+    auto stat = T_Super::_SetupFromFrustum(frustum);
+    if (ViewportStatus::Success != stat)
+        return stat;
+
+    TurnCameraOff();
+    DPoint3dCP frustPts = frustum.GetPts();
+
+    // use comparison of back, front plane X sizes to indicate camera or flat view ...
+    double xBack  = frustPts[NPC_LeftBottomRear].Distance(frustPts[NPC_RightBottomRear]);
+    double xFront = frustPts[NPC_LeftBottomFront].Distance(frustPts[NPC_RightBottomFront]);
+
+    static double const s_flatViewFractionTolerance = 1.0e-6;
+    if (xFront > xBack *(1.0 + s_flatViewFractionTolerance))
+        return ViewportStatus::InvalidWindow;
+
+    // see if the frustum is tapered, and if so, set up camera eyepoint and adjust viewOrg and delta.
+    double compression = xFront / xBack;
+    if (compression >= (1.0 - s_flatViewFractionTolerance))
+        return ViewportStatus::Success;
+
+    DPoint3d viewOrg = frustPts[NPC_LeftBottomRear];
+    DVec3d viewDelta = GetExtents();
+    DVec3d zDir = GetZVector();
+    DVec3d frustumZ = DVec3d::FromStartEnd(viewOrg, frustPts[NPC_LeftBottomFront]);
+    DVec3d frustOrgToEye = DVec3d::FromScale(frustumZ, 1.0 /(1.0 - compression));
+    DPoint3d eyePoint = DPoint3d::FromSumOf(viewOrg, frustOrgToEye);
+
+    double backDistance  = frustOrgToEye.DotProduct(zDir);         // distance from eye to back plane of frustum
+    double focusDistance = backDistance -(viewDelta.z / 2.0);
+    double focalFraction = focusDistance / backDistance;           // ratio of focus plane distance to back plane distance
+
+    viewOrg.SumOf(eyePoint, frustOrgToEye, -focalFraction);        // project point along org-to-eye vector onto focus plane
+    viewOrg.SumOf(viewOrg, zDir, focusDistance - backDistance);    // now project that point onto back plane
+
+    viewDelta.x *= focalFraction;                                  // adjust view delta for x and y so they are also at focus plane
+    viewDelta.y *= focalFraction;
+
+    SetEyePoint(eyePoint);
+    SetFocusDistance(focusDistance);
+    SetOrigin(viewOrg);
+    SetExtents(viewDelta);
+    SetLensAngle(CalcLensAngle());
+    _EnableCamera();
+    return ViewportStatus::Success;
+    }
+
+/*---------------------------------------------------------------------------------**//**
+* @bsimethod                                    Keith.Bentley                   02/10
++---------------+---------------+---------------+---------------+---------------+------*/
+void ViewDefinition::LookAtVolume(DRange3dCR volume, double const* aspect, MarginPercent const* margin, bool expandClippingPlanes)
+    {
+    DPoint3d rangebox[8];
+    volume.Get8Corners(rangebox);
+    GetRotation().Multiply(rangebox, rangebox, 8);
+
+    DRange3d viewAlignedVolume;
+    viewAlignedVolume.InitFrom(rangebox, 8);
+
+    return LookAtViewAlignedVolume(viewAlignedVolume, aspect, margin, expandClippingPlanes);
+    }
+
+/*---------------------------------------------------------------------------------**//**
+* @bsimethod                                    Keith.Bentley                   09/13
++---------------+---------------+---------------+---------------+---------------+------*/
+void ViewDefinition::LookAtViewAlignedVolume(DRange3dCR volume, double const* aspect, MarginPercent const* margin, bool expandClippingPlanes)
+    {
+    DPoint3d    oldDelta = GetExtents();
+    DPoint3d    oldOrg   = GetOrigin();
+    RotMatrix   viewRot  = GetRotation();
+
+    DPoint3d  newOrigin = volume.low;
+    DVec3d    newDelta;
+    newDelta.DifferenceOf(volume.high, volume.low);
+
+    double minimumDepth = DgnUnits::OneMillimeter();
+    if (newDelta.z < minimumDepth)
+        {
+        newOrigin.z -=(minimumDepth - newDelta.z)/2.0;
+        newDelta.z = minimumDepth;
+        }
+
+    DPoint3d origNewDelta = newDelta;
+
+    auto cameraView = ToView3dP();
+    bool isCameraOn = cameraView && cameraView->IsCameraOn();
+    if (isCameraOn)
+        {
+        // If the camera is on, the only way to guarantee we can see the entire volume is to set delta at the front plane, not focus plane.
+        // That generally causes the view to be too large (objects in it are too small), since we can't tell whether the objects are at
+        // the front or back of the view. For this reason, don't attempt to add any "margin" to camera views.
+        }
+    else if (nullptr != margin)
+        {
+        // compute how much space we'll need for both of X and Y margins in root coordinates
+        double wPercent = margin->Left() + margin->Right();
+        double hPercent = margin->Top()  + margin->Bottom();
+
+        double marginHoriz = wPercent/(1-wPercent) * newDelta.x;
+        double marginVert  = hPercent/(1-hPercent) * newDelta.y;
+
+        // compute left and bottom margins in root coordinates
+        double marginLeft   = margin->Left()/(1-wPercent) *   newDelta.x;
+        double marginBottom = margin->Bottom()/(1-hPercent) * newDelta.y;
+
+        // add the margins to the range
+        newOrigin.x -= marginLeft;
+        newOrigin.y -= marginBottom;
+        newDelta.x  += marginHoriz;
+        newDelta.y  += marginVert;
+
+        // don't fix the origin due to changes in delta here
+        origNewDelta = newDelta;
+        }
+    else
+        {
+        newDelta.Scale(1.04); // default "dilation"
+        }
+
+    if (isCameraOn)
+        {
+        // make sure that the zDelta is large enough so that entire model will be visible from any rotation
+        double diag = newDelta.MagnitudeXY();
+        if (diag > newDelta.z)
+            newDelta.z = diag;
+        }
+
+    ValidateViewDelta(newDelta, true);
+
+    SetExtents(newDelta);
+    if (aspect)
+        _AdjustAspectRatio(*aspect);
+
+    newDelta = GetExtents();
+
+    newOrigin.x -=(newDelta.x - origNewDelta.x) / 2.0;
+    newOrigin.y -=(newDelta.y - origNewDelta.y) / 2.0;
+    newOrigin.z -=(newDelta.z - origNewDelta.z) / 2.0;
+
+    // if they don't want the clipping planes to change, set them back to where they were
+    if (nullptr != cameraView && !expandClippingPlanes)
+        {
+        viewRot.Multiply(oldOrg);
+        newOrigin.z = oldOrg.z;
+
+        DVec3d delta = GetExtents();
+        delta.z = oldDelta.z;
+        SetExtents(delta);
+        }
+
+    DPoint3d newOrgView;
+    viewRot.MultiplyTranspose(&newOrgView, &newOrigin, 1);
+    SetOrigin(newOrgView);
+
+    if (nullptr == cameraView)
+        return;
+
+    auto& cameraDef = cameraView->GetCameraR();
+    cameraDef.ValidateLens();
+    // move the camera back so the entire x,y range is visible at front plane
+    double frontDist = std::max(newDelta.x, newDelta.y) / (2.0*tan(cameraDef.GetLensAngle().Radians()/2.0));
+    double backDist = frontDist + newDelta.z;
+
+    cameraDef.SetFocusDistance(frontDist); // do this even if the camera isn't currently on.
+    cameraView->CenterEyePoint(&backDist); // do this even if the camera isn't currently on.
+    cameraView->VerifyFocusPlane(); // changes delta/origin
+    }
+
+/*---------------------------------------------------------------------------------**//**
+* @bsimethod                                    Keith.Bentley                   07/14
++---------------+---------------+---------------+---------------+---------------+------*/
+Angle ViewDefinition3d::CalcLensAngle() const
+    {
+    double maxDelta = std::max(m_extents.x, m_extents.y);
+    return Angle::FromRadians(2.0 * Angle::Atan2(maxDelta*0.5, m_cameraDef.GetFocusDistance()));
+    }
+
+/*---------------------------------------------------------------------------------**//**
+* @bsimethod                                    Keith.Bentley                   09/13
++---------------+---------------+---------------+---------------+---------------+------*/
+void ViewDefinition3d::CenterEyePoint(double const* backDistanceIn)
+    {
+    DVec3d delta = GetExtents();
+    DPoint3d eyePoint;
+    eyePoint.Scale(delta, 0.5);
+    eyePoint.z = backDistanceIn ? *backDistanceIn : GetBackDistance();
+
+    GetRotation().MultiplyTranspose(eyePoint);
+    eyePoint.Add(GetOrigin());
+
+    m_cameraDef.SetEyePoint(eyePoint);
+    }
+
+/*---------------------------------------------------------------------------------**//**
+* @bsimethod                                    Keith.Bentley                   07/14
++---------------+---------------+---------------+---------------+---------------+------*/
+void ViewDefinition3d::CenterFocusDistance()
+    {
+    double backDist  = GetBackDistance();
+    double frontDist = GetFrontDistance();
+    DPoint3d eye     = GetEyePoint();
+    DPoint3d target  = DPoint3d::FromSumOf(eye, GetZVector(), frontDist-backDist);
+    LookAtUsingLensAngle(eye, target, GetYVector(), GetLensAngle(), &frontDist, &backDist);
+    }
+
+/*---------------------------------------------------------------------------------**//**
+* @bsimethod                                    Keith.Bentley                   08/13
++---------------+---------------+---------------+---------------+---------------+------*/
+double ViewDefinition3d::CalculateMaxDepth(DVec3dCR delta, DVec3dCR zVec)
+    {
+    // We are going to limit maximum depth to a value that will avoid subtractive cancellation
+    // errors on the inverse frustum matrix. - These values will occur when the Z'th row values
+    // are very small in comparison to the X-Y values.  If the X-Y values are exactly zero then
+    // no error is possible and we'll arbitrarily limit to 1.0E8.
+    // This change made to resolve TR# 271876.   RayBentley   04/28/2009.
+
+    static double s_depthRatioLimit       = 1.0E8;          // Limit for depth Ratio.
+    static double s_maxTransformRowRatio  = 1.0E5;
+
+    double minXYComponent = std::min(fabs(zVec.x), fabs(zVec.y));
+    double maxDepthRatio =(0.0 == minXYComponent) ? s_depthRatioLimit : std::min((s_maxTransformRowRatio / minXYComponent), s_depthRatioLimit);
+
+    return  std::max(delta.x, delta.y) * maxDepthRatio;
+    }
+
+/*---------------------------------------------------------------------------------**//**
+* Ensure the focus plane lies between the front and back planes. If not, center it.
+* @bsimethod                                    Keith.Bentley                   07/15
++---------------+---------------+---------------+---------------+---------------+------*/
+void ViewDefinition3d::VerifyFocusPlane()
+    {
+    if (!IsCameraOn())
+        return;
+
+    DVec3d eyeOrg = DVec3d::FromStartEnd(m_origin, m_cameraDef.GetEyePoint());
+    m_rotation.Multiply(eyeOrg);
+
+    double backDist = eyeOrg.z;
+    double frontDist = backDist - m_extents.z;
+
+    if (backDist<=0.0 || frontDist<=0.0)
+        {
+        // the camera location is invalid. Set it based on the view range.
+        double tanangle = tan(m_cameraDef.GetLensAngle().Radians()/2.0);
+        backDist = m_extents.z / tanangle;
+        m_cameraDef.SetFocusDistance(backDist/2);
+        CenterEyePoint(&backDist);
+        return;
+        }
+
+    double focusDist = m_cameraDef.GetFocusDistance();
+    if (focusDist>frontDist && focusDist<backDist)
+        return;
+
+    // put it halfway between front and back planes
+    m_cameraDef.SetFocusDistance((m_extents.z / 2.0) + frontDist);
+
+    // moving the focus plane means we have to adjust the origin and delta too (they're on the focus plane, see diagram in ViewDefinition.h)
+    double ratio = m_cameraDef.GetFocusDistance() / focusDist;
+    m_extents.x *= ratio;
+    m_extents.y *= ratio;
+
+    DVec3d xVec, yVec, zVec;
+    m_rotation.GetRows(xVec, yVec, zVec);
+    m_origin.SumOf(m_cameraDef.GetEyePoint(), zVec, -backDist, xVec, -0.5*m_extents.x, yVec, -0.5*m_extents.y); // this centers the camera too
+    }
+
+/*---------------------------------------------------------------------------------**//**
+* See diagram in ViewDefinition.h
+* @bsimethod                                    Keith.Bentley                   08/13
++---------------+---------------+---------------+---------------+---------------+------*/
+ViewportStatus ViewDefinition3d::LookAt(DPoint3dCR eyePoint, DPoint3dCR targetPoint, DVec3dCR upVec,
+                                        DVec2dCP extentsIn, double const* frontDistIn, double const* backDistIn)
+    {
+    DVec3d yVec = upVec;
+    if (yVec.Normalize() <= mgds_fc_epsilon) // up vector zero length?
+        return ViewportStatus::InvalidUpVector;
+
+    DVec3d zVec; // z defined by direction from eye to target
+    zVec.DifferenceOf(eyePoint, targetPoint);
+
+    double focusDist = zVec.Normalize(); // set focus at target point
+    if (focusDist <= MinimumFrontDistance())      // eye and target are too close together
+        return ViewportStatus::InvalidTargetPoint;
+
+    DVec3d xVec; // x is the normal to the Up-Z plane
+    if (xVec.NormalizedCrossProduct(yVec, zVec) <= mgds_fc_epsilon)
+        return ViewportStatus::InvalidUpVector;    // up is parallel to z
+
+    if (yVec.NormalizedCrossProduct(zVec, xVec) <= mgds_fc_epsilon) // make sure up vector is perpendicular to z vector
+        return ViewportStatus::InvalidUpVector;
+
+    // we now have rows of the rotation matrix
+    RotMatrix rotation = RotMatrix::FromRowVectors(xVec, yVec, zVec);
+
+    double backDist  = backDistIn  ? *backDistIn  : GetBackDistance();
+    double frontDist = frontDistIn ? *frontDistIn : GetFrontDistance();
+    DVec3d delta     = extentsIn   ? DVec3d::From(fabs(extentsIn->x),fabs(extentsIn->y),GetExtents().z) : GetExtents();
+
+    frontDist = std::max(frontDist, MinimumFrontDistance());
+    backDist  = std::max(backDist, focusDist+(.5*DgnUnits::OneMeter()));
+
+    if (backDist < focusDist) // make sure focus distance is in front of back distance.
+        backDist = focusDist + DgnUnits::OneMillimeter();
+
+    if (frontDist > focusDist)
+        frontDist = focusDist - MinimumFrontDistance();
+
+    if (frontDist < MinimumFrontDistance())
+        frontDist = MinimumFrontDistance();
+
+    BeAssert(backDist > frontDist);
+    delta.z =(backDist - frontDist);
+
+    DVec3d frontDelta = DVec3d::FromScale(delta, frontDist/focusDist);
+    ViewportStatus stat = ValidateViewDelta(frontDelta, false); // validate window size on front (smallest) plane
+    if (ViewportStatus::Success != stat)
+        return  stat;
+
+    if (delta.z > CalculateMaxDepth(delta, zVec)) // make sure we're not zoomed out too far
+        return ViewportStatus::MaxDisplayDepth;
+
+    // The origin is defined as the lower left of the view rectangle on the focus plane, projected to the back plane.
+    // Start at eye point, and move to center of back plane, then move left half of width. and down half of height
+    DPoint3d origin = DPoint3d::FromSumOf(eyePoint, zVec, -backDist, xVec, -0.5*delta.x, yVec, -0.5*delta.y);
+
+    SetEyePoint(eyePoint);
+    SetRotation(rotation);
+    SetFocusDistance(focusDist);
+    SetOrigin(origin);
+    SetExtents(delta);
+    SetLensAngle(CalcLensAngle());
+    _EnableCamera();
+
+    return ViewportStatus::Success;
+    }
+
+/*---------------------------------------------------------------------------------**//**
+* @bsimethod                                    Keith.Bentley                   09/13
++---------------+---------------+---------------+---------------+---------------+------*/
+ViewportStatus ViewDefinition3d::LookAtUsingLensAngle(DPoint3dCR eyePoint, DPoint3dCR targetPoint, DVec3dCR upVec,
+                                                  Angle lens, double const* frontDist, double const* backDist)
+    {
+    DVec3d zVec; // z defined by direction from eye to target
+    zVec.DifferenceOf(eyePoint, targetPoint);
+
+    double focusDist = zVec.Normalize();  // set focus at target point
+    if (focusDist <= DgnUnits::OneMillimeter())       // eye and target are too close together
+        return ViewportStatus::InvalidTargetPoint;
+
+    if (lens.Radians() < .0001 || lens > Angle::AnglePi())
+        return ViewportStatus::InvalidLens;
+
+    double extent = 2.0 * tan(lens.Radians()/2.0) * focusDist;
+
+    DVec2d delta  = DVec2d::From(GetExtents().x, GetExtents().y);
+    double longAxis = std::max(delta.x, delta.y);
+    delta.Scale(extent/longAxis);
+
+    return LookAt(eyePoint, targetPoint, upVec, &delta, frontDist, backDist);
+    }
+
+/*---------------------------------------------------------------------------------**//**
+* @bsimethod                                    Keith.Bentley                   08/13
++---------------+---------------+---------------+---------------+---------------+------*/
+ViewportStatus ViewDefinition3d::MoveCameraWorld(DVec3dCR distance)
+    {
+    if (!IsCameraOn())
+        {
+        m_origin.SumOf(m_origin, distance);
+        return ViewportStatus::Success;
+        }
+
+    DPoint3d newTarget, newEyePt;
+    newTarget.SumOf(GetTargetPoint(), distance);
+    newEyePt.SumOf(GetEyePoint(), distance);
+    return LookAt(newEyePt, newTarget, GetYVector());
+    }
+
+/*---------------------------------------------------------------------------------**//**
+* @bsimethod                                    Keith.Bentley                   08/13
++---------------+---------------+---------------+---------------+---------------+------*/
+ViewportStatus ViewDefinition3d::MoveCameraLocal(DVec3dCR distanceLocal)
+    {
+    DVec3d distWorld = distanceLocal;
+    GetRotation().MultiplyTranspose(distWorld);
+    return MoveCameraWorld(distWorld);
+    }
+
+/*---------------------------------------------------------------------------------**//**
+* @bsimethod                                    Keith.Bentley                   08/13
++---------------+---------------+---------------+---------------+---------------+------*/
+ViewportStatus ViewDefinition3d::RotateCameraWorld(double radAngle, DVec3dCR axis, DPoint3dCP aboutPointIn)
+    {
+    DPoint3d about = aboutPointIn ? *aboutPointIn : GetEyePoint();
+    RotMatrix rotation = RotMatrix::FromVectorAndRotationAngle(axis, radAngle);
+    Transform trans    = Transform::FromMatrixAndFixedPoint(rotation, about);
+
+    DPoint3d newTarget = GetTargetPoint();
+    trans.Multiply(newTarget);
+    DVec3d upVec = GetYVector();
+    rotation.Multiply(upVec);
+
+    return LookAt(GetEyePoint(), newTarget, upVec);
+    }
+
+/*---------------------------------------------------------------------------------**//**
+* @bsimethod                                    Keith.Bentley                   08/13
++---------------+---------------+---------------+---------------+---------------+------*/
+ViewportStatus ViewDefinition3d::RotateCameraLocal(double radAngle, DVec3dCR axis, DPoint3dCP aboutPointIn)
+    {
+    DVec3d axisWorld = axis;
+    GetRotation().MultiplyTranspose(axisWorld);
+    return RotateCameraWorld(radAngle, axisWorld, aboutPointIn);
+    }
+
+/*---------------------------------------------------------------------------------**//**
+* See diagram in ViewDefinition.h
+* @bsimethod                                    Keith.Bentley                   08/13
++---------------+---------------+---------------+---------------+---------------+------*/
+double ViewDefinition3d::GetBackDistance() const
+    {
+    // backDist is the z component of the vector from the eyePoint to the origin.
+    DPoint3d eyeOrg;
+    eyeOrg.DifferenceOf(GetEyePoint(), GetOrigin());
+    GetRotation().Multiply(eyeOrg); // orient to view
+    return eyeOrg.z;
+    }
+
+/*---------------------------------------------------------------------------------**//**
+* @bsimethod                                    Keith.Bentley                   03/17
++---------------+---------------+---------------+---------------+---------------+------*/
+DPoint3d ViewDefinition::GetCenter() const
+    {
+    DPoint3d delta;
+    GetRotation().MultiplyTranspose(delta, GetExtents());
+
+    DPoint3d center;
+    center.SumOf(GetOrigin(), delta, 0.5);
+    return  center;
+    }
+
+/*---------------------------------------------------------------------------------**//**
+* @bsimethod                                    Keith.Bentley                   03/17
++---------------+---------------+---------------+---------------+---------------+------*/
+DPoint3d ViewDefinition3d::_GetTargetPoint() const
+    {
+    if (!IsCameraOn())
+        return T_Super::_GetTargetPoint();
+
+    DVec3d viewZ;
+    GetRotation().GetRow(viewZ, 2);
+    DPoint3d target;
+    target.SumOf(GetEyePoint(), viewZ, -1.0 * GetFocusDistance());
+    return  target;
+    }
+
+/*---------------------------------------------------------------------------------**//**
+* @bsimethod                                                    Keith.Bentley   01/03
++---------------+---------------+---------------+---------------+---------------+------*/
+void ViewDefinition::_AdjustAspectRatio(double windowAspect)
+    {
+    DVec3d extents = GetExtents();
+    double viewAspect = extents.x / extents.y;
+
+    windowAspect *= GetAspectRatioSkew();
+
+    if (fabs(1.0 - (viewAspect / windowAspect)) < 1.0e-9)
+        return;
+
+    DVec3d oldDelta = extents;
+    if (viewAspect > windowAspect)
+        extents.y = extents.x / windowAspect;
+    else
+        extents.x = extents.y * windowAspect;
+
+    DPoint3d origin = GetOrigin();
+    DPoint3d newOrigin;
+    GetRotation().Multiply(&newOrigin, &origin, 1);
+    newOrigin.x += ((oldDelta.x - extents.x) / 2.0);
+    newOrigin.y += ((oldDelta.y - extents.y) / 2.0);
+    GetRotation().MultiplyTranspose(origin, newOrigin);
+    SetOrigin(origin);
+    SetExtents(extents);
+    }
+
+BEGIN_BENTLEY_DGNPLATFORM_NAMESPACE
+namespace ViewElementHandler
+{
+/*---------------------------------------------------------------------------------**//**
+* @bsimethod                                    Keith.Bentley                   10/16
++---------------+---------------+---------------+---------------+---------------+------*/
+void View::_RegisterPropertyAccessors(ECSqlClassInfo& params, ClassLayoutCR layout)
+    {
+    T_Super::_RegisterPropertyAccessors(params, layout);
+
+    params.RegisterPropertyAccessors(layout, prop_DisplayStyle(),
+        [](ECValueR value, DgnElementCR el)
+            {
+            ViewDefinitionCR viewDef = (ViewDefinitionCR)el;
+            value.SetNavigationInfo(viewDef.GetDisplayStyleId());
+            return DgnDbStatus::Success;
+            },
+        [](DgnElementR el, ECValueCR value)
+            {
+            if (!value.IsNavigation())
+                return DgnDbStatus::BadArg;
+
+            DgnElementId id = value.GetNavigationInfo().GetId<DgnElementId>();
+            auto style = el.GetDgnDb().Elements().Get<Dgn::DisplayStyle>(id);
+            if (!style.IsValid())
+                return DgnDbStatus::BadArg;
+
+            ViewDefinitionR viewDef = (ViewDefinitionR)el;
+            auto view3d = viewDef.ToView3dP();
+            if (view3d)
+                {
+                auto style3d = style->ToDisplayStyle3d();
+                if (nullptr == style3d)
+                    return DgnDbStatus::BadArg;
+                view3d->SetDisplayStyle3d(*style3d->MakeCopy<Dgn::DisplayStyle3d>());
+                }
+            else
+                {
+                auto view2d = viewDef.ToView2dP();
+                auto style2d = style->ToDisplayStyle2d();
+                if (nullptr == style2d)
+                    return DgnDbStatus::BadArg;
+                view2d->SetDisplayStyle2d(*style2d->MakeCopy<Dgn::DisplayStyle2d>());
+                }
+
+            return DgnDbStatus::Success;
+            });
+
+    params.RegisterPropertyAccessors(layout, prop_CategorySelector(),
+        [](ECValueR value, DgnElementCR el)
+            {
+            ViewDefinitionCR viewDef = (ViewDefinitionCR)el;
+            value.SetNavigationInfo(viewDef.GetCategorySelectorId());
+            return DgnDbStatus::Success;
+            },
+        [](DgnElementR el, ECValueCR value)
+            {
+            if (!value.IsNavigation())
+                return DgnDbStatus::BadArg;
+
+            DgnElementId id = value.GetNavigationInfo().GetId<DgnElementId>();
+            auto cats = el.GetDgnDb().Elements().Get<Dgn::CategorySelector>(id);
+            if (!cats.IsValid())
+                return DgnDbStatus::BadArg;
+
+            ViewDefinitionR viewDef = (ViewDefinitionR)el;
+            viewDef.SetCategorySelector(*cats->MakeCopy<Dgn::CategorySelector>());
+            return DgnDbStatus::Success;
+            });
+
+    }
+
+/*---------------------------------------------------------------------------------**//**
+* @bsimethod                                    Keith.Bentley                   10/16
++---------------+---------------+---------------+---------------+---------------+------*/
+void View3d::_RegisterPropertyAccessors(ECSqlClassInfo& params, ClassLayoutCR layout)
+    {
+    T_Super::_RegisterPropertyAccessors(params, layout);
+
+    #define GET_DOUBLE(EXPR) ViewDefinition3d const& viewDef = (ViewDefinition3d const&)el; YawPitchRollAngles angles; YawPitchRollAngles::TryFromRotMatrix(angles, viewDef.GetRotation()); value.SetDouble(EXPR); return DgnDbStatus::Success;
+    #define GET_POINT(EXPR) ViewDefinition3d const& viewDef = (ViewDefinition3d const&)el; value.SetPoint3d(EXPR); return DgnDbStatus::Success;
+    #define SET_POINT(EXPR) ViewDefinition3d& viewDef = (ViewDefinition3d&)el; EXPR; return DgnDbStatus::Success;
+    #define SET_DOUBLE(EXPR) ViewDefinition3d& viewDef = (ViewDefinition3d&)el; YawPitchRollAngles angles; YawPitchRollAngles::TryFromRotMatrix(angles, viewDef.GetRotation()); EXPR; viewDef.SetRotation(angles.ToRotMatrix()); return DgnDbStatus::Success;
+
+    #define VALIDATE_POINT3d_VALUE(VALUE) if (VALUE.IsNull() || !VALUE.IsPoint3d()) return DgnDbStatus::BadArg;
+    #define TO_DOUBLE(VALUE,VALUEIN)                                                    \
+            if (VALUEIN.IsNull() || VALUEIN.IsBoolean() || !VALUEIN.IsPrimitive())      \
+                return DgnDbStatus::BadArg;                                             \
+            ECN::ECValue VALUE(VALUEIN);                                                \
+            if (!VALUE.ConvertToPrimitiveType(ECN::PRIMITIVETYPE_Double))               \
+                return DgnDbStatus::BadArg;
+
+    params.RegisterPropertyAccessors(layout, prop_Origin(),
+        [](ECValueR value, DgnElementCR el)
+            {
+            GET_POINT(viewDef.GetOrigin());
+            },
+        [](DgnElementR el, ECValueCR value)
+            {
+            VALIDATE_POINT3d_VALUE(value);
+            SET_POINT(viewDef.SetOrigin(value.GetPoint3d()));
+            });
+
+    params.RegisterPropertyAccessors(layout, prop_Extents(),
+        [](ECValueR value, DgnElementCR el)
+            {
+            GET_POINT(viewDef.GetExtents());
+            },
+        [](DgnElementR el, ECValueCR value)
+            {
+            VALIDATE_POINT3d_VALUE(value);
+            SET_POINT(viewDef.SetExtents(DVec3d::From(value.GetPoint3d())));
+            });
+
+    params.RegisterPropertyAccessors(layout, prop_Yaw(),
+        [](ECValueR value, DgnElementCR el)
+            {
+            GET_DOUBLE(angles.GetYaw().Degrees());
+            },
+        [](DgnElementR el, ECValueCR valueIn)
+            {
+            TO_DOUBLE(value, valueIn);
+            SET_DOUBLE(angles.SetYaw(AngleInDegrees::FromDegrees(value.GetDouble())));
+            });
+
+    params.RegisterPropertyAccessors(layout, prop_Pitch(),
+        [](ECValueR value, DgnElementCR el)
+            {
+            GET_DOUBLE(angles.GetPitch().Degrees());
+            },
+        [](DgnElementR el, ECValueCR valueIn)
+            {
+            TO_DOUBLE(value, valueIn);
+            SET_DOUBLE(angles.SetPitch(AngleInDegrees::FromDegrees(value.GetDouble())));
+            });
+
+    params.RegisterPropertyAccessors(layout, prop_Roll(),
+        [](ECValueR value, DgnElementCR el)
+            {
+            GET_DOUBLE(angles.GetRoll().Degrees());
+            },
+        [](DgnElementR el, ECValueCR valueIn)
+            {
+            TO_DOUBLE(value, valueIn);
+            SET_DOUBLE(angles.SetRoll(AngleInDegrees::FromDegrees(value.GetDouble())));
+            });
+
+    params.RegisterPropertyAccessors(layout, prop_EyePoint(),
+        [](ECValueR value, DgnElementCR el)
+            {
+            ViewDefinition3dCR viewDef = (ViewDefinition3dCR)el;
+            value.SetPoint3d(viewDef.GetEyePoint());
+            return DgnDbStatus::Success;
+            },
+        [](DgnElementR el, ECValueCR value)
+            {
+            VALIDATE_POINT3d_VALUE(value);
+            ViewDefinition3dR viewDef = (ViewDefinition3dR)el;
+            viewDef.SetEyePoint(value.GetPoint3d());
+            return DgnDbStatus::Success;
+            });
+
+    params.RegisterPropertyAccessors(layout, prop_LensAngle(),
+        [](ECValueR value, DgnElementCR el)
+            {
+            ViewDefinition3dCR viewDef = (ViewDefinition3dCR)el;
+            value.SetDouble(viewDef.GetLensAngle().Radians());
+            return DgnDbStatus::Success;
+            },
+        [](DgnElementR el, ECValueCR valueIn)
+            {
+            TO_DOUBLE(value, valueIn);
+            ViewDefinition3dR viewDef = (ViewDefinition3dR)el;
+            viewDef.SetLensAngle(Angle::FromRadians(value.GetDouble()));
+            return DgnDbStatus::Success;
+            });
+
+    params.RegisterPropertyAccessors(layout, prop_FocusDistance(),
+        [](ECValueR value, DgnElementCR el)
+            {
+            ViewDefinition3dCR viewDef = (ViewDefinition3dCR)el;
+            value.SetDouble(viewDef.GetFocusDistance());
+            return DgnDbStatus::Success;
+            },
+        [](DgnElementR el, ECValueCR valueIn)
+            {
+            TO_DOUBLE(value, valueIn);
+            ViewDefinition3dR viewDef = (ViewDefinition3dR)el;
+            viewDef.SetFocusDistance(value.GetDouble());
+            return DgnDbStatus::Success;
+            });
+
+    params.RegisterPropertyAccessors(layout, prop_IsCameraOn(),
+        [](ECValueR value, DgnElementCR el)
+            {
+            ViewDefinition3dCR viewDef = (ViewDefinition3dCR)el;
+            value.SetBoolean(viewDef.IsCameraOn());
+            return DgnDbStatus::Success;
+            },
+        [](DgnElementR el, ECValueCR value)
+            {
+            return DgnDbStatus::ReadOnly;
+            });
+
+#undef TO_DOUBLE
+#undef VALIDATE_POINT3d_VALUE
+    }
+
+/*---------------------------------------------------------------------------------**//**
+* @bsimethod                                    Keith.Bentley                   10/16
++---------------+---------------+---------------+---------------+---------------+------*/
+void View2d::_RegisterPropertyAccessors(ECSqlClassInfo& params, ClassLayoutCR layout)
+    {
+    T_Super::_RegisterPropertyAccessors(params, layout);
+
+    #define GET_POINT2d(EXPR) ViewDefinition2d const& viewDef = (ViewDefinition2d const&)el; value.SetPoint2d(EXPR); return DgnDbStatus::Success;
+    #define SET_POINT2d(EXPR) ViewDefinition2d& viewDef = (ViewDefinition2d&)el; EXPR; return DgnDbStatus::Success;
+
+    #define VALIDATE_POINT2d_VALUE(VALUE) if (VALUE.IsNull() || !VALUE.IsPoint2d()) return DgnDbStatus::BadArg;
+    #define TO_DOUBLE(VALUE,VALUEIN)                                                    \
+            if (VALUEIN.IsNull() || VALUEIN.IsBoolean() || !VALUEIN.IsPrimitive())      \
+                return DgnDbStatus::BadArg;                                             \
+            ECN::ECValue VALUE(VALUEIN);                                                \
+            if (!VALUE.ConvertToPrimitiveType(ECN::PRIMITIVETYPE_Double))               \
+                return DgnDbStatus::BadArg;
+
+    params.RegisterPropertyAccessors(layout, prop_BaseModel(),
+        [](ECValueR value, DgnElementCR el)
+            {
+            ViewDefinition2dCR viewDef = (ViewDefinition2dCR)el;
+            value.SetLong(viewDef.GetBaseModelId().GetValue());
+            return DgnDbStatus::Success;
+            },
+        [](DgnElementR el, ECValueCR value)
+            {
+            if (!value.IsLong())
+                return DgnDbStatus::BadArg;
+
+            ViewDefinition2d& viewDef = (ViewDefinition2d&)el;
+            viewDef.m_baseModelId = DgnModelId((uint64_t) value.GetLong());
+            return DgnDbStatus::Success;
+            });
+
+    params.RegisterPropertyAccessors(layout, prop_RotationAngle(),
+        [](ECValueR value, DgnElementCR el)
+            {
+            ViewDefinition2dCR viewDef = (ViewDefinition2dCR)el;
+            value.SetDouble(Angle::FromRadians(viewDef.GetRotAngle()).Degrees());
+            return DgnDbStatus::Success;
+            },
+        [](DgnElementR el, ECValueCR valueIn)
+            {
+            TO_DOUBLE(value, valueIn);
+            ViewDefinition2d& viewDef = (ViewDefinition2d&)el;
+            viewDef.SetRotAngle(Angle::FromDegrees(value.GetDouble()).Radians());
+            return DgnDbStatus::Success;
+            });
+
+    params.RegisterPropertyAccessors(layout, prop_Origin(),
+        [](ECValueR value, DgnElementCR el)
+            {
+            GET_POINT2d(viewDef.GetOrigin2d());
+            },
+        [](DgnElementR el, ECValueCR value)
+            {
+            VALIDATE_POINT2d_VALUE(value);
+            SET_POINT2d(viewDef.SetOrigin2d(value.GetPoint2d()));
+            });
+
+    params.RegisterPropertyAccessors(layout, prop_Extents(),
+        [](ECValueR value, DgnElementCR el)
+            {
+            GET_POINT2d(viewDef.GetDelta2d());
+            },
+        [](DgnElementR el, ECValueCR value)
+            {
+            VALIDATE_POINT2d_VALUE(value);
+            SET_POINT2d(viewDef.SetDelta2d(DVec2d::From(value.GetPoint2d())));
+            });
+
+#undef TO_DOUBLE
+#undef VALIDATE_POINT2d_VALUE
+    }
+
+/*---------------------------------------------------------------------------------**//**
+* @bsimethod                                    Keith.Bentley                   10/16
++---------------+---------------+---------------+---------------+---------------+------*/
+void SpatialView::_RegisterPropertyAccessors(ECSqlClassInfo& params, ClassLayoutCR layout)
+    {
+    T_Super::_RegisterPropertyAccessors(params, layout);
+
+    params.RegisterPropertyAccessors(layout, prop_ModelSelector(),
+        [](ECValueR value, DgnElementCR el)
+            {
+            SpatialViewDefinitionCR viewDef = (SpatialViewDefinitionCR)el;
+            value.SetNavigationInfo(viewDef.GetModelSelectorId());
+            return DgnDbStatus::Success;
+            },
+        [](DgnElementR el, ECValueCR value)
+            {
+            if (!value.IsNavigation())
+                return DgnDbStatus::BadArg;
+            DgnElementId id = value.GetNavigationInfo().GetId<DgnElementId>();
+            auto modelSel = el.GetDgnDb().Elements().Get<ModelSelector>(id);
+            if (!modelSel.IsValid())
+                return DgnDbStatus::BadArg;
+
+            SpatialViewDefinitionR viewDef = (SpatialViewDefinitionR)el;
+            viewDef.SetModelSelector(*modelSel->MakeCopy<ModelSelector>());
+            return DgnDbStatus::Success;
+            });
+    }
+
+}
+
+END_BENTLEY_DGNPLATFORM_NAMESPACE
+
+DrawingViewControllerPtr DrawingViewDefinition::LoadViewController(bool o) const {auto vc = T_Super::LoadViewController(o); return vc.IsValid() ? vc->ToDrawingViewP() : nullptr;}
+Sheet::ViewControllerPtr SheetViewDefinition::LoadViewController(bool o) const {auto vc = T_Super::LoadViewController(o); return vc.IsValid() ? vc->ToSheetViewP() : nullptr;}
+
+/*---------------------------------------------------------------------------------**//**
+* @bsimethod                                                    Shaun.Sewall    02/17
++---------------+---------------+---------------+---------------+---------------+------*/
+TemplateViewDefinition2dPtr TemplateViewDefinition2d::Create(DefinitionModelR definitionModel, Utf8StringCR name, CategorySelectorP categorySelectorIn, DisplayStyle2dP displayStyleIn)
+    {
+    DgnDbR db = definitionModel.GetDgnDb();
+    DgnClassId classId = db.Domains().GetClassId(ViewElementHandler::TemplateView2d::GetHandler());
+    if (!classId.IsValid())
+        return nullptr;
+
+    CategorySelectorP categorySelector = categorySelectorIn ? categorySelectorIn : new CategorySelector(definitionModel, "");
+    DisplayStyle2dP displayStyle = displayStyleIn ? displayStyleIn : new DisplayStyle2d(definitionModel, "");
+
+    TemplateViewDefinition2dPtr viewDef = new TemplateViewDefinition2d(CreateParams(db, definitionModel.GetModelId(), classId, CreateCode(definitionModel, name), *categorySelector));
+    viewDef->SetDisplayStyle2d(*displayStyle);
+
+    if (nullptr == categorySelectorIn)
+        {
+        for (ElementIteratorEntryCR categoryEntry : SpatialCategory::MakeIterator(db))
+            viewDef->GetCategorySelector().AddCategory(categoryEntry.GetId<DgnCategoryId>());
+        }
+
+    return viewDef;
+    }
+
+/*---------------------------------------------------------------------------------**//**
+* @bsimethod                                                    Shaun.Sewall    02/17
++---------------+---------------+---------------+---------------+---------------+------*/
+TemplateViewDefinition3dPtr TemplateViewDefinition3d::Create(DefinitionModelR definitionModel, Utf8StringCR name, CategorySelectorP categorySelectorIn, DisplayStyle3dP displayStyleIn)
+    {
+    DgnDbR db = definitionModel.GetDgnDb();
+    DgnClassId classId = db.Domains().GetClassId(ViewElementHandler::TemplateView3d::GetHandler());
+    if (!classId.IsValid())
+        return nullptr;
+
+    CategorySelectorP categorySelector = categorySelectorIn ? categorySelectorIn : new CategorySelector(definitionModel, "");
+    DisplayStyle3dP displayStyle = displayStyleIn ? displayStyleIn : new DisplayStyle3d(definitionModel, "");
+
+    TemplateViewDefinition3dPtr viewDef = new TemplateViewDefinition3d(CreateParams(db, definitionModel.GetModelId(), classId, CreateCode(definitionModel, name), *categorySelector, *displayStyle));
+    if (nullptr == categorySelectorIn)
+        {
+        for (ElementIteratorEntryCR categoryEntry : SpatialCategory::MakeIterator(db))
+            viewDef->GetCategorySelector().AddCategory(categoryEntry.GetId<DgnCategoryId>());
+        }
+
+    return viewDef;
+    }
+
+/*---------------------------------------------------------------------------------**//**
+* @bsimethod                                                    Shaun.Sewall    03/17
++---------------+---------------+---------------+---------------+---------------+------*/
+ViewControllerPtr TemplateViewDefinition2d::_SupplyController() const
+    {
+    return new TemplateViewController2d(*this);
+    }
+
+/*---------------------------------------------------------------------------------**//**
+* @bsimethod                                                    Shaun.Sewall    02/17
++---------------+---------------+---------------+---------------+---------------+------*/
+ViewControllerPtr TemplateViewDefinition3d::_SupplyController() const
+    {
+    return new TemplateViewController3d(*this);
+    }
+
+/*---------------------------------------------------------------------------------**//**
+* @bsimethod                                                    Ray.Bentley     03/2018
++---------------+---------------+---------------+---------------+---------------+------*/
+double  ViewDefinition3d::MinimumFrontDistance(double nearScaleLimit) const
+    {
+    return GetDgnDb().GeoLocation().GetProjectExtents().DiagonalDistance() * nearScaleLimit;
+    }