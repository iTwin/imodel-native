/*--------------------------------------------------------------------------------------+
|
|     $Source: DgnCore/DgnDb.cpp $
|
|  $Copyright: (c) 2015 Bentley Systems, Incorporated. All rights reserved. $
|
+--------------------------------------------------------------------------------------*/
#include "DgnPlatformInternal.h"
#include <DgnPlatform/DgnGeoCoord.h>

static WCharCP s_dgndbExt   = L".dgndb";

/*---------------------------------------------------------------------------------**//**
* used to check names saved in categories, models, etc.
* @bsimethod                                    Keith.Bentley                   11/13
+---------------+---------------+---------------+---------------+---------------+------*/
bool DgnDbTable::IsValidName(Utf8StringCR name, Utf8CP invalidChars)
    {
    // empty names, names that start or end with space, or contain an invalid character are illegal.
    // NOTE: don't use isspace for test below - it is locale specific and finds the non-breaking-space (0xA0) when using Latin-8 locale.
    return !name.empty() && ' ' != *name.begin() && ' ' != *name.rbegin() &&(Utf8String::npos == name.find_first_of(invalidChars));
    }

/*---------------------------------------------------------------------------------**//**
* replace invalid characters in a string with a substitute character
* @bsimethod                                    Keith.Bentley                   11/13
+---------------+---------------+---------------+---------------+---------------+------*/
void DgnDbTable::ReplaceInvalidCharacters(Utf8StringR str, Utf8CP invalidChars, Utf8Char r)
    {
    size_t i, iprev = 0;
    while ((i = str.find_first_of(invalidChars, iprev)) != Utf8String::npos)
        {
        str[i] = r;
        iprev = i+1;
        }
    }

/*---------------------------------------------------------------------------------**//**
* @bsimethod                                    Keith.Bentley                   02/11
+---------------+---------------+---------------+---------------+---------------+------*/
DgnDb::DgnDb() : m_schemaVersion(0,0,0,0), m_fonts(*this, DGN_TABLE_Font), m_colors(*this), m_categories(*this), m_domains(*this), m_styles(*this), m_views(*this),
                 m_geomParts(*this), m_units(*this), m_models(*this), m_elements(*this), 
                 m_links(*this), m_authorities(*this), m_textures(*this),
                 m_ecsqlCache(50, "DgnDb")
    {
    }

/*---------------------------------------------------------------------------------**//**
* @bsimethod                                    Keith.Bentley                   10/12
+---------------+---------------+---------------+---------------+---------------+------*/
void DgnDb::Destroy()
    {
    m_models.Empty();
    m_txnManager = nullptr; // RefCountedPtr, deletes TxnManager
    m_ecsqlCache.Empty();
    }

/*---------------------------------------------------------------------------------**//**
* @bsimethod                                    Keith.Bentley                   04/11
+---------------+---------------+---------------+---------------+---------------+------*/
DgnDb::~DgnDb()
    {
    if (m_txnManager.IsValid() && m_txnManager->HasChanges())
        {
        BeAssert(false && "Make sure you save your outstanding Txn before deleting a DgnDb");
        SaveChanges(); // make sure we save changes before we remove the change tracker (really, the app shouldn't have left them uncommitted!)
        }
    Destroy();
    }

/*---------------------------------------------------------------------------------**//**
* @bsimethod                                    Keith.Bentley                   04/15
+---------------+---------------+---------------+---------------+---------------+------*/
void DgnDb::_OnDbClose() 
    {
    Domains().OnDbClose();
    Destroy(); 
    T_Super::_OnDbClose();
    }

/*---------------------------------------------------------------------------------**//**
* @bsimethod                                    Keith.Bentley                   05/13
+---------------+---------------+---------------+---------------+---------------+------*/
DbResult DgnDb::_OnDbOpened()
    {
    DbResult rc = T_Super::_OnDbOpened();
    if (BE_SQLITE_OK != rc)
        return rc;

    Txns(); // make sure txnmanager is allocated
    Fonts().Update(); // ensure the font ID cache is loaded; if you wait for on-demand, it may need to query during an update, which we'd like to avoid

    m_units.Load();
    return Domains().OnDbOpened();
    }

/*---------------------------------------------------------------------------------**//**
* @bsimethod                                    Keith.Bentley                   06/12
+---------------+---------------+---------------+---------------+---------------+------*/
TxnManagerR DgnDb::Txns()
    {
    if (!m_txnManager.IsValid())
        m_txnManager = new TxnManager(*this);

    return *m_txnManager;
    }

//--------------------------------------------------------------------------------------
// @bsimethod                                    Krischan.Eberle                   02/15
//+---------------+---------------+---------------+---------------+---------------+------
CachedECSqlStatementPtr DgnDb::GetPreparedECSqlStatement(Utf8CP ecsql) const
    {
    return m_ecsqlCache.GetPreparedStatement(*this, ecsql);
    }

/*---------------------------------------------------------------------------------**//**
* @bsimethod                                    Keith.Bentley                   04/11
+---------------+---------------+---------------+---------------+---------------+------*/
DbResult DgnDb::DoOpenDgnDb(BeFileNameCR projectNameIn, OpenParams const& params)
    {
    BeFileName fileName(projectNameIn);
    fileName.SupplyDefaultNameParts(s_dgndbExt);
    m_fileName = fileName.GetNameUtf8();

    DbResult stat = OpenBeSQLiteDb(fileName, params);
    if (BE_SQLITE_OK != stat)
        {
        LOG.errorv("Error %s opening [%s]", Db::InterpretDbResult(stat), m_fileName.c_str());
        }

    return stat;
    }

/*---------------------------------------------------------------------------------**//**
* @bsimethod                                    Keith.Bentley                   02/12
+---------------+---------------+---------------+---------------+---------------+------*/
DgnDbPtr DgnDb::OpenDgnDb(DbResult* outResult, BeFileNameCR fileName, OpenParams const& openParams)
    {
    DbResult ALLOW_NULL_OUTPUT(status, outResult);
    bool wantReadonly = openParams.IsReadonly();

    BeFileName dbFileName(fileName);
    dbFileName.SupplyDefaultNameParts(s_dgndbExt);

    DgnDbPtr dgnDb = new DgnDb();

    status = dgnDb->DoOpenDgnDb(dbFileName, openParams);
    if (status != BE_SQLITE_OK)
        return nullptr;

    // SchemaUpgrade logic may call OpenParams::_ReopenForSchemaUpgrade changing the file
    // from Readonly to ReadWrite.  This changes it back to what the caller requested.
    if (!wantReadonly || openParams.IsReadonly())
        return dgnDb;

    dgnDb = new DgnDb(); // release old and create a new DgnDb
    OpenParams readonlyParams(openParams);
    readonlyParams.SetOpenMode(Db::OpenMode::Readonly);
    status = dgnDb->DoOpenDgnDb(dbFileName, readonlyParams);
    return (status != BE_SQLITE_OK) ? nullptr : dgnDb;
    }

/*---------------------------------------------------------------------------------**//**
* @bsimethod                                    Keith.Bentley                   02/12
+---------------+---------------+---------------+---------------+---------------+------*/
DbResult DgnDb::CreateNewDgnDb(BeFileNameCR inFileName, CreateDgnDbParams const& params)
    {
    BeFileName projectFile(inFileName);

    if (inFileName.IsEmpty())
        {
        projectFile.SetNameUtf8(BEDB_MemoryDb);
        }
    else
        {
        projectFile.SupplyDefaultNameParts(s_dgndbExt);
        if (params.m_overwriteExisting && BeFileName::DoesPathExist(projectFile))
            {
            if (BeFileNameStatus::Success != BeFileName::BeDeleteFile(projectFile))
                {
                LOG.errorv("Unable to create DgnDb because '%s' cannot be deleted.", projectFile.GetNameUtf8().c_str());
                return BE_SQLITE_ERROR_FileExists;
                }
            }
        }

    bool useSeedDb = !params.m_seedDb.empty();

    if (useSeedDb)
        {
        BeFileNameStatus status = BeFileName::BeCopyFile(params.m_seedDb.c_str(), projectFile);
        if (BeFileNameStatus::Success != status)
            return BE_SQLITE_ERROR_FileExists;
        }

    DbResult rc = CreateNewDb(projectFile, params.GetGuid(), params);
    if (BE_SQLITE_OK != rc)
        return rc;

    m_fileName = projectFile.GetNameUtf8();

    rc = CreateDgnDbTables();
    if (BE_SQLITE_OK != rc)
        return rc;

    InitializeDgnDb(params);

    return BE_SQLITE_OK;
    }

/*---------------------------------------------------------------------------------**//**
* @bsimethod                                    Keith.Bentley                   02/12
+---------------+---------------+---------------+---------------+---------------+------*/
DgnDbPtr DgnDb::CreateDgnDb(DbResult* result, BeFileNameCR fileName, CreateDgnDbParams const& params)
    {
    DbResult ALLOW_NULL_OUTPUT(stat, result);

    DgnDbPtr dgndb = new DgnDb();
    stat = dgndb->CreateNewDgnDb(fileName, params);

    return (BE_SQLITE_OK==stat) ? dgndb : nullptr;
    }

/*---------------------------------------------------------------------------------**//**
* @bsimethod                                    Keith.Bentley                   07/14
+---------------+---------------+---------------+---------------+---------------+------*/
DgnDbStatus DgnDb::CompactFile()
    {
    if (1 < GetCurrentSavepointDepth())
        return  DgnDbStatus::TransactionActive;

    Savepoint* savepoint = GetSavepoint(0);
    if (savepoint)
        savepoint->Commit(nullptr);

    DbResult rc= TryExecuteSql("VACUUM");

    if (savepoint)
        savepoint->Begin();

    return BE_SQLITE_OK != rc ? DgnDbStatus::SQLiteError : DgnDbStatus::Success;
    }

/*---------------------------------------------------------------------------------**//**
* @bsimethod                                    Keith.Bentley                   07/14
+---------------+---------------+---------------+---------------+---------------+------*/
DgnStyles::DgnStyles(DgnDbR project) : DgnDbTable(project), m_lineStyles(nullptr), m_annotationTextStyles(nullptr), m_annotationFrameStyles(nullptr),
            m_annotationLeaderStyles(nullptr), m_textAnnotationSeeds(nullptr)
    {
    }

/*---------------------------------------------------------------------------------**//**
* @bsimethod                                    Keith.Bentley                   09/13
+---------------+---------------+---------------+---------------+---------------+------*/
DgnStyles::~DgnStyles()
    {
    DELETE_AND_CLEAR(m_lineStyles);
    DELETE_AND_CLEAR(m_annotationTextStyles);
    DELETE_AND_CLEAR(m_annotationFrameStyles);
    DELETE_AND_CLEAR(m_annotationLeaderStyles);
    DELETE_AND_CLEAR(m_textAnnotationSeeds);
    }

DgnLineStyles& DgnStyles::LineStyles() {if (NULL == m_lineStyles) m_lineStyles = new DgnLineStyles(m_dgndb); return *m_lineStyles;}
DgnAnnotationTextStyles& DgnStyles::AnnotationTextStyles() {if (NULL == m_annotationTextStyles) m_annotationTextStyles = new DgnAnnotationTextStyles(m_dgndb); return *m_annotationTextStyles;}
DgnAnnotationFrameStyles& DgnStyles::AnnotationFrameStyles() {if (NULL == m_annotationFrameStyles) m_annotationFrameStyles = new DgnAnnotationFrameStyles(m_dgndb); return *m_annotationFrameStyles;}
DgnAnnotationLeaderStyles& DgnStyles::AnnotationLeaderStyles() {if (NULL == m_annotationLeaderStyles) m_annotationLeaderStyles = new DgnAnnotationLeaderStyles(m_dgndb); return *m_annotationLeaderStyles;}
DgnTextAnnotationSeeds& DgnStyles::TextAnnotationSeeds() {if (NULL == m_textAnnotationSeeds) m_textAnnotationSeeds = new DgnTextAnnotationSeeds(m_dgndb); return *m_textAnnotationSeeds;}

/*---------------------------------------------------------------------------------**//**
* @bsimethod                                    Sam.Wilson                      07/15
+---------------+---------------+---------------+---------------+---------------+------*/
DgnDbStatus DgnScriptLibrary::RegisterScript(Utf8CP tsProgramName, Utf8CP tsProgramText, DgnScriptType stype, bool updateExisting)
    {
    DbEmbeddedFileTable& files = GetDgnDb().EmbeddedFiles();
    DbResult res = files.AddEntry(tsProgramName, (DgnScriptType::JavaScript == stype)? "js": "ts");
    if (BE_SQLITE_OK != res)
        {
        if (!BeSQLiteLib::IsConstraintDbResult(res) || !updateExisting)
            {
            return DgnDbStatus::SQLiteError;
            }
        }

    if (BE_SQLITE_OK != files.Save(tsProgramText, strlen(tsProgramText)+1, tsProgramName, true))
        return DgnDbStatus::SQLiteError;
    
    return DgnDbStatus::Success;
    }

/*---------------------------------------------------------------------------------**//**
* @bsimethod                                    Sam.Wilson                      07/15
+---------------+---------------+---------------+---------------+---------------+------*/
DgnDbStatus DgnScriptLibrary::QueryScript(Utf8StringR sText, DgnScriptType& stypeFound, Utf8CP sName, DgnScriptType stypePreferred)
    {
    DbEmbeddedFileTable& files = GetDgnDb().EmbeddedFiles();
    uint64_t size;
    Utf8String ftype;
    auto id = files.QueryFile(sName, &size, nullptr, nullptr, &ftype, nullptr);
    if (!id.IsValid())
        return DgnDbStatus::NotFound;

    if (ftype.EqualsI("js"))
        stypeFound = DgnScriptType::JavaScript;
    else
        stypeFound = DgnScriptType::TypeScript;

    bvector<Byte> chars;
    if (BE_SQLITE_OK != files.Read(chars, sName))
        return DgnDbStatus::NotFound;

    Utf8CP str = (Utf8CP)&chars[0];
    sText.assign(str, str+chars.size());
    return DgnDbStatus::Success;
    }

/*---------------------------------------------------------------------------------**//**
* @bsimethod                                    Sam.Wilson                      07/15
+---------------+---------------+---------------+---------------+---------------+------*/
DgnDbStatus DgnScriptLibrary::ReadText(Utf8StringR jsprog, BeFileNameCR jsFileName)
    {
    uint64_t fileSize;
    if (jsFileName.GetFileSize(fileSize) != BeFileNameStatus::Success)
        return DgnDbStatus::NotFound;

    BeFile file;
    if (BeFileStatus::Success != file.Open(jsFileName, BeFileAccess::Read))
        return DgnDbStatus::NotFound;

    size_t bufSize = (size_t)fileSize;
    jsprog.resize(bufSize+1);
    uint32_t nread;
    if (BeFileStatus::Success != file.Read(&jsprog[0], &nread, (uint32_t)fileSize))
        return DgnDbStatus::ReadError;

    BeAssert(nread <= bufSize);
    jsprog[nread] = 0;
    return DgnDbStatus::Success;
    }

/*---------------------------------------------------------------------------------**//**
* @bsimethod                                    Sam.Wilson                      07/15
+---------------+---------------+---------------+---------------+---------------+------*/
DgnClassId DgnImportContext::RemapClassId(DgnClassId source)
    {
    if (!IsBetweenDbs())
        return source;

    DgnClassId dest = m_remap.Find(source);
    if (dest.IsValid())
        return dest;

    ECClassCP sourceecclass = GetSourceDb().Schemas().GetECClass(source.GetValue());
    if (nullptr == sourceecclass)
        return DgnClassId();

    ECClassCP destecclass = GetDestinationDb().Schemas().GetECClass(sourceecclass->GetSchema().GetName().c_str(), sourceecclass->GetName().c_str());
    if (nullptr == destecclass)
        return DgnClassId();

    return m_remap.Add(source, DgnClassId(destecclass->GetId()));
    }

/*---------------------------------------------------------------------------------**//**
* @bsimethod                                    Sam.Wilson                      07/15
+---------------+---------------+---------------+---------------+---------------+------*/
void DgnImportContext::ComputeGcsAdjustment()
    {
    //  We may need to transform between source and destination GCS.
    m_xyOffset = DPoint2d::FromZero();
    m_yawAdj = AngleInDegrees::FromDegrees(0);

<<<<<<< HEAD
    if (!IsBetweenDbs())
        return;

    DgnGCS* sourceGcs = m_sourceDb.Units().GetDgnGCS();
    DgnGCS* destGcs = m_destDb.Units().GetDgnGCS();

    if (nullptr == sourceGcs || nullptr == destGcs)
        {
        m_areCompatibleDbs = true;
=======
    m_areCompatibleDbs = true;
    if (!IsBetweenDbs() || nullptr == sourceGcs || nullptr == destGcs)
>>>>>>> 78e6b1b2
        return;

    // Check that source and destination are based on equivalent projections.
    if (!destGcs->IsEquivalent(*sourceGcs))
        {
        m_areCompatibleDbs = false;
        return;
        }

    //  Check that source and destination GCSs are at the same elevation
    GeoPoint sourceOrgLatLng;
    if (REPROJECT_Success != sourceGcs->LatLongFromUors(sourceOrgLatLng, DPoint3d::FromZero()))
        {
        m_areCompatibleDbs = false;
        return;
        }
    DPoint3d destCoordinates;
    if (REPROJECT_Success != destGcs->UorsFromLatLong(destCoordinates, sourceOrgLatLng))
        {
        m_areCompatibleDbs = false;
        return;
        }
    
    if (0 != BeNumerical::Compare(0.0, destCoordinates.z))
        {
        BeDataAssert(false && "different elevations??");
        m_areCompatibleDbs = false;
        return;
        }

    //  We should be able to transform using a simple offset and rotation.
    m_xyOffset = DPoint2d::From(destCoordinates.x, destCoordinates.y);
    m_yawAdj = AngleInDegrees::FromRadians(destGcs->GetAzimuth() - sourceGcs->GetAzimuth());
    }

/*---------------------------------------------------------------------------------**//**
* @bsimethod                                    Sam.Wilson                      07/15
+---------------+---------------+---------------+---------------+---------------+------*/
DgnImportContext::DgnImportContext(DgnDbR source, DgnDbR dest) : m_sourceDb(source), m_destDb(dest) 
    {
    ComputeGcsAdjustment();
    }

static uintptr_t  s_nextQvMaterialId;
/*---------------------------------------------------------------------------------**//**
* @bsimethod                                    Ray.Bentley                   08/15
+---------------+---------------+---------------+---------------+---------------+------*/
uintptr_t DgnDb::AddQvMaterialId(DgnMaterialId materialId) const { return (m_qvMaterialIds[materialId] = ++s_nextQvMaterialId); }
uintptr_t DgnDb::GetQvMaterialId(DgnMaterialId materialId) const
    {
    auto const&   found = m_qvMaterialIds.find(materialId);

    return (found == m_qvMaterialIds.end()) ? 0 : found->second; 
    }

/*---------------------------------------------------------------------------------**//**
* @bsimethod                                                    Paul.Connelly   10/15
+---------------+---------------+---------------+---------------+---------------+------*/
DictionaryModelR DgnDb::GetDictionaryModel()
    {
    // NB: Once loaded, a model is never dropped unless it is deleted (or its creation is undone). This cannot occur for dictionary model so returning a reference is safe
    DictionaryModelPtr dict = Models().Get<DictionaryModel>(DgnModel::DictionaryId());
    BeAssert(dict.IsValid() && "A DgnDb always has a dictionary model");
    return *dict;
    }

<|MERGE_RESOLUTION|>--- conflicted
+++ resolved
@@ -1,452 +1,449 @@
-/*--------------------------------------------------------------------------------------+
-|
-|     $Source: DgnCore/DgnDb.cpp $
-|
-|  $Copyright: (c) 2015 Bentley Systems, Incorporated. All rights reserved. $
-|
-+--------------------------------------------------------------------------------------*/
-#include "DgnPlatformInternal.h"
-#include <DgnPlatform/DgnGeoCoord.h>
-
-static WCharCP s_dgndbExt   = L".dgndb";
-
-/*---------------------------------------------------------------------------------**//**
-* used to check names saved in categories, models, etc.
-* @bsimethod                                    Keith.Bentley                   11/13
-+---------------+---------------+---------------+---------------+---------------+------*/
-bool DgnDbTable::IsValidName(Utf8StringCR name, Utf8CP invalidChars)
-    {
-    // empty names, names that start or end with space, or contain an invalid character are illegal.
-    // NOTE: don't use isspace for test below - it is locale specific and finds the non-breaking-space (0xA0) when using Latin-8 locale.
-    return !name.empty() && ' ' != *name.begin() && ' ' != *name.rbegin() &&(Utf8String::npos == name.find_first_of(invalidChars));
-    }
-
-/*---------------------------------------------------------------------------------**//**
-* replace invalid characters in a string with a substitute character
-* @bsimethod                                    Keith.Bentley                   11/13
-+---------------+---------------+---------------+---------------+---------------+------*/
-void DgnDbTable::ReplaceInvalidCharacters(Utf8StringR str, Utf8CP invalidChars, Utf8Char r)
-    {
-    size_t i, iprev = 0;
-    while ((i = str.find_first_of(invalidChars, iprev)) != Utf8String::npos)
-        {
-        str[i] = r;
-        iprev = i+1;
-        }
-    }
-
-/*---------------------------------------------------------------------------------**//**
-* @bsimethod                                    Keith.Bentley                   02/11
-+---------------+---------------+---------------+---------------+---------------+------*/
-DgnDb::DgnDb() : m_schemaVersion(0,0,0,0), m_fonts(*this, DGN_TABLE_Font), m_colors(*this), m_categories(*this), m_domains(*this), m_styles(*this), m_views(*this),
-                 m_geomParts(*this), m_units(*this), m_models(*this), m_elements(*this), 
-                 m_links(*this), m_authorities(*this), m_textures(*this),
-                 m_ecsqlCache(50, "DgnDb")
-    {
-    }
-
-/*---------------------------------------------------------------------------------**//**
-* @bsimethod                                    Keith.Bentley                   10/12
-+---------------+---------------+---------------+---------------+---------------+------*/
-void DgnDb::Destroy()
-    {
-    m_models.Empty();
-    m_txnManager = nullptr; // RefCountedPtr, deletes TxnManager
-    m_ecsqlCache.Empty();
-    }
-
-/*---------------------------------------------------------------------------------**//**
-* @bsimethod                                    Keith.Bentley                   04/11
-+---------------+---------------+---------------+---------------+---------------+------*/
-DgnDb::~DgnDb()
-    {
-    if (m_txnManager.IsValid() && m_txnManager->HasChanges())
-        {
-        BeAssert(false && "Make sure you save your outstanding Txn before deleting a DgnDb");
-        SaveChanges(); // make sure we save changes before we remove the change tracker (really, the app shouldn't have left them uncommitted!)
-        }
-    Destroy();
-    }
-
-/*---------------------------------------------------------------------------------**//**
-* @bsimethod                                    Keith.Bentley                   04/15
-+---------------+---------------+---------------+---------------+---------------+------*/
-void DgnDb::_OnDbClose() 
-    {
-    Domains().OnDbClose();
-    Destroy(); 
-    T_Super::_OnDbClose();
-    }
-
-/*---------------------------------------------------------------------------------**//**
-* @bsimethod                                    Keith.Bentley                   05/13
-+---------------+---------------+---------------+---------------+---------------+------*/
-DbResult DgnDb::_OnDbOpened()
-    {
-    DbResult rc = T_Super::_OnDbOpened();
-    if (BE_SQLITE_OK != rc)
-        return rc;
-
-    Txns(); // make sure txnmanager is allocated
-    Fonts().Update(); // ensure the font ID cache is loaded; if you wait for on-demand, it may need to query during an update, which we'd like to avoid
-
-    m_units.Load();
-    return Domains().OnDbOpened();
-    }
-
-/*---------------------------------------------------------------------------------**//**
-* @bsimethod                                    Keith.Bentley                   06/12
-+---------------+---------------+---------------+---------------+---------------+------*/
-TxnManagerR DgnDb::Txns()
-    {
-    if (!m_txnManager.IsValid())
-        m_txnManager = new TxnManager(*this);
-
-    return *m_txnManager;
-    }
-
-//--------------------------------------------------------------------------------------
-// @bsimethod                                    Krischan.Eberle                   02/15
-//+---------------+---------------+---------------+---------------+---------------+------
-CachedECSqlStatementPtr DgnDb::GetPreparedECSqlStatement(Utf8CP ecsql) const
-    {
-    return m_ecsqlCache.GetPreparedStatement(*this, ecsql);
-    }
-
-/*---------------------------------------------------------------------------------**//**
-* @bsimethod                                    Keith.Bentley                   04/11
-+---------------+---------------+---------------+---------------+---------------+------*/
-DbResult DgnDb::DoOpenDgnDb(BeFileNameCR projectNameIn, OpenParams const& params)
-    {
-    BeFileName fileName(projectNameIn);
-    fileName.SupplyDefaultNameParts(s_dgndbExt);
-    m_fileName = fileName.GetNameUtf8();
-
-    DbResult stat = OpenBeSQLiteDb(fileName, params);
-    if (BE_SQLITE_OK != stat)
-        {
-        LOG.errorv("Error %s opening [%s]", Db::InterpretDbResult(stat), m_fileName.c_str());
-        }
-
-    return stat;
-    }
-
-/*---------------------------------------------------------------------------------**//**
-* @bsimethod                                    Keith.Bentley                   02/12
-+---------------+---------------+---------------+---------------+---------------+------*/
-DgnDbPtr DgnDb::OpenDgnDb(DbResult* outResult, BeFileNameCR fileName, OpenParams const& openParams)
-    {
-    DbResult ALLOW_NULL_OUTPUT(status, outResult);
-    bool wantReadonly = openParams.IsReadonly();
-
-    BeFileName dbFileName(fileName);
-    dbFileName.SupplyDefaultNameParts(s_dgndbExt);
-
-    DgnDbPtr dgnDb = new DgnDb();
-
-    status = dgnDb->DoOpenDgnDb(dbFileName, openParams);
-    if (status != BE_SQLITE_OK)
-        return nullptr;
-
-    // SchemaUpgrade logic may call OpenParams::_ReopenForSchemaUpgrade changing the file
-    // from Readonly to ReadWrite.  This changes it back to what the caller requested.
-    if (!wantReadonly || openParams.IsReadonly())
-        return dgnDb;
-
-    dgnDb = new DgnDb(); // release old and create a new DgnDb
-    OpenParams readonlyParams(openParams);
-    readonlyParams.SetOpenMode(Db::OpenMode::Readonly);
-    status = dgnDb->DoOpenDgnDb(dbFileName, readonlyParams);
-    return (status != BE_SQLITE_OK) ? nullptr : dgnDb;
-    }
-
-/*---------------------------------------------------------------------------------**//**
-* @bsimethod                                    Keith.Bentley                   02/12
-+---------------+---------------+---------------+---------------+---------------+------*/
-DbResult DgnDb::CreateNewDgnDb(BeFileNameCR inFileName, CreateDgnDbParams const& params)
-    {
-    BeFileName projectFile(inFileName);
-
-    if (inFileName.IsEmpty())
-        {
-        projectFile.SetNameUtf8(BEDB_MemoryDb);
-        }
-    else
-        {
-        projectFile.SupplyDefaultNameParts(s_dgndbExt);
-        if (params.m_overwriteExisting && BeFileName::DoesPathExist(projectFile))
-            {
-            if (BeFileNameStatus::Success != BeFileName::BeDeleteFile(projectFile))
-                {
-                LOG.errorv("Unable to create DgnDb because '%s' cannot be deleted.", projectFile.GetNameUtf8().c_str());
-                return BE_SQLITE_ERROR_FileExists;
-                }
-            }
-        }
-
-    bool useSeedDb = !params.m_seedDb.empty();
-
-    if (useSeedDb)
-        {
-        BeFileNameStatus status = BeFileName::BeCopyFile(params.m_seedDb.c_str(), projectFile);
-        if (BeFileNameStatus::Success != status)
-            return BE_SQLITE_ERROR_FileExists;
-        }
-
-    DbResult rc = CreateNewDb(projectFile, params.GetGuid(), params);
-    if (BE_SQLITE_OK != rc)
-        return rc;
-
-    m_fileName = projectFile.GetNameUtf8();
-
-    rc = CreateDgnDbTables();
-    if (BE_SQLITE_OK != rc)
-        return rc;
-
-    InitializeDgnDb(params);
-
-    return BE_SQLITE_OK;
-    }
-
-/*---------------------------------------------------------------------------------**//**
-* @bsimethod                                    Keith.Bentley                   02/12
-+---------------+---------------+---------------+---------------+---------------+------*/
-DgnDbPtr DgnDb::CreateDgnDb(DbResult* result, BeFileNameCR fileName, CreateDgnDbParams const& params)
-    {
-    DbResult ALLOW_NULL_OUTPUT(stat, result);
-
-    DgnDbPtr dgndb = new DgnDb();
-    stat = dgndb->CreateNewDgnDb(fileName, params);
-
-    return (BE_SQLITE_OK==stat) ? dgndb : nullptr;
-    }
-
-/*---------------------------------------------------------------------------------**//**
-* @bsimethod                                    Keith.Bentley                   07/14
-+---------------+---------------+---------------+---------------+---------------+------*/
-DgnDbStatus DgnDb::CompactFile()
-    {
-    if (1 < GetCurrentSavepointDepth())
-        return  DgnDbStatus::TransactionActive;
-
-    Savepoint* savepoint = GetSavepoint(0);
-    if (savepoint)
-        savepoint->Commit(nullptr);
-
-    DbResult rc= TryExecuteSql("VACUUM");
-
-    if (savepoint)
-        savepoint->Begin();
-
-    return BE_SQLITE_OK != rc ? DgnDbStatus::SQLiteError : DgnDbStatus::Success;
-    }
-
-/*---------------------------------------------------------------------------------**//**
-* @bsimethod                                    Keith.Bentley                   07/14
-+---------------+---------------+---------------+---------------+---------------+------*/
-DgnStyles::DgnStyles(DgnDbR project) : DgnDbTable(project), m_lineStyles(nullptr), m_annotationTextStyles(nullptr), m_annotationFrameStyles(nullptr),
-            m_annotationLeaderStyles(nullptr), m_textAnnotationSeeds(nullptr)
-    {
-    }
-
-/*---------------------------------------------------------------------------------**//**
-* @bsimethod                                    Keith.Bentley                   09/13
-+---------------+---------------+---------------+---------------+---------------+------*/
-DgnStyles::~DgnStyles()
-    {
-    DELETE_AND_CLEAR(m_lineStyles);
-    DELETE_AND_CLEAR(m_annotationTextStyles);
-    DELETE_AND_CLEAR(m_annotationFrameStyles);
-    DELETE_AND_CLEAR(m_annotationLeaderStyles);
-    DELETE_AND_CLEAR(m_textAnnotationSeeds);
-    }
-
-DgnLineStyles& DgnStyles::LineStyles() {if (NULL == m_lineStyles) m_lineStyles = new DgnLineStyles(m_dgndb); return *m_lineStyles;}
-DgnAnnotationTextStyles& DgnStyles::AnnotationTextStyles() {if (NULL == m_annotationTextStyles) m_annotationTextStyles = new DgnAnnotationTextStyles(m_dgndb); return *m_annotationTextStyles;}
-DgnAnnotationFrameStyles& DgnStyles::AnnotationFrameStyles() {if (NULL == m_annotationFrameStyles) m_annotationFrameStyles = new DgnAnnotationFrameStyles(m_dgndb); return *m_annotationFrameStyles;}
-DgnAnnotationLeaderStyles& DgnStyles::AnnotationLeaderStyles() {if (NULL == m_annotationLeaderStyles) m_annotationLeaderStyles = new DgnAnnotationLeaderStyles(m_dgndb); return *m_annotationLeaderStyles;}
-DgnTextAnnotationSeeds& DgnStyles::TextAnnotationSeeds() {if (NULL == m_textAnnotationSeeds) m_textAnnotationSeeds = new DgnTextAnnotationSeeds(m_dgndb); return *m_textAnnotationSeeds;}
-
-/*---------------------------------------------------------------------------------**//**
-* @bsimethod                                    Sam.Wilson                      07/15
-+---------------+---------------+---------------+---------------+---------------+------*/
-DgnDbStatus DgnScriptLibrary::RegisterScript(Utf8CP tsProgramName, Utf8CP tsProgramText, DgnScriptType stype, bool updateExisting)
-    {
-    DbEmbeddedFileTable& files = GetDgnDb().EmbeddedFiles();
-    DbResult res = files.AddEntry(tsProgramName, (DgnScriptType::JavaScript == stype)? "js": "ts");
-    if (BE_SQLITE_OK != res)
-        {
-        if (!BeSQLiteLib::IsConstraintDbResult(res) || !updateExisting)
-            {
-            return DgnDbStatus::SQLiteError;
-            }
-        }
-
-    if (BE_SQLITE_OK != files.Save(tsProgramText, strlen(tsProgramText)+1, tsProgramName, true))
-        return DgnDbStatus::SQLiteError;
-    
-    return DgnDbStatus::Success;
-    }
-
-/*---------------------------------------------------------------------------------**//**
-* @bsimethod                                    Sam.Wilson                      07/15
-+---------------+---------------+---------------+---------------+---------------+------*/
-DgnDbStatus DgnScriptLibrary::QueryScript(Utf8StringR sText, DgnScriptType& stypeFound, Utf8CP sName, DgnScriptType stypePreferred)
-    {
-    DbEmbeddedFileTable& files = GetDgnDb().EmbeddedFiles();
-    uint64_t size;
-    Utf8String ftype;
-    auto id = files.QueryFile(sName, &size, nullptr, nullptr, &ftype, nullptr);
-    if (!id.IsValid())
-        return DgnDbStatus::NotFound;
-
-    if (ftype.EqualsI("js"))
-        stypeFound = DgnScriptType::JavaScript;
-    else
-        stypeFound = DgnScriptType::TypeScript;
-
-    bvector<Byte> chars;
-    if (BE_SQLITE_OK != files.Read(chars, sName))
-        return DgnDbStatus::NotFound;
-
-    Utf8CP str = (Utf8CP)&chars[0];
-    sText.assign(str, str+chars.size());
-    return DgnDbStatus::Success;
-    }
-
-/*---------------------------------------------------------------------------------**//**
-* @bsimethod                                    Sam.Wilson                      07/15
-+---------------+---------------+---------------+---------------+---------------+------*/
-DgnDbStatus DgnScriptLibrary::ReadText(Utf8StringR jsprog, BeFileNameCR jsFileName)
-    {
-    uint64_t fileSize;
-    if (jsFileName.GetFileSize(fileSize) != BeFileNameStatus::Success)
-        return DgnDbStatus::NotFound;
-
-    BeFile file;
-    if (BeFileStatus::Success != file.Open(jsFileName, BeFileAccess::Read))
-        return DgnDbStatus::NotFound;
-
-    size_t bufSize = (size_t)fileSize;
-    jsprog.resize(bufSize+1);
-    uint32_t nread;
-    if (BeFileStatus::Success != file.Read(&jsprog[0], &nread, (uint32_t)fileSize))
-        return DgnDbStatus::ReadError;
-
-    BeAssert(nread <= bufSize);
-    jsprog[nread] = 0;
-    return DgnDbStatus::Success;
-    }
-
-/*---------------------------------------------------------------------------------**//**
-* @bsimethod                                    Sam.Wilson                      07/15
-+---------------+---------------+---------------+---------------+---------------+------*/
-DgnClassId DgnImportContext::RemapClassId(DgnClassId source)
-    {
-    if (!IsBetweenDbs())
-        return source;
-
-    DgnClassId dest = m_remap.Find(source);
-    if (dest.IsValid())
-        return dest;
-
-    ECClassCP sourceecclass = GetSourceDb().Schemas().GetECClass(source.GetValue());
-    if (nullptr == sourceecclass)
-        return DgnClassId();
-
-    ECClassCP destecclass = GetDestinationDb().Schemas().GetECClass(sourceecclass->GetSchema().GetName().c_str(), sourceecclass->GetName().c_str());
-    if (nullptr == destecclass)
-        return DgnClassId();
-
-    return m_remap.Add(source, DgnClassId(destecclass->GetId()));
-    }
-
-/*---------------------------------------------------------------------------------**//**
-* @bsimethod                                    Sam.Wilson                      07/15
-+---------------+---------------+---------------+---------------+---------------+------*/
-void DgnImportContext::ComputeGcsAdjustment()
-    {
-    //  We may need to transform between source and destination GCS.
-    m_xyOffset = DPoint2d::FromZero();
-    m_yawAdj = AngleInDegrees::FromDegrees(0);
-
-<<<<<<< HEAD
-    if (!IsBetweenDbs())
-        return;
-
-    DgnGCS* sourceGcs = m_sourceDb.Units().GetDgnGCS();
-    DgnGCS* destGcs = m_destDb.Units().GetDgnGCS();
-
-    if (nullptr == sourceGcs || nullptr == destGcs)
-        {
-        m_areCompatibleDbs = true;
-=======
-    m_areCompatibleDbs = true;
-    if (!IsBetweenDbs() || nullptr == sourceGcs || nullptr == destGcs)
->>>>>>> 78e6b1b2
-        return;
-
-    // Check that source and destination are based on equivalent projections.
-    if (!destGcs->IsEquivalent(*sourceGcs))
-        {
-        m_areCompatibleDbs = false;
-        return;
-        }
-
-    //  Check that source and destination GCSs are at the same elevation
-    GeoPoint sourceOrgLatLng;
-    if (REPROJECT_Success != sourceGcs->LatLongFromUors(sourceOrgLatLng, DPoint3d::FromZero()))
-        {
-        m_areCompatibleDbs = false;
-        return;
-        }
-    DPoint3d destCoordinates;
-    if (REPROJECT_Success != destGcs->UorsFromLatLong(destCoordinates, sourceOrgLatLng))
-        {
-        m_areCompatibleDbs = false;
-        return;
-        }
-    
-    if (0 != BeNumerical::Compare(0.0, destCoordinates.z))
-        {
-        BeDataAssert(false && "different elevations??");
-        m_areCompatibleDbs = false;
-        return;
-        }
-
-    //  We should be able to transform using a simple offset and rotation.
-    m_xyOffset = DPoint2d::From(destCoordinates.x, destCoordinates.y);
-    m_yawAdj = AngleInDegrees::FromRadians(destGcs->GetAzimuth() - sourceGcs->GetAzimuth());
-    }
-
-/*---------------------------------------------------------------------------------**//**
-* @bsimethod                                    Sam.Wilson                      07/15
-+---------------+---------------+---------------+---------------+---------------+------*/
-DgnImportContext::DgnImportContext(DgnDbR source, DgnDbR dest) : m_sourceDb(source), m_destDb(dest) 
-    {
-    ComputeGcsAdjustment();
-    }
-
-static uintptr_t  s_nextQvMaterialId;
-/*---------------------------------------------------------------------------------**//**
-* @bsimethod                                    Ray.Bentley                   08/15
-+---------------+---------------+---------------+---------------+---------------+------*/
-uintptr_t DgnDb::AddQvMaterialId(DgnMaterialId materialId) const { return (m_qvMaterialIds[materialId] = ++s_nextQvMaterialId); }
-uintptr_t DgnDb::GetQvMaterialId(DgnMaterialId materialId) const
-    {
-    auto const&   found = m_qvMaterialIds.find(materialId);
-
-    return (found == m_qvMaterialIds.end()) ? 0 : found->second; 
-    }
-
-/*---------------------------------------------------------------------------------**//**
-* @bsimethod                                                    Paul.Connelly   10/15
-+---------------+---------------+---------------+---------------+---------------+------*/
-DictionaryModelR DgnDb::GetDictionaryModel()
-    {
-    // NB: Once loaded, a model is never dropped unless it is deleted (or its creation is undone). This cannot occur for dictionary model so returning a reference is safe
-    DictionaryModelPtr dict = Models().Get<DictionaryModel>(DgnModel::DictionaryId());
-    BeAssert(dict.IsValid() && "A DgnDb always has a dictionary model");
-    return *dict;
-    }
-
+/*--------------------------------------------------------------------------------------+
+|
+|     $Source: DgnCore/DgnDb.cpp $
+|
+|  $Copyright: (c) 2015 Bentley Systems, Incorporated. All rights reserved. $
+|
++--------------------------------------------------------------------------------------*/
+#include "DgnPlatformInternal.h"
+#include <DgnPlatform/DgnGeoCoord.h>
+
+static WCharCP s_dgndbExt   = L".dgndb";
+
+/*---------------------------------------------------------------------------------**//**
+* used to check names saved in categories, models, etc.
+* @bsimethod                                    Keith.Bentley                   11/13
++---------------+---------------+---------------+---------------+---------------+------*/
+bool DgnDbTable::IsValidName(Utf8StringCR name, Utf8CP invalidChars)
+    {
+    // empty names, names that start or end with space, or contain an invalid character are illegal.
+    // NOTE: don't use isspace for test below - it is locale specific and finds the non-breaking-space (0xA0) when using Latin-8 locale.
+    return !name.empty() && ' ' != *name.begin() && ' ' != *name.rbegin() &&(Utf8String::npos == name.find_first_of(invalidChars));
+    }
+
+/*---------------------------------------------------------------------------------**//**
+* replace invalid characters in a string with a substitute character
+* @bsimethod                                    Keith.Bentley                   11/13
++---------------+---------------+---------------+---------------+---------------+------*/
+void DgnDbTable::ReplaceInvalidCharacters(Utf8StringR str, Utf8CP invalidChars, Utf8Char r)
+    {
+    size_t i, iprev = 0;
+    while ((i = str.find_first_of(invalidChars, iprev)) != Utf8String::npos)
+        {
+        str[i] = r;
+        iprev = i+1;
+        }
+    }
+
+/*---------------------------------------------------------------------------------**//**
+* @bsimethod                                    Keith.Bentley                   02/11
++---------------+---------------+---------------+---------------+---------------+------*/
+DgnDb::DgnDb() : m_schemaVersion(0,0,0,0), m_fonts(*this, DGN_TABLE_Font), m_colors(*this), m_categories(*this), m_domains(*this), m_styles(*this), m_views(*this),
+                 m_geomParts(*this), m_units(*this), m_models(*this), m_elements(*this), 
+                 m_links(*this), m_authorities(*this), m_textures(*this),
+                 m_ecsqlCache(50, "DgnDb")
+    {
+    }
+
+/*---------------------------------------------------------------------------------**//**
+* @bsimethod                                    Keith.Bentley                   10/12
++---------------+---------------+---------------+---------------+---------------+------*/
+void DgnDb::Destroy()
+    {
+    m_models.Empty();
+    m_txnManager = nullptr; // RefCountedPtr, deletes TxnManager
+    m_ecsqlCache.Empty();
+    }
+
+/*---------------------------------------------------------------------------------**//**
+* @bsimethod                                    Keith.Bentley                   04/11
++---------------+---------------+---------------+---------------+---------------+------*/
+DgnDb::~DgnDb()
+    {
+    if (m_txnManager.IsValid() && m_txnManager->HasChanges())
+        {
+        BeAssert(false && "Make sure you save your outstanding Txn before deleting a DgnDb");
+        SaveChanges(); // make sure we save changes before we remove the change tracker (really, the app shouldn't have left them uncommitted!)
+        }
+    Destroy();
+    }
+
+/*---------------------------------------------------------------------------------**//**
+* @bsimethod                                    Keith.Bentley                   04/15
++---------------+---------------+---------------+---------------+---------------+------*/
+void DgnDb::_OnDbClose() 
+    {
+    Domains().OnDbClose();
+    Destroy(); 
+    T_Super::_OnDbClose();
+    }
+
+/*---------------------------------------------------------------------------------**//**
+* @bsimethod                                    Keith.Bentley                   05/13
++---------------+---------------+---------------+---------------+---------------+------*/
+DbResult DgnDb::_OnDbOpened()
+    {
+    DbResult rc = T_Super::_OnDbOpened();
+    if (BE_SQLITE_OK != rc)
+        return rc;
+
+    Txns(); // make sure txnmanager is allocated
+    Fonts().Update(); // ensure the font ID cache is loaded; if you wait for on-demand, it may need to query during an update, which we'd like to avoid
+
+    m_units.Load();
+    return Domains().OnDbOpened();
+    }
+
+/*---------------------------------------------------------------------------------**//**
+* @bsimethod                                    Keith.Bentley                   06/12
++---------------+---------------+---------------+---------------+---------------+------*/
+TxnManagerR DgnDb::Txns()
+    {
+    if (!m_txnManager.IsValid())
+        m_txnManager = new TxnManager(*this);
+
+    return *m_txnManager;
+    }
+
+//--------------------------------------------------------------------------------------
+// @bsimethod                                    Krischan.Eberle                   02/15
+//+---------------+---------------+---------------+---------------+---------------+------
+CachedECSqlStatementPtr DgnDb::GetPreparedECSqlStatement(Utf8CP ecsql) const
+    {
+    return m_ecsqlCache.GetPreparedStatement(*this, ecsql);
+    }
+
+/*---------------------------------------------------------------------------------**//**
+* @bsimethod                                    Keith.Bentley                   04/11
++---------------+---------------+---------------+---------------+---------------+------*/
+DbResult DgnDb::DoOpenDgnDb(BeFileNameCR projectNameIn, OpenParams const& params)
+    {
+    BeFileName fileName(projectNameIn);
+    fileName.SupplyDefaultNameParts(s_dgndbExt);
+    m_fileName = fileName.GetNameUtf8();
+
+    DbResult stat = OpenBeSQLiteDb(fileName, params);
+    if (BE_SQLITE_OK != stat)
+        {
+        LOG.errorv("Error %s opening [%s]", Db::InterpretDbResult(stat), m_fileName.c_str());
+        }
+
+    return stat;
+    }
+
+/*---------------------------------------------------------------------------------**//**
+* @bsimethod                                    Keith.Bentley                   02/12
++---------------+---------------+---------------+---------------+---------------+------*/
+DgnDbPtr DgnDb::OpenDgnDb(DbResult* outResult, BeFileNameCR fileName, OpenParams const& openParams)
+    {
+    DbResult ALLOW_NULL_OUTPUT(status, outResult);
+    bool wantReadonly = openParams.IsReadonly();
+
+    BeFileName dbFileName(fileName);
+    dbFileName.SupplyDefaultNameParts(s_dgndbExt);
+
+    DgnDbPtr dgnDb = new DgnDb();
+
+    status = dgnDb->DoOpenDgnDb(dbFileName, openParams);
+    if (status != BE_SQLITE_OK)
+        return nullptr;
+
+    // SchemaUpgrade logic may call OpenParams::_ReopenForSchemaUpgrade changing the file
+    // from Readonly to ReadWrite.  This changes it back to what the caller requested.
+    if (!wantReadonly || openParams.IsReadonly())
+        return dgnDb;
+
+    dgnDb = new DgnDb(); // release old and create a new DgnDb
+    OpenParams readonlyParams(openParams);
+    readonlyParams.SetOpenMode(Db::OpenMode::Readonly);
+    status = dgnDb->DoOpenDgnDb(dbFileName, readonlyParams);
+    return (status != BE_SQLITE_OK) ? nullptr : dgnDb;
+    }
+
+/*---------------------------------------------------------------------------------**//**
+* @bsimethod                                    Keith.Bentley                   02/12
++---------------+---------------+---------------+---------------+---------------+------*/
+DbResult DgnDb::CreateNewDgnDb(BeFileNameCR inFileName, CreateDgnDbParams const& params)
+    {
+    BeFileName projectFile(inFileName);
+
+    if (inFileName.IsEmpty())
+        {
+        projectFile.SetNameUtf8(BEDB_MemoryDb);
+        }
+    else
+        {
+        projectFile.SupplyDefaultNameParts(s_dgndbExt);
+        if (params.m_overwriteExisting && BeFileName::DoesPathExist(projectFile))
+            {
+            if (BeFileNameStatus::Success != BeFileName::BeDeleteFile(projectFile))
+                {
+                LOG.errorv("Unable to create DgnDb because '%s' cannot be deleted.", projectFile.GetNameUtf8().c_str());
+                return BE_SQLITE_ERROR_FileExists;
+                }
+            }
+        }
+
+    bool useSeedDb = !params.m_seedDb.empty();
+
+    if (useSeedDb)
+        {
+        BeFileNameStatus status = BeFileName::BeCopyFile(params.m_seedDb.c_str(), projectFile);
+        if (BeFileNameStatus::Success != status)
+            return BE_SQLITE_ERROR_FileExists;
+        }
+
+    DbResult rc = CreateNewDb(projectFile, params.GetGuid(), params);
+    if (BE_SQLITE_OK != rc)
+        return rc;
+
+    m_fileName = projectFile.GetNameUtf8();
+
+    rc = CreateDgnDbTables();
+    if (BE_SQLITE_OK != rc)
+        return rc;
+
+    InitializeDgnDb(params);
+
+    return BE_SQLITE_OK;
+    }
+
+/*---------------------------------------------------------------------------------**//**
+* @bsimethod                                    Keith.Bentley                   02/12
++---------------+---------------+---------------+---------------+---------------+------*/
+DgnDbPtr DgnDb::CreateDgnDb(DbResult* result, BeFileNameCR fileName, CreateDgnDbParams const& params)
+    {
+    DbResult ALLOW_NULL_OUTPUT(stat, result);
+
+    DgnDbPtr dgndb = new DgnDb();
+    stat = dgndb->CreateNewDgnDb(fileName, params);
+
+    return (BE_SQLITE_OK==stat) ? dgndb : nullptr;
+    }
+
+/*---------------------------------------------------------------------------------**//**
+* @bsimethod                                    Keith.Bentley                   07/14
++---------------+---------------+---------------+---------------+---------------+------*/
+DgnDbStatus DgnDb::CompactFile()
+    {
+    if (1 < GetCurrentSavepointDepth())
+        return  DgnDbStatus::TransactionActive;
+
+    Savepoint* savepoint = GetSavepoint(0);
+    if (savepoint)
+        savepoint->Commit(nullptr);
+
+    DbResult rc= TryExecuteSql("VACUUM");
+
+    if (savepoint)
+        savepoint->Begin();
+
+    return BE_SQLITE_OK != rc ? DgnDbStatus::SQLiteError : DgnDbStatus::Success;
+    }
+
+/*---------------------------------------------------------------------------------**//**
+* @bsimethod                                    Keith.Bentley                   07/14
++---------------+---------------+---------------+---------------+---------------+------*/
+DgnStyles::DgnStyles(DgnDbR project) : DgnDbTable(project), m_lineStyles(nullptr), m_annotationTextStyles(nullptr), m_annotationFrameStyles(nullptr),
+            m_annotationLeaderStyles(nullptr), m_textAnnotationSeeds(nullptr)
+    {
+    }
+
+/*---------------------------------------------------------------------------------**//**
+* @bsimethod                                    Keith.Bentley                   09/13
++---------------+---------------+---------------+---------------+---------------+------*/
+DgnStyles::~DgnStyles()
+    {
+    DELETE_AND_CLEAR(m_lineStyles);
+    DELETE_AND_CLEAR(m_annotationTextStyles);
+    DELETE_AND_CLEAR(m_annotationFrameStyles);
+    DELETE_AND_CLEAR(m_annotationLeaderStyles);
+    DELETE_AND_CLEAR(m_textAnnotationSeeds);
+    }
+
+DgnLineStyles& DgnStyles::LineStyles() {if (NULL == m_lineStyles) m_lineStyles = new DgnLineStyles(m_dgndb); return *m_lineStyles;}
+DgnAnnotationTextStyles& DgnStyles::AnnotationTextStyles() {if (NULL == m_annotationTextStyles) m_annotationTextStyles = new DgnAnnotationTextStyles(m_dgndb); return *m_annotationTextStyles;}
+DgnAnnotationFrameStyles& DgnStyles::AnnotationFrameStyles() {if (NULL == m_annotationFrameStyles) m_annotationFrameStyles = new DgnAnnotationFrameStyles(m_dgndb); return *m_annotationFrameStyles;}
+DgnAnnotationLeaderStyles& DgnStyles::AnnotationLeaderStyles() {if (NULL == m_annotationLeaderStyles) m_annotationLeaderStyles = new DgnAnnotationLeaderStyles(m_dgndb); return *m_annotationLeaderStyles;}
+DgnTextAnnotationSeeds& DgnStyles::TextAnnotationSeeds() {if (NULL == m_textAnnotationSeeds) m_textAnnotationSeeds = new DgnTextAnnotationSeeds(m_dgndb); return *m_textAnnotationSeeds;}
+
+/*---------------------------------------------------------------------------------**//**
+* @bsimethod                                    Sam.Wilson                      07/15
++---------------+---------------+---------------+---------------+---------------+------*/
+DgnDbStatus DgnScriptLibrary::RegisterScript(Utf8CP tsProgramName, Utf8CP tsProgramText, DgnScriptType stype, bool updateExisting)
+    {
+    DbEmbeddedFileTable& files = GetDgnDb().EmbeddedFiles();
+    DbResult res = files.AddEntry(tsProgramName, (DgnScriptType::JavaScript == stype)? "js": "ts");
+    if (BE_SQLITE_OK != res)
+        {
+        if (!BeSQLiteLib::IsConstraintDbResult(res) || !updateExisting)
+            {
+            return DgnDbStatus::SQLiteError;
+            }
+        }
+
+    if (BE_SQLITE_OK != files.Save(tsProgramText, strlen(tsProgramText)+1, tsProgramName, true))
+        return DgnDbStatus::SQLiteError;
+    
+    return DgnDbStatus::Success;
+    }
+
+/*---------------------------------------------------------------------------------**//**
+* @bsimethod                                    Sam.Wilson                      07/15
++---------------+---------------+---------------+---------------+---------------+------*/
+DgnDbStatus DgnScriptLibrary::QueryScript(Utf8StringR sText, DgnScriptType& stypeFound, Utf8CP sName, DgnScriptType stypePreferred)
+    {
+    DbEmbeddedFileTable& files = GetDgnDb().EmbeddedFiles();
+    uint64_t size;
+    Utf8String ftype;
+    auto id = files.QueryFile(sName, &size, nullptr, nullptr, &ftype, nullptr);
+    if (!id.IsValid())
+        return DgnDbStatus::NotFound;
+
+    if (ftype.EqualsI("js"))
+        stypeFound = DgnScriptType::JavaScript;
+    else
+        stypeFound = DgnScriptType::TypeScript;
+
+    bvector<Byte> chars;
+    if (BE_SQLITE_OK != files.Read(chars, sName))
+        return DgnDbStatus::NotFound;
+
+    Utf8CP str = (Utf8CP)&chars[0];
+    sText.assign(str, str+chars.size());
+    return DgnDbStatus::Success;
+    }
+
+/*---------------------------------------------------------------------------------**//**
+* @bsimethod                                    Sam.Wilson                      07/15
++---------------+---------------+---------------+---------------+---------------+------*/
+DgnDbStatus DgnScriptLibrary::ReadText(Utf8StringR jsprog, BeFileNameCR jsFileName)
+    {
+    uint64_t fileSize;
+    if (jsFileName.GetFileSize(fileSize) != BeFileNameStatus::Success)
+        return DgnDbStatus::NotFound;
+
+    BeFile file;
+    if (BeFileStatus::Success != file.Open(jsFileName, BeFileAccess::Read))
+        return DgnDbStatus::NotFound;
+
+    size_t bufSize = (size_t)fileSize;
+    jsprog.resize(bufSize+1);
+    uint32_t nread;
+    if (BeFileStatus::Success != file.Read(&jsprog[0], &nread, (uint32_t)fileSize))
+        return DgnDbStatus::ReadError;
+
+    BeAssert(nread <= bufSize);
+    jsprog[nread] = 0;
+    return DgnDbStatus::Success;
+    }
+
+/*---------------------------------------------------------------------------------**//**
+* @bsimethod                                    Sam.Wilson                      07/15
++---------------+---------------+---------------+---------------+---------------+------*/
+DgnClassId DgnImportContext::RemapClassId(DgnClassId source)
+    {
+    if (!IsBetweenDbs())
+        return source;
+
+    DgnClassId dest = m_remap.Find(source);
+    if (dest.IsValid())
+        return dest;
+
+    ECClassCP sourceecclass = GetSourceDb().Schemas().GetECClass(source.GetValue());
+    if (nullptr == sourceecclass)
+        return DgnClassId();
+
+    ECClassCP destecclass = GetDestinationDb().Schemas().GetECClass(sourceecclass->GetSchema().GetName().c_str(), sourceecclass->GetName().c_str());
+    if (nullptr == destecclass)
+        return DgnClassId();
+
+    return m_remap.Add(source, DgnClassId(destecclass->GetId()));
+    }
+
+/*---------------------------------------------------------------------------------**//**
+* @bsimethod                                    Sam.Wilson                      07/15
++---------------+---------------+---------------+---------------+---------------+------*/
+void DgnImportContext::ComputeGcsAdjustment()
+    {
+    //  We may need to transform between source and destination GCS.
+    m_xyOffset = DPoint2d::FromZero();
+    m_yawAdj = AngleInDegrees::FromDegrees(0);
+	m_areCompatibleDbs = true;
+
+    if (!IsBetweenDbs())
+        return;
+
+    DgnGCS* sourceGcs = m_sourceDb.Units().GetDgnGCS();
+    DgnGCS* destGcs = m_destDb.Units().GetDgnGCS();
+
+    if (nullptr == sourceGcs || nullptr == destGcs)
+        {
+        m_areCompatibleDbs = true;
+        return;
+        }
+
+    // Check that source and destination are based on equivalent projections.
+    if (!destGcs->IsEquivalent(*sourceGcs))
+        {
+        m_areCompatibleDbs = false;
+        return;
+        }
+
+    //  Check that source and destination GCSs are at the same elevation
+    GeoPoint sourceOrgLatLng;
+    if (REPROJECT_Success != sourceGcs->LatLongFromUors(sourceOrgLatLng, DPoint3d::FromZero()))
+        {
+        m_areCompatibleDbs = false;
+        return;
+        }
+    DPoint3d destCoordinates;
+    if (REPROJECT_Success != destGcs->UorsFromLatLong(destCoordinates, sourceOrgLatLng))
+        {
+        m_areCompatibleDbs = false;
+        return;
+        }
+    
+    if (0 != BeNumerical::Compare(0.0, destCoordinates.z))
+        {
+        BeDataAssert(false && "different elevations??");
+        m_areCompatibleDbs = false;
+        return;
+        }
+
+    //  We should be able to transform using a simple offset and rotation.
+    m_xyOffset = DPoint2d::From(destCoordinates.x, destCoordinates.y);
+    m_yawAdj = AngleInDegrees::FromRadians(destGcs->GetAzimuth() - sourceGcs->GetAzimuth());
+    }
+
+/*---------------------------------------------------------------------------------**//**
+* @bsimethod                                    Sam.Wilson                      07/15
++---------------+---------------+---------------+---------------+---------------+------*/
+DgnImportContext::DgnImportContext(DgnDbR source, DgnDbR dest) : m_sourceDb(source), m_destDb(dest) 
+    {
+    ComputeGcsAdjustment();
+    }
+
+static uintptr_t  s_nextQvMaterialId;
+/*---------------------------------------------------------------------------------**//**
+* @bsimethod                                    Ray.Bentley                   08/15
++---------------+---------------+---------------+---------------+---------------+------*/
+uintptr_t DgnDb::AddQvMaterialId(DgnMaterialId materialId) const { return (m_qvMaterialIds[materialId] = ++s_nextQvMaterialId); }
+uintptr_t DgnDb::GetQvMaterialId(DgnMaterialId materialId) const
+    {
+    auto const&   found = m_qvMaterialIds.find(materialId);
+
+    return (found == m_qvMaterialIds.end()) ? 0 : found->second; 
+    }
+
+/*---------------------------------------------------------------------------------**//**
+* @bsimethod                                                    Paul.Connelly   10/15
++---------------+---------------+---------------+---------------+---------------+------*/
+DictionaryModelR DgnDb::GetDictionaryModel()
+    {
+    // NB: Once loaded, a model is never dropped unless it is deleted (or its creation is undone). This cannot occur for dictionary model so returning a reference is safe
+    DictionaryModelPtr dict = Models().Get<DictionaryModel>(DgnModel::DictionaryId());
+    BeAssert(dict.IsValid() && "A DgnDb always has a dictionary model");
+    return *dict;
+    }
+