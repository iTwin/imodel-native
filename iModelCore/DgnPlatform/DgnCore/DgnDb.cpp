--- conflicted
+++ resolved
@@ -1,1136 +1,1115 @@
-/*--------------------------------------------------------------------------------------+
-|
-|     $Source: DgnCore/DgnDb.cpp $
-|
-|  $Copyright: (c) 2018 Bentley Systems, Incorporated. All rights reserved. $
-|
-+--------------------------------------------------------------------------------------*/
-#include "DgnPlatformInternal.h"
-#include <Bentley/BeTest.h> // *** WIP_TEST_PERFORMANCE_PROJECT - this is temporary. Remove when we have cleaned up unit tests
-#include <DgnPlatform/DgnGeoCoord.h>
-
-#ifndef NDEBUG
-#define CHECK_NON_NAVIGATION_PROPERTY_API
-#endif
-
-static WCharCP s_dgndbExt   = L".bim";
-
-/*---------------------------------------------------------------------------------**//**
-* used to check names saved in categories, models, etc.
-* @bsimethod                                    Keith.Bentley                   11/13
-+---------------+---------------+---------------+---------------+---------------+------*/
-bool DgnDbTable::IsValidName(Utf8StringCR name, Utf8CP invalidChars)
-    {
-    // empty names, names that start or end with space, or contain an invalid character are illegal.
-    // NOTE: don't use isspace for test below - it is locale specific and finds the non-breaking-space (0xA0) when using Latin-8 locale.
-    return !name.empty() && ' ' != *name.begin() && ' ' != *name.rbegin() &&(Utf8String::npos == name.find_first_of(invalidChars));
-    }
-
-/*---------------------------------------------------------------------------------**//**
-* replace invalid characters in a string with a substitute character
-* @bsimethod                                    Keith.Bentley                   11/13
-+---------------+---------------+---------------+---------------+---------------+------*/
-void DgnDbTable::ReplaceInvalidCharacters(Utf8StringR str, Utf8CP invalidChars, Utf8Char r)
-    {
-    size_t i, iprev = 0;
-    while ((i = str.find_first_of(invalidChars, iprev)) != Utf8String::npos)
-        {
-        str[i] = r;
-        iprev = i+1;
-        }
-    }
-
-/*---------------------------------------------------------------------------------**//**
-* @bsimethod                                    Keith.Bentley                   02/11
-+---------------+---------------+---------------+---------------+---------------+------*/
-DgnDb::DgnDb() : m_profileVersion(0,0,0,0), m_fonts(*this, DGN_TABLE_Font), m_domains(*this), m_lineStyles(new DgnLineStyles(*this)),
-                 m_geoLocation(*this), m_models(*this), m_elements(*this),
-                 m_codeSpecs(*this), m_ecsqlCache(50, "DgnDb"), m_searchableText(*this), m_elementIdSequence(*this, "bis_elementidsequence")
-    {
-    ApplyECDbSettings(true /* requireECCrudWriteToken */, true /* requireECSchemaImportToken */);
-    }
-
-//--------------------------------------------------------------------------------------
-//not inlined as it must not be called externally
-// @bsimethod                                Krischan.Eberle                11/2016
-//---------------+---------------+---------------+---------------+---------------+------
-ECCrudWriteToken const* DgnDb::GetECCrudWriteToken() const {return GetECDbSettingsManager().GetCrudWriteToken();}
-
-//--------------------------------------------------------------------------------------
-//not inlined as it must not be called externally
-// @bsimethod                                Krischan.Eberle                11/2016
-//---------------+---------------+---------------+---------------+---------------+------
-SchemaImportToken const* DgnDb::GetSchemaImportToken() const { return GetECDbSettingsManager().GetSchemaImportToken(); }
-
-/*---------------------------------------------------------------------------------**//**
-* @bsimethod                                    Keith.Bentley                   10/12
-+---------------+---------------+---------------+---------------+---------------+------*/
-void DgnDb::Destroy()
-    {
-    m_models.Empty();
-    m_txnManager = nullptr; // RefCountedPtr, deletes TxnManager
-    m_lineStyles = nullptr;
-    m_revisionManager.reset(nullptr);
-    m_cacheECInstanceInserter.clear();
-    ClearECSqlCache();
-    DestroyBriefcaseManager();
-    }
-
-/*---------------------------------------------------------------------------------**//**
-* @bsimethod                                    Keith.Bentley                   04/11
-+---------------+---------------+---------------+---------------+---------------+------*/
-DgnDb::~DgnDb()
-    {
-    if (m_txnManager.IsValid() && m_txnManager->HasChanges())
-        {
-        BeAssert(false && "Make sure you save your outstanding Txn before deleting a DgnDb");
-        SaveChanges(); // make sure we save changes before we remove the change tracker (really, the app shouldn't have left them uncommitted!)
-        }
-    Destroy();
-    }
-
-/*---------------------------------------------------------------------------------**//**
-* @bsimethod                                    Affan.Khan                      07/18
-+---------------+---------------+---------------+---------------+---------------+------*/
-BeSQLite::DbResult DgnDb::_OnAfterChangesetApplied(bool hasSchemaChanges) const
-    { 
-    return T_Super::_OnAfterChangesetApplied(hasSchemaChanges); 
-    }
-
-
-/*---------------------------------------------------------------------------------**//**
-* @bsimethod                                    Keith.Bentley                   04/15
-+---------------+---------------+---------------+---------------+---------------+------*/
-void DgnDb::_OnDbClose() 
-    {
-    Domains().OnDbClose();
-    Destroy();
-    T_Super::_OnDbClose();
-    }
-
-/*---------------------------------------------------------------------------------**//**
-* @bsimethod                                    Keith.Bentley                   05/13
-+---------------+---------------+---------------+---------------+---------------+------*/
-DbResult DgnDb::_OnDbOpened(Db::OpenParams const& params)
-    {
-    DbResult rc;
-
-    if (BE_SQLITE_OK != (rc = T_Super::_OnDbOpened(params)))
-        return rc;
-
-    if (BE_SQLITE_OK != (rc = InitializeSchemas(params)))
-        {
-        m_txnManager = nullptr; // Deletes ref counted ptr so that statement caches are freed
-        return rc;
-        }
-
-    Fonts().Update(); // ensure the font Id cache is loaded; if you wait for on-demand, it may need to query during an update, which we'd like to avoid
-    m_geoLocation.Load();
-
-    return BE_SQLITE_OK;
-    }
-
-//--------------------------------------------------------------------------------------
-// @bsimethod                                Ramanujam.Raman                    04/17
-//--------------------------------------------------------------------------------------
-DbResult DgnDb::InitializeSchemas(Db::OpenParams const& params)
-    {
-    SchemaUpgradeOptions const& schemaUpgradeOptions = ((DgnDb::OpenParams const&) params).GetSchemaUpgradeOptions();
-    
-    SchemaStatus status = Domains().InitializeSchemas(schemaUpgradeOptions);
-    if (status == SchemaStatus::SchemaTooNew || status == SchemaStatus::SchemaTooOld)
-        return SchemaStatusToDbResult(status, true /*=isUpgrade*/);
-
-    SchemaUpgradeOptions::DomainUpgradeOptions domainUpgradeOptions = schemaUpgradeOptions.GetDomainUpgradeOptions();
-    bool upgrade = (status == SchemaStatus::SchemaUpgradeRequired || status == SchemaStatus::SchemaUpgradeRecommended) &&
-        domainUpgradeOptions == SchemaUpgradeOptions::DomainUpgradeOptions::Upgrade;
-    if (!upgrade && status != SchemaStatus::Success)
-        return SchemaStatusToDbResult(status, true /*=isUpgrade*/);
-        
-    DbResult result;
-    if (BE_SQLITE_OK != (result = ProcessRevisions(params)))
-        return result;
-
-    if (upgrade)
-        status = Domains().UpgradeSchemas();
-
-    return SchemaStatusToDbResult(status, true /*=isUpgrade*/);
-    }
-
-//--------------------------------------------------------------------------------------
-// @bsimethod                                Ramanujam.Raman                    04/17
-//--------------------------------------------------------------------------------------
-// static
-DbResult DgnDb::SchemaStatusToDbResult(SchemaStatus status, bool isUpgrade)
-    {
-    switch (status)
-        {
-        case SchemaStatus::Success:
-            return BE_SQLITE_OK;
-        case SchemaStatus::SchemaTooNew:
-            return BE_SQLITE_ERROR_SchemaTooNew;
-        case SchemaStatus::SchemaTooOld:
-            return BE_SQLITE_ERROR_SchemaTooOld;
-        case SchemaStatus::SchemaUpgradeRequired:
-            return BE_SQLITE_ERROR_SchemaUpgradeRequired;
-        case SchemaStatus::SchemaUpgradeRecommended:
-            return BE_SQLITE_ERROR_SchemaUpgradeRecommended;
-        // case SchemaStatus::SchemaLockFailed:     NEEDS WORK - shouldn't we map this to BE_SQLITE_ERROR_CouldNotAcquireLocksOrCodes, too?
-        case SchemaStatus::CouldNotAcquireLocksOrCodes:
-            return BE_SQLITE_ERROR_CouldNotAcquireLocksOrCodes;
-        default:
-            return isUpgrade ? BE_SQLITE_ERROR_SchemaUpgradeFailed : BE_SQLITE_ERROR_SchemaImportFailed;
-        }
-    }
-
-//--------------------------------------------------------------------------------------
-// @bsimethod                                Ramanujam.Raman                    04/17
-//--------------------------------------------------------------------------------------
-DbResult DgnDb::ProcessRevisions(Db::OpenParams const& params)
-    {
-    SchemaUpgradeOptions schemaUpgradeOptions = (((DgnDb::OpenParams const&) params).GetSchemaUpgradeOptions());
-    bvector<DgnRevisionCP> revisions = schemaUpgradeOptions.GetRevisions();
-    if (revisions.empty())
-        return BE_SQLITE_OK;
-
-    RevisionStatus status = Revisions().DoProcessRevisions(revisions, schemaUpgradeOptions.GetRevisionProcessOption());
-    return status == RevisionStatus::Success ? BE_SQLITE_OK : BE_SQLITE_ERROR_SchemaUpgradeFailed;
-    }
-
-//--------------------------------------------------------------------------------------
-// @bsimethod                                Ramanujam.Raman                    04/17
-//--------------------------------------------------------------------------------------
-DbResult DgnDb::_OnDbOpening()
-    {
-    DbResult result = T_Super::_OnDbOpening();
-    if (result != BE_SQLITE_OK)
-        return result;
-
-    return InitializeElementIdSequence();
-    }
-
-//---------------------------------------------------------------------------------------
-// @bsimethod                                Ramanujam.Raman                    06/2018
-//---------------------------------------------------------------------------------------
-DbResult DgnDb::DeleteAllTxns()
-    {
-    PRECONDITION(!Revisions().IsCreatingRevision() && "Cannot setup a master Db when a revision is being created", BE_SQLITE_ERROR);
-
-    TxnManagerR txnMgr = Txns();
-    DgnDbStatus status = txnMgr.DeleteFromStartTo(txnMgr.GetCurrentTxnId());
-    if (DgnDbStatus::Success != status)
-        return BE_SQLITE_ERROR;
-
-    status = txnMgr.DeleteRebases(txnMgr.QueryLastRebaseId());
-    if (DgnDbStatus::Success != status)
-        return BE_SQLITE_ERROR;
-
-    return BE_SQLITE_OK;
-    }
-
-//--------------------------------------------------------------------------------------
-// @bsimethod                                Ramanujam.Raman                    04/17
-//--------------------------------------------------------------------------------------
-DbResult DgnDb::_OnBeforeSetAsMaster(BeSQLite::BeGuid guid)
-    {
-    PRECONDITION(!Revisions().IsCreatingRevision() && "Cannot setup a master Db when a revision is being created", BE_SQLITE_ERROR);
-    PRECONDITION(!Revisions().HasReversedRevisions() && "A briefcase that has reversed changesets cannot be set as the master copy", BE_SQLITE_ERROR);
-
-    DbResult result = T_Super::_OnBeforeSetAsMaster(guid);
-    if (result != BE_SQLITE_OK)
-        return result;
-
-    // Save and restore the parentChangeSetId and initialParentChangeSetId if a checkpoint was 
-    // created with the briefcase. Otherwise, these Ids are lost when the entire local table 
-    // are cleared.
-    if (GetDbGuid() == guid)
-        BackupParentChangeSetIds();
-    else
-        {
-        result = DeleteAllTxns();
-        if (BE_SQLITE_OK != result)
-            return result;
-
-        InitParentChangeSetIds();
-        }
-    return BE_SQLITE_OK;
-    }
-
-//--------------------------------------------------------------------------------------
-// @bsimethod                                Ramanujam.Raman                    04/17
-//--------------------------------------------------------------------------------------
-DbResult DgnDb::_OnAfterSetAsMaster(BeSQLite::BeGuid guid)
-    {
-    DbResult result = T_Super::_OnAfterSetAsMaster(guid);
-    if (result != BE_SQLITE_OK)
-        return result;
-
-    BeBriefcaseId masterBriefcaseId(BeBriefcaseId::Master());
-    result = ResetElementIdSequence(masterBriefcaseId);
-    if (result != BE_SQLITE_OK)
-        return result;
-
-    // Save and restore the parentChangeSetId and initialParentChangeSetId if a checkpoint was 
-    // created with the briefcase. Otherwise, these Ids are lost when the entire local table hg comm
-    // are cleared.
-    return RestoreParentChangeSetIds();
-    }
-
-//--------------------------------------------------------------------------------------
-// @bsimethod                                Ramanujam.Raman                    04/18
-//--------------------------------------------------------------------------------------
-DbResult DgnDb::_OnBeforeSetAsBriefcase(BeBriefcaseId newBriefcaseId)
-    {
-    DbResult result = T_Super::_OnBeforeSetAsBriefcase(newBriefcaseId);
-    if (result != BE_SQLITE_OK)
-        return result;
-
-    BackupParentChangeSetIds();
-    return BE_SQLITE_OK;
-    }
-
-//--------------------------------------------------------------------------------------
-// @bsimethod                                Ramanujam.Raman                    04/17
-//--------------------------------------------------------------------------------------
-DbResult DgnDb::_OnAfterSetAsBriefcase(BeBriefcaseId newBriefcaseId)
-    {
-    DbResult result = T_Super::_OnAfterSetAsBriefcase(newBriefcaseId);
-    if (result != BE_SQLITE_OK)
-        return result;
-
-    result = ResetElementIdSequence(newBriefcaseId);
-    if (result != BE_SQLITE_OK)
-        return result;
-
-    Txns().EnableTracking(true);
-    result = Txns().InitializeTableHandlers();
-    if (result != BE_SQLITE_OK)
-        return result;
-
-    return RestoreParentChangeSetIds();
-    }
-
-//--------------------------------------------------------------------------------------
-// @bsimethod                                Ramanujam.Raman                    04/18
-//--------------------------------------------------------------------------------------
-void DgnDb::InitParentChangeSetIds()
-    {
-    m_parentChangeSetId = "";
-    m_initialParentChangeSetId = "";
-    }
-
-//--------------------------------------------------------------------------------------
-// @bsimethod                                Ramanujam.Raman                    04/18
-//--------------------------------------------------------------------------------------
-void DgnDb::BackupParentChangeSetIds()
-    {
-    m_parentChangeSetId = Revisions().GetParentRevisionId();
-    m_initialParentChangeSetId = Revisions().QueryInitialParentRevisionId();
-    }
-
-//--------------------------------------------------------------------------------------
-// @bsimethod                                Ramanujam.Raman                    04/18
-//--------------------------------------------------------------------------------------
-DbResult DgnDb::RestoreParentChangeSetIds()
-    {
-    if (!m_parentChangeSetId.empty() && RevisionStatus::Success != Revisions().SaveParentRevisionId(m_parentChangeSetId))
-        return BE_SQLITE_ERROR;
-
-    if (!m_initialParentChangeSetId.empty() && RevisionStatus::Success != Revisions().SaveInitialParentRevisionId(m_initialParentChangeSetId))
-        return BE_SQLITE_ERROR;
-
-    InitParentChangeSetIds();
-    return BE_SQLITE_OK;
-    }
-
-//--------------------------------------------------------------------------------------
-// @bsimethod                                Ramanujam.Raman                    04/17
-//--------------------------------------------------------------------------------------
-void DgnDb::_OnBeforeClearECDbCache() const
-    {
-    m_cacheECInstanceInserter.clear();
-    ClearECSqlCache();
-    Elements().ClearECCaches();
-    }
-
-//--------------------------------------------------------------------------------------
-// @bsimethod                                Ramanujam.Raman                    04/17
-//--------------------------------------------------------------------------------------
-DbResult DgnDb::InitializeElementIdSequence()
-    {
-    return m_elementIdSequence.Initialize();
-    }
-
-//--------------------------------------------------------------------------------------
-// @bsimethod                                Ramanujam.Raman                    04/17
-//--------------------------------------------------------------------------------------
-DbResult DgnDb::ResetElementIdSequence(BeBriefcaseId briefcaseId)
-    {
-    BeBriefcaseBasedId firstId(briefcaseId, 0);
-    BeBriefcaseBasedId lastId(briefcaseId.GetNextBriefcaseId(), 0);
-
-    Statement stmt;
-    stmt.Prepare(*this, "SELECT max(Id) FROM " BIS_TABLE(BIS_CLASS_Element)  " WHERE Id >= ? AND Id < ?");
-    stmt.BindInt64(1, firstId.GetValueUnchecked());
-    stmt.BindInt64(2, lastId.GetValueUnchecked());
-    stmt.Step();
-
-    uint64_t minimumId = stmt.IsColumnNull(0) ? firstId.GetValueUnchecked() : stmt.GetValueInt64(0);
-
-    return m_elementIdSequence.Reset(minimumId);
-    }
-
-/*---------------------------------------------------------------------------------**//**
-* @bsimethod                                    Keith.Bentley                   06/12
-+---------------+---------------+---------------+---------------+---------------+------*/
-TxnManagerR DgnDb::Txns()
-    {
-    if (!m_txnManager.IsValid())
-        m_txnManager = new TxnManager(*this);
-
-    return *m_txnManager;
-    }
-
-/*---------------------------------------------------------------------------------**//**
-* @bsimethod                                                    Paul.Connelly   11/15
-+---------------+---------------+---------------+---------------+---------------+------*/
-IBriefcaseManagerR DgnDb::BriefcaseManager()
-    {
-    // This is here rather than in the constructor because _CreateBriefcaseManager() requires briefcase ID, which is obtained from m_dbFile,
-    // which is not initialized in constructor.
-    if (m_briefcaseManager.IsNull())
-        {
-        m_briefcaseManager = T_HOST.GetRepositoryAdmin()._CreateBriefcaseManager(*this);
-        BeAssert(m_briefcaseManager.IsValid());
-        }
-
-    return *m_briefcaseManager;
-    }
-
-//-------------------------------------------------------------------------------------------
-// @bsimethod                                                 Diego.Pinate     02/18
-//-------------------------------------------------------------------------------------------
-IBriefcaseManager*  DgnDb::GetExistingBriefcaseManager() const
-    {
-    return m_briefcaseManager.IsNull() ? nullptr : m_briefcaseManager.get();
-    }
-
-/*---------------------------------------------------------------------------------**//**
-* @bsimethod                                    Sam.Wilson                      12/17
-+---------------+---------------+---------------+---------------+---------------+------*/
-void DgnDb::DestroyBriefcaseManager() 
-    {
-    if (m_briefcaseManager.IsValid())
-        {
-        m_briefcaseManager->OnDgnDbDestroyed();
-        m_briefcaseManager = nullptr;
-        }
-    }
-
-/*---------------------------------------------------------------------------------**//**
-* @bsimethod                                    Sam.Wilson                      12/17
-+---------------+---------------+---------------+---------------+---------------+------*/
-BentleyStatus DgnDb::SetConcurrencyControl(IConcurrencyControl* control)
-    {
-    // TBD: assert main thread
-
-    if (Txns().HasChanges())
-        return BSIERROR;
-
-    m_concurrencyControl = control;
-
-    DestroyBriefcaseManager();
-    return BSISUCCESS;
-    }
-
-//--------------------------------------------------------------------------------------
-// @bsimethod                                Ramanujam.Raman                    10/15
-//--------------------------------------------------------------------------------------
-RevisionManagerR DgnDb::Revisions() const
-    {
-    if (nullptr == m_revisionManager)
-        m_revisionManager.reset(new RevisionManager(const_cast<DgnDbR>(*this)));
-
-    return *m_revisionManager;
-    }
-
-//--------------------------------------------------------------------------------------
-// @bsimethod                                    Krischan.Eberle                   02/15
-//+---------------+---------------+---------------+---------------+---------------+------
-CachedECSqlStatementPtr DgnDb::GetPreparedECSqlStatement(Utf8CP ecsql) const
-    {
-    return m_ecsqlCache.GetPreparedStatement(*this, ecsql);
-    }
-
-//--------------------------------------------------------------------------------------
-// @bsimethod                                    Krischan.Eberle                   11/16
-//+---------------+---------------+---------------+---------------+---------------+------
-CachedECSqlStatementPtr DgnDb::GetNonSelectPreparedECSqlStatement(Utf8CP ecsql, ECCrudWriteToken const* writeToken) const
-    {
-    return m_ecsqlCache.GetPreparedStatement(*this, ecsql, writeToken);
-    }
-
-#ifdef CHECK_NON_NAVIGATION_PROPERTY_API
-//--------------------------------------------------------------------------------------
-// @bsimethod                                   Sam.Wilson                      03/17
-//--------------+---------------+---------------+---------------+---------------+------
-bool isNavigationPropertyOf(ECN::ECRelationshipClassCR relClass, DgnDbR db, BeSQLite::EC::ECInstanceId instid)
-    {
-    auto el = db.Elements().GetElement(DgnElementId(instid.GetValue()));
-    if (!el.IsValid())
-        return false;
-    auto eclass = el->GetElementClass();
-    for (auto ecprop : eclass->GetProperties())
-        {
-        auto navprop = ecprop->GetAsNavigationProperty();
-        if (navprop != nullptr)
-            {
-            if (navprop->GetRelationshipClass() == &relClass)
-                return true;
-            }
-        }
-    return false;
-    }
-#endif
-
-//--------------------------------------------------------------------------------------
-// @bsimethod                                    Krischan.Eberle                   11/16
-//+---------------+---------------+---------------+---------------+---------------+------
-DbResult DgnDb::InsertLinkTableRelationship(BeSQLite::EC::ECInstanceKey& relKey, ECN::ECRelationshipClassCR relClass, BeSQLite::EC::ECInstanceId sourceId, 
-                                     BeSQLite::EC::ECInstanceId targetId, ECN::IECRelationshipInstanceCP relInstanceProperties)
-    {
-#ifdef CHECK_NON_NAVIGATION_PROPERTY_API
-    if (isNavigationPropertyOf(relClass, *this, sourceId) || isNavigationPropertyOf(relClass, *this, targetId))
-        {
-        BeAssert(false && "this API is for non-navigation properties only");
-        return BE_SQLITE_ERROR;
-        }
-#endif
-
-    ECInstanceInserter* inserter;
-    auto itor = m_cacheECInstanceInserter.find(relClass.GetId().GetValue());
-    if (itor == m_cacheECInstanceInserter.end())
-        inserter = m_cacheECInstanceInserter.insert(std::make_pair(relClass.GetId().GetValue(), std::unique_ptr<ECInstanceInserter>(new ECInstanceInserter(*this, relClass, GetECCrudWriteToken())))).first->second.get();
-    else
-        inserter = itor->second.get();
-
-    if (!inserter || !inserter->IsValid())
-        return BE_SQLITE_ERROR;
-
-    return inserter->InsertRelationship(relKey, sourceId, targetId, relInstanceProperties);
-    }
-
-//--------------------------------------------------------------------------------------
-// @bsimethod                                   Sam.Wilson                      12/16
-//--------------+---------------+---------------+---------------+---------------+------
-DbResult DgnDb::UpdateLinkTableRelationshipProperties(EC::ECInstanceKeyCR key, ECN::IECInstanceR props)
-    {
-    auto eclass = Schemas().GetClass(key.GetClassId());
-    if (nullptr == eclass)
-        return DbResult::BE_SQLITE_ERROR;
-    auto updater = Elements().m_updaterCache.GetUpdater(*this, *eclass);
-    if (nullptr == updater)
-        return DbResult::BE_SQLITE_ERROR;
-    Utf8Char instidstr[32];
-    BeStringUtilities::FormatUInt64(instidstr, key.GetInstanceId().GetValue());
-    props.SetInstanceId(instidstr);
-    return updater->Update(props);
-    }
-
-//--------------------------------------------------------------------------------------
-// @bsimethod                                   Sam.Wilson                      12/16
-//--------------+---------------+---------------+---------------+---------------+------
-DbResult DgnDb::DeleteLinkTableRelationship(EC::ECInstanceKeyCR key)
-    {
-    ECClassCP eclass = Schemas().GetClass(key.GetClassId());
-    if (nullptr == eclass)
-        return DbResult::BE_SQLITE_ERROR;
-
-    Utf8String ecsql("DELETE FROM ");
-    ecsql.append(eclass->GetECSqlName().c_str()).append(" WHERE ECInstanceId=?");
-
-    CachedECSqlStatementPtr stmt = GetNonSelectPreparedECSqlStatement(ecsql.c_str(), GetECCrudWriteToken());
-    if (stmt == nullptr)
-        return BE_SQLITE_ERROR;
-
-    stmt->BindId(1, key.GetInstanceId());
-    return stmt->Step();
-    }
-
-//--------------------------------------------------------------------------------------
-// @bsimethod                                    Krischan.Eberle                   11/16
-//+---------------+---------------+---------------+---------------+---------------+------
-DbResult DgnDb::DeleteLinkTableRelationships(Utf8CP relClassECSqlName, ECInstanceId sourceId, ECInstanceId targetId)
-    {
-    if (!sourceId.IsValid() && !targetId.IsValid())
-        {
-        BeAssert(false && "SourceId and TargetId cannot both be invalid");
-        return BE_SQLITE_ERROR;
-        }
-
-    Utf8String ecsql("DELETE FROM ");
-    ecsql.append(relClassECSqlName).append(" WHERE ");
-
-    if (sourceId.IsValid())
-        {
-        ecsql.append("SourceECInstanceId=?");
-        if (targetId.IsValid())
-            ecsql.append(" AND ");
-        }
-
-    if (targetId.IsValid())
-        ecsql.append("TargetECInstanceId=?");
-
-    CachedECSqlStatementPtr stmt = GetNonSelectPreparedECSqlStatement(ecsql.c_str(), GetECCrudWriteToken());
-    if (stmt == nullptr)
-        return BE_SQLITE_ERROR;
-
-    int parameterIndex = 1;
-    if (sourceId.IsValid())
-        {
-        if (ECSqlStatus::Success != stmt->BindId(parameterIndex, sourceId))
-            return BE_SQLITE_ERROR;
-
-        ++parameterIndex;
-        }
-
-    if (targetId.IsValid())
-        {
-        if (ECSqlStatus::Success != stmt->BindId(parameterIndex, targetId))
-            return BE_SQLITE_ERROR;
-        }
-
-    const DbResult stat = stmt->Step();
-    return BE_SQLITE_DONE == stat ? BE_SQLITE_OK : stat;
-    }
-
-
-/*---------------------------------------------------------------------------------**//**
-* @bsimethod                                    Keith.Bentley                   04/11
-+---------------+---------------+---------------+---------------+---------------+------*/
-DbResult DgnDb::DoOpenDgnDb(BeFileNameCR projectNameIn, OpenParams const& params)
-    {
-    BeFileName fileName(projectNameIn);
-    fileName.SupplyDefaultNameParts(s_dgndbExt);
-    m_fileName = fileName.GetNameUtf8();
-
-    DbResult stat = OpenBeSQLiteDb(fileName, params);
-    if (BE_SQLITE_OK != stat)
-        {
-        // When it comes to schema upgrades, the caller probably does know what he is doing -- at least the iModelBridge framework does -- so this is not necessarily an "error".
-        auto sev = (BE_SQLITE_ERROR_SchemaUpgradeRequired == stat)? NativeLogging::LOG_INFO: NativeLogging::LOG_ERROR;
-        LOG.messagev(sev, "Error %s opening [%s]", Db::InterpretDbResult(stat), m_fileName.c_str());
-        }
-
-    return stat;
-    }
-
-/*---------------------------------------------------------------------------------**//**
-* @bsimethod                                    Keith.Bentley                   02/12
-+---------------+---------------+---------------+---------------+---------------+------*/
-DgnDbPtr DgnDb::OpenDgnDb(DbResult* outResult, BeFileNameCR fileName, OpenParams const& openParams)
-    {
-    DbResult ALLOW_NULL_OUTPUT(status, outResult);
-    bool wantReadonly = openParams.IsReadonly();
-
-    BeFileName dbFileName(fileName);
-    dbFileName.SupplyDefaultNameParts(s_dgndbExt);
-
-    DgnDbPtr dgnDb = new DgnDb();
-
-    status = dgnDb->DoOpenDgnDb(dbFileName, openParams);
-    if (status != BE_SQLITE_OK)
-        return nullptr;
-
-    // SchemaUpgrade logic may call OpenParams::_ReopenForProfileUpgrade changing the file
-    // from Readonly to ReadWrite.  This changes it back to what the caller requested.
-    if (!wantReadonly || openParams.IsReadonly())
-        return dgnDb;
-
-    dgnDb = new DgnDb(); // release old and create a new DgnDb
-    OpenParams readonlyParams(openParams);
-    readonlyParams.SetOpenMode(Db::OpenMode::Readonly);
-    status = dgnDb->DoOpenDgnDb(dbFileName, readonlyParams);
-    return (status != BE_SQLITE_OK) ? nullptr : dgnDb;
-    }
-
-/*---------------------------------------------------------------------------------**//**
-* @bsimethod                                    Keith.Bentley                   02/12
-+---------------+---------------+---------------+---------------+---------------+------*/
-DbResult DgnDb::CreateNewDgnDb(BeFileNameCR inFileName, CreateDgnDbParams const& params)
-    {
-    BeFileName projectFile(inFileName);
-
-    if (inFileName.IsEmpty())
-        {
-        projectFile.SetNameUtf8(BEDB_MemoryDb);
-        }
-    else
-        {
-        projectFile.SupplyDefaultNameParts(s_dgndbExt);
-        if (params.m_overwriteExisting && BeFileName::DoesPathExist(projectFile))
-            {
-            if (BeFileNameStatus::Success != BeFileName::BeDeleteFile(projectFile))
-                {
-                LOG.errorv("Unable to create DgnDb because '%s' cannot be deleted.", projectFile.GetNameUtf8().c_str());
-                return BE_SQLITE_ERROR_FileExists;
-                }
-            }
-        }
-
-    bool useSeedDb = !params.m_seedDb.empty();
-
-    if (useSeedDb)
-        {
-        BeFileNameStatus status = BeFileName::BeCopyFile(params.m_seedDb.c_str(), projectFile);
-        if (BeFileNameStatus::Success != status)
-            return BE_SQLITE_ERROR_FileExists;
-        }
-
-    DbResult rc = CreateNewDb(projectFile, params.GetGuid(), params);
-    if (BE_SQLITE_OK != rc)
-        return rc;
-
-    m_fileName = projectFile.GetNameUtf8();
-
-    rc = CreateDgnDbTables(params);
-    if (BE_SQLITE_OK != rc)
-        return rc;
-
-    InitializeDgnDb(params);
-
-    return BE_SQLITE_OK;
-    }
-
-/*---------------------------------------------------------------------------------**//**
-* @bsimethod                                    Keith.Bentley                   02/12
-+---------------+---------------+---------------+---------------+---------------+------*/
-DgnDbPtr DgnDb::CreateDgnDb(DbResult* result, BeFileNameCR fileName, CreateDgnDbParams const& params)
-    {
-    DbResult ALLOW_NULL_OUTPUT(stat, result);
-
-    if (params.m_rootSubjectName.empty())
-        {
-        BeAssert(false); // required to create the root Subject in the RepositoryModel
-        return nullptr;
-        }
-
-    DgnDbPtr dgndb = new DgnDb();
-    stat = dgndb->CreateNewDgnDb(fileName, params);
-
-    return (BE_SQLITE_OK==stat) ? dgndb : nullptr;
-    }
-
-/*---------------------------------------------------------------------------------**//**
-* @bsimethod                                    Keith.Bentley                   07/14
-+---------------+---------------+---------------+---------------+---------------+------*/
-DgnDbStatus DgnDb::CompactFile()
-    {
-    if (1 < GetCurrentSavepointDepth())
-        return  DgnDbStatus::TransactionActive;
-
-    Savepoint* savepoint = GetSavepoint(0);
-    if (savepoint)
-        savepoint->Commit(nullptr);
-
-    DbResult rc= TryExecuteSql("VACUUM");
-
-    if (savepoint)
-        savepoint->Begin();
-
-    return BE_SQLITE_OK != rc ? DgnDbStatus::SQLiteError : DgnDbStatus::Success;
-    }
-
-/*---------------------------------------------------------------------------------**//**
-* @bsimethod                                    Sam.Wilson                      07/15
-+---------------+---------------+---------------+---------------+---------------+------*/
-DgnClassId DgnImportContext::_RemapClassId(DgnClassId source)
-    {
-    if (!IsBetweenDbs())
-        return source;
-
-    DgnClassId dest = m_remap.Find(source);
-    if (dest.IsValid())
-        return dest;
-
-    ECClassCP sourceecclass = GetSourceDb().Schemas().GetClass(source);
-    if (nullptr == sourceecclass)
-        return DgnClassId();
-
-    ECClassCP destecclass = GetDestinationDb().Schemas().GetClass(sourceecclass->GetSchema().GetName().c_str(), sourceecclass->GetName().c_str());
-    if (nullptr == destecclass)
-        return DgnClassId();
-
-    return m_remap.Add(source, DgnClassId(destecclass->GetId()));
-    }
-
-/*---------------------------------------------------------------------------------**//**
-* @bsimethod                                    Sam.Wilson                      07/15
-+---------------+---------------+---------------+---------------+---------------+------*/
-void DgnImportContext::ComputeGcsAdjustment()
-    {
-    //  We may need to transform between source and destination GCS.
-    m_xyzOffset = DPoint3d::FromZero();
-    m_yawAdj = AngleInDegrees::FromDegrees(0);
-    m_areCompatibleDbs = true;
-
-    if (!IsBetweenDbs())
-        return;
-
-    DPoint3dCR sourceGO(m_sourceDb.GeoLocation().GetGlobalOrigin());
-    DPoint3dCR destGO(m_destDb.GeoLocation().GetGlobalOrigin());
-
-    m_xyzOffset.DifferenceOf(destGO, sourceGO);
-
-    DgnGCS* sourceGcs = m_sourceDb.GeoLocation().GetDgnGCS();
-    DgnGCS* destGcs = m_destDb.GeoLocation().GetDgnGCS();
-
-    if (nullptr == sourceGcs || nullptr == destGcs)
-        {
-        m_areCompatibleDbs = true;
-        return;
-        }
-
-    // Check that source and destination are based on equivalent projections.
-    if (!destGcs->IsEquivalent(*sourceGcs))
-        {
-        m_areCompatibleDbs = false;
-        return;
-        }        
-    }
-
-/*---------------------------------------------------------------------------------**//**
-* @bsimethod                                    Sam.Wilson                      07/15
-+---------------+---------------+---------------+---------------+---------------+------*/
-DgnCloneContext::DgnCloneContext()
-    {
-    }
-
-/*---------------------------------------------------------------------------------**//**
-* @bsimethod                                    Sam.Wilson                      07/15
-+---------------+---------------+---------------+---------------+---------------+------*/
-DgnImportContext::DgnImportContext(DgnDbR source, DgnDbR dest) : DgnCloneContext(), m_sourceDb(source), m_destDb(dest)
-    {
-    // Pre-populate the remap table with "fixed" element IDs
-    AddElementId(source.Elements().GetRootSubjectId(), dest.Elements().GetRootSubjectId());
-    AddElementId(source.Elements().GetDictionaryPartitionId(), dest.Elements().GetDictionaryPartitionId());
-    AddElementId(source.Elements().GetRealityDataSourcesPartitionId(), dest.Elements().GetRealityDataSourcesPartitionId());
-
-    ComputeGcsAdjustment();
-    }
-
-/*---------------------------------------------------------------------------------**//**
-* @bsimethod                                    Sam.Wilson                      07/15
-+---------------+---------------+---------------+---------------+---------------+------*/
-DgnImportContext::~DgnImportContext()
-    {
-    }
-
-/*---------------------------------------------------------------------------------**//**
-* @bsimethod                                                    Shaun.Sewall    10/16
-+---------------+---------------+---------------+---------------+---------------+------*/
-RepositoryModelPtr DgnDb::GetRepositoryModel()
-    {
-    RepositoryModelPtr model = Models().Get<RepositoryModel>(DgnModel::RepositoryModelId());
-    BeAssert(model.IsValid() && "A DgnDb always has a " BIS_CLASS_RepositoryModel);
-    return model;
-    }
-
-/*---------------------------------------------------------------------------------**//**
-* @bsimethod                                                    Paul.Connelly   10/15
-+---------------+---------------+---------------+---------------+---------------+------*/
-DictionaryModelR DgnDb::GetDictionaryModel()
-    {
-    // NB: Once loaded, a model is never dropped unless it is deleted (or its creation is undone). This cannot occur for dictionary model so returning a reference is safe
-    DictionaryModelPtr dict = Models().Get<DictionaryModel>(DgnModel::DictionaryId());
-    BeAssert(dict.IsValid() && "A DgnDb always has a " BIS_CLASS_DictionaryModel);
-    return *dict;
-    }
-
-/*---------------------------------------------------------------------------------**//**
-* @bsimethod                                                    Shaun.Sewall    10/16
-+---------------+---------------+---------------+---------------+---------------+------*/
-LinkModelPtr DgnDb::GetRealityDataSourcesModel()
-    {
-    LinkPartitionCPtr partition = Elements().Get<LinkPartition>(Elements().GetRealityDataSourcesPartitionId());
-    BeAssert(partition.IsValid() && "A DgnDb always has a reality data sources partition");
-    LinkModelPtr model = Models().Get<LinkModel>(partition->GetSubModelId());
-    BeAssert(model.IsValid() && "A DgnDb always has a reality data sources model");
-    return model;
-    }
-
-/*---------------------------------------------------------------------------------**//**
-* @bsimethod                                                    Paul.Connelly   01/16
-+---------------+---------------+---------------+---------------+---------------+------*/
-ECSqlStatement* ECSqlStatementIteratorBase::PrepareStatement(DgnDbCR dgndb, Utf8CP ecSql, uint32_t idSelectColumnIndex)
-    {
-    m_statement = dgndb.GetPreparedECSqlStatement(ecSql);
-    if (m_statement.IsNull())
-        {
-        BeAssert(false);
-        return nullptr;
-        }
-
-    m_isAtEnd = false;
-    m_idSelectColumnIndex = (int) idSelectColumnIndex;
-    return m_statement.get();
-    }
-
-/*---------------------------------------------------------------------------------**//**
-* @bsimethod                                                    Paul.Connelly   01/16
-+---------------+---------------+---------------+---------------+---------------+------*/
-bool ECSqlStatementIteratorBase::IsEqual(ECSqlStatementIteratorBase const& rhs) const
-    {
-    if (m_isAtEnd && rhs.m_isAtEnd)
-        return true;
-    if (m_isAtEnd != rhs.m_isAtEnd)
-        return false;
-
-    BeAssert(m_statement.IsValid() && rhs.m_statement.IsValid());
-    ECInstanceId thisId = m_statement->GetValueId<ECInstanceId>(m_idSelectColumnIndex);
-    
-    // Do NOT delete the next line and simply use rhs.m_statement on the subsequent.
-    // Android GCC 4.9 and clang 6.1.0 cannot deduce the templates when you try to combine it all up.
-    CachedECSqlStatementPtr rhsStatement = rhs.m_statement;
-    ECInstanceId rhsId = rhsStatement->GetValueId<ECInstanceId>(rhs.m_idSelectColumnIndex);
-    
-    return thisId == rhsId;
-    }
-
-/*---------------------------------------------------------------------------------**//**
-* @bsimethod                                                    Paul.Connelly   01/16
-+---------------+---------------+---------------+---------------+---------------+------*/
-void ECSqlStatementIteratorBase::MoveNext()
-    {
-    if (m_isAtEnd)
-        {
-        BeAssert(false && "Do not attempt to iterate beyond the end of the instances.");
-        return;
-        }
-    DbResult stepStatus = m_statement->Step();
-    BeAssert(stepStatus == BE_SQLITE_ROW || stepStatus == BE_SQLITE_DONE);
-    if (stepStatus != BE_SQLITE_ROW)
-        m_isAtEnd = true;
-    }
-
-/*---------------------------------------------------------------------------------**//**
-* @bsimethod                                                    Paul.Connelly   01/16
-+---------------+---------------+---------------+---------------+---------------+------*/
-void ECSqlStatementIteratorBase::MoveFirst()
-    {
-    if (!m_statement.IsValid())
-        {
-        m_isAtEnd = true;
-        return;
-        }
-
-    m_statement->Reset();
-    m_isAtEnd = false;
-    MoveNext();
-    }
-
-//=======================================================================================
-// @bsiclass                                                    Ray.Bentley     11/2018
-//=======================================================================================
-struct RangeWithoutOutlierCalculator
-{
-    struct Stat
-        {
-        DRange3d                m_range;
-<<<<<<< HEAD
-        BeInt64Id               m_id;
-=======
-        BeInt64Id               m_id;                         
->>>>>>> 0fb1f32a
-        double                  m_diagonal;
-
-        Stat() {}
-        Stat(DRange3dCR range, BeInt64Id id): m_range(range), m_id(id), m_diagonal(range.DiagonalDistance()) { }
-        DPoint3d GetCenter() const { return m_range.LocalToGlobal(.5, .5, .5); }
-        };
-
-    bvector<Stat>       m_stats;
-    double              m_maxDiagonal = 0.0;
-    BeInt64Id           m_maxId;
-
-<<<<<<< HEAD
-=======
-
->>>>>>> 0fb1f32a
-/*---------------------------------------------------------------------------------**//**
-* @bsimethod                                                    Ray.Bentley     10/2018
-+---------------+---------------+---------------+---------------+---------------+------*/
-void Add(DRange3dCR range, BeInt64Id id) 
-    { 
-    if (range.DiagonalDistance() > m_maxDiagonal)
-        {
-        m_maxDiagonal = range.DiagonalDistance();
-        m_maxId = id;
-        }
-
-    if (!range.IsNull()) m_stats.push_back(Stat(range, id)); 
-    }
-
-    static void DumpRange(const char* label, DRange3dCR range) { DEBUG_PRINTF ("%s Range: %lf, %lf, %lf) \t (%lf, %lf, %lf) Diagonal: %lf (KM)\n", label, range.low.x, range.low.y, range.low.z, range.high.x, range.high.y, range.high.z, range.DiagonalDistance()/1000.0); }
-
-<<<<<<< HEAD
-/*---------------------------------------------------------------------------------**//**
-* @bsimethod                                                    Ray.Bentley     10/2018
-+---------------+---------------+---------------+---------------+---------------+------*/
-DRange3d ComputeRange(bvector<BeInt64Id>& outliers, DRange3dR fullRange, double sigmaMultiplier = 5.0, double minLimit = 100.0)
-=======
-
-/*---------------------------------------------------------------------------------**//**
-* @bsimethod                                                    Ray.Bentley     10/2018
-+---------------+---------------+---------------+---------------+---------------+------*/
-DRange3d ComputeRange(bvector<BeInt64Id>& outliers, DRange3dR fullRange, double sigmaMultiplier = 5.0, double minLimit = 100.0)       
->>>>>>> 0fb1f32a
-    {
-    double      variance = 0.0, sum = 0.0;
-    DPoint3d    centroid = DPoint3d::FromZero();
-
-    for (auto const& stat : m_stats)
-        {
-        centroid.SumOf(centroid, stat.GetCenter(), stat.m_diagonal);        // Arbitrarily weight by range diagaonal.
-        sum += stat.m_diagonal;
-        }
-        
-    centroid.Scale(1.0 / sum);
-
-    for (auto const& stat : m_stats)
-        {
-        double  delta = stat.GetCenter().Distance(centroid);
-        variance += stat.m_diagonal * delta * delta;
-        }
-    variance /= sum;
-    double      deviation = sqrt(variance);
-    double      limit= max(minLimit, sigmaMultiplier * deviation);
-    DRange3d    range = DRange3d::NullRange();
-
-    DEBUG_PRINTF("Deviation: %lf, Sum: %lf, Limit: %lf, Multiplier: %lf, Max Diagonal: %lf\n", deviation, sum, limit, sigmaMultiplier, m_maxDiagonal);
-
-    fullRange = DRange3d::NullRange();
-    for (auto const& stat : m_stats)
-        {
-<<<<<<< HEAD
-        fullRange.Extend(stat.m_range);
-=======
-        fullRange.Extend (stat.m_range);
->>>>>>> 0fb1f32a
-        if (stat.GetCenter().Distance(centroid) < limit)
-            range.Extend(stat.m_range);
-        else
-            outliers.push_back(stat.m_id);
-        }
-    DumpRange("Full Range", fullRange);
-    if (!outliers.empty())
-        DumpRange("Reduced Range", range);
-
-    return range;
-    }
-};  //  RangeWithoutOutlierCalculator.
-
-<<<<<<< HEAD
-=======
-
->>>>>>> 0fb1f32a
-/*---------------------------------------------------------------------------------**//**
-* @bsimethod                                                    Ray.Bentley     10/2018
-* Computes the range of elements that are "statistically" signficant - ignoring elements
-* that are more than maxDeviation standard deviations from the centroid.
-+---------------+---------------+---------------+---------------+---------------+------*/
-DRange3d DgnDb::ComputeGeometryExtentsWithoutOutliers(DRange3dP rangeWithOutliers, size_t* outlierCount, double maxDeviations) const
-    {
-    auto stmt = GetPreparedECSqlStatement("SELECT ECInstanceId,Origin,Yaw,Pitch,Roll,BBoxLow,BBoxHigh FROM " BIS_SCHEMA(BIS_CLASS_GeometricElement3d));
-    RangeWithoutOutlierCalculator   elementRangeCalculator;
-
-    while (BE_SQLITE_ROW == stmt->Step())
-        {
-        if (stmt->IsValueNull(1)) // has no placement
-            continue;
-
-        double yaw   = stmt->GetValueDouble(2);
-        double pitch = stmt->GetValueDouble(3);
-        double roll  = stmt->GetValueDouble(4);
-
-        DPoint3d low = stmt->GetValuePoint3d(5);
-        DPoint3d high = stmt->GetValuePoint3d(6);
-
-        Placement3d placement(stmt->GetValuePoint3d(1),
-                              YawPitchRollAngles(Angle::FromDegrees(yaw), Angle::FromDegrees(pitch), Angle::FromDegrees(roll)),
-                              ElementAlignedBox3d(low.x, low.y, low.z, high.x, high.y, high.z));
-
-        elementRangeCalculator.Add(placement.CalculateRange(), stmt->GetValueId<DgnElementId>(0));
-        }
-    
-    bvector<BeInt64Id>  elementOutliers;
-    DRange3d            fullRange, elementRange = elementRangeCalculator.ComputeRange(elementOutliers, fullRange);
-
-    if (nullptr != outlierCount)
-        *outlierCount = elementOutliers.size();
-
-    if (nullptr != rangeWithOutliers)
-        *rangeWithOutliers = fullRange;
-
-    if (!elementOutliers.empty())
-        {
-        double      fullDiagonal = fullRange.DiagonalDistance(), reducedDiagonal = elementRange.DiagonalDistance(); 
-        auto logMessage1 = Utf8PrintfString("%d Outlying elements of %d Total were ignored when calculating project extents\n", (int) elementOutliers.size(), (int) elementRangeCalculator.m_stats.size());
-        auto logMessage2 = Utf8PrintfString("Range reduced from %lf to %lf (%lf %%)\n", fullDiagonal, reducedDiagonal, 100.0 * (fullDiagonal - reducedDiagonal) / fullDiagonal);
-        DEBUG_PRINTF (">>>>>>>>>>>>>>>>>>%s %s<<<<<<<<<<<<<<<<<<<", logMessage1.c_str(), logMessage2.c_str());
-        }
-    else 
-        {
-        DEBUG_PRINTF("No Element Outliers of %d Total, Range Diagonal: %lf\n", (int) elementRangeCalculator.m_stats.size(), fullRange.IsNull() ? 0.0 : fullRange.DiagonalDistance());
-        }
-
-    if (elementRange.DiagonalDistance() > 5.0E5)        
-        {
-        DEBUG_PRINTF("*********************************************** Range still invalid (%f KM) ******************************************\n\n\n", elementRange.DiagonalDistance() / 1000.0);
-        }
-
-    return elementRange;
-    }
-
-#ifdef TEST_OUTLYING_MODELS
-// This is currently not used - but perhaps may be useful at some point. It performs the same statistical analysis as element outlier, but on the models instead.
-// It improves the Mott/EAP files for section 8 - but not enough to make it usable.
-
-/*---------------------------------------------------------------------------------**//**
-* @bsimethod                                                    Ray.Bentley     10/2018
-+---------------+---------------+---------------+---------------+---------------+------*/
-DRange3d DgnDb::ComputeExtentsWithoutOutlyingModels(DRange3dCR elementRange, DRange3dCP rangeWithOutliers = nullptr, size_t* outlierCount = nullptr) const
-
-    bvector<BeInt64Id>              modelOutliers;
-    RangeWithoutOutlierCalculator   modelRangeCalculator;
-
-    for (auto& entry : Models().MakeIterator(BIS_SCHEMA(BIS_CLASS_SpatialModel)))
-        {
-        auto model = Models().Get<SpatialModel>(entry.GetModelId());
-        if (model.IsValid())
-            {
-            DRange3d        modelRange;
-
-            modelRange.IntersectionOf(elementRange, model->QueryModelRange());
-            modelRangeCalculator.Add(modelRange, entry.GetModelId());
-            }
-        }   
-
-    DRange3d    fullModelRange, modelRange = modelRangeCalculator.ComputeRange(modelOutliers, fullModelRange); 
-
-    if (!modelOutliers.empty())
-        {
-        double      fullDiagonal = fullModelRange.DiagonalDistance(), reducedDiagonal = modelRange.DiagonalDistance(); 
-        auto logMessage1 = Utf8PrintfString("%d Outlying models of %d Total were ignored when calculating project extents\n",  (int) modelOutliers.size(), (int) modelRangeCalculator.m_stats.size());
-        auto logMessage2 = Utf8PrintfString("Range reduced from %lf to %lf (%lf %%)\n", fullDiagonal, reducedDiagonal, 100.0 * (fullDiagonal - reducedDiagonal) / fullDiagonal);
-        DEBUG_PRINTF ("%s %s", logMessage1.c_str(), logMessage2.c_str());
-        }
-    else
-        {
-        DEBUG_PRINTF("No Model Outliers of %d Total, Range Diagonal: %lf\n",  (int) modelRangeCalculator.m_stats.size(), fullModelRange.DiagonalDistance());
-        }
-
-    return modelRange;
-    }
-
-#endif
+/*--------------------------------------------------------------------------------------+
+|
+|     $Source: DgnCore/DgnDb.cpp $
+|
+|  $Copyright: (c) 2019 Bentley Systems, Incorporated. All rights reserved. $
+|
++--------------------------------------------------------------------------------------*/
+#include "DgnPlatformInternal.h"
+#include <Bentley/BeTest.h> // *** WIP_TEST_PERFORMANCE_PROJECT - this is temporary. Remove when we have cleaned up unit tests
+#include <DgnPlatform/DgnGeoCoord.h>
+
+#ifndef NDEBUG
+#define CHECK_NON_NAVIGATION_PROPERTY_API
+#endif
+
+static WCharCP s_dgndbExt   = L".bim";
+
+/*---------------------------------------------------------------------------------**//**
+* used to check names saved in categories, models, etc.
+* @bsimethod                                    Keith.Bentley                   11/13
++---------------+---------------+---------------+---------------+---------------+------*/
+bool DgnDbTable::IsValidName(Utf8StringCR name, Utf8CP invalidChars)
+    {
+    // empty names, names that start or end with space, or contain an invalid character are illegal.
+    // NOTE: don't use isspace for test below - it is locale specific and finds the non-breaking-space (0xA0) when using Latin-8 locale.
+    return !name.empty() && ' ' != *name.begin() && ' ' != *name.rbegin() &&(Utf8String::npos == name.find_first_of(invalidChars));
+    }
+
+/*---------------------------------------------------------------------------------**//**
+* replace invalid characters in a string with a substitute character
+* @bsimethod                                    Keith.Bentley                   11/13
++---------------+---------------+---------------+---------------+---------------+------*/
+void DgnDbTable::ReplaceInvalidCharacters(Utf8StringR str, Utf8CP invalidChars, Utf8Char r)
+    {
+    size_t i, iprev = 0;
+    while ((i = str.find_first_of(invalidChars, iprev)) != Utf8String::npos)
+        {
+        str[i] = r;
+        iprev = i+1;
+        }
+    }
+
+/*---------------------------------------------------------------------------------**//**
+* @bsimethod                                    Keith.Bentley                   02/11
++---------------+---------------+---------------+---------------+---------------+------*/
+DgnDb::DgnDb() : m_profileVersion(0,0,0,0), m_fonts(*this, DGN_TABLE_Font), m_domains(*this), m_lineStyles(new DgnLineStyles(*this)),
+                 m_geoLocation(*this), m_models(*this), m_elements(*this),
+                 m_codeSpecs(*this), m_ecsqlCache(50, "DgnDb"), m_searchableText(*this), m_elementIdSequence(*this, "bis_elementidsequence")
+    {
+    ApplyECDbSettings(true /* requireECCrudWriteToken */, true /* requireECSchemaImportToken */);
+    }
+
+//--------------------------------------------------------------------------------------
+//not inlined as it must not be called externally
+// @bsimethod                                Krischan.Eberle                11/2016
+//---------------+---------------+---------------+---------------+---------------+------
+ECCrudWriteToken const* DgnDb::GetECCrudWriteToken() const {return GetECDbSettingsManager().GetCrudWriteToken();}
+
+//--------------------------------------------------------------------------------------
+//not inlined as it must not be called externally
+// @bsimethod                                Krischan.Eberle                11/2016
+//---------------+---------------+---------------+---------------+---------------+------
+SchemaImportToken const* DgnDb::GetSchemaImportToken() const { return GetECDbSettingsManager().GetSchemaImportToken(); }
+
+/*---------------------------------------------------------------------------------**//**
+* @bsimethod                                    Keith.Bentley                   10/12
++---------------+---------------+---------------+---------------+---------------+------*/
+void DgnDb::Destroy()
+    {
+    m_models.Empty();
+    m_txnManager = nullptr; // RefCountedPtr, deletes TxnManager
+    m_lineStyles = nullptr;
+    m_revisionManager.reset(nullptr);
+    m_cacheECInstanceInserter.clear();
+    ClearECSqlCache();
+    DestroyBriefcaseManager();
+    }
+
+/*---------------------------------------------------------------------------------**//**
+* @bsimethod                                    Keith.Bentley                   04/11
++---------------+---------------+---------------+---------------+---------------+------*/
+DgnDb::~DgnDb()
+    {
+    if (m_txnManager.IsValid() && m_txnManager->HasChanges())
+        {
+        BeAssert(false && "Make sure you save your outstanding Txn before deleting a DgnDb");
+        SaveChanges(); // make sure we save changes before we remove the change tracker (really, the app shouldn't have left them uncommitted!)
+        }
+    Destroy();
+    }
+
+/*---------------------------------------------------------------------------------**//**
+* @bsimethod                                    Affan.Khan                      07/18
++---------------+---------------+---------------+---------------+---------------+------*/
+BeSQLite::DbResult DgnDb::_OnAfterChangesetApplied(bool hasSchemaChanges) const
+    { 
+    return T_Super::_OnAfterChangesetApplied(hasSchemaChanges); 
+    }
+
+
+/*---------------------------------------------------------------------------------**//**
+* @bsimethod                                    Keith.Bentley                   04/15
++---------------+---------------+---------------+---------------+---------------+------*/
+void DgnDb::_OnDbClose() 
+    {
+    Domains().OnDbClose();
+    Destroy();
+    T_Super::_OnDbClose();
+    }
+
+/*---------------------------------------------------------------------------------**//**
+* @bsimethod                                    Keith.Bentley                   05/13
++---------------+---------------+---------------+---------------+---------------+------*/
+DbResult DgnDb::_OnDbOpened(Db::OpenParams const& params)
+    {
+    DbResult rc;
+
+    if (BE_SQLITE_OK != (rc = T_Super::_OnDbOpened(params)))
+        return rc;
+
+    if (BE_SQLITE_OK != (rc = InitializeSchemas(params)))
+        {
+        m_txnManager = nullptr; // Deletes ref counted ptr so that statement caches are freed
+        return rc;
+        }
+
+    Fonts().Update(); // ensure the font Id cache is loaded; if you wait for on-demand, it may need to query during an update, which we'd like to avoid
+    m_geoLocation.Load();
+
+    return BE_SQLITE_OK;
+    }
+
+//--------------------------------------------------------------------------------------
+// @bsimethod                                Ramanujam.Raman                    04/17
+//--------------------------------------------------------------------------------------
+DbResult DgnDb::InitializeSchemas(Db::OpenParams const& params)
+    {
+    SchemaUpgradeOptions const& schemaUpgradeOptions = ((DgnDb::OpenParams const&) params).GetSchemaUpgradeOptions();
+    
+    SchemaStatus status = Domains().InitializeSchemas(schemaUpgradeOptions);
+    if (status == SchemaStatus::SchemaTooNew || status == SchemaStatus::SchemaTooOld)
+        return SchemaStatusToDbResult(status, true /*=isUpgrade*/);
+
+    SchemaUpgradeOptions::DomainUpgradeOptions domainUpgradeOptions = schemaUpgradeOptions.GetDomainUpgradeOptions();
+    bool upgrade = (status == SchemaStatus::SchemaUpgradeRequired || status == SchemaStatus::SchemaUpgradeRecommended) &&
+        domainUpgradeOptions == SchemaUpgradeOptions::DomainUpgradeOptions::Upgrade;
+    if (!upgrade && status != SchemaStatus::Success)
+        return SchemaStatusToDbResult(status, true /*=isUpgrade*/);
+        
+    DbResult result;
+    if (BE_SQLITE_OK != (result = ProcessRevisions(params)))
+        return result;
+
+    if (upgrade)
+        status = Domains().UpgradeSchemas();
+
+    return SchemaStatusToDbResult(status, true /*=isUpgrade*/);
+    }
+
+//--------------------------------------------------------------------------------------
+// @bsimethod                                Ramanujam.Raman                    04/17
+//--------------------------------------------------------------------------------------
+// static
+DbResult DgnDb::SchemaStatusToDbResult(SchemaStatus status, bool isUpgrade)
+    {
+    switch (status)
+        {
+        case SchemaStatus::Success:
+            return BE_SQLITE_OK;
+        case SchemaStatus::SchemaTooNew:
+            return BE_SQLITE_ERROR_SchemaTooNew;
+        case SchemaStatus::SchemaTooOld:
+            return BE_SQLITE_ERROR_SchemaTooOld;
+        case SchemaStatus::SchemaUpgradeRequired:
+            return BE_SQLITE_ERROR_SchemaUpgradeRequired;
+        case SchemaStatus::SchemaUpgradeRecommended:
+            return BE_SQLITE_ERROR_SchemaUpgradeRecommended;
+        // case SchemaStatus::SchemaLockFailed:     NEEDS WORK - shouldn't we map this to BE_SQLITE_ERROR_CouldNotAcquireLocksOrCodes, too?
+        case SchemaStatus::CouldNotAcquireLocksOrCodes:
+            return BE_SQLITE_ERROR_CouldNotAcquireLocksOrCodes;
+        default:
+            return isUpgrade ? BE_SQLITE_ERROR_SchemaUpgradeFailed : BE_SQLITE_ERROR_SchemaImportFailed;
+        }
+    }
+
+//--------------------------------------------------------------------------------------
+// @bsimethod                                Ramanujam.Raman                    04/17
+//--------------------------------------------------------------------------------------
+DbResult DgnDb::ProcessRevisions(Db::OpenParams const& params)
+    {
+    SchemaUpgradeOptions schemaUpgradeOptions = (((DgnDb::OpenParams const&) params).GetSchemaUpgradeOptions());
+    bvector<DgnRevisionCP> revisions = schemaUpgradeOptions.GetRevisions();
+    if (revisions.empty())
+        return BE_SQLITE_OK;
+
+    RevisionStatus status = Revisions().DoProcessRevisions(revisions, schemaUpgradeOptions.GetRevisionProcessOption());
+    return status == RevisionStatus::Success ? BE_SQLITE_OK : BE_SQLITE_ERROR_SchemaUpgradeFailed;
+    }
+
+//--------------------------------------------------------------------------------------
+// @bsimethod                                Ramanujam.Raman                    04/17
+//--------------------------------------------------------------------------------------
+DbResult DgnDb::_OnDbOpening()
+    {
+    DbResult result = T_Super::_OnDbOpening();
+    if (result != BE_SQLITE_OK)
+        return result;
+
+    return InitializeElementIdSequence();
+    }
+
+//---------------------------------------------------------------------------------------
+// @bsimethod                                Ramanujam.Raman                    06/2018
+//---------------------------------------------------------------------------------------
+DbResult DgnDb::DeleteAllTxns()
+    {
+    PRECONDITION(!Revisions().IsCreatingRevision() && "Cannot setup a master Db when a revision is being created", BE_SQLITE_ERROR);
+
+    TxnManagerR txnMgr = Txns();
+    DgnDbStatus status = txnMgr.DeleteFromStartTo(txnMgr.GetCurrentTxnId());
+    if (DgnDbStatus::Success != status)
+        return BE_SQLITE_ERROR;
+
+    status = txnMgr.DeleteRebases(txnMgr.QueryLastRebaseId());
+    if (DgnDbStatus::Success != status)
+        return BE_SQLITE_ERROR;
+
+    return BE_SQLITE_OK;
+    }
+
+//--------------------------------------------------------------------------------------
+// @bsimethod                                Ramanujam.Raman                    04/17
+//--------------------------------------------------------------------------------------
+DbResult DgnDb::_OnBeforeSetAsMaster(BeSQLite::BeGuid guid)
+    {
+    PRECONDITION(!Revisions().IsCreatingRevision() && "Cannot setup a master Db when a revision is being created", BE_SQLITE_ERROR);
+    PRECONDITION(!Revisions().HasReversedRevisions() && "A briefcase that has reversed changesets cannot be set as the master copy", BE_SQLITE_ERROR);
+
+    DbResult result = T_Super::_OnBeforeSetAsMaster(guid);
+    if (result != BE_SQLITE_OK)
+        return result;
+
+    // Save and restore the parentChangeSetId and initialParentChangeSetId if a checkpoint was 
+    // created with the briefcase. Otherwise, these Ids are lost when the entire local table 
+    // are cleared.
+    if (GetDbGuid() == guid)
+        BackupParentChangeSetIds();
+    else
+        {
+        result = DeleteAllTxns();
+        if (BE_SQLITE_OK != result)
+            return result;
+
+        InitParentChangeSetIds();
+        }
+    return BE_SQLITE_OK;
+    }
+
+//--------------------------------------------------------------------------------------
+// @bsimethod                                Ramanujam.Raman                    04/17
+//--------------------------------------------------------------------------------------
+DbResult DgnDb::_OnAfterSetAsMaster(BeSQLite::BeGuid guid)
+    {
+    DbResult result = T_Super::_OnAfterSetAsMaster(guid);
+    if (result != BE_SQLITE_OK)
+        return result;
+
+    BeBriefcaseId masterBriefcaseId(BeBriefcaseId::Master());
+    result = ResetElementIdSequence(masterBriefcaseId);
+    if (result != BE_SQLITE_OK)
+        return result;
+
+    // Save and restore the parentChangeSetId and initialParentChangeSetId if a checkpoint was 
+    // created with the briefcase. Otherwise, these Ids are lost when the entire local table hg comm
+    // are cleared.
+    return RestoreParentChangeSetIds();
+    }
+
+//--------------------------------------------------------------------------------------
+// @bsimethod                                Ramanujam.Raman                    04/18
+//--------------------------------------------------------------------------------------
+DbResult DgnDb::_OnBeforeSetAsBriefcase(BeBriefcaseId newBriefcaseId)
+    {
+    DbResult result = T_Super::_OnBeforeSetAsBriefcase(newBriefcaseId);
+    if (result != BE_SQLITE_OK)
+        return result;
+
+    BackupParentChangeSetIds();
+    return BE_SQLITE_OK;
+    }
+
+//--------------------------------------------------------------------------------------
+// @bsimethod                                Ramanujam.Raman                    04/17
+//--------------------------------------------------------------------------------------
+DbResult DgnDb::_OnAfterSetAsBriefcase(BeBriefcaseId newBriefcaseId)
+    {
+    DbResult result = T_Super::_OnAfterSetAsBriefcase(newBriefcaseId);
+    if (result != BE_SQLITE_OK)
+        return result;
+
+    result = ResetElementIdSequence(newBriefcaseId);
+    if (result != BE_SQLITE_OK)
+        return result;
+
+    Txns().EnableTracking(true);
+    result = Txns().InitializeTableHandlers();
+    if (result != BE_SQLITE_OK)
+        return result;
+
+    return RestoreParentChangeSetIds();
+    }
+
+//--------------------------------------------------------------------------------------
+// @bsimethod                                Ramanujam.Raman                    04/18
+//--------------------------------------------------------------------------------------
+void DgnDb::InitParentChangeSetIds()
+    {
+    m_parentChangeSetId = "";
+    m_initialParentChangeSetId = "";
+    }
+
+//--------------------------------------------------------------------------------------
+// @bsimethod                                Ramanujam.Raman                    04/18
+//--------------------------------------------------------------------------------------
+void DgnDb::BackupParentChangeSetIds()
+    {
+    m_parentChangeSetId = Revisions().GetParentRevisionId();
+    m_initialParentChangeSetId = Revisions().QueryInitialParentRevisionId();
+    }
+
+//--------------------------------------------------------------------------------------
+// @bsimethod                                Ramanujam.Raman                    04/18
+//--------------------------------------------------------------------------------------
+DbResult DgnDb::RestoreParentChangeSetIds()
+    {
+    if (!m_parentChangeSetId.empty() && RevisionStatus::Success != Revisions().SaveParentRevisionId(m_parentChangeSetId))
+        return BE_SQLITE_ERROR;
+
+    if (!m_initialParentChangeSetId.empty() && RevisionStatus::Success != Revisions().SaveInitialParentRevisionId(m_initialParentChangeSetId))
+        return BE_SQLITE_ERROR;
+
+    InitParentChangeSetIds();
+    return BE_SQLITE_OK;
+    }
+
+//--------------------------------------------------------------------------------------
+// @bsimethod                                Ramanujam.Raman                    04/17
+//--------------------------------------------------------------------------------------
+void DgnDb::_OnBeforeClearECDbCache() const
+    {
+    m_cacheECInstanceInserter.clear();
+    ClearECSqlCache();
+    Elements().ClearECCaches();
+    }
+
+//--------------------------------------------------------------------------------------
+// @bsimethod                                Ramanujam.Raman                    04/17
+//--------------------------------------------------------------------------------------
+DbResult DgnDb::InitializeElementIdSequence()
+    {
+    return m_elementIdSequence.Initialize();
+    }
+
+//--------------------------------------------------------------------------------------
+// @bsimethod                                Ramanujam.Raman                    04/17
+//--------------------------------------------------------------------------------------
+DbResult DgnDb::ResetElementIdSequence(BeBriefcaseId briefcaseId)
+    {
+    BeBriefcaseBasedId firstId(briefcaseId, 0);
+    BeBriefcaseBasedId lastId(briefcaseId.GetNextBriefcaseId(), 0);
+
+    Statement stmt;
+    stmt.Prepare(*this, "SELECT max(Id) FROM " BIS_TABLE(BIS_CLASS_Element)  " WHERE Id >= ? AND Id < ?");
+    stmt.BindInt64(1, firstId.GetValueUnchecked());
+    stmt.BindInt64(2, lastId.GetValueUnchecked());
+    stmt.Step();
+
+    uint64_t minimumId = stmt.IsColumnNull(0) ? firstId.GetValueUnchecked() : stmt.GetValueInt64(0);
+
+    return m_elementIdSequence.Reset(minimumId);
+    }
+
+/*---------------------------------------------------------------------------------**//**
+* @bsimethod                                    Keith.Bentley                   06/12
++---------------+---------------+---------------+---------------+---------------+------*/
+TxnManagerR DgnDb::Txns()
+    {
+    if (!m_txnManager.IsValid())
+        m_txnManager = new TxnManager(*this);
+
+    return *m_txnManager;
+    }
+
+/*---------------------------------------------------------------------------------**//**
+* @bsimethod                                                    Paul.Connelly   11/15
++---------------+---------------+---------------+---------------+---------------+------*/
+IBriefcaseManagerR DgnDb::BriefcaseManager()
+    {
+    // This is here rather than in the constructor because _CreateBriefcaseManager() requires briefcase ID, which is obtained from m_dbFile,
+    // which is not initialized in constructor.
+    if (m_briefcaseManager.IsNull())
+        {
+        m_briefcaseManager = T_HOST.GetRepositoryAdmin()._CreateBriefcaseManager(*this);
+        BeAssert(m_briefcaseManager.IsValid());
+        }
+
+    return *m_briefcaseManager;
+    }
+
+//-------------------------------------------------------------------------------------------
+// @bsimethod                                                 Diego.Pinate     02/18
+//-------------------------------------------------------------------------------------------
+IBriefcaseManager*  DgnDb::GetExistingBriefcaseManager() const
+    {
+    return m_briefcaseManager.IsNull() ? nullptr : m_briefcaseManager.get();
+    }
+
+/*---------------------------------------------------------------------------------**//**
+* @bsimethod                                    Sam.Wilson                      12/17
++---------------+---------------+---------------+---------------+---------------+------*/
+void DgnDb::DestroyBriefcaseManager() 
+    {
+    if (m_briefcaseManager.IsValid())
+        {
+        m_briefcaseManager->OnDgnDbDestroyed();
+        m_briefcaseManager = nullptr;
+        }
+    }
+
+/*---------------------------------------------------------------------------------**//**
+* @bsimethod                                    Sam.Wilson                      12/17
++---------------+---------------+---------------+---------------+---------------+------*/
+BentleyStatus DgnDb::SetConcurrencyControl(IConcurrencyControl* control)
+    {
+    // TBD: assert main thread
+
+    if (Txns().HasChanges())
+        return BSIERROR;
+
+    m_concurrencyControl = control;
+
+    DestroyBriefcaseManager();
+    return BSISUCCESS;
+    }
+
+//--------------------------------------------------------------------------------------
+// @bsimethod                                Ramanujam.Raman                    10/15
+//--------------------------------------------------------------------------------------
+RevisionManagerR DgnDb::Revisions() const
+    {
+    if (nullptr == m_revisionManager)
+        m_revisionManager.reset(new RevisionManager(const_cast<DgnDbR>(*this)));
+
+    return *m_revisionManager;
+    }
+
+//--------------------------------------------------------------------------------------
+// @bsimethod                                    Krischan.Eberle                   02/15
+//+---------------+---------------+---------------+---------------+---------------+------
+CachedECSqlStatementPtr DgnDb::GetPreparedECSqlStatement(Utf8CP ecsql) const
+    {
+    return m_ecsqlCache.GetPreparedStatement(*this, ecsql);
+    }
+
+//--------------------------------------------------------------------------------------
+// @bsimethod                                    Krischan.Eberle                   11/16
+//+---------------+---------------+---------------+---------------+---------------+------
+CachedECSqlStatementPtr DgnDb::GetNonSelectPreparedECSqlStatement(Utf8CP ecsql, ECCrudWriteToken const* writeToken) const
+    {
+    return m_ecsqlCache.GetPreparedStatement(*this, ecsql, writeToken);
+    }
+
+#ifdef CHECK_NON_NAVIGATION_PROPERTY_API
+//--------------------------------------------------------------------------------------
+// @bsimethod                                   Sam.Wilson                      03/17
+//--------------+---------------+---------------+---------------+---------------+------
+bool isNavigationPropertyOf(ECN::ECRelationshipClassCR relClass, DgnDbR db, BeSQLite::EC::ECInstanceId instid)
+    {
+    auto el = db.Elements().GetElement(DgnElementId(instid.GetValue()));
+    if (!el.IsValid())
+        return false;
+    auto eclass = el->GetElementClass();
+    for (auto ecprop : eclass->GetProperties())
+        {
+        auto navprop = ecprop->GetAsNavigationProperty();
+        if (navprop != nullptr)
+            {
+            if (navprop->GetRelationshipClass() == &relClass)
+                return true;
+            }
+        }
+    return false;
+    }
+#endif
+
+//--------------------------------------------------------------------------------------
+// @bsimethod                                    Krischan.Eberle                   11/16
+//+---------------+---------------+---------------+---------------+---------------+------
+DbResult DgnDb::InsertLinkTableRelationship(BeSQLite::EC::ECInstanceKey& relKey, ECN::ECRelationshipClassCR relClass, BeSQLite::EC::ECInstanceId sourceId, 
+                                     BeSQLite::EC::ECInstanceId targetId, ECN::IECRelationshipInstanceCP relInstanceProperties)
+    {
+#ifdef CHECK_NON_NAVIGATION_PROPERTY_API
+    if (isNavigationPropertyOf(relClass, *this, sourceId) || isNavigationPropertyOf(relClass, *this, targetId))
+        {
+        BeAssert(false && "this API is for non-navigation properties only");
+        return BE_SQLITE_ERROR;
+        }
+#endif
+
+    ECInstanceInserter* inserter;
+    auto itor = m_cacheECInstanceInserter.find(relClass.GetId().GetValue());
+    if (itor == m_cacheECInstanceInserter.end())
+        inserter = m_cacheECInstanceInserter.insert(std::make_pair(relClass.GetId().GetValue(), std::unique_ptr<ECInstanceInserter>(new ECInstanceInserter(*this, relClass, GetECCrudWriteToken())))).first->second.get();
+    else
+        inserter = itor->second.get();
+
+    if (!inserter || !inserter->IsValid())
+        return BE_SQLITE_ERROR;
+
+    return inserter->InsertRelationship(relKey, sourceId, targetId, relInstanceProperties);
+    }
+
+//--------------------------------------------------------------------------------------
+// @bsimethod                                   Sam.Wilson                      12/16
+//--------------+---------------+---------------+---------------+---------------+------
+DbResult DgnDb::UpdateLinkTableRelationshipProperties(EC::ECInstanceKeyCR key, ECN::IECInstanceR props)
+    {
+    auto eclass = Schemas().GetClass(key.GetClassId());
+    if (nullptr == eclass)
+        return DbResult::BE_SQLITE_ERROR;
+    auto updater = Elements().m_updaterCache.GetUpdater(*this, *eclass);
+    if (nullptr == updater)
+        return DbResult::BE_SQLITE_ERROR;
+    Utf8Char instidstr[32];
+    BeStringUtilities::FormatUInt64(instidstr, key.GetInstanceId().GetValue());
+    props.SetInstanceId(instidstr);
+    return updater->Update(props);
+    }
+
+//--------------------------------------------------------------------------------------
+// @bsimethod                                   Sam.Wilson                      12/16
+//--------------+---------------+---------------+---------------+---------------+------
+DbResult DgnDb::DeleteLinkTableRelationship(EC::ECInstanceKeyCR key)
+    {
+    ECClassCP eclass = Schemas().GetClass(key.GetClassId());
+    if (nullptr == eclass)
+        return DbResult::BE_SQLITE_ERROR;
+
+    Utf8String ecsql("DELETE FROM ");
+    ecsql.append(eclass->GetECSqlName().c_str()).append(" WHERE ECInstanceId=?");
+
+    CachedECSqlStatementPtr stmt = GetNonSelectPreparedECSqlStatement(ecsql.c_str(), GetECCrudWriteToken());
+    if (stmt == nullptr)
+        return BE_SQLITE_ERROR;
+
+    stmt->BindId(1, key.GetInstanceId());
+    return stmt->Step();
+    }
+
+//--------------------------------------------------------------------------------------
+// @bsimethod                                    Krischan.Eberle                   11/16
+//+---------------+---------------+---------------+---------------+---------------+------
+DbResult DgnDb::DeleteLinkTableRelationships(Utf8CP relClassECSqlName, ECInstanceId sourceId, ECInstanceId targetId)
+    {
+    if (!sourceId.IsValid() && !targetId.IsValid())
+        {
+        BeAssert(false && "SourceId and TargetId cannot both be invalid");
+        return BE_SQLITE_ERROR;
+        }
+
+    Utf8String ecsql("DELETE FROM ");
+    ecsql.append(relClassECSqlName).append(" WHERE ");
+
+    if (sourceId.IsValid())
+        {
+        ecsql.append("SourceECInstanceId=?");
+        if (targetId.IsValid())
+            ecsql.append(" AND ");
+        }
+
+    if (targetId.IsValid())
+        ecsql.append("TargetECInstanceId=?");
+
+    CachedECSqlStatementPtr stmt = GetNonSelectPreparedECSqlStatement(ecsql.c_str(), GetECCrudWriteToken());
+    if (stmt == nullptr)
+        return BE_SQLITE_ERROR;
+
+    int parameterIndex = 1;
+    if (sourceId.IsValid())
+        {
+        if (ECSqlStatus::Success != stmt->BindId(parameterIndex, sourceId))
+            return BE_SQLITE_ERROR;
+
+        ++parameterIndex;
+        }
+
+    if (targetId.IsValid())
+        {
+        if (ECSqlStatus::Success != stmt->BindId(parameterIndex, targetId))
+            return BE_SQLITE_ERROR;
+        }
+
+    const DbResult stat = stmt->Step();
+    return BE_SQLITE_DONE == stat ? BE_SQLITE_OK : stat;
+    }
+
+
+/*---------------------------------------------------------------------------------**//**
+* @bsimethod                                    Keith.Bentley                   04/11
++---------------+---------------+---------------+---------------+---------------+------*/
+DbResult DgnDb::DoOpenDgnDb(BeFileNameCR projectNameIn, OpenParams const& params)
+    {
+    BeFileName fileName(projectNameIn);
+    fileName.SupplyDefaultNameParts(s_dgndbExt);
+    m_fileName = fileName.GetNameUtf8();
+
+    DbResult stat = OpenBeSQLiteDb(fileName, params);
+    if (BE_SQLITE_OK != stat)
+        {
+        // When it comes to schema upgrades, the caller probably does know what he is doing -- at least the iModelBridge framework does -- so this is not necessarily an "error".
+        auto sev = (BE_SQLITE_ERROR_SchemaUpgradeRequired == stat)? NativeLogging::LOG_INFO: NativeLogging::LOG_ERROR;
+        LOG.messagev(sev, "Error %s opening [%s]", Db::InterpretDbResult(stat), m_fileName.c_str());
+        }
+
+    return stat;
+    }
+
+/*---------------------------------------------------------------------------------**//**
+* @bsimethod                                    Keith.Bentley                   02/12
++---------------+---------------+---------------+---------------+---------------+------*/
+DgnDbPtr DgnDb::OpenDgnDb(DbResult* outResult, BeFileNameCR fileName, OpenParams const& openParams)
+    {
+    DbResult ALLOW_NULL_OUTPUT(status, outResult);
+    bool wantReadonly = openParams.IsReadonly();
+
+    BeFileName dbFileName(fileName);
+    dbFileName.SupplyDefaultNameParts(s_dgndbExt);
+
+    DgnDbPtr dgnDb = new DgnDb();
+
+    status = dgnDb->DoOpenDgnDb(dbFileName, openParams);
+    if (status != BE_SQLITE_OK)
+        return nullptr;
+
+    // SchemaUpgrade logic may call OpenParams::_ReopenForProfileUpgrade changing the file
+    // from Readonly to ReadWrite.  This changes it back to what the caller requested.
+    if (!wantReadonly || openParams.IsReadonly())
+        return dgnDb;
+
+    dgnDb = new DgnDb(); // release old and create a new DgnDb
+    OpenParams readonlyParams(openParams);
+    readonlyParams.SetOpenMode(Db::OpenMode::Readonly);
+    status = dgnDb->DoOpenDgnDb(dbFileName, readonlyParams);
+    return (status != BE_SQLITE_OK) ? nullptr : dgnDb;
+    }
+
+/*---------------------------------------------------------------------------------**//**
+* @bsimethod                                    Keith.Bentley                   02/12
++---------------+---------------+---------------+---------------+---------------+------*/
+DbResult DgnDb::CreateNewDgnDb(BeFileNameCR inFileName, CreateDgnDbParams const& params)
+    {
+    BeFileName projectFile(inFileName);
+
+    if (inFileName.IsEmpty())
+        {
+        projectFile.SetNameUtf8(BEDB_MemoryDb);
+        }
+    else
+        {
+        projectFile.SupplyDefaultNameParts(s_dgndbExt);
+        if (params.m_overwriteExisting && BeFileName::DoesPathExist(projectFile))
+            {
+            if (BeFileNameStatus::Success != BeFileName::BeDeleteFile(projectFile))
+                {
+                LOG.errorv("Unable to create DgnDb because '%s' cannot be deleted.", projectFile.GetNameUtf8().c_str());
+                return BE_SQLITE_ERROR_FileExists;
+                }
+            }
+        }
+
+    bool useSeedDb = !params.m_seedDb.empty();
+
+    if (useSeedDb)
+        {
+        BeFileNameStatus status = BeFileName::BeCopyFile(params.m_seedDb.c_str(), projectFile);
+        if (BeFileNameStatus::Success != status)
+            return BE_SQLITE_ERROR_FileExists;
+        }
+
+    DbResult rc = CreateNewDb(projectFile, params.GetGuid(), params);
+    if (BE_SQLITE_OK != rc)
+        return rc;
+
+    m_fileName = projectFile.GetNameUtf8();
+
+    rc = CreateDgnDbTables(params);
+    if (BE_SQLITE_OK != rc)
+        return rc;
+
+    InitializeDgnDb(params);
+
+    return BE_SQLITE_OK;
+    }
+
+/*---------------------------------------------------------------------------------**//**
+* @bsimethod                                    Keith.Bentley                   02/12
++---------------+---------------+---------------+---------------+---------------+------*/
+DgnDbPtr DgnDb::CreateDgnDb(DbResult* result, BeFileNameCR fileName, CreateDgnDbParams const& params)
+    {
+    DbResult ALLOW_NULL_OUTPUT(stat, result);
+
+    if (params.m_rootSubjectName.empty())
+        {
+        BeAssert(false); // required to create the root Subject in the RepositoryModel
+        return nullptr;
+        }
+
+    DgnDbPtr dgndb = new DgnDb();
+    stat = dgndb->CreateNewDgnDb(fileName, params);
+
+    return (BE_SQLITE_OK==stat) ? dgndb : nullptr;
+    }
+
+/*---------------------------------------------------------------------------------**//**
+* @bsimethod                                    Keith.Bentley                   07/14
++---------------+---------------+---------------+---------------+---------------+------*/
+DgnDbStatus DgnDb::CompactFile()
+    {
+    if (1 < GetCurrentSavepointDepth())
+        return  DgnDbStatus::TransactionActive;
+
+    Savepoint* savepoint = GetSavepoint(0);
+    if (savepoint)
+        savepoint->Commit(nullptr);
+
+    DbResult rc= TryExecuteSql("VACUUM");
+
+    if (savepoint)
+        savepoint->Begin();
+
+    return BE_SQLITE_OK != rc ? DgnDbStatus::SQLiteError : DgnDbStatus::Success;
+    }
+
+/*---------------------------------------------------------------------------------**//**
+* @bsimethod                                    Sam.Wilson                      07/15
++---------------+---------------+---------------+---------------+---------------+------*/
+DgnClassId DgnImportContext::_RemapClassId(DgnClassId source)
+    {
+    if (!IsBetweenDbs())
+        return source;
+
+    DgnClassId dest = m_remap.Find(source);
+    if (dest.IsValid())
+        return dest;
+
+    ECClassCP sourceecclass = GetSourceDb().Schemas().GetClass(source);
+    if (nullptr == sourceecclass)
+        return DgnClassId();
+
+    ECClassCP destecclass = GetDestinationDb().Schemas().GetClass(sourceecclass->GetSchema().GetName().c_str(), sourceecclass->GetName().c_str());
+    if (nullptr == destecclass)
+        return DgnClassId();
+
+    return m_remap.Add(source, DgnClassId(destecclass->GetId()));
+    }
+
+/*---------------------------------------------------------------------------------**//**
+* @bsimethod                                    Sam.Wilson                      07/15
++---------------+---------------+---------------+---------------+---------------+------*/
+void DgnImportContext::ComputeGcsAdjustment()
+    {
+    //  We may need to transform between source and destination GCS.
+    m_xyzOffset = DPoint3d::FromZero();
+    m_yawAdj = AngleInDegrees::FromDegrees(0);
+    m_areCompatibleDbs = true;
+
+    if (!IsBetweenDbs())
+        return;
+
+    DPoint3dCR sourceGO(m_sourceDb.GeoLocation().GetGlobalOrigin());
+    DPoint3dCR destGO(m_destDb.GeoLocation().GetGlobalOrigin());
+
+    m_xyzOffset.DifferenceOf(destGO, sourceGO);
+
+    DgnGCS* sourceGcs = m_sourceDb.GeoLocation().GetDgnGCS();
+    DgnGCS* destGcs = m_destDb.GeoLocation().GetDgnGCS();
+
+    if (nullptr == sourceGcs || nullptr == destGcs)
+        {
+        m_areCompatibleDbs = true;
+        return;
+        }
+
+    // Check that source and destination are based on equivalent projections.
+    if (!destGcs->IsEquivalent(*sourceGcs))
+        {
+        m_areCompatibleDbs = false;
+        return;
+        }        
+    }
+
+/*---------------------------------------------------------------------------------**//**
+* @bsimethod                                    Sam.Wilson                      07/15
++---------------+---------------+---------------+---------------+---------------+------*/
+DgnCloneContext::DgnCloneContext()
+    {
+    }
+
+/*---------------------------------------------------------------------------------**//**
+* @bsimethod                                    Sam.Wilson                      07/15
++---------------+---------------+---------------+---------------+---------------+------*/
+DgnImportContext::DgnImportContext(DgnDbR source, DgnDbR dest) : DgnCloneContext(), m_sourceDb(source), m_destDb(dest)
+    {
+    // Pre-populate the remap table with "fixed" element IDs
+    AddElementId(source.Elements().GetRootSubjectId(), dest.Elements().GetRootSubjectId());
+    AddElementId(source.Elements().GetDictionaryPartitionId(), dest.Elements().GetDictionaryPartitionId());
+    AddElementId(source.Elements().GetRealityDataSourcesPartitionId(), dest.Elements().GetRealityDataSourcesPartitionId());
+
+    ComputeGcsAdjustment();
+    }
+
+/*---------------------------------------------------------------------------------**//**
+* @bsimethod                                    Sam.Wilson                      07/15
++---------------+---------------+---------------+---------------+---------------+------*/
+DgnImportContext::~DgnImportContext()
+    {
+    }
+
+/*---------------------------------------------------------------------------------**//**
+* @bsimethod                                                    Shaun.Sewall    10/16
++---------------+---------------+---------------+---------------+---------------+------*/
+RepositoryModelPtr DgnDb::GetRepositoryModel()
+    {
+    RepositoryModelPtr model = Models().Get<RepositoryModel>(DgnModel::RepositoryModelId());
+    BeAssert(model.IsValid() && "A DgnDb always has a " BIS_CLASS_RepositoryModel);
+    return model;
+    }
+
+/*---------------------------------------------------------------------------------**//**
+* @bsimethod                                                    Paul.Connelly   10/15
++---------------+---------------+---------------+---------------+---------------+------*/
+DictionaryModelR DgnDb::GetDictionaryModel()
+    {
+    // NB: Once loaded, a model is never dropped unless it is deleted (or its creation is undone). This cannot occur for dictionary model so returning a reference is safe
+    DictionaryModelPtr dict = Models().Get<DictionaryModel>(DgnModel::DictionaryId());
+    BeAssert(dict.IsValid() && "A DgnDb always has a " BIS_CLASS_DictionaryModel);
+    return *dict;
+    }
+
+/*---------------------------------------------------------------------------------**//**
+* @bsimethod                                                    Shaun.Sewall    10/16
++---------------+---------------+---------------+---------------+---------------+------*/
+LinkModelPtr DgnDb::GetRealityDataSourcesModel()
+    {
+    LinkPartitionCPtr partition = Elements().Get<LinkPartition>(Elements().GetRealityDataSourcesPartitionId());
+    BeAssert(partition.IsValid() && "A DgnDb always has a reality data sources partition");
+    LinkModelPtr model = Models().Get<LinkModel>(partition->GetSubModelId());
+    BeAssert(model.IsValid() && "A DgnDb always has a reality data sources model");
+    return model;
+    }
+
+/*---------------------------------------------------------------------------------**//**
+* @bsimethod                                                    Paul.Connelly   01/16
++---------------+---------------+---------------+---------------+---------------+------*/
+ECSqlStatement* ECSqlStatementIteratorBase::PrepareStatement(DgnDbCR dgndb, Utf8CP ecSql, uint32_t idSelectColumnIndex)
+    {
+    m_statement = dgndb.GetPreparedECSqlStatement(ecSql);
+    if (m_statement.IsNull())
+        {
+        BeAssert(false);
+        return nullptr;
+        }
+
+    m_isAtEnd = false;
+    m_idSelectColumnIndex = (int) idSelectColumnIndex;
+    return m_statement.get();
+    }
+
+/*---------------------------------------------------------------------------------**//**
+* @bsimethod                                                    Paul.Connelly   01/16
++---------------+---------------+---------------+---------------+---------------+------*/
+bool ECSqlStatementIteratorBase::IsEqual(ECSqlStatementIteratorBase const& rhs) const
+    {
+    if (m_isAtEnd && rhs.m_isAtEnd)
+        return true;
+    if (m_isAtEnd != rhs.m_isAtEnd)
+        return false;
+
+    BeAssert(m_statement.IsValid() && rhs.m_statement.IsValid());
+    ECInstanceId thisId = m_statement->GetValueId<ECInstanceId>(m_idSelectColumnIndex);
+    
+    // Do NOT delete the next line and simply use rhs.m_statement on the subsequent.
+    // Android GCC 4.9 and clang 6.1.0 cannot deduce the templates when you try to combine it all up.
+    CachedECSqlStatementPtr rhsStatement = rhs.m_statement;
+    ECInstanceId rhsId = rhsStatement->GetValueId<ECInstanceId>(rhs.m_idSelectColumnIndex);
+    
+    return thisId == rhsId;
+    }
+
+/*---------------------------------------------------------------------------------**//**
+* @bsimethod                                                    Paul.Connelly   01/16
++---------------+---------------+---------------+---------------+---------------+------*/
+void ECSqlStatementIteratorBase::MoveNext()
+    {
+    if (m_isAtEnd)
+        {
+        BeAssert(false && "Do not attempt to iterate beyond the end of the instances.");
+        return;
+        }
+    DbResult stepStatus = m_statement->Step();
+    BeAssert(stepStatus == BE_SQLITE_ROW || stepStatus == BE_SQLITE_DONE);
+    if (stepStatus != BE_SQLITE_ROW)
+        m_isAtEnd = true;
+    }
+
+/*---------------------------------------------------------------------------------**//**
+* @bsimethod                                                    Paul.Connelly   01/16
++---------------+---------------+---------------+---------------+---------------+------*/
+void ECSqlStatementIteratorBase::MoveFirst()
+    {
+    if (!m_statement.IsValid())
+        {
+        m_isAtEnd = true;
+        return;
+        }
+
+    m_statement->Reset();
+    m_isAtEnd = false;
+    MoveNext();
+    }
+
+//=======================================================================================
+// @bsiclass                                                    Ray.Bentley     11/2018
+//=======================================================================================
+struct RangeWithoutOutlierCalculator
+{
+    struct Stat
+        {
+        DRange3d                m_range;
+        BeInt64Id               m_id;
+        double                  m_diagonal;
+
+        Stat() {}
+        Stat(DRange3dCR range, BeInt64Id id): m_range(range), m_id(id), m_diagonal(range.DiagonalDistance()) { }
+        DPoint3d GetCenter() const { return m_range.LocalToGlobal(.5, .5, .5); }
+        };
+
+    bvector<Stat>       m_stats;
+    double              m_maxDiagonal = 0.0;
+    BeInt64Id           m_maxId;
+
+
+/*---------------------------------------------------------------------------------**//**
+* @bsimethod                                                    Ray.Bentley     10/2018
++---------------+---------------+---------------+---------------+---------------+------*/
+void Add(DRange3dCR range, BeInt64Id id) 
+    { 
+    if (range.DiagonalDistance() > m_maxDiagonal)
+        {
+        m_maxDiagonal = range.DiagonalDistance();
+        m_maxId = id;
+        }
+
+    if (!range.IsNull()) m_stats.push_back(Stat(range, id)); 
+    }
+
+    static void DumpRange(const char* label, DRange3dCR range) { DEBUG_PRINTF ("%s Range: %lf, %lf, %lf) \t (%lf, %lf, %lf) Diagonal: %lf (KM)\n", label, range.low.x, range.low.y, range.low.z, range.high.x, range.high.y, range.high.z, range.DiagonalDistance()/1000.0); }
+
+
+/*---------------------------------------------------------------------------------**//**
+* @bsimethod                                                    Ray.Bentley     10/2018
++---------------+---------------+---------------+---------------+---------------+------*/
+DRange3d ComputeRange(bvector<BeInt64Id>& outliers, DRange3dR fullRange, double sigmaMultiplier = 5.0, double minLimit = 100.0)
+    {
+    double      variance = 0.0, sum = 0.0;
+    DPoint3d    centroid = DPoint3d::FromZero();
+
+    for (auto const& stat : m_stats)
+        {
+        centroid.SumOf(centroid, stat.GetCenter(), stat.m_diagonal);        // Arbitrarily weight by range diagaonal.
+        sum += stat.m_diagonal;
+        }
+        
+    centroid.Scale(1.0 / sum);
+
+    for (auto const& stat : m_stats)
+        {
+        double  delta = stat.GetCenter().Distance(centroid);
+        variance += stat.m_diagonal * delta * delta;
+        }
+    variance /= sum;
+    double      deviation = sqrt(variance);
+    double      limit= max(minLimit, sigmaMultiplier * deviation);
+    DRange3d    range = DRange3d::NullRange();
+
+    DEBUG_PRINTF("Deviation: %lf, Sum: %lf, Limit: %lf, Multiplier: %lf, Max Diagonal: %lf\n", deviation, sum, limit, sigmaMultiplier, m_maxDiagonal);
+
+    fullRange = DRange3d::NullRange();
+    for (auto const& stat : m_stats)
+        {
+        fullRange.Extend(stat.m_range);
+        if (stat.GetCenter().Distance(centroid) < limit)
+            range.Extend(stat.m_range);
+        else
+            outliers.push_back(stat.m_id);
+        }
+    DumpRange("Full Range", fullRange);
+    if (!outliers.empty())
+        DumpRange("Reduced Range", range);
+
+    return range;
+    }
+};  //  RangeWithoutOutlierCalculator.
+
+
+/*---------------------------------------------------------------------------------**//**
+* @bsimethod                                                    Ray.Bentley     10/2018
+* Computes the range of elements that are "statistically" signficant - ignoring elements
+* that are more than maxDeviation standard deviations from the centroid.
++---------------+---------------+---------------+---------------+---------------+------*/
+DRange3d DgnDb::ComputeGeometryExtentsWithoutOutliers(DRange3dP rangeWithOutliers, size_t* outlierCount, double maxDeviations) const
+    {
+    auto stmt = GetPreparedECSqlStatement("SELECT ECInstanceId,Origin,Yaw,Pitch,Roll,BBoxLow,BBoxHigh FROM " BIS_SCHEMA(BIS_CLASS_GeometricElement3d));
+    RangeWithoutOutlierCalculator   elementRangeCalculator;
+
+    while (BE_SQLITE_ROW == stmt->Step())
+        {
+        if (stmt->IsValueNull(1)) // has no placement
+            continue;
+
+        double yaw   = stmt->GetValueDouble(2);
+        double pitch = stmt->GetValueDouble(3);
+        double roll  = stmt->GetValueDouble(4);
+
+        DPoint3d low = stmt->GetValuePoint3d(5);
+        DPoint3d high = stmt->GetValuePoint3d(6);
+
+        Placement3d placement(stmt->GetValuePoint3d(1),
+                              YawPitchRollAngles(Angle::FromDegrees(yaw), Angle::FromDegrees(pitch), Angle::FromDegrees(roll)),
+                              ElementAlignedBox3d(low.x, low.y, low.z, high.x, high.y, high.z));
+
+        elementRangeCalculator.Add(placement.CalculateRange(), stmt->GetValueId<DgnElementId>(0));
+        }
+    
+    bvector<BeInt64Id>  elementOutliers;
+    DRange3d            fullRange, elementRange = elementRangeCalculator.ComputeRange(elementOutliers, fullRange);
+
+    if (nullptr != outlierCount)
+        *outlierCount = elementOutliers.size();
+
+    if (nullptr != rangeWithOutliers)
+        *rangeWithOutliers = fullRange;
+
+    if (!elementOutliers.empty())
+        {
+        double      fullDiagonal = fullRange.DiagonalDistance(), reducedDiagonal = elementRange.DiagonalDistance(); 
+        auto logMessage1 = Utf8PrintfString("%d Outlying elements of %d Total were ignored when calculating project extents\n", (int) elementOutliers.size(), (int) elementRangeCalculator.m_stats.size());
+        auto logMessage2 = Utf8PrintfString("Range reduced from %lf to %lf (%lf %%)\n", fullDiagonal, reducedDiagonal, 100.0 * (fullDiagonal - reducedDiagonal) / fullDiagonal);
+        DEBUG_PRINTF (">>>>>>>>>>>>>>>>>>%s %s<<<<<<<<<<<<<<<<<<<", logMessage1.c_str(), logMessage2.c_str());
+        }
+    else 
+        {
+        DEBUG_PRINTF("No Element Outliers of %d Total, Range Diagonal: %lf\n", (int) elementRangeCalculator.m_stats.size(), fullRange.IsNull() ? 0.0 : fullRange.DiagonalDistance());
+        }
+
+    if (elementRange.DiagonalDistance() > 5.0E5)        
+        {
+        DEBUG_PRINTF("*********************************************** Range still invalid (%f KM) ******************************************\n\n\n", elementRange.DiagonalDistance() / 1000.0);
+        }
+
+    return elementRange;
+    }
+
+#ifdef TEST_OUTLYING_MODELS
+// This is currently not used - but perhaps may be useful at some point. It performs the same statistical analysis as element outlier, but on the models instead.
+// It improves the Mott/EAP files for section 8 - but not enough to make it usable.
+
+/*---------------------------------------------------------------------------------**//**
+* @bsimethod                                                    Ray.Bentley     10/2018
++---------------+---------------+---------------+---------------+---------------+------*/
+DRange3d DgnDb::ComputeExtentsWithoutOutlyingModels(DRange3dCR elementRange, DRange3dCP rangeWithOutliers = nullptr, size_t* outlierCount = nullptr) const
+
+    bvector<BeInt64Id>              modelOutliers;
+    RangeWithoutOutlierCalculator   modelRangeCalculator;
+
+    for (auto& entry : Models().MakeIterator(BIS_SCHEMA(BIS_CLASS_SpatialModel)))
+        {
+        auto model = Models().Get<SpatialModel>(entry.GetModelId());
+        if (model.IsValid())
+            {
+            DRange3d        modelRange;
+
+            modelRange.IntersectionOf(elementRange, model->QueryModelRange());
+            modelRangeCalculator.Add(modelRange, entry.GetModelId());
+            }
+        }   
+
+    DRange3d    fullModelRange, modelRange = modelRangeCalculator.ComputeRange(modelOutliers, fullModelRange); 
+
+    if (!modelOutliers.empty())
+        {
+        double      fullDiagonal = fullModelRange.DiagonalDistance(), reducedDiagonal = modelRange.DiagonalDistance(); 
+        auto logMessage1 = Utf8PrintfString("%d Outlying models of %d Total were ignored when calculating project extents\n",  (int) modelOutliers.size(), (int) modelRangeCalculator.m_stats.size());
+        auto logMessage2 = Utf8PrintfString("Range reduced from %lf to %lf (%lf %%)\n", fullDiagonal, reducedDiagonal, 100.0 * (fullDiagonal - reducedDiagonal) / fullDiagonal);
+        DEBUG_PRINTF ("%s %s", logMessage1.c_str(), logMessage2.c_str());
+        }
+    else
+        {
+        DEBUG_PRINTF("No Model Outliers of %d Total, Range Diagonal: %lf\n",  (int) modelRangeCalculator.m_stats.size(), fullModelRange.DiagonalDistance());
+        }
+
+    return modelRange;
+    }
+
+#endif