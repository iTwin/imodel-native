/*--------------------------------------------------------------------------------------+
|
|     $Source: DgnCore/DgnRangeTree.cpp $
|
|  $Copyright: (c) 2016 Bentley Systems, Incorporated. All rights reserved. $
|
+--------------------------------------------------------------------------------------*/
#include <DgnPlatformInternal.h>

BEGIN_UNNAMED_NAMESPACE

typedef DgnRangeTree::Node&         DRTNodeR;
typedef DgnRangeTree::Node*         DRTNodeP;
typedef DRTNodeP*                   DRTNodeH;
typedef DgnRangeTree::LeafNode*     DRTLeafNodeP;
typedef DgnRangeTree::InternalNode* DRTInternalNodeP;

static const double   s_cameraLimit      = 1.0E-5;

#define DEBUG_PRINTF(arg) 

/*---------------------------------------------------------------------------------**//**
* @bsimethod                                                    RayBentley      10/2009
+---------------+---------------+---------------+---------------+---------------+------*/
static inline bool rangeIsValid(DRange3dCR range, bool is3d)
    {
    return (range.low.x <= range.high.x) && (range.low.y <= range.high.y) && (!is3d || (range.low.z <= range.high.z));
    }

/*---------------------------------------------------------------------------------**//**
* Optimized - no function calls, no nullptr tests etc. as in DRange3d::extentSquared.
* @bsimethod                                                    RayBentley      10/2009
+---------------+---------------+---------------+---------------+---------------+------*/
static inline double rangeExtentSquared(DRange3dCR range)
    {
    double extentX = (double) range.high.x - range.low.x;
    double extentY = (double) range.high.y - range.low.y;
    double extentZ = (double) range.high.z - range.low.z;
    return extentX * extentX + extentY * extentY + extentZ * extentZ;
    }

//---------------------------------------------------------------------------------------
// @bsimethod                                                   John.Gooding    10/2013
//---------------------------------------------------------------------------------------
static inline double rangeExtentSquared(RTree3dValCR range)
    {
    double extentX = (double) range.m_maxx - range.m_minx;
    double extentY = (double) range.m_maxy - range.m_miny;
    double extentZ = (double) range.m_maxz - range.m_minz;
    return extentX * extentX + extentY * extentY + extentZ * extentZ;
    }

#ifdef UNUSED
/*---------------------------------------------------------------------------------**//**
* Optimized - no function calls, no nullptr tests etc. as in DRange3d::extentSquared.
* @bsimethod                                                    RayBentley      10/2009
+---------------+---------------+---------------+---------------+---------------+------*/
static inline void extendRange(DRange3dR thisRange, DPoint3dCR point)
    {
    if (point.x < thisRange.low.x)
        thisRange.low.x = point.x;

    if (point.x > thisRange.high.x)
        thisRange.high.x = point.x;

    if (point.y < thisRange.low.y)
        thisRange.low.y = point.y;

    if (point.y > thisRange.high.y)
        thisRange.high.y = point.y;

    if (point.z < thisRange.low.z)
        thisRange.low.z = point.z;

    if (point.z > thisRange.high.z)
        thisRange.high.z = point.z;
    }
#endif
    
/*---------------------------------------------------------------------------------**//**
* Optimized - no function calls, no nullptr tests etc. as in DRange3d::extentSquared.
* @bsimethod                                                    RayBentley      10/2009
+---------------+---------------+---------------+---------------+---------------+------*/
static inline void extendRange(DRange3dR thisRange, DRange3dCR range)
    {
    if (range.low.x < thisRange.low.x)
        thisRange.low.x = range.low.x;

    if (range.low.y < thisRange.low.y)
        thisRange.low.y = range.low.y;

    if (range.low.z < thisRange.low.z)
        thisRange.low.z = range.low.z;

    if (range.high.x > thisRange.high.x)
        thisRange.high.x = range.high.x;

    if (range.high.y > thisRange.high.y)
        thisRange.high.y = range.high.y;

    if (range.high.z > thisRange.high.z)
        thisRange.high.z = range.high.z;
    }


//=======================================================================================
// @bsiclass                                                    Keith.Bentley   04/15
//=======================================================================================
struct DRTSplitEntry
{
    DRange3d    m_range;
    void*       m_entry;        // this is void* so we can use this struct for both LeafNodes and InternalNodes
    int         m_groupNumber[3];
};

typedef DRTSplitEntry* DRTSplitEntryP;
typedef DRTSplitEntry const * DRTSplitEntryCP;
typedef DRTSplitEntry const& DRTSplitEntryCR;
typedef DgnRangeTree::ProgressMonitor* ProgressMonitorP;

static inline bool compareX(DRTSplitEntryCR entry1, DRTSplitEntryCR entry2) {return entry1.m_range.low.x < entry2.m_range.low.x;}
static inline bool compareY(DRTSplitEntryCR entry1, DRTSplitEntryCR entry2) {return entry1.m_range.low.y < entry2.m_range.low.y;}
static inline bool compareZ(DRTSplitEntryCR entry1, DRTSplitEntryCR entry2) {return entry1.m_range.low.z < entry2.m_range.low.z;}
typedef bool (*PF_CompareFunc)(DRTSplitEntryCR, DRTSplitEntryCR);

enum SplitAxis {X_AXIS = 0 ,Y_AXIS = 1, Z_AXIS = 2};

/*---------------------------------------------------------------------------------**//**
* @bsimethod    RangeNode                                       KeithBentley    12/97
+---------------+---------------+---------------+---------------+---------------+------*/
static double checkSeparation(DRTSplitEntryP entries, size_t count, SplitAxis axis)
    {
    double maxSeparation = 0, separation;
    double maxMinDist = 1.0e200, minDist;

    static PF_CompareFunc  s_compareFuncs[3] = { compareX, compareY, compareZ };
    std::sort(entries, entries+count, s_compareFuncs[axis]);

    size_t minSize = count/3;
    DRTSplitEntryCP lastEntry    = entries + count;
    DRTSplitEntryCP entryEnd     = entries + (count-minSize);
    DRTSplitEntryCP startEntries = entries + minSize;
    DRTSplitEntryCP sepEntry=nullptr, minDistEntry=nullptr;

    switch (axis)
        {
        case X_AXIS:
            for (DRTSplitEntryCP currEntry = startEntries; currEntry < entryEnd-1; ++currEntry)
                {
                DRTSplitEntryCP nextEntry = currEntry + 1;

                if (currEntry->m_range.high.x < nextEntry->m_range.low.x)
                    {
                    if ((separation = (nextEntry->m_range.low.x - currEntry->m_range.high.x)) > maxSeparation)
                        {
                        maxSeparation = separation;
                        sepEntry = nextEntry;
                        }
                    }
                else
                    {
                    if ((minDist = (nextEntry->m_range.low.x - currEntry->m_range.low.x)) > maxMinDist)
                        {
                        maxMinDist    = minDist;
                        minDistEntry = nextEntry;
                        }
                    }
                }
            break;

        case Y_AXIS:
            for (DRTSplitEntryCP currEntry = startEntries; currEntry < entryEnd-1; ++currEntry)
                {
                DRTSplitEntryCP nextEntry = currEntry + 1;

                if (currEntry->m_range.high.y < nextEntry->m_range.low.y)
                    {
                    if ((separation = (nextEntry->m_range.low.y - currEntry->m_range.high.y)) > maxSeparation)
                        {
                        maxSeparation = separation;
                        sepEntry = nextEntry;
                        }
                    }
                else
                    {
                    if ((minDist = (nextEntry->m_range.low.y - currEntry->m_range.low.y)) > maxMinDist)
                        {
                        maxMinDist = minDist;
                        minDistEntry = nextEntry;
                        }
                    }
                }
            break;

        case Z_AXIS:
            for (DRTSplitEntryCP currEntry = startEntries; currEntry < entryEnd-1; ++currEntry)
                {
                DRTSplitEntryCP nextEntry = currEntry + 1;

                if (currEntry->m_range.high.z < nextEntry->m_range.low.z)
                    {
                    if ((separation = (nextEntry->m_range.low.z - currEntry->m_range.high.z)) > maxSeparation)
                        {
                        maxSeparation = separation;
                        sepEntry = nextEntry;
                        }
                    }

                else
                    {
                    if ((minDist = (nextEntry->m_range.low.z - currEntry->m_range.low.z)) > maxMinDist)
                        {
                        maxMinDist = minDist;
                        minDistEntry = nextEntry;
                        }
                    }
                }
            break;
        }

    if (nullptr == sepEntry)
        {
        if (nullptr != minDistEntry)
            sepEntry = minDistEntry;
        else
            sepEntry = entries + count/2;
        }

    for (DRTSplitEntryP currEntry = entries; currEntry < lastEntry; ++currEntry)
        {
        if (currEntry < sepEntry)
            currEntry->m_groupNumber[axis] = 0;
        else
            currEntry->m_groupNumber[axis] = 1;
        }

    return  maxSeparation;
    }
END_UNNAMED_NAMESPACE

/*---------------------------------------------------------------------------------**//**
* @bsimethod                                    Keith.Bentley                   04/10
+---------------+---------------+---------------+---------------+---------------+------*/
inline size_t DgnRangeTree::Node::GetEntryCount()
    {
    DRTLeafNodeP leaf = ToLeaf();
    return leaf ? leaf->GetEntryCount() : ((DRTInternalNodeP) this)->GetEntryCount();
    }

/*---------------------------------------------------------------------------------**//**
* @bsimethod                                    Keith.Bentley                   05/10
+---------------+---------------+---------------+---------------+---------------+------*/
void DgnRangeTree::Node::ValidateRange()
    {
    if (!m_sloppy)
        return;

    DRTLeafNodeP leaf = ToLeaf();
    if (leaf)
        leaf->ValidateLeafRange();
    else
        ((DRTInternalNodeP) this)->ValidateInternalRange();
    }

/*---------------------------------------------------------------------------------**//**
* @bsimethod                                    Keith.Bentley                   05/10
+---------------+---------------+---------------+---------------+---------------+------*/
DgnRangeTree::Match DgnRangeTree::Node::Traverse(Traverser& traverser, bool is3d)
    {
    DRTLeafNodeP leaf = ToLeaf();
    return leaf ? leaf->Traverse(traverser, is3d) : ((DRTInternalNodeP) this)->Traverse(traverser, is3d);
    }

/*---------------------------------------------------------------------------------**//**
* @bsimethod                                    Keith.Bentley                   05/10
+---------------+---------------+---------------+---------------+---------------+------*/
inline void DgnRangeTree::InternalNode::ValidateInternalRange()
    {
    if (!m_sloppy)
        return;

    m_sloppy = false;
    ClearRange();
    for (DRTNodeH curr = &m_firstChild[0]; curr < m_endChild; ++curr)
        extendRange(m_nodeRange, (*curr)->GetRange());
    }

/*---------------------------------------------------------------------------------**//**
* @bsimethod                                    Keith.Bentley                   05/10
+---------------+---------------+---------------+---------------+---------------+------*/
inline void DgnRangeTree::LeafNode::ValidateLeafRange()
    {
    if (!m_sloppy)
        return;

    m_sloppy = false;
    ClearRange();

    for (Entry* curr = &m_firstChild[0]; curr < m_endChild; ++curr)
        extendRange(m_nodeRange, curr->m_range);
    }

/*---------------------------------------------------------------------------------**//**
* @bsimethod                                    Keith.Bentley                   05/10
+---------------+---------------+---------------+---------------+---------------+------*/
bool DgnRangeTree::Node::Overlaps(DRange3dCR range) const
    {
    if (m_nodeRange.low.x > range.high.x || m_nodeRange.high.x < range.low.x ||
        m_nodeRange.low.y > range.high.y || m_nodeRange.high.y < range.low.y)
        return  false;

    return !m_is3d ? true : (m_nodeRange.low.z <= range.high.z && m_nodeRange.high.z >= range.low.z);
    }

/*---------------------------------------------------------------------------------**//**
* @bsimethod                                    Keith.Bentley                   05/10
+---------------+---------------+---------------+---------------+---------------+------*/
bool DgnRangeTree::Node::CompletelyContains(DRange3dCR range) const
    {
    if (m_nodeRange.low.x >= range.low.x || m_nodeRange.high.x <= range.high.x ||
        m_nodeRange.low.y >= range.low.y || m_nodeRange.high.y <= range.high.y)
        return  false;

    return !m_is3d ? true : (m_nodeRange.low.z < range.low.z && m_nodeRange.high.z > range.high.z);
    }

/*---------------------------------------------------------------------------------**//**
* An InternalNode has become full, split into two nodes (a new one and this one) and determine an optimal division of the current
* enteries between this node and the new one.
* @bsimethod                                    Keith.Bentley                   04/15
+---------------+---------------+---------------+---------------+---------------+------*/
void DgnRangeTree::InternalNode::SplitInternalNode(DgnRangeTreeR root)
    {
    size_t  count = GetEntryCount();
    DRTSplitEntryP  splitEntries = (DRTSplitEntryP) _alloca(count * sizeof(DRTSplitEntry));

    DRTSplitEntryP currEntry = splitEntries;
    DRTSplitEntryP endEntry = splitEntries + count;

    for (DRTNodeH curr = &m_firstChild[0]; curr < m_endChild; ++curr, ++currEntry)
        {
        currEntry->m_entry = *curr;
        currEntry->m_range = (*curr)->GetRangeCR();
        }

    double xSep = checkSeparation(splitEntries, count, X_AXIS);
    double ySep = checkSeparation(splitEntries, count, Y_AXIS);
    double zSep = m_is3d ? checkSeparation(splitEntries, count, Z_AXIS) : 0;

    SplitAxis  optimalSplit = X_AXIS;
    if (ySep > xSep)
        optimalSplit = Y_AXIS;
    if (m_is3d && (zSep > ySep) && (zSep > xSep))
        optimalSplit = Z_AXIS;

    // allocate a new InternalNode to hold (approx) half or our entries. If parent is nullptr, this is the root of the tree and it has become full.
    // We need to add a new level to the tree. Move all of the current entries into a new node that will become a child of this node.
    DRTInternalNodeP newNode1 = root.AllocateInternalNode();
    DRTInternalNodeP newNode2 = (nullptr == m_parent) ? root.AllocateInternalNode() : this;

    ClearChildren();

    for (currEntry = splitEntries; currEntry < endEntry; ++currEntry)
        {
        if (0 == currEntry->m_groupNumber[optimalSplit])
            newNode1->AddInternalNode((DRTNodeP) currEntry->m_entry, root);
        else
            newNode2->AddInternalNode((DRTNodeP) currEntry->m_entry, root);
        }

    // now add the newly created node into the parent of this node. If parent is nullptr, we're the root of the tree and we've just added a new level
    // to the tree (so both nodes are new and become children of this node).
    if (nullptr == m_parent)
        {
        AddInternalNode(newNode1, root);
        AddInternalNode(newNode2, root);
        }
    else
        {
        m_parent->AddInternalNode(newNode1, root);
        }
    }

/*---------------------------------------------------------------------------------**//**
* @bsimethod                                    Keith.Bentley                   04/15
+---------------+---------------+---------------+---------------+---------------+------*/
DRTNodeP DgnRangeTree::InternalNode::ChooseBestNode(DRange3dCP pRange, DgnRangeTreeR root)
    {
    DRTNodeP best = nullptr;
    double   bestFit = 0.0;
    bool     isValid = false;

    for (DRTNodeH curr = &m_firstChild[0]; curr < m_endChild; ++curr)
        {
        DRange3dCR thisRange = (*curr)->GetRange();
        DRange3d   newRange;

        newRange = thisRange;
        extendRange(newRange, *pRange);
        double newExtent = rangeExtentSquared(newRange);
        if (isValid && (bestFit < newExtent))
            continue;

        // "thisFit" is a somewhat arbitrary measure of how well the range fits into this
        // node, taking into account the total size ("new extent") of this node plus this range,
        // plus a penalty for increasing it from its existing size.
        double thisFit = newExtent + ((newExtent - rangeExtentSquared(thisRange)) * 10.0);

        if (!isValid || (thisFit < bestFit))
            {
            best    = *curr;
            bestFit = thisFit;
            isValid = true;
            }
        }

    BeAssert(nullptr != best);
    return  best;
    }

/*---------------------------------------------------------------------------------**//**
* @bsimethod                                    Keith.Bentley                   05/10
+---------------+---------------+---------------+---------------+---------------+------*/
void DgnRangeTree::InternalNode::AddElement(Entry const& entry, DgnRangeTreeR root)
    {
    ValidateRange();
    extendRange(m_nodeRange, entry.m_range);
    DRTNodeP node = ChooseBestNode(&entry.m_range, root);

    DRTLeafNodeP leaf = node->ToLeaf();
    if (leaf)
        leaf->AddElementToLeaf(entry, root);
    else
        {
        ((DRTInternalNodeP) node)->AddElement(entry, root);
        }
    }

/*---------------------------------------------------------------------------------**//**
* @bsimethod                                    Keith.Bentley                   05/10
+---------------+---------------+---------------+---------------+---------------+------*/
void DgnRangeTree::InternalNode::DropRange(DRange3dCR range)
    {
    if (CompletelyContains(range))
        return;

    m_sloppy = true;
    if (m_parent)
        m_parent->DropRange(range);
    }

/*---------------------------------------------------------------------------------**//**
* @bsimethod                                    Keith.Bentley                   05/10
+---------------+---------------+---------------+---------------+---------------+------*/
void DgnRangeTree::InternalNode::DropNode(DRTNodeP entry, DgnRangeTreeR root)
    {
    for (DRTNodeH curr = &m_firstChild[0]; curr < m_endChild; ++curr)
        {
        if (*curr != entry)
            continue;

        if (curr+1 < m_endChild)
            memmove(curr, curr+1, (m_endChild - curr) * sizeof(DRTNodeP));

        --m_endChild;

        if (m_firstChild == m_endChild)  // last entry in this leaf?
            {
            if (nullptr == m_parent) // last node in the tree? If so, create an empty LeafNode and delete this InternalNode.
                root.m_root = root.AllocateLeafNode();
            else
                m_parent->DropNode(this, root);

            root.FreeInternalNode(this);
            return;
            }

        DropRange(entry->GetRangeCR());
        return;
        }

    BeAssert(false); // we were asked to drop a child we didn't hold
    }

/*---------------------------------------------------------------------------------**//**
* @bsimethod                                    Keith.Bentley                   05/10
+---------------+---------------+---------------+---------------+---------------+------*/
bool DgnRangeTree::InternalNode::DropElement(Entry const& entry, DgnRangeTreeR root)
    {
    DRTLeafNodeP leaf = ToLeaf();
    if (leaf)
        return leaf->DropElementFromLeaf(entry, root);

    for (DRTNodeH curr = &m_firstChild[0]; curr < m_endChild; ++curr)
        {
        if (!(*curr)->Overlaps(entry.m_range))
            continue;

        DRTInternalNodeP internalNode=(DRTInternalNodeP) *curr;
        if (internalNode->DropElement(entry, root))
            return  true;
        }

    return false;
    }

/*---------------------------------------------------------------------------------**//**
* @bsimethod                                    Keith.Bentley                   04/15
+---------------+---------------+---------------+---------------+---------------+------*/
void DgnRangeTree::InternalNode::AddInternalNode(DRTNodeP child, DgnRangeTreeR root)
    {
    child->SetParent(this);
    ValidateInternalRange();
    extendRange(m_nodeRange, child->GetRange());

    *m_endChild++ = child;
    if (GetEntryCount() > (root.m_internalNodeSize))
        SplitInternalNode(root);
    }

/*---------------------------------------------------------------------------------**//**
* @bsimethod                                    Keith.Bentley                   04/15
+---------------+---------------+---------------+---------------+---------------+------*/
size_t DgnRangeTree::InternalNode::GetLeafCount()
    {
    if (IsLeaf())
        return  1;

    size_t count = 0;
    for (DRTNodeH curr = &m_firstChild[0]; curr != m_endChild; ++curr)
        count += ((DRTInternalNodeP)*curr)->GetLeafCount();

    return count;
    }

/*---------------------------------------------------------------------------------**//**
* @bsimethod                                    Keith.Bentley                   04/15
+---------------+---------------+---------------+---------------+---------------+------*/
size_t DgnRangeTree::InternalNode::GetNodeCount()
    {
    size_t count = 1;
    if (!IsLeaf())
        for (DRTNodeH curr = &m_firstChild[0]; curr != m_endChild; ++curr)
            count += ((DRTInternalNodeP)*curr)->GetNodeCount();

    return count;
    }

/*---------------------------------------------------------------------------------**//**
* @bsimethod                                    Keith.Bentley                   04/15
+---------------+---------------+---------------+---------------+---------------+------*/
size_t DgnRangeTree::InternalNode::GetElementCount()
    {
    DRTLeafNodeP leaf = ToLeaf();
    if (nullptr != leaf)
        return  leaf->GetEntryCount();

    size_t count = 0;
    for (DRTNodeH curr = &m_firstChild[0]; curr != m_endChild; ++curr)
        count += ((DRTInternalNodeP)*curr)->GetElementCount();

    return count;
    }

/*---------------------------------------------------------------------------------**//**
* @bsimethod                                    Keith.Bentley                   04/15
+---------------+---------------+---------------+---------------+---------------+------*/
size_t DgnRangeTree::InternalNode::GetMaxChildDepth()
    {
    if (IsLeaf())
        return  1;

    size_t childDepth, maxChildDepth = 0;
    for (DRTNodeH curr = &m_firstChild[0]; curr != m_endChild; ++curr)
        if ((childDepth = ((DRTInternalNodeP)*curr)->GetMaxChildDepth()) > maxChildDepth)
            maxChildDepth = childDepth;

    return 1 + maxChildDepth;
    }

/*---------------------------------------------------------------------------------**//**
* @bsimethod                                    Keith.Bentley                   04/15
+---------------+---------------+---------------+---------------+---------------+------*/
DgnRangeTree::Match DgnRangeTree::InternalNode::Traverse(DgnRangeTree::Traverser& traverser, bool is3d)
    {
    if (traverser._CheckRangeTreeNode(GetRange(), is3d))
        {
        for (DRTNodeH curr = &m_firstChild[0]; curr < m_endChild; ++curr)
            {
            DgnRangeTree::Match status = (*curr)->Traverse(traverser, is3d);
            if (DgnRangeTree::Match::Ok != status)
                return  status;
            }
        }

    return  DgnRangeTree::Match::Ok;
    }

/*---------------------------------------------------------------------------------**//**
* @bsimethod                                    Keith.Bentley                   04/15
+---------------+---------------+---------------+---------------+---------------+------*/
void DgnRangeTree::LeafNode::AddElementToLeaf(Entry const& entry, DgnRangeTreeR root)
    {
    ValidateRange();
    extendRange(m_nodeRange, entry.m_range);

    *m_endChild = entry;
    ++m_endChild;
    if (GetEntryCount() > (root.m_leafNodeSize))
        SplitLeafNode(root);
    }

/*---------------------------------------------------------------------------------**//**
* @bsimethod                                    Keith.Bentley                   04/15
+---------------+---------------+---------------+---------------+---------------+------*/
bool DgnRangeTree::LeafNode::DropElementFromLeaf(Entry const& entry, DgnRangeTreeR root)
    {
    for (Entry* curr = &m_firstChild[0]; curr < m_endChild; ++curr)
        {
        if (curr->m_geom != entry.m_geom)
            continue;

        if (curr+1 < m_endChild)
            memmove(curr, curr+1, (m_endChild - curr) * sizeof(Entry));

        --m_endChild;

        if (m_firstChild == m_endChild)  // last entry in this leaf?
            {
            if (nullptr == m_parent) // last node in the tree?
                {
                ClearChildren();
                return true;
                }

            m_parent->DropNode(this, root);
            root.FreeLeafNode(this);
            return true;
            }

        if (!CompletelyContains(entry.m_range))
            {
            m_sloppy = true;
            if (m_parent)
                m_parent->DropRange(entry.m_range);
            }
        return true;
        }

    return false;
    }

/*---------------------------------------------------------------------------------**//**
* @bsimethod                                                    RayBentley      10/2009
+---------------+---------------+---------------+---------------+---------------+------*/
void DgnRangeTree::LeafNode::SplitLeafNode(DgnRangeTreeR root)
    {
    size_t  count = GetEntryCount();
    DRTSplitEntryP  splitEntries = (DRTSplitEntryP) _alloca(count * sizeof(DRTSplitEntry));

    DRTSplitEntryP currEntry = splitEntries;
    DRTSplitEntryP endEntry = splitEntries + count;

    for (Entry* curr = &m_firstChild[0]; curr < m_endChild; ++curr, ++currEntry)
        {
        currEntry->m_entry = (void*) curr->m_geom;
        currEntry->m_range = curr->m_range;
        }

    double xSep = checkSeparation(splitEntries, count, X_AXIS);
    double ySep = checkSeparation(splitEntries, count, Y_AXIS);
    double zSep = m_is3d ? checkSeparation(splitEntries, count, Z_AXIS) : 0;

    SplitAxis  optimalSplit = X_AXIS;
    if (ySep > xSep)
        optimalSplit = Y_AXIS;
    if (m_is3d && (zSep > ySep) && (zSep > xSep))
        optimalSplit = Z_AXIS;

    DRTLeafNodeP newNode1 = root.AllocateLeafNode();
    DRTLeafNodeP newNode2 = this;
    newNode2->m_type = newNode1->m_type;

    ClearChildren();    // clear range and child entries - about half of them will come back below.

    for (currEntry = splitEntries; currEntry < endEntry; ++currEntry)
        {
        if (0 == currEntry->m_groupNumber[optimalSplit])
            newNode1->AddElementToLeaf(Entry(currEntry->m_range, *(GeometrySourceCP)currEntry->m_entry), root);
        else
            newNode2->AddElementToLeaf(Entry(currEntry->m_range, *(GeometrySourceCP)currEntry->m_entry), root);
        }

    // if parent is nullptr, this node is currently the root of the tree (the only node in the tree). We need to allocate an InternalNode to
    // become the new root, and add both this node and the new node into it.
    if (nullptr == m_parent)
        {
        DRTInternalNodeP newRoot = root.AllocateInternalNode();
        newRoot->AddInternalNode(newNode1, root);
        newRoot->AddInternalNode(newNode2, root);
        root.m_root = newRoot;
        }
    else
        {
        m_parent->AddInternalNode(newNode1, root);
        }
    }

/*---------------------------------------------------------------------------------**//**
* @bsimethod                                    Keith.Bentley                   05/10
+---------------+---------------+---------------+---------------+---------------+------*/
DgnRangeTree::Match DgnRangeTree::LeafNode::Traverse(DgnRangeTree::Traverser& traverser, bool is3d)
    {
    if (traverser._CheckRangeTreeNode(GetRange(), is3d))
        {
        for (Entry* curr = &m_firstChild[0]; curr < m_endChild; ++curr)
            {
            DgnRangeTree::Match stat = traverser._VisitRangeTreeElem(curr->m_geom, curr->m_range);
            if (DgnRangeTree::Match::Ok != stat)
                return  stat;
            }
        }

    return  DgnRangeTree::Match::Ok;
    }

/*---------------------------------------------------------------------------------**//**
* @bsimethod                                    Keith.Bentley                   04/10
+---------------+---------------+---------------+---------------+---------------+------*/
DgnRangeTree::DgnRangeTree(bool is3d, size_t leafSize)
    {
    m_root = nullptr;
    m_internalNodeSize = m_leafNodeSize = 0;
    m_elementsPerSecond = 0.0;
    m_is3d = is3d;

    if (0 >= leafSize || leafSize>20)
        leafSize = 20;

    SetNodeSizes(8, leafSize);
    }

/*---------------------------------------------------------------------------------**//**
* @bsimethod                                    Keith.Bentley                   04/10
+---------------+---------------+---------------+---------------+---------------+------*/
void DgnRangeTree::LoadTree(DgnModelCR dgnModel)
    {
    BeAssert(nullptr == m_root);
    BeAssert(0 != m_internalNodeSize);
    BeAssert(0 != m_leafNodeSize);
    m_root = AllocateLeafNode();

    for (auto const& element : dgnModel.GetElements())
        {
        GeometrySourceCP geom = element.second->ToGeometrySource();
        if (nullptr != geom)
            AddElement(Entry(geom->CalculateRange3d(), *geom));
        }
    }

/*---------------------------------------------------------------------------------**//**
* @bsimethod                                    Keith.Bentley                   05/10
+---------------+---------------+---------------+---------------+---------------+------*/
void DgnRangeTree::AddElement(Entry const& entry)
    {
    if (!rangeIsValid(entry.m_range, m_is3d))
        return;

    if (nullptr == m_root)
        m_root = AllocateLeafNode();
    
    DRTLeafNodeP leaf = m_root->ToLeaf();
    if (leaf)
        leaf->AddElementToLeaf(entry, *this);
    else
        ((DRTInternalNodeP)m_root)->AddElement(entry, *this);
    }

/*---------------------------------------------------------------------------------**//**
* @bsimethod                                    Keith.Bentley                   05/10
+---------------+---------------+---------------+---------------+---------------+------*/
StatusInt DgnRangeTree::RemoveElement(Entry const& entry)
    {
    if (nullptr == m_root)
        return ERROR;

    if (!((DRTInternalNodeP)m_root)->DropElement(entry, *this))
        {
        BeAssert(false);
        return  ERROR;
        }
    return  SUCCESS;
    }

/*---------------------------------------------------------------------------------**//**
* @bsimethod                                    Keith.Bentley                   04/10
+---------------+---------------+---------------+---------------+---------------+------*/
void DgnRangeTree::SetNodeSizes(size_t internalNodeSize, size_t leafNodeSize)
    {
    m_internalNodeSize = internalNodeSize;
    m_leafNodeSize = leafNodeSize;

    m_leafNodes.SetEntrySize(sizeof(DgnRangeTree::LeafNode) + ((int) leafNodeSize*sizeof(Entry)), 1);
    m_internalNodes.SetEntrySize(sizeof(DgnRangeTree::InternalNode) + ((int) internalNodeSize*sizeof(DRTNodeP)), 1);
    }

/*---------------------------------------------------------------------------------**//**
* @bsimethod                                    Keith.Bentley                   04/10
+---------------+---------------+---------------+---------------+---------------+------*/
DgnRangeTree::Match DgnRangeTree::FindMatches(DgnRangeTree::Traverser& traverser)
    {
    return (nullptr == m_root) ? DgnRangeTree::Match::Ok : m_root->Traverse(traverser, Is3d());
    }

/*---------------------------------------------------------------------------------**//**
* @bsimethod                                                    Ray.Bentley     10/2009
+---------------+---------------+---------------+---------------+---------------+------*/
inline bool OcclusionScorer::ComputeNPC(DPoint3dR npcOut, DPoint3dCR localIn)
    {
    double w;
    if (m_cameraOn)
        {
        w = m_localToNpc.coff[3][0] * localIn.x + m_localToNpc.coff[3][1] * localIn.y + m_localToNpc.coff[3][2] * localIn.z + m_localToNpc.coff[3][3];
        if (w < s_cameraLimit)
            return false;
        }
    else
        {
        w = 1.0;
        }

    npcOut.x = (m_localToNpc.coff[0][0] * localIn.x + m_localToNpc.coff[0][1] * localIn.y + m_localToNpc.coff[0][2] * localIn.z + m_localToNpc.coff[0][3]) / w;
    npcOut.y = (m_localToNpc.coff[1][0] * localIn.x + m_localToNpc.coff[1][1] * localIn.y + m_localToNpc.coff[1][2] * localIn.z + m_localToNpc.coff[1][3]) / w;
    npcOut.z = (m_localToNpc.coff[2][0] * localIn.x + m_localToNpc.coff[2][1] * localIn.y + m_localToNpc.coff[2][2] * localIn.z + m_localToNpc.coff[2][3]) / w;
    return true;
    }

/*---------------------------------------------------------------------------------**//**
* @bsimethod                                    Keith.Bentley                   12/11
+---------------+---------------+---------------+---------------+---------------+------*/
void OcclusionScorer::InitForViewport(DgnViewportCR viewport, double minimumSizePixels)
    {
    m_localToNpc = viewport.GetWorldToNpcMap()->M0;
    m_cameraOn   = viewport.IsCameraOn();

    m_lodFilterNPCArea = 0;
    m_testLOD = false;

    if (minimumSizePixels > 0.0)
        {
        BSIRect  screenRect = viewport.GetViewRect();
        if (screenRect.Width() > 0 && screenRect.Height() > 0)
            {
            double width  = minimumSizePixels/screenRect.Width();
            double height = minimumSizePixels/screenRect.Height();

            m_lodFilterNPCArea = width * width + height * height;
            }
        }

    if (m_cameraOn)
        {
        m_cameraPosition = viewport.GetCamera().GetEyePoint();
        }
    else
        {
        DPoint3d viewDirection[2] = {{0,0,0}, {0.0, 0.0, 1.0}};
        DPoint3d viewDirRoot[2];
        viewport.NpcToWorld(viewDirRoot, viewDirection, 2);
        viewDirRoot[1].Subtract (viewDirRoot[0]);

        m_orthogonalProjectionIndex = ((viewDirRoot[1].x < 0.0) ? 1  : 0) +
                                      ((viewDirRoot[1].x > 0.0) ? 2  : 0) +
                                      ((viewDirRoot[1].y < 0.0) ? 4  : 0) +
                                      ((viewDirRoot[1].y > 0.0) ? 8  : 0) +
                                      ((viewDirRoot[1].z < 0.0) ? 16 : 0) +
                                      ((viewDirRoot[1].z > 0.0) ? 32 : 0);
        }
    }

/*---------------------------------------------------------------------------------**//**
* Compute Occlusion score for a range that crosses the eye plane.
* @bsimethod                                                    RayBentley      01/07
+---------------+---------------+---------------+---------------+---------------+------*/
<<<<<<< HEAD
bool OcclusionScorer::ComputeEyeSpanningRangeOcclusionScore(double* score, DPoint3dCP rangeCorners)
    {
    bool    anyInside = false;
    double  s_eyeSpanningCameraLimit = 1.0E-3;

    DRange3d npcRange;
    npcRange.Init ();
    for (int i=0; i<8; i++)
        {
        DPoint3d  npc;
        npc.x = m_localToNpc.coff[0][0] * rangeCorners[i].x + m_localToNpc.coff[0][1] * rangeCorners[i].y + m_localToNpc.coff[0][2] * rangeCorners[i].z + m_localToNpc.coff[0][3];
        npc.y = m_localToNpc.coff[1][0] * rangeCorners[i].x + m_localToNpc.coff[1][1] * rangeCorners[i].y + m_localToNpc.coff[1][2] * rangeCorners[i].z + m_localToNpc.coff[1][3];

        double w = m_localToNpc.coff[3][0] * rangeCorners[i].x + m_localToNpc.coff[3][1] * rangeCorners[i].y + m_localToNpc.coff[3][2] * rangeCorners[i].z + m_localToNpc.coff[3][3];

        if (w < s_eyeSpanningCameraLimit)
            {
            w = s_eyeSpanningCameraLimit;
            }
        else
            {
            anyInside = true;
            }

        npc.x /= w;
        npc.y /= w;
        npc.z = 1.0;
        extendRange(npcRange, npc);
        }

    if (!anyInside)
        return false;

    if (nullptr == score)
        return  true;

    if (npcRange.low.x < 0.0)
        npcRange.low.x = 0.0;

    if (npcRange.low.y < 0.0)
        npcRange.low.y = 0.0;

    if (npcRange.high.x > 1.0)
        npcRange.high.x = 1.0;

    if (npcRange.high.y > 1.0)
        npcRange.high.y = 1.0;

    *score = (npcRange.high.x - npcRange.low.x) * (npcRange.high.y - npcRange.low.y);  // Double score as the area calculation below doubles.

=======
bool OcclusionScorer::ComputeEyeSpanningRangeOcclusionScore (double* score, DPoint3dCP rangeCorners, bool doFrustumCull)
    {
    *score = 2.0;
>>>>>>> 8e8bfd4d
    return true;
    }

/*---------------------------------------------------------------------------------**//**
* Algorithm by: Dieter Schmalstieg and Erik Pojar - ACM Transactions on Graphics.
* @bsimethod                                                    RayBentley      01/07
+---------------+---------------+---------------+---------------+---------------+------*/
bool OcclusionScorer::ComputeOcclusionScore(double* score, bool& overlap, bool& spansEyePlane, DPoint3dCP localCorners)
    {
    // Note - This routine is VERY time critical - Most of the calls to the geomlib
    // functions have been replaced with inline code as VTune had showed them as bottlenecks.

    static const short s_indexList[43][9] =
        {
        { 0, 3, 7, 6, 5, 1,   6,}, // 0 inside    (arbitrarily default to front, top, right.
        { 0, 4, 7, 3,-1,-1,   4}, // 1 left
        { 1, 2, 6, 5,-1,-1,   4}, // 2 right
        {-1,-1,-1,-1,-1,-1,   0}, // 3 -
        { 0, 1, 5, 4,-1,-1,   4}, // 4 bottom
        { 0, 1, 5, 4, 7, 3,   6}, // 5 bottom, left
        { 0, 1, 2, 6, 5, 4,   6}, // 6 bottom, right
        {-1,-1,-1,-1,-1,-1,   0}, // 7 -
        { 2, 3, 7, 6,-1,-1,   4}, // 8 top
        { 0, 4, 7, 6, 2, 3,   6}, // 9 top, left
        { 1, 2, 3, 7, 6, 5,   6}, //10 top, right
        {-1,-1,-1,-1,-1,-1,   0}, //11 -
        {-1,-1,-1,-1,-1,-1,   0}, //12 -
        {-1,-1,-1,-1,-1,-1,   0}, //13 -
        {-1,-1,-1,-1,-1,-1,   0}, //14 -
        {-1,-1,-1,-1,-1,-1,   0}, //15 -
        { 0, 3, 2, 1,-1,-1,   4}, //16 front
        { 0, 4, 7, 3, 2, 1,   6}, //17 front, left
        { 0, 3, 2, 6, 5, 1,   6}, //18 front, right
        {-1,-1,-1,-1,-1,-1,   0}, //19 -
        { 0, 3, 2, 1, 5, 4,   6}, //20 front, bottom
        { 1, 5, 4, 7, 3, 2,   6}, //21 front, bottom, left
        { 0, 3, 2, 6, 5, 4,   6}, //22 front, bottom, right
        {-1,-1,-1,-1,-1,-1,   0}, //23 -
        { 0, 3, 7, 6, 2, 1,   6}, //24 front, top
        { 0, 4, 7, 6, 2, 1,   6}, //25 front, top, left
        { 0, 3, 7, 6, 5, 1,   6}, //26 front, top, right
        {-1,-1,-1,-1,-1,-1,   0}, //27 -
        {-1,-1,-1,-1,-1,-1,   0}, //28 -
        {-1,-1,-1,-1,-1,-1,   0}, //29 -
        {-1,-1,-1,-1,-1,-1,   0}, //30 -
        {-1,-1,-1,-1,-1,-1,   0}, //31 -
        { 4, 5, 6, 7,-1,-1,   4}, //32 back
        { 0, 4, 5, 6, 7, 3,   6}, //33 back, left
        { 1, 2, 6, 7, 4, 5,   6}, //34 back, right
        {-1,-1,-1,-1,-1,-1,   0}, //35 -
        { 0, 1, 5, 6, 7, 4,   6}, //36 back, bottom
        { 0, 1, 5, 6, 7, 3,   6}, //37 back, bottom, left
        { 0, 1, 2, 6, 7, 4,   6}, //38 back, bottom, right
        {-1,-1,-1,-1,-1,-1,   0}, //39 -
        { 2, 3, 7, 4, 5, 6,   6}, //40 back, top
        { 0, 4, 5, 6, 2, 3,   6}, //41 back, top, left
        { 1, 2, 3, 7, 4, 5,   6}, //42 back, top, right
        };

    enum
        {
        OUTSIDE_Left   = (0x00001 << 0),
        OUTSIDE_Right  = (0x00001 << 1),
        OUTSIDE_Top    = (0x00001 << 2),
        OUTSIDE_Bottom = (0x00001 << 3),
        OUTSIDE_Front  = (0x00001 << 4),
        OUTSIDE_Back   = (0x00001 << 5),
        };

    uint32_t npcComputedMask = 0, zComputedMask = 0;
    uint32_t projectionIndex;

    spansEyePlane = false;
    if (m_cameraOn)
        {
        projectionIndex = ((m_cameraPosition.x < localCorners[0].x) ? 1  : 0) +
                          ((m_cameraPosition.x > localCorners[1].x) ? 2  : 0) +
                          ((m_cameraPosition.y < localCorners[0].y) ? 4  : 0) +
                          ((m_cameraPosition.y > localCorners[2].y) ? 8  : 0) +
                          ((m_cameraPosition.z < localCorners[0].z) ? 16 : 0) +       // Zs reversed for right-handed system.
                          ((m_cameraPosition.z > localCorners[4].z) ? 32 : 0);

        if (0 == projectionIndex)
            {
            if (nullptr != score)
                *score = 1.0;

            overlap = spansEyePlane = true;
            return true;
            }
        }
    else
        {
        projectionIndex = m_orthogonalProjectionIndex;
        }

    uint32_t    nVertices;
    double      npcZ[8];
    DPoint3d    npcVertices[6];

    BeAssert(projectionIndex <= 42);
    if (projectionIndex > 42 || 0 == (nVertices = s_indexList[projectionIndex][6]))
        {
        // Inside the box... Needs work.
        return false;
        }

    double  zTotal = 0.0;

    overlap = false;
    for (uint32_t i=0, mask = 0x0001; i<nVertices; i++, mask <<= 1)
        {
        int  cornerIndex = s_indexList[projectionIndex][i];
        if (0 == (mask & npcComputedMask) && !ComputeNPC(npcVertices[i], localCorners[cornerIndex]))
            {
            spansEyePlane = overlap = true;
            return ComputeEyeSpanningRangeOcclusionScore(score, localCorners);
            }

        zTotal += (npcZ[cornerIndex] = npcVertices[i].z);
        zComputedMask |= (1 << cornerIndex);
        }

    if (m_testLOD && 0.0 != m_lodFilterNPCArea)
        {
        // In the cases where this does exclude the element it would be faster to do the other filtering first. However, even when we exclude something due
        // to LOD filtering we want to know if it should be drawn by the progressive display. We want progressive display to draw zero-length line strings
        // and points.
        int        diagonalVertex = nVertices/2;
        DPoint3dR  diagonalNPC    = npcVertices[diagonalVertex];

        if (!ComputeNPC(npcVertices[0], localCorners[s_indexList[projectionIndex][0]]) ||
            !ComputeNPC(diagonalNPC,    localCorners[s_indexList[projectionIndex][diagonalVertex]]))
            {
            spansEyePlane = overlap = true;
            return ComputeEyeSpanningRangeOcclusionScore(score, localCorners);
            }

        DPoint3dR   npcCorner = npcVertices[nVertices/2];
        DPoint2d    extent = { npcCorner.x - npcVertices[0].x, npcCorner.y - npcVertices[0].y};

        if ((extent.x * extent.x + extent.y * extent.y) < m_lodFilterNPCArea)
            return false;

        npcComputedMask |= 1;
        npcComputedMask |= (1 << diagonalVertex);
        }

    if (nullptr == score)
        return true;

    *score = (npcVertices[nVertices-1].x - npcVertices[0].x) * (npcVertices[nVertices-1].y + npcVertices[0].y);
    for (uint32_t i=0; i<nVertices-1; i++)
        *score += (npcVertices[i].x - npcVertices[i+1].x) * (npcVertices[i].y + npcVertices[i+1].y);

    // an area of 0.0 means that we have a line. Recalculate using length/1000 (assuming width of 1000th of npc)
    if (*score == 0.0)
        *score = npcVertices[0].DistanceXY(npcVertices[2]) * .001;
    else if (*score < 0.0)
        *score = - *score;

    // Multiply area by the Z total value (0 is the back of the view) so that the score is roughly
    // equivalent to the area swept by the range through the view which makes things closer to the eye more likely to display first.
    // Also by scoring based on swept volume we are proportional to occluded volume.
    *score *= .5 * (zTotal / (double) nVertices);

    return true;
    }

//---------------------------------------------------------------------------------------
// @bsimethod                                                   John.Gooding    05/2012
//--------------+------------------------------------------------------------------------
void OverlapScorer::Initialize(DRange3dCR boundingRange) {m_boundingRange.FromRange(boundingRange);}

//---------------------------------------------------------------------------------------
// @bsimethod                                                   John.Gooding    10/2013
//---------------------------------------------------------------------------------------
bool OverlapScorer::ComputeScore(double* score, BeSQLite::RTree3dValCR testRange)
    {
    RTree3dVal  intersection;
    bool intersects = intersection.Intersection(m_boundingRange, testRange);

    BeAssert(intersects);

    *score = rangeExtentSquared(intersection);
    return intersects;
    }

/*---------------------------------------------------------------------------------**//**
* @bsimethod                                    Keith.Bentley                   01/16
+---------------+---------------+---------------+---------------+---------------+------*/
void RTreeFilter::SetFrustum(FrustumCR frustum)
    {
    DRange3d range = frustum.ToRange();
    m_boundingRange.FromRange(range);

    // get bounding range of front plane of polyhedron
    range.InitFrom(frustum.GetPts(), 4);
    m_frontFaceRange.FromRange(range);

    // get unit bvector from front plane to back plane
    m_viewVec = DVec3d::FromStartEndNormalize(*frustum.GetPts(), *(frustum.GetPts()+4));

    // check to see if it's worthwhile using skew scan (skew vector not along one of the three major axes)
    int alongAxes = (fabs(m_viewVec.x) < 1e-8);
    alongAxes += (fabs(m_viewVec.y) < 1e-8);
    alongAxes += (fabs(m_viewVec.z) < 1e-8);
    m_doSkewtest = alongAxes<2;
    }

/*---------------------------------------------------------------------------------**//**
* @bsimethod                                    Keith.Bentley                   04/14
+---------------+---------------+---------------+---------------+---------------+------*/
void RTreeFilter::SetViewport(DgnViewportCR viewport, double minimumSizePixels, double frustumScale)
    {
    m_doOcclusionScore = true;
    m_scorer.InitForViewport(viewport, minimumSizePixels);
    Frustum frust = viewport.GetFrustum(DgnCoordSystem::World, true);

    if (1.0 != frustumScale)
        frust.ScaleAboutCenter(frustumScale);

    SetFrustum(frust);
    }

/*---------------------------------------------------------------------------------**//**
* @bsimethod                                                    BJB             12/89
+---------------+---------------+---------------+---------------+---------------+------*/
static inline void exchangeAndNegate(double& dbl1, double& dbl2)
    {
    double temp = -dbl1;
    dbl1 = -dbl2;
    dbl2 = temp;
    }

/*---------------------------------------------------------------------------------**//**
* @bsimethod                                    Keith.Bentley                   12/11
+---------------+---------------+---------------+---------------+---------------+------*/
bool RTreeFilter::SkewTest(RTree3dValCP testRange)
    {
    if (!m_doSkewtest || testRange->Intersects(m_frontFaceRange))
        return true;

    DVec3d skVector = m_viewVec;
    DPoint3d dlo;
    DPoint3d dhi;

    dlo.x = testRange->m_minx - m_frontFaceRange.m_maxx;
    dlo.y = testRange->m_miny - m_frontFaceRange.m_maxy;
    dhi.x = testRange->m_maxx - m_frontFaceRange.m_minx;
    dhi.y = testRange->m_maxy - m_frontFaceRange.m_miny;

    if (skVector.x < 0.0)
        {
        skVector.x = - skVector.x;
        exchangeAndNegate(dlo.x, dhi.x);
        }

    if (skVector.y < 0.0)
        {
        skVector.y = - skVector.y;
        exchangeAndNegate(dlo.y, dhi.y);
        }

    // Check the projection of the element's xhigh to the plane where ylow of the element is equal to yhigh of the skewrange
    double va1 = dlo.x * skVector.y;
    double vb2 = dhi.y * skVector.x;
    if (va1 > vb2)
        return false;

    // Check the projection of the element's xlow to the plane where yhigh of the element is equal to ylow of the skewrange
    double vb1 = dlo.y * skVector.x;
    double va2 = dhi.x * skVector.y;
    if (va2 < vb1)
        return false;

    // now we need the Z stuff
    dlo.z = testRange->m_minz - m_frontFaceRange.m_maxz;
    dhi.z = testRange->m_maxz - m_frontFaceRange.m_minz;
    if (skVector.z < 0.0)
        {
        skVector.z = - skVector.z;
        exchangeAndNegate(dlo.z, dhi.z);
        }

    // project onto either the xz or yz plane
    if (va1 > vb1)
        {
        double va3 = dlo.x * skVector.z;
        double vc2 = dhi.z * skVector.x;
        if (va3 > vc2)
            return false;
        }
    else
        {
        double vb3 = dlo.y * skVector.z;
        double vc4 = dhi.z * skVector.y;
        if (vb3 > vc4)
            return false;
        }

    // project onto the other plane
    if (va2 < vb2)
        {
        double va4 = dhi.x * skVector.z;
        double vc1 = dlo.z * skVector.x;
        if (va4 < vc1)
            return false;
        }
    else
        {
        double vb4 = dhi.y * skVector.z;
        double vc3 = dlo.z * skVector.y;
        if (vb4 < vc3)
            return false;
        }

    return true;
    }

//---------------------------------------------------------------------------------------
// @bsimethod                                                   John.Gooding    06/2013
//---------------------------------------------------------------------------------------
bool RTreeFilter::AllPointsClippedByOnePlane(ConvexClipPlaneSetCR cps, size_t nPoints, DPoint3dCP points) const
    {
    for (auto const& plane : cps)
        {
        int nOutside = 0;
        for (size_t j = 0; j < nPoints; j++)
            {
            if (plane.EvaluatePoint(points[j]) < 0.0)
                nOutside++;
            }

        if (nOutside == nPoints)
            return true;
        }

    return false;
    }

/*---------------------------------------------------------------------------------**//**
* @bsimethod                                    Keith.Bentley                   01/16
+---------------+---------------+---------------+---------------+---------------+------*/
RTreeFilter::RTreeFilter(DgnDbR db, DgnElementIdSet const* exclude) : m_dgndb(db)
    {
    m_exclude=exclude;
    db.GetCachedStatement(m_rangeStmt, "SELECT ElementId FROM " DGN_VTABLE_RTree3d " WHERE ElementId MATCH DGN_rTree(?1)");
    m_rangeStmt->BindInt64(1, (uint64_t) this);
    }

/*---------------------------------------------------------------------------------**//**
* @bsimethod                                    Keith.Bentley                   01/16
+---------------+---------------+---------------+---------------+---------------+------*/
Utf8String RTreeTester::GetAcceptSql() {return " AND e.Id=@elId";}

/*---------------------------------------------------------------------------------**//**
* @bsimethod                                    Keith.Bentley                   01/16
+---------------+---------------+---------------+---------------+---------------+------*/
uint64_t RTreeTester::StepRtree()
    {
    auto rc=m_rangeStmt->Step();
    return (rc != BE_SQLITE_ROW) ? 0 : m_rangeStmt->GetValueInt64(0);
    }

/*---------------------------------------------------------------------------------**//**
* @bsimethod                                    Keith.Bentley                   04/14
+---------------+---------------+---------------+---------------+---------------+------*/
int RTreeFitFilter::_TestRTree(RTreeMatchFunction::QueryInfo const& info)
    {
    RTree3dValCP testRange = (RTree3dValCP) info.m_coords;

    if (m_fitRange.IsContained(testRange->m_minx, testRange->m_miny, testRange->m_minz) &&
        m_fitRange.IsContained(testRange->m_maxx, testRange->m_maxy, testRange->m_maxz))
        {
<<<<<<< HEAD
        info.m_within = RTreeMatchFunction::Within::Outside; // If this range is entirely contained there is no reason to continue (it cannot contribute to the fit)
        }
    else
        {
        info.m_within = RTreeMatchFunction::Within::Partly; 
        info.m_score  = info.m_level; // to get depth-first traversal
        if (info.m_level == 0)
            m_lastRange = DRange3d::From(testRange->m_minx, testRange->m_miny, testRange->m_minz, testRange->m_maxx, testRange->m_maxy, testRange->m_maxz);
=======
        GeometrySourceCP geomElem = el->ToGeometrySource();
        if (nullptr != geomElem)
            {
            m_drewElementThisPass = true;
            m_context->VisitElement(*geomElem);
            }
        }

    if (pool.GetTotalAllocated() < (int64_t) m_elementReleaseTrigger)
        return;

    pool.DropFromPool(*el);

    // Purging the element does not purge the symbols so it may be necessary to do a full purge
    if (pool.GetTotalAllocated() < (int64_t) m_purgeTrigger)
        return;

    pool.Purge(m_elementReleaseTrigger);   // Try to get back to the elementPurgeTrigger

    // The purge may not have succeeded if there are elements in the QueryView's list of elements and those elements hold symbol references.
    // When that is true, we leave it to QueryViewController::_DrawView to try to clean up.  This logic just tries to recover from the
    // growth is caused.  It allows some growth between calls to purge to avoid spending too much time in purge.
    uint64_t newTotalAllocated = (uint64_t)pool.GetTotalAllocated();
    m_purgeTrigger = (uint64_t)(s_purgeFactor * std::max(newTotalAllocated, m_elementReleaseTrigger));
    }

/*---------------------------------------------------------------------------------**//**
* @bsimethod                                    Keith.Bentley                   04/14
+---------------+---------------+---------------+---------------+---------------+------*/
int ProgressiveViewFilter::_TestRange(QueryInfo const& info)
    {
    BeAssert(6 == info.m_nCoord);
    info.m_within = Within::Outside;

    if (m_context->_CheckStop())
        return BE_SQLITE_ERROR;

    RTree3dValCP pt = (RTree3dValCP) info.m_coords;
    if ((info.m_parentWithin != Within::Inside) && !(m_boundingRange.Intersects(*pt) && SkewTest(pt)))
        return BE_SQLITE_OK;

    DPoint3d localCorners[8];
    toLocalCorners(localCorners, pt);

#if defined (NEEDS_WORK_CLIPPING)
    if (m_clips.IsValid())
        {
        bool allClippedByOnePlane = false;
        for (ConvexClipPlaneSetCR cps : *m_clips)
            {
            if (allClippedByOnePlane = AllPointsClippedByOnePlane(cps, 8, localCorners))
                break;
            }
        if (allClippedByOnePlane)
            return BE_SQLITE_OK;
        }
#endif

    if (info.m_level > 0) // only score nodes, not elements
        {
        bool   overlap, spansEyePlane;
        double score;

        bool excludedByLOD;
        if (!m_scorer.ComputeOcclusionScore(&score, overlap, spansEyePlane, excludedByLOD, localCorners, true))
            return BE_SQLITE_OK;

        info.m_score = info.m_maxLevel - info.m_level - score;
        }
    else
        {
        info.m_score = 0;
        }                                                                                                                                  
    
    info.m_within = Within::Partly;

    return BE_SQLITE_OK;
    }

//---------------------------------------------------------------------------------------
// @bsimethod                                                   John.Gooding    10/2014
//---------------------------------------------------------------------------------------
bool ProgressiveViewFilter::_WantTimeoutSet(uint32_t& limit)
    {
    //  We want to limit how long ProgressiveDisplay runs but don't want to start the timer
    //  until it has drawn at least one element.
    if (!m_drewElementThisPass || m_setTimeout)
        return false;

    m_setTimeout = true;
    limit = 1000;

    return true;
    }

#define DEBUG_PRINTF(arg)
/*---------------------------------------------------------------------------------**//**
* @bsimethod                                    Keith.Bentley                   04/14
+---------------+---------------+---------------+---------------+---------------+------*/
IProgressiveDisplay::Completion ProgressiveViewFilter::_Process(ViewContextR context)
    {
    m_context = &context;
    m_nThisPass = 0; // restart every pass
    m_drewElementThisPass = m_setTimeout = false;

    DEBUG_PRINTF("start progressive display\n");
    if (BE_SQLITE_ROW != StepRTree(*m_rangeStmt))
        {
        m_rangeStmt->Reset();
        DEBUG_PRINTF("aborted progressive display\n");
        return IProgressiveDisplay::Completion::Aborted;
>>>>>>> 8e8bfd4d
        }

    return  BE_SQLITE_OK;
    }


<|MERGE_RESOLUTION|>--- conflicted
+++ resolved
@@ -1,1443 +1,1276 @@
-/*--------------------------------------------------------------------------------------+
-|
-|     $Source: DgnCore/DgnRangeTree.cpp $
-|
-|  $Copyright: (c) 2016 Bentley Systems, Incorporated. All rights reserved. $
-|
-+--------------------------------------------------------------------------------------*/
-#include <DgnPlatformInternal.h>
-
-BEGIN_UNNAMED_NAMESPACE
-
-typedef DgnRangeTree::Node&         DRTNodeR;
-typedef DgnRangeTree::Node*         DRTNodeP;
-typedef DRTNodeP*                   DRTNodeH;
-typedef DgnRangeTree::LeafNode*     DRTLeafNodeP;
-typedef DgnRangeTree::InternalNode* DRTInternalNodeP;
-
-static const double   s_cameraLimit      = 1.0E-5;
-
-#define DEBUG_PRINTF(arg) 
-
-/*---------------------------------------------------------------------------------**//**
-* @bsimethod                                                    RayBentley      10/2009
-+---------------+---------------+---------------+---------------+---------------+------*/
-static inline bool rangeIsValid(DRange3dCR range, bool is3d)
-    {
-    return (range.low.x <= range.high.x) && (range.low.y <= range.high.y) && (!is3d || (range.low.z <= range.high.z));
-    }
-
-/*---------------------------------------------------------------------------------**//**
-* Optimized - no function calls, no nullptr tests etc. as in DRange3d::extentSquared.
-* @bsimethod                                                    RayBentley      10/2009
-+---------------+---------------+---------------+---------------+---------------+------*/
-static inline double rangeExtentSquared(DRange3dCR range)
-    {
-    double extentX = (double) range.high.x - range.low.x;
-    double extentY = (double) range.high.y - range.low.y;
-    double extentZ = (double) range.high.z - range.low.z;
-    return extentX * extentX + extentY * extentY + extentZ * extentZ;
-    }
-
-//---------------------------------------------------------------------------------------
-// @bsimethod                                                   John.Gooding    10/2013
-//---------------------------------------------------------------------------------------
-static inline double rangeExtentSquared(RTree3dValCR range)
-    {
-    double extentX = (double) range.m_maxx - range.m_minx;
-    double extentY = (double) range.m_maxy - range.m_miny;
-    double extentZ = (double) range.m_maxz - range.m_minz;
-    return extentX * extentX + extentY * extentY + extentZ * extentZ;
-    }
-
-#ifdef UNUSED
-/*---------------------------------------------------------------------------------**//**
-* Optimized - no function calls, no nullptr tests etc. as in DRange3d::extentSquared.
-* @bsimethod                                                    RayBentley      10/2009
-+---------------+---------------+---------------+---------------+---------------+------*/
-static inline void extendRange(DRange3dR thisRange, DPoint3dCR point)
-    {
-    if (point.x < thisRange.low.x)
-        thisRange.low.x = point.x;
-
-    if (point.x > thisRange.high.x)
-        thisRange.high.x = point.x;
-
-    if (point.y < thisRange.low.y)
-        thisRange.low.y = point.y;
-
-    if (point.y > thisRange.high.y)
-        thisRange.high.y = point.y;
-
-    if (point.z < thisRange.low.z)
-        thisRange.low.z = point.z;
-
-    if (point.z > thisRange.high.z)
-        thisRange.high.z = point.z;
-    }
-#endif
-    
-/*---------------------------------------------------------------------------------**//**
-* Optimized - no function calls, no nullptr tests etc. as in DRange3d::extentSquared.
-* @bsimethod                                                    RayBentley      10/2009
-+---------------+---------------+---------------+---------------+---------------+------*/
-static inline void extendRange(DRange3dR thisRange, DRange3dCR range)
-    {
-    if (range.low.x < thisRange.low.x)
-        thisRange.low.x = range.low.x;
-
-    if (range.low.y < thisRange.low.y)
-        thisRange.low.y = range.low.y;
-
-    if (range.low.z < thisRange.low.z)
-        thisRange.low.z = range.low.z;
-
-    if (range.high.x > thisRange.high.x)
-        thisRange.high.x = range.high.x;
-
-    if (range.high.y > thisRange.high.y)
-        thisRange.high.y = range.high.y;
-
-    if (range.high.z > thisRange.high.z)
-        thisRange.high.z = range.high.z;
-    }
-
-
-//=======================================================================================
-// @bsiclass                                                    Keith.Bentley   04/15
-//=======================================================================================
-struct DRTSplitEntry
-{
-    DRange3d    m_range;
-    void*       m_entry;        // this is void* so we can use this struct for both LeafNodes and InternalNodes
-    int         m_groupNumber[3];
-};
-
-typedef DRTSplitEntry* DRTSplitEntryP;
-typedef DRTSplitEntry const * DRTSplitEntryCP;
-typedef DRTSplitEntry const& DRTSplitEntryCR;
-typedef DgnRangeTree::ProgressMonitor* ProgressMonitorP;
-
-static inline bool compareX(DRTSplitEntryCR entry1, DRTSplitEntryCR entry2) {return entry1.m_range.low.x < entry2.m_range.low.x;}
-static inline bool compareY(DRTSplitEntryCR entry1, DRTSplitEntryCR entry2) {return entry1.m_range.low.y < entry2.m_range.low.y;}
-static inline bool compareZ(DRTSplitEntryCR entry1, DRTSplitEntryCR entry2) {return entry1.m_range.low.z < entry2.m_range.low.z;}
-typedef bool (*PF_CompareFunc)(DRTSplitEntryCR, DRTSplitEntryCR);
-
-enum SplitAxis {X_AXIS = 0 ,Y_AXIS = 1, Z_AXIS = 2};
-
-/*---------------------------------------------------------------------------------**//**
-* @bsimethod    RangeNode                                       KeithBentley    12/97
-+---------------+---------------+---------------+---------------+---------------+------*/
-static double checkSeparation(DRTSplitEntryP entries, size_t count, SplitAxis axis)
-    {
-    double maxSeparation = 0, separation;
-    double maxMinDist = 1.0e200, minDist;
-
-    static PF_CompareFunc  s_compareFuncs[3] = { compareX, compareY, compareZ };
-    std::sort(entries, entries+count, s_compareFuncs[axis]);
-
-    size_t minSize = count/3;
-    DRTSplitEntryCP lastEntry    = entries + count;
-    DRTSplitEntryCP entryEnd     = entries + (count-minSize);
-    DRTSplitEntryCP startEntries = entries + minSize;
-    DRTSplitEntryCP sepEntry=nullptr, minDistEntry=nullptr;
-
-    switch (axis)
-        {
-        case X_AXIS:
-            for (DRTSplitEntryCP currEntry = startEntries; currEntry < entryEnd-1; ++currEntry)
-                {
-                DRTSplitEntryCP nextEntry = currEntry + 1;
-
-                if (currEntry->m_range.high.x < nextEntry->m_range.low.x)
-                    {
-                    if ((separation = (nextEntry->m_range.low.x - currEntry->m_range.high.x)) > maxSeparation)
-                        {
-                        maxSeparation = separation;
-                        sepEntry = nextEntry;
-                        }
-                    }
-                else
-                    {
-                    if ((minDist = (nextEntry->m_range.low.x - currEntry->m_range.low.x)) > maxMinDist)
-                        {
-                        maxMinDist    = minDist;
-                        minDistEntry = nextEntry;
-                        }
-                    }
-                }
-            break;
-
-        case Y_AXIS:
-            for (DRTSplitEntryCP currEntry = startEntries; currEntry < entryEnd-1; ++currEntry)
-                {
-                DRTSplitEntryCP nextEntry = currEntry + 1;
-
-                if (currEntry->m_range.high.y < nextEntry->m_range.low.y)
-                    {
-                    if ((separation = (nextEntry->m_range.low.y - currEntry->m_range.high.y)) > maxSeparation)
-                        {
-                        maxSeparation = separation;
-                        sepEntry = nextEntry;
-                        }
-                    }
-                else
-                    {
-                    if ((minDist = (nextEntry->m_range.low.y - currEntry->m_range.low.y)) > maxMinDist)
-                        {
-                        maxMinDist = minDist;
-                        minDistEntry = nextEntry;
-                        }
-                    }
-                }
-            break;
-
-        case Z_AXIS:
-            for (DRTSplitEntryCP currEntry = startEntries; currEntry < entryEnd-1; ++currEntry)
-                {
-                DRTSplitEntryCP nextEntry = currEntry + 1;
-
-                if (currEntry->m_range.high.z < nextEntry->m_range.low.z)
-                    {
-                    if ((separation = (nextEntry->m_range.low.z - currEntry->m_range.high.z)) > maxSeparation)
-                        {
-                        maxSeparation = separation;
-                        sepEntry = nextEntry;
-                        }
-                    }
-
-                else
-                    {
-                    if ((minDist = (nextEntry->m_range.low.z - currEntry->m_range.low.z)) > maxMinDist)
-                        {
-                        maxMinDist = minDist;
-                        minDistEntry = nextEntry;
-                        }
-                    }
-                }
-            break;
-        }
-
-    if (nullptr == sepEntry)
-        {
-        if (nullptr != minDistEntry)
-            sepEntry = minDistEntry;
-        else
-            sepEntry = entries + count/2;
-        }
-
-    for (DRTSplitEntryP currEntry = entries; currEntry < lastEntry; ++currEntry)
-        {
-        if (currEntry < sepEntry)
-            currEntry->m_groupNumber[axis] = 0;
-        else
-            currEntry->m_groupNumber[axis] = 1;
-        }
-
-    return  maxSeparation;
-    }
-END_UNNAMED_NAMESPACE
-
-/*---------------------------------------------------------------------------------**//**
-* @bsimethod                                    Keith.Bentley                   04/10
-+---------------+---------------+---------------+---------------+---------------+------*/
-inline size_t DgnRangeTree::Node::GetEntryCount()
-    {
-    DRTLeafNodeP leaf = ToLeaf();
-    return leaf ? leaf->GetEntryCount() : ((DRTInternalNodeP) this)->GetEntryCount();
-    }
-
-/*---------------------------------------------------------------------------------**//**
-* @bsimethod                                    Keith.Bentley                   05/10
-+---------------+---------------+---------------+---------------+---------------+------*/
-void DgnRangeTree::Node::ValidateRange()
-    {
-    if (!m_sloppy)
-        return;
-
-    DRTLeafNodeP leaf = ToLeaf();
-    if (leaf)
-        leaf->ValidateLeafRange();
-    else
-        ((DRTInternalNodeP) this)->ValidateInternalRange();
-    }
-
-/*---------------------------------------------------------------------------------**//**
-* @bsimethod                                    Keith.Bentley                   05/10
-+---------------+---------------+---------------+---------------+---------------+------*/
-DgnRangeTree::Match DgnRangeTree::Node::Traverse(Traverser& traverser, bool is3d)
-    {
-    DRTLeafNodeP leaf = ToLeaf();
-    return leaf ? leaf->Traverse(traverser, is3d) : ((DRTInternalNodeP) this)->Traverse(traverser, is3d);
-    }
-
-/*---------------------------------------------------------------------------------**//**
-* @bsimethod                                    Keith.Bentley                   05/10
-+---------------+---------------+---------------+---------------+---------------+------*/
-inline void DgnRangeTree::InternalNode::ValidateInternalRange()
-    {
-    if (!m_sloppy)
-        return;
-
-    m_sloppy = false;
-    ClearRange();
-    for (DRTNodeH curr = &m_firstChild[0]; curr < m_endChild; ++curr)
-        extendRange(m_nodeRange, (*curr)->GetRange());
-    }
-
-/*---------------------------------------------------------------------------------**//**
-* @bsimethod                                    Keith.Bentley                   05/10
-+---------------+---------------+---------------+---------------+---------------+------*/
-inline void DgnRangeTree::LeafNode::ValidateLeafRange()
-    {
-    if (!m_sloppy)
-        return;
-
-    m_sloppy = false;
-    ClearRange();
-
-    for (Entry* curr = &m_firstChild[0]; curr < m_endChild; ++curr)
-        extendRange(m_nodeRange, curr->m_range);
-    }
-
-/*---------------------------------------------------------------------------------**//**
-* @bsimethod                                    Keith.Bentley                   05/10
-+---------------+---------------+---------------+---------------+---------------+------*/
-bool DgnRangeTree::Node::Overlaps(DRange3dCR range) const
-    {
-    if (m_nodeRange.low.x > range.high.x || m_nodeRange.high.x < range.low.x ||
-        m_nodeRange.low.y > range.high.y || m_nodeRange.high.y < range.low.y)
-        return  false;
-
-    return !m_is3d ? true : (m_nodeRange.low.z <= range.high.z && m_nodeRange.high.z >= range.low.z);
-    }
-
-/*---------------------------------------------------------------------------------**//**
-* @bsimethod                                    Keith.Bentley                   05/10
-+---------------+---------------+---------------+---------------+---------------+------*/
-bool DgnRangeTree::Node::CompletelyContains(DRange3dCR range) const
-    {
-    if (m_nodeRange.low.x >= range.low.x || m_nodeRange.high.x <= range.high.x ||
-        m_nodeRange.low.y >= range.low.y || m_nodeRange.high.y <= range.high.y)
-        return  false;
-
-    return !m_is3d ? true : (m_nodeRange.low.z < range.low.z && m_nodeRange.high.z > range.high.z);
-    }
-
-/*---------------------------------------------------------------------------------**//**
-* An InternalNode has become full, split into two nodes (a new one and this one) and determine an optimal division of the current
-* enteries between this node and the new one.
-* @bsimethod                                    Keith.Bentley                   04/15
-+---------------+---------------+---------------+---------------+---------------+------*/
-void DgnRangeTree::InternalNode::SplitInternalNode(DgnRangeTreeR root)
-    {
-    size_t  count = GetEntryCount();
-    DRTSplitEntryP  splitEntries = (DRTSplitEntryP) _alloca(count * sizeof(DRTSplitEntry));
-
-    DRTSplitEntryP currEntry = splitEntries;
-    DRTSplitEntryP endEntry = splitEntries + count;
-
-    for (DRTNodeH curr = &m_firstChild[0]; curr < m_endChild; ++curr, ++currEntry)
-        {
-        currEntry->m_entry = *curr;
-        currEntry->m_range = (*curr)->GetRangeCR();
-        }
-
-    double xSep = checkSeparation(splitEntries, count, X_AXIS);
-    double ySep = checkSeparation(splitEntries, count, Y_AXIS);
-    double zSep = m_is3d ? checkSeparation(splitEntries, count, Z_AXIS) : 0;
-
-    SplitAxis  optimalSplit = X_AXIS;
-    if (ySep > xSep)
-        optimalSplit = Y_AXIS;
-    if (m_is3d && (zSep > ySep) && (zSep > xSep))
-        optimalSplit = Z_AXIS;
-
-    // allocate a new InternalNode to hold (approx) half or our entries. If parent is nullptr, this is the root of the tree and it has become full.
-    // We need to add a new level to the tree. Move all of the current entries into a new node that will become a child of this node.
-    DRTInternalNodeP newNode1 = root.AllocateInternalNode();
-    DRTInternalNodeP newNode2 = (nullptr == m_parent) ? root.AllocateInternalNode() : this;
-
-    ClearChildren();
-
-    for (currEntry = splitEntries; currEntry < endEntry; ++currEntry)
-        {
-        if (0 == currEntry->m_groupNumber[optimalSplit])
-            newNode1->AddInternalNode((DRTNodeP) currEntry->m_entry, root);
-        else
-            newNode2->AddInternalNode((DRTNodeP) currEntry->m_entry, root);
-        }
-
-    // now add the newly created node into the parent of this node. If parent is nullptr, we're the root of the tree and we've just added a new level
-    // to the tree (so both nodes are new and become children of this node).
-    if (nullptr == m_parent)
-        {
-        AddInternalNode(newNode1, root);
-        AddInternalNode(newNode2, root);
-        }
-    else
-        {
-        m_parent->AddInternalNode(newNode1, root);
-        }
-    }
-
-/*---------------------------------------------------------------------------------**//**
-* @bsimethod                                    Keith.Bentley                   04/15
-+---------------+---------------+---------------+---------------+---------------+------*/
-DRTNodeP DgnRangeTree::InternalNode::ChooseBestNode(DRange3dCP pRange, DgnRangeTreeR root)
-    {
-    DRTNodeP best = nullptr;
-    double   bestFit = 0.0;
-    bool     isValid = false;
-
-    for (DRTNodeH curr = &m_firstChild[0]; curr < m_endChild; ++curr)
-        {
-        DRange3dCR thisRange = (*curr)->GetRange();
-        DRange3d   newRange;
-
-        newRange = thisRange;
-        extendRange(newRange, *pRange);
-        double newExtent = rangeExtentSquared(newRange);
-        if (isValid && (bestFit < newExtent))
-            continue;
-
-        // "thisFit" is a somewhat arbitrary measure of how well the range fits into this
-        // node, taking into account the total size ("new extent") of this node plus this range,
-        // plus a penalty for increasing it from its existing size.
-        double thisFit = newExtent + ((newExtent - rangeExtentSquared(thisRange)) * 10.0);
-
-        if (!isValid || (thisFit < bestFit))
-            {
-            best    = *curr;
-            bestFit = thisFit;
-            isValid = true;
-            }
-        }
-
-    BeAssert(nullptr != best);
-    return  best;
-    }
-
-/*---------------------------------------------------------------------------------**//**
-* @bsimethod                                    Keith.Bentley                   05/10
-+---------------+---------------+---------------+---------------+---------------+------*/
-void DgnRangeTree::InternalNode::AddElement(Entry const& entry, DgnRangeTreeR root)
-    {
-    ValidateRange();
-    extendRange(m_nodeRange, entry.m_range);
-    DRTNodeP node = ChooseBestNode(&entry.m_range, root);
-
-    DRTLeafNodeP leaf = node->ToLeaf();
-    if (leaf)
-        leaf->AddElementToLeaf(entry, root);
-    else
-        {
-        ((DRTInternalNodeP) node)->AddElement(entry, root);
-        }
-    }
-
-/*---------------------------------------------------------------------------------**//**
-* @bsimethod                                    Keith.Bentley                   05/10
-+---------------+---------------+---------------+---------------+---------------+------*/
-void DgnRangeTree::InternalNode::DropRange(DRange3dCR range)
-    {
-    if (CompletelyContains(range))
-        return;
-
-    m_sloppy = true;
-    if (m_parent)
-        m_parent->DropRange(range);
-    }
-
-/*---------------------------------------------------------------------------------**//**
-* @bsimethod                                    Keith.Bentley                   05/10
-+---------------+---------------+---------------+---------------+---------------+------*/
-void DgnRangeTree::InternalNode::DropNode(DRTNodeP entry, DgnRangeTreeR root)
-    {
-    for (DRTNodeH curr = &m_firstChild[0]; curr < m_endChild; ++curr)
-        {
-        if (*curr != entry)
-            continue;
-
-        if (curr+1 < m_endChild)
-            memmove(curr, curr+1, (m_endChild - curr) * sizeof(DRTNodeP));
-
-        --m_endChild;
-
-        if (m_firstChild == m_endChild)  // last entry in this leaf?
-            {
-            if (nullptr == m_parent) // last node in the tree? If so, create an empty LeafNode and delete this InternalNode.
-                root.m_root = root.AllocateLeafNode();
-            else
-                m_parent->DropNode(this, root);
-
-            root.FreeInternalNode(this);
-            return;
-            }
-
-        DropRange(entry->GetRangeCR());
-        return;
-        }
-
-    BeAssert(false); // we were asked to drop a child we didn't hold
-    }
-
-/*---------------------------------------------------------------------------------**//**
-* @bsimethod                                    Keith.Bentley                   05/10
-+---------------+---------------+---------------+---------------+---------------+------*/
-bool DgnRangeTree::InternalNode::DropElement(Entry const& entry, DgnRangeTreeR root)
-    {
-    DRTLeafNodeP leaf = ToLeaf();
-    if (leaf)
-        return leaf->DropElementFromLeaf(entry, root);
-
-    for (DRTNodeH curr = &m_firstChild[0]; curr < m_endChild; ++curr)
-        {
-        if (!(*curr)->Overlaps(entry.m_range))
-            continue;
-
-        DRTInternalNodeP internalNode=(DRTInternalNodeP) *curr;
-        if (internalNode->DropElement(entry, root))
-            return  true;
-        }
-
-    return false;
-    }
-
-/*---------------------------------------------------------------------------------**//**
-* @bsimethod                                    Keith.Bentley                   04/15
-+---------------+---------------+---------------+---------------+---------------+------*/
-void DgnRangeTree::InternalNode::AddInternalNode(DRTNodeP child, DgnRangeTreeR root)
-    {
-    child->SetParent(this);
-    ValidateInternalRange();
-    extendRange(m_nodeRange, child->GetRange());
-
-    *m_endChild++ = child;
-    if (GetEntryCount() > (root.m_internalNodeSize))
-        SplitInternalNode(root);
-    }
-
-/*---------------------------------------------------------------------------------**//**
-* @bsimethod                                    Keith.Bentley                   04/15
-+---------------+---------------+---------------+---------------+---------------+------*/
-size_t DgnRangeTree::InternalNode::GetLeafCount()
-    {
-    if (IsLeaf())
-        return  1;
-
-    size_t count = 0;
-    for (DRTNodeH curr = &m_firstChild[0]; curr != m_endChild; ++curr)
-        count += ((DRTInternalNodeP)*curr)->GetLeafCount();
-
-    return count;
-    }
-
-/*---------------------------------------------------------------------------------**//**
-* @bsimethod                                    Keith.Bentley                   04/15
-+---------------+---------------+---------------+---------------+---------------+------*/
-size_t DgnRangeTree::InternalNode::GetNodeCount()
-    {
-    size_t count = 1;
-    if (!IsLeaf())
-        for (DRTNodeH curr = &m_firstChild[0]; curr != m_endChild; ++curr)
-            count += ((DRTInternalNodeP)*curr)->GetNodeCount();
-
-    return count;
-    }
-
-/*---------------------------------------------------------------------------------**//**
-* @bsimethod                                    Keith.Bentley                   04/15
-+---------------+---------------+---------------+---------------+---------------+------*/
-size_t DgnRangeTree::InternalNode::GetElementCount()
-    {
-    DRTLeafNodeP leaf = ToLeaf();
-    if (nullptr != leaf)
-        return  leaf->GetEntryCount();
-
-    size_t count = 0;
-    for (DRTNodeH curr = &m_firstChild[0]; curr != m_endChild; ++curr)
-        count += ((DRTInternalNodeP)*curr)->GetElementCount();
-
-    return count;
-    }
-
-/*---------------------------------------------------------------------------------**//**
-* @bsimethod                                    Keith.Bentley                   04/15
-+---------------+---------------+---------------+---------------+---------------+------*/
-size_t DgnRangeTree::InternalNode::GetMaxChildDepth()
-    {
-    if (IsLeaf())
-        return  1;
-
-    size_t childDepth, maxChildDepth = 0;
-    for (DRTNodeH curr = &m_firstChild[0]; curr != m_endChild; ++curr)
-        if ((childDepth = ((DRTInternalNodeP)*curr)->GetMaxChildDepth()) > maxChildDepth)
-            maxChildDepth = childDepth;
-
-    return 1 + maxChildDepth;
-    }
-
-/*---------------------------------------------------------------------------------**//**
-* @bsimethod                                    Keith.Bentley                   04/15
-+---------------+---------------+---------------+---------------+---------------+------*/
-DgnRangeTree::Match DgnRangeTree::InternalNode::Traverse(DgnRangeTree::Traverser& traverser, bool is3d)
-    {
-    if (traverser._CheckRangeTreeNode(GetRange(), is3d))
-        {
-        for (DRTNodeH curr = &m_firstChild[0]; curr < m_endChild; ++curr)
-            {
-            DgnRangeTree::Match status = (*curr)->Traverse(traverser, is3d);
-            if (DgnRangeTree::Match::Ok != status)
-                return  status;
-            }
-        }
-
-    return  DgnRangeTree::Match::Ok;
-    }
-
-/*---------------------------------------------------------------------------------**//**
-* @bsimethod                                    Keith.Bentley                   04/15
-+---------------+---------------+---------------+---------------+---------------+------*/
-void DgnRangeTree::LeafNode::AddElementToLeaf(Entry const& entry, DgnRangeTreeR root)
-    {
-    ValidateRange();
-    extendRange(m_nodeRange, entry.m_range);
-
-    *m_endChild = entry;
-    ++m_endChild;
-    if (GetEntryCount() > (root.m_leafNodeSize))
-        SplitLeafNode(root);
-    }
-
-/*---------------------------------------------------------------------------------**//**
-* @bsimethod                                    Keith.Bentley                   04/15
-+---------------+---------------+---------------+---------------+---------------+------*/
-bool DgnRangeTree::LeafNode::DropElementFromLeaf(Entry const& entry, DgnRangeTreeR root)
-    {
-    for (Entry* curr = &m_firstChild[0]; curr < m_endChild; ++curr)
-        {
-        if (curr->m_geom != entry.m_geom)
-            continue;
-
-        if (curr+1 < m_endChild)
-            memmove(curr, curr+1, (m_endChild - curr) * sizeof(Entry));
-
-        --m_endChild;
-
-        if (m_firstChild == m_endChild)  // last entry in this leaf?
-            {
-            if (nullptr == m_parent) // last node in the tree?
-                {
-                ClearChildren();
-                return true;
-                }
-
-            m_parent->DropNode(this, root);
-            root.FreeLeafNode(this);
-            return true;
-            }
-
-        if (!CompletelyContains(entry.m_range))
-            {
-            m_sloppy = true;
-            if (m_parent)
-                m_parent->DropRange(entry.m_range);
-            }
-        return true;
-        }
-
-    return false;
-    }
-
-/*---------------------------------------------------------------------------------**//**
-* @bsimethod                                                    RayBentley      10/2009
-+---------------+---------------+---------------+---------------+---------------+------*/
-void DgnRangeTree::LeafNode::SplitLeafNode(DgnRangeTreeR root)
-    {
-    size_t  count = GetEntryCount();
-    DRTSplitEntryP  splitEntries = (DRTSplitEntryP) _alloca(count * sizeof(DRTSplitEntry));
-
-    DRTSplitEntryP currEntry = splitEntries;
-    DRTSplitEntryP endEntry = splitEntries + count;
-
-    for (Entry* curr = &m_firstChild[0]; curr < m_endChild; ++curr, ++currEntry)
-        {
-        currEntry->m_entry = (void*) curr->m_geom;
-        currEntry->m_range = curr->m_range;
-        }
-
-    double xSep = checkSeparation(splitEntries, count, X_AXIS);
-    double ySep = checkSeparation(splitEntries, count, Y_AXIS);
-    double zSep = m_is3d ? checkSeparation(splitEntries, count, Z_AXIS) : 0;
-
-    SplitAxis  optimalSplit = X_AXIS;
-    if (ySep > xSep)
-        optimalSplit = Y_AXIS;
-    if (m_is3d && (zSep > ySep) && (zSep > xSep))
-        optimalSplit = Z_AXIS;
-
-    DRTLeafNodeP newNode1 = root.AllocateLeafNode();
-    DRTLeafNodeP newNode2 = this;
-    newNode2->m_type = newNode1->m_type;
-
-    ClearChildren();    // clear range and child entries - about half of them will come back below.
-
-    for (currEntry = splitEntries; currEntry < endEntry; ++currEntry)
-        {
-        if (0 == currEntry->m_groupNumber[optimalSplit])
-            newNode1->AddElementToLeaf(Entry(currEntry->m_range, *(GeometrySourceCP)currEntry->m_entry), root);
-        else
-            newNode2->AddElementToLeaf(Entry(currEntry->m_range, *(GeometrySourceCP)currEntry->m_entry), root);
-        }
-
-    // if parent is nullptr, this node is currently the root of the tree (the only node in the tree). We need to allocate an InternalNode to
-    // become the new root, and add both this node and the new node into it.
-    if (nullptr == m_parent)
-        {
-        DRTInternalNodeP newRoot = root.AllocateInternalNode();
-        newRoot->AddInternalNode(newNode1, root);
-        newRoot->AddInternalNode(newNode2, root);
-        root.m_root = newRoot;
-        }
-    else
-        {
-        m_parent->AddInternalNode(newNode1, root);
-        }
-    }
-
-/*---------------------------------------------------------------------------------**//**
-* @bsimethod                                    Keith.Bentley                   05/10
-+---------------+---------------+---------------+---------------+---------------+------*/
-DgnRangeTree::Match DgnRangeTree::LeafNode::Traverse(DgnRangeTree::Traverser& traverser, bool is3d)
-    {
-    if (traverser._CheckRangeTreeNode(GetRange(), is3d))
-        {
-        for (Entry* curr = &m_firstChild[0]; curr < m_endChild; ++curr)
-            {
-            DgnRangeTree::Match stat = traverser._VisitRangeTreeElem(curr->m_geom, curr->m_range);
-            if (DgnRangeTree::Match::Ok != stat)
-                return  stat;
-            }
-        }
-
-    return  DgnRangeTree::Match::Ok;
-    }
-
-/*---------------------------------------------------------------------------------**//**
-* @bsimethod                                    Keith.Bentley                   04/10
-+---------------+---------------+---------------+---------------+---------------+------*/
-DgnRangeTree::DgnRangeTree(bool is3d, size_t leafSize)
-    {
-    m_root = nullptr;
-    m_internalNodeSize = m_leafNodeSize = 0;
-    m_elementsPerSecond = 0.0;
-    m_is3d = is3d;
-
-    if (0 >= leafSize || leafSize>20)
-        leafSize = 20;
-
-    SetNodeSizes(8, leafSize);
-    }
-
-/*---------------------------------------------------------------------------------**//**
-* @bsimethod                                    Keith.Bentley                   04/10
-+---------------+---------------+---------------+---------------+---------------+------*/
-void DgnRangeTree::LoadTree(DgnModelCR dgnModel)
-    {
-    BeAssert(nullptr == m_root);
-    BeAssert(0 != m_internalNodeSize);
-    BeAssert(0 != m_leafNodeSize);
-    m_root = AllocateLeafNode();
-
-    for (auto const& element : dgnModel.GetElements())
-        {
-        GeometrySourceCP geom = element.second->ToGeometrySource();
-        if (nullptr != geom)
-            AddElement(Entry(geom->CalculateRange3d(), *geom));
-        }
-    }
-
-/*---------------------------------------------------------------------------------**//**
-* @bsimethod                                    Keith.Bentley                   05/10
-+---------------+---------------+---------------+---------------+---------------+------*/
-void DgnRangeTree::AddElement(Entry const& entry)
-    {
-    if (!rangeIsValid(entry.m_range, m_is3d))
-        return;
-
-    if (nullptr == m_root)
-        m_root = AllocateLeafNode();
-    
-    DRTLeafNodeP leaf = m_root->ToLeaf();
-    if (leaf)
-        leaf->AddElementToLeaf(entry, *this);
-    else
-        ((DRTInternalNodeP)m_root)->AddElement(entry, *this);
-    }
-
-/*---------------------------------------------------------------------------------**//**
-* @bsimethod                                    Keith.Bentley                   05/10
-+---------------+---------------+---------------+---------------+---------------+------*/
-StatusInt DgnRangeTree::RemoveElement(Entry const& entry)
-    {
-    if (nullptr == m_root)
-        return ERROR;
-
-    if (!((DRTInternalNodeP)m_root)->DropElement(entry, *this))
-        {
-        BeAssert(false);
-        return  ERROR;
-        }
-    return  SUCCESS;
-    }
-
-/*---------------------------------------------------------------------------------**//**
-* @bsimethod                                    Keith.Bentley                   04/10
-+---------------+---------------+---------------+---------------+---------------+------*/
-void DgnRangeTree::SetNodeSizes(size_t internalNodeSize, size_t leafNodeSize)
-    {
-    m_internalNodeSize = internalNodeSize;
-    m_leafNodeSize = leafNodeSize;
-
-    m_leafNodes.SetEntrySize(sizeof(DgnRangeTree::LeafNode) + ((int) leafNodeSize*sizeof(Entry)), 1);
-    m_internalNodes.SetEntrySize(sizeof(DgnRangeTree::InternalNode) + ((int) internalNodeSize*sizeof(DRTNodeP)), 1);
-    }
-
-/*---------------------------------------------------------------------------------**//**
-* @bsimethod                                    Keith.Bentley                   04/10
-+---------------+---------------+---------------+---------------+---------------+------*/
-DgnRangeTree::Match DgnRangeTree::FindMatches(DgnRangeTree::Traverser& traverser)
-    {
-    return (nullptr == m_root) ? DgnRangeTree::Match::Ok : m_root->Traverse(traverser, Is3d());
-    }
-
-/*---------------------------------------------------------------------------------**//**
-* @bsimethod                                                    Ray.Bentley     10/2009
-+---------------+---------------+---------------+---------------+---------------+------*/
-inline bool OcclusionScorer::ComputeNPC(DPoint3dR npcOut, DPoint3dCR localIn)
-    {
-    double w;
-    if (m_cameraOn)
-        {
-        w = m_localToNpc.coff[3][0] * localIn.x + m_localToNpc.coff[3][1] * localIn.y + m_localToNpc.coff[3][2] * localIn.z + m_localToNpc.coff[3][3];
-        if (w < s_cameraLimit)
-            return false;
-        }
-    else
-        {
-        w = 1.0;
-        }
-
-    npcOut.x = (m_localToNpc.coff[0][0] * localIn.x + m_localToNpc.coff[0][1] * localIn.y + m_localToNpc.coff[0][2] * localIn.z + m_localToNpc.coff[0][3]) / w;
-    npcOut.y = (m_localToNpc.coff[1][0] * localIn.x + m_localToNpc.coff[1][1] * localIn.y + m_localToNpc.coff[1][2] * localIn.z + m_localToNpc.coff[1][3]) / w;
-    npcOut.z = (m_localToNpc.coff[2][0] * localIn.x + m_localToNpc.coff[2][1] * localIn.y + m_localToNpc.coff[2][2] * localIn.z + m_localToNpc.coff[2][3]) / w;
-    return true;
-    }
-
-/*---------------------------------------------------------------------------------**//**
-* @bsimethod                                    Keith.Bentley                   12/11
-+---------------+---------------+---------------+---------------+---------------+------*/
-void OcclusionScorer::InitForViewport(DgnViewportCR viewport, double minimumSizePixels)
-    {
-    m_localToNpc = viewport.GetWorldToNpcMap()->M0;
-    m_cameraOn   = viewport.IsCameraOn();
-
-    m_lodFilterNPCArea = 0;
-    m_testLOD = false;
-
-    if (minimumSizePixels > 0.0)
-        {
-        BSIRect  screenRect = viewport.GetViewRect();
-        if (screenRect.Width() > 0 && screenRect.Height() > 0)
-            {
-            double width  = minimumSizePixels/screenRect.Width();
-            double height = minimumSizePixels/screenRect.Height();
-
-            m_lodFilterNPCArea = width * width + height * height;
-            }
-        }
-
-    if (m_cameraOn)
-        {
-        m_cameraPosition = viewport.GetCamera().GetEyePoint();
-        }
-    else
-        {
-        DPoint3d viewDirection[2] = {{0,0,0}, {0.0, 0.0, 1.0}};
-        DPoint3d viewDirRoot[2];
-        viewport.NpcToWorld(viewDirRoot, viewDirection, 2);
-        viewDirRoot[1].Subtract (viewDirRoot[0]);
-
-        m_orthogonalProjectionIndex = ((viewDirRoot[1].x < 0.0) ? 1  : 0) +
-                                      ((viewDirRoot[1].x > 0.0) ? 2  : 0) +
-                                      ((viewDirRoot[1].y < 0.0) ? 4  : 0) +
-                                      ((viewDirRoot[1].y > 0.0) ? 8  : 0) +
-                                      ((viewDirRoot[1].z < 0.0) ? 16 : 0) +
-                                      ((viewDirRoot[1].z > 0.0) ? 32 : 0);
-        }
-    }
-
-/*---------------------------------------------------------------------------------**//**
-* Compute Occlusion score for a range that crosses the eye plane.
-* @bsimethod                                                    RayBentley      01/07
-+---------------+---------------+---------------+---------------+---------------+------*/
-<<<<<<< HEAD
-bool OcclusionScorer::ComputeEyeSpanningRangeOcclusionScore(double* score, DPoint3dCP rangeCorners)
-    {
-    bool    anyInside = false;
-    double  s_eyeSpanningCameraLimit = 1.0E-3;
-
-    DRange3d npcRange;
-    npcRange.Init ();
-    for (int i=0; i<8; i++)
-        {
-        DPoint3d  npc;
-        npc.x = m_localToNpc.coff[0][0] * rangeCorners[i].x + m_localToNpc.coff[0][1] * rangeCorners[i].y + m_localToNpc.coff[0][2] * rangeCorners[i].z + m_localToNpc.coff[0][3];
-        npc.y = m_localToNpc.coff[1][0] * rangeCorners[i].x + m_localToNpc.coff[1][1] * rangeCorners[i].y + m_localToNpc.coff[1][2] * rangeCorners[i].z + m_localToNpc.coff[1][3];
-
-        double w = m_localToNpc.coff[3][0] * rangeCorners[i].x + m_localToNpc.coff[3][1] * rangeCorners[i].y + m_localToNpc.coff[3][2] * rangeCorners[i].z + m_localToNpc.coff[3][3];
-
-        if (w < s_eyeSpanningCameraLimit)
-            {
-            w = s_eyeSpanningCameraLimit;
-            }
-        else
-            {
-            anyInside = true;
-            }
-
-        npc.x /= w;
-        npc.y /= w;
-        npc.z = 1.0;
-        extendRange(npcRange, npc);
-        }
-
-    if (!anyInside)
-        return false;
-
-    if (nullptr == score)
-        return  true;
-
-    if (npcRange.low.x < 0.0)
-        npcRange.low.x = 0.0;
-
-    if (npcRange.low.y < 0.0)
-        npcRange.low.y = 0.0;
-
-    if (npcRange.high.x > 1.0)
-        npcRange.high.x = 1.0;
-
-    if (npcRange.high.y > 1.0)
-        npcRange.high.y = 1.0;
-
-    *score = (npcRange.high.x - npcRange.low.x) * (npcRange.high.y - npcRange.low.y);  // Double score as the area calculation below doubles.
-
-=======
-bool OcclusionScorer::ComputeEyeSpanningRangeOcclusionScore (double* score, DPoint3dCP rangeCorners, bool doFrustumCull)
-    {
-    *score = 2.0;
->>>>>>> 8e8bfd4d
-    return true;
-    }
-
-/*---------------------------------------------------------------------------------**//**
-* Algorithm by: Dieter Schmalstieg and Erik Pojar - ACM Transactions on Graphics.
-* @bsimethod                                                    RayBentley      01/07
-+---------------+---------------+---------------+---------------+---------------+------*/
-bool OcclusionScorer::ComputeOcclusionScore(double* score, bool& overlap, bool& spansEyePlane, DPoint3dCP localCorners)
-    {
-    // Note - This routine is VERY time critical - Most of the calls to the geomlib
-    // functions have been replaced with inline code as VTune had showed them as bottlenecks.
-
-    static const short s_indexList[43][9] =
-        {
-        { 0, 3, 7, 6, 5, 1,   6,}, // 0 inside    (arbitrarily default to front, top, right.
-        { 0, 4, 7, 3,-1,-1,   4}, // 1 left
-        { 1, 2, 6, 5,-1,-1,   4}, // 2 right
-        {-1,-1,-1,-1,-1,-1,   0}, // 3 -
-        { 0, 1, 5, 4,-1,-1,   4}, // 4 bottom
-        { 0, 1, 5, 4, 7, 3,   6}, // 5 bottom, left
-        { 0, 1, 2, 6, 5, 4,   6}, // 6 bottom, right
-        {-1,-1,-1,-1,-1,-1,   0}, // 7 -
-        { 2, 3, 7, 6,-1,-1,   4}, // 8 top
-        { 0, 4, 7, 6, 2, 3,   6}, // 9 top, left
-        { 1, 2, 3, 7, 6, 5,   6}, //10 top, right
-        {-1,-1,-1,-1,-1,-1,   0}, //11 -
-        {-1,-1,-1,-1,-1,-1,   0}, //12 -
-        {-1,-1,-1,-1,-1,-1,   0}, //13 -
-        {-1,-1,-1,-1,-1,-1,   0}, //14 -
-        {-1,-1,-1,-1,-1,-1,   0}, //15 -
-        { 0, 3, 2, 1,-1,-1,   4}, //16 front
-        { 0, 4, 7, 3, 2, 1,   6}, //17 front, left
-        { 0, 3, 2, 6, 5, 1,   6}, //18 front, right
-        {-1,-1,-1,-1,-1,-1,   0}, //19 -
-        { 0, 3, 2, 1, 5, 4,   6}, //20 front, bottom
-        { 1, 5, 4, 7, 3, 2,   6}, //21 front, bottom, left
-        { 0, 3, 2, 6, 5, 4,   6}, //22 front, bottom, right
-        {-1,-1,-1,-1,-1,-1,   0}, //23 -
-        { 0, 3, 7, 6, 2, 1,   6}, //24 front, top
-        { 0, 4, 7, 6, 2, 1,   6}, //25 front, top, left
-        { 0, 3, 7, 6, 5, 1,   6}, //26 front, top, right
-        {-1,-1,-1,-1,-1,-1,   0}, //27 -
-        {-1,-1,-1,-1,-1,-1,   0}, //28 -
-        {-1,-1,-1,-1,-1,-1,   0}, //29 -
-        {-1,-1,-1,-1,-1,-1,   0}, //30 -
-        {-1,-1,-1,-1,-1,-1,   0}, //31 -
-        { 4, 5, 6, 7,-1,-1,   4}, //32 back
-        { 0, 4, 5, 6, 7, 3,   6}, //33 back, left
-        { 1, 2, 6, 7, 4, 5,   6}, //34 back, right
-        {-1,-1,-1,-1,-1,-1,   0}, //35 -
-        { 0, 1, 5, 6, 7, 4,   6}, //36 back, bottom
-        { 0, 1, 5, 6, 7, 3,   6}, //37 back, bottom, left
-        { 0, 1, 2, 6, 7, 4,   6}, //38 back, bottom, right
-        {-1,-1,-1,-1,-1,-1,   0}, //39 -
-        { 2, 3, 7, 4, 5, 6,   6}, //40 back, top
-        { 0, 4, 5, 6, 2, 3,   6}, //41 back, top, left
-        { 1, 2, 3, 7, 4, 5,   6}, //42 back, top, right
-        };
-
-    enum
-        {
-        OUTSIDE_Left   = (0x00001 << 0),
-        OUTSIDE_Right  = (0x00001 << 1),
-        OUTSIDE_Top    = (0x00001 << 2),
-        OUTSIDE_Bottom = (0x00001 << 3),
-        OUTSIDE_Front  = (0x00001 << 4),
-        OUTSIDE_Back   = (0x00001 << 5),
-        };
-
-    uint32_t npcComputedMask = 0, zComputedMask = 0;
-    uint32_t projectionIndex;
-
-    spansEyePlane = false;
-    if (m_cameraOn)
-        {
-        projectionIndex = ((m_cameraPosition.x < localCorners[0].x) ? 1  : 0) +
-                          ((m_cameraPosition.x > localCorners[1].x) ? 2  : 0) +
-                          ((m_cameraPosition.y < localCorners[0].y) ? 4  : 0) +
-                          ((m_cameraPosition.y > localCorners[2].y) ? 8  : 0) +
-                          ((m_cameraPosition.z < localCorners[0].z) ? 16 : 0) +       // Zs reversed for right-handed system.
-                          ((m_cameraPosition.z > localCorners[4].z) ? 32 : 0);
-
-        if (0 == projectionIndex)
-            {
-            if (nullptr != score)
-                *score = 1.0;
-
-            overlap = spansEyePlane = true;
-            return true;
-            }
-        }
-    else
-        {
-        projectionIndex = m_orthogonalProjectionIndex;
-        }
-
-    uint32_t    nVertices;
-    double      npcZ[8];
-    DPoint3d    npcVertices[6];
-
-    BeAssert(projectionIndex <= 42);
-    if (projectionIndex > 42 || 0 == (nVertices = s_indexList[projectionIndex][6]))
-        {
-        // Inside the box... Needs work.
-        return false;
-        }
-
-    double  zTotal = 0.0;
-
-    overlap = false;
-    for (uint32_t i=0, mask = 0x0001; i<nVertices; i++, mask <<= 1)
-        {
-        int  cornerIndex = s_indexList[projectionIndex][i];
-        if (0 == (mask & npcComputedMask) && !ComputeNPC(npcVertices[i], localCorners[cornerIndex]))
-            {
-            spansEyePlane = overlap = true;
-            return ComputeEyeSpanningRangeOcclusionScore(score, localCorners);
-            }
-
-        zTotal += (npcZ[cornerIndex] = npcVertices[i].z);
-        zComputedMask |= (1 << cornerIndex);
-        }
-
-    if (m_testLOD && 0.0 != m_lodFilterNPCArea)
-        {
-        // In the cases where this does exclude the element it would be faster to do the other filtering first. However, even when we exclude something due
-        // to LOD filtering we want to know if it should be drawn by the progressive display. We want progressive display to draw zero-length line strings
-        // and points.
-        int        diagonalVertex = nVertices/2;
-        DPoint3dR  diagonalNPC    = npcVertices[diagonalVertex];
-
-        if (!ComputeNPC(npcVertices[0], localCorners[s_indexList[projectionIndex][0]]) ||
-            !ComputeNPC(diagonalNPC,    localCorners[s_indexList[projectionIndex][diagonalVertex]]))
-            {
-            spansEyePlane = overlap = true;
-            return ComputeEyeSpanningRangeOcclusionScore(score, localCorners);
-            }
-
-        DPoint3dR   npcCorner = npcVertices[nVertices/2];
-        DPoint2d    extent = { npcCorner.x - npcVertices[0].x, npcCorner.y - npcVertices[0].y};
-
-        if ((extent.x * extent.x + extent.y * extent.y) < m_lodFilterNPCArea)
-            return false;
-
-        npcComputedMask |= 1;
-        npcComputedMask |= (1 << diagonalVertex);
-        }
-
-    if (nullptr == score)
-        return true;
-
-    *score = (npcVertices[nVertices-1].x - npcVertices[0].x) * (npcVertices[nVertices-1].y + npcVertices[0].y);
-    for (uint32_t i=0; i<nVertices-1; i++)
-        *score += (npcVertices[i].x - npcVertices[i+1].x) * (npcVertices[i].y + npcVertices[i+1].y);
-
-    // an area of 0.0 means that we have a line. Recalculate using length/1000 (assuming width of 1000th of npc)
-    if (*score == 0.0)
-        *score = npcVertices[0].DistanceXY(npcVertices[2]) * .001;
-    else if (*score < 0.0)
-        *score = - *score;
-
-    // Multiply area by the Z total value (0 is the back of the view) so that the score is roughly
-    // equivalent to the area swept by the range through the view which makes things closer to the eye more likely to display first.
-    // Also by scoring based on swept volume we are proportional to occluded volume.
-    *score *= .5 * (zTotal / (double) nVertices);
-
-    return true;
-    }
-
-//---------------------------------------------------------------------------------------
-// @bsimethod                                                   John.Gooding    05/2012
-//--------------+------------------------------------------------------------------------
-void OverlapScorer::Initialize(DRange3dCR boundingRange) {m_boundingRange.FromRange(boundingRange);}
-
-//---------------------------------------------------------------------------------------
-// @bsimethod                                                   John.Gooding    10/2013
-//---------------------------------------------------------------------------------------
-bool OverlapScorer::ComputeScore(double* score, BeSQLite::RTree3dValCR testRange)
-    {
-    RTree3dVal  intersection;
-    bool intersects = intersection.Intersection(m_boundingRange, testRange);
-
-    BeAssert(intersects);
-
-    *score = rangeExtentSquared(intersection);
-    return intersects;
-    }
-
-/*---------------------------------------------------------------------------------**//**
-* @bsimethod                                    Keith.Bentley                   01/16
-+---------------+---------------+---------------+---------------+---------------+------*/
-void RTreeFilter::SetFrustum(FrustumCR frustum)
-    {
-    DRange3d range = frustum.ToRange();
-    m_boundingRange.FromRange(range);
-
-    // get bounding range of front plane of polyhedron
-    range.InitFrom(frustum.GetPts(), 4);
-    m_frontFaceRange.FromRange(range);
-
-    // get unit bvector from front plane to back plane
-    m_viewVec = DVec3d::FromStartEndNormalize(*frustum.GetPts(), *(frustum.GetPts()+4));
-
-    // check to see if it's worthwhile using skew scan (skew vector not along one of the three major axes)
-    int alongAxes = (fabs(m_viewVec.x) < 1e-8);
-    alongAxes += (fabs(m_viewVec.y) < 1e-8);
-    alongAxes += (fabs(m_viewVec.z) < 1e-8);
-    m_doSkewtest = alongAxes<2;
-    }
-
-/*---------------------------------------------------------------------------------**//**
-* @bsimethod                                    Keith.Bentley                   04/14
-+---------------+---------------+---------------+---------------+---------------+------*/
-void RTreeFilter::SetViewport(DgnViewportCR viewport, double minimumSizePixels, double frustumScale)
-    {
-    m_doOcclusionScore = true;
-    m_scorer.InitForViewport(viewport, minimumSizePixels);
-    Frustum frust = viewport.GetFrustum(DgnCoordSystem::World, true);
-
-    if (1.0 != frustumScale)
-        frust.ScaleAboutCenter(frustumScale);
-
-    SetFrustum(frust);
-    }
-
-/*---------------------------------------------------------------------------------**//**
-* @bsimethod                                                    BJB             12/89
-+---------------+---------------+---------------+---------------+---------------+------*/
-static inline void exchangeAndNegate(double& dbl1, double& dbl2)
-    {
-    double temp = -dbl1;
-    dbl1 = -dbl2;
-    dbl2 = temp;
-    }
-
-/*---------------------------------------------------------------------------------**//**
-* @bsimethod                                    Keith.Bentley                   12/11
-+---------------+---------------+---------------+---------------+---------------+------*/
-bool RTreeFilter::SkewTest(RTree3dValCP testRange)
-    {
-    if (!m_doSkewtest || testRange->Intersects(m_frontFaceRange))
-        return true;
-
-    DVec3d skVector = m_viewVec;
-    DPoint3d dlo;
-    DPoint3d dhi;
-
-    dlo.x = testRange->m_minx - m_frontFaceRange.m_maxx;
-    dlo.y = testRange->m_miny - m_frontFaceRange.m_maxy;
-    dhi.x = testRange->m_maxx - m_frontFaceRange.m_minx;
-    dhi.y = testRange->m_maxy - m_frontFaceRange.m_miny;
-
-    if (skVector.x < 0.0)
-        {
-        skVector.x = - skVector.x;
-        exchangeAndNegate(dlo.x, dhi.x);
-        }
-
-    if (skVector.y < 0.0)
-        {
-        skVector.y = - skVector.y;
-        exchangeAndNegate(dlo.y, dhi.y);
-        }
-
-    // Check the projection of the element's xhigh to the plane where ylow of the element is equal to yhigh of the skewrange
-    double va1 = dlo.x * skVector.y;
-    double vb2 = dhi.y * skVector.x;
-    if (va1 > vb2)
-        return false;
-
-    // Check the projection of the element's xlow to the plane where yhigh of the element is equal to ylow of the skewrange
-    double vb1 = dlo.y * skVector.x;
-    double va2 = dhi.x * skVector.y;
-    if (va2 < vb1)
-        return false;
-
-    // now we need the Z stuff
-    dlo.z = testRange->m_minz - m_frontFaceRange.m_maxz;
-    dhi.z = testRange->m_maxz - m_frontFaceRange.m_minz;
-    if (skVector.z < 0.0)
-        {
-        skVector.z = - skVector.z;
-        exchangeAndNegate(dlo.z, dhi.z);
-        }
-
-    // project onto either the xz or yz plane
-    if (va1 > vb1)
-        {
-        double va3 = dlo.x * skVector.z;
-        double vc2 = dhi.z * skVector.x;
-        if (va3 > vc2)
-            return false;
-        }
-    else
-        {
-        double vb3 = dlo.y * skVector.z;
-        double vc4 = dhi.z * skVector.y;
-        if (vb3 > vc4)
-            return false;
-        }
-
-    // project onto the other plane
-    if (va2 < vb2)
-        {
-        double va4 = dhi.x * skVector.z;
-        double vc1 = dlo.z * skVector.x;
-        if (va4 < vc1)
-            return false;
-        }
-    else
-        {
-        double vb4 = dhi.y * skVector.z;
-        double vc3 = dlo.z * skVector.y;
-        if (vb4 < vc3)
-            return false;
-        }
-
-    return true;
-    }
-
-//---------------------------------------------------------------------------------------
-// @bsimethod                                                   John.Gooding    06/2013
-//---------------------------------------------------------------------------------------
-bool RTreeFilter::AllPointsClippedByOnePlane(ConvexClipPlaneSetCR cps, size_t nPoints, DPoint3dCP points) const
-    {
-    for (auto const& plane : cps)
-        {
-        int nOutside = 0;
-        for (size_t j = 0; j < nPoints; j++)
-            {
-            if (plane.EvaluatePoint(points[j]) < 0.0)
-                nOutside++;
-            }
-
-        if (nOutside == nPoints)
-            return true;
-        }
-
-    return false;
-    }
-
-/*---------------------------------------------------------------------------------**//**
-* @bsimethod                                    Keith.Bentley                   01/16
-+---------------+---------------+---------------+---------------+---------------+------*/
-RTreeFilter::RTreeFilter(DgnDbR db, DgnElementIdSet const* exclude) : m_dgndb(db)
-    {
-    m_exclude=exclude;
-    db.GetCachedStatement(m_rangeStmt, "SELECT ElementId FROM " DGN_VTABLE_RTree3d " WHERE ElementId MATCH DGN_rTree(?1)");
-    m_rangeStmt->BindInt64(1, (uint64_t) this);
-    }
-
-/*---------------------------------------------------------------------------------**//**
-* @bsimethod                                    Keith.Bentley                   01/16
-+---------------+---------------+---------------+---------------+---------------+------*/
-Utf8String RTreeTester::GetAcceptSql() {return " AND e.Id=@elId";}
-
-/*---------------------------------------------------------------------------------**//**
-* @bsimethod                                    Keith.Bentley                   01/16
-+---------------+---------------+---------------+---------------+---------------+------*/
-uint64_t RTreeTester::StepRtree()
-    {
-    auto rc=m_rangeStmt->Step();
-    return (rc != BE_SQLITE_ROW) ? 0 : m_rangeStmt->GetValueInt64(0);
-    }
-
-/*---------------------------------------------------------------------------------**//**
-* @bsimethod                                    Keith.Bentley                   04/14
-+---------------+---------------+---------------+---------------+---------------+------*/
-int RTreeFitFilter::_TestRTree(RTreeMatchFunction::QueryInfo const& info)
-    {
-    RTree3dValCP testRange = (RTree3dValCP) info.m_coords;
-
-    if (m_fitRange.IsContained(testRange->m_minx, testRange->m_miny, testRange->m_minz) &&
-        m_fitRange.IsContained(testRange->m_maxx, testRange->m_maxy, testRange->m_maxz))
-        {
-<<<<<<< HEAD
-        info.m_within = RTreeMatchFunction::Within::Outside; // If this range is entirely contained there is no reason to continue (it cannot contribute to the fit)
-        }
-    else
-        {
-        info.m_within = RTreeMatchFunction::Within::Partly; 
-        info.m_score  = info.m_level; // to get depth-first traversal
-        if (info.m_level == 0)
-            m_lastRange = DRange3d::From(testRange->m_minx, testRange->m_miny, testRange->m_minz, testRange->m_maxx, testRange->m_maxy, testRange->m_maxz);
-=======
-        GeometrySourceCP geomElem = el->ToGeometrySource();
-        if (nullptr != geomElem)
-            {
-            m_drewElementThisPass = true;
-            m_context->VisitElement(*geomElem);
-            }
-        }
-
-    if (pool.GetTotalAllocated() < (int64_t) m_elementReleaseTrigger)
-        return;
-
-    pool.DropFromPool(*el);
-
-    // Purging the element does not purge the symbols so it may be necessary to do a full purge
-    if (pool.GetTotalAllocated() < (int64_t) m_purgeTrigger)
-        return;
-
-    pool.Purge(m_elementReleaseTrigger);   // Try to get back to the elementPurgeTrigger
-
-    // The purge may not have succeeded if there are elements in the QueryView's list of elements and those elements hold symbol references.
-    // When that is true, we leave it to QueryViewController::_DrawView to try to clean up.  This logic just tries to recover from the
-    // growth is caused.  It allows some growth between calls to purge to avoid spending too much time in purge.
-    uint64_t newTotalAllocated = (uint64_t)pool.GetTotalAllocated();
-    m_purgeTrigger = (uint64_t)(s_purgeFactor * std::max(newTotalAllocated, m_elementReleaseTrigger));
-    }
-
-/*---------------------------------------------------------------------------------**//**
-* @bsimethod                                    Keith.Bentley                   04/14
-+---------------+---------------+---------------+---------------+---------------+------*/
-int ProgressiveViewFilter::_TestRange(QueryInfo const& info)
-    {
-    BeAssert(6 == info.m_nCoord);
-    info.m_within = Within::Outside;
-
-    if (m_context->_CheckStop())
-        return BE_SQLITE_ERROR;
-
-    RTree3dValCP pt = (RTree3dValCP) info.m_coords;
-    if ((info.m_parentWithin != Within::Inside) && !(m_boundingRange.Intersects(*pt) && SkewTest(pt)))
-        return BE_SQLITE_OK;
-
-    DPoint3d localCorners[8];
-    toLocalCorners(localCorners, pt);
-
-#if defined (NEEDS_WORK_CLIPPING)
-    if (m_clips.IsValid())
-        {
-        bool allClippedByOnePlane = false;
-        for (ConvexClipPlaneSetCR cps : *m_clips)
-            {
-            if (allClippedByOnePlane = AllPointsClippedByOnePlane(cps, 8, localCorners))
-                break;
-            }
-        if (allClippedByOnePlane)
-            return BE_SQLITE_OK;
-        }
-#endif
-
-    if (info.m_level > 0) // only score nodes, not elements
-        {
-        bool   overlap, spansEyePlane;
-        double score;
-
-        bool excludedByLOD;
-        if (!m_scorer.ComputeOcclusionScore(&score, overlap, spansEyePlane, excludedByLOD, localCorners, true))
-            return BE_SQLITE_OK;
-
-        info.m_score = info.m_maxLevel - info.m_level - score;
-        }
-    else
-        {
-        info.m_score = 0;
-        }                                                                                                                                  
-    
-    info.m_within = Within::Partly;
-
-    return BE_SQLITE_OK;
-    }
-
-//---------------------------------------------------------------------------------------
-// @bsimethod                                                   John.Gooding    10/2014
-//---------------------------------------------------------------------------------------
-bool ProgressiveViewFilter::_WantTimeoutSet(uint32_t& limit)
-    {
-    //  We want to limit how long ProgressiveDisplay runs but don't want to start the timer
-    //  until it has drawn at least one element.
-    if (!m_drewElementThisPass || m_setTimeout)
-        return false;
-
-    m_setTimeout = true;
-    limit = 1000;
-
-    return true;
-    }
-
-#define DEBUG_PRINTF(arg)
-/*---------------------------------------------------------------------------------**//**
-* @bsimethod                                    Keith.Bentley                   04/14
-+---------------+---------------+---------------+---------------+---------------+------*/
-IProgressiveDisplay::Completion ProgressiveViewFilter::_Process(ViewContextR context)
-    {
-    m_context = &context;
-    m_nThisPass = 0; // restart every pass
-    m_drewElementThisPass = m_setTimeout = false;
-
-    DEBUG_PRINTF("start progressive display\n");
-    if (BE_SQLITE_ROW != StepRTree(*m_rangeStmt))
-        {
-        m_rangeStmt->Reset();
-        DEBUG_PRINTF("aborted progressive display\n");
-        return IProgressiveDisplay::Completion::Aborted;
->>>>>>> 8e8bfd4d
-        }
-
-    return  BE_SQLITE_OK;
-    }
-
-
+/*--------------------------------------------------------------------------------------+
+|
+|     $Source: DgnCore/DgnRangeTree.cpp $
+|
+|  $Copyright: (c) 2016 Bentley Systems, Incorporated. All rights reserved. $
+|
++--------------------------------------------------------------------------------------*/
+#include <DgnPlatformInternal.h>
+
+BEGIN_UNNAMED_NAMESPACE
+
+typedef DgnRangeTree::Node&         DRTNodeR;
+typedef DgnRangeTree::Node*         DRTNodeP;
+typedef DRTNodeP*                   DRTNodeH;
+typedef DgnRangeTree::LeafNode*     DRTLeafNodeP;
+typedef DgnRangeTree::InternalNode* DRTInternalNodeP;
+
+static const double   s_cameraLimit      = 1.0E-5;
+
+#define DEBUG_PRINTF(arg) 
+
+/*---------------------------------------------------------------------------------**//**
+* @bsimethod                                                    RayBentley      10/2009
++---------------+---------------+---------------+---------------+---------------+------*/
+static inline bool rangeIsValid(DRange3dCR range, bool is3d)
+    {
+    return (range.low.x <= range.high.x) && (range.low.y <= range.high.y) && (!is3d || (range.low.z <= range.high.z));
+    }
+
+/*---------------------------------------------------------------------------------**//**
+* Optimized - no function calls, no nullptr tests etc. as in DRange3d::extentSquared.
+* @bsimethod                                                    RayBentley      10/2009
++---------------+---------------+---------------+---------------+---------------+------*/
+static inline double rangeExtentSquared(DRange3dCR range)
+    {
+    double extentX = (double) range.high.x - range.low.x;
+    double extentY = (double) range.high.y - range.low.y;
+    double extentZ = (double) range.high.z - range.low.z;
+    return extentX * extentX + extentY * extentY + extentZ * extentZ;
+    }
+
+//---------------------------------------------------------------------------------------
+// @bsimethod                                                   John.Gooding    10/2013
+//---------------------------------------------------------------------------------------
+static inline double rangeExtentSquared(RTree3dValCR range)
+    {
+    double extentX = (double) range.m_maxx - range.m_minx;
+    double extentY = (double) range.m_maxy - range.m_miny;
+    double extentZ = (double) range.m_maxz - range.m_minz;
+    return extentX * extentX + extentY * extentY + extentZ * extentZ;
+    }
+
+#ifdef UNUSED
+/*---------------------------------------------------------------------------------**//**
+* Optimized - no function calls, no nullptr tests etc. as in DRange3d::extentSquared.
+* @bsimethod                                                    RayBentley      10/2009
++---------------+---------------+---------------+---------------+---------------+------*/
+static inline void extendRange(DRange3dR thisRange, DPoint3dCR point)
+    {
+    if (point.x < thisRange.low.x)
+        thisRange.low.x = point.x;
+
+    if (point.x > thisRange.high.x)
+        thisRange.high.x = point.x;
+
+    if (point.y < thisRange.low.y)
+        thisRange.low.y = point.y;
+
+    if (point.y > thisRange.high.y)
+        thisRange.high.y = point.y;
+
+    if (point.z < thisRange.low.z)
+        thisRange.low.z = point.z;
+
+    if (point.z > thisRange.high.z)
+        thisRange.high.z = point.z;
+    }
+#endif
+    
+/*---------------------------------------------------------------------------------**//**
+* Optimized - no function calls, no nullptr tests etc. as in DRange3d::extentSquared.
+* @bsimethod                                                    RayBentley      10/2009
++---------------+---------------+---------------+---------------+---------------+------*/
+static inline void extendRange(DRange3dR thisRange, DRange3dCR range)
+    {
+    if (range.low.x < thisRange.low.x)
+        thisRange.low.x = range.low.x;
+
+    if (range.low.y < thisRange.low.y)
+        thisRange.low.y = range.low.y;
+
+    if (range.low.z < thisRange.low.z)
+        thisRange.low.z = range.low.z;
+
+    if (range.high.x > thisRange.high.x)
+        thisRange.high.x = range.high.x;
+
+    if (range.high.y > thisRange.high.y)
+        thisRange.high.y = range.high.y;
+
+    if (range.high.z > thisRange.high.z)
+        thisRange.high.z = range.high.z;
+    }
+
+
+//=======================================================================================
+// @bsiclass                                                    Keith.Bentley   04/15
+//=======================================================================================
+struct DRTSplitEntry
+{
+    DRange3d    m_range;
+    void*       m_entry;        // this is void* so we can use this struct for both LeafNodes and InternalNodes
+    int         m_groupNumber[3];
+};
+
+typedef DRTSplitEntry* DRTSplitEntryP;
+typedef DRTSplitEntry const * DRTSplitEntryCP;
+typedef DRTSplitEntry const& DRTSplitEntryCR;
+typedef DgnRangeTree::ProgressMonitor* ProgressMonitorP;
+
+static inline bool compareX(DRTSplitEntryCR entry1, DRTSplitEntryCR entry2) {return entry1.m_range.low.x < entry2.m_range.low.x;}
+static inline bool compareY(DRTSplitEntryCR entry1, DRTSplitEntryCR entry2) {return entry1.m_range.low.y < entry2.m_range.low.y;}
+static inline bool compareZ(DRTSplitEntryCR entry1, DRTSplitEntryCR entry2) {return entry1.m_range.low.z < entry2.m_range.low.z;}
+typedef bool (*PF_CompareFunc)(DRTSplitEntryCR, DRTSplitEntryCR);
+
+enum SplitAxis {X_AXIS = 0 ,Y_AXIS = 1, Z_AXIS = 2};
+
+/*---------------------------------------------------------------------------------**//**
+* @bsimethod    RangeNode                                       KeithBentley    12/97
++---------------+---------------+---------------+---------------+---------------+------*/
+static double checkSeparation(DRTSplitEntryP entries, size_t count, SplitAxis axis)
+    {
+    double maxSeparation = 0, separation;
+    double maxMinDist = 1.0e200, minDist;
+
+    static PF_CompareFunc  s_compareFuncs[3] = { compareX, compareY, compareZ };
+    std::sort(entries, entries+count, s_compareFuncs[axis]);
+
+    size_t minSize = count/3;
+    DRTSplitEntryCP lastEntry    = entries + count;
+    DRTSplitEntryCP entryEnd     = entries + (count-minSize);
+    DRTSplitEntryCP startEntries = entries + minSize;
+    DRTSplitEntryCP sepEntry=nullptr, minDistEntry=nullptr;
+
+    switch (axis)
+        {
+        case X_AXIS:
+            for (DRTSplitEntryCP currEntry = startEntries; currEntry < entryEnd-1; ++currEntry)
+                {
+                DRTSplitEntryCP nextEntry = currEntry + 1;
+
+                if (currEntry->m_range.high.x < nextEntry->m_range.low.x)
+                    {
+                    if ((separation = (nextEntry->m_range.low.x - currEntry->m_range.high.x)) > maxSeparation)
+                        {
+                        maxSeparation = separation;
+                        sepEntry = nextEntry;
+                        }
+                    }
+                else
+                    {
+                    if ((minDist = (nextEntry->m_range.low.x - currEntry->m_range.low.x)) > maxMinDist)
+                        {
+                        maxMinDist    = minDist;
+                        minDistEntry = nextEntry;
+                        }
+                    }
+                }
+            break;
+
+        case Y_AXIS:
+            for (DRTSplitEntryCP currEntry = startEntries; currEntry < entryEnd-1; ++currEntry)
+                {
+                DRTSplitEntryCP nextEntry = currEntry + 1;
+
+                if (currEntry->m_range.high.y < nextEntry->m_range.low.y)
+                    {
+                    if ((separation = (nextEntry->m_range.low.y - currEntry->m_range.high.y)) > maxSeparation)
+                        {
+                        maxSeparation = separation;
+                        sepEntry = nextEntry;
+                        }
+                    }
+                else
+                    {
+                    if ((minDist = (nextEntry->m_range.low.y - currEntry->m_range.low.y)) > maxMinDist)
+                        {
+                        maxMinDist = minDist;
+                        minDistEntry = nextEntry;
+                        }
+                    }
+                }
+            break;
+
+        case Z_AXIS:
+            for (DRTSplitEntryCP currEntry = startEntries; currEntry < entryEnd-1; ++currEntry)
+                {
+                DRTSplitEntryCP nextEntry = currEntry + 1;
+
+                if (currEntry->m_range.high.z < nextEntry->m_range.low.z)
+                    {
+                    if ((separation = (nextEntry->m_range.low.z - currEntry->m_range.high.z)) > maxSeparation)
+                        {
+                        maxSeparation = separation;
+                        sepEntry = nextEntry;
+                        }
+                    }
+
+                else
+                    {
+                    if ((minDist = (nextEntry->m_range.low.z - currEntry->m_range.low.z)) > maxMinDist)
+                        {
+                        maxMinDist = minDist;
+                        minDistEntry = nextEntry;
+                        }
+                    }
+                }
+            break;
+        }
+
+    if (nullptr == sepEntry)
+        {
+        if (nullptr != minDistEntry)
+            sepEntry = minDistEntry;
+        else
+            sepEntry = entries + count/2;
+        }
+
+    for (DRTSplitEntryP currEntry = entries; currEntry < lastEntry; ++currEntry)
+        {
+        if (currEntry < sepEntry)
+            currEntry->m_groupNumber[axis] = 0;
+        else
+            currEntry->m_groupNumber[axis] = 1;
+        }
+
+    return  maxSeparation;
+    }
+END_UNNAMED_NAMESPACE
+
+/*---------------------------------------------------------------------------------**//**
+* @bsimethod                                    Keith.Bentley                   04/10
++---------------+---------------+---------------+---------------+---------------+------*/
+inline size_t DgnRangeTree::Node::GetEntryCount()
+    {
+    DRTLeafNodeP leaf = ToLeaf();
+    return leaf ? leaf->GetEntryCount() : ((DRTInternalNodeP) this)->GetEntryCount();
+    }
+
+/*---------------------------------------------------------------------------------**//**
+* @bsimethod                                    Keith.Bentley                   05/10
++---------------+---------------+---------------+---------------+---------------+------*/
+void DgnRangeTree::Node::ValidateRange()
+    {
+    if (!m_sloppy)
+        return;
+
+    DRTLeafNodeP leaf = ToLeaf();
+    if (leaf)
+        leaf->ValidateLeafRange();
+    else
+        ((DRTInternalNodeP) this)->ValidateInternalRange();
+    }
+
+/*---------------------------------------------------------------------------------**//**
+* @bsimethod                                    Keith.Bentley                   05/10
++---------------+---------------+---------------+---------------+---------------+------*/
+DgnRangeTree::Match DgnRangeTree::Node::Traverse(Traverser& traverser, bool is3d)
+    {
+    DRTLeafNodeP leaf = ToLeaf();
+    return leaf ? leaf->Traverse(traverser, is3d) : ((DRTInternalNodeP) this)->Traverse(traverser, is3d);
+    }
+
+/*---------------------------------------------------------------------------------**//**
+* @bsimethod                                    Keith.Bentley                   05/10
++---------------+---------------+---------------+---------------+---------------+------*/
+inline void DgnRangeTree::InternalNode::ValidateInternalRange()
+    {
+    if (!m_sloppy)
+        return;
+
+    m_sloppy = false;
+    ClearRange();
+    for (DRTNodeH curr = &m_firstChild[0]; curr < m_endChild; ++curr)
+        extendRange(m_nodeRange, (*curr)->GetRange());
+    }
+
+/*---------------------------------------------------------------------------------**//**
+* @bsimethod                                    Keith.Bentley                   05/10
++---------------+---------------+---------------+---------------+---------------+------*/
+inline void DgnRangeTree::LeafNode::ValidateLeafRange()
+    {
+    if (!m_sloppy)
+        return;
+
+    m_sloppy = false;
+    ClearRange();
+
+    for (Entry* curr = &m_firstChild[0]; curr < m_endChild; ++curr)
+        extendRange(m_nodeRange, curr->m_range);
+    }
+
+/*---------------------------------------------------------------------------------**//**
+* @bsimethod                                    Keith.Bentley                   05/10
++---------------+---------------+---------------+---------------+---------------+------*/
+bool DgnRangeTree::Node::Overlaps(DRange3dCR range) const
+    {
+    if (m_nodeRange.low.x > range.high.x || m_nodeRange.high.x < range.low.x ||
+        m_nodeRange.low.y > range.high.y || m_nodeRange.high.y < range.low.y)
+        return  false;
+
+    return !m_is3d ? true : (m_nodeRange.low.z <= range.high.z && m_nodeRange.high.z >= range.low.z);
+    }
+
+/*---------------------------------------------------------------------------------**//**
+* @bsimethod                                    Keith.Bentley                   05/10
++---------------+---------------+---------------+---------------+---------------+------*/
+bool DgnRangeTree::Node::CompletelyContains(DRange3dCR range) const
+    {
+    if (m_nodeRange.low.x >= range.low.x || m_nodeRange.high.x <= range.high.x ||
+        m_nodeRange.low.y >= range.low.y || m_nodeRange.high.y <= range.high.y)
+        return  false;
+
+    return !m_is3d ? true : (m_nodeRange.low.z < range.low.z && m_nodeRange.high.z > range.high.z);
+    }
+
+/*---------------------------------------------------------------------------------**//**
+* An InternalNode has become full, split into two nodes (a new one and this one) and determine an optimal division of the current
+* enteries between this node and the new one.
+* @bsimethod                                    Keith.Bentley                   04/15
++---------------+---------------+---------------+---------------+---------------+------*/
+void DgnRangeTree::InternalNode::SplitInternalNode(DgnRangeTreeR root)
+    {
+    size_t  count = GetEntryCount();
+    DRTSplitEntryP  splitEntries = (DRTSplitEntryP) _alloca(count * sizeof(DRTSplitEntry));
+
+    DRTSplitEntryP currEntry = splitEntries;
+    DRTSplitEntryP endEntry = splitEntries + count;
+
+    for (DRTNodeH curr = &m_firstChild[0]; curr < m_endChild; ++curr, ++currEntry)
+        {
+        currEntry->m_entry = *curr;
+        currEntry->m_range = (*curr)->GetRangeCR();
+        }
+
+    double xSep = checkSeparation(splitEntries, count, X_AXIS);
+    double ySep = checkSeparation(splitEntries, count, Y_AXIS);
+    double zSep = m_is3d ? checkSeparation(splitEntries, count, Z_AXIS) : 0;
+
+    SplitAxis  optimalSplit = X_AXIS;
+    if (ySep > xSep)
+        optimalSplit = Y_AXIS;
+    if (m_is3d && (zSep > ySep) && (zSep > xSep))
+        optimalSplit = Z_AXIS;
+
+    // allocate a new InternalNode to hold (approx) half or our entries. If parent is nullptr, this is the root of the tree and it has become full.
+    // We need to add a new level to the tree. Move all of the current entries into a new node that will become a child of this node.
+    DRTInternalNodeP newNode1 = root.AllocateInternalNode();
+    DRTInternalNodeP newNode2 = (nullptr == m_parent) ? root.AllocateInternalNode() : this;
+
+    ClearChildren();
+
+    for (currEntry = splitEntries; currEntry < endEntry; ++currEntry)
+        {
+        if (0 == currEntry->m_groupNumber[optimalSplit])
+            newNode1->AddInternalNode((DRTNodeP) currEntry->m_entry, root);
+        else
+            newNode2->AddInternalNode((DRTNodeP) currEntry->m_entry, root);
+        }
+
+    // now add the newly created node into the parent of this node. If parent is nullptr, we're the root of the tree and we've just added a new level
+    // to the tree (so both nodes are new and become children of this node).
+    if (nullptr == m_parent)
+        {
+        AddInternalNode(newNode1, root);
+        AddInternalNode(newNode2, root);
+        }
+    else
+        {
+        m_parent->AddInternalNode(newNode1, root);
+        }
+    }
+
+/*---------------------------------------------------------------------------------**//**
+* @bsimethod                                    Keith.Bentley                   04/15
++---------------+---------------+---------------+---------------+---------------+------*/
+DRTNodeP DgnRangeTree::InternalNode::ChooseBestNode(DRange3dCP pRange, DgnRangeTreeR root)
+    {
+    DRTNodeP best = nullptr;
+    double   bestFit = 0.0;
+    bool     isValid = false;
+
+    for (DRTNodeH curr = &m_firstChild[0]; curr < m_endChild; ++curr)
+        {
+        DRange3dCR thisRange = (*curr)->GetRange();
+        DRange3d   newRange;
+
+        newRange = thisRange;
+        extendRange(newRange, *pRange);
+        double newExtent = rangeExtentSquared(newRange);
+        if (isValid && (bestFit < newExtent))
+            continue;
+
+        // "thisFit" is a somewhat arbitrary measure of how well the range fits into this
+        // node, taking into account the total size ("new extent") of this node plus this range,
+        // plus a penalty for increasing it from its existing size.
+        double thisFit = newExtent + ((newExtent - rangeExtentSquared(thisRange)) * 10.0);
+
+        if (!isValid || (thisFit < bestFit))
+            {
+            best    = *curr;
+            bestFit = thisFit;
+            isValid = true;
+            }
+        }
+
+    BeAssert(nullptr != best);
+    return  best;
+    }
+
+/*---------------------------------------------------------------------------------**//**
+* @bsimethod                                    Keith.Bentley                   05/10
++---------------+---------------+---------------+---------------+---------------+------*/
+void DgnRangeTree::InternalNode::AddElement(Entry const& entry, DgnRangeTreeR root)
+    {
+    ValidateRange();
+    extendRange(m_nodeRange, entry.m_range);
+    DRTNodeP node = ChooseBestNode(&entry.m_range, root);
+
+    DRTLeafNodeP leaf = node->ToLeaf();
+    if (leaf)
+        leaf->AddElementToLeaf(entry, root);
+    else
+        {
+        ((DRTInternalNodeP) node)->AddElement(entry, root);
+        }
+    }
+
+/*---------------------------------------------------------------------------------**//**
+* @bsimethod                                    Keith.Bentley                   05/10
++---------------+---------------+---------------+---------------+---------------+------*/
+void DgnRangeTree::InternalNode::DropRange(DRange3dCR range)
+    {
+    if (CompletelyContains(range))
+        return;
+
+    m_sloppy = true;
+    if (m_parent)
+        m_parent->DropRange(range);
+    }
+
+/*---------------------------------------------------------------------------------**//**
+* @bsimethod                                    Keith.Bentley                   05/10
++---------------+---------------+---------------+---------------+---------------+------*/
+void DgnRangeTree::InternalNode::DropNode(DRTNodeP entry, DgnRangeTreeR root)
+    {
+    for (DRTNodeH curr = &m_firstChild[0]; curr < m_endChild; ++curr)
+        {
+        if (*curr != entry)
+            continue;
+
+        if (curr+1 < m_endChild)
+            memmove(curr, curr+1, (m_endChild - curr) * sizeof(DRTNodeP));
+
+        --m_endChild;
+
+        if (m_firstChild == m_endChild)  // last entry in this leaf?
+            {
+            if (nullptr == m_parent) // last node in the tree? If so, create an empty LeafNode and delete this InternalNode.
+                root.m_root = root.AllocateLeafNode();
+            else
+                m_parent->DropNode(this, root);
+
+            root.FreeInternalNode(this);
+            return;
+            }
+
+        DropRange(entry->GetRangeCR());
+        return;
+        }
+
+    BeAssert(false); // we were asked to drop a child we didn't hold
+    }
+
+/*---------------------------------------------------------------------------------**//**
+* @bsimethod                                    Keith.Bentley                   05/10
++---------------+---------------+---------------+---------------+---------------+------*/
+bool DgnRangeTree::InternalNode::DropElement(Entry const& entry, DgnRangeTreeR root)
+    {
+    DRTLeafNodeP leaf = ToLeaf();
+    if (leaf)
+        return leaf->DropElementFromLeaf(entry, root);
+
+    for (DRTNodeH curr = &m_firstChild[0]; curr < m_endChild; ++curr)
+        {
+        if (!(*curr)->Overlaps(entry.m_range))
+            continue;
+
+        DRTInternalNodeP internalNode=(DRTInternalNodeP) *curr;
+        if (internalNode->DropElement(entry, root))
+            return  true;
+        }
+
+    return false;
+    }
+
+/*---------------------------------------------------------------------------------**//**
+* @bsimethod                                    Keith.Bentley                   04/15
++---------------+---------------+---------------+---------------+---------------+------*/
+void DgnRangeTree::InternalNode::AddInternalNode(DRTNodeP child, DgnRangeTreeR root)
+    {
+    child->SetParent(this);
+    ValidateInternalRange();
+    extendRange(m_nodeRange, child->GetRange());
+
+    *m_endChild++ = child;
+    if (GetEntryCount() > (root.m_internalNodeSize))
+        SplitInternalNode(root);
+    }
+
+/*---------------------------------------------------------------------------------**//**
+* @bsimethod                                    Keith.Bentley                   04/15
++---------------+---------------+---------------+---------------+---------------+------*/
+size_t DgnRangeTree::InternalNode::GetLeafCount()
+    {
+    if (IsLeaf())
+        return  1;
+
+    size_t count = 0;
+    for (DRTNodeH curr = &m_firstChild[0]; curr != m_endChild; ++curr)
+        count += ((DRTInternalNodeP)*curr)->GetLeafCount();
+
+    return count;
+    }
+
+/*---------------------------------------------------------------------------------**//**
+* @bsimethod                                    Keith.Bentley                   04/15
++---------------+---------------+---------------+---------------+---------------+------*/
+size_t DgnRangeTree::InternalNode::GetNodeCount()
+    {
+    size_t count = 1;
+    if (!IsLeaf())
+        for (DRTNodeH curr = &m_firstChild[0]; curr != m_endChild; ++curr)
+            count += ((DRTInternalNodeP)*curr)->GetNodeCount();
+
+    return count;
+    }
+
+/*---------------------------------------------------------------------------------**//**
+* @bsimethod                                    Keith.Bentley                   04/15
++---------------+---------------+---------------+---------------+---------------+------*/
+size_t DgnRangeTree::InternalNode::GetElementCount()
+    {
+    DRTLeafNodeP leaf = ToLeaf();
+    if (nullptr != leaf)
+        return  leaf->GetEntryCount();
+
+    size_t count = 0;
+    for (DRTNodeH curr = &m_firstChild[0]; curr != m_endChild; ++curr)
+        count += ((DRTInternalNodeP)*curr)->GetElementCount();
+
+    return count;
+    }
+
+/*---------------------------------------------------------------------------------**//**
+* @bsimethod                                    Keith.Bentley                   04/15
++---------------+---------------+---------------+---------------+---------------+------*/
+size_t DgnRangeTree::InternalNode::GetMaxChildDepth()
+    {
+    if (IsLeaf())
+        return  1;
+
+    size_t childDepth, maxChildDepth = 0;
+    for (DRTNodeH curr = &m_firstChild[0]; curr != m_endChild; ++curr)
+        if ((childDepth = ((DRTInternalNodeP)*curr)->GetMaxChildDepth()) > maxChildDepth)
+            maxChildDepth = childDepth;
+
+    return 1 + maxChildDepth;
+    }
+
+/*---------------------------------------------------------------------------------**//**
+* @bsimethod                                    Keith.Bentley                   04/15
++---------------+---------------+---------------+---------------+---------------+------*/
+DgnRangeTree::Match DgnRangeTree::InternalNode::Traverse(DgnRangeTree::Traverser& traverser, bool is3d)
+    {
+    if (traverser._CheckRangeTreeNode(GetRange(), is3d))
+        {
+        for (DRTNodeH curr = &m_firstChild[0]; curr < m_endChild; ++curr)
+            {
+            DgnRangeTree::Match status = (*curr)->Traverse(traverser, is3d);
+            if (DgnRangeTree::Match::Ok != status)
+                return  status;
+            }
+        }
+
+    return  DgnRangeTree::Match::Ok;
+    }
+
+/*---------------------------------------------------------------------------------**//**
+* @bsimethod                                    Keith.Bentley                   04/15
++---------------+---------------+---------------+---------------+---------------+------*/
+void DgnRangeTree::LeafNode::AddElementToLeaf(Entry const& entry, DgnRangeTreeR root)
+    {
+    ValidateRange();
+    extendRange(m_nodeRange, entry.m_range);
+
+    *m_endChild = entry;
+    ++m_endChild;
+    if (GetEntryCount() > (root.m_leafNodeSize))
+        SplitLeafNode(root);
+    }
+
+/*---------------------------------------------------------------------------------**//**
+* @bsimethod                                    Keith.Bentley                   04/15
++---------------+---------------+---------------+---------------+---------------+------*/
+bool DgnRangeTree::LeafNode::DropElementFromLeaf(Entry const& entry, DgnRangeTreeR root)
+    {
+    for (Entry* curr = &m_firstChild[0]; curr < m_endChild; ++curr)
+        {
+        if (curr->m_geom != entry.m_geom)
+            continue;
+
+        if (curr+1 < m_endChild)
+            memmove(curr, curr+1, (m_endChild - curr) * sizeof(Entry));
+
+        --m_endChild;
+
+        if (m_firstChild == m_endChild)  // last entry in this leaf?
+            {
+            if (nullptr == m_parent) // last node in the tree?
+                {
+                ClearChildren();
+                return true;
+                }
+
+            m_parent->DropNode(this, root);
+            root.FreeLeafNode(this);
+            return true;
+            }
+
+        if (!CompletelyContains(entry.m_range))
+            {
+            m_sloppy = true;
+            if (m_parent)
+                m_parent->DropRange(entry.m_range);
+            }
+        return true;
+        }
+
+    return false;
+    }
+
+/*---------------------------------------------------------------------------------**//**
+* @bsimethod                                                    RayBentley      10/2009
++---------------+---------------+---------------+---------------+---------------+------*/
+void DgnRangeTree::LeafNode::SplitLeafNode(DgnRangeTreeR root)
+    {
+    size_t  count = GetEntryCount();
+    DRTSplitEntryP  splitEntries = (DRTSplitEntryP) _alloca(count * sizeof(DRTSplitEntry));
+
+    DRTSplitEntryP currEntry = splitEntries;
+    DRTSplitEntryP endEntry = splitEntries + count;
+
+    for (Entry* curr = &m_firstChild[0]; curr < m_endChild; ++curr, ++currEntry)
+        {
+        currEntry->m_entry = (void*) curr->m_geom;
+        currEntry->m_range = curr->m_range;
+        }
+
+    double xSep = checkSeparation(splitEntries, count, X_AXIS);
+    double ySep = checkSeparation(splitEntries, count, Y_AXIS);
+    double zSep = m_is3d ? checkSeparation(splitEntries, count, Z_AXIS) : 0;
+
+    SplitAxis  optimalSplit = X_AXIS;
+    if (ySep > xSep)
+        optimalSplit = Y_AXIS;
+    if (m_is3d && (zSep > ySep) && (zSep > xSep))
+        optimalSplit = Z_AXIS;
+
+    DRTLeafNodeP newNode1 = root.AllocateLeafNode();
+    DRTLeafNodeP newNode2 = this;
+    newNode2->m_type = newNode1->m_type;
+
+    ClearChildren();    // clear range and child entries - about half of them will come back below.
+
+    for (currEntry = splitEntries; currEntry < endEntry; ++currEntry)
+        {
+        if (0 == currEntry->m_groupNumber[optimalSplit])
+            newNode1->AddElementToLeaf(Entry(currEntry->m_range, *(GeometrySourceCP)currEntry->m_entry), root);
+        else
+            newNode2->AddElementToLeaf(Entry(currEntry->m_range, *(GeometrySourceCP)currEntry->m_entry), root);
+        }
+
+    // if parent is nullptr, this node is currently the root of the tree (the only node in the tree). We need to allocate an InternalNode to
+    // become the new root, and add both this node and the new node into it.
+    if (nullptr == m_parent)
+        {
+        DRTInternalNodeP newRoot = root.AllocateInternalNode();
+        newRoot->AddInternalNode(newNode1, root);
+        newRoot->AddInternalNode(newNode2, root);
+        root.m_root = newRoot;
+        }
+    else
+        {
+        m_parent->AddInternalNode(newNode1, root);
+        }
+    }
+
+/*---------------------------------------------------------------------------------**//**
+* @bsimethod                                    Keith.Bentley                   05/10
++---------------+---------------+---------------+---------------+---------------+------*/
+DgnRangeTree::Match DgnRangeTree::LeafNode::Traverse(DgnRangeTree::Traverser& traverser, bool is3d)
+    {
+    if (traverser._CheckRangeTreeNode(GetRange(), is3d))
+        {
+        for (Entry* curr = &m_firstChild[0]; curr < m_endChild; ++curr)
+            {
+            DgnRangeTree::Match stat = traverser._VisitRangeTreeElem(curr->m_geom, curr->m_range);
+            if (DgnRangeTree::Match::Ok != stat)
+                return  stat;
+            }
+        }
+
+    return  DgnRangeTree::Match::Ok;
+    }
+
+/*---------------------------------------------------------------------------------**//**
+* @bsimethod                                    Keith.Bentley                   04/10
++---------------+---------------+---------------+---------------+---------------+------*/
+DgnRangeTree::DgnRangeTree(bool is3d, size_t leafSize)
+    {
+    m_root = nullptr;
+    m_internalNodeSize = m_leafNodeSize = 0;
+    m_elementsPerSecond = 0.0;
+    m_is3d = is3d;
+
+    if (0 >= leafSize || leafSize>20)
+        leafSize = 20;
+
+    SetNodeSizes(8, leafSize);
+    }
+
+/*---------------------------------------------------------------------------------**//**
+* @bsimethod                                    Keith.Bentley                   04/10
++---------------+---------------+---------------+---------------+---------------+------*/
+void DgnRangeTree::LoadTree(DgnModelCR dgnModel)
+    {
+    BeAssert(nullptr == m_root);
+    BeAssert(0 != m_internalNodeSize);
+    BeAssert(0 != m_leafNodeSize);
+    m_root = AllocateLeafNode();
+
+    for (auto const& element : dgnModel.GetElements())
+        {
+        GeometrySourceCP geom = element.second->ToGeometrySource();
+        if (nullptr != geom)
+            AddElement(Entry(geom->CalculateRange3d(), *geom));
+        }
+    }
+
+/*---------------------------------------------------------------------------------**//**
+* @bsimethod                                    Keith.Bentley                   05/10
++---------------+---------------+---------------+---------------+---------------+------*/
+void DgnRangeTree::AddElement(Entry const& entry)
+    {
+    if (!rangeIsValid(entry.m_range, m_is3d))
+        return;
+
+    if (nullptr == m_root)
+        m_root = AllocateLeafNode();
+    
+    DRTLeafNodeP leaf = m_root->ToLeaf();
+    if (leaf)
+        leaf->AddElementToLeaf(entry, *this);
+    else
+        ((DRTInternalNodeP)m_root)->AddElement(entry, *this);
+    }
+
+/*---------------------------------------------------------------------------------**//**
+* @bsimethod                                    Keith.Bentley                   05/10
++---------------+---------------+---------------+---------------+---------------+------*/
+StatusInt DgnRangeTree::RemoveElement(Entry const& entry)
+    {
+    if (nullptr == m_root)
+        return ERROR;
+
+    if (!((DRTInternalNodeP)m_root)->DropElement(entry, *this))
+        {
+        BeAssert(false);
+        return  ERROR;
+        }
+    return  SUCCESS;
+    }
+
+/*---------------------------------------------------------------------------------**//**
+* @bsimethod                                    Keith.Bentley                   04/10
++---------------+---------------+---------------+---------------+---------------+------*/
+void DgnRangeTree::SetNodeSizes(size_t internalNodeSize, size_t leafNodeSize)
+    {
+    m_internalNodeSize = internalNodeSize;
+    m_leafNodeSize = leafNodeSize;
+
+    m_leafNodes.SetEntrySize(sizeof(DgnRangeTree::LeafNode) + ((int) leafNodeSize*sizeof(Entry)), 1);
+    m_internalNodes.SetEntrySize(sizeof(DgnRangeTree::InternalNode) + ((int) internalNodeSize*sizeof(DRTNodeP)), 1);
+    }
+
+/*---------------------------------------------------------------------------------**//**
+* @bsimethod                                    Keith.Bentley                   04/10
++---------------+---------------+---------------+---------------+---------------+------*/
+DgnRangeTree::Match DgnRangeTree::FindMatches(DgnRangeTree::Traverser& traverser)
+    {
+    return (nullptr == m_root) ? DgnRangeTree::Match::Ok : m_root->Traverse(traverser, Is3d());
+    }
+
+/*---------------------------------------------------------------------------------**//**
+* @bsimethod                                                    Ray.Bentley     10/2009
++---------------+---------------+---------------+---------------+---------------+------*/
+inline bool OcclusionScorer::ComputeNPC(DPoint3dR npcOut, DPoint3dCR localIn)
+    {
+    double w;
+    if (m_cameraOn)
+        {
+        w = m_localToNpc.coff[3][0] * localIn.x + m_localToNpc.coff[3][1] * localIn.y + m_localToNpc.coff[3][2] * localIn.z + m_localToNpc.coff[3][3];
+        if (w < s_cameraLimit)
+            return false;
+        }
+    else
+        {
+        w = 1.0;
+        }
+
+    npcOut.x = (m_localToNpc.coff[0][0] * localIn.x + m_localToNpc.coff[0][1] * localIn.y + m_localToNpc.coff[0][2] * localIn.z + m_localToNpc.coff[0][3]) / w;
+    npcOut.y = (m_localToNpc.coff[1][0] * localIn.x + m_localToNpc.coff[1][1] * localIn.y + m_localToNpc.coff[1][2] * localIn.z + m_localToNpc.coff[1][3]) / w;
+    npcOut.z = (m_localToNpc.coff[2][0] * localIn.x + m_localToNpc.coff[2][1] * localIn.y + m_localToNpc.coff[2][2] * localIn.z + m_localToNpc.coff[2][3]) / w;
+    return true;
+    }
+
+/*---------------------------------------------------------------------------------**//**
+* @bsimethod                                    Keith.Bentley                   12/11
++---------------+---------------+---------------+---------------+---------------+------*/
+void OcclusionScorer::InitForViewport(DgnViewportCR viewport, double minimumSizePixels)
+    {
+    m_localToNpc = viewport.GetWorldToNpcMap()->M0;
+    m_cameraOn   = viewport.IsCameraOn();
+
+    m_lodFilterNPCArea = 0;
+    m_testLOD = false;
+
+    if (minimumSizePixels > 0.0)
+        {
+        BSIRect  screenRect = viewport.GetViewRect();
+        if (screenRect.Width() > 0 && screenRect.Height() > 0)
+            {
+            double width  = minimumSizePixels/screenRect.Width();
+            double height = minimumSizePixels/screenRect.Height();
+
+            m_lodFilterNPCArea = width * width + height * height;
+            }
+        }
+
+    if (m_cameraOn)
+        {
+        m_cameraPosition = viewport.GetCamera().GetEyePoint();
+        }
+    else
+        {
+        DPoint3d viewDirection[2] = {{0,0,0}, {0.0, 0.0, 1.0}};
+        DPoint3d viewDirRoot[2];
+        viewport.NpcToWorld(viewDirRoot, viewDirection, 2);
+        viewDirRoot[1].Subtract (viewDirRoot[0]);
+
+        m_orthogonalProjectionIndex = ((viewDirRoot[1].x < 0.0) ? 1  : 0) +
+                                      ((viewDirRoot[1].x > 0.0) ? 2  : 0) +
+                                      ((viewDirRoot[1].y < 0.0) ? 4  : 0) +
+                                      ((viewDirRoot[1].y > 0.0) ? 8  : 0) +
+                                      ((viewDirRoot[1].z < 0.0) ? 16 : 0) +
+                                      ((viewDirRoot[1].z > 0.0) ? 32 : 0);
+        }
+    }
+
+/*---------------------------------------------------------------------------------**//**
+* Compute Occlusion score for a range that crosses the eye plane.
+* @bsimethod                                                    RayBentley      01/07
++---------------+---------------+---------------+---------------+---------------+------*/
+bool OcclusionScorer::ComputeEyeSpanningRangeOcclusionScore (double* score, DPoint3dCP rangeCorners, bool doFrustumCull)
+    {
+    *score = 2.0;
+    return true;
+    }
+
+/*---------------------------------------------------------------------------------**//**
+* Algorithm by: Dieter Schmalstieg and Erik Pojar - ACM Transactions on Graphics.
+* @bsimethod                                                    RayBentley      01/07
++---------------+---------------+---------------+---------------+---------------+------*/
+bool OcclusionScorer::ComputeOcclusionScore(double* score, bool& overlap, bool& spansEyePlane, DPoint3dCP localCorners)
+    {
+    // Note - This routine is VERY time critical - Most of the calls to the geomlib
+    // functions have been replaced with inline code as VTune had showed them as bottlenecks.
+
+    static const short s_indexList[43][9] =
+        {
+        { 0, 3, 7, 6, 5, 1,   6,}, // 0 inside    (arbitrarily default to front, top, right.
+        { 0, 4, 7, 3,-1,-1,   4}, // 1 left
+        { 1, 2, 6, 5,-1,-1,   4}, // 2 right
+        {-1,-1,-1,-1,-1,-1,   0}, // 3 -
+        { 0, 1, 5, 4,-1,-1,   4}, // 4 bottom
+        { 0, 1, 5, 4, 7, 3,   6}, // 5 bottom, left
+        { 0, 1, 2, 6, 5, 4,   6}, // 6 bottom, right
+        {-1,-1,-1,-1,-1,-1,   0}, // 7 -
+        { 2, 3, 7, 6,-1,-1,   4}, // 8 top
+        { 0, 4, 7, 6, 2, 3,   6}, // 9 top, left
+        { 1, 2, 3, 7, 6, 5,   6}, //10 top, right
+        {-1,-1,-1,-1,-1,-1,   0}, //11 -
+        {-1,-1,-1,-1,-1,-1,   0}, //12 -
+        {-1,-1,-1,-1,-1,-1,   0}, //13 -
+        {-1,-1,-1,-1,-1,-1,   0}, //14 -
+        {-1,-1,-1,-1,-1,-1,   0}, //15 -
+        { 0, 3, 2, 1,-1,-1,   4}, //16 front
+        { 0, 4, 7, 3, 2, 1,   6}, //17 front, left
+        { 0, 3, 2, 6, 5, 1,   6}, //18 front, right
+        {-1,-1,-1,-1,-1,-1,   0}, //19 -
+        { 0, 3, 2, 1, 5, 4,   6}, //20 front, bottom
+        { 1, 5, 4, 7, 3, 2,   6}, //21 front, bottom, left
+        { 0, 3, 2, 6, 5, 4,   6}, //22 front, bottom, right
+        {-1,-1,-1,-1,-1,-1,   0}, //23 -
+        { 0, 3, 7, 6, 2, 1,   6}, //24 front, top
+        { 0, 4, 7, 6, 2, 1,   6}, //25 front, top, left
+        { 0, 3, 7, 6, 5, 1,   6}, //26 front, top, right
+        {-1,-1,-1,-1,-1,-1,   0}, //27 -
+        {-1,-1,-1,-1,-1,-1,   0}, //28 -
+        {-1,-1,-1,-1,-1,-1,   0}, //29 -
+        {-1,-1,-1,-1,-1,-1,   0}, //30 -
+        {-1,-1,-1,-1,-1,-1,   0}, //31 -
+        { 4, 5, 6, 7,-1,-1,   4}, //32 back
+        { 0, 4, 5, 6, 7, 3,   6}, //33 back, left
+        { 1, 2, 6, 7, 4, 5,   6}, //34 back, right
+        {-1,-1,-1,-1,-1,-1,   0}, //35 -
+        { 0, 1, 5, 6, 7, 4,   6}, //36 back, bottom
+        { 0, 1, 5, 6, 7, 3,   6}, //37 back, bottom, left
+        { 0, 1, 2, 6, 7, 4,   6}, //38 back, bottom, right
+        {-1,-1,-1,-1,-1,-1,   0}, //39 -
+        { 2, 3, 7, 4, 5, 6,   6}, //40 back, top
+        { 0, 4, 5, 6, 2, 3,   6}, //41 back, top, left
+        { 1, 2, 3, 7, 4, 5,   6}, //42 back, top, right
+        };
+
+    enum
+        {
+        OUTSIDE_Left   = (0x00001 << 0),
+        OUTSIDE_Right  = (0x00001 << 1),
+        OUTSIDE_Top    = (0x00001 << 2),
+        OUTSIDE_Bottom = (0x00001 << 3),
+        OUTSIDE_Front  = (0x00001 << 4),
+        OUTSIDE_Back   = (0x00001 << 5),
+        };
+
+    uint32_t npcComputedMask = 0, zComputedMask = 0;
+    uint32_t projectionIndex;
+
+    spansEyePlane = false;
+    if (m_cameraOn)
+        {
+        projectionIndex = ((m_cameraPosition.x < localCorners[0].x) ? 1  : 0) +
+                          ((m_cameraPosition.x > localCorners[1].x) ? 2  : 0) +
+                          ((m_cameraPosition.y < localCorners[0].y) ? 4  : 0) +
+                          ((m_cameraPosition.y > localCorners[2].y) ? 8  : 0) +
+                          ((m_cameraPosition.z < localCorners[0].z) ? 16 : 0) +       // Zs reversed for right-handed system.
+                          ((m_cameraPosition.z > localCorners[4].z) ? 32 : 0);
+
+        if (0 == projectionIndex)
+            {
+            if (nullptr != score)
+                *score = 1.0;
+
+            overlap = spansEyePlane = true;
+            return true;
+            }
+        }
+    else
+        {
+        projectionIndex = m_orthogonalProjectionIndex;
+        }
+
+    uint32_t    nVertices;
+    double      npcZ[8];
+    DPoint3d    npcVertices[6];
+
+    BeAssert(projectionIndex <= 42);
+    if (projectionIndex > 42 || 0 == (nVertices = s_indexList[projectionIndex][6]))
+        {
+        // Inside the box... Needs work.
+        return false;
+        }
+
+    double  zTotal = 0.0;
+
+    overlap = false;
+    for (uint32_t i=0, mask = 0x0001; i<nVertices; i++, mask <<= 1)
+        {
+        int  cornerIndex = s_indexList[projectionIndex][i];
+        if (0 == (mask & npcComputedMask) && !ComputeNPC(npcVertices[i], localCorners[cornerIndex]))
+            {
+            spansEyePlane = overlap = true;
+            return ComputeEyeSpanningRangeOcclusionScore(score, localCorners);
+            }
+
+        zTotal += (npcZ[cornerIndex] = npcVertices[i].z);
+        zComputedMask |= (1 << cornerIndex);
+        }
+
+    if (m_testLOD && 0.0 != m_lodFilterNPCArea)
+        {
+        // In the cases where this does exclude the element it would be faster to do the other filtering first. However, even when we exclude something due
+        // to LOD filtering we want to know if it should be drawn by the progressive display. We want progressive display to draw zero-length line strings
+        // and points.
+        int        diagonalVertex = nVertices/2;
+        DPoint3dR  diagonalNPC    = npcVertices[diagonalVertex];
+
+        if (!ComputeNPC(npcVertices[0], localCorners[s_indexList[projectionIndex][0]]) ||
+            !ComputeNPC(diagonalNPC,    localCorners[s_indexList[projectionIndex][diagonalVertex]]))
+            {
+            spansEyePlane = overlap = true;
+            return ComputeEyeSpanningRangeOcclusionScore(score, localCorners);
+            }
+
+        DPoint3dR   npcCorner = npcVertices[nVertices/2];
+        DPoint2d    extent = { npcCorner.x - npcVertices[0].x, npcCorner.y - npcVertices[0].y};
+
+        if ((extent.x * extent.x + extent.y * extent.y) < m_lodFilterNPCArea)
+            return false;
+
+        npcComputedMask |= 1;
+        npcComputedMask |= (1 << diagonalVertex);
+        }
+
+    if (nullptr == score)
+        return true;
+
+    *score = (npcVertices[nVertices-1].x - npcVertices[0].x) * (npcVertices[nVertices-1].y + npcVertices[0].y);
+    for (uint32_t i=0; i<nVertices-1; i++)
+        *score += (npcVertices[i].x - npcVertices[i+1].x) * (npcVertices[i].y + npcVertices[i+1].y);
+
+    // an area of 0.0 means that we have a line. Recalculate using length/1000 (assuming width of 1000th of npc)
+    if (*score == 0.0)
+        *score = npcVertices[0].DistanceXY(npcVertices[2]) * .001;
+    else if (*score < 0.0)
+        *score = - *score;
+
+    // Multiply area by the Z total value (0 is the back of the view) so that the score is roughly
+    // equivalent to the area swept by the range through the view which makes things closer to the eye more likely to display first.
+    // Also by scoring based on swept volume we are proportional to occluded volume.
+    *score *= .5 * (zTotal / (double) nVertices);
+
+    return true;
+    }
+
+//---------------------------------------------------------------------------------------
+// @bsimethod                                                   John.Gooding    05/2012
+//--------------+------------------------------------------------------------------------
+void OverlapScorer::Initialize(DRange3dCR boundingRange) {m_boundingRange.FromRange(boundingRange);}
+
+//---------------------------------------------------------------------------------------
+// @bsimethod                                                   John.Gooding    10/2013
+//---------------------------------------------------------------------------------------
+bool OverlapScorer::ComputeScore(double* score, BeSQLite::RTree3dValCR testRange)
+    {
+    RTree3dVal  intersection;
+    bool intersects = intersection.Intersection(m_boundingRange, testRange);
+
+    BeAssert(intersects);
+
+    *score = rangeExtentSquared(intersection);
+    return intersects;
+    }
+
+/*---------------------------------------------------------------------------------**//**
+* @bsimethod                                    Keith.Bentley                   01/16
++---------------+---------------+---------------+---------------+---------------+------*/
+void RTreeFilter::SetFrustum(FrustumCR frustum)
+    {
+    DRange3d range = frustum.ToRange();
+    m_boundingRange.FromRange(range);
+
+    // get bounding range of front plane of polyhedron
+    range.InitFrom(frustum.GetPts(), 4);
+    m_frontFaceRange.FromRange(range);
+
+    // get unit bvector from front plane to back plane
+    m_viewVec = DVec3d::FromStartEndNormalize(*frustum.GetPts(), *(frustum.GetPts()+4));
+
+    // check to see if it's worthwhile using skew scan (skew vector not along one of the three major axes)
+    int alongAxes = (fabs(m_viewVec.x) < 1e-8);
+    alongAxes += (fabs(m_viewVec.y) < 1e-8);
+    alongAxes += (fabs(m_viewVec.z) < 1e-8);
+    m_doSkewtest = alongAxes<2;
+    }
+
+/*---------------------------------------------------------------------------------**//**
+* @bsimethod                                    Keith.Bentley                   04/14
++---------------+---------------+---------------+---------------+---------------+------*/
+void RTreeFilter::SetViewport(DgnViewportCR viewport, double minimumSizePixels, double frustumScale)
+    {
+    m_doOcclusionScore = true;
+    m_scorer.InitForViewport(viewport, minimumSizePixels);
+    Frustum frust = viewport.GetFrustum(DgnCoordSystem::World, true);
+
+    if (1.0 != frustumScale)
+        frust.ScaleAboutCenter(frustumScale);
+
+    SetFrustum(frust);
+    }
+
+/*---------------------------------------------------------------------------------**//**
+* @bsimethod                                                    BJB             12/89
++---------------+---------------+---------------+---------------+---------------+------*/
+static inline void exchangeAndNegate(double& dbl1, double& dbl2)
+    {
+    double temp = -dbl1;
+    dbl1 = -dbl2;
+    dbl2 = temp;
+    }
+
+/*---------------------------------------------------------------------------------**//**
+* @bsimethod                                    Keith.Bentley                   12/11
++---------------+---------------+---------------+---------------+---------------+------*/
+bool RTreeFilter::SkewTest(RTree3dValCP testRange)
+    {
+    if (!m_doSkewtest || testRange->Intersects(m_frontFaceRange))
+        return true;
+
+    DVec3d skVector = m_viewVec;
+    DPoint3d dlo;
+    DPoint3d dhi;
+
+    dlo.x = testRange->m_minx - m_frontFaceRange.m_maxx;
+    dlo.y = testRange->m_miny - m_frontFaceRange.m_maxy;
+    dhi.x = testRange->m_maxx - m_frontFaceRange.m_minx;
+    dhi.y = testRange->m_maxy - m_frontFaceRange.m_miny;
+
+    if (skVector.x < 0.0)
+        {
+        skVector.x = - skVector.x;
+        exchangeAndNegate(dlo.x, dhi.x);
+        }
+
+    if (skVector.y < 0.0)
+        {
+        skVector.y = - skVector.y;
+        exchangeAndNegate(dlo.y, dhi.y);
+        }
+
+    // Check the projection of the element's xhigh to the plane where ylow of the element is equal to yhigh of the skewrange
+    double va1 = dlo.x * skVector.y;
+    double vb2 = dhi.y * skVector.x;
+    if (va1 > vb2)
+        return false;
+
+    // Check the projection of the element's xlow to the plane where yhigh of the element is equal to ylow of the skewrange
+    double vb1 = dlo.y * skVector.x;
+    double va2 = dhi.x * skVector.y;
+    if (va2 < vb1)
+        return false;
+
+    // now we need the Z stuff
+    dlo.z = testRange->m_minz - m_frontFaceRange.m_maxz;
+    dhi.z = testRange->m_maxz - m_frontFaceRange.m_minz;
+    if (skVector.z < 0.0)
+        {
+        skVector.z = - skVector.z;
+        exchangeAndNegate(dlo.z, dhi.z);
+        }
+
+    // project onto either the xz or yz plane
+    if (va1 > vb1)
+        {
+        double va3 = dlo.x * skVector.z;
+        double vc2 = dhi.z * skVector.x;
+        if (va3 > vc2)
+            return false;
+        }
+    else
+        {
+        double vb3 = dlo.y * skVector.z;
+        double vc4 = dhi.z * skVector.y;
+        if (vb3 > vc4)
+            return false;
+        }
+
+    // project onto the other plane
+    if (va2 < vb2)
+        {
+        double va4 = dhi.x * skVector.z;
+        double vc1 = dlo.z * skVector.x;
+        if (va4 < vc1)
+            return false;
+        }
+    else
+        {
+        double vb4 = dhi.y * skVector.z;
+        double vc3 = dlo.z * skVector.y;
+        if (vb4 < vc3)
+            return false;
+        }
+
+    return true;
+    }
+
+//---------------------------------------------------------------------------------------
+// @bsimethod                                                   John.Gooding    06/2013
+//---------------------------------------------------------------------------------------
+bool RTreeFilter::AllPointsClippedByOnePlane(ConvexClipPlaneSetCR cps, size_t nPoints, DPoint3dCP points) const
+    {
+    for (auto const& plane : cps)
+        {
+        int nOutside = 0;
+        for (size_t j = 0; j < nPoints; j++)
+            {
+            if (plane.EvaluatePoint(points[j]) < 0.0)
+                nOutside++;
+            }
+
+        if (nOutside == nPoints)
+            return true;
+        }
+
+    return false;
+    }
+
+/*---------------------------------------------------------------------------------**//**
+* @bsimethod                                    Keith.Bentley                   01/16
++---------------+---------------+---------------+---------------+---------------+------*/
+RTreeFilter::RTreeFilter(DgnDbR db, DgnElementIdSet const* exclude) : m_dgndb(db)
+    {
+    m_exclude=exclude;
+    db.GetCachedStatement(m_rangeStmt, "SELECT ElementId FROM " DGN_VTABLE_RTree3d " WHERE ElementId MATCH DGN_rTree(?1)");
+    m_rangeStmt->BindInt64(1, (uint64_t) this);
+    }
+
+/*---------------------------------------------------------------------------------**//**
+* @bsimethod                                    Keith.Bentley                   01/16
++---------------+---------------+---------------+---------------+---------------+------*/
+Utf8String RTreeTester::GetAcceptSql() {return " AND e.Id=@elId";}
+
+/*---------------------------------------------------------------------------------**//**
+* @bsimethod                                    Keith.Bentley                   01/16
++---------------+---------------+---------------+---------------+---------------+------*/
+uint64_t RTreeTester::StepRtree()
+    {
+    auto rc=m_rangeStmt->Step();
+    return (rc != BE_SQLITE_ROW) ? 0 : m_rangeStmt->GetValueInt64(0);
+    }
+
+/*---------------------------------------------------------------------------------**//**
+* @bsimethod                                    Keith.Bentley                   04/14
++---------------+---------------+---------------+---------------+---------------+------*/
+int RTreeFitFilter::_TestRTree(RTreeMatchFunction::QueryInfo const& info)
+    {
+    RTree3dValCP testRange = (RTree3dValCP) info.m_coords;
+
+    if (m_fitRange.IsContained(testRange->m_minx, testRange->m_miny, testRange->m_minz) &&
+        m_fitRange.IsContained(testRange->m_maxx, testRange->m_maxy, testRange->m_maxz))
+        {
+        info.m_within = RTreeMatchFunction::Within::Outside; // If this range is entirely contained there is no reason to continue (it cannot contribute to the fit)
+        }
+    else
+        {
+        info.m_within = RTreeMatchFunction::Within::Partly; 
+        info.m_score  = info.m_level; // to get depth-first traversal
+        if (info.m_level == 0)
+            m_lastRange = DRange3d::From(testRange->m_minx, testRange->m_miny, testRange->m_minz, testRange->m_maxx, testRange->m_maxy, testRange->m_maxz);
+        }
+
+    return  BE_SQLITE_OK;
+    }
+
+