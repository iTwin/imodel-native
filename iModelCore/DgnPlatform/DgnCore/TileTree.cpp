/*--------------------------------------------------------------------------------------+
|
|     $Source: DgnCore/TileTree.cpp $
|
|  $Copyright: (c) 2017 Bentley Systems, Incorporated. All rights reserved. $
|
+--------------------------------------------------------------------------------------*/
#include "DgnPlatformInternal.h"
#include <folly/BeFolly.h>
#include <BeHttp/HttpClient.h>
#include <numeric>

#define WIP_SCALABLE_MESH

USING_NAMESPACE_TILETREE

#define TABLE_NAME_TileTree "TileTree3" // Moved 'Created' to a separate table
#define TABLE_NAME_TileTreeCreateTime "TileTreeCreateTime"

//=======================================================================================
// @bsiclass                                                    Keith.Bentley   06/15
//=======================================================================================
struct CacheBlobHeader
{
    enum {DB_Signature06 = 0x0600};
    uint32_t m_signature;    // write this so we can detect errors on read
    uint32_t m_size;

    CacheBlobHeader(uint32_t size) {m_signature = DB_Signature06; m_size=size;}
    CacheBlobHeader(SnappyReader& in) {uint32_t actuallyRead; in._Read((Byte*) this, sizeof(*this), actuallyRead);}
};

//----------------------------------------------------------------------------------------
// @bsimethod                                                   Mathieu.Marchand  11/2016                                        
//----------------------------------------------------------------------------------------
BentleyStatus TileLoader::LoadTile()
    {
    // During the read we may have abandoned the tile. Do not waste time loading it.
    if (IsCanceledOrAbandoned())
        return ERROR;

    BeAssert(m_tile->IsQueued());
    return _LoadTile();
    }

//----------------------------------------------------------------------------------------
// @bsimethod                                                   Mathieu.Marchand  11/2016
//----------------------------------------------------------------------------------------
folly::Future<BentleyStatus> TileLoader::Perform()
    {
    m_tile->SetIsQueued(); // mark as queued so we don't request it again.

    TileLoaderPtr me(this);
    auto loadFlag = std::make_shared<LoadFlag>(m_loads);  // Keep track of running requests so we can exit gracefully.

    return _ReadFromDb().then([me, loadFlag] (BentleyStatus status)
        {
        if (SUCCESS == status)
            return folly::makeFuture(SUCCESS);
            
        if (me->IsCanceledOrAbandoned())
            return folly::makeFuture(ERROR);
       
        return me->_GetFromSource();
        }).then(&BeFolly::ThreadPool::GetCpuPool(), [me, loadFlag] (BentleyStatus status)
            {
            DgnDb::SetThreadId(DgnDb::ThreadId::CpuPool); // for debugging

            auto& tile = *me->m_tile;

            if (SUCCESS != status || SUCCESS != me->LoadTile())
                {
                if (me->m_loads != nullptr && me->m_loads->IsCanceled())
                    tile.SetNotLoaded();     // Mark it as not loaded so we can retry again.
                else
                    tile.SetNotFound();
                return ERROR;
                }
            
            tile.SetIsReady();   // OK, we're all done loading and the other thread may now use this data. Set the "ready" flag.
            
            // On a successful load, potentially store the tile in the cache.   
            me->_SaveToDb();    // don't wait on the save.
            return SUCCESS;
            });
    }

//----------------------------------------------------------------------------------------
// @bsimethod                                                   Mathieu.Marchand  11/2016
//----------------------------------------------------------------------------------------
folly::Future<BentleyStatus> TileLoader::_GetFromSource()
    {
    bool isHttp = (0 == strncmp("http:", m_resourceName.c_str(), 5) || 0 == strncmp("https:", m_resourceName.c_str(), 6));

    if (isHttp)
        {
        auto query = std::make_shared<HttpDataQuery>(m_resourceName, m_loads);

        TileLoaderPtr me(this);
        return query->Perform().then([me, query] (Http::Response const& response)
            {
            if (Http::ConnectionStatus::OK != response.GetConnectionStatus() || Http::HttpStatus::OK != response.GetHttpStatus())
                return ERROR;

            me->m_tileBytes = std::move(query->m_responseBody->GetByteStream());
            me->m_contentType = response.GetHeaders().GetContentType();
            me->m_saveToCache = query->GetCacheContolExpirationDate(me->m_expirationDate, response);

            return SUCCESS;
            });
        }                                           


    auto query = std::make_shared<FileDataQuery>(m_resourceName, m_loads);
 
    TileLoaderPtr me(this);
    return query->Perform().then([me, query](ByteStream const& data)
        {
        if (!data.HasData())
            return ERROR;

        me->m_tileBytes = std::move(data);
        me->m_contentType = "";     // unknown 
        me->m_expirationDate = 0;   // unknown 

        return SUCCESS;
        });         
    }

//----------------------------------------------------------------------------------------
// @bsimethod                                                   Mathieu.Marchand  12/2016
//----------------------------------------------------------------------------------------
folly::Future<BentleyStatus> TileLoader::_ReadFromDb()
    {
    auto cache = m_tile->GetRootR().GetCache();
    if (!cache.IsValid())
        return ERROR;

    TileLoaderPtr me(this);

    return folly::via(&BeFolly::ThreadPool::GetIoPool(), [me] ()
        {
        if (me->IsCanceledOrAbandoned())
            return ERROR;

        return me->DoReadFromDb();
        });
    }

/*---------------------------------------------------------------------------------**//**
* Attempt to load a tile from the local cache.
* @bsimethod                                    Keith.Bentley                   05/16
+---------------+---------------+---------------+---------------+---------------+------*/
BentleyStatus TileLoader::DoReadFromDb()
    {
    auto cache = m_tile->GetRootR().GetCache();
    if (!cache.IsValid())
        return ERROR;

    if (true)
        {
        RealityData::Cache::AccessLock lock(*cache); // block writes to cache Db while we're reading

        enum Column : int {Data=0,DataSize=1,ContentType=2,Expires=3,Rowid=4,Created=5};
        CachedStatementPtr stmt;    
        constexpr Utf8CP selectSql = "SELECT Data,DataSize,ContentType,Expires," TABLE_NAME_TileTree ".ROWID as TileRowId,"
            "Created," TABLE_NAME_TileTreeCreateTime ".ROWID as CreatedRowId FROM " TABLE_NAME_TileTree
            " JOIN " TABLE_NAME_TileTreeCreateTime " ON TileRowId=CreatedRowId WHERE Filename=?";

        if (BE_SQLITE_OK != cache->GetDb().GetCachedStatement(stmt, selectSql))
            {
            BeAssert(false);
            return ERROR;
            }

        stmt->ClearBindings();
        stmt->BindText(1, m_cacheKey, Statement::MakeCopy::No);
        if (BE_SQLITE_ROW != stmt->Step())
            return ERROR;

        uint64_t rowId = stmt->GetValueInt64(Column::Rowid);
        uint64_t createTime = stmt->GetValueInt64(Column::Created);
        if (_IsExpired(createTime))
            {
            cache->GetDb().GetCachedStatement(stmt, "DELETE FROM " TABLE_NAME_TileTree " WHERE ROWID=?");
            stmt->BindInt64(1, rowId);
            if (BE_SQLITE_DONE != stmt->Step())
                {
                BeAssert(false);
                return ERROR;
                }

            cache->GetDb().GetCachedStatement(stmt, "DELETE FROM " TABLE_NAME_TileTreeCreateTime " WHERE ROWID=?");
            stmt->BindInt64(1, rowId);
            if (BE_SQLITE_DONE != stmt->Step())
                {
                BeAssert(false);
                }

            return ERROR;
            }
        if (0 == stmt->GetValueInt64(Column::DataSize))
            {
            m_tileBytes.clear();
            }
        else
            {
            if (ZIP_SUCCESS != m_snappyFrom.Init(cache->GetDb(), TABLE_NAME_TileTree, "Data", stmt->GetValueInt64(Column::Rowid)))
                {
                BeAssert(false);
                return ERROR;
                }

            CacheBlobHeader     header(m_snappyFrom);
            uint32_t            sizeRead;

            if ((CacheBlobHeader::DB_Signature06 != header.m_signature) || 0 == header.m_size)
                {
                BeAssert(false);
                return ERROR;
                }

            m_tileBytes.Resize(header.m_size);
            m_snappyFrom.ReadAndFinish(m_tileBytes.GetDataP(), header.m_size, sizeRead);

            if (sizeRead != header.m_size)
                {
                BeAssert(false);
                return ERROR;
                }
            }
        m_tileBytes.SetPos(0);
        m_contentType = stmt->GetValueText(Column::ContentType);
        m_expirationDate = stmt->GetValueInt64(Column::Expires);
        
        m_saveToCache = false;  // We just load the data from cache don't save it and update timestamp only.

        if (BE_SQLITE_OK == cache->GetDb().GetCachedStatement(stmt, "UPDATE " TABLE_NAME_TileTreeCreateTime " SET Created=? WHERE ROWID=?"))
            {
            stmt->BindInt64(1, BeTimeUtilities::GetCurrentTimeAsUnixMillis());
            stmt->BindInt64(2, rowId);
            if (BE_SQLITE_DONE != stmt->Step())
                {
                BeAssert(false);
                }
            }
        }

    // ###TODO: Why? if (m_loads != nullptr)
    // ###TODO: Why?     m_loads = nullptr;

    return SUCCESS;
    }

//----------------------------------------------------------------------------------------
// @bsimethod                                                   Mathieu.Marchand  12/2016
//----------------------------------------------------------------------------------------
folly::Future<BentleyStatus> TileLoader::_SaveToDb()
    {
    if (!m_saveToCache)
        return SUCCESS;

    auto cache = m_tile->GetRootR().GetCache();
    if (!cache.IsValid())
        return ERROR;

    TileLoaderPtr me(this);

    return folly::via(&BeFolly::ThreadPool::GetIoPool(), [me] ()
        {
        return me->DoSaveToDb();
        });
    }

/*---------------------------------------------------------------------------------**//**
* Save the data for a tile into the tile cache. Note that this is also called for the non-tile files.
* @bsimethod                                    Keith.Bentley                   05/16
+---------------+---------------+---------------+---------------+---------------+------*/
BentleyStatus TileLoader::DoSaveToDb()
    {
    if (!m_saveToCache)
        return SUCCESS;

    auto cache = m_tile->GetRootR().GetCache();
    if (!cache.IsValid())
        return ERROR; 

    BeAssert(!m_cacheKey.empty());

    RealityData::Cache::AccessLock lock(*cache);

    // "INSERT OR REPLACE" so we can update old data that we failed to load.
    CachedStatementPtr stmt;
    auto rc = cache->GetDb().GetCachedStatement(stmt, "INSERT OR REPLACE INTO " TABLE_NAME_TileTree " (Filename,Data,DataSize,ContentType,Expires) VALUES (?,?,?,?,?)");

    BeAssert(rc == BE_SQLITE_OK);
    BeAssert(stmt.IsValid());

    stmt->ClearBindings();
    stmt->BindText(1, m_cacheKey, Statement::MakeCopy::No);
    if (m_tileBytes.empty())
        {
        stmt->BindZeroBlob(2, 0);
        stmt->BindInt64(3, 0);
        }
    else
        {
        m_snappyTo.Init();
        CacheBlobHeader header(m_tileBytes.GetSize());
        m_snappyTo.Write((Byte const*) &header, sizeof(header));
        m_snappyTo.Write(m_tileBytes.GetData(), (int) m_tileBytes.GetSize());
        uint32_t zipSize = m_snappyTo.GetCompressedSize();
        stmt->BindZeroBlob(2, zipSize); 
        stmt->BindInt64(3, (int64_t) zipSize);
        }
    stmt->BindText(4, m_contentType, Statement::MakeCopy::No);
    stmt->BindInt64(5, m_expirationDate);

    rc = stmt->Step();
    if (BE_SQLITE_DONE != rc)
        {
        BeAssert(false);
        return ERROR;
        }

    // Write the tile creation time into separate table so that when we update it on next use of this tile, sqlite doesn't have to copy the potentially-huge data column
    // We don't know if we did an INSERT or UPDATE above...
    rc = cache->GetDb().GetCachedStatement(stmt, "SELECT ROWID FROM " TABLE_NAME_TileTree " WHERE Filename=?");
    BeAssert(BE_SQLITE_OK == rc && stmt.IsValid());

    stmt->BindText(1, m_cacheKey, Statement::MakeCopy::No);
    if (BE_SQLITE_ROW != stmt->Step())
        {
        BeAssert(false);
        return ERROR;
        }

    uint64_t rowId = stmt->GetValueInt64(0);

    if (!m_tileBytes.empty())
        {
        StatusInt status = m_snappyTo.SaveToRow( cache->GetDb(), TABLE_NAME_TileTree, "Data", rowId);
        if (SUCCESS != status)
            {
            BeAssert(false);
            return ERROR;
            }
        }

    // Try update existing row...
    rc = cache->GetDb().GetCachedStatement(stmt, "UPDATE " TABLE_NAME_TileTreeCreateTime " SET Created=? WHERE ROWID=?");
    BeAssert(BE_SQLITE_OK == rc && stmt.IsValid());

    stmt->BindInt64(1, BeTimeUtilities::GetCurrentTimeAsUnixMillis());
    stmt->BindInt64(2, rowId);
    if (BE_SQLITE_ROW != stmt->Step())
        {
        // We must have done an INSERT on tile tree table...
        rc = cache->GetDb().GetCachedStatement(stmt, "INSERT INTO " TABLE_NAME_TileTreeCreateTime " (Created) VALUES (?)");
        BeAssert(BE_SQLITE_OK == rc && stmt.IsValid());

        stmt->BindInt64(1, BeTimeUtilities::GetCurrentTimeAsUnixMillis());
        rc = stmt->Step();
        if (BE_SQLITE_DONE != rc)
            {
            BeAssert(false);
            return ERROR;
            }
        }

    return SUCCESS;
    }

//----------------------------------------------------------------------------------------
// @bsimethod                                                   Mathieu.Marchand  11/2016
//----------------------------------------------------------------------------------------
HttpDataQuery::HttpDataQuery(Utf8StringCR url, TileLoadStatePtr loads) : m_request(url), m_loads(loads), m_responseBody(Http::HttpByteStreamBody::Create())
    {
    m_request.SetResponseBody(m_responseBody);
    if (nullptr != loads)
        m_request.SetCancellationToken(loads);
    }

//----------------------------------------------------------------------------------------
// @bsimethod                                                   Mathieu.Marchand  11/2016
//----------------------------------------------------------------------------------------
folly::Future<Http::Response> HttpDataQuery::Perform()
    {
    TileLoadStatePtr loads = m_loads;

    return GetRequest().Perform().then([loads] (Http::Response response)
        {
        return response;
        });
    }

//----------------------------------------------------------------------------------------
// @bsimethod                                                   Mathieu.Marchand  11/2016
//----------------------------------------------------------------------------------------
bool HttpDataQuery::GetCacheContolExpirationDate(uint64_t& expirationDate, Http::Response const& response)
    {
    expirationDate = 0;

    if (!response.IsSuccess())
        return false;
         
    Utf8String cacheControl = response.GetHeaders().GetCacheControl();
    size_t offset = 0;
    Utf8String directive;
    while ((offset = cacheControl.GetNextToken(directive, ",", offset)) != Utf8String::npos)
        {
        // Not parsed:
        // "private" : means that the cache is for a single user. This is what we have.
        // "s-maxage": max age for shared cache(aka proxies). We have a private single-user cache, not relevant.

        if (directive.StartsWith("no-cache") || directive.StartsWith("no-store"))
            {
            // We are not allowed to cache this response. It may contain sensitive information, requires usage tracking by the server...
            expirationDate = BeTimeUtilities::GetCurrentTimeAsUnixMillis();
            return false;
            }

        if (directive.StartsWith("max-age="))
            {
            int maxAge = atoi(directive.c_str() + strlen("max-age="));

            expirationDate = BeTimeUtilities::GetCurrentTimeAsUnixMillis() + (maxAge * 1000);
            }
        }

    // if cache-control did not provide a max-age we must use 'Expires' directive if present.
    if (0 == expirationDate)
        {        
        Utf8CP expiresStr = response.GetHeaders().GetValue("Expires");
        if (nullptr == expiresStr || SUCCESS != Http::HttpClient::HttpDateToUnixMillis(expirationDate, expiresStr))
            {
            // if we cannot find an expiration date we are still allowed to cache.
            }
        }
       
    return true;
    }

/*---------------------------------------------------------------------------------**//**
* @bsimethod                                    Keith.Bentley                   06/16
+---------------+---------------+---------------+---------------+---------------+------*/
folly::Future<ByteStream> FileDataQuery::Perform()
    {
    auto filename = m_fileName;
    TileLoadStatePtr loads = m_loads;
    return folly::via(&BeFolly::ThreadPool::GetIoPool(), [filename, loads] ()
        {
        ByteStream data;
        BeFile dataFile;
        if (BeFileStatus::Success != dataFile.Open(filename.c_str(), BeFileAccess::Read))
            return data;

        if (BeFileStatus::Success != dataFile.ReadEntireFile(data))
            return data;

        return data;
        });
    }

/*---------------------------------------------------------------------------------**//**
* Create the table to hold entries in this TileCache
* @bsimethod                                    Keith.Bentley                   06/16
+---------------+---------------+---------------+---------------+---------------+------*/
BentleyStatus TileCache::_Prepare() const 
    {
    if (m_db.TableExists(TABLE_NAME_TileTree))
        {
        BeAssert(m_db.TableExists(TABLE_NAME_TileTreeCreateTime));
        return SUCCESS;
        }
        
    if (BE_SQLITE_OK != m_db.CreateTable(TABLE_NAME_TileTreeCreateTime, "Created BIGINT"))
        return ERROR;

    return BE_SQLITE_OK == m_db.CreateTable(TABLE_NAME_TileTree,
        "Filename CHAR PRIMARY KEY,Data BLOB,DataSize BIGINT,ContentType TEXT,Expires BIGINT") ? SUCCESS : ERROR;
    }

/*---------------------------------------------------------------------------------**//**
* @bsimethod                                    Keith.Bentley                   06/16
+---------------+---------------+---------------+---------------+---------------+------*/
BentleyStatus TileCache::_Cleanup() const 
    {
    AccessLock lock(const_cast<TileCache&>(*this));

    CachedStatementPtr sumStatement;
    m_db.GetCachedStatement(sumStatement, "SELECT SUM(DataSize) FROM " TABLE_NAME_TileTree);

    if (BE_SQLITE_ROW != sumStatement->Step())
        {
        BeAssert(false);
        return ERROR;
        }

    uint64_t sum = sumStatement->GetValueInt64(0);
    if (sum <= m_allowedSize)
        return SUCCESS;

    uint64_t garbageSize = sum - (m_allowedSize * .95); // 5% slack to avoid purging often

    CachedStatementPtr selectStatement;
    constexpr Utf8CP selectSql = "SELECT DataSize,Created," TABLE_NAME_TileTree ".ROWID as TileRowId," TABLE_NAME_TileTreeCreateTime ".ROWID as CreatedRowId "
        " FROM " TABLE_NAME_TileTree " JOIN " TABLE_NAME_TileTreeCreateTime " ON TileRowId=CreatedRowId ORDER BY Created ASC";

    m_db.GetCachedStatement(selectStatement, selectSql);
    BeAssert(selectStatement.IsValid());

    uint64_t runningSum=0;
    while (runningSum < garbageSize)
        {
        if (BE_SQLITE_ROW != selectStatement->Step())
            {
            BeAssert(false);
            return ERROR;
            }

        runningSum += selectStatement->GetValueInt64(0);
        }

    BeAssert(runningSum >= garbageSize);
    uint64_t creationDate = selectStatement->GetValueInt64(1);
    BeAssert(creationDate > 0);

    CachedStatementPtr deleteStatement;
    constexpr Utf8CP deleteSql = "DELETE FROM " TABLE_NAME_TileTree " WHERE ROWID IN (SELECT ROWID FROM " TABLE_NAME_TileTreeCreateTime " WHERE Created <= ?)";
    m_db.GetCachedStatement(deleteStatement, deleteSql);
    BeAssert(deleteStatement.IsValid());

    deleteStatement->BindInt64(1, creationDate);

    return BE_SQLITE_DONE == deleteStatement->Step() ? SUCCESS : ERROR;
    }

/*---------------------------------------------------------------------------------**//**
* @bsimethod                                    Keith.Bentley                   09/16
+---------------+---------------+---------------+---------------+---------------+------*/
void Root::ClearAllTiles()
    {
    if (!m_rootTile.IsValid())
        return;

    m_rootTile->SetAbandoned();
    WaitForAllLoads();

    m_rootTile = nullptr;
    m_cache = nullptr;
    }

/*---------------------------------------------------------------------------------**//**
* @bsimethod                                    Keith.Bentley                   04/16
+---------------+---------------+---------------+---------------+---------------+------*/
BentleyStatus Root::DeleteCacheFile()
    {
    ClearAllTiles();
    return BeFileNameStatus::Success == m_localCacheName.BeDeleteFile() ? SUCCESS : ERROR;
    }

/*---------------------------------------------------------------------------------**//**
* @bsimethod                                    Keith.Bentley                   05/16
+---------------+---------------+---------------+---------------+---------------+------*/
void Root::CreateCache(Utf8CP realityCacheName, uint64_t maxSize, bool httpOnly)
    {
    if (httpOnly && !IsHttp()) 
        return;
        
    m_localCacheName = T_HOST.GetIKnownLocationsAdmin().GetLocalTempDirectoryBaseName();
    m_localCacheName.AppendToPath(BeFileName(realityCacheName));
    m_localCacheName.AppendExtension(L"TileCache");

    m_cache = new TileCache(maxSize);
    if (SUCCESS != m_cache->OpenAndPrepare(m_localCacheName))
        m_cache = nullptr;
    }

/*---------------------------------------------------------------------------------**//**
* @bsimethod                                    Keith.Bentley                   08/16
+---------------+---------------+---------------+---------------+---------------+------*/
folly::Future<BentleyStatus> Root::_RequestTile(TileR tile, TileLoadStatePtr loads, Render::SystemP renderSys)
    {
    if (!tile.IsNotLoaded()) // this should only be called when the tile is in the "not loaded" state.
        {
        BeAssert(false);
        return ERROR;
        }

    if (nullptr == loads)
        loads = std::make_shared<TileLoadState>(tile);

    TileLoaderPtr loader = tile._CreateTileLoader(loads, renderSys);
    if (!loader.IsValid())
        return ERROR;   
    
    return loader->Perform();
    }

/*---------------------------------------------------------------------------------**//**
* @bsimethod                                    Keith.Bentley                   04/16
+---------------+---------------+---------------+---------------+---------------+------*/
Root::Root(DgnDbR db, TransformCR location, Utf8CP rootResource, Render::SystemP system) : m_db(db), m_location(location), m_renderSystem(system)
    {
    // unless a root directory is specified, we assume it's http.
    m_isHttp = true;

    if (nullptr == rootResource)
        return;

    m_isHttp = (0 == strncmp("http:", rootResource, 5) || 0 == strncmp("https:", rootResource, 6));

    m_rootResource.assign (rootResource);

    if (m_isHttp)
        {
        m_rootResource = m_rootResource.substr(0, m_rootResource.find_last_of("/"));
        }
    else if (!m_rootResource.empty())
        {
        BeFileName rootDirectory(BeFileName::DevAndDir, BeFileName(m_rootResource));
        BeFileName::FixPathName(rootDirectory, rootDirectory, false);
        m_rootResource = rootDirectory.GetNameUtf8();
        m_isHttp = false;
        }
    }

/*---------------------------------------------------------------------------------**//**
* @bsimethod                                                    Paul.Connelly   12/16
+---------------+---------------+---------------+---------------+---------------+------*/
void Root::StartTileLoad(TileLoadStatePtr state) const
    {
    BeAssert(nullptr != state);
    BeMutexHolder lock(m_cv.GetMutex());
    BeAssert(m_activeLoads.end() == m_activeLoads.find(state));
    m_activeLoads.insert(state);
    }

/*---------------------------------------------------------------------------------**//**
* @bsimethod                                                    Paul.Connelly   12/16
+---------------+---------------+---------------+---------------+---------------+------*/
void Root::DoneTileLoad(TileLoadStatePtr state) const
    {
    BeAssert(nullptr != state);
    BeMutexHolder lock(m_cv.GetMutex());
    // NB: If the load was canceled by RequestTiles(), it no longer exists in m_activeLoads
    m_activeLoads.erase(state);
    m_cv.notify_all();
    }

/*---------------------------------------------------------------------------------**//**
* This method gets called on the (valid) children of nodes as they are unloaded. Its purpose is to notify the loading
* threads that these nodes are no longer referenced and we shouldn't waste time loading them.
* @bsimethod                                    Keith.Bentley                   05/16
+---------------+---------------+---------------+---------------+---------------+------*/
void Tile::SetAbandoned() const
    {
    for (auto const& child : m_children)
        child->SetAbandoned();

    // this is actually a race condition, but it doesn't matter. If the loading thread misses the abandoned flag, the only consequence is we waste a little time.
    m_loadStatus.store(LoadStatus::Abandoned);
    }

/*---------------------------------------------------------------------------------**//**
* @bsimethod                                                    Paul.Connelly   01/17
+---------------+---------------+---------------+---------------+---------------+------*/
void Tile::UnloadChildren(BeTimePoint olderThan) const
    {
    // This node may have initially had children and subsequently determined that it should be a leaf instead
    // - unload its now-useless children unconditionally
    if (!_HasChildren())
        olderThan = BeTimePoint::Now();

    _UnloadChildren(olderThan);
    }

/*---------------------------------------------------------------------------------**//**
* Unload all of the children of this node. Must be called from client thread. Usually this will cause the nodes to become unreferenced
* and therefore deleted. Note that sometimes we can unload a child that is still in the download queue. In that case, it will remain alive until
* it arrives. Set its "abandoned" flag to tell the download thread it can skip it (it will get deleted when the download thread releases its reference to it.)
* @bsimethod                                    Keith.Bentley                   05/16
+---------------+---------------+---------------+---------------+---------------+------*/
void Tile::_UnloadChildren(BeTimePoint olderThan) const
    {
    if (m_children.empty())
        return;

    if (m_childrenLastUsed > olderThan) // have we used this node's children recently?
        {
        // yes, this node has been used recently. We're going to keep it, but potentially unload its grandchildren
        for (auto const& child : m_children)
            child->_UnloadChildren(olderThan);

        return;
        }

    for (auto const& child : m_children)
        child->SetAbandoned();

    _OnChildrenUnloaded();
    m_children.clear();
    }

/*---------------------------------------------------------------------------------**//**
* ensure that this Tile's range includes its child's range.
* @bsimethod                                    Keith.Bentley                   09/16
+---------------+---------------+---------------+---------------+---------------+------*/
void Tile::ExtendRange(DRange3dCR childRange) const
    {
    if (childRange.IsContained(m_range))
        return;

    m_range.Extend(childRange);

    if (nullptr != m_parent)
        m_parent->ExtendRange(childRange);
    }

#if !defined(NDEBUG)
static int s_forcedDepth = -1;   // change this to a non-negative value in debugger in order to freeze the LOD of all tile trees.
#endif

/*---------------------------------------------------------------------------------**//**
* @bsimethod                                                    Paul.Connelly   01/17
+---------------+---------------+---------------+---------------+---------------+------*/
Tile::SelectParent Tile::_SelectTiles(bvector<TileCPtr>& selected, DrawArgsR args) const
    {
    // ###TODO_ELEMENT_TILE: It would be nice to be able to generate only the tiles we need for the current frustum.
    // However, if we don't generate parents before children, then when the viewing frustum changes we will have nothing to draw until more tiles load.
    // So for now we do similarly to 3mx: only process children after parent is ready.
    DgnDb::VerifyClientThread();

#if defined(TILETREE_SKIP_INTERMEDIATES)
    Visibility vis = GetVisibility(args);
    if (Visibility::OutsideFrustum == vis)
        {
        UnloadChildren(args.m_purgeOlderThan);
        return SelectParent::No;
        }

    bool tooCoarse = Visibility::TooCoarse == vis;
    if (!tooCoarse)
        {
        // We want to draw this tile. Can we?
        auto selectParent = SelectParent::No;
        bool substitutingChildren = false;
        if (IsReady())
            {
            if (_HasGraphics())
                selected.push_back(this);
            }
        else if (IsNotFound())
            {
            selectParent = SelectParent::Yes;
            }
        else
            {
            // We can't draw this tile. Request it, and choose something to draw in its place
            args.InsertMissing(*this);

            // If children are already loaded and ready to draw, draw them in place of this one
            auto children = _GetChildren(false);
            bool allChildrenReady = false;
            if (nullptr != children)
                {
                // We'll add visible children to the selected list while determining if all visible children are ready.
                // This way we only need to perform the frustum test once per child.
                size_t initialSize = selected.size();
                allChildrenReady = std::accumulate(children->begin(), children->end(), true, [&args, &selected](bool init, TilePtr const& arg)
                    {
                    if (!init || arg->IsContentCulled(args))
                        return init;
                    else if (!arg->IsReady())
                        return false;

                    if (arg->_HasGraphics())
                        selected.push_back(arg);

                    return true;
                    });

                // At least one child passed the frustum test, but it not ready. Remove any other children we added to the selected list.
                if (!allChildrenReady)
                    selected.resize(initialSize);
                }

            if (allChildrenReady)
                {
                m_childrenLastUsed = args.m_now;
                substitutingChildren = true;
                for (auto const& child : *children)
                    if (child->_HasGraphics() && !child->IsContentCulled(args))
                        selected.push_back(child);
                }
            else
                {
                selectParent = SelectParent::Yes;
                }
            }

        if (!substitutingChildren)
            UnloadChildren(args.m_purgeOlderThan);

        return selectParent;
        }

    // This node is too coarse. Try to select its children instead.
    auto children = _GetChildren(true);
    if (nullptr != children)
        {
        m_childrenLastUsed = args.m_now;
        bool drawParent = false;
        size_t initialSize = selected.size();
        for (auto const& child : *children)
            {
            if (SelectParent::Yes == child->_SelectTiles(selected, args))
                {
                drawParent = true;
                // NB: We must continue iterating children so that they can be requested if missing...
                }
            }

        // Selected children - we're done
        if (!drawParent)
            {
            m_childrenLastUsed = args.m_now;
            return SelectParent::No;
            }

        // Remove any tiles which were selected above - they will be replaced with this tile (or its parent)
        selected.resize(initialSize);
        }

    if (IsReady())
        {
        // We can draw this tile in place of its children
        if (_HasGraphics())
            selected.push_back(this);

        return SelectParent::No;
        }

    return SelectParent::Yes;
#else
    Visibility vis = GetVisibility(args);
    if (Visibility::OutsideFrustum == vis)
        {
        _UnloadChildren(args.m_purgeOlderThan);
        return SelectParent::No;
        }

    bool tooCoarse = Visibility::TooCoarse == vis;
    bool ready = IsReady();
    if (!ready)
        args.InsertMissing(*this);

    // ###TODO_ELEMENT_TILE: Would like to be able to enqueue children before parent is ready - but also want to ensure parent is ready
    // before children. Otherwise when we e.g. zoom out, if parent is not ready we have nothing to draw.
    // The GetDepth() test below allows us to skip intermediate tiles, but never the root tile.
    bool skipThisTile = tooCoarse && (ready || 0 != GetDepth());
    auto children = skipThisTile ? _GetChildren(true) : nullptr;
    if (nullptr != children)
        {
        m_childrenLastUsed = args.m_now;
        bool drawParent = false;
        size_t initialSize = selected.size();

        for (auto const& child : *children)
            {
            if (SelectParent::Yes == child->_SelectTiles(selected, args))
                {
                drawParent = true;
                // NB: We must continue iterating children so that they can be requested if missing...
                }
            }

        if (!drawParent)
            {
            m_childrenLastUsed = args.m_now;
            return SelectParent::No;
            }

        selected.resize(initialSize);
        }

    if (!tooCoarse)
        _UnloadChildren(args.m_purgeOlderThan);

    if (ready)
        {
        if (_HasGraphics())
            selected.push_back(this);

        return SelectParent::No;
        }

    return SelectParent::Yes;
#endif
    }

/*---------------------------------------------------------------------------------**//**
* @bsimethod                                                    Paul.Connelly   05/17
+---------------+---------------+---------------+---------------+---------------+------*/
bool Tile::HasContentRange() const
    {
    auto const& contentRange = _GetContentRange();
    return &contentRange != &m_range && !contentRange.IsEqual(m_range);
    }

/*---------------------------------------------------------------------------------**//**
* @bsimethod                                                    Paul.Connelly   01/17
+---------------+---------------+---------------+---------------+---------------+------*/
bool Tile::IsCulled(ElementAlignedBox3d const& range, DrawArgsCR args) const
    {
    if (!IsDisplayable())
        return false;

    // NOTE: frustum test is in world coordinates, tile clip is in tile coordinates
    Frustum box(range);
    bool isOutside = FrustumPlanes::Contained::Outside == args.m_context.GetFrustumPlanes().Contains(box.TransformBy(args.GetLocation()));
    bool clipped = !isOutside && (nullptr != args.m_clip) && (ClipPlaneContainment::ClipPlaneContainment_StronglyOutside == args.m_clip->ClassifyPointContainment(box.m_pts, 8));
    return isOutside || clipped;
    }

/*---------------------------------------------------------------------------------**//**
* @bsimethod                                                    Paul.Connelly   01/17
+---------------+---------------+---------------+---------------+---------------+------*/
Tile::Visibility Tile::GetVisibility(DrawArgsCR args) const
    {
    // some nodes are merely for structure and don't have any geometry
    if (!IsDisplayable())
        return Visibility::TooCoarse;

    if (IsRegionCulled(args))
        return Visibility::OutsideFrustum;

#if !defined(NDEBUG)
    if (s_forcedDepth >= 0)
        return GetDepth() == s_forcedDepth ? Visibility::Visible : Visibility::TooCoarse;
#endif

    bool hasContentRange = HasContentRange();
    if (!_HasChildren())
        {
        if (hasContentRange && IsContentCulled(args))
            return Visibility::OutsideFrustum;

        return Visibility::Visible; // it's a leaf node
        }

    double radius = args.GetTileRadius(*this); // use a sphere to test pixel size. We don't know the orientation of the image within the bounding box.
    DPoint3d center = args.GetTileCenter(*this);

#if defined(LIMIT_MIN_PIXEL_SIZE)
    constexpr double s_minPixelSizeAtPoint = 1.0E-7;
    double pixelSize = radius / std::max(s_minPixelSizeAtPoint, args.m_context.GetPixelSizeAtPoint(&center));
#else
    double pixelSizeAtPt = args.m_context.GetPixelSizeAtPoint(&center);
    double pixelSize = 0.0 != pixelSizeAtPt ? radius / pixelSizeAtPt : 1.0E-3;
#endif

    if (pixelSize > _GetMaximumSize() * args.GetTileSizeModifier())
        return Visibility::TooCoarse;

    if (hasContentRange && IsContentCulled(args))
        return Visibility::OutsideFrustum;

    return Visibility::Visible;
    }

/*---------------------------------------------------------------------------------**//**
* @bsimethod                                    Keith.Bentley                   11/16
+---------------+---------------+---------------+---------------+---------------+------*/
void Root::DrawInView(SceneContextR context)
    {
    if (!GetRootTile().IsValid())
        {
        BeAssert(false);
        return;
        }

    DrawArgs args = CreateDrawArgs(context);
    bvector<TileCPtr> selectedTiles = SelectTiles(args);

    std::sort(selectedTiles.begin(), selectedTiles.end(), [&](TileCPtr const& lhs, TileCPtr const& rhs)
        {
        return args.ComputeTileDistance(*lhs) < args.ComputeTileDistance(*rhs);
        });

    for (auto const& selectedTile : selectedTiles)
        {
        BeAssert(!selectedTile->IsRegionCulled(args));
        selectedTile->_DrawGraphics(args);
        }

#if defined(DEBUG_TILE_SELECTION)
    if (!selectedTiles.empty())
        THREADLOG.debugv("Selected %u tiles", static_cast<uint32_t>(selectedTiles.size()));
#endif

    args.DrawGraphics();
    }

/*---------------------------------------------------------------------------------**//**
* @bsimethod                                                    Paul.Connelly   06/17
+---------------+---------------+---------------+---------------+---------------+------*/
DrawArgs Root::CreateDrawArgs(SceneContextR context)
    {
    auto now = BeTimePoint::Now();
    return DrawArgs(context, _GetTransform(context), *this, now, now-GetExpirationTime(), _GetClipVector());
    }

/*---------------------------------------------------------------------------------**//**
* @bsimethod                                                    Paul.Connelly   06/17
+---------------+---------------+---------------+---------------+---------------+------*/
bvector<TileCPtr> Root::SelectTiles(SceneContextR context)
    {
    DrawArgs args = CreateDrawArgs(context);
    return SelectTiles(args);
    }

/*---------------------------------------------------------------------------------**//**
* @bsimethod                                                    Paul.Connelly   06/17
+---------------+---------------+---------------+---------------+---------------+------*/
bvector<TileCPtr> Root::SelectTiles(DrawArgsR args)
    {
    bvector<TileCPtr> selectedTiles;
    if (!GetRootTile().IsValid())
        {
        BeAssert(false);
        return selectedTiles;
        }

    InvalidateDamagedTiles();

    GetRootTile()->_SelectTiles(selectedTiles, args);

    return selectedTiles;
    }

/*---------------------------------------------------------------------------------**//**
* @bsimethod                                    Keith.Bentley                   01/17
+---------------+---------------+---------------+---------------+---------------+------*/
void Tile::Pick(PickArgsR args, int depth) const
    {
    DgnDb::VerifyClientThread();

    if (args.m_context.WasAborted())
        return;

    bool tooCoarse = true;

    if (IsDisplayable())    // some nodes are merely for structure and don't have any geometry
        {
        Frustum box(m_range);
        box.Multiply(args.GetLocation());

        if (FrustumPlanes::Contained::Outside == args.m_context.GetFrustumPlanes().Contains(box) ||
            ((nullptr != args.m_clip) && (ClipPlaneContainment::ClipPlaneContainment_StronglyOutside == args.m_clip->ClassifyPointContainment(box.m_pts, 8))))
            {
            return;
            }

        double radius = args.GetTileRadius(*this); // use a sphere to test pixel size. We don't know the orientation of the image within the bounding box.
        DPoint3d center = args.GetTileCenter(*this);
        double pixelSize = radius / args.m_context.GetPixelSizeAtPoint(&center);
        tooCoarse = pixelSize > _GetMaximumSize();
        }

    auto* children = _GetChildren(true); // returns nullptr if this node's children are not yet valid
    if (tooCoarse && nullptr != children)
        {
        for (auto const& child : *children)
            child->Pick(args, depth+1);

        return;
        }

    _PickGraphics(args, depth);
    }

/*---------------------------------------------------------------------------------**//**
* @bsimethod                                    Keith.Bentley                   05/16
+---------------+---------------+---------------+---------------+---------------+------*/
ElementAlignedBox3d Tile::ComputeRange() const
    {
    if (m_range.IsValid())
        return m_range;

    auto const* children = _GetChildren(true); // only returns fully loaded children
    if (nullptr != children)
        {
        for (auto const& child : *children)
            m_range.UnionOf(m_range, child->ComputeRange()); // this updates the range of the top level node
        }

    return m_range;
    }

/*-----------------------------------------------------------------------------------**//**
* Count the number of tiles for this tile and all of its children.
* for diagnostics only
* @bsimethod                                                    Ray.Bentley     03/2015
+---------------+---------------+---------------+---------------+---------------+------*/
int Tile::CountTiles() const
    {
    int count = 1;

    auto const* children = _GetChildren(false); // only returns fully loaded children
    if (nullptr != children)
        {
        for (auto const& child : *children)
            count += child->CountTiles();
        }

    return count;
    }

/*---------------------------------------------------------------------------------**//**
* @bsimethod                                    Keith.Bentley                   09/16
+---------------+---------------+---------------+---------------+---------------+------*/
TileLoadState::~TileLoadState()
    {
    if (m_canceled.load())
        {
        DEBUG_PRINTF("Tile load canceled", m_canceled.load());
        }
    }

/*---------------------------------------------------------------------------------**//**
* @bsimethod                                    Keith.Bentley                   12/16
+---------------+---------------+---------------+---------------+---------------+------*/
void DrawArgs::DrawBranch(ViewFlagsOverridesCR flags, Render::GraphicBranch& branch)
    {
    if (branch.m_entries.empty())
        return;

    branch.SetViewFlagsOverrides(flags);
    auto drawBranch = m_context.CreateBranch(branch, m_context.GetDgnDb(), GetLocation(), m_clip);
    BeAssert(branch.m_entries.empty()); // CreateBranch should have moved them
    m_context.OutputGraphic(*drawBranch, nullptr);
    }

/*---------------------------------------------------------------------------------**//**
* @bsimethod                                                    Paul.Connelly   12/16
+---------------+---------------+---------------+---------------+---------------+------*/
ViewFlagsOverrides Root::_GetViewFlagsOverrides() const
    {
    ViewFlagsOverrides flags;

    flags.SetRenderMode(Render::RenderMode::SmoothShade);
    flags.SetShowVisibleEdges(false);
    flags.SetShowTextures(true);
    flags.SetShowShadows(false);
    flags.SetShowCameraLights(false);
    flags.SetShowSourceLights(false);
    flags.SetShowSolarLight(false);

    return flags;
    }
    
/*---------------------------------------------------------------------------------**//**
* Add the Render::Graphics from all tiles that were found from this _Draw request to the context.
* @bsimethod                                    Keith.Bentley                   05/16
+---------------+---------------+---------------+---------------+---------------+------*/
void DrawArgs::DrawGraphics()
    {
    // Allow the tile tree to specify how view flags should be overridden
    DrawBranch(m_root._GetViewFlagsOverrides(), m_graphics);
    }

/*---------------------------------------------------------------------------------**//**
* We want to draw these missing tiles, but they are not yet ready. They may already be
* queued for loading, or actively loading.
* If they are in the "not loaded" state, add them to the load queue.
* Any tiles which are currently loading/queued but are *not* in this missing set should
* be cancelled - we have determined we do not need them to draw the current frame.
* @bsimethod                                                    Paul.Connelly   12/16
+---------------+---------------+---------------+---------------+---------------+------*/
void Root::RequestTiles(MissingNodesCR missingNodes)
    {
    uint32_t numCanceled = 0;

        {
        // First cancel any loading/queued tiles which are no longer needed
        BeMutexHolder lock(m_cv.GetMutex());
        for (auto iter = m_activeLoads.begin(); iter != m_activeLoads.end(); /**/)
            {
            auto& load = *iter;
            if (!load->IsCanceled() && !missingNodes.Contains(load->GetTile()))
                {
                ++numCanceled;
                load->SetCanceled();
                iter = m_activeLoads.erase(iter);
                }
            else
                {
                ++iter;
                }
            }
        }

    // This requests tiles ordered first by distance to camera, then by depth.
    for (auto const& missing : missingNodes)
        {
        if (missing.GetTile().IsNotLoaded())
            {
            TileLoadStatePtr loads = std::make_shared<TileLoadState>(missing.GetTile());
            _RequestTile(const_cast<TileR>(missing.GetTile()), loads, nullptr);
            }
        }

    //DEBUG_PRINTF("Missing %u Loading %u Canceled %u", static_cast<uint32_t>(missingNodes.size()), static_cast<uint32_t>(m_activeLoads.size()), numCanceled);
    UNUSED_VARIABLE(numCanceled);
    }

/*---------------------------------------------------------------------------------**//**
* @bsimethod                                    Keith.Bentley                   08/16
+---------------+---------------+---------------+---------------+---------------+------*/
Tile::ChildTiles const* QuadTree::Tile::_GetChildren(bool create) const
    {
    if (m_isLeaf) // if this is a leaf, it has no children
        return nullptr;

    if (create && m_children.empty())
        {
        // this Tile has children, but we haven't created them yet. Do so now
        uint8_t level = m_id.m_level+1;
        uint32_t col = m_id.m_column*2;
        uint32_t row = m_id.m_row*2;
        for (int i=0; i<2; ++i)
            {
            for (int j=0; j<2; ++j)
                {
                auto child = _CreateChild(TileId(level, col+i, row+j));
                if (child.IsValid())
                    m_children.push_back(child);
                }
            }
        }

    return m_children.empty() ? nullptr : &m_children;
    }

/*---------------------------------------------------------------------------------**//**
* @bsimethod                                    Keith.Bentley                   08/16
+---------------+---------------+---------------+---------------+---------------+------*/
void QuadTree::Tile::_DrawGraphics(DrawArgsR args) const
    {
    BeAssert(IsReady());
    if (m_graphic.IsValid())
        args.m_graphics.Add(*m_graphic);

    }

/*---------------------------------------------------------------------------------**//**
* @bsimethod                                    Keith.Bentley                   08/16
+---------------+---------------+---------------+---------------+---------------+------*/
QuadTree::Root::Root(DgnDbR db, TransformCR trans, Utf8CP rootUrl, Dgn::Render::SystemP system, uint8_t maxZoom, uint32_t maxSize, double transparency) 
    : T_Super::Root(db, trans, rootUrl, system), m_maxZoom(maxZoom), m_maxPixelSize(maxSize)
    {
    m_tileColor = ColorDef::White();
    if (0.0 != transparency)
        m_tileColor.SetAlpha((Byte) (255.* transparency));
    }

/*---------------------------------------------------------------------------------**//**
* @bsimethod                                                    Paul.Connelly   12/16
+---------------+---------------+---------------+---------------+---------------+------*/
OctTree::Root::Root(DgnDbR db, TransformCR location, Utf8CP rootUrl, Render::SystemP system)
    : T_Super(db, location, rootUrl, system)
    {
    // 
    }

/*---------------------------------------------------------------------------------**//**
* @bsimethod                                                    Paul.Connelly   12/16
+---------------+---------------+---------------+---------------+---------------+------*/
Tile::ChildTiles const* OctTree::Tile::_GetChildren(bool load) const
    {
    if (m_isLeaf)
        return nullptr;

    if (load && m_children.empty())
        {
        for (int i = 0; i < 2; i++)
            {
            for (int j = 0; j < 2; j++)
                {
                for (int k = 0; k < 2; k++)
                    {
                    auto child = _CreateChild(m_id.CreateChildId(i, j, k));
                    if (child.IsValid())
                        m_children.push_back(child);
                    }
                }
            }
        }

    return m_children.empty() ? nullptr : &m_children;
    }

/*---------------------------------------------------------------------------------**//**
* @bsimethod                                    Keith.Bentley                   11/16
+---------------+---------------+---------------+---------------+---------------+------*/
void Root::Pick(PickContext& context, TransformCR location, ClipVectorCP clips)
    {
    if (!GetRootTile().IsValid())
        return;

    PickArgs args(context, location, *this, clips);
    m_rootTile->Pick(args, 0);
    }

/*---------------------------------------------------------------------------------**//**
* @bsimethod                                                    Paul.Connelly   12/16
+---------------+---------------+---------------+---------------+---------------+------*/
void OctTree::Tile::_DrawGraphics(TileTree::DrawArgsR args) const
    {
    BeAssert(IsReady());
    BeAssert(_HasGraphics()); // _SelectTiles() checks this - does not select tiles with no graphics.
    if (_HasGraphics())
        args.m_graphics.Add(*m_graphic);
    }

/*---------------------------------------------------------------------------------**//**
* @bsimethod                                                    Paul.Connelly   12/16
+---------------+---------------+---------------+---------------+---------------+------*/
static DRange3d bisectRange(DRange3dCR range, bool takeLow)
    {
    DVec3d diag = range.DiagonalVector();
    DRange3d subRange = range;

    double bisect;
    double* replace;
    if (diag.x > diag.y && diag.x > diag.z)
        {
        bisect = (range.low.x + range.high.x) / 2.0;
        replace = takeLow ? &subRange.high.x : &subRange.low.x;
        }
    else if (diag.y > diag.z)
        {
        bisect = (range.low.y + range.high.y) / 2.0;
        replace = takeLow ? &subRange.high.y : &subRange.low.y;
        }
    else
        {
        bisect = (range.low.z + range.high.z) / 2.0;
        replace = takeLow ? &subRange.high.z : &subRange.low.z;
        }

    *replace = bisect;
    return subRange;
    }

/*---------------------------------------------------------------------------------**//**
* @bsimethod                                                    Paul.Connelly   12/16
+---------------+---------------+---------------+---------------+---------------+------*/
DRange3d OctTree::Tile::ComputeChildRange(OctTree::Tile& child) const
    {
    // Each dimension of the relative ID is 0 or 1, indicating which bisection of the range to take
    TileTree::OctTree::TileId relativeId = child.GetRelativeTileId();
    BeAssert(2 > relativeId.m_i && 2 > relativeId.m_j && 2 > relativeId.m_k);

    DRange3d range = bisectRange(GetRange(), 0 == relativeId.m_i);
    range = bisectRange(range, 0 == relativeId.m_j);
    range = bisectRange(range, 0 == relativeId.m_k);

    return range;
    }

/*---------------------------------------------------------------------------------**//**
* @bsimethod                                                    Paul.Connelly   12/16
+---------------+---------------+---------------+---------------+---------------+------*/
OctTree::TileId OctTree::TileId::GetRelativeId(OctTree::TileId parentId) const
    {
    BeAssert(parentId.m_level+1 == m_level);
    return TileId(parentId.m_level, m_i % 2, m_j % 2, m_k % 2);
    }

/*---------------------------------------------------------------------------------**//**
* @bsimethod                                                    Paul.Connelly   12/16
+---------------+---------------+---------------+---------------+---------------+------*/
OctTree::TileId OctTree::Tile::GetRelativeTileId() const
    {
    auto tileId = GetTileId();
    auto parent = GetOctParent();
    if (nullptr != parent)
        tileId = tileId.GetRelativeId(parent->GetTileId());

    return tileId;
    }

/*---------------------------------------------------------------------------------**//**
* @bsimethod                                                    Paul.Connelly   12/16
+---------------+---------------+---------------+---------------+---------------+------*/
void MissingNodes::Insert(TileCR tile, double distance)
    {
    MissingNode toInsert(tile, distance);
    auto inserted = m_set.insert(toInsert);
    if (!inserted.second && distance < inserted.first->GetDistance())
        {
        // replace with closer distance
        m_set.erase(inserted.first);
        m_set.insert(toInsert);
        }
    }

/*---------------------------------------------------------------------------------**//**
* @bsimethod                                                    Paul.Connelly   12/16
+---------------+---------------+---------------+---------------+---------------+------*/
bool MissingNodes::Contains(TileCR tile) const
    {
    // ###TODO: Make this more efficient...
    return m_set.end() != std::find_if(m_set.begin(), m_set.end(), [&](MissingNodeCR arg) { return &arg.GetTile() == &tile; });
    }

/*---------------------------------------------------------------------------------**//**
* @bsimethod                                                    Paul.Connelly   12/16
+---------------+---------------+---------------+---------------+---------------+------*/
void DrawArgs::InsertMissing(TileCR tile)
    {
    m_missing.Insert(tile, ComputeTileDistance(tile));
    }

/*---------------------------------------------------------------------------------**//**
* @bsimethod                                                    Paul.Connelly   12/16
+---------------+---------------+---------------+---------------+---------------+------*/
double DrawArgs::ComputeTileDistance(TileCR tile) const
    {
    // Actually, distance squared...
    DPoint3d centroid = DPoint3d::FromInterpolate(tile.GetRange().low, 0.5, tile.GetRange().high);
    m_root.GetLocation().Multiply(centroid);
    return centroid.DistanceSquared(m_context.GetViewportR().GetCamera().GetEyePoint());
    }

/*---------------------------------------------------------------------------------**//**
* @bsimethod                                                    Paul.Connelly   01/17
+---------------+---------------+---------------+---------------+---------------+------*/
double DrawArgs::GetTileSizeModifier() const
    {
    TargetCP target = m_context.GetViewportR().GetRenderTarget();
    return nullptr != target ? target->GetTileSizeModifier() : 1.0;
    }


/*---------------------------------------------------------------------------------**//**
* @bsimethod                                                    Ray.Bentley    02/2017
+---------------+---------------+---------------+---------------+---------------+------*/
bool StreamBuffer::ReadBytes(void* buf, uint32_t size)
    {
    ByteCP start = GetCurrent();

    if (nullptr == Advance(size)) 
        {
        BeAssert(false); 
        return false;
        }

    memcpy(buf, start, size);
    return true;
    }

/*---------------------------------------------------------------------------------**//**
* @bsimethod                                                    Paul.Connelly   05/17
+---------------+---------------+---------------+---------------+---------------+------*/
DirtyRanges DirtyRanges::Intersect(DRange3dCR range) const
    {
    auto end = std::partition(m_begin, m_end, [&range](DRange3dCR arg) { return arg.IntersectsWith(range); });
    return DirtyRanges(m_begin, end);
    }

/*---------------------------------------------------------------------------------**//**
* @bsimethod                                                    Paul.Connelly   05/17
+---------------+---------------+---------------+---------------+---------------+------*/
void Root::MarkDamaged(DRange3dCR range)
    {
    Transform transformToTile;
    transformToTile.InverseOf(GetLocation());
    DRange3d tileRange;
    transformToTile.Multiply(tileRange, range);

    BeMutexHolder lock(m_cv.GetMutex());
    m_damagedRanges.push_back(tileRange);
    }

/*---------------------------------------------------------------------------------**//**
* @bsimethod                                                    Paul.Connelly   05/17
+---------------+---------------+---------------+---------------+---------------+------*/
void Root::InvalidateDamagedTiles()
    {
    DgnDb::VerifyClientThread();
    BeAssert(m_rootTile.IsValid());

    BeMutexHolder lock(m_cv.GetMutex());
    if (m_damagedRanges.empty() || m_rootTile.IsNull())
        return;

    DirtyRanges dirty(m_damagedRanges);
    m_rootTile->Invalidate(dirty);

    m_damagedRanges.clear();
    }

/*---------------------------------------------------------------------------------**//**
* @bsimethod                                                    Paul.Connelly   05/17
+---------------+---------------+---------------+---------------+---------------+------*/
void Tile::Invalidate(DirtyRangesCR dirty)
    {
    DgnDb::VerifyClientThread();

    // NB: The caller has already filtered the ranges to include only those which intersect this tile's range.
    if (dirty.empty())
        return;

        // some nodes are solely for structured and contain no graphics, therefore do not need to be invalidated.
    if (IsDisplayable() && _IsInvalidated(dirty))
        {
        // This tile needs to be regenerated
        m_root.CancelTileLoad(*this);
        SetNotLoaded();
        _Invalidate();
        }

    // Test children. Note that we are only partitioning the subset of damaged ranges which intersect the parent.
    auto children = _GetChildren(false);
    if (nullptr == children)
        return;

    for (auto const& child : *children)
        {
        DirtyRanges childDirty = dirty.Intersect(child->GetRange());
        child->Invalidate(childDirty);
        }
    }

/*---------------------------------------------------------------------------------**//**
* @bsimethod                                                    Paul.Connelly   06/17
+---------------+---------------+---------------+---------------+---------------+------*/
void Root::WaitForAllLoadsFor(uint32_t milliseconds)
    {
    auto condition = [&](BeConditionVariable&) { return 0 == m_activeLoads.size(); };
    ConditionVariablePredicate<decltype(condition)> pred(condition);
    m_cv.WaitOnCondition(&pred, milliseconds);
    }

/*---------------------------------------------------------------------------------**//**
* @bsimethod                                                    Paul.Connelly   06/17
+---------------+---------------+---------------+---------------+---------------+------*/
void Root::CancelAllTileLoads()
    {
    BeMutexHolder lock(m_cv.GetMutex());
    for (auto& load : m_activeLoads)
        load->SetCanceled();
    }

/*---------------------------------------------------------------------------------**//**
* @bsimethod                                                    Paul.Connelly   05/17
+---------------+---------------+---------------+---------------+---------------+------*/
void Root::CancelTileLoad(TileCR tile)
    {
    // ###TODO_ELEMENT_TILE: Bentley containers don't support 'transparent' comparators, meaning we can't compare a TileLoadStatePtr to a Tile even
    // though the comparator can. We should fix that - but for now, instead, we're using std::set.
    BeMutexHolder lock(m_cv.GetMutex());
    auto iter = m_activeLoads.find(&tile);
    if (iter != m_activeLoads.end())
        {
        (*iter)->SetCanceled();
        m_activeLoads.erase(iter);
        }
    }

/*---------------------------------------------------------------------------------**//**
* @bsimethod                                                    Paul.Connelly   05/17
+---------------+---------------+---------------+---------------+---------------+------*/
void TileRequests::RequestMissing() const
    {
    for (auto const& kvp : m_map)
        if (!kvp.second.empty())
            kvp.first->RequestTiles(kvp.second);
    }

/*---------------------------------------------------------------------------------**//**
* @bsimethod                                                    Paul.Connelly   05/17
+---------------+---------------+---------------+---------------+---------------+------*/
DrawArgs::DrawArgs(SceneContextR context, TransformCR location, RootR root, BeTimePoint now, BeTimePoint purgeOlderThan, ClipVectorCP clip)
    : TileArgs(location, root, clip), m_context(context), m_missing(context.m_requests.GetMissing(root)), m_now(now), m_purgeOlderThan(purgeOlderThan)
    {
    //
    }

/*---------------------------------------------------------------------------------**//**
* @bsimethod                                                    Paul.Connelly   05/17
+---------------+---------------+---------------+---------------+---------------+------*/
Render::QPoint3dList TriMeshTree::TriMesh::CreateParams::QuantizePoints() const
    {
    // ###TODO: Is the tile's range known yet, and do we expect the range of points within it to be significantly smaller?
    DRange3d range = DRange3d::NullRange();
    for (int32_t i = 0; i < m_numPoints; i++)
        range.Extend(DPoint3d::From(m_points[i]));

    Render::QPoint3dList qpts(range);
    qpts.reserve(m_numPoints);
    for (int32_t i = 0; i < m_numPoints; i++)
        qpts.Add(DPoint3d::From(m_points[i]));

    return qpts;
    }

/*---------------------------------------------------------------------------------**//**
* @bsimethod                                                    Paul.Connelly   05/17
+---------------+---------------+---------------+---------------+---------------+------*/
Render::OctEncodedNormalList TriMeshTree::TriMesh::CreateParams::QuantizeNormals() const
    {
    OctEncodedNormalList oens;
    if (nullptr != m_normals)
        {
        oens.resize(m_numPoints);
        for (size_t i = 0; i < m_numPoints; i++)
            {
            FPoint3d normal = m_normals[i];
            FVec3d vec = FVec3d::From(normal.x, normal.y, normal.z);
            oens[i] = OctEncodedNormal::From(vec);
            }
        }

    return oens;
    }

/*---------------------------------------------------------------------------------**//**
* @bsimethod                                                    Paul.Connelly   05/17
+---------------+---------------+---------------+---------------+---------------+------*/
Render::TriMeshArgs TriMeshTree::TriMesh::CreateTriMeshArgs(TextureP texture, FPoint2d const* textureUV) const
    {
    TriMeshArgs trimesh;
    trimesh.m_numIndices = m_indices.size();
    trimesh.m_vertIndex = (uint32_t const*) (m_indices.empty() ? nullptr : &m_indices.front());
    trimesh.m_numPoints = (uint32_t) m_points.size();
    trimesh.m_points  = m_points.empty() ? nullptr : &m_points.front();
    trimesh.m_normals = m_normals.empty() ? nullptr : &m_normals.front();
    trimesh.m_textureUV = textureUV;
    trimesh.m_pointParams = m_points.GetParams();
    trimesh.m_texture = texture;

    return trimesh;
    }

/*---------------------------------------------------------------------------------**//**
* Create a PolyfaceHeader from a Geometry
    * @bsimethod                                    Keith.Bentley                   05/16
+---------------+---------------+---------------+---------------+---------------+------*/
PolyfaceHeaderPtr TriMeshTree::TriMesh::GetPolyface() const
    {
    TriMeshArgs trimesh = CreateTriMeshArgs(nullptr, nullptr);
    return trimesh.ToPolyface();
    }

/*-----------------------------------------------------------------------------------**//**
* Construct a Geometry from a CreateParams and a Scene. The scene is necessary to get the Render::System, and this
* Geometry is only valid for that Render::System
* @bsimethod                                    Keith.Bentley                   05/16
+---------------+---------------+---------------+---------------+---------------+------*/
TriMeshTree::TriMesh::TriMesh(CreateParams const& args, RootR root, Dgn::Render::SystemP renderSys)
    {
    // After we create a Render::Graphic, we only need the points/indices/normals for picking.
    // To save memory, only store them if the model is locatable.
    if (root.IsPickable())
        {
        m_indices.resize(args.m_numIndices);
        memcpy(&m_indices.front(), args.m_vertIndex, args.m_numIndices * sizeof(int32_t));

        m_points = args.QuantizePoints();

        if (nullptr != args.m_normals)
            m_normals = args.QuantizeNormals();
        }

#if defined(WIP_SCALABLE_MESH) // texture may not be valid...
    if (nullptr == renderSys)
#else
    if (nullptr == renderSys || !args.m_texture.IsValid())
#endif
        return;

    auto trimesh = CreateTriMeshArgs(args.m_texture.get(), args.m_textureUV);

    m_graphics.push_back(renderSys->_CreateTriMesh(trimesh, root.GetDgnDb()));
    }

/*---------------------------------------------------------------------------------**//**
* @bsimethod                                    Keith.Bentley                   05/16
+---------------+---------------+---------------+---------------+---------------+------*/
void TriMeshTree::TriMesh::Draw(DrawArgsR args)
    {
    if (!m_graphics.empty())
        args.m_graphics.Add(m_graphics);
    }

/*---------------------------------------------------------------------------------**//**
* @bsimethod                                    Keith.Bentley                   05/16
+---------------+---------------+---------------+---------------+---------------+------*/
void TriMeshTree::TriMesh::Pick(PickArgsR args)
    {
    if (m_indices.empty())
        return;

    auto graphic = args.m_context.CreateWorldGraphic(args.m_location);
    graphic->AddPolyface(*GetPolyface());
    }

/*---------------------------------------------------------------------------------**//**
* @bsimethod                                                    Paul.Connelly   07/17
+---------------+---------------+---------------+---------------+---------------+------*/
Tile::SelectParent TriMeshTree::Tile::_SelectTiles(bvector<TileTree::TileCPtr>& selectedTiles, DrawArgsR args) const
    {
    Visibility vis = GetVisibility(args);
    if (Visibility::OutsideFrustum == vis)
        {
        _UnloadChildren(args.m_purgeOlderThan);
        return SelectParent::No;
        }

    bool tooCoarse = Visibility::TooCoarse == vis;
    auto children = _GetChildren(true);
#if defined(WIP_SCALABLE_MESH)
    if (tooCoarse && nullptr != children && !children->empty())
#else
    if (tooCoarse && nullptr != children)
#endif
        {
        m_childrenLastUsed = args.m_now;
        for (auto const& child : *children)
            {
            // 3mx requires that we load tiles recursively - we cannot jump directly to the tiles we actually want to draw...
            if (!child->IsReady())
                args.InsertMissing(*child);

            child->_SelectTiles(selectedTiles, args);
            }

        return SelectParent::No;
        }

    // This node is either fine enough for the current view or has some unloaded children. We'll select it.
    selectedTiles.push_back(this);

    if (!tooCoarse)
        {
        // This node was fine enough for the current zoom scale and was successfully drawn. If it has loaded children from a previous pass, they're no longer needed.
        _UnloadChildren(args.m_purgeOlderThan);
        }

    return SelectParent::No;
    }

/*---------------------------------------------------------------------------------**//**
* @bsimethod                                                    Paul.Connelly   07/17
+---------------+---------------+---------------+---------------+---------------+------*/
void TriMeshTree::Tile::AddDebugRangeGraphics(DrawArgsR args) const
    {
    GraphicParams params;
    params.SetLineColor(ColorDef::Red());

    auto graphic = args.m_context.CreateWorldGraphic();
    graphic->ActivateGraphicParams(params);
    graphic->AddRangeBox(m_range);
    args.m_graphics.Add(*graphic->Finish());
    }

/*---------------------------------------------------------------------------------**//**
* @bsimethod                                                    Paul.Connelly   07/17
+---------------+---------------+---------------+---------------+---------------+------*/
void TriMeshTree::Tile::_DrawGraphics(DrawArgsR args) const
    {
    if (_WantDebugRangeGraphics())
        AddDebugRangeGraphics(args);

    for (auto mesh : m_meshes)
        mesh->Draw(args);
    }

/*---------------------------------------------------------------------------------**//**
* @bsimethod                                                    Paul.Connelly   07/17
+---------------+---------------+---------------+---------------+---------------+------*/
void TriMeshTree::Tile::_PickGraphics(PickArgsR args, int depth) const
    {
<<<<<<< HEAD
    for (auto mesh : m_meshes)
        mesh->Pick(args);
    }
=======
    return new QuadTree::ProgressiveTask(*this, args.m_missing, loads);
    }

/*---------------------------------------------------------------------------------**//**
* Create a PolyfaceHeader from a Geometry
    * @bsimethod                                    Keith.Bentley                   05/16
+---------------+---------------+---------------+---------------+---------------+------*/
PolyfaceHeaderPtr TriMeshTree::TriMesh::GetPolyface() const
    {
    IGraphicBuilder::TriMeshArgs trimesh;
    trimesh.m_numIndices = (int32_t) m_indices.size();
    trimesh.m_vertIndex = m_indices.empty() ? nullptr : &m_indices.front();
    trimesh.m_numPoints = (int32_t) m_points.size();
    trimesh.m_points  = m_points.empty() ? nullptr : &m_points.front();
    trimesh.m_normals = m_normals.empty() ? nullptr : &m_normals.front();
    trimesh.m_textureUV = m_textureUV.empty() ? nullptr : &m_textureUV.front();;

    return trimesh.ToPolyface();
    }

/*-----------------------------------------------------------------------------------**//**
* Construct a Geometry from a CreateParams and a Scene. The scene is necessary to get the Render::System, and this
* Geometry is only valid for that Render::System
* @bsimethod                                    Keith.Bentley                   05/16
+---------------+---------------+---------------+---------------+---------------+------*/
TriMeshTree::TriMesh::TriMesh(CreateParams const& args, RootR root, Dgn::Render::SystemP renderSys)
    {
    // After we create a Render::Graphic, we only need the points/indices/normals for picking.
    // To save memory, only store them if the model is locatable.
    if (root.IsPickable())
        {
        m_indices.resize(args.m_numIndices);
        memcpy(&m_indices.front(), args.m_vertIndex, args.m_numIndices * sizeof(int32_t));

        m_points.resize(args.m_numPoints);
        memcpy(&m_points.front(), args.m_points, args.m_numPoints * sizeof(FPoint3d));

        if (nullptr != args.m_normals)
            {
            m_normals.resize(args.m_numPoints);
            memcpy(&m_normals.front(), args.m_normals, args.m_numPoints * sizeof(FPoint3d));
            }
        }

    if (nullptr == renderSys|| !args.m_texture.IsValid())
        return;

    auto graphic = renderSys->_CreateGraphic(Graphic::CreateParams());
    graphic->SetSymbology(ColorDef::White(), ColorDef::White(), 0);
    graphic->AddTriMesh(args);
    graphic->Close();

    m_graphic = graphic;
    }

/*---------------------------------------------------------------------------------**//**
* @bsimethod                                    Keith.Bentley                   05/16
+---------------+---------------+---------------+---------------+---------------+------*/
void TriMeshTree::TriMesh::GetGraphics(DrawGraphicsR args)
    {
    if (m_graphic.IsValid())
        args.m_graphics.Add(*m_graphic);
    }

/*---------------------------------------------------------------------------------**//**
* @bsimethod                                    Keith.Bentley                   05/16
+---------------+---------------+---------------+---------------+---------------+------*/
void TriMeshTree::TriMesh::Pick(PickArgsR args)
    {
    if (m_indices.empty())
        return;

    auto graphic = args.m_context.CreateGraphic(Graphic::CreateParams(nullptr, args.m_location));
    graphic->AddPolyface(*GetPolyface());
    }

/*---------------------------------------------------------------------------------**//**
* @bsimethod                                                    Paul.Connelly   07/17
+---------------+---------------+---------------+---------------+---------------+------*/
void TriMeshTree::Tile::AddDebugRangeGraphics(DrawArgsR args) const
    {
    GraphicParams params;
    params.SetLineColor(ColorDef::Red());

    Render::GraphicBuilderPtr graphic = args.m_context.CreateGraphic();
    graphic->ActivateGraphicParams(params);
    graphic->AddRangeBox(m_range);
    args.m_graphics.m_graphics.Add(*graphic);
    }

/*---------------------------------------------------------------------------------**//**
* @bsimethod                                                    Paul.Connelly   07/17
+---------------+---------------+---------------+---------------+---------------+------*/
void TriMeshTree::Tile::_DrawGraphics(DrawArgsR args, int depth) const
    {
    if (_WantDebugRangeGraphics())
        AddDebugRangeGraphics(args);

    _GetGraphics(args.m_graphics, depth);
    }

/*---------------------------------------------------------------------------------**//**
* @bsimethod                                                    Paul.Connelly   07/17
+---------------+---------------+---------------+---------------+---------------+------*/
void TriMeshTree::Tile::_PickGraphics(PickArgsR args, int depth) const
    {
    for (auto mesh : m_meshes)
        mesh->Pick(args);
    }

/*---------------------------------------------------------------------------------**//**
* @bsimethod                                                    Paul.Connelly   08/17
+---------------+---------------+---------------+---------------+---------------+------*/
void TriMeshTree::Tile::_GetGraphics(DrawGraphicsR args, int depth) const
    {
    for (auto mesh : m_meshes)
        mesh->GetGraphics(args);
    }
>>>>>>> 89b0219c

<|MERGE_RESOLUTION|>--- conflicted
+++ resolved
@@ -1,1913 +1,1802 @@
-/*--------------------------------------------------------------------------------------+
-|
-|     $Source: DgnCore/TileTree.cpp $
-|
-|  $Copyright: (c) 2017 Bentley Systems, Incorporated. All rights reserved. $
-|
-+--------------------------------------------------------------------------------------*/
-#include "DgnPlatformInternal.h"
-#include <folly/BeFolly.h>
-#include <BeHttp/HttpClient.h>
-#include <numeric>
-
-#define WIP_SCALABLE_MESH
-
-USING_NAMESPACE_TILETREE
-
-#define TABLE_NAME_TileTree "TileTree3" // Moved 'Created' to a separate table
-#define TABLE_NAME_TileTreeCreateTime "TileTreeCreateTime"
-
-//=======================================================================================
-// @bsiclass                                                    Keith.Bentley   06/15
-//=======================================================================================
-struct CacheBlobHeader
-{
-    enum {DB_Signature06 = 0x0600};
-    uint32_t m_signature;    // write this so we can detect errors on read
-    uint32_t m_size;
-
-    CacheBlobHeader(uint32_t size) {m_signature = DB_Signature06; m_size=size;}
-    CacheBlobHeader(SnappyReader& in) {uint32_t actuallyRead; in._Read((Byte*) this, sizeof(*this), actuallyRead);}
-};
-
-//----------------------------------------------------------------------------------------
-// @bsimethod                                                   Mathieu.Marchand  11/2016                                        
-//----------------------------------------------------------------------------------------
-BentleyStatus TileLoader::LoadTile()
-    {
-    // During the read we may have abandoned the tile. Do not waste time loading it.
-    if (IsCanceledOrAbandoned())
-        return ERROR;
-
-    BeAssert(m_tile->IsQueued());
-    return _LoadTile();
-    }
-
-//----------------------------------------------------------------------------------------
-// @bsimethod                                                   Mathieu.Marchand  11/2016
-//----------------------------------------------------------------------------------------
-folly::Future<BentleyStatus> TileLoader::Perform()
-    {
-    m_tile->SetIsQueued(); // mark as queued so we don't request it again.
-
-    TileLoaderPtr me(this);
-    auto loadFlag = std::make_shared<LoadFlag>(m_loads);  // Keep track of running requests so we can exit gracefully.
-
-    return _ReadFromDb().then([me, loadFlag] (BentleyStatus status)
-        {
-        if (SUCCESS == status)
-            return folly::makeFuture(SUCCESS);
-            
-        if (me->IsCanceledOrAbandoned())
-            return folly::makeFuture(ERROR);
-       
-        return me->_GetFromSource();
-        }).then(&BeFolly::ThreadPool::GetCpuPool(), [me, loadFlag] (BentleyStatus status)
-            {
-            DgnDb::SetThreadId(DgnDb::ThreadId::CpuPool); // for debugging
-
-            auto& tile = *me->m_tile;
-
-            if (SUCCESS != status || SUCCESS != me->LoadTile())
-                {
-                if (me->m_loads != nullptr && me->m_loads->IsCanceled())
-                    tile.SetNotLoaded();     // Mark it as not loaded so we can retry again.
-                else
-                    tile.SetNotFound();
-                return ERROR;
-                }
-            
-            tile.SetIsReady();   // OK, we're all done loading and the other thread may now use this data. Set the "ready" flag.
-            
-            // On a successful load, potentially store the tile in the cache.   
-            me->_SaveToDb();    // don't wait on the save.
-            return SUCCESS;
-            });
-    }
-
-//----------------------------------------------------------------------------------------
-// @bsimethod                                                   Mathieu.Marchand  11/2016
-//----------------------------------------------------------------------------------------
-folly::Future<BentleyStatus> TileLoader::_GetFromSource()
-    {
-    bool isHttp = (0 == strncmp("http:", m_resourceName.c_str(), 5) || 0 == strncmp("https:", m_resourceName.c_str(), 6));
-
-    if (isHttp)
-        {
-        auto query = std::make_shared<HttpDataQuery>(m_resourceName, m_loads);
-
-        TileLoaderPtr me(this);
-        return query->Perform().then([me, query] (Http::Response const& response)
-            {
-            if (Http::ConnectionStatus::OK != response.GetConnectionStatus() || Http::HttpStatus::OK != response.GetHttpStatus())
-                return ERROR;
-
-            me->m_tileBytes = std::move(query->m_responseBody->GetByteStream());
-            me->m_contentType = response.GetHeaders().GetContentType();
-            me->m_saveToCache = query->GetCacheContolExpirationDate(me->m_expirationDate, response);
-
-            return SUCCESS;
-            });
-        }                                           
-
-
-    auto query = std::make_shared<FileDataQuery>(m_resourceName, m_loads);
- 
-    TileLoaderPtr me(this);
-    return query->Perform().then([me, query](ByteStream const& data)
-        {
-        if (!data.HasData())
-            return ERROR;
-
-        me->m_tileBytes = std::move(data);
-        me->m_contentType = "";     // unknown 
-        me->m_expirationDate = 0;   // unknown 
-
-        return SUCCESS;
-        });         
-    }
-
-//----------------------------------------------------------------------------------------
-// @bsimethod                                                   Mathieu.Marchand  12/2016
-//----------------------------------------------------------------------------------------
-folly::Future<BentleyStatus> TileLoader::_ReadFromDb()
-    {
-    auto cache = m_tile->GetRootR().GetCache();
-    if (!cache.IsValid())
-        return ERROR;
-
-    TileLoaderPtr me(this);
-
-    return folly::via(&BeFolly::ThreadPool::GetIoPool(), [me] ()
-        {
-        if (me->IsCanceledOrAbandoned())
-            return ERROR;
-
-        return me->DoReadFromDb();
-        });
-    }
-
-/*---------------------------------------------------------------------------------**//**
-* Attempt to load a tile from the local cache.
-* @bsimethod                                    Keith.Bentley                   05/16
-+---------------+---------------+---------------+---------------+---------------+------*/
-BentleyStatus TileLoader::DoReadFromDb()
-    {
-    auto cache = m_tile->GetRootR().GetCache();
-    if (!cache.IsValid())
-        return ERROR;
-
-    if (true)
-        {
-        RealityData::Cache::AccessLock lock(*cache); // block writes to cache Db while we're reading
-
-        enum Column : int {Data=0,DataSize=1,ContentType=2,Expires=3,Rowid=4,Created=5};
-        CachedStatementPtr stmt;    
-        constexpr Utf8CP selectSql = "SELECT Data,DataSize,ContentType,Expires," TABLE_NAME_TileTree ".ROWID as TileRowId,"
-            "Created," TABLE_NAME_TileTreeCreateTime ".ROWID as CreatedRowId FROM " TABLE_NAME_TileTree
-            " JOIN " TABLE_NAME_TileTreeCreateTime " ON TileRowId=CreatedRowId WHERE Filename=?";
-
-        if (BE_SQLITE_OK != cache->GetDb().GetCachedStatement(stmt, selectSql))
-            {
-            BeAssert(false);
-            return ERROR;
-            }
-
-        stmt->ClearBindings();
-        stmt->BindText(1, m_cacheKey, Statement::MakeCopy::No);
-        if (BE_SQLITE_ROW != stmt->Step())
-            return ERROR;
-
-        uint64_t rowId = stmt->GetValueInt64(Column::Rowid);
-        uint64_t createTime = stmt->GetValueInt64(Column::Created);
-        if (_IsExpired(createTime))
-            {
-            cache->GetDb().GetCachedStatement(stmt, "DELETE FROM " TABLE_NAME_TileTree " WHERE ROWID=?");
-            stmt->BindInt64(1, rowId);
-            if (BE_SQLITE_DONE != stmt->Step())
-                {
-                BeAssert(false);
-                return ERROR;
-                }
-
-            cache->GetDb().GetCachedStatement(stmt, "DELETE FROM " TABLE_NAME_TileTreeCreateTime " WHERE ROWID=?");
-            stmt->BindInt64(1, rowId);
-            if (BE_SQLITE_DONE != stmt->Step())
-                {
-                BeAssert(false);
-                }
-
-            return ERROR;
-            }
-        if (0 == stmt->GetValueInt64(Column::DataSize))
-            {
-            m_tileBytes.clear();
-            }
-        else
-            {
-            if (ZIP_SUCCESS != m_snappyFrom.Init(cache->GetDb(), TABLE_NAME_TileTree, "Data", stmt->GetValueInt64(Column::Rowid)))
-                {
-                BeAssert(false);
-                return ERROR;
-                }
-
-            CacheBlobHeader     header(m_snappyFrom);
-            uint32_t            sizeRead;
-
-            if ((CacheBlobHeader::DB_Signature06 != header.m_signature) || 0 == header.m_size)
-                {
-                BeAssert(false);
-                return ERROR;
-                }
-
-            m_tileBytes.Resize(header.m_size);
-            m_snappyFrom.ReadAndFinish(m_tileBytes.GetDataP(), header.m_size, sizeRead);
-
-            if (sizeRead != header.m_size)
-                {
-                BeAssert(false);
-                return ERROR;
-                }
-            }
-        m_tileBytes.SetPos(0);
-        m_contentType = stmt->GetValueText(Column::ContentType);
-        m_expirationDate = stmt->GetValueInt64(Column::Expires);
-        
-        m_saveToCache = false;  // We just load the data from cache don't save it and update timestamp only.
-
-        if (BE_SQLITE_OK == cache->GetDb().GetCachedStatement(stmt, "UPDATE " TABLE_NAME_TileTreeCreateTime " SET Created=? WHERE ROWID=?"))
-            {
-            stmt->BindInt64(1, BeTimeUtilities::GetCurrentTimeAsUnixMillis());
-            stmt->BindInt64(2, rowId);
-            if (BE_SQLITE_DONE != stmt->Step())
-                {
-                BeAssert(false);
-                }
-            }
-        }
-
-    // ###TODO: Why? if (m_loads != nullptr)
-    // ###TODO: Why?     m_loads = nullptr;
-
-    return SUCCESS;
-    }
-
-//----------------------------------------------------------------------------------------
-// @bsimethod                                                   Mathieu.Marchand  12/2016
-//----------------------------------------------------------------------------------------
-folly::Future<BentleyStatus> TileLoader::_SaveToDb()
-    {
-    if (!m_saveToCache)
-        return SUCCESS;
-
-    auto cache = m_tile->GetRootR().GetCache();
-    if (!cache.IsValid())
-        return ERROR;
-
-    TileLoaderPtr me(this);
-
-    return folly::via(&BeFolly::ThreadPool::GetIoPool(), [me] ()
-        {
-        return me->DoSaveToDb();
-        });
-    }
-
-/*---------------------------------------------------------------------------------**//**
-* Save the data for a tile into the tile cache. Note that this is also called for the non-tile files.
-* @bsimethod                                    Keith.Bentley                   05/16
-+---------------+---------------+---------------+---------------+---------------+------*/
-BentleyStatus TileLoader::DoSaveToDb()
-    {
-    if (!m_saveToCache)
-        return SUCCESS;
-
-    auto cache = m_tile->GetRootR().GetCache();
-    if (!cache.IsValid())
-        return ERROR; 
-
-    BeAssert(!m_cacheKey.empty());
-
-    RealityData::Cache::AccessLock lock(*cache);
-
-    // "INSERT OR REPLACE" so we can update old data that we failed to load.
-    CachedStatementPtr stmt;
-    auto rc = cache->GetDb().GetCachedStatement(stmt, "INSERT OR REPLACE INTO " TABLE_NAME_TileTree " (Filename,Data,DataSize,ContentType,Expires) VALUES (?,?,?,?,?)");
-
-    BeAssert(rc == BE_SQLITE_OK);
-    BeAssert(stmt.IsValid());
-
-    stmt->ClearBindings();
-    stmt->BindText(1, m_cacheKey, Statement::MakeCopy::No);
-    if (m_tileBytes.empty())
-        {
-        stmt->BindZeroBlob(2, 0);
-        stmt->BindInt64(3, 0);
-        }
-    else
-        {
-        m_snappyTo.Init();
-        CacheBlobHeader header(m_tileBytes.GetSize());
-        m_snappyTo.Write((Byte const*) &header, sizeof(header));
-        m_snappyTo.Write(m_tileBytes.GetData(), (int) m_tileBytes.GetSize());
-        uint32_t zipSize = m_snappyTo.GetCompressedSize();
-        stmt->BindZeroBlob(2, zipSize); 
-        stmt->BindInt64(3, (int64_t) zipSize);
-        }
-    stmt->BindText(4, m_contentType, Statement::MakeCopy::No);
-    stmt->BindInt64(5, m_expirationDate);
-
-    rc = stmt->Step();
-    if (BE_SQLITE_DONE != rc)
-        {
-        BeAssert(false);
-        return ERROR;
-        }
-
-    // Write the tile creation time into separate table so that when we update it on next use of this tile, sqlite doesn't have to copy the potentially-huge data column
-    // We don't know if we did an INSERT or UPDATE above...
-    rc = cache->GetDb().GetCachedStatement(stmt, "SELECT ROWID FROM " TABLE_NAME_TileTree " WHERE Filename=?");
-    BeAssert(BE_SQLITE_OK == rc && stmt.IsValid());
-
-    stmt->BindText(1, m_cacheKey, Statement::MakeCopy::No);
-    if (BE_SQLITE_ROW != stmt->Step())
-        {
-        BeAssert(false);
-        return ERROR;
-        }
-
-    uint64_t rowId = stmt->GetValueInt64(0);
-
-    if (!m_tileBytes.empty())
-        {
-        StatusInt status = m_snappyTo.SaveToRow( cache->GetDb(), TABLE_NAME_TileTree, "Data", rowId);
-        if (SUCCESS != status)
-            {
-            BeAssert(false);
-            return ERROR;
-            }
-        }
-
-    // Try update existing row...
-    rc = cache->GetDb().GetCachedStatement(stmt, "UPDATE " TABLE_NAME_TileTreeCreateTime " SET Created=? WHERE ROWID=?");
-    BeAssert(BE_SQLITE_OK == rc && stmt.IsValid());
-
-    stmt->BindInt64(1, BeTimeUtilities::GetCurrentTimeAsUnixMillis());
-    stmt->BindInt64(2, rowId);
-    if (BE_SQLITE_ROW != stmt->Step())
-        {
-        // We must have done an INSERT on tile tree table...
-        rc = cache->GetDb().GetCachedStatement(stmt, "INSERT INTO " TABLE_NAME_TileTreeCreateTime " (Created) VALUES (?)");
-        BeAssert(BE_SQLITE_OK == rc && stmt.IsValid());
-
-        stmt->BindInt64(1, BeTimeUtilities::GetCurrentTimeAsUnixMillis());
-        rc = stmt->Step();
-        if (BE_SQLITE_DONE != rc)
-            {
-            BeAssert(false);
-            return ERROR;
-            }
-        }
-
-    return SUCCESS;
-    }
-
-//----------------------------------------------------------------------------------------
-// @bsimethod                                                   Mathieu.Marchand  11/2016
-//----------------------------------------------------------------------------------------
-HttpDataQuery::HttpDataQuery(Utf8StringCR url, TileLoadStatePtr loads) : m_request(url), m_loads(loads), m_responseBody(Http::HttpByteStreamBody::Create())
-    {
-    m_request.SetResponseBody(m_responseBody);
-    if (nullptr != loads)
-        m_request.SetCancellationToken(loads);
-    }
-
-//----------------------------------------------------------------------------------------
-// @bsimethod                                                   Mathieu.Marchand  11/2016
-//----------------------------------------------------------------------------------------
-folly::Future<Http::Response> HttpDataQuery::Perform()
-    {
-    TileLoadStatePtr loads = m_loads;
-
-    return GetRequest().Perform().then([loads] (Http::Response response)
-        {
-        return response;
-        });
-    }
-
-//----------------------------------------------------------------------------------------
-// @bsimethod                                                   Mathieu.Marchand  11/2016
-//----------------------------------------------------------------------------------------
-bool HttpDataQuery::GetCacheContolExpirationDate(uint64_t& expirationDate, Http::Response const& response)
-    {
-    expirationDate = 0;
-
-    if (!response.IsSuccess())
-        return false;
-         
-    Utf8String cacheControl = response.GetHeaders().GetCacheControl();
-    size_t offset = 0;
-    Utf8String directive;
-    while ((offset = cacheControl.GetNextToken(directive, ",", offset)) != Utf8String::npos)
-        {
-        // Not parsed:
-        // "private" : means that the cache is for a single user. This is what we have.
-        // "s-maxage": max age for shared cache(aka proxies). We have a private single-user cache, not relevant.
-
-        if (directive.StartsWith("no-cache") || directive.StartsWith("no-store"))
-            {
-            // We are not allowed to cache this response. It may contain sensitive information, requires usage tracking by the server...
-            expirationDate = BeTimeUtilities::GetCurrentTimeAsUnixMillis();
-            return false;
-            }
-
-        if (directive.StartsWith("max-age="))
-            {
-            int maxAge = atoi(directive.c_str() + strlen("max-age="));
-
-            expirationDate = BeTimeUtilities::GetCurrentTimeAsUnixMillis() + (maxAge * 1000);
-            }
-        }
-
-    // if cache-control did not provide a max-age we must use 'Expires' directive if present.
-    if (0 == expirationDate)
-        {        
-        Utf8CP expiresStr = response.GetHeaders().GetValue("Expires");
-        if (nullptr == expiresStr || SUCCESS != Http::HttpClient::HttpDateToUnixMillis(expirationDate, expiresStr))
-            {
-            // if we cannot find an expiration date we are still allowed to cache.
-            }
-        }
-       
-    return true;
-    }
-
-/*---------------------------------------------------------------------------------**//**
-* @bsimethod                                    Keith.Bentley                   06/16
-+---------------+---------------+---------------+---------------+---------------+------*/
-folly::Future<ByteStream> FileDataQuery::Perform()
-    {
-    auto filename = m_fileName;
-    TileLoadStatePtr loads = m_loads;
-    return folly::via(&BeFolly::ThreadPool::GetIoPool(), [filename, loads] ()
-        {
-        ByteStream data;
-        BeFile dataFile;
-        if (BeFileStatus::Success != dataFile.Open(filename.c_str(), BeFileAccess::Read))
-            return data;
-
-        if (BeFileStatus::Success != dataFile.ReadEntireFile(data))
-            return data;
-
-        return data;
-        });
-    }
-
-/*---------------------------------------------------------------------------------**//**
-* Create the table to hold entries in this TileCache
-* @bsimethod                                    Keith.Bentley                   06/16
-+---------------+---------------+---------------+---------------+---------------+------*/
-BentleyStatus TileCache::_Prepare() const 
-    {
-    if (m_db.TableExists(TABLE_NAME_TileTree))
-        {
-        BeAssert(m_db.TableExists(TABLE_NAME_TileTreeCreateTime));
-        return SUCCESS;
-        }
-        
-    if (BE_SQLITE_OK != m_db.CreateTable(TABLE_NAME_TileTreeCreateTime, "Created BIGINT"))
-        return ERROR;
-
-    return BE_SQLITE_OK == m_db.CreateTable(TABLE_NAME_TileTree,
-        "Filename CHAR PRIMARY KEY,Data BLOB,DataSize BIGINT,ContentType TEXT,Expires BIGINT") ? SUCCESS : ERROR;
-    }
-
-/*---------------------------------------------------------------------------------**//**
-* @bsimethod                                    Keith.Bentley                   06/16
-+---------------+---------------+---------------+---------------+---------------+------*/
-BentleyStatus TileCache::_Cleanup() const 
-    {
-    AccessLock lock(const_cast<TileCache&>(*this));
-
-    CachedStatementPtr sumStatement;
-    m_db.GetCachedStatement(sumStatement, "SELECT SUM(DataSize) FROM " TABLE_NAME_TileTree);
-
-    if (BE_SQLITE_ROW != sumStatement->Step())
-        {
-        BeAssert(false);
-        return ERROR;
-        }
-
-    uint64_t sum = sumStatement->GetValueInt64(0);
-    if (sum <= m_allowedSize)
-        return SUCCESS;
-
-    uint64_t garbageSize = sum - (m_allowedSize * .95); // 5% slack to avoid purging often
-
-    CachedStatementPtr selectStatement;
-    constexpr Utf8CP selectSql = "SELECT DataSize,Created," TABLE_NAME_TileTree ".ROWID as TileRowId," TABLE_NAME_TileTreeCreateTime ".ROWID as CreatedRowId "
-        " FROM " TABLE_NAME_TileTree " JOIN " TABLE_NAME_TileTreeCreateTime " ON TileRowId=CreatedRowId ORDER BY Created ASC";
-
-    m_db.GetCachedStatement(selectStatement, selectSql);
-    BeAssert(selectStatement.IsValid());
-
-    uint64_t runningSum=0;
-    while (runningSum < garbageSize)
-        {
-        if (BE_SQLITE_ROW != selectStatement->Step())
-            {
-            BeAssert(false);
-            return ERROR;
-            }
-
-        runningSum += selectStatement->GetValueInt64(0);
-        }
-
-    BeAssert(runningSum >= garbageSize);
-    uint64_t creationDate = selectStatement->GetValueInt64(1);
-    BeAssert(creationDate > 0);
-
-    CachedStatementPtr deleteStatement;
-    constexpr Utf8CP deleteSql = "DELETE FROM " TABLE_NAME_TileTree " WHERE ROWID IN (SELECT ROWID FROM " TABLE_NAME_TileTreeCreateTime " WHERE Created <= ?)";
-    m_db.GetCachedStatement(deleteStatement, deleteSql);
-    BeAssert(deleteStatement.IsValid());
-
-    deleteStatement->BindInt64(1, creationDate);
-
-    return BE_SQLITE_DONE == deleteStatement->Step() ? SUCCESS : ERROR;
-    }
-
-/*---------------------------------------------------------------------------------**//**
-* @bsimethod                                    Keith.Bentley                   09/16
-+---------------+---------------+---------------+---------------+---------------+------*/
-void Root::ClearAllTiles()
-    {
-    if (!m_rootTile.IsValid())
-        return;
-
-    m_rootTile->SetAbandoned();
-    WaitForAllLoads();
-
-    m_rootTile = nullptr;
-    m_cache = nullptr;
-    }
-
-/*---------------------------------------------------------------------------------**//**
-* @bsimethod                                    Keith.Bentley                   04/16
-+---------------+---------------+---------------+---------------+---------------+------*/
-BentleyStatus Root::DeleteCacheFile()
-    {
-    ClearAllTiles();
-    return BeFileNameStatus::Success == m_localCacheName.BeDeleteFile() ? SUCCESS : ERROR;
-    }
-
-/*---------------------------------------------------------------------------------**//**
-* @bsimethod                                    Keith.Bentley                   05/16
-+---------------+---------------+---------------+---------------+---------------+------*/
-void Root::CreateCache(Utf8CP realityCacheName, uint64_t maxSize, bool httpOnly)
-    {
-    if (httpOnly && !IsHttp()) 
-        return;
-        
-    m_localCacheName = T_HOST.GetIKnownLocationsAdmin().GetLocalTempDirectoryBaseName();
-    m_localCacheName.AppendToPath(BeFileName(realityCacheName));
-    m_localCacheName.AppendExtension(L"TileCache");
-
-    m_cache = new TileCache(maxSize);
-    if (SUCCESS != m_cache->OpenAndPrepare(m_localCacheName))
-        m_cache = nullptr;
-    }
-
-/*---------------------------------------------------------------------------------**//**
-* @bsimethod                                    Keith.Bentley                   08/16
-+---------------+---------------+---------------+---------------+---------------+------*/
-folly::Future<BentleyStatus> Root::_RequestTile(TileR tile, TileLoadStatePtr loads, Render::SystemP renderSys)
-    {
-    if (!tile.IsNotLoaded()) // this should only be called when the tile is in the "not loaded" state.
-        {
-        BeAssert(false);
-        return ERROR;
-        }
-
-    if (nullptr == loads)
-        loads = std::make_shared<TileLoadState>(tile);
-
-    TileLoaderPtr loader = tile._CreateTileLoader(loads, renderSys);
-    if (!loader.IsValid())
-        return ERROR;   
-    
-    return loader->Perform();
-    }
-
-/*---------------------------------------------------------------------------------**//**
-* @bsimethod                                    Keith.Bentley                   04/16
-+---------------+---------------+---------------+---------------+---------------+------*/
-Root::Root(DgnDbR db, TransformCR location, Utf8CP rootResource, Render::SystemP system) : m_db(db), m_location(location), m_renderSystem(system)
-    {
-    // unless a root directory is specified, we assume it's http.
-    m_isHttp = true;
-
-    if (nullptr == rootResource)
-        return;
-
-    m_isHttp = (0 == strncmp("http:", rootResource, 5) || 0 == strncmp("https:", rootResource, 6));
-
-    m_rootResource.assign (rootResource);
-
-    if (m_isHttp)
-        {
-        m_rootResource = m_rootResource.substr(0, m_rootResource.find_last_of("/"));
-        }
-    else if (!m_rootResource.empty())
-        {
-        BeFileName rootDirectory(BeFileName::DevAndDir, BeFileName(m_rootResource));
-        BeFileName::FixPathName(rootDirectory, rootDirectory, false);
-        m_rootResource = rootDirectory.GetNameUtf8();
-        m_isHttp = false;
-        }
-    }
-
-/*---------------------------------------------------------------------------------**//**
-* @bsimethod                                                    Paul.Connelly   12/16
-+---------------+---------------+---------------+---------------+---------------+------*/
-void Root::StartTileLoad(TileLoadStatePtr state) const
-    {
-    BeAssert(nullptr != state);
-    BeMutexHolder lock(m_cv.GetMutex());
-    BeAssert(m_activeLoads.end() == m_activeLoads.find(state));
-    m_activeLoads.insert(state);
-    }
-
-/*---------------------------------------------------------------------------------**//**
-* @bsimethod                                                    Paul.Connelly   12/16
-+---------------+---------------+---------------+---------------+---------------+------*/
-void Root::DoneTileLoad(TileLoadStatePtr state) const
-    {
-    BeAssert(nullptr != state);
-    BeMutexHolder lock(m_cv.GetMutex());
-    // NB: If the load was canceled by RequestTiles(), it no longer exists in m_activeLoads
-    m_activeLoads.erase(state);
-    m_cv.notify_all();
-    }
-
-/*---------------------------------------------------------------------------------**//**
-* This method gets called on the (valid) children of nodes as they are unloaded. Its purpose is to notify the loading
-* threads that these nodes are no longer referenced and we shouldn't waste time loading them.
-* @bsimethod                                    Keith.Bentley                   05/16
-+---------------+---------------+---------------+---------------+---------------+------*/
-void Tile::SetAbandoned() const
-    {
-    for (auto const& child : m_children)
-        child->SetAbandoned();
-
-    // this is actually a race condition, but it doesn't matter. If the loading thread misses the abandoned flag, the only consequence is we waste a little time.
-    m_loadStatus.store(LoadStatus::Abandoned);
-    }
-
-/*---------------------------------------------------------------------------------**//**
-* @bsimethod                                                    Paul.Connelly   01/17
-+---------------+---------------+---------------+---------------+---------------+------*/
-void Tile::UnloadChildren(BeTimePoint olderThan) const
-    {
-    // This node may have initially had children and subsequently determined that it should be a leaf instead
-    // - unload its now-useless children unconditionally
-    if (!_HasChildren())
-        olderThan = BeTimePoint::Now();
-
-    _UnloadChildren(olderThan);
-    }
-
-/*---------------------------------------------------------------------------------**//**
-* Unload all of the children of this node. Must be called from client thread. Usually this will cause the nodes to become unreferenced
-* and therefore deleted. Note that sometimes we can unload a child that is still in the download queue. In that case, it will remain alive until
-* it arrives. Set its "abandoned" flag to tell the download thread it can skip it (it will get deleted when the download thread releases its reference to it.)
-* @bsimethod                                    Keith.Bentley                   05/16
-+---------------+---------------+---------------+---------------+---------------+------*/
-void Tile::_UnloadChildren(BeTimePoint olderThan) const
-    {
-    if (m_children.empty())
-        return;
-
-    if (m_childrenLastUsed > olderThan) // have we used this node's children recently?
-        {
-        // yes, this node has been used recently. We're going to keep it, but potentially unload its grandchildren
-        for (auto const& child : m_children)
-            child->_UnloadChildren(olderThan);
-
-        return;
-        }
-
-    for (auto const& child : m_children)
-        child->SetAbandoned();
-
-    _OnChildrenUnloaded();
-    m_children.clear();
-    }
-
-/*---------------------------------------------------------------------------------**//**
-* ensure that this Tile's range includes its child's range.
-* @bsimethod                                    Keith.Bentley                   09/16
-+---------------+---------------+---------------+---------------+---------------+------*/
-void Tile::ExtendRange(DRange3dCR childRange) const
-    {
-    if (childRange.IsContained(m_range))
-        return;
-
-    m_range.Extend(childRange);
-
-    if (nullptr != m_parent)
-        m_parent->ExtendRange(childRange);
-    }
-
-#if !defined(NDEBUG)
-static int s_forcedDepth = -1;   // change this to a non-negative value in debugger in order to freeze the LOD of all tile trees.
-#endif
-
-/*---------------------------------------------------------------------------------**//**
-* @bsimethod                                                    Paul.Connelly   01/17
-+---------------+---------------+---------------+---------------+---------------+------*/
-Tile::SelectParent Tile::_SelectTiles(bvector<TileCPtr>& selected, DrawArgsR args) const
-    {
-    // ###TODO_ELEMENT_TILE: It would be nice to be able to generate only the tiles we need for the current frustum.
-    // However, if we don't generate parents before children, then when the viewing frustum changes we will have nothing to draw until more tiles load.
-    // So for now we do similarly to 3mx: only process children after parent is ready.
-    DgnDb::VerifyClientThread();
-
-#if defined(TILETREE_SKIP_INTERMEDIATES)
-    Visibility vis = GetVisibility(args);
-    if (Visibility::OutsideFrustum == vis)
-        {
-        UnloadChildren(args.m_purgeOlderThan);
-        return SelectParent::No;
-        }
-
-    bool tooCoarse = Visibility::TooCoarse == vis;
-    if (!tooCoarse)
-        {
-        // We want to draw this tile. Can we?
-        auto selectParent = SelectParent::No;
-        bool substitutingChildren = false;
-        if (IsReady())
-            {
-            if (_HasGraphics())
-                selected.push_back(this);
-            }
-        else if (IsNotFound())
-            {
-            selectParent = SelectParent::Yes;
-            }
-        else
-            {
-            // We can't draw this tile. Request it, and choose something to draw in its place
-            args.InsertMissing(*this);
-
-            // If children are already loaded and ready to draw, draw them in place of this one
-            auto children = _GetChildren(false);
-            bool allChildrenReady = false;
-            if (nullptr != children)
-                {
-                // We'll add visible children to the selected list while determining if all visible children are ready.
-                // This way we only need to perform the frustum test once per child.
-                size_t initialSize = selected.size();
-                allChildrenReady = std::accumulate(children->begin(), children->end(), true, [&args, &selected](bool init, TilePtr const& arg)
-                    {
-                    if (!init || arg->IsContentCulled(args))
-                        return init;
-                    else if (!arg->IsReady())
-                        return false;
-
-                    if (arg->_HasGraphics())
-                        selected.push_back(arg);
-
-                    return true;
-                    });
-
-                // At least one child passed the frustum test, but it not ready. Remove any other children we added to the selected list.
-                if (!allChildrenReady)
-                    selected.resize(initialSize);
-                }
-
-            if (allChildrenReady)
-                {
-                m_childrenLastUsed = args.m_now;
-                substitutingChildren = true;
-                for (auto const& child : *children)
-                    if (child->_HasGraphics() && !child->IsContentCulled(args))
-                        selected.push_back(child);
-                }
-            else
-                {
-                selectParent = SelectParent::Yes;
-                }
-            }
-
-        if (!substitutingChildren)
-            UnloadChildren(args.m_purgeOlderThan);
-
-        return selectParent;
-        }
-
-    // This node is too coarse. Try to select its children instead.
-    auto children = _GetChildren(true);
-    if (nullptr != children)
-        {
-        m_childrenLastUsed = args.m_now;
-        bool drawParent = false;
-        size_t initialSize = selected.size();
-        for (auto const& child : *children)
-            {
-            if (SelectParent::Yes == child->_SelectTiles(selected, args))
-                {
-                drawParent = true;
-                // NB: We must continue iterating children so that they can be requested if missing...
-                }
-            }
-
-        // Selected children - we're done
-        if (!drawParent)
-            {
-            m_childrenLastUsed = args.m_now;
-            return SelectParent::No;
-            }
-
-        // Remove any tiles which were selected above - they will be replaced with this tile (or its parent)
-        selected.resize(initialSize);
-        }
-
-    if (IsReady())
-        {
-        // We can draw this tile in place of its children
-        if (_HasGraphics())
-            selected.push_back(this);
-
-        return SelectParent::No;
-        }
-
-    return SelectParent::Yes;
-#else
-    Visibility vis = GetVisibility(args);
-    if (Visibility::OutsideFrustum == vis)
-        {
-        _UnloadChildren(args.m_purgeOlderThan);
-        return SelectParent::No;
-        }
-
-    bool tooCoarse = Visibility::TooCoarse == vis;
-    bool ready = IsReady();
-    if (!ready)
-        args.InsertMissing(*this);
-
-    // ###TODO_ELEMENT_TILE: Would like to be able to enqueue children before parent is ready - but also want to ensure parent is ready
-    // before children. Otherwise when we e.g. zoom out, if parent is not ready we have nothing to draw.
-    // The GetDepth() test below allows us to skip intermediate tiles, but never the root tile.
-    bool skipThisTile = tooCoarse && (ready || 0 != GetDepth());
-    auto children = skipThisTile ? _GetChildren(true) : nullptr;
-    if (nullptr != children)
-        {
-        m_childrenLastUsed = args.m_now;
-        bool drawParent = false;
-        size_t initialSize = selected.size();
-
-        for (auto const& child : *children)
-            {
-            if (SelectParent::Yes == child->_SelectTiles(selected, args))
-                {
-                drawParent = true;
-                // NB: We must continue iterating children so that they can be requested if missing...
-                }
-            }
-
-        if (!drawParent)
-            {
-            m_childrenLastUsed = args.m_now;
-            return SelectParent::No;
-            }
-
-        selected.resize(initialSize);
-        }
-
-    if (!tooCoarse)
-        _UnloadChildren(args.m_purgeOlderThan);
-
-    if (ready)
-        {
-        if (_HasGraphics())
-            selected.push_back(this);
-
-        return SelectParent::No;
-        }
-
-    return SelectParent::Yes;
-#endif
-    }
-
-/*---------------------------------------------------------------------------------**//**
-* @bsimethod                                                    Paul.Connelly   05/17
-+---------------+---------------+---------------+---------------+---------------+------*/
-bool Tile::HasContentRange() const
-    {
-    auto const& contentRange = _GetContentRange();
-    return &contentRange != &m_range && !contentRange.IsEqual(m_range);
-    }
-
-/*---------------------------------------------------------------------------------**//**
-* @bsimethod                                                    Paul.Connelly   01/17
-+---------------+---------------+---------------+---------------+---------------+------*/
-bool Tile::IsCulled(ElementAlignedBox3d const& range, DrawArgsCR args) const
-    {
-    if (!IsDisplayable())
-        return false;
-
-    // NOTE: frustum test is in world coordinates, tile clip is in tile coordinates
-    Frustum box(range);
-    bool isOutside = FrustumPlanes::Contained::Outside == args.m_context.GetFrustumPlanes().Contains(box.TransformBy(args.GetLocation()));
-    bool clipped = !isOutside && (nullptr != args.m_clip) && (ClipPlaneContainment::ClipPlaneContainment_StronglyOutside == args.m_clip->ClassifyPointContainment(box.m_pts, 8));
-    return isOutside || clipped;
-    }
-
-/*---------------------------------------------------------------------------------**//**
-* @bsimethod                                                    Paul.Connelly   01/17
-+---------------+---------------+---------------+---------------+---------------+------*/
-Tile::Visibility Tile::GetVisibility(DrawArgsCR args) const
-    {
-    // some nodes are merely for structure and don't have any geometry
-    if (!IsDisplayable())
-        return Visibility::TooCoarse;
-
-    if (IsRegionCulled(args))
-        return Visibility::OutsideFrustum;
-
-#if !defined(NDEBUG)
-    if (s_forcedDepth >= 0)
-        return GetDepth() == s_forcedDepth ? Visibility::Visible : Visibility::TooCoarse;
-#endif
-
-    bool hasContentRange = HasContentRange();
-    if (!_HasChildren())
-        {
-        if (hasContentRange && IsContentCulled(args))
-            return Visibility::OutsideFrustum;
-
-        return Visibility::Visible; // it's a leaf node
-        }
-
-    double radius = args.GetTileRadius(*this); // use a sphere to test pixel size. We don't know the orientation of the image within the bounding box.
-    DPoint3d center = args.GetTileCenter(*this);
-
-#if defined(LIMIT_MIN_PIXEL_SIZE)
-    constexpr double s_minPixelSizeAtPoint = 1.0E-7;
-    double pixelSize = radius / std::max(s_minPixelSizeAtPoint, args.m_context.GetPixelSizeAtPoint(&center));
-#else
-    double pixelSizeAtPt = args.m_context.GetPixelSizeAtPoint(&center);
-    double pixelSize = 0.0 != pixelSizeAtPt ? radius / pixelSizeAtPt : 1.0E-3;
-#endif
-
-    if (pixelSize > _GetMaximumSize() * args.GetTileSizeModifier())
-        return Visibility::TooCoarse;
-
-    if (hasContentRange && IsContentCulled(args))
-        return Visibility::OutsideFrustum;
-
-    return Visibility::Visible;
-    }
-
-/*---------------------------------------------------------------------------------**//**
-* @bsimethod                                    Keith.Bentley                   11/16
-+---------------+---------------+---------------+---------------+---------------+------*/
-void Root::DrawInView(SceneContextR context)
-    {
-    if (!GetRootTile().IsValid())
-        {
-        BeAssert(false);
-        return;
-        }
-
-    DrawArgs args = CreateDrawArgs(context);
-    bvector<TileCPtr> selectedTiles = SelectTiles(args);
-
-    std::sort(selectedTiles.begin(), selectedTiles.end(), [&](TileCPtr const& lhs, TileCPtr const& rhs)
-        {
-        return args.ComputeTileDistance(*lhs) < args.ComputeTileDistance(*rhs);
-        });
-
-    for (auto const& selectedTile : selectedTiles)
-        {
-        BeAssert(!selectedTile->IsRegionCulled(args));
-        selectedTile->_DrawGraphics(args);
-        }
-
-#if defined(DEBUG_TILE_SELECTION)
-    if (!selectedTiles.empty())
-        THREADLOG.debugv("Selected %u tiles", static_cast<uint32_t>(selectedTiles.size()));
-#endif
-
-    args.DrawGraphics();
-    }
-
-/*---------------------------------------------------------------------------------**//**
-* @bsimethod                                                    Paul.Connelly   06/17
-+---------------+---------------+---------------+---------------+---------------+------*/
-DrawArgs Root::CreateDrawArgs(SceneContextR context)
-    {
-    auto now = BeTimePoint::Now();
-    return DrawArgs(context, _GetTransform(context), *this, now, now-GetExpirationTime(), _GetClipVector());
-    }
-
-/*---------------------------------------------------------------------------------**//**
-* @bsimethod                                                    Paul.Connelly   06/17
-+---------------+---------------+---------------+---------------+---------------+------*/
-bvector<TileCPtr> Root::SelectTiles(SceneContextR context)
-    {
-    DrawArgs args = CreateDrawArgs(context);
-    return SelectTiles(args);
-    }
-
-/*---------------------------------------------------------------------------------**//**
-* @bsimethod                                                    Paul.Connelly   06/17
-+---------------+---------------+---------------+---------------+---------------+------*/
-bvector<TileCPtr> Root::SelectTiles(DrawArgsR args)
-    {
-    bvector<TileCPtr> selectedTiles;
-    if (!GetRootTile().IsValid())
-        {
-        BeAssert(false);
-        return selectedTiles;
-        }
-
-    InvalidateDamagedTiles();
-
-    GetRootTile()->_SelectTiles(selectedTiles, args);
-
-    return selectedTiles;
-    }
-
-/*---------------------------------------------------------------------------------**//**
-* @bsimethod                                    Keith.Bentley                   01/17
-+---------------+---------------+---------------+---------------+---------------+------*/
-void Tile::Pick(PickArgsR args, int depth) const
-    {
-    DgnDb::VerifyClientThread();
-
-    if (args.m_context.WasAborted())
-        return;
-
-    bool tooCoarse = true;
-
-    if (IsDisplayable())    // some nodes are merely for structure and don't have any geometry
-        {
-        Frustum box(m_range);
-        box.Multiply(args.GetLocation());
-
-        if (FrustumPlanes::Contained::Outside == args.m_context.GetFrustumPlanes().Contains(box) ||
-            ((nullptr != args.m_clip) && (ClipPlaneContainment::ClipPlaneContainment_StronglyOutside == args.m_clip->ClassifyPointContainment(box.m_pts, 8))))
-            {
-            return;
-            }
-
-        double radius = args.GetTileRadius(*this); // use a sphere to test pixel size. We don't know the orientation of the image within the bounding box.
-        DPoint3d center = args.GetTileCenter(*this);
-        double pixelSize = radius / args.m_context.GetPixelSizeAtPoint(&center);
-        tooCoarse = pixelSize > _GetMaximumSize();
-        }
-
-    auto* children = _GetChildren(true); // returns nullptr if this node's children are not yet valid
-    if (tooCoarse && nullptr != children)
-        {
-        for (auto const& child : *children)
-            child->Pick(args, depth+1);
-
-        return;
-        }
-
-    _PickGraphics(args, depth);
-    }
-
-/*---------------------------------------------------------------------------------**//**
-* @bsimethod                                    Keith.Bentley                   05/16
-+---------------+---------------+---------------+---------------+---------------+------*/
-ElementAlignedBox3d Tile::ComputeRange() const
-    {
-    if (m_range.IsValid())
-        return m_range;
-
-    auto const* children = _GetChildren(true); // only returns fully loaded children
-    if (nullptr != children)
-        {
-        for (auto const& child : *children)
-            m_range.UnionOf(m_range, child->ComputeRange()); // this updates the range of the top level node
-        }
-
-    return m_range;
-    }
-
-/*-----------------------------------------------------------------------------------**//**
-* Count the number of tiles for this tile and all of its children.
-* for diagnostics only
-* @bsimethod                                                    Ray.Bentley     03/2015
-+---------------+---------------+---------------+---------------+---------------+------*/
-int Tile::CountTiles() const
-    {
-    int count = 1;
-
-    auto const* children = _GetChildren(false); // only returns fully loaded children
-    if (nullptr != children)
-        {
-        for (auto const& child : *children)
-            count += child->CountTiles();
-        }
-
-    return count;
-    }
-
-/*---------------------------------------------------------------------------------**//**
-* @bsimethod                                    Keith.Bentley                   09/16
-+---------------+---------------+---------------+---------------+---------------+------*/
-TileLoadState::~TileLoadState()
-    {
-    if (m_canceled.load())
-        {
-        DEBUG_PRINTF("Tile load canceled", m_canceled.load());
-        }
-    }
-
-/*---------------------------------------------------------------------------------**//**
-* @bsimethod                                    Keith.Bentley                   12/16
-+---------------+---------------+---------------+---------------+---------------+------*/
-void DrawArgs::DrawBranch(ViewFlagsOverridesCR flags, Render::GraphicBranch& branch)
-    {
-    if (branch.m_entries.empty())
-        return;
-
-    branch.SetViewFlagsOverrides(flags);
-    auto drawBranch = m_context.CreateBranch(branch, m_context.GetDgnDb(), GetLocation(), m_clip);
-    BeAssert(branch.m_entries.empty()); // CreateBranch should have moved them
-    m_context.OutputGraphic(*drawBranch, nullptr);
-    }
-
-/*---------------------------------------------------------------------------------**//**
-* @bsimethod                                                    Paul.Connelly   12/16
-+---------------+---------------+---------------+---------------+---------------+------*/
-ViewFlagsOverrides Root::_GetViewFlagsOverrides() const
-    {
-    ViewFlagsOverrides flags;
-
-    flags.SetRenderMode(Render::RenderMode::SmoothShade);
-    flags.SetShowVisibleEdges(false);
-    flags.SetShowTextures(true);
-    flags.SetShowShadows(false);
-    flags.SetShowCameraLights(false);
-    flags.SetShowSourceLights(false);
-    flags.SetShowSolarLight(false);
-
-    return flags;
-    }
-    
-/*---------------------------------------------------------------------------------**//**
-* Add the Render::Graphics from all tiles that were found from this _Draw request to the context.
-* @bsimethod                                    Keith.Bentley                   05/16
-+---------------+---------------+---------------+---------------+---------------+------*/
-void DrawArgs::DrawGraphics()
-    {
-    // Allow the tile tree to specify how view flags should be overridden
-    DrawBranch(m_root._GetViewFlagsOverrides(), m_graphics);
-    }
-
-/*---------------------------------------------------------------------------------**//**
-* We want to draw these missing tiles, but they are not yet ready. They may already be
-* queued for loading, or actively loading.
-* If they are in the "not loaded" state, add them to the load queue.
-* Any tiles which are currently loading/queued but are *not* in this missing set should
-* be cancelled - we have determined we do not need them to draw the current frame.
-* @bsimethod                                                    Paul.Connelly   12/16
-+---------------+---------------+---------------+---------------+---------------+------*/
-void Root::RequestTiles(MissingNodesCR missingNodes)
-    {
-    uint32_t numCanceled = 0;
-
-        {
-        // First cancel any loading/queued tiles which are no longer needed
-        BeMutexHolder lock(m_cv.GetMutex());
-        for (auto iter = m_activeLoads.begin(); iter != m_activeLoads.end(); /**/)
-            {
-            auto& load = *iter;
-            if (!load->IsCanceled() && !missingNodes.Contains(load->GetTile()))
-                {
-                ++numCanceled;
-                load->SetCanceled();
-                iter = m_activeLoads.erase(iter);
-                }
-            else
-                {
-                ++iter;
-                }
-            }
-        }
-
-    // This requests tiles ordered first by distance to camera, then by depth.
-    for (auto const& missing : missingNodes)
-        {
-        if (missing.GetTile().IsNotLoaded())
-            {
-            TileLoadStatePtr loads = std::make_shared<TileLoadState>(missing.GetTile());
-            _RequestTile(const_cast<TileR>(missing.GetTile()), loads, nullptr);
-            }
-        }
-
-    //DEBUG_PRINTF("Missing %u Loading %u Canceled %u", static_cast<uint32_t>(missingNodes.size()), static_cast<uint32_t>(m_activeLoads.size()), numCanceled);
-    UNUSED_VARIABLE(numCanceled);
-    }
-
-/*---------------------------------------------------------------------------------**//**
-* @bsimethod                                    Keith.Bentley                   08/16
-+---------------+---------------+---------------+---------------+---------------+------*/
-Tile::ChildTiles const* QuadTree::Tile::_GetChildren(bool create) const
-    {
-    if (m_isLeaf) // if this is a leaf, it has no children
-        return nullptr;
-
-    if (create && m_children.empty())
-        {
-        // this Tile has children, but we haven't created them yet. Do so now
-        uint8_t level = m_id.m_level+1;
-        uint32_t col = m_id.m_column*2;
-        uint32_t row = m_id.m_row*2;
-        for (int i=0; i<2; ++i)
-            {
-            for (int j=0; j<2; ++j)
-                {
-                auto child = _CreateChild(TileId(level, col+i, row+j));
-                if (child.IsValid())
-                    m_children.push_back(child);
-                }
-            }
-        }
-
-    return m_children.empty() ? nullptr : &m_children;
-    }
-
-/*---------------------------------------------------------------------------------**//**
-* @bsimethod                                    Keith.Bentley                   08/16
-+---------------+---------------+---------------+---------------+---------------+------*/
-void QuadTree::Tile::_DrawGraphics(DrawArgsR args) const
-    {
-    BeAssert(IsReady());
-    if (m_graphic.IsValid())
-        args.m_graphics.Add(*m_graphic);
-
-    }
-
-/*---------------------------------------------------------------------------------**//**
-* @bsimethod                                    Keith.Bentley                   08/16
-+---------------+---------------+---------------+---------------+---------------+------*/
-QuadTree::Root::Root(DgnDbR db, TransformCR trans, Utf8CP rootUrl, Dgn::Render::SystemP system, uint8_t maxZoom, uint32_t maxSize, double transparency) 
-    : T_Super::Root(db, trans, rootUrl, system), m_maxZoom(maxZoom), m_maxPixelSize(maxSize)
-    {
-    m_tileColor = ColorDef::White();
-    if (0.0 != transparency)
-        m_tileColor.SetAlpha((Byte) (255.* transparency));
-    }
-
-/*---------------------------------------------------------------------------------**//**
-* @bsimethod                                                    Paul.Connelly   12/16
-+---------------+---------------+---------------+---------------+---------------+------*/
-OctTree::Root::Root(DgnDbR db, TransformCR location, Utf8CP rootUrl, Render::SystemP system)
-    : T_Super(db, location, rootUrl, system)
-    {
-    // 
-    }
-
-/*---------------------------------------------------------------------------------**//**
-* @bsimethod                                                    Paul.Connelly   12/16
-+---------------+---------------+---------------+---------------+---------------+------*/
-Tile::ChildTiles const* OctTree::Tile::_GetChildren(bool load) const
-    {
-    if (m_isLeaf)
-        return nullptr;
-
-    if (load && m_children.empty())
-        {
-        for (int i = 0; i < 2; i++)
-            {
-            for (int j = 0; j < 2; j++)
-                {
-                for (int k = 0; k < 2; k++)
-                    {
-                    auto child = _CreateChild(m_id.CreateChildId(i, j, k));
-                    if (child.IsValid())
-                        m_children.push_back(child);
-                    }
-                }
-            }
-        }
-
-    return m_children.empty() ? nullptr : &m_children;
-    }
-
-/*---------------------------------------------------------------------------------**//**
-* @bsimethod                                    Keith.Bentley                   11/16
-+---------------+---------------+---------------+---------------+---------------+------*/
-void Root::Pick(PickContext& context, TransformCR location, ClipVectorCP clips)
-    {
-    if (!GetRootTile().IsValid())
-        return;
-
-    PickArgs args(context, location, *this, clips);
-    m_rootTile->Pick(args, 0);
-    }
-
-/*---------------------------------------------------------------------------------**//**
-* @bsimethod                                                    Paul.Connelly   12/16
-+---------------+---------------+---------------+---------------+---------------+------*/
-void OctTree::Tile::_DrawGraphics(TileTree::DrawArgsR args) const
-    {
-    BeAssert(IsReady());
-    BeAssert(_HasGraphics()); // _SelectTiles() checks this - does not select tiles with no graphics.
-    if (_HasGraphics())
-        args.m_graphics.Add(*m_graphic);
-    }
-
-/*---------------------------------------------------------------------------------**//**
-* @bsimethod                                                    Paul.Connelly   12/16
-+---------------+---------------+---------------+---------------+---------------+------*/
-static DRange3d bisectRange(DRange3dCR range, bool takeLow)
-    {
-    DVec3d diag = range.DiagonalVector();
-    DRange3d subRange = range;
-
-    double bisect;
-    double* replace;
-    if (diag.x > diag.y && diag.x > diag.z)
-        {
-        bisect = (range.low.x + range.high.x) / 2.0;
-        replace = takeLow ? &subRange.high.x : &subRange.low.x;
-        }
-    else if (diag.y > diag.z)
-        {
-        bisect = (range.low.y + range.high.y) / 2.0;
-        replace = takeLow ? &subRange.high.y : &subRange.low.y;
-        }
-    else
-        {
-        bisect = (range.low.z + range.high.z) / 2.0;
-        replace = takeLow ? &subRange.high.z : &subRange.low.z;
-        }
-
-    *replace = bisect;
-    return subRange;
-    }
-
-/*---------------------------------------------------------------------------------**//**
-* @bsimethod                                                    Paul.Connelly   12/16
-+---------------+---------------+---------------+---------------+---------------+------*/
-DRange3d OctTree::Tile::ComputeChildRange(OctTree::Tile& child) const
-    {
-    // Each dimension of the relative ID is 0 or 1, indicating which bisection of the range to take
-    TileTree::OctTree::TileId relativeId = child.GetRelativeTileId();
-    BeAssert(2 > relativeId.m_i && 2 > relativeId.m_j && 2 > relativeId.m_k);
-
-    DRange3d range = bisectRange(GetRange(), 0 == relativeId.m_i);
-    range = bisectRange(range, 0 == relativeId.m_j);
-    range = bisectRange(range, 0 == relativeId.m_k);
-
-    return range;
-    }
-
-/*---------------------------------------------------------------------------------**//**
-* @bsimethod                                                    Paul.Connelly   12/16
-+---------------+---------------+---------------+---------------+---------------+------*/
-OctTree::TileId OctTree::TileId::GetRelativeId(OctTree::TileId parentId) const
-    {
-    BeAssert(parentId.m_level+1 == m_level);
-    return TileId(parentId.m_level, m_i % 2, m_j % 2, m_k % 2);
-    }
-
-/*---------------------------------------------------------------------------------**//**
-* @bsimethod                                                    Paul.Connelly   12/16
-+---------------+---------------+---------------+---------------+---------------+------*/
-OctTree::TileId OctTree::Tile::GetRelativeTileId() const
-    {
-    auto tileId = GetTileId();
-    auto parent = GetOctParent();
-    if (nullptr != parent)
-        tileId = tileId.GetRelativeId(parent->GetTileId());
-
-    return tileId;
-    }
-
-/*---------------------------------------------------------------------------------**//**
-* @bsimethod                                                    Paul.Connelly   12/16
-+---------------+---------------+---------------+---------------+---------------+------*/
-void MissingNodes::Insert(TileCR tile, double distance)
-    {
-    MissingNode toInsert(tile, distance);
-    auto inserted = m_set.insert(toInsert);
-    if (!inserted.second && distance < inserted.first->GetDistance())
-        {
-        // replace with closer distance
-        m_set.erase(inserted.first);
-        m_set.insert(toInsert);
-        }
-    }
-
-/*---------------------------------------------------------------------------------**//**
-* @bsimethod                                                    Paul.Connelly   12/16
-+---------------+---------------+---------------+---------------+---------------+------*/
-bool MissingNodes::Contains(TileCR tile) const
-    {
-    // ###TODO: Make this more efficient...
-    return m_set.end() != std::find_if(m_set.begin(), m_set.end(), [&](MissingNodeCR arg) { return &arg.GetTile() == &tile; });
-    }
-
-/*---------------------------------------------------------------------------------**//**
-* @bsimethod                                                    Paul.Connelly   12/16
-+---------------+---------------+---------------+---------------+---------------+------*/
-void DrawArgs::InsertMissing(TileCR tile)
-    {
-    m_missing.Insert(tile, ComputeTileDistance(tile));
-    }
-
-/*---------------------------------------------------------------------------------**//**
-* @bsimethod                                                    Paul.Connelly   12/16
-+---------------+---------------+---------------+---------------+---------------+------*/
-double DrawArgs::ComputeTileDistance(TileCR tile) const
-    {
-    // Actually, distance squared...
-    DPoint3d centroid = DPoint3d::FromInterpolate(tile.GetRange().low, 0.5, tile.GetRange().high);
-    m_root.GetLocation().Multiply(centroid);
-    return centroid.DistanceSquared(m_context.GetViewportR().GetCamera().GetEyePoint());
-    }
-
-/*---------------------------------------------------------------------------------**//**
-* @bsimethod                                                    Paul.Connelly   01/17
-+---------------+---------------+---------------+---------------+---------------+------*/
-double DrawArgs::GetTileSizeModifier() const
-    {
-    TargetCP target = m_context.GetViewportR().GetRenderTarget();
-    return nullptr != target ? target->GetTileSizeModifier() : 1.0;
-    }
-
-
-/*---------------------------------------------------------------------------------**//**
-* @bsimethod                                                    Ray.Bentley    02/2017
-+---------------+---------------+---------------+---------------+---------------+------*/
-bool StreamBuffer::ReadBytes(void* buf, uint32_t size)
-    {
-    ByteCP start = GetCurrent();
-
-    if (nullptr == Advance(size)) 
-        {
-        BeAssert(false); 
-        return false;
-        }
-
-    memcpy(buf, start, size);
-    return true;
-    }
-
-/*---------------------------------------------------------------------------------**//**
-* @bsimethod                                                    Paul.Connelly   05/17
-+---------------+---------------+---------------+---------------+---------------+------*/
-DirtyRanges DirtyRanges::Intersect(DRange3dCR range) const
-    {
-    auto end = std::partition(m_begin, m_end, [&range](DRange3dCR arg) { return arg.IntersectsWith(range); });
-    return DirtyRanges(m_begin, end);
-    }
-
-/*---------------------------------------------------------------------------------**//**
-* @bsimethod                                                    Paul.Connelly   05/17
-+---------------+---------------+---------------+---------------+---------------+------*/
-void Root::MarkDamaged(DRange3dCR range)
-    {
-    Transform transformToTile;
-    transformToTile.InverseOf(GetLocation());
-    DRange3d tileRange;
-    transformToTile.Multiply(tileRange, range);
-
-    BeMutexHolder lock(m_cv.GetMutex());
-    m_damagedRanges.push_back(tileRange);
-    }
-
-/*---------------------------------------------------------------------------------**//**
-* @bsimethod                                                    Paul.Connelly   05/17
-+---------------+---------------+---------------+---------------+---------------+------*/
-void Root::InvalidateDamagedTiles()
-    {
-    DgnDb::VerifyClientThread();
-    BeAssert(m_rootTile.IsValid());
-
-    BeMutexHolder lock(m_cv.GetMutex());
-    if (m_damagedRanges.empty() || m_rootTile.IsNull())
-        return;
-
-    DirtyRanges dirty(m_damagedRanges);
-    m_rootTile->Invalidate(dirty);
-
-    m_damagedRanges.clear();
-    }
-
-/*---------------------------------------------------------------------------------**//**
-* @bsimethod                                                    Paul.Connelly   05/17
-+---------------+---------------+---------------+---------------+---------------+------*/
-void Tile::Invalidate(DirtyRangesCR dirty)
-    {
-    DgnDb::VerifyClientThread();
-
-    // NB: The caller has already filtered the ranges to include only those which intersect this tile's range.
-    if (dirty.empty())
-        return;
-
-        // some nodes are solely for structured and contain no graphics, therefore do not need to be invalidated.
-    if (IsDisplayable() && _IsInvalidated(dirty))
-        {
-        // This tile needs to be regenerated
-        m_root.CancelTileLoad(*this);
-        SetNotLoaded();
-        _Invalidate();
-        }
-
-    // Test children. Note that we are only partitioning the subset of damaged ranges which intersect the parent.
-    auto children = _GetChildren(false);
-    if (nullptr == children)
-        return;
-
-    for (auto const& child : *children)
-        {
-        DirtyRanges childDirty = dirty.Intersect(child->GetRange());
-        child->Invalidate(childDirty);
-        }
-    }
-
-/*---------------------------------------------------------------------------------**//**
-* @bsimethod                                                    Paul.Connelly   06/17
-+---------------+---------------+---------------+---------------+---------------+------*/
-void Root::WaitForAllLoadsFor(uint32_t milliseconds)
-    {
-    auto condition = [&](BeConditionVariable&) { return 0 == m_activeLoads.size(); };
-    ConditionVariablePredicate<decltype(condition)> pred(condition);
-    m_cv.WaitOnCondition(&pred, milliseconds);
-    }
-
-/*---------------------------------------------------------------------------------**//**
-* @bsimethod                                                    Paul.Connelly   06/17
-+---------------+---------------+---------------+---------------+---------------+------*/
-void Root::CancelAllTileLoads()
-    {
-    BeMutexHolder lock(m_cv.GetMutex());
-    for (auto& load : m_activeLoads)
-        load->SetCanceled();
-    }
-
-/*---------------------------------------------------------------------------------**//**
-* @bsimethod                                                    Paul.Connelly   05/17
-+---------------+---------------+---------------+---------------+---------------+------*/
-void Root::CancelTileLoad(TileCR tile)
-    {
-    // ###TODO_ELEMENT_TILE: Bentley containers don't support 'transparent' comparators, meaning we can't compare a TileLoadStatePtr to a Tile even
-    // though the comparator can. We should fix that - but for now, instead, we're using std::set.
-    BeMutexHolder lock(m_cv.GetMutex());
-    auto iter = m_activeLoads.find(&tile);
-    if (iter != m_activeLoads.end())
-        {
-        (*iter)->SetCanceled();
-        m_activeLoads.erase(iter);
-        }
-    }
-
-/*---------------------------------------------------------------------------------**//**
-* @bsimethod                                                    Paul.Connelly   05/17
-+---------------+---------------+---------------+---------------+---------------+------*/
-void TileRequests::RequestMissing() const
-    {
-    for (auto const& kvp : m_map)
-        if (!kvp.second.empty())
-            kvp.first->RequestTiles(kvp.second);
-    }
-
-/*---------------------------------------------------------------------------------**//**
-* @bsimethod                                                    Paul.Connelly   05/17
-+---------------+---------------+---------------+---------------+---------------+------*/
-DrawArgs::DrawArgs(SceneContextR context, TransformCR location, RootR root, BeTimePoint now, BeTimePoint purgeOlderThan, ClipVectorCP clip)
-    : TileArgs(location, root, clip), m_context(context), m_missing(context.m_requests.GetMissing(root)), m_now(now), m_purgeOlderThan(purgeOlderThan)
-    {
-    //
-    }
-
-/*---------------------------------------------------------------------------------**//**
-* @bsimethod                                                    Paul.Connelly   05/17
-+---------------+---------------+---------------+---------------+---------------+------*/
-Render::QPoint3dList TriMeshTree::TriMesh::CreateParams::QuantizePoints() const
-    {
-    // ###TODO: Is the tile's range known yet, and do we expect the range of points within it to be significantly smaller?
-    DRange3d range = DRange3d::NullRange();
-    for (int32_t i = 0; i < m_numPoints; i++)
-        range.Extend(DPoint3d::From(m_points[i]));
-
-    Render::QPoint3dList qpts(range);
-    qpts.reserve(m_numPoints);
-    for (int32_t i = 0; i < m_numPoints; i++)
-        qpts.Add(DPoint3d::From(m_points[i]));
-
-    return qpts;
-    }
-
-/*---------------------------------------------------------------------------------**//**
-* @bsimethod                                                    Paul.Connelly   05/17
-+---------------+---------------+---------------+---------------+---------------+------*/
-Render::OctEncodedNormalList TriMeshTree::TriMesh::CreateParams::QuantizeNormals() const
-    {
-    OctEncodedNormalList oens;
-    if (nullptr != m_normals)
-        {
-        oens.resize(m_numPoints);
-        for (size_t i = 0; i < m_numPoints; i++)
-            {
-            FPoint3d normal = m_normals[i];
-            FVec3d vec = FVec3d::From(normal.x, normal.y, normal.z);
-            oens[i] = OctEncodedNormal::From(vec);
-            }
-        }
-
-    return oens;
-    }
-
-/*---------------------------------------------------------------------------------**//**
-* @bsimethod                                                    Paul.Connelly   05/17
-+---------------+---------------+---------------+---------------+---------------+------*/
-Render::TriMeshArgs TriMeshTree::TriMesh::CreateTriMeshArgs(TextureP texture, FPoint2d const* textureUV) const
-    {
-    TriMeshArgs trimesh;
-    trimesh.m_numIndices = m_indices.size();
-    trimesh.m_vertIndex = (uint32_t const*) (m_indices.empty() ? nullptr : &m_indices.front());
-    trimesh.m_numPoints = (uint32_t) m_points.size();
-    trimesh.m_points  = m_points.empty() ? nullptr : &m_points.front();
-    trimesh.m_normals = m_normals.empty() ? nullptr : &m_normals.front();
-    trimesh.m_textureUV = textureUV;
-    trimesh.m_pointParams = m_points.GetParams();
-    trimesh.m_texture = texture;
-
-    return trimesh;
-    }
-
-/*---------------------------------------------------------------------------------**//**
-* Create a PolyfaceHeader from a Geometry
-    * @bsimethod                                    Keith.Bentley                   05/16
-+---------------+---------------+---------------+---------------+---------------+------*/
-PolyfaceHeaderPtr TriMeshTree::TriMesh::GetPolyface() const
-    {
-    TriMeshArgs trimesh = CreateTriMeshArgs(nullptr, nullptr);
-    return trimesh.ToPolyface();
-    }
-
-/*-----------------------------------------------------------------------------------**//**
-* Construct a Geometry from a CreateParams and a Scene. The scene is necessary to get the Render::System, and this
-* Geometry is only valid for that Render::System
-* @bsimethod                                    Keith.Bentley                   05/16
-+---------------+---------------+---------------+---------------+---------------+------*/
-TriMeshTree::TriMesh::TriMesh(CreateParams const& args, RootR root, Dgn::Render::SystemP renderSys)
-    {
-    // After we create a Render::Graphic, we only need the points/indices/normals for picking.
-    // To save memory, only store them if the model is locatable.
-    if (root.IsPickable())
-        {
-        m_indices.resize(args.m_numIndices);
-        memcpy(&m_indices.front(), args.m_vertIndex, args.m_numIndices * sizeof(int32_t));
-
-        m_points = args.QuantizePoints();
-
-        if (nullptr != args.m_normals)
-            m_normals = args.QuantizeNormals();
-        }
-
-#if defined(WIP_SCALABLE_MESH) // texture may not be valid...
-    if (nullptr == renderSys)
-#else
-    if (nullptr == renderSys || !args.m_texture.IsValid())
-#endif
-        return;
-
-    auto trimesh = CreateTriMeshArgs(args.m_texture.get(), args.m_textureUV);
-
-    m_graphics.push_back(renderSys->_CreateTriMesh(trimesh, root.GetDgnDb()));
-    }
-
-/*---------------------------------------------------------------------------------**//**
-* @bsimethod                                    Keith.Bentley                   05/16
-+---------------+---------------+---------------+---------------+---------------+------*/
-void TriMeshTree::TriMesh::Draw(DrawArgsR args)
-    {
-    if (!m_graphics.empty())
-        args.m_graphics.Add(m_graphics);
-    }
-
-/*---------------------------------------------------------------------------------**//**
-* @bsimethod                                    Keith.Bentley                   05/16
-+---------------+---------------+---------------+---------------+---------------+------*/
-void TriMeshTree::TriMesh::Pick(PickArgsR args)
-    {
-    if (m_indices.empty())
-        return;
-
-    auto graphic = args.m_context.CreateWorldGraphic(args.m_location);
-    graphic->AddPolyface(*GetPolyface());
-    }
-
-/*---------------------------------------------------------------------------------**//**
-* @bsimethod                                                    Paul.Connelly   07/17
-+---------------+---------------+---------------+---------------+---------------+------*/
-Tile::SelectParent TriMeshTree::Tile::_SelectTiles(bvector<TileTree::TileCPtr>& selectedTiles, DrawArgsR args) const
-    {
-    Visibility vis = GetVisibility(args);
-    if (Visibility::OutsideFrustum == vis)
-        {
-        _UnloadChildren(args.m_purgeOlderThan);
-        return SelectParent::No;
-        }
-
-    bool tooCoarse = Visibility::TooCoarse == vis;
-    auto children = _GetChildren(true);
-#if defined(WIP_SCALABLE_MESH)
-    if (tooCoarse && nullptr != children && !children->empty())
-#else
-    if (tooCoarse && nullptr != children)
-#endif
-        {
-        m_childrenLastUsed = args.m_now;
-        for (auto const& child : *children)
-            {
-            // 3mx requires that we load tiles recursively - we cannot jump directly to the tiles we actually want to draw...
-            if (!child->IsReady())
-                args.InsertMissing(*child);
-
-            child->_SelectTiles(selectedTiles, args);
-            }
-
-        return SelectParent::No;
-        }
-
-    // This node is either fine enough for the current view or has some unloaded children. We'll select it.
-    selectedTiles.push_back(this);
-
-    if (!tooCoarse)
-        {
-        // This node was fine enough for the current zoom scale and was successfully drawn. If it has loaded children from a previous pass, they're no longer needed.
-        _UnloadChildren(args.m_purgeOlderThan);
-        }
-
-    return SelectParent::No;
-    }
-
-/*---------------------------------------------------------------------------------**//**
-* @bsimethod                                                    Paul.Connelly   07/17
-+---------------+---------------+---------------+---------------+---------------+------*/
-void TriMeshTree::Tile::AddDebugRangeGraphics(DrawArgsR args) const
-    {
-    GraphicParams params;
-    params.SetLineColor(ColorDef::Red());
-
-    auto graphic = args.m_context.CreateWorldGraphic();
-    graphic->ActivateGraphicParams(params);
-    graphic->AddRangeBox(m_range);
-    args.m_graphics.Add(*graphic->Finish());
-    }
-
-/*---------------------------------------------------------------------------------**//**
-* @bsimethod                                                    Paul.Connelly   07/17
-+---------------+---------------+---------------+---------------+---------------+------*/
-void TriMeshTree::Tile::_DrawGraphics(DrawArgsR args) const
-    {
-    if (_WantDebugRangeGraphics())
-        AddDebugRangeGraphics(args);
-
-    for (auto mesh : m_meshes)
-        mesh->Draw(args);
-    }
-
-/*---------------------------------------------------------------------------------**//**
-* @bsimethod                                                    Paul.Connelly   07/17
-+---------------+---------------+---------------+---------------+---------------+------*/
-void TriMeshTree::Tile::_PickGraphics(PickArgsR args, int depth) const
-    {
-<<<<<<< HEAD
-    for (auto mesh : m_meshes)
-        mesh->Pick(args);
-    }
-=======
-    return new QuadTree::ProgressiveTask(*this, args.m_missing, loads);
-    }
-
-/*---------------------------------------------------------------------------------**//**
-* Create a PolyfaceHeader from a Geometry
-    * @bsimethod                                    Keith.Bentley                   05/16
-+---------------+---------------+---------------+---------------+---------------+------*/
-PolyfaceHeaderPtr TriMeshTree::TriMesh::GetPolyface() const
-    {
-    IGraphicBuilder::TriMeshArgs trimesh;
-    trimesh.m_numIndices = (int32_t) m_indices.size();
-    trimesh.m_vertIndex = m_indices.empty() ? nullptr : &m_indices.front();
-    trimesh.m_numPoints = (int32_t) m_points.size();
-    trimesh.m_points  = m_points.empty() ? nullptr : &m_points.front();
-    trimesh.m_normals = m_normals.empty() ? nullptr : &m_normals.front();
-    trimesh.m_textureUV = m_textureUV.empty() ? nullptr : &m_textureUV.front();;
-
-    return trimesh.ToPolyface();
-    }
-
-/*-----------------------------------------------------------------------------------**//**
-* Construct a Geometry from a CreateParams and a Scene. The scene is necessary to get the Render::System, and this
-* Geometry is only valid for that Render::System
-* @bsimethod                                    Keith.Bentley                   05/16
-+---------------+---------------+---------------+---------------+---------------+------*/
-TriMeshTree::TriMesh::TriMesh(CreateParams const& args, RootR root, Dgn::Render::SystemP renderSys)
-    {
-    // After we create a Render::Graphic, we only need the points/indices/normals for picking.
-    // To save memory, only store them if the model is locatable.
-    if (root.IsPickable())
-        {
-        m_indices.resize(args.m_numIndices);
-        memcpy(&m_indices.front(), args.m_vertIndex, args.m_numIndices * sizeof(int32_t));
-
-        m_points.resize(args.m_numPoints);
-        memcpy(&m_points.front(), args.m_points, args.m_numPoints * sizeof(FPoint3d));
-
-        if (nullptr != args.m_normals)
-            {
-            m_normals.resize(args.m_numPoints);
-            memcpy(&m_normals.front(), args.m_normals, args.m_numPoints * sizeof(FPoint3d));
-            }
-        }
-
-    if (nullptr == renderSys|| !args.m_texture.IsValid())
-        return;
-
-    auto graphic = renderSys->_CreateGraphic(Graphic::CreateParams());
-    graphic->SetSymbology(ColorDef::White(), ColorDef::White(), 0);
-    graphic->AddTriMesh(args);
-    graphic->Close();
-
-    m_graphic = graphic;
-    }
-
-/*---------------------------------------------------------------------------------**//**
-* @bsimethod                                    Keith.Bentley                   05/16
-+---------------+---------------+---------------+---------------+---------------+------*/
-void TriMeshTree::TriMesh::GetGraphics(DrawGraphicsR args)
-    {
-    if (m_graphic.IsValid())
-        args.m_graphics.Add(*m_graphic);
-    }
-
-/*---------------------------------------------------------------------------------**//**
-* @bsimethod                                    Keith.Bentley                   05/16
-+---------------+---------------+---------------+---------------+---------------+------*/
-void TriMeshTree::TriMesh::Pick(PickArgsR args)
-    {
-    if (m_indices.empty())
-        return;
-
-    auto graphic = args.m_context.CreateGraphic(Graphic::CreateParams(nullptr, args.m_location));
-    graphic->AddPolyface(*GetPolyface());
-    }
-
-/*---------------------------------------------------------------------------------**//**
-* @bsimethod                                                    Paul.Connelly   07/17
-+---------------+---------------+---------------+---------------+---------------+------*/
-void TriMeshTree::Tile::AddDebugRangeGraphics(DrawArgsR args) const
-    {
-    GraphicParams params;
-    params.SetLineColor(ColorDef::Red());
-
-    Render::GraphicBuilderPtr graphic = args.m_context.CreateGraphic();
-    graphic->ActivateGraphicParams(params);
-    graphic->AddRangeBox(m_range);
-    args.m_graphics.m_graphics.Add(*graphic);
-    }
-
-/*---------------------------------------------------------------------------------**//**
-* @bsimethod                                                    Paul.Connelly   07/17
-+---------------+---------------+---------------+---------------+---------------+------*/
-void TriMeshTree::Tile::_DrawGraphics(DrawArgsR args, int depth) const
-    {
-    if (_WantDebugRangeGraphics())
-        AddDebugRangeGraphics(args);
-
-    _GetGraphics(args.m_graphics, depth);
-    }
-
-/*---------------------------------------------------------------------------------**//**
-* @bsimethod                                                    Paul.Connelly   07/17
-+---------------+---------------+---------------+---------------+---------------+------*/
-void TriMeshTree::Tile::_PickGraphics(PickArgsR args, int depth) const
-    {
-    for (auto mesh : m_meshes)
-        mesh->Pick(args);
-    }
-
-/*---------------------------------------------------------------------------------**//**
-* @bsimethod                                                    Paul.Connelly   08/17
-+---------------+---------------+---------------+---------------+---------------+------*/
-void TriMeshTree::Tile::_GetGraphics(DrawGraphicsR args, int depth) const
-    {
-    for (auto mesh : m_meshes)
-        mesh->GetGraphics(args);
-    }
->>>>>>> 89b0219c
-
+/*--------------------------------------------------------------------------------------+
+|
+|     $Source: DgnCore/TileTree.cpp $
+|
+|  $Copyright: (c) 2017 Bentley Systems, Incorporated. All rights reserved. $
+|
++--------------------------------------------------------------------------------------*/
+#include "DgnPlatformInternal.h"
+#include <folly/BeFolly.h>
+#include <BeHttp/HttpClient.h>
+#include <numeric>
+
+#define WIP_SCALABLE_MESH
+
+USING_NAMESPACE_TILETREE
+
+#define TABLE_NAME_TileTree "TileTree3" // Moved 'Created' to a separate table
+#define TABLE_NAME_TileTreeCreateTime "TileTreeCreateTime"
+
+//=======================================================================================
+// @bsiclass                                                    Keith.Bentley   06/15
+//=======================================================================================
+struct CacheBlobHeader
+{
+    enum {DB_Signature06 = 0x0600};
+    uint32_t m_signature;    // write this so we can detect errors on read
+    uint32_t m_size;
+
+    CacheBlobHeader(uint32_t size) {m_signature = DB_Signature06; m_size=size;}
+    CacheBlobHeader(SnappyReader& in) {uint32_t actuallyRead; in._Read((Byte*) this, sizeof(*this), actuallyRead);}
+};
+
+//----------------------------------------------------------------------------------------
+// @bsimethod                                                   Mathieu.Marchand  11/2016                                        
+//----------------------------------------------------------------------------------------
+BentleyStatus TileLoader::LoadTile()
+    {
+    // During the read we may have abandoned the tile. Do not waste time loading it.
+    if (IsCanceledOrAbandoned())
+        return ERROR;
+
+    BeAssert(m_tile->IsQueued());
+    return _LoadTile();
+    }
+
+//----------------------------------------------------------------------------------------
+// @bsimethod                                                   Mathieu.Marchand  11/2016
+//----------------------------------------------------------------------------------------
+folly::Future<BentleyStatus> TileLoader::Perform()
+    {
+    m_tile->SetIsQueued(); // mark as queued so we don't request it again.
+
+    TileLoaderPtr me(this);
+    auto loadFlag = std::make_shared<LoadFlag>(m_loads);  // Keep track of running requests so we can exit gracefully.
+
+    return _ReadFromDb().then([me, loadFlag] (BentleyStatus status)
+        {
+        if (SUCCESS == status)
+            return folly::makeFuture(SUCCESS);
+            
+        if (me->IsCanceledOrAbandoned())
+            return folly::makeFuture(ERROR);
+       
+        return me->_GetFromSource();
+        }).then(&BeFolly::ThreadPool::GetCpuPool(), [me, loadFlag] (BentleyStatus status)
+            {
+            DgnDb::SetThreadId(DgnDb::ThreadId::CpuPool); // for debugging
+
+            auto& tile = *me->m_tile;
+
+            if (SUCCESS != status || SUCCESS != me->LoadTile())
+                {
+                if (me->m_loads != nullptr && me->m_loads->IsCanceled())
+                    tile.SetNotLoaded();     // Mark it as not loaded so we can retry again.
+                else
+                    tile.SetNotFound();
+                return ERROR;
+                }
+            
+            tile.SetIsReady();   // OK, we're all done loading and the other thread may now use this data. Set the "ready" flag.
+            
+            // On a successful load, potentially store the tile in the cache.   
+            me->_SaveToDb();    // don't wait on the save.
+            return SUCCESS;
+            });
+    }
+
+//----------------------------------------------------------------------------------------
+// @bsimethod                                                   Mathieu.Marchand  11/2016
+//----------------------------------------------------------------------------------------
+folly::Future<BentleyStatus> TileLoader::_GetFromSource()
+    {
+    bool isHttp = (0 == strncmp("http:", m_resourceName.c_str(), 5) || 0 == strncmp("https:", m_resourceName.c_str(), 6));
+
+    if (isHttp)
+        {
+        auto query = std::make_shared<HttpDataQuery>(m_resourceName, m_loads);
+
+        TileLoaderPtr me(this);
+        return query->Perform().then([me, query] (Http::Response const& response)
+            {
+            if (Http::ConnectionStatus::OK != response.GetConnectionStatus() || Http::HttpStatus::OK != response.GetHttpStatus())
+                return ERROR;
+
+            me->m_tileBytes = std::move(query->m_responseBody->GetByteStream());
+            me->m_contentType = response.GetHeaders().GetContentType();
+            me->m_saveToCache = query->GetCacheContolExpirationDate(me->m_expirationDate, response);
+
+            return SUCCESS;
+            });
+        }                                           
+
+
+    auto query = std::make_shared<FileDataQuery>(m_resourceName, m_loads);
+ 
+    TileLoaderPtr me(this);
+    return query->Perform().then([me, query](ByteStream const& data)
+        {
+        if (!data.HasData())
+            return ERROR;
+
+        me->m_tileBytes = std::move(data);
+        me->m_contentType = "";     // unknown 
+        me->m_expirationDate = 0;   // unknown 
+
+        return SUCCESS;
+        });         
+    }
+
+//----------------------------------------------------------------------------------------
+// @bsimethod                                                   Mathieu.Marchand  12/2016
+//----------------------------------------------------------------------------------------
+folly::Future<BentleyStatus> TileLoader::_ReadFromDb()
+    {
+    auto cache = m_tile->GetRootR().GetCache();
+    if (!cache.IsValid())
+        return ERROR;
+
+    TileLoaderPtr me(this);
+
+    return folly::via(&BeFolly::ThreadPool::GetIoPool(), [me] ()
+        {
+        if (me->IsCanceledOrAbandoned())
+            return ERROR;
+
+        return me->DoReadFromDb();
+        });
+    }
+
+/*---------------------------------------------------------------------------------**//**
+* Attempt to load a tile from the local cache.
+* @bsimethod                                    Keith.Bentley                   05/16
++---------------+---------------+---------------+---------------+---------------+------*/
+BentleyStatus TileLoader::DoReadFromDb()
+    {
+    auto cache = m_tile->GetRootR().GetCache();
+    if (!cache.IsValid())
+        return ERROR;
+
+    if (true)
+        {
+        RealityData::Cache::AccessLock lock(*cache); // block writes to cache Db while we're reading
+
+        enum Column : int {Data=0,DataSize=1,ContentType=2,Expires=3,Rowid=4,Created=5};
+        CachedStatementPtr stmt;    
+        constexpr Utf8CP selectSql = "SELECT Data,DataSize,ContentType,Expires," TABLE_NAME_TileTree ".ROWID as TileRowId,"
+            "Created," TABLE_NAME_TileTreeCreateTime ".ROWID as CreatedRowId FROM " TABLE_NAME_TileTree
+            " JOIN " TABLE_NAME_TileTreeCreateTime " ON TileRowId=CreatedRowId WHERE Filename=?";
+
+        if (BE_SQLITE_OK != cache->GetDb().GetCachedStatement(stmt, selectSql))
+            {
+            BeAssert(false);
+            return ERROR;
+            }
+
+        stmt->ClearBindings();
+        stmt->BindText(1, m_cacheKey, Statement::MakeCopy::No);
+        if (BE_SQLITE_ROW != stmt->Step())
+            return ERROR;
+
+        uint64_t rowId = stmt->GetValueInt64(Column::Rowid);
+        uint64_t createTime = stmt->GetValueInt64(Column::Created);
+        if (_IsExpired(createTime))
+            {
+            cache->GetDb().GetCachedStatement(stmt, "DELETE FROM " TABLE_NAME_TileTree " WHERE ROWID=?");
+            stmt->BindInt64(1, rowId);
+            if (BE_SQLITE_DONE != stmt->Step())
+                {
+                BeAssert(false);
+                return ERROR;
+                }
+
+            cache->GetDb().GetCachedStatement(stmt, "DELETE FROM " TABLE_NAME_TileTreeCreateTime " WHERE ROWID=?");
+            stmt->BindInt64(1, rowId);
+            if (BE_SQLITE_DONE != stmt->Step())
+                {
+                BeAssert(false);
+                }
+
+            return ERROR;
+            }
+        if (0 == stmt->GetValueInt64(Column::DataSize))
+            {
+            m_tileBytes.clear();
+            }
+        else
+            {
+            if (ZIP_SUCCESS != m_snappyFrom.Init(cache->GetDb(), TABLE_NAME_TileTree, "Data", stmt->GetValueInt64(Column::Rowid)))
+                {
+                BeAssert(false);
+                return ERROR;
+                }
+
+            CacheBlobHeader     header(m_snappyFrom);
+            uint32_t            sizeRead;
+
+            if ((CacheBlobHeader::DB_Signature06 != header.m_signature) || 0 == header.m_size)
+                {
+                BeAssert(false);
+                return ERROR;
+                }
+
+            m_tileBytes.Resize(header.m_size);
+            m_snappyFrom.ReadAndFinish(m_tileBytes.GetDataP(), header.m_size, sizeRead);
+
+            if (sizeRead != header.m_size)
+                {
+                BeAssert(false);
+                return ERROR;
+                }
+            }
+        m_tileBytes.SetPos(0);
+        m_contentType = stmt->GetValueText(Column::ContentType);
+        m_expirationDate = stmt->GetValueInt64(Column::Expires);
+        
+        m_saveToCache = false;  // We just load the data from cache don't save it and update timestamp only.
+
+        if (BE_SQLITE_OK == cache->GetDb().GetCachedStatement(stmt, "UPDATE " TABLE_NAME_TileTreeCreateTime " SET Created=? WHERE ROWID=?"))
+            {
+            stmt->BindInt64(1, BeTimeUtilities::GetCurrentTimeAsUnixMillis());
+            stmt->BindInt64(2, rowId);
+            if (BE_SQLITE_DONE != stmt->Step())
+                {
+                BeAssert(false);
+                }
+            }
+        }
+
+    // ###TODO: Why? if (m_loads != nullptr)
+    // ###TODO: Why?     m_loads = nullptr;
+
+    return SUCCESS;
+    }
+
+//----------------------------------------------------------------------------------------
+// @bsimethod                                                   Mathieu.Marchand  12/2016
+//----------------------------------------------------------------------------------------
+folly::Future<BentleyStatus> TileLoader::_SaveToDb()
+    {
+    if (!m_saveToCache)
+        return SUCCESS;
+
+    auto cache = m_tile->GetRootR().GetCache();
+    if (!cache.IsValid())
+        return ERROR;
+
+    TileLoaderPtr me(this);
+
+    return folly::via(&BeFolly::ThreadPool::GetIoPool(), [me] ()
+        {
+        return me->DoSaveToDb();
+        });
+    }
+
+/*---------------------------------------------------------------------------------**//**
+* Save the data for a tile into the tile cache. Note that this is also called for the non-tile files.
+* @bsimethod                                    Keith.Bentley                   05/16
++---------------+---------------+---------------+---------------+---------------+------*/
+BentleyStatus TileLoader::DoSaveToDb()
+    {
+    if (!m_saveToCache)
+        return SUCCESS;
+
+    auto cache = m_tile->GetRootR().GetCache();
+    if (!cache.IsValid())
+        return ERROR; 
+
+    BeAssert(!m_cacheKey.empty());
+
+    RealityData::Cache::AccessLock lock(*cache);
+
+    // "INSERT OR REPLACE" so we can update old data that we failed to load.
+    CachedStatementPtr stmt;
+    auto rc = cache->GetDb().GetCachedStatement(stmt, "INSERT OR REPLACE INTO " TABLE_NAME_TileTree " (Filename,Data,DataSize,ContentType,Expires) VALUES (?,?,?,?,?)");
+
+    BeAssert(rc == BE_SQLITE_OK);
+    BeAssert(stmt.IsValid());
+
+    stmt->ClearBindings();
+    stmt->BindText(1, m_cacheKey, Statement::MakeCopy::No);
+    if (m_tileBytes.empty())
+        {
+        stmt->BindZeroBlob(2, 0);
+        stmt->BindInt64(3, 0);
+        }
+    else
+        {
+        m_snappyTo.Init();
+        CacheBlobHeader header(m_tileBytes.GetSize());
+        m_snappyTo.Write((Byte const*) &header, sizeof(header));
+        m_snappyTo.Write(m_tileBytes.GetData(), (int) m_tileBytes.GetSize());
+        uint32_t zipSize = m_snappyTo.GetCompressedSize();
+        stmt->BindZeroBlob(2, zipSize); 
+        stmt->BindInt64(3, (int64_t) zipSize);
+        }
+    stmt->BindText(4, m_contentType, Statement::MakeCopy::No);
+    stmt->BindInt64(5, m_expirationDate);
+
+    rc = stmt->Step();
+    if (BE_SQLITE_DONE != rc)
+        {
+        BeAssert(false);
+        return ERROR;
+        }
+
+    // Write the tile creation time into separate table so that when we update it on next use of this tile, sqlite doesn't have to copy the potentially-huge data column
+    // We don't know if we did an INSERT or UPDATE above...
+    rc = cache->GetDb().GetCachedStatement(stmt, "SELECT ROWID FROM " TABLE_NAME_TileTree " WHERE Filename=?");
+    BeAssert(BE_SQLITE_OK == rc && stmt.IsValid());
+
+    stmt->BindText(1, m_cacheKey, Statement::MakeCopy::No);
+    if (BE_SQLITE_ROW != stmt->Step())
+        {
+        BeAssert(false);
+        return ERROR;
+        }
+
+    uint64_t rowId = stmt->GetValueInt64(0);
+
+    if (!m_tileBytes.empty())
+        {
+        StatusInt status = m_snappyTo.SaveToRow( cache->GetDb(), TABLE_NAME_TileTree, "Data", rowId);
+        if (SUCCESS != status)
+            {
+            BeAssert(false);
+            return ERROR;
+            }
+        }
+
+    // Try update existing row...
+    rc = cache->GetDb().GetCachedStatement(stmt, "UPDATE " TABLE_NAME_TileTreeCreateTime " SET Created=? WHERE ROWID=?");
+    BeAssert(BE_SQLITE_OK == rc && stmt.IsValid());
+
+    stmt->BindInt64(1, BeTimeUtilities::GetCurrentTimeAsUnixMillis());
+    stmt->BindInt64(2, rowId);
+    if (BE_SQLITE_ROW != stmt->Step())
+        {
+        // We must have done an INSERT on tile tree table...
+        rc = cache->GetDb().GetCachedStatement(stmt, "INSERT INTO " TABLE_NAME_TileTreeCreateTime " (Created) VALUES (?)");
+        BeAssert(BE_SQLITE_OK == rc && stmt.IsValid());
+
+        stmt->BindInt64(1, BeTimeUtilities::GetCurrentTimeAsUnixMillis());
+        rc = stmt->Step();
+        if (BE_SQLITE_DONE != rc)
+            {
+            BeAssert(false);
+            return ERROR;
+            }
+        }
+
+    return SUCCESS;
+    }
+
+//----------------------------------------------------------------------------------------
+// @bsimethod                                                   Mathieu.Marchand  11/2016
+//----------------------------------------------------------------------------------------
+HttpDataQuery::HttpDataQuery(Utf8StringCR url, TileLoadStatePtr loads) : m_request(url), m_loads(loads), m_responseBody(Http::HttpByteStreamBody::Create())
+    {
+    m_request.SetResponseBody(m_responseBody);
+    if (nullptr != loads)
+        m_request.SetCancellationToken(loads);
+    }
+
+//----------------------------------------------------------------------------------------
+// @bsimethod                                                   Mathieu.Marchand  11/2016
+//----------------------------------------------------------------------------------------
+folly::Future<Http::Response> HttpDataQuery::Perform()
+    {
+    TileLoadStatePtr loads = m_loads;
+
+    return GetRequest().Perform().then([loads] (Http::Response response)
+        {
+        return response;
+        });
+    }
+
+//----------------------------------------------------------------------------------------
+// @bsimethod                                                   Mathieu.Marchand  11/2016
+//----------------------------------------------------------------------------------------
+bool HttpDataQuery::GetCacheContolExpirationDate(uint64_t& expirationDate, Http::Response const& response)
+    {
+    expirationDate = 0;
+
+    if (!response.IsSuccess())
+        return false;
+         
+    Utf8String cacheControl = response.GetHeaders().GetCacheControl();
+    size_t offset = 0;
+    Utf8String directive;
+    while ((offset = cacheControl.GetNextToken(directive, ",", offset)) != Utf8String::npos)
+        {
+        // Not parsed:
+        // "private" : means that the cache is for a single user. This is what we have.
+        // "s-maxage": max age for shared cache(aka proxies). We have a private single-user cache, not relevant.
+
+        if (directive.StartsWith("no-cache") || directive.StartsWith("no-store"))
+            {
+            // We are not allowed to cache this response. It may contain sensitive information, requires usage tracking by the server...
+            expirationDate = BeTimeUtilities::GetCurrentTimeAsUnixMillis();
+            return false;
+            }
+
+        if (directive.StartsWith("max-age="))
+            {
+            int maxAge = atoi(directive.c_str() + strlen("max-age="));
+
+            expirationDate = BeTimeUtilities::GetCurrentTimeAsUnixMillis() + (maxAge * 1000);
+            }
+        }
+
+    // if cache-control did not provide a max-age we must use 'Expires' directive if present.
+    if (0 == expirationDate)
+        {        
+        Utf8CP expiresStr = response.GetHeaders().GetValue("Expires");
+        if (nullptr == expiresStr || SUCCESS != Http::HttpClient::HttpDateToUnixMillis(expirationDate, expiresStr))
+            {
+            // if we cannot find an expiration date we are still allowed to cache.
+            }
+        }
+       
+    return true;
+    }
+
+/*---------------------------------------------------------------------------------**//**
+* @bsimethod                                    Keith.Bentley                   06/16
++---------------+---------------+---------------+---------------+---------------+------*/
+folly::Future<ByteStream> FileDataQuery::Perform()
+    {
+    auto filename = m_fileName;
+    TileLoadStatePtr loads = m_loads;
+    return folly::via(&BeFolly::ThreadPool::GetIoPool(), [filename, loads] ()
+        {
+        ByteStream data;
+        BeFile dataFile;
+        if (BeFileStatus::Success != dataFile.Open(filename.c_str(), BeFileAccess::Read))
+            return data;
+
+        if (BeFileStatus::Success != dataFile.ReadEntireFile(data))
+            return data;
+
+        return data;
+        });
+    }
+
+/*---------------------------------------------------------------------------------**//**
+* Create the table to hold entries in this TileCache
+* @bsimethod                                    Keith.Bentley                   06/16
++---------------+---------------+---------------+---------------+---------------+------*/
+BentleyStatus TileCache::_Prepare() const 
+    {
+    if (m_db.TableExists(TABLE_NAME_TileTree))
+        {
+        BeAssert(m_db.TableExists(TABLE_NAME_TileTreeCreateTime));
+        return SUCCESS;
+        }
+        
+    if (BE_SQLITE_OK != m_db.CreateTable(TABLE_NAME_TileTreeCreateTime, "Created BIGINT"))
+        return ERROR;
+
+    return BE_SQLITE_OK == m_db.CreateTable(TABLE_NAME_TileTree,
+        "Filename CHAR PRIMARY KEY,Data BLOB,DataSize BIGINT,ContentType TEXT,Expires BIGINT") ? SUCCESS : ERROR;
+    }
+
+/*---------------------------------------------------------------------------------**//**
+* @bsimethod                                    Keith.Bentley                   06/16
++---------------+---------------+---------------+---------------+---------------+------*/
+BentleyStatus TileCache::_Cleanup() const 
+    {
+    AccessLock lock(const_cast<TileCache&>(*this));
+
+    CachedStatementPtr sumStatement;
+    m_db.GetCachedStatement(sumStatement, "SELECT SUM(DataSize) FROM " TABLE_NAME_TileTree);
+
+    if (BE_SQLITE_ROW != sumStatement->Step())
+        {
+        BeAssert(false);
+        return ERROR;
+        }
+
+    uint64_t sum = sumStatement->GetValueInt64(0);
+    if (sum <= m_allowedSize)
+        return SUCCESS;
+
+    uint64_t garbageSize = sum - (m_allowedSize * .95); // 5% slack to avoid purging often
+
+    CachedStatementPtr selectStatement;
+    constexpr Utf8CP selectSql = "SELECT DataSize,Created," TABLE_NAME_TileTree ".ROWID as TileRowId," TABLE_NAME_TileTreeCreateTime ".ROWID as CreatedRowId "
+        " FROM " TABLE_NAME_TileTree " JOIN " TABLE_NAME_TileTreeCreateTime " ON TileRowId=CreatedRowId ORDER BY Created ASC";
+
+    m_db.GetCachedStatement(selectStatement, selectSql);
+    BeAssert(selectStatement.IsValid());
+
+    uint64_t runningSum=0;
+    while (runningSum < garbageSize)
+        {
+        if (BE_SQLITE_ROW != selectStatement->Step())
+            {
+            BeAssert(false);
+            return ERROR;
+            }
+
+        runningSum += selectStatement->GetValueInt64(0);
+        }
+
+    BeAssert(runningSum >= garbageSize);
+    uint64_t creationDate = selectStatement->GetValueInt64(1);
+    BeAssert(creationDate > 0);
+
+    CachedStatementPtr deleteStatement;
+    constexpr Utf8CP deleteSql = "DELETE FROM " TABLE_NAME_TileTree " WHERE ROWID IN (SELECT ROWID FROM " TABLE_NAME_TileTreeCreateTime " WHERE Created <= ?)";
+    m_db.GetCachedStatement(deleteStatement, deleteSql);
+    BeAssert(deleteStatement.IsValid());
+
+    deleteStatement->BindInt64(1, creationDate);
+
+    return BE_SQLITE_DONE == deleteStatement->Step() ? SUCCESS : ERROR;
+    }
+
+/*---------------------------------------------------------------------------------**//**
+* @bsimethod                                    Keith.Bentley                   09/16
++---------------+---------------+---------------+---------------+---------------+------*/
+void Root::ClearAllTiles()
+    {
+    if (!m_rootTile.IsValid())
+        return;
+
+    m_rootTile->SetAbandoned();
+    WaitForAllLoads();
+
+    m_rootTile = nullptr;
+    m_cache = nullptr;
+    }
+
+/*---------------------------------------------------------------------------------**//**
+* @bsimethod                                    Keith.Bentley                   04/16
++---------------+---------------+---------------+---------------+---------------+------*/
+BentleyStatus Root::DeleteCacheFile()
+    {
+    ClearAllTiles();
+    return BeFileNameStatus::Success == m_localCacheName.BeDeleteFile() ? SUCCESS : ERROR;
+    }
+
+/*---------------------------------------------------------------------------------**//**
+* @bsimethod                                    Keith.Bentley                   05/16
++---------------+---------------+---------------+---------------+---------------+------*/
+void Root::CreateCache(Utf8CP realityCacheName, uint64_t maxSize, bool httpOnly)
+    {
+    if (httpOnly && !IsHttp()) 
+        return;
+        
+    m_localCacheName = T_HOST.GetIKnownLocationsAdmin().GetLocalTempDirectoryBaseName();
+    m_localCacheName.AppendToPath(BeFileName(realityCacheName));
+    m_localCacheName.AppendExtension(L"TileCache");
+
+    m_cache = new TileCache(maxSize);
+    if (SUCCESS != m_cache->OpenAndPrepare(m_localCacheName))
+        m_cache = nullptr;
+    }
+
+/*---------------------------------------------------------------------------------**//**
+* @bsimethod                                    Keith.Bentley                   08/16
++---------------+---------------+---------------+---------------+---------------+------*/
+folly::Future<BentleyStatus> Root::_RequestTile(TileR tile, TileLoadStatePtr loads, Render::SystemP renderSys)
+    {
+    if (!tile.IsNotLoaded()) // this should only be called when the tile is in the "not loaded" state.
+        {
+        BeAssert(false);
+        return ERROR;
+        }
+
+    if (nullptr == loads)
+        loads = std::make_shared<TileLoadState>(tile);
+
+    TileLoaderPtr loader = tile._CreateTileLoader(loads, renderSys);
+    if (!loader.IsValid())
+        return ERROR;   
+    
+    return loader->Perform();
+    }
+
+/*---------------------------------------------------------------------------------**//**
+* @bsimethod                                    Keith.Bentley                   04/16
++---------------+---------------+---------------+---------------+---------------+------*/
+Root::Root(DgnDbR db, TransformCR location, Utf8CP rootResource, Render::SystemP system) : m_db(db), m_location(location), m_renderSystem(system)
+    {
+    // unless a root directory is specified, we assume it's http.
+    m_isHttp = true;
+
+    if (nullptr == rootResource)
+        return;
+
+    m_isHttp = (0 == strncmp("http:", rootResource, 5) || 0 == strncmp("https:", rootResource, 6));
+
+    m_rootResource.assign (rootResource);
+
+    if (m_isHttp)
+        {
+        m_rootResource = m_rootResource.substr(0, m_rootResource.find_last_of("/"));
+        }
+    else if (!m_rootResource.empty())
+        {
+        BeFileName rootDirectory(BeFileName::DevAndDir, BeFileName(m_rootResource));
+        BeFileName::FixPathName(rootDirectory, rootDirectory, false);
+        m_rootResource = rootDirectory.GetNameUtf8();
+        m_isHttp = false;
+        }
+    }
+
+/*---------------------------------------------------------------------------------**//**
+* @bsimethod                                                    Paul.Connelly   12/16
++---------------+---------------+---------------+---------------+---------------+------*/
+void Root::StartTileLoad(TileLoadStatePtr state) const
+    {
+    BeAssert(nullptr != state);
+    BeMutexHolder lock(m_cv.GetMutex());
+    BeAssert(m_activeLoads.end() == m_activeLoads.find(state));
+    m_activeLoads.insert(state);
+    }
+
+/*---------------------------------------------------------------------------------**//**
+* @bsimethod                                                    Paul.Connelly   12/16
++---------------+---------------+---------------+---------------+---------------+------*/
+void Root::DoneTileLoad(TileLoadStatePtr state) const
+    {
+    BeAssert(nullptr != state);
+    BeMutexHolder lock(m_cv.GetMutex());
+    // NB: If the load was canceled by RequestTiles(), it no longer exists in m_activeLoads
+    m_activeLoads.erase(state);
+    m_cv.notify_all();
+    }
+
+/*---------------------------------------------------------------------------------**//**
+* This method gets called on the (valid) children of nodes as they are unloaded. Its purpose is to notify the loading
+* threads that these nodes are no longer referenced and we shouldn't waste time loading them.
+* @bsimethod                                    Keith.Bentley                   05/16
++---------------+---------------+---------------+---------------+---------------+------*/
+void Tile::SetAbandoned() const
+    {
+    for (auto const& child : m_children)
+        child->SetAbandoned();
+
+    // this is actually a race condition, but it doesn't matter. If the loading thread misses the abandoned flag, the only consequence is we waste a little time.
+    m_loadStatus.store(LoadStatus::Abandoned);
+    }
+
+/*---------------------------------------------------------------------------------**//**
+* @bsimethod                                                    Paul.Connelly   01/17
++---------------+---------------+---------------+---------------+---------------+------*/
+void Tile::UnloadChildren(BeTimePoint olderThan) const
+    {
+    // This node may have initially had children and subsequently determined that it should be a leaf instead
+    // - unload its now-useless children unconditionally
+    if (!_HasChildren())
+        olderThan = BeTimePoint::Now();
+
+    _UnloadChildren(olderThan);
+    }
+
+/*---------------------------------------------------------------------------------**//**
+* Unload all of the children of this node. Must be called from client thread. Usually this will cause the nodes to become unreferenced
+* and therefore deleted. Note that sometimes we can unload a child that is still in the download queue. In that case, it will remain alive until
+* it arrives. Set its "abandoned" flag to tell the download thread it can skip it (it will get deleted when the download thread releases its reference to it.)
+* @bsimethod                                    Keith.Bentley                   05/16
++---------------+---------------+---------------+---------------+---------------+------*/
+void Tile::_UnloadChildren(BeTimePoint olderThan) const
+    {
+    if (m_children.empty())
+        return;
+
+    if (m_childrenLastUsed > olderThan) // have we used this node's children recently?
+        {
+        // yes, this node has been used recently. We're going to keep it, but potentially unload its grandchildren
+        for (auto const& child : m_children)
+            child->_UnloadChildren(olderThan);
+
+        return;
+        }
+
+    for (auto const& child : m_children)
+        child->SetAbandoned();
+
+    _OnChildrenUnloaded();
+    m_children.clear();
+    }
+
+/*---------------------------------------------------------------------------------**//**
+* ensure that this Tile's range includes its child's range.
+* @bsimethod                                    Keith.Bentley                   09/16
++---------------+---------------+---------------+---------------+---------------+------*/
+void Tile::ExtendRange(DRange3dCR childRange) const
+    {
+    if (childRange.IsContained(m_range))
+        return;
+
+    m_range.Extend(childRange);
+
+    if (nullptr != m_parent)
+        m_parent->ExtendRange(childRange);
+    }
+
+#if !defined(NDEBUG)
+static int s_forcedDepth = -1;   // change this to a non-negative value in debugger in order to freeze the LOD of all tile trees.
+#endif
+
+/*---------------------------------------------------------------------------------**//**
+* @bsimethod                                                    Paul.Connelly   01/17
++---------------+---------------+---------------+---------------+---------------+------*/
+Tile::SelectParent Tile::_SelectTiles(bvector<TileCPtr>& selected, DrawArgsR args) const
+    {
+    // ###TODO_ELEMENT_TILE: It would be nice to be able to generate only the tiles we need for the current frustum.
+    // However, if we don't generate parents before children, then when the viewing frustum changes we will have nothing to draw until more tiles load.
+    // So for now we do similarly to 3mx: only process children after parent is ready.
+    DgnDb::VerifyClientThread();
+
+#if defined(TILETREE_SKIP_INTERMEDIATES)
+    Visibility vis = GetVisibility(args);
+    if (Visibility::OutsideFrustum == vis)
+        {
+        UnloadChildren(args.m_purgeOlderThan);
+        return SelectParent::No;
+        }
+
+    bool tooCoarse = Visibility::TooCoarse == vis;
+    if (!tooCoarse)
+        {
+        // We want to draw this tile. Can we?
+        auto selectParent = SelectParent::No;
+        bool substitutingChildren = false;
+        if (IsReady())
+            {
+            if (_HasGraphics())
+                selected.push_back(this);
+            }
+        else if (IsNotFound())
+            {
+            selectParent = SelectParent::Yes;
+            }
+        else
+            {
+            // We can't draw this tile. Request it, and choose something to draw in its place
+            args.InsertMissing(*this);
+
+            // If children are already loaded and ready to draw, draw them in place of this one
+            auto children = _GetChildren(false);
+            bool allChildrenReady = false;
+            if (nullptr != children)
+                {
+                // We'll add visible children to the selected list while determining if all visible children are ready.
+                // This way we only need to perform the frustum test once per child.
+                size_t initialSize = selected.size();
+                allChildrenReady = std::accumulate(children->begin(), children->end(), true, [&args, &selected](bool init, TilePtr const& arg)
+                    {
+                    if (!init || arg->IsContentCulled(args))
+                        return init;
+                    else if (!arg->IsReady())
+                        return false;
+
+                    if (arg->_HasGraphics())
+                        selected.push_back(arg);
+
+                    return true;
+                    });
+
+                // At least one child passed the frustum test, but it not ready. Remove any other children we added to the selected list.
+                if (!allChildrenReady)
+                    selected.resize(initialSize);
+                }
+
+            if (allChildrenReady)
+                {
+                m_childrenLastUsed = args.m_now;
+                substitutingChildren = true;
+                for (auto const& child : *children)
+                    if (child->_HasGraphics() && !child->IsContentCulled(args))
+                        selected.push_back(child);
+                }
+            else
+                {
+                selectParent = SelectParent::Yes;
+                }
+            }
+
+        if (!substitutingChildren)
+            UnloadChildren(args.m_purgeOlderThan);
+
+        return selectParent;
+        }
+
+    // This node is too coarse. Try to select its children instead.
+    auto children = _GetChildren(true);
+    if (nullptr != children)
+        {
+        m_childrenLastUsed = args.m_now;
+        bool drawParent = false;
+        size_t initialSize = selected.size();
+        for (auto const& child : *children)
+            {
+            if (SelectParent::Yes == child->_SelectTiles(selected, args))
+                {
+                drawParent = true;
+                // NB: We must continue iterating children so that they can be requested if missing...
+                }
+            }
+
+        // Selected children - we're done
+        if (!drawParent)
+            {
+            m_childrenLastUsed = args.m_now;
+            return SelectParent::No;
+            }
+
+        // Remove any tiles which were selected above - they will be replaced with this tile (or its parent)
+        selected.resize(initialSize);
+        }
+
+    if (IsReady())
+        {
+        // We can draw this tile in place of its children
+        if (_HasGraphics())
+            selected.push_back(this);
+
+        return SelectParent::No;
+        }
+
+    return SelectParent::Yes;
+#else
+    Visibility vis = GetVisibility(args);
+    if (Visibility::OutsideFrustum == vis)
+        {
+        _UnloadChildren(args.m_purgeOlderThan);
+        return SelectParent::No;
+        }
+
+    bool tooCoarse = Visibility::TooCoarse == vis;
+    bool ready = IsReady();
+    if (!ready)
+        args.InsertMissing(*this);
+
+    // ###TODO_ELEMENT_TILE: Would like to be able to enqueue children before parent is ready - but also want to ensure parent is ready
+    // before children. Otherwise when we e.g. zoom out, if parent is not ready we have nothing to draw.
+    // The GetDepth() test below allows us to skip intermediate tiles, but never the root tile.
+    bool skipThisTile = tooCoarse && (ready || 0 != GetDepth());
+    auto children = skipThisTile ? _GetChildren(true) : nullptr;
+    if (nullptr != children)
+        {
+        m_childrenLastUsed = args.m_now;
+        bool drawParent = false;
+        size_t initialSize = selected.size();
+
+        for (auto const& child : *children)
+            {
+            if (SelectParent::Yes == child->_SelectTiles(selected, args))
+                {
+                drawParent = true;
+                // NB: We must continue iterating children so that they can be requested if missing...
+                }
+            }
+
+        if (!drawParent)
+            {
+            m_childrenLastUsed = args.m_now;
+            return SelectParent::No;
+            }
+
+        selected.resize(initialSize);
+        }
+
+    if (!tooCoarse)
+        _UnloadChildren(args.m_purgeOlderThan);
+
+    if (ready)
+        {
+        if (_HasGraphics())
+            selected.push_back(this);
+
+        return SelectParent::No;
+        }
+
+    return SelectParent::Yes;
+#endif
+    }
+
+/*---------------------------------------------------------------------------------**//**
+* @bsimethod                                                    Paul.Connelly   05/17
++---------------+---------------+---------------+---------------+---------------+------*/
+bool Tile::HasContentRange() const
+    {
+    auto const& contentRange = _GetContentRange();
+    return &contentRange != &m_range && !contentRange.IsEqual(m_range);
+    }
+
+/*---------------------------------------------------------------------------------**//**
+* @bsimethod                                                    Paul.Connelly   01/17
++---------------+---------------+---------------+---------------+---------------+------*/
+bool Tile::IsCulled(ElementAlignedBox3d const& range, DrawArgsCR args) const
+    {
+    if (!IsDisplayable())
+        return false;
+
+    // NOTE: frustum test is in world coordinates, tile clip is in tile coordinates
+    Frustum box(range);
+    bool isOutside = FrustumPlanes::Contained::Outside == args.m_context.GetFrustumPlanes().Contains(box.TransformBy(args.GetLocation()));
+    bool clipped = !isOutside && (nullptr != args.m_clip) && (ClipPlaneContainment::ClipPlaneContainment_StronglyOutside == args.m_clip->ClassifyPointContainment(box.m_pts, 8));
+    return isOutside || clipped;
+    }
+
+/*---------------------------------------------------------------------------------**//**
+* @bsimethod                                                    Paul.Connelly   01/17
++---------------+---------------+---------------+---------------+---------------+------*/
+Tile::Visibility Tile::GetVisibility(DrawArgsCR args) const
+    {
+    // some nodes are merely for structure and don't have any geometry
+    if (!IsDisplayable())
+        return Visibility::TooCoarse;
+
+    if (IsRegionCulled(args))
+        return Visibility::OutsideFrustum;
+
+#if !defined(NDEBUG)
+    if (s_forcedDepth >= 0)
+        return GetDepth() == s_forcedDepth ? Visibility::Visible : Visibility::TooCoarse;
+#endif
+
+    bool hasContentRange = HasContentRange();
+    if (!_HasChildren())
+        {
+        if (hasContentRange && IsContentCulled(args))
+            return Visibility::OutsideFrustum;
+
+        return Visibility::Visible; // it's a leaf node
+        }
+
+    double radius = args.GetTileRadius(*this); // use a sphere to test pixel size. We don't know the orientation of the image within the bounding box.
+    DPoint3d center = args.GetTileCenter(*this);
+
+#if defined(LIMIT_MIN_PIXEL_SIZE)
+    constexpr double s_minPixelSizeAtPoint = 1.0E-7;
+    double pixelSize = radius / std::max(s_minPixelSizeAtPoint, args.m_context.GetPixelSizeAtPoint(&center));
+#else
+    double pixelSizeAtPt = args.m_context.GetPixelSizeAtPoint(&center);
+    double pixelSize = 0.0 != pixelSizeAtPt ? radius / pixelSizeAtPt : 1.0E-3;
+#endif
+
+    if (pixelSize > _GetMaximumSize() * args.GetTileSizeModifier())
+        return Visibility::TooCoarse;
+
+    if (hasContentRange && IsContentCulled(args))
+        return Visibility::OutsideFrustum;
+
+    return Visibility::Visible;
+    }
+
+/*---------------------------------------------------------------------------------**//**
+* @bsimethod                                    Keith.Bentley                   11/16
++---------------+---------------+---------------+---------------+---------------+------*/
+void Root::DrawInView(SceneContextR context)
+    {
+    if (!GetRootTile().IsValid())
+        {
+        BeAssert(false);
+        return;
+        }
+
+    DrawArgs args = CreateDrawArgs(context);
+    bvector<TileCPtr> selectedTiles = SelectTiles(args);
+
+    std::sort(selectedTiles.begin(), selectedTiles.end(), [&](TileCPtr const& lhs, TileCPtr const& rhs)
+        {
+        return args.ComputeTileDistance(*lhs) < args.ComputeTileDistance(*rhs);
+        });
+
+    for (auto const& selectedTile : selectedTiles)
+        {
+        BeAssert(!selectedTile->IsRegionCulled(args));
+        selectedTile->_DrawGraphics(args);
+        }
+
+#if defined(DEBUG_TILE_SELECTION)
+    if (!selectedTiles.empty())
+        THREADLOG.debugv("Selected %u tiles", static_cast<uint32_t>(selectedTiles.size()));
+#endif
+
+    args.DrawGraphics();
+    }
+
+/*---------------------------------------------------------------------------------**//**
+* @bsimethod                                                    Paul.Connelly   06/17
++---------------+---------------+---------------+---------------+---------------+------*/
+DrawArgs Root::CreateDrawArgs(SceneContextR context)
+    {
+    auto now = BeTimePoint::Now();
+    return DrawArgs(context, _GetTransform(context), *this, now, now-GetExpirationTime(), _GetClipVector());
+    }
+
+/*---------------------------------------------------------------------------------**//**
+* @bsimethod                                                    Paul.Connelly   06/17
++---------------+---------------+---------------+---------------+---------------+------*/
+bvector<TileCPtr> Root::SelectTiles(SceneContextR context)
+    {
+    DrawArgs args = CreateDrawArgs(context);
+    return SelectTiles(args);
+    }
+
+/*---------------------------------------------------------------------------------**//**
+* @bsimethod                                                    Paul.Connelly   06/17
++---------------+---------------+---------------+---------------+---------------+------*/
+bvector<TileCPtr> Root::SelectTiles(DrawArgsR args)
+    {
+    bvector<TileCPtr> selectedTiles;
+    if (!GetRootTile().IsValid())
+        {
+        BeAssert(false);
+        return selectedTiles;
+        }
+
+    InvalidateDamagedTiles();
+
+    GetRootTile()->_SelectTiles(selectedTiles, args);
+
+    return selectedTiles;
+    }
+
+/*---------------------------------------------------------------------------------**//**
+* @bsimethod                                    Keith.Bentley                   01/17
++---------------+---------------+---------------+---------------+---------------+------*/
+void Tile::Pick(PickArgsR args, int depth) const
+    {
+    DgnDb::VerifyClientThread();
+
+    if (args.m_context.WasAborted())
+        return;
+
+    bool tooCoarse = true;
+
+    if (IsDisplayable())    // some nodes are merely for structure and don't have any geometry
+        {
+        Frustum box(m_range);
+        box.Multiply(args.GetLocation());
+
+        if (FrustumPlanes::Contained::Outside == args.m_context.GetFrustumPlanes().Contains(box) ||
+            ((nullptr != args.m_clip) && (ClipPlaneContainment::ClipPlaneContainment_StronglyOutside == args.m_clip->ClassifyPointContainment(box.m_pts, 8))))
+            {
+            return;
+            }
+
+        double radius = args.GetTileRadius(*this); // use a sphere to test pixel size. We don't know the orientation of the image within the bounding box.
+        DPoint3d center = args.GetTileCenter(*this);
+        double pixelSize = radius / args.m_context.GetPixelSizeAtPoint(&center);
+        tooCoarse = pixelSize > _GetMaximumSize();
+        }
+
+    auto* children = _GetChildren(true); // returns nullptr if this node's children are not yet valid
+    if (tooCoarse && nullptr != children)
+        {
+        for (auto const& child : *children)
+            child->Pick(args, depth+1);
+
+        return;
+        }
+
+    _PickGraphics(args, depth);
+    }
+
+/*---------------------------------------------------------------------------------**//**
+* @bsimethod                                    Keith.Bentley                   05/16
++---------------+---------------+---------------+---------------+---------------+------*/
+ElementAlignedBox3d Tile::ComputeRange() const
+    {
+    if (m_range.IsValid())
+        return m_range;
+
+    auto const* children = _GetChildren(true); // only returns fully loaded children
+    if (nullptr != children)
+        {
+        for (auto const& child : *children)
+            m_range.UnionOf(m_range, child->ComputeRange()); // this updates the range of the top level node
+        }
+
+    return m_range;
+    }
+
+/*-----------------------------------------------------------------------------------**//**
+* Count the number of tiles for this tile and all of its children.
+* for diagnostics only
+* @bsimethod                                                    Ray.Bentley     03/2015
++---------------+---------------+---------------+---------------+---------------+------*/
+int Tile::CountTiles() const
+    {
+    int count = 1;
+
+    auto const* children = _GetChildren(false); // only returns fully loaded children
+    if (nullptr != children)
+        {
+        for (auto const& child : *children)
+            count += child->CountTiles();
+        }
+
+    return count;
+    }
+
+/*---------------------------------------------------------------------------------**//**
+* @bsimethod                                    Keith.Bentley                   09/16
++---------------+---------------+---------------+---------------+---------------+------*/
+TileLoadState::~TileLoadState()
+    {
+    if (m_canceled.load())
+        {
+        DEBUG_PRINTF("Tile load canceled", m_canceled.load());
+        }
+    }
+
+/*---------------------------------------------------------------------------------**//**
+* @bsimethod                                    Keith.Bentley                   12/16
++---------------+---------------+---------------+---------------+---------------+------*/
+void DrawArgs::DrawBranch(ViewFlagsOverridesCR flags, Render::GraphicBranch& branch)
+    {
+    if (branch.m_entries.empty())
+        return;
+
+    branch.SetViewFlagsOverrides(flags);
+    auto drawBranch = m_context.CreateBranch(branch, m_context.GetDgnDb(), GetLocation(), m_clip);
+    BeAssert(branch.m_entries.empty()); // CreateBranch should have moved them
+    m_context.OutputGraphic(*drawBranch, nullptr);
+    }
+
+/*---------------------------------------------------------------------------------**//**
+* @bsimethod                                                    Paul.Connelly   12/16
++---------------+---------------+---------------+---------------+---------------+------*/
+ViewFlagsOverrides Root::_GetViewFlagsOverrides() const
+    {
+    ViewFlagsOverrides flags;
+
+    flags.SetRenderMode(Render::RenderMode::SmoothShade);
+    flags.SetShowVisibleEdges(false);
+    flags.SetShowTextures(true);
+    flags.SetShowShadows(false);
+    flags.SetShowCameraLights(false);
+    flags.SetShowSourceLights(false);
+    flags.SetShowSolarLight(false);
+
+    return flags;
+    }
+    
+/*---------------------------------------------------------------------------------**//**
+* Add the Render::Graphics from all tiles that were found from this _Draw request to the context.
+* @bsimethod                                    Keith.Bentley                   05/16
++---------------+---------------+---------------+---------------+---------------+------*/
+void DrawArgs::DrawGraphics()
+    {
+    // Allow the tile tree to specify how view flags should be overridden
+    DrawBranch(m_root._GetViewFlagsOverrides(), m_graphics);
+    }
+
+/*---------------------------------------------------------------------------------**//**
+* We want to draw these missing tiles, but they are not yet ready. They may already be
+* queued for loading, or actively loading.
+* If they are in the "not loaded" state, add them to the load queue.
+* Any tiles which are currently loading/queued but are *not* in this missing set should
+* be cancelled - we have determined we do not need them to draw the current frame.
+* @bsimethod                                                    Paul.Connelly   12/16
++---------------+---------------+---------------+---------------+---------------+------*/
+void Root::RequestTiles(MissingNodesCR missingNodes)
+    {
+    uint32_t numCanceled = 0;
+
+        {
+        // First cancel any loading/queued tiles which are no longer needed
+        BeMutexHolder lock(m_cv.GetMutex());
+        for (auto iter = m_activeLoads.begin(); iter != m_activeLoads.end(); /**/)
+            {
+            auto& load = *iter;
+            if (!load->IsCanceled() && !missingNodes.Contains(load->GetTile()))
+                {
+                ++numCanceled;
+                load->SetCanceled();
+                iter = m_activeLoads.erase(iter);
+                }
+            else
+                {
+                ++iter;
+                }
+            }
+        }
+
+    // This requests tiles ordered first by distance to camera, then by depth.
+    for (auto const& missing : missingNodes)
+        {
+        if (missing.GetTile().IsNotLoaded())
+            {
+            TileLoadStatePtr loads = std::make_shared<TileLoadState>(missing.GetTile());
+            _RequestTile(const_cast<TileR>(missing.GetTile()), loads, nullptr);
+            }
+        }
+
+    //DEBUG_PRINTF("Missing %u Loading %u Canceled %u", static_cast<uint32_t>(missingNodes.size()), static_cast<uint32_t>(m_activeLoads.size()), numCanceled);
+    UNUSED_VARIABLE(numCanceled);
+    }
+
+/*---------------------------------------------------------------------------------**//**
+* @bsimethod                                    Keith.Bentley                   08/16
++---------------+---------------+---------------+---------------+---------------+------*/
+Tile::ChildTiles const* QuadTree::Tile::_GetChildren(bool create) const
+    {
+    if (m_isLeaf) // if this is a leaf, it has no children
+        return nullptr;
+
+    if (create && m_children.empty())
+        {
+        // this Tile has children, but we haven't created them yet. Do so now
+        uint8_t level = m_id.m_level+1;
+        uint32_t col = m_id.m_column*2;
+        uint32_t row = m_id.m_row*2;
+        for (int i=0; i<2; ++i)
+            {
+            for (int j=0; j<2; ++j)
+                {
+                auto child = _CreateChild(TileId(level, col+i, row+j));
+                if (child.IsValid())
+                    m_children.push_back(child);
+                }
+            }
+        }
+
+    return m_children.empty() ? nullptr : &m_children;
+    }
+
+/*---------------------------------------------------------------------------------**//**
+* @bsimethod                                    Keith.Bentley                   08/16
++---------------+---------------+---------------+---------------+---------------+------*/
+void QuadTree::Tile::_DrawGraphics(DrawArgsR args) const
+    {
+    BeAssert(IsReady());
+    if (m_graphic.IsValid())
+        args.m_graphics.Add(*m_graphic);
+
+    }
+
+/*---------------------------------------------------------------------------------**//**
+* @bsimethod                                    Keith.Bentley                   08/16
++---------------+---------------+---------------+---------------+---------------+------*/
+QuadTree::Root::Root(DgnDbR db, TransformCR trans, Utf8CP rootUrl, Dgn::Render::SystemP system, uint8_t maxZoom, uint32_t maxSize, double transparency) 
+    : T_Super::Root(db, trans, rootUrl, system), m_maxZoom(maxZoom), m_maxPixelSize(maxSize)
+    {
+    m_tileColor = ColorDef::White();
+    if (0.0 != transparency)
+        m_tileColor.SetAlpha((Byte) (255.* transparency));
+    }
+
+/*---------------------------------------------------------------------------------**//**
+* @bsimethod                                                    Paul.Connelly   12/16
++---------------+---------------+---------------+---------------+---------------+------*/
+OctTree::Root::Root(DgnDbR db, TransformCR location, Utf8CP rootUrl, Render::SystemP system)
+    : T_Super(db, location, rootUrl, system)
+    {
+    // 
+    }
+
+/*---------------------------------------------------------------------------------**//**
+* @bsimethod                                                    Paul.Connelly   12/16
++---------------+---------------+---------------+---------------+---------------+------*/
+Tile::ChildTiles const* OctTree::Tile::_GetChildren(bool load) const
+    {
+    if (m_isLeaf)
+        return nullptr;
+
+    if (load && m_children.empty())
+        {
+        for (int i = 0; i < 2; i++)
+            {
+            for (int j = 0; j < 2; j++)
+                {
+                for (int k = 0; k < 2; k++)
+                    {
+                    auto child = _CreateChild(m_id.CreateChildId(i, j, k));
+                    if (child.IsValid())
+                        m_children.push_back(child);
+                    }
+                }
+            }
+        }
+
+    return m_children.empty() ? nullptr : &m_children;
+    }
+
+/*---------------------------------------------------------------------------------**//**
+* @bsimethod                                    Keith.Bentley                   11/16
++---------------+---------------+---------------+---------------+---------------+------*/
+void Root::Pick(PickContext& context, TransformCR location, ClipVectorCP clips)
+    {
+    if (!GetRootTile().IsValid())
+        return;
+
+    PickArgs args(context, location, *this, clips);
+    m_rootTile->Pick(args, 0);
+    }
+
+/*---------------------------------------------------------------------------------**//**
+* @bsimethod                                                    Paul.Connelly   12/16
++---------------+---------------+---------------+---------------+---------------+------*/
+void OctTree::Tile::_DrawGraphics(TileTree::DrawArgsR args) const
+    {
+    BeAssert(IsReady());
+    BeAssert(_HasGraphics()); // _SelectTiles() checks this - does not select tiles with no graphics.
+    if (_HasGraphics())
+        args.m_graphics.Add(*m_graphic);
+    }
+
+/*---------------------------------------------------------------------------------**//**
+* @bsimethod                                                    Paul.Connelly   12/16
++---------------+---------------+---------------+---------------+---------------+------*/
+static DRange3d bisectRange(DRange3dCR range, bool takeLow)
+    {
+    DVec3d diag = range.DiagonalVector();
+    DRange3d subRange = range;
+
+    double bisect;
+    double* replace;
+    if (diag.x > diag.y && diag.x > diag.z)
+        {
+        bisect = (range.low.x + range.high.x) / 2.0;
+        replace = takeLow ? &subRange.high.x : &subRange.low.x;
+        }
+    else if (diag.y > diag.z)
+        {
+        bisect = (range.low.y + range.high.y) / 2.0;
+        replace = takeLow ? &subRange.high.y : &subRange.low.y;
+        }
+    else
+        {
+        bisect = (range.low.z + range.high.z) / 2.0;
+        replace = takeLow ? &subRange.high.z : &subRange.low.z;
+        }
+
+    *replace = bisect;
+    return subRange;
+    }
+
+/*---------------------------------------------------------------------------------**//**
+* @bsimethod                                                    Paul.Connelly   12/16
++---------------+---------------+---------------+---------------+---------------+------*/
+DRange3d OctTree::Tile::ComputeChildRange(OctTree::Tile& child) const
+    {
+    // Each dimension of the relative ID is 0 or 1, indicating which bisection of the range to take
+    TileTree::OctTree::TileId relativeId = child.GetRelativeTileId();
+    BeAssert(2 > relativeId.m_i && 2 > relativeId.m_j && 2 > relativeId.m_k);
+
+    DRange3d range = bisectRange(GetRange(), 0 == relativeId.m_i);
+    range = bisectRange(range, 0 == relativeId.m_j);
+    range = bisectRange(range, 0 == relativeId.m_k);
+
+    return range;
+    }
+
+/*---------------------------------------------------------------------------------**//**
+* @bsimethod                                                    Paul.Connelly   12/16
++---------------+---------------+---------------+---------------+---------------+------*/
+OctTree::TileId OctTree::TileId::GetRelativeId(OctTree::TileId parentId) const
+    {
+    BeAssert(parentId.m_level+1 == m_level);
+    return TileId(parentId.m_level, m_i % 2, m_j % 2, m_k % 2);
+    }
+
+/*---------------------------------------------------------------------------------**//**
+* @bsimethod                                                    Paul.Connelly   12/16
++---------------+---------------+---------------+---------------+---------------+------*/
+OctTree::TileId OctTree::Tile::GetRelativeTileId() const
+    {
+    auto tileId = GetTileId();
+    auto parent = GetOctParent();
+    if (nullptr != parent)
+        tileId = tileId.GetRelativeId(parent->GetTileId());
+
+    return tileId;
+    }
+
+/*---------------------------------------------------------------------------------**//**
+* @bsimethod                                                    Paul.Connelly   12/16
++---------------+---------------+---------------+---------------+---------------+------*/
+void MissingNodes::Insert(TileCR tile, double distance)
+    {
+    MissingNode toInsert(tile, distance);
+    auto inserted = m_set.insert(toInsert);
+    if (!inserted.second && distance < inserted.first->GetDistance())
+        {
+        // replace with closer distance
+        m_set.erase(inserted.first);
+        m_set.insert(toInsert);
+        }
+    }
+
+/*---------------------------------------------------------------------------------**//**
+* @bsimethod                                                    Paul.Connelly   12/16
++---------------+---------------+---------------+---------------+---------------+------*/
+bool MissingNodes::Contains(TileCR tile) const
+    {
+    // ###TODO: Make this more efficient...
+    return m_set.end() != std::find_if(m_set.begin(), m_set.end(), [&](MissingNodeCR arg) { return &arg.GetTile() == &tile; });
+    }
+
+/*---------------------------------------------------------------------------------**//**
+* @bsimethod                                                    Paul.Connelly   12/16
++---------------+---------------+---------------+---------------+---------------+------*/
+void DrawArgs::InsertMissing(TileCR tile)
+    {
+    m_missing.Insert(tile, ComputeTileDistance(tile));
+    }
+
+/*---------------------------------------------------------------------------------**//**
+* @bsimethod                                                    Paul.Connelly   12/16
++---------------+---------------+---------------+---------------+---------------+------*/
+double DrawArgs::ComputeTileDistance(TileCR tile) const
+    {
+    // Actually, distance squared...
+    DPoint3d centroid = DPoint3d::FromInterpolate(tile.GetRange().low, 0.5, tile.GetRange().high);
+    m_root.GetLocation().Multiply(centroid);
+    return centroid.DistanceSquared(m_context.GetViewportR().GetCamera().GetEyePoint());
+    }
+
+/*---------------------------------------------------------------------------------**//**
+* @bsimethod                                                    Paul.Connelly   01/17
++---------------+---------------+---------------+---------------+---------------+------*/
+double DrawArgs::GetTileSizeModifier() const
+    {
+    TargetCP target = m_context.GetViewportR().GetRenderTarget();
+    return nullptr != target ? target->GetTileSizeModifier() : 1.0;
+    }
+
+
+/*---------------------------------------------------------------------------------**//**
+* @bsimethod                                                    Ray.Bentley    02/2017
++---------------+---------------+---------------+---------------+---------------+------*/
+bool StreamBuffer::ReadBytes(void* buf, uint32_t size)
+    {
+    ByteCP start = GetCurrent();
+
+    if (nullptr == Advance(size)) 
+        {
+        BeAssert(false); 
+        return false;
+        }
+
+    memcpy(buf, start, size);
+    return true;
+    }
+
+/*---------------------------------------------------------------------------------**//**
+* @bsimethod                                                    Paul.Connelly   05/17
++---------------+---------------+---------------+---------------+---------------+------*/
+DirtyRanges DirtyRanges::Intersect(DRange3dCR range) const
+    {
+    auto end = std::partition(m_begin, m_end, [&range](DRange3dCR arg) { return arg.IntersectsWith(range); });
+    return DirtyRanges(m_begin, end);
+    }
+
+/*---------------------------------------------------------------------------------**//**
+* @bsimethod                                                    Paul.Connelly   05/17
++---------------+---------------+---------------+---------------+---------------+------*/
+void Root::MarkDamaged(DRange3dCR range)
+    {
+    Transform transformToTile;
+    transformToTile.InverseOf(GetLocation());
+    DRange3d tileRange;
+    transformToTile.Multiply(tileRange, range);
+
+    BeMutexHolder lock(m_cv.GetMutex());
+    m_damagedRanges.push_back(tileRange);
+    }
+
+/*---------------------------------------------------------------------------------**//**
+* @bsimethod                                                    Paul.Connelly   05/17
++---------------+---------------+---------------+---------------+---------------+------*/
+void Root::InvalidateDamagedTiles()
+    {
+    DgnDb::VerifyClientThread();
+    BeAssert(m_rootTile.IsValid());
+
+    BeMutexHolder lock(m_cv.GetMutex());
+    if (m_damagedRanges.empty() || m_rootTile.IsNull())
+        return;
+
+    DirtyRanges dirty(m_damagedRanges);
+    m_rootTile->Invalidate(dirty);
+
+    m_damagedRanges.clear();
+    }
+
+/*---------------------------------------------------------------------------------**//**
+* @bsimethod                                                    Paul.Connelly   05/17
++---------------+---------------+---------------+---------------+---------------+------*/
+void Tile::Invalidate(DirtyRangesCR dirty)
+    {
+    DgnDb::VerifyClientThread();
+
+    // NB: The caller has already filtered the ranges to include only those which intersect this tile's range.
+    if (dirty.empty())
+        return;
+
+        // some nodes are solely for structured and contain no graphics, therefore do not need to be invalidated.
+    if (IsDisplayable() && _IsInvalidated(dirty))
+        {
+        // This tile needs to be regenerated
+        m_root.CancelTileLoad(*this);
+        SetNotLoaded();
+        _Invalidate();
+        }
+
+    // Test children. Note that we are only partitioning the subset of damaged ranges which intersect the parent.
+    auto children = _GetChildren(false);
+    if (nullptr == children)
+        return;
+
+    for (auto const& child : *children)
+        {
+        DirtyRanges childDirty = dirty.Intersect(child->GetRange());
+        child->Invalidate(childDirty);
+        }
+    }
+
+/*---------------------------------------------------------------------------------**//**
+* @bsimethod                                                    Paul.Connelly   06/17
++---------------+---------------+---------------+---------------+---------------+------*/
+void Root::WaitForAllLoadsFor(uint32_t milliseconds)
+    {
+    auto condition = [&](BeConditionVariable&) { return 0 == m_activeLoads.size(); };
+    ConditionVariablePredicate<decltype(condition)> pred(condition);
+    m_cv.WaitOnCondition(&pred, milliseconds);
+    }
+
+/*---------------------------------------------------------------------------------**//**
+* @bsimethod                                                    Paul.Connelly   06/17
++---------------+---------------+---------------+---------------+---------------+------*/
+void Root::CancelAllTileLoads()
+    {
+    BeMutexHolder lock(m_cv.GetMutex());
+    for (auto& load : m_activeLoads)
+        load->SetCanceled();
+    }
+
+/*---------------------------------------------------------------------------------**//**
+* @bsimethod                                                    Paul.Connelly   05/17
++---------------+---------------+---------------+---------------+---------------+------*/
+void Root::CancelTileLoad(TileCR tile)
+    {
+    // ###TODO_ELEMENT_TILE: Bentley containers don't support 'transparent' comparators, meaning we can't compare a TileLoadStatePtr to a Tile even
+    // though the comparator can. We should fix that - but for now, instead, we're using std::set.
+    BeMutexHolder lock(m_cv.GetMutex());
+    auto iter = m_activeLoads.find(&tile);
+    if (iter != m_activeLoads.end())
+        {
+        (*iter)->SetCanceled();
+        m_activeLoads.erase(iter);
+        }
+    }
+
+/*---------------------------------------------------------------------------------**//**
+* @bsimethod                                                    Paul.Connelly   05/17
++---------------+---------------+---------------+---------------+---------------+------*/
+void TileRequests::RequestMissing() const
+    {
+    for (auto const& kvp : m_map)
+        if (!kvp.second.empty())
+            kvp.first->RequestTiles(kvp.second);
+    }
+
+/*---------------------------------------------------------------------------------**//**
+* @bsimethod                                                    Paul.Connelly   05/17
++---------------+---------------+---------------+---------------+---------------+------*/
+DrawArgs::DrawArgs(SceneContextR context, TransformCR location, RootR root, BeTimePoint now, BeTimePoint purgeOlderThan, ClipVectorCP clip)
+    : TileArgs(location, root, clip), m_context(context), m_missing(context.m_requests.GetMissing(root)), m_now(now), m_purgeOlderThan(purgeOlderThan)
+    {
+    //
+    }
+
+/*---------------------------------------------------------------------------------**//**
+* @bsimethod                                                    Paul.Connelly   05/17
++---------------+---------------+---------------+---------------+---------------+------*/
+Render::QPoint3dList TriMeshTree::TriMesh::CreateParams::QuantizePoints() const
+    {
+    // ###TODO: Is the tile's range known yet, and do we expect the range of points within it to be significantly smaller?
+    DRange3d range = DRange3d::NullRange();
+    for (int32_t i = 0; i < m_numPoints; i++)
+        range.Extend(DPoint3d::From(m_points[i]));
+
+    Render::QPoint3dList qpts(range);
+    qpts.reserve(m_numPoints);
+    for (int32_t i = 0; i < m_numPoints; i++)
+        qpts.Add(DPoint3d::From(m_points[i]));
+
+    return qpts;
+    }
+
+/*---------------------------------------------------------------------------------**//**
+* @bsimethod                                                    Paul.Connelly   05/17
++---------------+---------------+---------------+---------------+---------------+------*/
+Render::OctEncodedNormalList TriMeshTree::TriMesh::CreateParams::QuantizeNormals() const
+    {
+    OctEncodedNormalList oens;
+    if (nullptr != m_normals)
+        {
+        oens.resize(m_numPoints);
+        for (size_t i = 0; i < m_numPoints; i++)
+            {
+            FPoint3d normal = m_normals[i];
+            FVec3d vec = FVec3d::From(normal.x, normal.y, normal.z);
+            oens[i] = OctEncodedNormal::From(vec);
+            }
+        }
+
+    return oens;
+    }
+
+/*---------------------------------------------------------------------------------**//**
+* @bsimethod                                                    Paul.Connelly   05/17
++---------------+---------------+---------------+---------------+---------------+------*/
+Render::TriMeshArgs TriMeshTree::TriMesh::CreateTriMeshArgs(TextureP texture, FPoint2d const* textureUV) const
+    {
+    TriMeshArgs trimesh;
+    trimesh.m_numIndices = m_indices.size();
+    trimesh.m_vertIndex = (uint32_t const*) (m_indices.empty() ? nullptr : &m_indices.front());
+    trimesh.m_numPoints = (uint32_t) m_points.size();
+    trimesh.m_points  = m_points.empty() ? nullptr : &m_points.front();
+    trimesh.m_normals = m_normals.empty() ? nullptr : &m_normals.front();
+    trimesh.m_textureUV = textureUV;
+    trimesh.m_pointParams = m_points.GetParams();
+    trimesh.m_texture = texture;
+
+    return trimesh;
+    }
+
+    }
+
+/*---------------------------------------------------------------------------------**//**
+* @bsimethod                                    Keith.Bentley                   01/17
++---------------+---------------+---------------+---------------+---------------+------*/
+ProgressiveTaskPtr QuadTree::Root::_CreateProgressiveTask(DrawArgs& args, TileLoadStatePtr loads)
+    {
+    return new QuadTree::ProgressiveTask(*this, args.m_missing, loads);
+    }
+
+/*---------------------------------------------------------------------------------**//**
+* Create a PolyfaceHeader from a Geometry
+    * @bsimethod                                    Keith.Bentley                   05/16
++---------------+---------------+---------------+---------------+---------------+------*/
+PolyfaceHeaderPtr TriMeshTree::TriMesh::GetPolyface() const
+    {
+    TriMeshArgs trimesh = CreateTriMeshArgs(nullptr, nullptr);
+    return trimesh.ToPolyface();
+    }
+
+/*-----------------------------------------------------------------------------------**//**
+* Construct a Geometry from a CreateParams and a Scene. The scene is necessary to get the Render::System, and this
+* Geometry is only valid for that Render::System
+* @bsimethod                                    Keith.Bentley                   05/16
++---------------+---------------+---------------+---------------+---------------+------*/
+TriMeshTree::TriMesh::TriMesh(CreateParams const& args, RootR root, Dgn::Render::SystemP renderSys)
+    {
+    // After we create a Render::Graphic, we only need the points/indices/normals for picking.
+    // To save memory, only store them if the model is locatable.
+    if (root.IsPickable())
+        {
+        m_indices.resize(args.m_numIndices);
+        memcpy(&m_indices.front(), args.m_vertIndex, args.m_numIndices * sizeof(int32_t));
+
+        m_points = args.QuantizePoints();
+
+        if (nullptr != args.m_normals)
+            m_normals = args.QuantizeNormals();
+        }
+
+#if defined(WIP_SCALABLE_MESH) // texture may not be valid...
+    if (nullptr == renderSys)
+#else
+    if (nullptr == renderSys || !args.m_texture.IsValid())
+#endif
+        return;
+
+    auto trimesh = CreateTriMeshArgs(args.m_texture.get(), args.m_textureUV);
+
+    m_graphics.push_back(renderSys->_CreateTriMesh(trimesh, root.GetDgnDb()));
+    }
+
+/*---------------------------------------------------------------------------------**//**
+* @bsimethod                                    Keith.Bentley                   05/16
++---------------+---------------+---------------+---------------+---------------+------*/
+void TriMeshTree::TriMesh::Draw(DrawArgsR args)
+    {
+    if (!m_graphics.empty())
+        args.m_graphics.Add(m_graphics);
+    }
+
+/*---------------------------------------------------------------------------------**//**
+* @bsimethod                                    Keith.Bentley                   05/16
++---------------+---------------+---------------+---------------+---------------+------*/
+void TriMeshTree::TriMesh::Pick(PickArgsR args)
+    {
+    if (m_indices.empty())
+        return;
+
+    auto graphic = args.m_context.CreateWorldGraphic(args.m_location);
+    graphic->AddPolyface(*GetPolyface());
+    }
+
+/*---------------------------------------------------------------------------------**//**
+* @bsimethod                                                    Paul.Connelly   07/17
++---------------+---------------+---------------+---------------+---------------+------*/
+Tile::SelectParent TriMeshTree::Tile::_SelectTiles(bvector<TileTree::TileCPtr>& selectedTiles, DrawArgsR args) const
+    {
+    Visibility vis = GetVisibility(args);
+    if (Visibility::OutsideFrustum == vis)
+        {
+        _UnloadChildren(args.m_purgeOlderThan);
+        return SelectParent::No;
+        }
+
+    bool tooCoarse = Visibility::TooCoarse == vis;
+    auto children = _GetChildren(true);
+#if defined(WIP_SCALABLE_MESH)
+    if (tooCoarse && nullptr != children && !children->empty())
+#else
+    if (tooCoarse && nullptr != children)
+#endif
+        {
+        m_childrenLastUsed = args.m_now;
+        for (auto const& child : *children)
+            {
+            // 3mx requires that we load tiles recursively - we cannot jump directly to the tiles we actually want to draw...
+            if (!child->IsReady())
+                args.InsertMissing(*child);
+
+            child->_SelectTiles(selectedTiles, args);
+            }
+
+        return SelectParent::No;
+        }
+
+    // This node is either fine enough for the current view or has some unloaded children. We'll select it.
+    selectedTiles.push_back(this);
+
+    if (!tooCoarse)
+        {
+        // This node was fine enough for the current zoom scale and was successfully drawn. If it has loaded children from a previous pass, they're no longer needed.
+        _UnloadChildren(args.m_purgeOlderThan);
+        }
+
+    return SelectParent::No;
+    }
+
+/*---------------------------------------------------------------------------------**//**
+* @bsimethod                                                    Paul.Connelly   07/17
++---------------+---------------+---------------+---------------+---------------+------*/
+void TriMeshTree::Tile::AddDebugRangeGraphics(DrawArgsR args) const
+    {
+    GraphicParams params;
+    params.SetLineColor(ColorDef::Red());
+
+    auto graphic = args.m_context.CreateWorldGraphic();
+    graphic->ActivateGraphicParams(params);
+    graphic->AddRangeBox(m_range);
+    args.m_graphics.Add(*graphic->Finish());
+    }
+
+/*---------------------------------------------------------------------------------**//**
+* @bsimethod                                                    Paul.Connelly   07/17
++---------------+---------------+---------------+---------------+---------------+------*/
+void TriMeshTree::Tile::_DrawGraphics(DrawArgsR args) const
+    {
+    if (_WantDebugRangeGraphics())
+        AddDebugRangeGraphics(args);
+
+    for (auto mesh : m_meshes)
+        mesh->Draw(args);
+    }
+
+/*---------------------------------------------------------------------------------**//**
+* @bsimethod                                                    Paul.Connelly   07/17
++---------------+---------------+---------------+---------------+---------------+------*/
+void TriMeshTree::Tile::_PickGraphics(PickArgsR args, int depth) const
+    {
+    for (auto mesh : m_meshes)
+        mesh->Pick(args);
+    }
+