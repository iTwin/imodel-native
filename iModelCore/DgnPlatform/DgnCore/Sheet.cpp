/*-------------------------------------------------------------------------------------+
|
|     $Source: DgnCore/Sheet.cpp $
|
|  $Copyright: (c) 2018 Bentley Systems, Incorporated. All rights reserved. $
|
+--------------------------------------------------------------------------------------*/
#include <DgnPlatformInternal.h>

BEGIN_SHEET_NAMESPACE
namespace Handlers
{
HANDLER_DEFINE_MEMBERS(Element);
HANDLER_DEFINE_MEMBERS(AttachmentElement)
HANDLER_DEFINE_MEMBERS(Model)

}
END_SHEET_NAMESPACE

USING_NAMESPACE_SHEET

/*---------------------------------------------------------------------------------**//**
* @bsimethod                                                    Shaun.Sewall    11/16
+---------------+---------------+---------------+---------------+---------------+------*/
DgnCode Sheet::Element::CreateCode(DocumentListModelCR model, Utf8StringCR name)
    {
    return CodeSpec::CreateCode(BIS_CODESPEC_Sheet, *model.GetModeledElement(), name);
    }

/*---------------------------------------------------------------------------------**//**
* @bsimethod                                                    Shaun.Sewall    11/16
+---------------+---------------+---------------+---------------+---------------+------*/
DgnCode Sheet::Element::CreateUniqueCode(DocumentListModelCR model, Utf8CP baseName)
    {
    DgnDbR db = model.GetDgnDb();
    DgnCode code = CreateCode(model, baseName);
    if (!db.Elements().QueryElementIdByCode(code).IsValid())
        return code;

    int counter=1;
    do  {
        Utf8PrintfString name("%s-%d", baseName, counter);
        code = CreateCode(model, name.c_str());
        counter++;
        } while (db.Elements().QueryElementIdByCode(code).IsValid());

    return code;
    }

/*---------------------------------------------------------------------------------**//**
* @bsimethod                                                    Shaun.Sewall    09/16
+---------------+---------------+---------------+---------------+---------------+------*/
ElementPtr Sheet::Element::Create(DocumentListModelCR model, double scale, DPoint2dCR size, Utf8StringCR name)
    {
    DgnDbR db = model.GetDgnDb();
    DgnClassId classId = db.Domains().GetClassId(Handlers::Element::GetHandler());

    if (!model.GetModelId().IsValid() || !classId.IsValid() || name.empty())
        {
        BeAssert(false);
        return nullptr;
        }

    auto sheet = new Element(CreateParams(db, model.GetModelId(), classId, CreateCode(model, name)));
    sheet->SetScale(scale);
    sheet->SetWidth(size.x);
    sheet->SetHeight(size.y);
    return sheet;
    }

/*---------------------------------------------------------------------------------**//**
* @bsimethod                                                    Sam.Wilson      10/16
+---------------+---------------+---------------+---------------+---------------+------*/
ElementPtr Sheet::Element::Create(DocumentListModelCR model, double scale, DgnElementId sheetTemplate, Utf8StringCR name)
    {
    DgnDbR db = model.GetDgnDb();       
    DgnClassId classId = db.Domains().GetClassId(Handlers::Element::GetHandler());

    if (!model.GetModelId().IsValid() || !classId.IsValid() || name.empty())
        {
        BeAssert(false);
        return nullptr;
        }

    auto sheet = new Element(CreateParams(db, model.GetModelId(), classId, CreateCode(model, name)));
    sheet->SetScale(scale);
    sheet->SetTemplate(sheetTemplate);

#ifdef WIP_SHEETS
    sheet->SetHeight(sheetTemplateElem->GetHeight());
    sheet->SetWidth(sheetTemplateElem->GetWidth());
    sheet->SetBorder(sheetTemplateElem->GetBorder());
#endif
    BeAssert(false && "WIP_SHEETS - templates");
    return sheet;
    }

/*---------------------------------------------------------------------------------**//**
* @bsimethod                                                    Sam.Wilson      12/16
+---------------+---------------+---------------+---------------+---------------+------*/
ViewAttachment::ViewAttachment(DgnDbR db, DgnModelId model, DgnViewId viewId, DgnCategoryId cat, Placement2dCR placement) : T_Super(CreateParams(db, model, QueryClassId(db), cat, placement))
    {
    SetAttachedViewId(viewId);
    SetCode(GenerateDefaultCode());
    SetScale(ComputeScale(db, viewId, placement.GetElementBox()));
    }

/*---------------------------------------------------------------------------------**//**
* @bsimethod                                                    Sam.Wilson      12/16
+---------------+---------------+---------------+---------------+---------------+------*/
ViewAttachment::ViewAttachment(DgnDbR db, DgnModelId model, DgnViewId viewId, DgnCategoryId cat, DPoint2dCR origin, double scale) : T_Super(CreateParams(db, model, QueryClassId(db), cat, ComputePlacement(db, viewId, origin, scale)))
    {
    SetAttachedViewId(viewId);
    SetCode(GenerateDefaultCode());
    SetScale(scale);
    }

/*---------------------------------------------------------------------------------**//**
* @bsimethod                                                    Sam.Wilson      12/16
+---------------+---------------+---------------+---------------+---------------+------*/
Placement2d ViewAttachment::ComputePlacement(DgnDbR db, DgnViewId viewId, DPoint2dCR origin, double scale)
    {
    auto viewDef = db.Elements().Get<ViewDefinition>(viewId);
    if (!viewDef.IsValid())
        {
        BeAssert(false);
        return Placement2d{};
        }
    auto viewExtents = viewDef->GetExtents();

    Placement2d placement;
    placement.SetOrigin(origin);

    ElementAlignedBox2d box;
    box.low.Zero();
    box.high.x = viewExtents.x / scale;
    box.high.y = viewExtents.y / scale;
    placement.SetElementBox(box);
    
    return placement;
    }

/*---------------------------------------------------------------------------------**//**
* @bsimethod                                                    Sam.Wilson      12/16
+---------------+---------------+---------------+---------------+---------------+------*/
double ViewAttachment::ComputeScale(DgnDbR db, DgnViewId viewId, ElementAlignedBox2dCR placement)
    {
    auto viewDef = db.Elements().Get<ViewDefinition>(viewId);
    if (!viewDef.IsValid())
        {
        BeAssert(false);
        return 1.0;
        }

    return viewDef->GetExtents().x / placement.GetWidth();
    }

/*---------------------------------------------------------------------------------**//**
* @bsimethod                                                    Sam.Wilson      11/16
+---------------+---------------+---------------+---------------+---------------+------*/
DgnDbStatus ViewAttachment::CheckValid() const
    {
    if (!GetAttachedViewId().IsValid())
        return DgnDbStatus::ViewNotFound;

    return GetModel()->IsSheetModel() ? DgnDbStatus::Success : DgnDbStatus::WrongModel;
    }

/*---------------------------------------------------------------------------------**//**
* @bsimethod                                                    Sam.Wilson      01/17
+---------------+---------------+---------------+---------------+---------------+------*/
ClipVectorPtr ViewAttachment::GetClip() const
    {
    return m_jsonProperties.isMember(json_clip()) ? ClipVector::FromJson(m_jsonProperties[json_clip()]) : nullptr;
    }

/*---------------------------------------------------------------------------------**//**
* @bsimethod                                                    Sam.Wilson      01/17
+---------------+---------------+---------------+---------------+---------------+------*/
void ViewAttachment::SetClip(ClipVectorCR clipVector)
    {
    m_jsonProperties[json_clip()] = clipVector.ToJson();
    }

/*---------------------------------------------------------------------------------**//**
* @bsimethod                                                 Ramanujam.Raman   05/17
+---------------+---------------+---------------+---------------+---------------+------*/
void ViewAttachment::ClearClip()
    {
    m_jsonProperties.removeMember(json_clip());
    }

/*---------------------------------------------------------------------------------**//**
* @bsimethod                                                    Shaun.Sewall    09/16
+---------------+---------------+---------------+---------------+---------------+------*/
DgnDbStatus Sheet::Model::_OnInsert()
    {
    if (!GetDgnDb().Elements().Get<Sheet::Element>(GetModeledElementId()).IsValid())
        {
        BeAssert(false && "A SheetModel should be modeling a Sheet element");
        return DgnDbStatus::BadElement;
        }

    return T_Super::_OnInsert();
    }

/*---------------------------------------------------------------------------------**//**
* @bsimethod                                                    Shaun.Sewall    09/16
+---------------+---------------+---------------+---------------+---------------+------*/
ModelPtr Sheet::Model::Create(ElementCR sheet)
    {
    DgnDbR db = sheet.GetDgnDb();
    ModelHandlerR handler = Handlers::Model::GetHandler();
    DgnClassId classId = db.Domains().GetClassId(handler);

    if (!classId.IsValid() || !sheet.GetElementId().IsValid())
        {
        BeAssert(false);
        return nullptr;
        }

    DgnModelPtr model = handler.Create(DgnModel::CreateParams(db, classId, sheet.GetElementId()));
    if (!model.IsValid())
        {
        BeAssert(false);
        return nullptr;
        }

    return dynamic_cast<ModelP>(model.get());
    }

/*---------------------------------------------------------------------------------**//**
* @bsimethod                                                    Paul.Connelly   11/15
+---------------+---------------+---------------+---------------+---------------+------*/
Dgn::ViewControllerPtr SheetViewDefinition::_SupplyController() const
    {
    return new Sheet::ViewController(*this);
    }

//=======================================================================================
// @bsiclass                                                    Keith.Bentley   02/17
//=======================================================================================
struct RectanglePoints
{
    template<typename T> static void Init(T& pts, double xlow, double ylow, double xhigh, double yhigh)
        {
        pts[0].x = pts[3].x = pts[4].x = xlow;
        pts[0].y = pts[1].y = pts[4].y = ylow;
        pts[1].x = pts[2].x = xhigh; 
        pts[2].y = pts[3].y = yhigh;
        }

    DPoint2d m_pts[5];

    // If context supplied, points will be transformed to view coords.
    RectanglePoints(double xlow, double ylow, double xhigh, double yhigh, ViewContextCP context=nullptr)
        {
        if (nullptr != context)
            {
            DPoint3d pts[5];
            Init(pts, xlow, ylow, xhigh, yhigh);
            for (auto& pt : pts)
                pt.z = 0.0;

            context->WorldToView(m_pts, pts, 5);
            }
        else
            {
            Init(m_pts, xlow, ylow, xhigh, yhigh);
            }
        }

    template<typename T> RectanglePoints(T const& range) : RectanglePoints(range.low.x, range.low.y, range.high.x, range.high.y) { }

    operator DPoint2dP() {return m_pts;}
    operator DPoint2dCP() const {return m_pts;}
};

/*---------------------------------------------------------------------------------**//**
* @bsimethod                                    Ray.Bentley                     04/2017
+---------------+---------------+---------------+---------------+---------------+------*/
bvector<DgnElementId> Sheet::Model::GetSheetAttachmentIds() const
    {
    bvector<DgnElementId>   attachIds;
    // Scan for viewAttachments...
    auto stmt =  GetDgnDb().GetPreparedECSqlStatement("SELECT ECInstanceId FROM " BIS_SCHEMA(BIS_CLASS_ViewAttachment) " WHERE Model.Id=?");
    stmt->BindId(1, GetModelId());

    while (BE_SQLITE_ROW == stmt->Step())
        attachIds.push_back(stmt->GetValueId<DgnElementId>(0));

    return attachIds;
    }

/*---------------------------------------------------------------------------------**//**
* @bsimethod                                    Ray.Bentley                     04/2017
+---------------+---------------+---------------+---------------+---------------+------*/
bvector<ViewDefinitionCPtr> Sheet::Model::GetSheetAttachmentViews(DgnDbR db) const
    {
    bvector<DgnElementId> attachmentIds = GetSheetAttachmentIds();
    bvector<ViewDefinitionCPtr> attachmentViews;

    for (auto& attachmentId : attachmentIds)
        {
        auto attachmentElement = GetDgnDb().Elements().Get<Sheet::ViewAttachment>(attachmentId);
        if (!attachmentElement.IsValid())
            {
            BeAssert(false);
            continue;
            }
        
        auto viewDefinition = GetDgnDb().Elements().Get<ViewDefinition>(attachmentElement->GetAttachedViewId());
        if (!viewDefinition.IsValid())
            {
            BeAssert(false);
            continue;
            }
        attachmentViews.push_back(viewDefinition);
        }

    return attachmentViews;
    }

/*---------------------------------------------------------------------------------**//**
* @bsimethod                                    Ray.Bentley                     04/
+---------------+---------------+---------------+---------------+---------------+------*/
DPoint2d Sheet::Model::GetSheetSize() const
    {
    // Get the Sheet::Element to extract the sheet size
    auto sheetElement = GetDgnDb().Elements().Get<Sheet::Element>(GetModeledElementId());
    if (!sheetElement.IsValid())
        {
        BeAssert(false); // this is fatal
        return DPoint2d::From(0.0, 0.0);
        }
    
    return DPoint2d::From(sheetElement->GetWidth(), sheetElement->GetHeight());
    }

/*---------------------------------------------------------------------------------**//**
* @bsimethod                                    Keith.Bentley                   11/16
+---------------+---------------+---------------+---------------+---------------+------*/
AxisAlignedBox3d Sheet::Model::GetSheetExtents() const
    {
    DPoint2d size = GetSheetSize();
    return AxisAlignedBox3d(DPoint3d::FromZero(), DPoint3d::From(size.x, size.y, 0.0));
    }

/*---------------------------------------------------------------------------------**//**
* @bsimethod                                    Keith.Bentley                   11/16
+---------------+---------------+---------------+---------------+---------------+------*/
void Sheet::ViewController::_LoadState()
    {
    auto model = GetViewedModel();  // get the sheet model for this view
    if (nullptr == model || nullptr == model->ToSheetModel())
        {
        BeAssert(false); // what happened?
        return;
        }

    m_size = model->ToSheetModel()->GetSheetSize();
    }

/*---------------------------------------------------------------------------------**//**
* @bsimethod                                                    Paul.Connelly   03/18
+---------------+---------------+---------------+---------------+---------------+------*/
Sheet::Border::Border(ViewContextCP context, DPoint2dCR size)
    {
    // Rect
    RectanglePoints rect(0, 0, size.x, size.y, context);
    memcpy(m_rect, rect.m_pts, 5 * sizeof(DPoint2d));

    // Shadow
    double shadowWidth = .01 * size.Distance(DPoint2d::FromZero());

    DPoint3d shadow[7];
    shadow[0].y = shadow[1].y = shadow[6].y = 0.0;
    shadow[0].x = shadowWidth;
    shadow[1].x = shadow[2].x = size.x;
    shadow[3].x = shadow[4].x = size.x + shadowWidth;
    shadow[2].y = shadow[3].y = size.y - shadowWidth;
    shadow[4].y = shadow[5].y = -shadowWidth;
    shadow[5].x = shadow[6].x = shadowWidth;

    if (nullptr != context)
        {
        for (auto& point : shadow)
            point.z = 0.0;

        context->WorldToView(m_shadow, shadow, 7);
        }
    else
        {
        for (size_t i = 0; i < 7; i++)
            {
            m_shadow[i].x = shadow[i].x;
            m_shadow[i].y = shadow[i].y;
            }
        }
            
    // Gradient
    double keyValues[] = {0.0, 0.5};
    ColorDef keyColors[] = {ColorDef(25,25,25), ColorDef(150,150,150)};

    m_gradient = GradientSymb::Create();
    m_gradient->SetMode(Render::GradientSymb::Mode::Linear);
    m_gradient->SetAngle(-45.0);
    m_gradient->SetKeys(2, keyColors, keyValues);
    }

/*---------------------------------------------------------------------------------**//**
* @bsimethod                                                    Paul.Connelly   03/18
+---------------+---------------+---------------+---------------+---------------+------*/
void Sheet::Border::AddToBuilder(Render::GraphicBuilderR builder) const
    {
    builder.SetSymbology(ColorDef::Black(), ColorDef::Black(), 2, LinePixels::Solid);
    builder.AddLineString2d(5, m_rect, 0.0);

    GraphicParams params;
    params.SetLineColor(ColorDef(25,25,25));
    params.SetGradient(m_gradient.get());

    builder.ActivateGraphicParams(params);
    builder.AddShape2d(7, m_shadow, true, ViewDefinition2d::Get2dFrustumDepth());
    }

/*---------------------------------------------------------------------------------**//**
* @bsimethod                                                    Paul.Connelly   03/18
+---------------+---------------+---------------+---------------+---------------+------*/
DRange2d Sheet::Border::GetRange() const
    {
    DRange2d shadowRange = DRange2d::From(m_shadow, 7),
             range = DRange2d::From(m_rect, 5);
    range.Extend(shadowRange);
    return range;
    }

/*---------------------------------------------------------------------------------**//**
* @bsimethod                                    Keith.Bentley                   12/16
+---------------+---------------+---------------+---------------+---------------+------*/
void Sheet::ViewController::_DrawView(ViewContextR context)
    {
    auto model = GetViewedModel();
    if (nullptr == model)
        return;

    context.VisitDgnModel(*model);
    }

/*---------------------------------------------------------------------------------**//**
* @bsimethod                                                    Sam.Wilson  02/17
+---------------+---------------+---------------+---------------+---------------+------*/
DgnElementId Sheet::Model::FindFirstViewOfSheet(DgnDbR db, DgnModelId mid)
    {
    auto findViewOfSheet = db.GetPreparedECSqlStatement("SELECT sheetView.ECInstanceId FROM bis.SheetViewDefinition sheetView WHERE (sheetView.BaseModel.Id=?)");
    findViewOfSheet->BindId(1, mid);
    return BE_SQLITE_ROW != findViewOfSheet->Step() ?  DgnElementId() : findViewOfSheet->GetValueId<DgnElementId>(0);
<<<<<<< HEAD
=======
    }

/*---------------------------------------------------------------------------------**//**
* @bsimethod                                                    Mark.Schlosser  02/2018
+---------------+---------------+---------------+---------------+---------------+------*/
TileTree::Tile::SelectParent Sheet::Attachment::Tile3d::_SelectTiles(bvector<TileTree::TileCPtr>& selected, TileTree::DrawArgsR args) const
    {
    return const_cast<Attachment::Tile3d&>(*this).Select(selected, args);
    }

/*---------------------------------------------------------------------------------**//**
* @bsimethod                                                    Mark.Schlosser  02/2018
+---------------+---------------+---------------+---------------+---------------+------*/
TileTree::Tile::SelectParent Sheet::Attachment::Tile3d::Select(bvector<TileTree::TileCPtr>& selected, TileTree::DrawArgsR args)
    {
    if (0 == GetDepth())
        GetTree().m_viewport->m_rendering = false;

    if (IsNotFound())
        {
        // Indicates no elements in this tile's range (or some unexpected error occurred during scene creation)
        return SelectParent::No;
        }

    Visibility vis = _GetVisibility(args);
    if (Visibility::OutsideFrustum == vis)
        {
        _UnloadChildren(args.m_purgeOlderThan);
        return SelectParent::No;
        }

    bool tooCoarse = Visibility::TooCoarse == vis;
    auto children = tooCoarse ? _GetChildren(true) : nullptr;

    if (nullptr != children)
        {
        size_t initialSize = selected.size();
        m_childrenLastUsed = args.m_now;
        for (auto& child : *children)
            {
            if (SelectParent::Yes == child->_SelectTiles(selected, args))
                {
                // At least one of the selected children is not ready to draw. If the parent (this) is drawable, draw in place of all the children.
                selected.resize(initialSize);
                if (IsReady())
                    {
                    selected.push_back(this);
                    return SelectParent::No;
                    }
                else
                    {
                    // This tile isn't ready to draw either. Try drawing its own parent in its place.
                    return SelectParent::Yes;
                    }
                }
            }

        return SelectParent::No;
        }

    // This tile is of appropriate resolution to draw. Enqueue it for loading if necessary.
    if (!IsReady())
        {
        if (m_tilePolys.empty())
            {
            CreatePolys(args.GetContext()); // m_graphicsClip on tree must be set before creating polys (the polys that represent the tile)
            if (m_tilePolys.empty())
                {
                SetNotFound();
                return SelectParent::No;
                }
            }

        CreateGraphics(args.GetContext());
        }

    if (IsReady())
        {
        selected.push_back(this);
        _UnloadChildren(args.m_purgeOlderThan);
        return SelectParent::No;
        }

    // Inform the sheet controller that it needs to recreate its scene next frame
    GetTree().m_sheetController.MarkAttachmentSceneIncomplete();

    // Tell parent to render in this tile's place until it becomes ready to draw.
    return SelectParent::Yes;
    }

/*---------------------------------------------------------------------------------**//**
* @bsimethod                                                    Mark.Schlosser  02/2018
+---------------+---------------+---------------+---------------+---------------+------*/
void Sheet::Attachment::Tile3d::_DrawGraphics(DrawArgsR args) const
    {
    BeAssert(IsReady());
    for (auto& graphic : m_graphics)
        if (graphic.IsValid())
            args.m_graphics.Add(*graphic);

    static bool s_drawDebugRange = false;
    if (!s_drawDebugRange)
        return;

    GraphicParams params;
    params.SetWidth(0);
    ColorDef color = GetTree().m_boundingBoxColor;
    params.SetLineColor(color);
    params.SetFillColor(color);

    auto gf = args.GetContext().CreateSceneGraphic();
    gf->ActivateGraphicParams(params);
    gf->AddRangeBox(GetRange());

    args.m_graphics.Add(*gf->Finish());
    }

/*---------------------------------------------------------------------------------**//**
* @bsimethod                                                    Paul.Connelly   03/18
+---------------+---------------+---------------+---------------+---------------+------*/
void Sheet::Attachment::Tile2d::_DrawGraphics(TileTree::DrawArgsR myArgs) const
    {
    auto const& myRoot = GetRoot2d();
    auto& viewRoot = *myRoot.m_viewRoot;

    TileTree::DrawArgs args = viewRoot.CreateDrawArgs(myArgs.GetContext());
    args.m_location = myRoot.m_drawingToAttachment;
    args.m_viewFlagsOverrides = Render::ViewFlagsOverrides(myRoot.m_view->GetViewFlags());
    args.m_clip = GetRoot2d().m_graphicsClip.get();
    args.m_graphics.m_symbologyOverrides = GetRoot2d().m_symbologyOverrides;

    myRoot.m_view->CreateScene(args);

    static bool s_drawClipPolys = false;
    if (s_drawClipPolys)
        myRoot.DrawClipPolys(myArgs);

    static bool s_drawRangeBoxes = false;
    if (!s_drawRangeBoxes)
        return;

    GraphicParams params;
    params.SetWidth(0);
    ColorDef color = myRoot.m_boundingBoxColor;
    params.SetLineColor(color);
    params.SetFillColor(color);

    auto gf = myArgs.GetContext().CreateSceneGraphic();
    gf->ActivateGraphicParams(params);
    gf->AddRangeBox(GetRange());

    // Put in a branch so it doesn't get clipped...
    GraphicBranch branch;
    branch.Add(*gf->Finish());
    myArgs.m_graphics.Add(*args.GetContext().CreateBranch(branch, GetRoot().GetDgnDb(), Transform::FromIdentity()));
    }

/*---------------------------------------------------------------------------------**//**
* For debugging purposes, create polys from ClipVector and output as graphics.
* @bsimethod                                                    Paul.Connelly   03/18
+---------------+---------------+---------------+---------------+---------------+------*/
void Sheet::Attachment::Root2d::DrawClipPolys(TileTree::DrawArgsR args) const
    {
    DRange3d range = GetRootTile()->GetRange();

    double zDepth = Render::Target::DepthFromDisplayPriority(0.5 * Render::Target::GetMaxDisplayPriority());

    DPoint3d tmpPts[4];
    tmpPts[0] = DPoint3d::From(range.low.x, range.low.y, zDepth);
    tmpPts[1] = DPoint3d::From(range.high.x, range.low.y, zDepth);
    tmpPts[2] = DPoint3d::From(range.high.x, range.high.y, zDepth);
    tmpPts[3] = DPoint3d::From(range.low.x, range.high.y, zDepth);

    bvector<DPoint3d> pts(std::begin(tmpPts), std::end(tmpPts));

    IFacetOptionsPtr facetOptions = IFacetOptions::Create();
    IPolyfaceConstructionPtr builder = IPolyfaceConstruction::Create(*facetOptions);
    builder->AddTriangulation(pts);

    auto polyface = builder->GetClientMeshPtr();
    Render::Primitives::GeometryClipper::PolyfaceClipper clipper;
    clipper.ClipPolyface(*polyface, m_clip.get(), true);
    if (!clipper.HasOutput())
        return;

    GraphicParams params;
    ColorDef fillColor = m_boundingBoxColor;
    fillColor.SetAlpha(0x7f);
    params.SetFillColor(fillColor);

    auto gf = args.GetContext().CreateSceneGraphic();
    gf->ActivateGraphicParams(params);

    for (auto& mesh : clipper.GetOutput())
        gf->AddPolyface(*mesh, true);

    args.m_graphics.Add(*gf->Finish());
    }

/*---------------------------------------------------------------------------------**//**
* @bsimethod                                                    Mark.Schlosser  03/2018
+---------------+---------------+---------------+---------------+---------------+------*/
void Sheet::Attachment::Tile3d::CreatePolys(SceneContextR context)
    {
    auto renderSys = context.GetRenderSystem();

    // ###TODO: an optimization could be to make the texture non-square to save on space (make match cropped tile aspect ratio)

    // set up initial corner values (before cropping to clip)
    auto& tree = GetTree();

    // set up initial corner values (before cropping to clip); m_range must be already setup (m_range = unclipped range)
    Render::GraphicBuilder::TileCorners corners; 
    double east  = m_range.low.x;
    double west  = m_range.high.x;
    double north = m_range.low.y; 
    double south = m_range.high.y;
    corners.m_pts[0].Init(east, north, tree.m_biasDistance); 
    corners.m_pts[1].Init(west, north, tree.m_biasDistance); 
    corners.m_pts[2].Init(east, south, tree.m_biasDistance); 
    corners.m_pts[3].Init(west, south, tree.m_biasDistance);

    // first create the polys for the tile so we can get the range (create graphics from polys later)
    m_tilePolys = renderSys->_CreateSheetTilePolys(corners, tree.m_graphicsClip.get());
    }

/*---------------------------------------------------------------------------------**//**
* @bsimethod                                                    Mark.Schlosser  03/2018
+---------------+---------------+---------------+---------------+---------------+------*/
DRange3d Sheet::Attachment::Root3d::GetRootRange() const
    {
    static const double s_tileSize = 1.0;
    double east  = 0.0;
    double west  = east + s_tileSize;
    double north = 0.0;
    double south = north + s_tileSize;
 
    Render::GraphicBuilder::TileCorners corners; 
    corners.m_pts[0].Init(east, north, m_biasDistance); 
    corners.m_pts[1].Init(west, north, m_biasDistance); 
    corners.m_pts[2].Init(east, south, m_biasDistance); 
    corners.m_pts[3].Init(west, south, m_biasDistance);

    return DRange3d::From(corners.m_pts, 4); 
    }

/*---------------------------------------------------------------------------------**//**
* @bsimethod                                                    Paul.Connelly   03/18
+---------------+---------------+---------------+---------------+---------------+------*/
Attachment::Root3dPtr Attachment::Root3d::Create(Sheet::ViewController& sheetController, DgnElementId attachmentId, SceneContextR context)
    {
#if defined(NO_3D_ATTACHMENTS)
    return nullptr;
#else
    auto& db = sheetController.GetDgnDb();
    auto attach = db.Elements().Get<ViewAttachment>(attachmentId);
    if (!attach.IsValid())
        {
        BeAssert(false);
        return nullptr;
        }

    auto viewId = attach->GetAttachedViewId();
    auto view = ViewDefinition::LoadViewController(viewId, db);
    if (!view.IsValid())
        return nullptr;

    auto viewport = T_HOST._CreateSheetAttachViewport();
    if (!viewport.IsValid())
        return nullptr;

    return new Sheet::Attachment::Root3d(sheetController, *attach, context, *viewport, *view);
#endif
    }

/*---------------------------------------------------------------------------------**//**
* @bsimethod                                                    Paul.Connelly   03/18
+---------------+---------------+---------------+---------------+---------------+------*/
Attachment::Root2dPtr Attachment::Root2d::Create(Sheet::ViewController& sheetController, DgnElementId attachmentId, SceneContextR context)
    {
#if defined(NO_2D_ATTACHMENTS)
    return nullptr;
#else
    auto& db = sheetController.GetDgnDb();
    auto attach = db.Elements().Get<ViewAttachment>(attachmentId);
    if (attach.IsNull())
        {
        BeAssert(false);
        return nullptr;
        }

    auto viewId = attach->GetAttachedViewId();
    auto view = ViewDefinition::LoadViewController(viewId, db);
    if (view.IsNull())
        return nullptr;

    BeAssert(nullptr != view->GetViewDefinition().ToView2d());
    BeAssert(nullptr != dynamic_cast<ViewController2dP>(view.get()));

    auto& view2d = static_cast<ViewController2dR>(*view);
    TileTree::RootP viewRoot = view2d.GetRoot(context);
    if (nullptr == viewRoot || viewRoot->GetRootTile().IsNull())
        return nullptr;

    return new Sheet::Attachment::Root2d(sheetController, *attach, context, view2d, *viewRoot);
#endif
    }

/*---------------------------------------------------------------------------------**//**
* @bsimethod                                                    Paul.Connelly   03/18
+---------------+---------------+---------------+---------------+---------------+------*/
Sheet::Attachment::Tile3d& Sheet::Attachment::Root3d::GetRootAttachmentTile()
    {
    BeAssert(GetRootTile().IsValid());
    return static_cast<Attachment::Tile3dR>(*GetRootTile());
    }

/*---------------------------------------------------------------------------------**//**
* @bsimethod                                                    Paul.Connelly   03/18
+---------------+---------------+---------------+---------------+---------------+------*/
Sheet::Attachment::State Sheet::Attachment::Root3d::GetState(uint32_t depth) const
    {
    // ###TODO: Fix this silly lookup, called from an iterator over the Attachment list...
    auto attach = m_sheetController.GetAttachments().Find(m_attachmentId);
    BeAssert(nullptr != attach);

    // ###TODO: WIP_ATTACHMENTS
    auto attach3d = dynamic_cast<Attachment3d*>(attach);
    if (nullptr == attach3d)
        return Sheet::Attachment::State::Empty;

    return attach3d->GetState(depth);
    }

/*---------------------------------------------------------------------------------**//**
* @bsimethod                                                    Paul.Connelly   03/18
+---------------+---------------+---------------+---------------+---------------+------*/
void Sheet::Attachment::Root3d::SetState(uint32_t depth, State state)
    {
    // ###TODO: Fix this silly lookup, called from an iterator over the Attachment list...
    auto attach = m_sheetController.GetAttachments().Find(m_attachmentId);
    BeAssert(nullptr != attach);

    // ###TODO: WIP_ATTACHMENTS
    auto attach3d = dynamic_cast<Attachment3d*>(attach);
    if (nullptr != attach3d)
        attach3d->SetState(depth, state);
    }

/*---------------------------------------------------------------------------------**//**
* @bsimethod                                                    Paul.Connelly   03/18
+---------------+---------------+---------------+---------------+---------------+------*/
Render::ViewFlagsOverrides Sheet::Attachment::Root3d::_GetViewFlagsOverrides() const
    {
    // TFS#863662: If sheet's ViewFlags has transparency turned off, background pixels of
    // attachments will render opaque black...
    auto ovrs = T_Super::_GetViewFlagsOverrides();
    ovrs.SetShowTransparency(true);
    return ovrs;
    }

/*---------------------------------------------------------------------------------**//**
* @bsimethod                                                    Paul.Connelly   03/18
+---------------+---------------+---------------+---------------+---------------+------*/
ClipVectorPtr ViewAttachment::CreateBoundaryClip() const
    {
    RectanglePoints box(GetPlacement().CalculateRange());
    return new ClipVector(ClipPrimitive::CreateFromShape(box, 5, false, nullptr, nullptr, nullptr).get());
    }

/*---------------------------------------------------------------------------------**//**
* @bsimethod                                                    Paul.Connelly   03/18
+---------------+---------------+---------------+---------------+---------------+------*/
ClipVectorPtr ViewAttachment::GetOrCreateClip(TransformCP tf) const
    {
    auto clip = GetClip();
    if (clip.IsNull())
        clip = CreateBoundaryClip();

    if (nullptr != tf)
        clip = clip->Clone(tf);

    return clip;
    }

/*---------------------------------------------------------------------------------**//**
* @bsimethod                                                    Paul.Connelly   03/18
+---------------+---------------+---------------+---------------+---------------+------*/
Sheet::Attachment::Root::Root(DgnModelId modelId, Sheet::ViewController& sheetController, ViewAttachmentCR attach, SceneContextR context, Dgn::ViewControllerR view)
  : T_Super(sheetController.GetDgnDb(), modelId, /*is3d=*/false, Transform::FromIdentity(), nullptr, nullptr)
    {
    // ###TODO: WIP_ATTACHMENTS: Common initialization (view controller etc)
    }

/*---------------------------------------------------------------------------------**//**
* @bsimethod                                                    Mark.Schlosser  02/2018
+---------------+---------------+---------------+---------------+---------------+------*/
Sheet::Attachment::Root3d::Root3d(Sheet::ViewController& sheetController, ViewAttachmentCR attach, SceneContextR context, Viewport& viewport, Dgn::ViewControllerR view)
  : T_Super(DgnModelId(), sheetController, attach, context, view),
    m_attachmentId(attach.GetElementId()), m_viewport(&viewport), m_sheetController(sheetController)
    {
    DPoint2d scale;

    // we use square tiles. If the view's aspect ratio isn't square, expand the short side in tile (NPC) space. We'll clip out the extra area below.
    double aspect = view.GetViewDefinition().GetAspectRatio();
    if (aspect < 1.0)
        scale.Init(1.0 / aspect, 1.0);
    else
        scale.Init(1.0, aspect);

    // now expand the frustum in one direction so that the view is square (so we can use square tiles)
    uint32_t dim = querySheetTilePixels();
    m_viewport->SetRect(BSIRect::From(0, 0, dim, dim));
    m_viewport->ChangeViewController(view);
    m_viewport->SetupFromViewController();

    Frustum frust = m_viewport->GetFrustum(DgnCoordSystem::Npc).TransformBy(Transform::FromScaleFactors(scale.x, scale.y, 1.0));
    m_viewport->NpcToWorld(frust.m_pts, frust.m_pts, NPC_CORNER_COUNT);
    m_viewport->SetupFromFrustum(frust);

    auto& def = view.GetViewDefinitionR();
    auto& style = def.GetDisplayStyle();

    ColorDef bgColor;
// #define DEBUG_SHEET_BACKGROUND
#if defined(DEBUG_SHEET_BACKGROUND)
    static int sCount = 0;
    ColorDef sCols[12] = {
        ColorDef::Brown(),
        ColorDef::LightGrey(),
        ColorDef::MediumGrey(),
        ColorDef::DarkGrey(),
        ColorDef::DarkRed(),
        ColorDef::DarkGreen(),
        ColorDef::DarkBlue(),
        ColorDef::DarkYellow(),
        ColorDef::DarkOrange(),
        ColorDef::DarkCyan(),
        ColorDef::DarkMagenta(),
        ColorDef::DarkBrown(),
    };
    bgColor = sCols[sCount++];
    if (sCount > 11) sCount = 0;
#else
    // override the background color. This is to match V8, but there should probably be an option in the "Details" about whether to do this or not.
    bgColor = sheetController.GetViewDefinitionR().GetDisplayStyle().GetBackgroundColor();

    // Set fully-transparent so that we discard background pixels (probably no point to the above line any more...)
    bgColor.SetAlpha(0xff);
#endif

    style.SetBackgroundColor(bgColor);

    SpatialViewDefinitionP spatial = def.ToSpatialViewP();
    if (spatial)
        {
        auto& env = spatial->GetDisplayStyle3d().GetEnvironmentDisplayR();
        env.m_groundPlane.m_enabled = false;
        env.m_skybox.m_enabled = false;
        }

    AxisAlignedBox3d range = attach.GetPlacement().CalculateRange();

    int32_t biasDistance = Render::Target::DepthFromDisplayPriority(attach.GetDisplayPriority());
    m_biasDistance = double(biasDistance);

    LegacyMath::TMatrix::InitTransformsFromRange(&m_viewport->m_toParent, nullptr, &range.low, &range.high);
    m_viewport->m_toParent.ScaleMatrixColumns(scale.x, scale.y, 1.0);

    Transform fromParent;
    fromParent.InverseOf(m_viewport->m_toParent);
    m_graphicsClip = attach.GetOrCreateClip(&fromParent);

    Tile3d* rTile;
    m_rootTile = rTile = new Tile3d(*this, nullptr, Sheet::Attachment::Tile3d::Placement::Root);
    rTile->CreatePolys(context); // m_graphicsClip must be set before creating polys (the polys that represent the tile)

    Transform trans = m_viewport->m_toParent;
    SetLocation(trans);

    SetExpirationTime(BeDuration::Seconds(15)); // only save unused sheet tiles for 15 seconds
    }

/*---------------------------------------------------------------------------------**//**
* @bsimethod                                                    Paul.Connelly   03/18
+---------------+---------------+---------------+---------------+---------------+------*/
Sheet::Attachment::Root2d::Root2d(Sheet::ViewController& sheetController, ViewAttachmentCR attach, SceneContextR context, Dgn::ViewController2dR view, TileTree::RootR viewRoot)
    : T_Super(view.GetViewedModelId(), sheetController, attach, context, view), m_view(&view), m_viewRoot(&viewRoot)
    {
    // Ensure elements inside the view attachment are not affected to changes to category display etc for the sheet view.
    m_symbologyOverrides = Render::FeatureSymbologyOverrides::Create(view);

    auto& viewDef = view.GetViewDefinitionR();
    DRange3d attachRange = attach.GetPlacement().CalculateRange();
    double attachWidth = attachRange.high.x - attachRange.low.x,
           attachHeight = attachRange.high.y - attachRange.low.y;

    DPoint3d viewExtents = viewDef.GetExtents();
    DPoint2d scale = DPoint2d::From(attachWidth / viewExtents.x, attachHeight / viewExtents.y);

    DPoint3d worldToAttachment = DPoint3d::From(attach.GetPlacement().GetOrigin());
    worldToAttachment.z = Render::Target::DepthFromDisplayPriority(attach.GetDisplayPriority());

    Transform location = Transform::From(worldToAttachment);
    SetLocation(location);
    
    double aspectRatioSkew = viewDef.GetAspectRatioSkew();
    m_drawingToAttachment = Transform::From(viewDef.GetRotation());
    m_drawingToAttachment.ScaleMatrixColumns(scale.x, aspectRatioSkew * scale.y, 1.0);
    DPoint3d viewOrg = viewDef.GetOrigin();
    DPoint3d translation = viewRoot.GetLocation().Translation();
    viewOrg.DifferenceOf(viewOrg, translation);
    m_drawingToAttachment.Multiply(viewOrg);
    viewOrg.SumOf(translation, viewOrg);
    viewOrg.z = 0.0;
    DPoint3d viewOrgToAttachment;
    viewOrgToAttachment.DifferenceOf(worldToAttachment, viewOrg);
    translation.SumOf(translation, viewOrgToAttachment);
    m_drawingToAttachment.SetTranslation(translation);

    SetExpirationTime(BeDuration::Seconds(15));

    // The renderer needs the unclipped range of the attachment in order to produce polys to be rendered as clip mask...
    // (Containment tests can also be more efficiently performed if boundary range is specified).
    Transform clipTf;
    clipTf.InverseOf(location);
    m_clip = attach.GetOrCreateClip(&clipTf);
    DRange3d clipRange;
    clipTf.Multiply(clipRange, attachRange);
    m_clip->m_boundingRange = clipRange;

    Transform sheetToDrawing;
    sheetToDrawing.InverseOf(m_drawingToAttachment);
    m_graphicsClip = attach.GetOrCreateClip(&sheetToDrawing);
    DRange3d graphicsClipRange;
    sheetToDrawing.Multiply(graphicsClipRange, attachRange);
    m_graphicsClip->m_boundingRange = graphicsClipRange;

    m_rootTile = new Tile2d(*this, attach.GetPlacement().GetElementBox());
    }

/*---------------------------------------------------------------------------------**//**
* @bsimethod                                                    Paul.Connelly   03/18
+---------------+---------------+---------------+---------------+---------------+------*/
Sheet::Attachment::Tile3d::Tile3d(Root3dR root, Tile3dCP parent, Placement placement) : T_Super(root, parent), m_placement(placement)
    {
    auto& tree = GetTree();

    uint32_t dim = querySheetTilePixels();
    m_maxPixelSize = .5 * DPoint2d::FromZero().Distance(DPoint2d::From(dim, dim));

    DRange3d fullRange;
    if (nullptr != parent)
        fullRange = parent->GetRange();
    else
        fullRange = tree.GetRootRange();

    DPoint3d mid = DPoint3d::FromInterpolate(fullRange.low, 0.5, fullRange.high);

    m_range.Init();
    switch (m_placement)
        {
        case Placement::UpperLeft:
            m_range.Extend(mid);
            m_range.Extend(DPoint3d::From(fullRange.low.x, fullRange.high.y, 0.0));
            break;

        case Placement::UpperRight:
            m_range.Extend(mid);
            m_range.Extend(fullRange.high);
            break;

        case Placement::LowerLeft:
            m_range.Extend(fullRange.low);
            m_range.Extend(mid);
            break;

        case Placement::LowerRight:
            m_range.Extend(DPoint3d::From(fullRange.high.x, fullRange.low.y, 0.0));
            m_range.Extend(mid);
            break;

        case Placement::Root:
        default:
            m_range.Extend(fullRange.low);
            m_range.Extend(fullRange.high);
            break;
        }
    m_range.low.z = 0.0;
    m_range.high.z = 1.0;
    }

#if defined (DEBUG_SHEETS)
/*---------------------------------------------------------------------------------**//**
* @bsimethod                                    Sam.Wilson                      03/17
+---------------+---------------+---------------+---------------+---------------+------*/
static void printIndent(int indent)
    {
    for (int i=0; i<indent; ++i)
        printf("  ");
    }

/*---------------------------------------------------------------------------------**//**
* @bsimethod                                    Sam.Wilson                      03/17
+---------------+---------------+---------------+---------------+---------------+------*/
static void dumpModel(DgnModel const& model, int indent)
    {
    printIndent(indent);
    printf("Mdl: [%s] (%lld)\n", model.GetName().c_str(), model.GetModelId().GetValue());
    }

/*---------------------------------------------------------------------------------**//**
* @bsimethod                                    Sam.Wilson                      03/17
+---------------+---------------+---------------+---------------+---------------+------*/
static Utf8String fmtPoint2d(DPoint2dCR pt)
    {
    return Utf8PrintfString("(%lg,%lg)", pt.x, pt.y);
    }

/*---------------------------------------------------------------------------------**//**
* @bsimethod                                    Sam.Wilson                      03/17
+---------------+---------------+---------------+---------------+---------------+------*/
static Utf8String fmtAngle(double a)
    {
    return Utf8PrintfString("%lg", a);
    }

/*---------------------------------------------------------------------------------**//**
* @bsimethod                                    Sam.Wilson                      03/17
+---------------+---------------+---------------+---------------+---------------+------*/
static void dumpViewDefinition2d(ViewDefinition2d const& viewDef, int indent)
    {
    printIndent(indent);
    printf("VDef2d: [%s] (%lld) org=%s delta=%s rot=%s\n", viewDef.GetCode().GetValue().GetUtf8CP(), viewDef.GetElementId().GetValueUnchecked(),
                fmtPoint2d(viewDef.GetOrigin2d()).c_str(),
                fmtPoint2d((DPoint2dCR)viewDef.GetDelta2d()).c_str(),
                fmtAngle(viewDef.GetRotAngle()).c_str());
    auto& db = viewDef.GetDgnDb();
    auto baseModel = db.Models().GetModel(viewDef.GetBaseModelId());
    if (!baseModel.IsValid())
        {
        printIndent(indent+1);
        printf("%lld -- broken link?!\n", viewDef.GetBaseModelId().GetValueUnchecked());
        }
    else
        {
        dumpModel(*baseModel, indent+1);
        }
    }

/*---------------------------------------------------------------------------------**//**
* @bsimethod                                    Sam.Wilson                      03/17
+---------------+---------------+---------------+---------------+---------------+------*/
static void dumpViewDefinition(ViewDefinition const& viewDef, int indent)
    {
    auto view2d = viewDef.ToView2d();
    if (nullptr != view2d)
        {
        dumpViewDefinition2d(*view2d, indent);
        return;
        }
    printIndent(indent);
    printf("VDef [%s] (%lld)\n", viewDef.GetCode().GetValue().GetUtf8CP(), viewDef.GetElementId().GetValueUnchecked());
    }

/*---------------------------------------------------------------------------------**//**
* @bsimethod                                    Sam.Wilson                      03/17
+---------------+---------------+---------------+---------------+---------------+------*/
static void dumpSheetAttachment(Sheet::ViewAttachment const& attachment, int indent)
    {
    printIndent(indent);
    printf("VA: %lld scale:%lf displayPriority:%d clip?:%d details:%s\n", attachment.GetElementId().GetValueUnchecked(),
           attachment.GetScale(), attachment.GetDisplayPriority(), attachment.GetClip().IsValid(), attachment.GetDetails());

    auto& db = attachment.GetDgnDb();
    auto viewDef = db.Elements().Get<ViewDefinition>(attachment.GetAttachedViewId());
    if (!viewDef.IsValid())
        {
        printIndent(indent+1);
        printf("%lld -- broken link?!\n", attachment.GetAttachedViewId().GetValueUnchecked());
        }
    else
        {
        dumpViewDefinition(*viewDef, indent+1);
        }
    }

/*---------------------------------------------------------------------------------**//**
* @bsimethod                                    Sam.Wilson                      03/17
+---------------+---------------+---------------+---------------+---------------+------*/
static void dumpSheetAttachments(Sheet::Model const& sheet, int indent)
    {
    dumpModel(sheet, indent);

    auto& db = sheet.GetDgnDb();
    auto stmt = db.GetPreparedECSqlStatement("SELECT ECInstanceId FROM " BIS_SCHEMA(BIS_CLASS_ViewAttachment) " WHERE Model.Id=?");
    stmt->BindId(1, sheet.GetModelId());
    while (BE_SQLITE_ROW == stmt->Step())
        {
        auto attElm = db.Elements().Get<Sheet::ViewAttachment>(stmt->GetValueId<DgnElementId>(0));
        if (!attElm.IsValid())
            {
            printIndent(indent+1);
            printf("%lld -- broken link?!\n", stmt->GetValueId<DgnElementId>(0).GetValueUnchecked());
            }
        else
            {
            dumpSheetAttachment(*attElm, indent+1);
            }
        }
    }
#endif

/*---------------------------------------------------------------------------------**//**
* @bsimethod                                    Sam.Wilson                      03/17
+---------------+---------------+---------------+---------------+---------------+------*/
void Sheet::Model::DumpAttachments(int indent) const
    {
#if defined (DEBUG_SHEETS)
    dumpSheetAttachments(*this, indent);
#endif
>>>>>>> 0fb1f32a
    }
<|MERGE_RESOLUTION|>--- conflicted
+++ resolved
@@ -1,1182 +1,458 @@
-/*-------------------------------------------------------------------------------------+
-|
-|     $Source: DgnCore/Sheet.cpp $
-|
-|  $Copyright: (c) 2018 Bentley Systems, Incorporated. All rights reserved. $
-|
-+--------------------------------------------------------------------------------------*/
-#include <DgnPlatformInternal.h>
-
-BEGIN_SHEET_NAMESPACE
-namespace Handlers
-{
-HANDLER_DEFINE_MEMBERS(Element);
-HANDLER_DEFINE_MEMBERS(AttachmentElement)
-HANDLER_DEFINE_MEMBERS(Model)
-
-}
-END_SHEET_NAMESPACE
-
-USING_NAMESPACE_SHEET
-
-/*---------------------------------------------------------------------------------**//**
-* @bsimethod                                                    Shaun.Sewall    11/16
-+---------------+---------------+---------------+---------------+---------------+------*/
-DgnCode Sheet::Element::CreateCode(DocumentListModelCR model, Utf8StringCR name)
-    {
-    return CodeSpec::CreateCode(BIS_CODESPEC_Sheet, *model.GetModeledElement(), name);
-    }
-
-/*---------------------------------------------------------------------------------**//**
-* @bsimethod                                                    Shaun.Sewall    11/16
-+---------------+---------------+---------------+---------------+---------------+------*/
-DgnCode Sheet::Element::CreateUniqueCode(DocumentListModelCR model, Utf8CP baseName)
-    {
-    DgnDbR db = model.GetDgnDb();
-    DgnCode code = CreateCode(model, baseName);
-    if (!db.Elements().QueryElementIdByCode(code).IsValid())
-        return code;
-
-    int counter=1;
-    do  {
-        Utf8PrintfString name("%s-%d", baseName, counter);
-        code = CreateCode(model, name.c_str());
-        counter++;
-        } while (db.Elements().QueryElementIdByCode(code).IsValid());
-
-    return code;
-    }
-
-/*---------------------------------------------------------------------------------**//**
-* @bsimethod                                                    Shaun.Sewall    09/16
-+---------------+---------------+---------------+---------------+---------------+------*/
-ElementPtr Sheet::Element::Create(DocumentListModelCR model, double scale, DPoint2dCR size, Utf8StringCR name)
-    {
-    DgnDbR db = model.GetDgnDb();
-    DgnClassId classId = db.Domains().GetClassId(Handlers::Element::GetHandler());
-
-    if (!model.GetModelId().IsValid() || !classId.IsValid() || name.empty())
-        {
-        BeAssert(false);
-        return nullptr;
-        }
-
-    auto sheet = new Element(CreateParams(db, model.GetModelId(), classId, CreateCode(model, name)));
-    sheet->SetScale(scale);
-    sheet->SetWidth(size.x);
-    sheet->SetHeight(size.y);
-    return sheet;
-    }
-
-/*---------------------------------------------------------------------------------**//**
-* @bsimethod                                                    Sam.Wilson      10/16
-+---------------+---------------+---------------+---------------+---------------+------*/
-ElementPtr Sheet::Element::Create(DocumentListModelCR model, double scale, DgnElementId sheetTemplate, Utf8StringCR name)
-    {
-    DgnDbR db = model.GetDgnDb();       
-    DgnClassId classId = db.Domains().GetClassId(Handlers::Element::GetHandler());
-
-    if (!model.GetModelId().IsValid() || !classId.IsValid() || name.empty())
-        {
-        BeAssert(false);
-        return nullptr;
-        }
-
-    auto sheet = new Element(CreateParams(db, model.GetModelId(), classId, CreateCode(model, name)));
-    sheet->SetScale(scale);
-    sheet->SetTemplate(sheetTemplate);
-
-#ifdef WIP_SHEETS
-    sheet->SetHeight(sheetTemplateElem->GetHeight());
-    sheet->SetWidth(sheetTemplateElem->GetWidth());
-    sheet->SetBorder(sheetTemplateElem->GetBorder());
-#endif
-    BeAssert(false && "WIP_SHEETS - templates");
-    return sheet;
-    }
-
-/*---------------------------------------------------------------------------------**//**
-* @bsimethod                                                    Sam.Wilson      12/16
-+---------------+---------------+---------------+---------------+---------------+------*/
-ViewAttachment::ViewAttachment(DgnDbR db, DgnModelId model, DgnViewId viewId, DgnCategoryId cat, Placement2dCR placement) : T_Super(CreateParams(db, model, QueryClassId(db), cat, placement))
-    {
-    SetAttachedViewId(viewId);
-    SetCode(GenerateDefaultCode());
-    SetScale(ComputeScale(db, viewId, placement.GetElementBox()));
-    }
-
-/*---------------------------------------------------------------------------------**//**
-* @bsimethod                                                    Sam.Wilson      12/16
-+---------------+---------------+---------------+---------------+---------------+------*/
-ViewAttachment::ViewAttachment(DgnDbR db, DgnModelId model, DgnViewId viewId, DgnCategoryId cat, DPoint2dCR origin, double scale) : T_Super(CreateParams(db, model, QueryClassId(db), cat, ComputePlacement(db, viewId, origin, scale)))
-    {
-    SetAttachedViewId(viewId);
-    SetCode(GenerateDefaultCode());
-    SetScale(scale);
-    }
-
-/*---------------------------------------------------------------------------------**//**
-* @bsimethod                                                    Sam.Wilson      12/16
-+---------------+---------------+---------------+---------------+---------------+------*/
-Placement2d ViewAttachment::ComputePlacement(DgnDbR db, DgnViewId viewId, DPoint2dCR origin, double scale)
-    {
-    auto viewDef = db.Elements().Get<ViewDefinition>(viewId);
-    if (!viewDef.IsValid())
-        {
-        BeAssert(false);
-        return Placement2d{};
-        }
-    auto viewExtents = viewDef->GetExtents();
-
-    Placement2d placement;
-    placement.SetOrigin(origin);
-
-    ElementAlignedBox2d box;
-    box.low.Zero();
-    box.high.x = viewExtents.x / scale;
-    box.high.y = viewExtents.y / scale;
-    placement.SetElementBox(box);
-    
-    return placement;
-    }
-
-/*---------------------------------------------------------------------------------**//**
-* @bsimethod                                                    Sam.Wilson      12/16
-+---------------+---------------+---------------+---------------+---------------+------*/
-double ViewAttachment::ComputeScale(DgnDbR db, DgnViewId viewId, ElementAlignedBox2dCR placement)
-    {
-    auto viewDef = db.Elements().Get<ViewDefinition>(viewId);
-    if (!viewDef.IsValid())
-        {
-        BeAssert(false);
-        return 1.0;
-        }
-
-    return viewDef->GetExtents().x / placement.GetWidth();
-    }
-
-/*---------------------------------------------------------------------------------**//**
-* @bsimethod                                                    Sam.Wilson      11/16
-+---------------+---------------+---------------+---------------+---------------+------*/
-DgnDbStatus ViewAttachment::CheckValid() const
-    {
-    if (!GetAttachedViewId().IsValid())
-        return DgnDbStatus::ViewNotFound;
-
-    return GetModel()->IsSheetModel() ? DgnDbStatus::Success : DgnDbStatus::WrongModel;
-    }
-
-/*---------------------------------------------------------------------------------**//**
-* @bsimethod                                                    Sam.Wilson      01/17
-+---------------+---------------+---------------+---------------+---------------+------*/
-ClipVectorPtr ViewAttachment::GetClip() const
-    {
-    return m_jsonProperties.isMember(json_clip()) ? ClipVector::FromJson(m_jsonProperties[json_clip()]) : nullptr;
-    }
-
-/*---------------------------------------------------------------------------------**//**
-* @bsimethod                                                    Sam.Wilson      01/17
-+---------------+---------------+---------------+---------------+---------------+------*/
-void ViewAttachment::SetClip(ClipVectorCR clipVector)
-    {
-    m_jsonProperties[json_clip()] = clipVector.ToJson();
-    }
-
-/*---------------------------------------------------------------------------------**//**
-* @bsimethod                                                 Ramanujam.Raman   05/17
-+---------------+---------------+---------------+---------------+---------------+------*/
-void ViewAttachment::ClearClip()
-    {
-    m_jsonProperties.removeMember(json_clip());
-    }
-
-/*---------------------------------------------------------------------------------**//**
-* @bsimethod                                                    Shaun.Sewall    09/16
-+---------------+---------------+---------------+---------------+---------------+------*/
-DgnDbStatus Sheet::Model::_OnInsert()
-    {
-    if (!GetDgnDb().Elements().Get<Sheet::Element>(GetModeledElementId()).IsValid())
-        {
-        BeAssert(false && "A SheetModel should be modeling a Sheet element");
-        return DgnDbStatus::BadElement;
-        }
-
-    return T_Super::_OnInsert();
-    }
-
-/*---------------------------------------------------------------------------------**//**
-* @bsimethod                                                    Shaun.Sewall    09/16
-+---------------+---------------+---------------+---------------+---------------+------*/
-ModelPtr Sheet::Model::Create(ElementCR sheet)
-    {
-    DgnDbR db = sheet.GetDgnDb();
-    ModelHandlerR handler = Handlers::Model::GetHandler();
-    DgnClassId classId = db.Domains().GetClassId(handler);
-
-    if (!classId.IsValid() || !sheet.GetElementId().IsValid())
-        {
-        BeAssert(false);
-        return nullptr;
-        }
-
-    DgnModelPtr model = handler.Create(DgnModel::CreateParams(db, classId, sheet.GetElementId()));
-    if (!model.IsValid())
-        {
-        BeAssert(false);
-        return nullptr;
-        }
-
-    return dynamic_cast<ModelP>(model.get());
-    }
-
-/*---------------------------------------------------------------------------------**//**
-* @bsimethod                                                    Paul.Connelly   11/15
-+---------------+---------------+---------------+---------------+---------------+------*/
-Dgn::ViewControllerPtr SheetViewDefinition::_SupplyController() const
-    {
-    return new Sheet::ViewController(*this);
-    }
-
-//=======================================================================================
-// @bsiclass                                                    Keith.Bentley   02/17
-//=======================================================================================
-struct RectanglePoints
-{
-    template<typename T> static void Init(T& pts, double xlow, double ylow, double xhigh, double yhigh)
-        {
-        pts[0].x = pts[3].x = pts[4].x = xlow;
-        pts[0].y = pts[1].y = pts[4].y = ylow;
-        pts[1].x = pts[2].x = xhigh; 
-        pts[2].y = pts[3].y = yhigh;
-        }
-
-    DPoint2d m_pts[5];
-
-    // If context supplied, points will be transformed to view coords.
-    RectanglePoints(double xlow, double ylow, double xhigh, double yhigh, ViewContextCP context=nullptr)
-        {
-        if (nullptr != context)
-            {
-            DPoint3d pts[5];
-            Init(pts, xlow, ylow, xhigh, yhigh);
-            for (auto& pt : pts)
-                pt.z = 0.0;
-
-            context->WorldToView(m_pts, pts, 5);
-            }
-        else
-            {
-            Init(m_pts, xlow, ylow, xhigh, yhigh);
-            }
-        }
-
-    template<typename T> RectanglePoints(T const& range) : RectanglePoints(range.low.x, range.low.y, range.high.x, range.high.y) { }
-
-    operator DPoint2dP() {return m_pts;}
-    operator DPoint2dCP() const {return m_pts;}
-};
-
-/*---------------------------------------------------------------------------------**//**
-* @bsimethod                                    Ray.Bentley                     04/2017
-+---------------+---------------+---------------+---------------+---------------+------*/
-bvector<DgnElementId> Sheet::Model::GetSheetAttachmentIds() const
-    {
-    bvector<DgnElementId>   attachIds;
-    // Scan for viewAttachments...
-    auto stmt =  GetDgnDb().GetPreparedECSqlStatement("SELECT ECInstanceId FROM " BIS_SCHEMA(BIS_CLASS_ViewAttachment) " WHERE Model.Id=?");
-    stmt->BindId(1, GetModelId());
-
-    while (BE_SQLITE_ROW == stmt->Step())
-        attachIds.push_back(stmt->GetValueId<DgnElementId>(0));
-
-    return attachIds;
-    }
-
-/*---------------------------------------------------------------------------------**//**
-* @bsimethod                                    Ray.Bentley                     04/2017
-+---------------+---------------+---------------+---------------+---------------+------*/
-bvector<ViewDefinitionCPtr> Sheet::Model::GetSheetAttachmentViews(DgnDbR db) const
-    {
-    bvector<DgnElementId> attachmentIds = GetSheetAttachmentIds();
-    bvector<ViewDefinitionCPtr> attachmentViews;
-
-    for (auto& attachmentId : attachmentIds)
-        {
-        auto attachmentElement = GetDgnDb().Elements().Get<Sheet::ViewAttachment>(attachmentId);
-        if (!attachmentElement.IsValid())
-            {
-            BeAssert(false);
-            continue;
-            }
-        
-        auto viewDefinition = GetDgnDb().Elements().Get<ViewDefinition>(attachmentElement->GetAttachedViewId());
-        if (!viewDefinition.IsValid())
-            {
-            BeAssert(false);
-            continue;
-            }
-        attachmentViews.push_back(viewDefinition);
-        }
-
-    return attachmentViews;
-    }
-
-/*---------------------------------------------------------------------------------**//**
-* @bsimethod                                    Ray.Bentley                     04/
-+---------------+---------------+---------------+---------------+---------------+------*/
-DPoint2d Sheet::Model::GetSheetSize() const
-    {
-    // Get the Sheet::Element to extract the sheet size
-    auto sheetElement = GetDgnDb().Elements().Get<Sheet::Element>(GetModeledElementId());
-    if (!sheetElement.IsValid())
-        {
-        BeAssert(false); // this is fatal
-        return DPoint2d::From(0.0, 0.0);
-        }
-    
-    return DPoint2d::From(sheetElement->GetWidth(), sheetElement->GetHeight());
-    }
-
-/*---------------------------------------------------------------------------------**//**
-* @bsimethod                                    Keith.Bentley                   11/16
-+---------------+---------------+---------------+---------------+---------------+------*/
-AxisAlignedBox3d Sheet::Model::GetSheetExtents() const
-    {
-    DPoint2d size = GetSheetSize();
-    return AxisAlignedBox3d(DPoint3d::FromZero(), DPoint3d::From(size.x, size.y, 0.0));
-    }
-
-/*---------------------------------------------------------------------------------**//**
-* @bsimethod                                    Keith.Bentley                   11/16
-+---------------+---------------+---------------+---------------+---------------+------*/
-void Sheet::ViewController::_LoadState()
-    {
-    auto model = GetViewedModel();  // get the sheet model for this view
-    if (nullptr == model || nullptr == model->ToSheetModel())
-        {
-        BeAssert(false); // what happened?
-        return;
-        }
-
-    m_size = model->ToSheetModel()->GetSheetSize();
-    }
-
-/*---------------------------------------------------------------------------------**//**
-* @bsimethod                                                    Paul.Connelly   03/18
-+---------------+---------------+---------------+---------------+---------------+------*/
-Sheet::Border::Border(ViewContextCP context, DPoint2dCR size)
-    {
-    // Rect
-    RectanglePoints rect(0, 0, size.x, size.y, context);
-    memcpy(m_rect, rect.m_pts, 5 * sizeof(DPoint2d));
-
-    // Shadow
-    double shadowWidth = .01 * size.Distance(DPoint2d::FromZero());
-
-    DPoint3d shadow[7];
-    shadow[0].y = shadow[1].y = shadow[6].y = 0.0;
-    shadow[0].x = shadowWidth;
-    shadow[1].x = shadow[2].x = size.x;
-    shadow[3].x = shadow[4].x = size.x + shadowWidth;
-    shadow[2].y = shadow[3].y = size.y - shadowWidth;
-    shadow[4].y = shadow[5].y = -shadowWidth;
-    shadow[5].x = shadow[6].x = shadowWidth;
-
-    if (nullptr != context)
-        {
-        for (auto& point : shadow)
-            point.z = 0.0;
-
-        context->WorldToView(m_shadow, shadow, 7);
-        }
-    else
-        {
-        for (size_t i = 0; i < 7; i++)
-            {
-            m_shadow[i].x = shadow[i].x;
-            m_shadow[i].y = shadow[i].y;
-            }
-        }
-            
-    // Gradient
-    double keyValues[] = {0.0, 0.5};
-    ColorDef keyColors[] = {ColorDef(25,25,25), ColorDef(150,150,150)};
-
-    m_gradient = GradientSymb::Create();
-    m_gradient->SetMode(Render::GradientSymb::Mode::Linear);
-    m_gradient->SetAngle(-45.0);
-    m_gradient->SetKeys(2, keyColors, keyValues);
-    }
-
-/*---------------------------------------------------------------------------------**//**
-* @bsimethod                                                    Paul.Connelly   03/18
-+---------------+---------------+---------------+---------------+---------------+------*/
-void Sheet::Border::AddToBuilder(Render::GraphicBuilderR builder) const
-    {
-    builder.SetSymbology(ColorDef::Black(), ColorDef::Black(), 2, LinePixels::Solid);
-    builder.AddLineString2d(5, m_rect, 0.0);
-
-    GraphicParams params;
-    params.SetLineColor(ColorDef(25,25,25));
-    params.SetGradient(m_gradient.get());
-
-    builder.ActivateGraphicParams(params);
-    builder.AddShape2d(7, m_shadow, true, ViewDefinition2d::Get2dFrustumDepth());
-    }
-
-/*---------------------------------------------------------------------------------**//**
-* @bsimethod                                                    Paul.Connelly   03/18
-+---------------+---------------+---------------+---------------+---------------+------*/
-DRange2d Sheet::Border::GetRange() const
-    {
-    DRange2d shadowRange = DRange2d::From(m_shadow, 7),
-             range = DRange2d::From(m_rect, 5);
-    range.Extend(shadowRange);
-    return range;
-    }
-
-/*---------------------------------------------------------------------------------**//**
-* @bsimethod                                    Keith.Bentley                   12/16
-+---------------+---------------+---------------+---------------+---------------+------*/
-void Sheet::ViewController::_DrawView(ViewContextR context)
-    {
-    auto model = GetViewedModel();
-    if (nullptr == model)
-        return;
-
-    context.VisitDgnModel(*model);
-    }
-
-/*---------------------------------------------------------------------------------**//**
-* @bsimethod                                                    Sam.Wilson  02/17
-+---------------+---------------+---------------+---------------+---------------+------*/
-DgnElementId Sheet::Model::FindFirstViewOfSheet(DgnDbR db, DgnModelId mid)
-    {
-    auto findViewOfSheet = db.GetPreparedECSqlStatement("SELECT sheetView.ECInstanceId FROM bis.SheetViewDefinition sheetView WHERE (sheetView.BaseModel.Id=?)");
-    findViewOfSheet->BindId(1, mid);
-    return BE_SQLITE_ROW != findViewOfSheet->Step() ?  DgnElementId() : findViewOfSheet->GetValueId<DgnElementId>(0);
-<<<<<<< HEAD
-=======
-    }
-
-/*---------------------------------------------------------------------------------**//**
-* @bsimethod                                                    Mark.Schlosser  02/2018
-+---------------+---------------+---------------+---------------+---------------+------*/
-TileTree::Tile::SelectParent Sheet::Attachment::Tile3d::_SelectTiles(bvector<TileTree::TileCPtr>& selected, TileTree::DrawArgsR args) const
-    {
-    return const_cast<Attachment::Tile3d&>(*this).Select(selected, args);
-    }
-
-/*---------------------------------------------------------------------------------**//**
-* @bsimethod                                                    Mark.Schlosser  02/2018
-+---------------+---------------+---------------+---------------+---------------+------*/
-TileTree::Tile::SelectParent Sheet::Attachment::Tile3d::Select(bvector<TileTree::TileCPtr>& selected, TileTree::DrawArgsR args)
-    {
-    if (0 == GetDepth())
-        GetTree().m_viewport->m_rendering = false;
-
-    if (IsNotFound())
-        {
-        // Indicates no elements in this tile's range (or some unexpected error occurred during scene creation)
-        return SelectParent::No;
-        }
-
-    Visibility vis = _GetVisibility(args);
-    if (Visibility::OutsideFrustum == vis)
-        {
-        _UnloadChildren(args.m_purgeOlderThan);
-        return SelectParent::No;
-        }
-
-    bool tooCoarse = Visibility::TooCoarse == vis;
-    auto children = tooCoarse ? _GetChildren(true) : nullptr;
-
-    if (nullptr != children)
-        {
-        size_t initialSize = selected.size();
-        m_childrenLastUsed = args.m_now;
-        for (auto& child : *children)
-            {
-            if (SelectParent::Yes == child->_SelectTiles(selected, args))
-                {
-                // At least one of the selected children is not ready to draw. If the parent (this) is drawable, draw in place of all the children.
-                selected.resize(initialSize);
-                if (IsReady())
-                    {
-                    selected.push_back(this);
-                    return SelectParent::No;
-                    }
-                else
-                    {
-                    // This tile isn't ready to draw either. Try drawing its own parent in its place.
-                    return SelectParent::Yes;
-                    }
-                }
-            }
-
-        return SelectParent::No;
-        }
-
-    // This tile is of appropriate resolution to draw. Enqueue it for loading if necessary.
-    if (!IsReady())
-        {
-        if (m_tilePolys.empty())
-            {
-            CreatePolys(args.GetContext()); // m_graphicsClip on tree must be set before creating polys (the polys that represent the tile)
-            if (m_tilePolys.empty())
-                {
-                SetNotFound();
-                return SelectParent::No;
-                }
-            }
-
-        CreateGraphics(args.GetContext());
-        }
-
-    if (IsReady())
-        {
-        selected.push_back(this);
-        _UnloadChildren(args.m_purgeOlderThan);
-        return SelectParent::No;
-        }
-
-    // Inform the sheet controller that it needs to recreate its scene next frame
-    GetTree().m_sheetController.MarkAttachmentSceneIncomplete();
-
-    // Tell parent to render in this tile's place until it becomes ready to draw.
-    return SelectParent::Yes;
-    }
-
-/*---------------------------------------------------------------------------------**//**
-* @bsimethod                                                    Mark.Schlosser  02/2018
-+---------------+---------------+---------------+---------------+---------------+------*/
-void Sheet::Attachment::Tile3d::_DrawGraphics(DrawArgsR args) const
-    {
-    BeAssert(IsReady());
-    for (auto& graphic : m_graphics)
-        if (graphic.IsValid())
-            args.m_graphics.Add(*graphic);
-
-    static bool s_drawDebugRange = false;
-    if (!s_drawDebugRange)
-        return;
-
-    GraphicParams params;
-    params.SetWidth(0);
-    ColorDef color = GetTree().m_boundingBoxColor;
-    params.SetLineColor(color);
-    params.SetFillColor(color);
-
-    auto gf = args.GetContext().CreateSceneGraphic();
-    gf->ActivateGraphicParams(params);
-    gf->AddRangeBox(GetRange());
-
-    args.m_graphics.Add(*gf->Finish());
-    }
-
-/*---------------------------------------------------------------------------------**//**
-* @bsimethod                                                    Paul.Connelly   03/18
-+---------------+---------------+---------------+---------------+---------------+------*/
-void Sheet::Attachment::Tile2d::_DrawGraphics(TileTree::DrawArgsR myArgs) const
-    {
-    auto const& myRoot = GetRoot2d();
-    auto& viewRoot = *myRoot.m_viewRoot;
-
-    TileTree::DrawArgs args = viewRoot.CreateDrawArgs(myArgs.GetContext());
-    args.m_location = myRoot.m_drawingToAttachment;
-    args.m_viewFlagsOverrides = Render::ViewFlagsOverrides(myRoot.m_view->GetViewFlags());
-    args.m_clip = GetRoot2d().m_graphicsClip.get();
-    args.m_graphics.m_symbologyOverrides = GetRoot2d().m_symbologyOverrides;
-
-    myRoot.m_view->CreateScene(args);
-
-    static bool s_drawClipPolys = false;
-    if (s_drawClipPolys)
-        myRoot.DrawClipPolys(myArgs);
-
-    static bool s_drawRangeBoxes = false;
-    if (!s_drawRangeBoxes)
-        return;
-
-    GraphicParams params;
-    params.SetWidth(0);
-    ColorDef color = myRoot.m_boundingBoxColor;
-    params.SetLineColor(color);
-    params.SetFillColor(color);
-
-    auto gf = myArgs.GetContext().CreateSceneGraphic();
-    gf->ActivateGraphicParams(params);
-    gf->AddRangeBox(GetRange());
-
-    // Put in a branch so it doesn't get clipped...
-    GraphicBranch branch;
-    branch.Add(*gf->Finish());
-    myArgs.m_graphics.Add(*args.GetContext().CreateBranch(branch, GetRoot().GetDgnDb(), Transform::FromIdentity()));
-    }
-
-/*---------------------------------------------------------------------------------**//**
-* For debugging purposes, create polys from ClipVector and output as graphics.
-* @bsimethod                                                    Paul.Connelly   03/18
-+---------------+---------------+---------------+---------------+---------------+------*/
-void Sheet::Attachment::Root2d::DrawClipPolys(TileTree::DrawArgsR args) const
-    {
-    DRange3d range = GetRootTile()->GetRange();
-
-    double zDepth = Render::Target::DepthFromDisplayPriority(0.5 * Render::Target::GetMaxDisplayPriority());
-
-    DPoint3d tmpPts[4];
-    tmpPts[0] = DPoint3d::From(range.low.x, range.low.y, zDepth);
-    tmpPts[1] = DPoint3d::From(range.high.x, range.low.y, zDepth);
-    tmpPts[2] = DPoint3d::From(range.high.x, range.high.y, zDepth);
-    tmpPts[3] = DPoint3d::From(range.low.x, range.high.y, zDepth);
-
-    bvector<DPoint3d> pts(std::begin(tmpPts), std::end(tmpPts));
-
-    IFacetOptionsPtr facetOptions = IFacetOptions::Create();
-    IPolyfaceConstructionPtr builder = IPolyfaceConstruction::Create(*facetOptions);
-    builder->AddTriangulation(pts);
-
-    auto polyface = builder->GetClientMeshPtr();
-    Render::Primitives::GeometryClipper::PolyfaceClipper clipper;
-    clipper.ClipPolyface(*polyface, m_clip.get(), true);
-    if (!clipper.HasOutput())
-        return;
-
-    GraphicParams params;
-    ColorDef fillColor = m_boundingBoxColor;
-    fillColor.SetAlpha(0x7f);
-    params.SetFillColor(fillColor);
-
-    auto gf = args.GetContext().CreateSceneGraphic();
-    gf->ActivateGraphicParams(params);
-
-    for (auto& mesh : clipper.GetOutput())
-        gf->AddPolyface(*mesh, true);
-
-    args.m_graphics.Add(*gf->Finish());
-    }
-
-/*---------------------------------------------------------------------------------**//**
-* @bsimethod                                                    Mark.Schlosser  03/2018
-+---------------+---------------+---------------+---------------+---------------+------*/
-void Sheet::Attachment::Tile3d::CreatePolys(SceneContextR context)
-    {
-    auto renderSys = context.GetRenderSystem();
-
-    // ###TODO: an optimization could be to make the texture non-square to save on space (make match cropped tile aspect ratio)
-
-    // set up initial corner values (before cropping to clip)
-    auto& tree = GetTree();
-
-    // set up initial corner values (before cropping to clip); m_range must be already setup (m_range = unclipped range)
-    Render::GraphicBuilder::TileCorners corners; 
-    double east  = m_range.low.x;
-    double west  = m_range.high.x;
-    double north = m_range.low.y; 
-    double south = m_range.high.y;
-    corners.m_pts[0].Init(east, north, tree.m_biasDistance); 
-    corners.m_pts[1].Init(west, north, tree.m_biasDistance); 
-    corners.m_pts[2].Init(east, south, tree.m_biasDistance); 
-    corners.m_pts[3].Init(west, south, tree.m_biasDistance);
-
-    // first create the polys for the tile so we can get the range (create graphics from polys later)
-    m_tilePolys = renderSys->_CreateSheetTilePolys(corners, tree.m_graphicsClip.get());
-    }
-
-/*---------------------------------------------------------------------------------**//**
-* @bsimethod                                                    Mark.Schlosser  03/2018
-+---------------+---------------+---------------+---------------+---------------+------*/
-DRange3d Sheet::Attachment::Root3d::GetRootRange() const
-    {
-    static const double s_tileSize = 1.0;
-    double east  = 0.0;
-    double west  = east + s_tileSize;
-    double north = 0.0;
-    double south = north + s_tileSize;
- 
-    Render::GraphicBuilder::TileCorners corners; 
-    corners.m_pts[0].Init(east, north, m_biasDistance); 
-    corners.m_pts[1].Init(west, north, m_biasDistance); 
-    corners.m_pts[2].Init(east, south, m_biasDistance); 
-    corners.m_pts[3].Init(west, south, m_biasDistance);
-
-    return DRange3d::From(corners.m_pts, 4); 
-    }
-
-/*---------------------------------------------------------------------------------**//**
-* @bsimethod                                                    Paul.Connelly   03/18
-+---------------+---------------+---------------+---------------+---------------+------*/
-Attachment::Root3dPtr Attachment::Root3d::Create(Sheet::ViewController& sheetController, DgnElementId attachmentId, SceneContextR context)
-    {
-#if defined(NO_3D_ATTACHMENTS)
-    return nullptr;
-#else
-    auto& db = sheetController.GetDgnDb();
-    auto attach = db.Elements().Get<ViewAttachment>(attachmentId);
-    if (!attach.IsValid())
-        {
-        BeAssert(false);
-        return nullptr;
-        }
-
-    auto viewId = attach->GetAttachedViewId();
-    auto view = ViewDefinition::LoadViewController(viewId, db);
-    if (!view.IsValid())
-        return nullptr;
-
-    auto viewport = T_HOST._CreateSheetAttachViewport();
-    if (!viewport.IsValid())
-        return nullptr;
-
-    return new Sheet::Attachment::Root3d(sheetController, *attach, context, *viewport, *view);
-#endif
-    }
-
-/*---------------------------------------------------------------------------------**//**
-* @bsimethod                                                    Paul.Connelly   03/18
-+---------------+---------------+---------------+---------------+---------------+------*/
-Attachment::Root2dPtr Attachment::Root2d::Create(Sheet::ViewController& sheetController, DgnElementId attachmentId, SceneContextR context)
-    {
-#if defined(NO_2D_ATTACHMENTS)
-    return nullptr;
-#else
-    auto& db = sheetController.GetDgnDb();
-    auto attach = db.Elements().Get<ViewAttachment>(attachmentId);
-    if (attach.IsNull())
-        {
-        BeAssert(false);
-        return nullptr;
-        }
-
-    auto viewId = attach->GetAttachedViewId();
-    auto view = ViewDefinition::LoadViewController(viewId, db);
-    if (view.IsNull())
-        return nullptr;
-
-    BeAssert(nullptr != view->GetViewDefinition().ToView2d());
-    BeAssert(nullptr != dynamic_cast<ViewController2dP>(view.get()));
-
-    auto& view2d = static_cast<ViewController2dR>(*view);
-    TileTree::RootP viewRoot = view2d.GetRoot(context);
-    if (nullptr == viewRoot || viewRoot->GetRootTile().IsNull())
-        return nullptr;
-
-    return new Sheet::Attachment::Root2d(sheetController, *attach, context, view2d, *viewRoot);
-#endif
-    }
-
-/*---------------------------------------------------------------------------------**//**
-* @bsimethod                                                    Paul.Connelly   03/18
-+---------------+---------------+---------------+---------------+---------------+------*/
-Sheet::Attachment::Tile3d& Sheet::Attachment::Root3d::GetRootAttachmentTile()
-    {
-    BeAssert(GetRootTile().IsValid());
-    return static_cast<Attachment::Tile3dR>(*GetRootTile());
-    }
-
-/*---------------------------------------------------------------------------------**//**
-* @bsimethod                                                    Paul.Connelly   03/18
-+---------------+---------------+---------------+---------------+---------------+------*/
-Sheet::Attachment::State Sheet::Attachment::Root3d::GetState(uint32_t depth) const
-    {
-    // ###TODO: Fix this silly lookup, called from an iterator over the Attachment list...
-    auto attach = m_sheetController.GetAttachments().Find(m_attachmentId);
-    BeAssert(nullptr != attach);
-
-    // ###TODO: WIP_ATTACHMENTS
-    auto attach3d = dynamic_cast<Attachment3d*>(attach);
-    if (nullptr == attach3d)
-        return Sheet::Attachment::State::Empty;
-
-    return attach3d->GetState(depth);
-    }
-
-/*---------------------------------------------------------------------------------**//**
-* @bsimethod                                                    Paul.Connelly   03/18
-+---------------+---------------+---------------+---------------+---------------+------*/
-void Sheet::Attachment::Root3d::SetState(uint32_t depth, State state)
-    {
-    // ###TODO: Fix this silly lookup, called from an iterator over the Attachment list...
-    auto attach = m_sheetController.GetAttachments().Find(m_attachmentId);
-    BeAssert(nullptr != attach);
-
-    // ###TODO: WIP_ATTACHMENTS
-    auto attach3d = dynamic_cast<Attachment3d*>(attach);
-    if (nullptr != attach3d)
-        attach3d->SetState(depth, state);
-    }
-
-/*---------------------------------------------------------------------------------**//**
-* @bsimethod                                                    Paul.Connelly   03/18
-+---------------+---------------+---------------+---------------+---------------+------*/
-Render::ViewFlagsOverrides Sheet::Attachment::Root3d::_GetViewFlagsOverrides() const
-    {
-    // TFS#863662: If sheet's ViewFlags has transparency turned off, background pixels of
-    // attachments will render opaque black...
-    auto ovrs = T_Super::_GetViewFlagsOverrides();
-    ovrs.SetShowTransparency(true);
-    return ovrs;
-    }
-
-/*---------------------------------------------------------------------------------**//**
-* @bsimethod                                                    Paul.Connelly   03/18
-+---------------+---------------+---------------+---------------+---------------+------*/
-ClipVectorPtr ViewAttachment::CreateBoundaryClip() const
-    {
-    RectanglePoints box(GetPlacement().CalculateRange());
-    return new ClipVector(ClipPrimitive::CreateFromShape(box, 5, false, nullptr, nullptr, nullptr).get());
-    }
-
-/*---------------------------------------------------------------------------------**//**
-* @bsimethod                                                    Paul.Connelly   03/18
-+---------------+---------------+---------------+---------------+---------------+------*/
-ClipVectorPtr ViewAttachment::GetOrCreateClip(TransformCP tf) const
-    {
-    auto clip = GetClip();
-    if (clip.IsNull())
-        clip = CreateBoundaryClip();
-
-    if (nullptr != tf)
-        clip = clip->Clone(tf);
-
-    return clip;
-    }
-
-/*---------------------------------------------------------------------------------**//**
-* @bsimethod                                                    Paul.Connelly   03/18
-+---------------+---------------+---------------+---------------+---------------+------*/
-Sheet::Attachment::Root::Root(DgnModelId modelId, Sheet::ViewController& sheetController, ViewAttachmentCR attach, SceneContextR context, Dgn::ViewControllerR view)
-  : T_Super(sheetController.GetDgnDb(), modelId, /*is3d=*/false, Transform::FromIdentity(), nullptr, nullptr)
-    {
-    // ###TODO: WIP_ATTACHMENTS: Common initialization (view controller etc)
-    }
-
-/*---------------------------------------------------------------------------------**//**
-* @bsimethod                                                    Mark.Schlosser  02/2018
-+---------------+---------------+---------------+---------------+---------------+------*/
-Sheet::Attachment::Root3d::Root3d(Sheet::ViewController& sheetController, ViewAttachmentCR attach, SceneContextR context, Viewport& viewport, Dgn::ViewControllerR view)
-  : T_Super(DgnModelId(), sheetController, attach, context, view),
-    m_attachmentId(attach.GetElementId()), m_viewport(&viewport), m_sheetController(sheetController)
-    {
-    DPoint2d scale;
-
-    // we use square tiles. If the view's aspect ratio isn't square, expand the short side in tile (NPC) space. We'll clip out the extra area below.
-    double aspect = view.GetViewDefinition().GetAspectRatio();
-    if (aspect < 1.0)
-        scale.Init(1.0 / aspect, 1.0);
-    else
-        scale.Init(1.0, aspect);
-
-    // now expand the frustum in one direction so that the view is square (so we can use square tiles)
-    uint32_t dim = querySheetTilePixels();
-    m_viewport->SetRect(BSIRect::From(0, 0, dim, dim));
-    m_viewport->ChangeViewController(view);
-    m_viewport->SetupFromViewController();
-
-    Frustum frust = m_viewport->GetFrustum(DgnCoordSystem::Npc).TransformBy(Transform::FromScaleFactors(scale.x, scale.y, 1.0));
-    m_viewport->NpcToWorld(frust.m_pts, frust.m_pts, NPC_CORNER_COUNT);
-    m_viewport->SetupFromFrustum(frust);
-
-    auto& def = view.GetViewDefinitionR();
-    auto& style = def.GetDisplayStyle();
-
-    ColorDef bgColor;
-// #define DEBUG_SHEET_BACKGROUND
-#if defined(DEBUG_SHEET_BACKGROUND)
-    static int sCount = 0;
-    ColorDef sCols[12] = {
-        ColorDef::Brown(),
-        ColorDef::LightGrey(),
-        ColorDef::MediumGrey(),
-        ColorDef::DarkGrey(),
-        ColorDef::DarkRed(),
-        ColorDef::DarkGreen(),
-        ColorDef::DarkBlue(),
-        ColorDef::DarkYellow(),
-        ColorDef::DarkOrange(),
-        ColorDef::DarkCyan(),
-        ColorDef::DarkMagenta(),
-        ColorDef::DarkBrown(),
-    };
-    bgColor = sCols[sCount++];
-    if (sCount > 11) sCount = 0;
-#else
-    // override the background color. This is to match V8, but there should probably be an option in the "Details" about whether to do this or not.
-    bgColor = sheetController.GetViewDefinitionR().GetDisplayStyle().GetBackgroundColor();
-
-    // Set fully-transparent so that we discard background pixels (probably no point to the above line any more...)
-    bgColor.SetAlpha(0xff);
-#endif
-
-    style.SetBackgroundColor(bgColor);
-
-    SpatialViewDefinitionP spatial = def.ToSpatialViewP();
-    if (spatial)
-        {
-        auto& env = spatial->GetDisplayStyle3d().GetEnvironmentDisplayR();
-        env.m_groundPlane.m_enabled = false;
-        env.m_skybox.m_enabled = false;
-        }
-
-    AxisAlignedBox3d range = attach.GetPlacement().CalculateRange();
-
-    int32_t biasDistance = Render::Target::DepthFromDisplayPriority(attach.GetDisplayPriority());
-    m_biasDistance = double(biasDistance);
-
-    LegacyMath::TMatrix::InitTransformsFromRange(&m_viewport->m_toParent, nullptr, &range.low, &range.high);
-    m_viewport->m_toParent.ScaleMatrixColumns(scale.x, scale.y, 1.0);
-
-    Transform fromParent;
-    fromParent.InverseOf(m_viewport->m_toParent);
-    m_graphicsClip = attach.GetOrCreateClip(&fromParent);
-
-    Tile3d* rTile;
-    m_rootTile = rTile = new Tile3d(*this, nullptr, Sheet::Attachment::Tile3d::Placement::Root);
-    rTile->CreatePolys(context); // m_graphicsClip must be set before creating polys (the polys that represent the tile)
-
-    Transform trans = m_viewport->m_toParent;
-    SetLocation(trans);
-
-    SetExpirationTime(BeDuration::Seconds(15)); // only save unused sheet tiles for 15 seconds
-    }
-
-/*---------------------------------------------------------------------------------**//**
-* @bsimethod                                                    Paul.Connelly   03/18
-+---------------+---------------+---------------+---------------+---------------+------*/
-Sheet::Attachment::Root2d::Root2d(Sheet::ViewController& sheetController, ViewAttachmentCR attach, SceneContextR context, Dgn::ViewController2dR view, TileTree::RootR viewRoot)
-    : T_Super(view.GetViewedModelId(), sheetController, attach, context, view), m_view(&view), m_viewRoot(&viewRoot)
-    {
-    // Ensure elements inside the view attachment are not affected to changes to category display etc for the sheet view.
-    m_symbologyOverrides = Render::FeatureSymbologyOverrides::Create(view);
-
-    auto& viewDef = view.GetViewDefinitionR();
-    DRange3d attachRange = attach.GetPlacement().CalculateRange();
-    double attachWidth = attachRange.high.x - attachRange.low.x,
-           attachHeight = attachRange.high.y - attachRange.low.y;
-
-    DPoint3d viewExtents = viewDef.GetExtents();
-    DPoint2d scale = DPoint2d::From(attachWidth / viewExtents.x, attachHeight / viewExtents.y);
-
-    DPoint3d worldToAttachment = DPoint3d::From(attach.GetPlacement().GetOrigin());
-    worldToAttachment.z = Render::Target::DepthFromDisplayPriority(attach.GetDisplayPriority());
-
-    Transform location = Transform::From(worldToAttachment);
-    SetLocation(location);
-    
-    double aspectRatioSkew = viewDef.GetAspectRatioSkew();
-    m_drawingToAttachment = Transform::From(viewDef.GetRotation());
-    m_drawingToAttachment.ScaleMatrixColumns(scale.x, aspectRatioSkew * scale.y, 1.0);
-    DPoint3d viewOrg = viewDef.GetOrigin();
-    DPoint3d translation = viewRoot.GetLocation().Translation();
-    viewOrg.DifferenceOf(viewOrg, translation);
-    m_drawingToAttachment.Multiply(viewOrg);
-    viewOrg.SumOf(translation, viewOrg);
-    viewOrg.z = 0.0;
-    DPoint3d viewOrgToAttachment;
-    viewOrgToAttachment.DifferenceOf(worldToAttachment, viewOrg);
-    translation.SumOf(translation, viewOrgToAttachment);
-    m_drawingToAttachment.SetTranslation(translation);
-
-    SetExpirationTime(BeDuration::Seconds(15));
-
-    // The renderer needs the unclipped range of the attachment in order to produce polys to be rendered as clip mask...
-    // (Containment tests can also be more efficiently performed if boundary range is specified).
-    Transform clipTf;
-    clipTf.InverseOf(location);
-    m_clip = attach.GetOrCreateClip(&clipTf);
-    DRange3d clipRange;
-    clipTf.Multiply(clipRange, attachRange);
-    m_clip->m_boundingRange = clipRange;
-
-    Transform sheetToDrawing;
-    sheetToDrawing.InverseOf(m_drawingToAttachment);
-    m_graphicsClip = attach.GetOrCreateClip(&sheetToDrawing);
-    DRange3d graphicsClipRange;
-    sheetToDrawing.Multiply(graphicsClipRange, attachRange);
-    m_graphicsClip->m_boundingRange = graphicsClipRange;
-
-    m_rootTile = new Tile2d(*this, attach.GetPlacement().GetElementBox());
-    }
-
-/*---------------------------------------------------------------------------------**//**
-* @bsimethod                                                    Paul.Connelly   03/18
-+---------------+---------------+---------------+---------------+---------------+------*/
-Sheet::Attachment::Tile3d::Tile3d(Root3dR root, Tile3dCP parent, Placement placement) : T_Super(root, parent), m_placement(placement)
-    {
-    auto& tree = GetTree();
-
-    uint32_t dim = querySheetTilePixels();
-    m_maxPixelSize = .5 * DPoint2d::FromZero().Distance(DPoint2d::From(dim, dim));
-
-    DRange3d fullRange;
-    if (nullptr != parent)
-        fullRange = parent->GetRange();
-    else
-        fullRange = tree.GetRootRange();
-
-    DPoint3d mid = DPoint3d::FromInterpolate(fullRange.low, 0.5, fullRange.high);
-
-    m_range.Init();
-    switch (m_placement)
-        {
-        case Placement::UpperLeft:
-            m_range.Extend(mid);
-            m_range.Extend(DPoint3d::From(fullRange.low.x, fullRange.high.y, 0.0));
-            break;
-
-        case Placement::UpperRight:
-            m_range.Extend(mid);
-            m_range.Extend(fullRange.high);
-            break;
-
-        case Placement::LowerLeft:
-            m_range.Extend(fullRange.low);
-            m_range.Extend(mid);
-            break;
-
-        case Placement::LowerRight:
-            m_range.Extend(DPoint3d::From(fullRange.high.x, fullRange.low.y, 0.0));
-            m_range.Extend(mid);
-            break;
-
-        case Placement::Root:
-        default:
-            m_range.Extend(fullRange.low);
-            m_range.Extend(fullRange.high);
-            break;
-        }
-    m_range.low.z = 0.0;
-    m_range.high.z = 1.0;
-    }
-
-#if defined (DEBUG_SHEETS)
-/*---------------------------------------------------------------------------------**//**
-* @bsimethod                                    Sam.Wilson                      03/17
-+---------------+---------------+---------------+---------------+---------------+------*/
-static void printIndent(int indent)
-    {
-    for (int i=0; i<indent; ++i)
-        printf("  ");
-    }
-
-/*---------------------------------------------------------------------------------**//**
-* @bsimethod                                    Sam.Wilson                      03/17
-+---------------+---------------+---------------+---------------+---------------+------*/
-static void dumpModel(DgnModel const& model, int indent)
-    {
-    printIndent(indent);
-    printf("Mdl: [%s] (%lld)\n", model.GetName().c_str(), model.GetModelId().GetValue());
-    }
-
-/*---------------------------------------------------------------------------------**//**
-* @bsimethod                                    Sam.Wilson                      03/17
-+---------------+---------------+---------------+---------------+---------------+------*/
-static Utf8String fmtPoint2d(DPoint2dCR pt)
-    {
-    return Utf8PrintfString("(%lg,%lg)", pt.x, pt.y);
-    }
-
-/*---------------------------------------------------------------------------------**//**
-* @bsimethod                                    Sam.Wilson                      03/17
-+---------------+---------------+---------------+---------------+---------------+------*/
-static Utf8String fmtAngle(double a)
-    {
-    return Utf8PrintfString("%lg", a);
-    }
-
-/*---------------------------------------------------------------------------------**//**
-* @bsimethod                                    Sam.Wilson                      03/17
-+---------------+---------------+---------------+---------------+---------------+------*/
-static void dumpViewDefinition2d(ViewDefinition2d const& viewDef, int indent)
-    {
-    printIndent(indent);
-    printf("VDef2d: [%s] (%lld) org=%s delta=%s rot=%s\n", viewDef.GetCode().GetValue().GetUtf8CP(), viewDef.GetElementId().GetValueUnchecked(),
-                fmtPoint2d(viewDef.GetOrigin2d()).c_str(),
-                fmtPoint2d((DPoint2dCR)viewDef.GetDelta2d()).c_str(),
-                fmtAngle(viewDef.GetRotAngle()).c_str());
-    auto& db = viewDef.GetDgnDb();
-    auto baseModel = db.Models().GetModel(viewDef.GetBaseModelId());
-    if (!baseModel.IsValid())
-        {
-        printIndent(indent+1);
-        printf("%lld -- broken link?!\n", viewDef.GetBaseModelId().GetValueUnchecked());
-        }
-    else
-        {
-        dumpModel(*baseModel, indent+1);
-        }
-    }
-
-/*---------------------------------------------------------------------------------**//**
-* @bsimethod                                    Sam.Wilson                      03/17
-+---------------+---------------+---------------+---------------+---------------+------*/
-static void dumpViewDefinition(ViewDefinition const& viewDef, int indent)
-    {
-    auto view2d = viewDef.ToView2d();
-    if (nullptr != view2d)
-        {
-        dumpViewDefinition2d(*view2d, indent);
-        return;
-        }
-    printIndent(indent);
-    printf("VDef [%s] (%lld)\n", viewDef.GetCode().GetValue().GetUtf8CP(), viewDef.GetElementId().GetValueUnchecked());
-    }
-
-/*---------------------------------------------------------------------------------**//**
-* @bsimethod                                    Sam.Wilson                      03/17
-+---------------+---------------+---------------+---------------+---------------+------*/
-static void dumpSheetAttachment(Sheet::ViewAttachment const& attachment, int indent)
-    {
-    printIndent(indent);
-    printf("VA: %lld scale:%lf displayPriority:%d clip?:%d details:%s\n", attachment.GetElementId().GetValueUnchecked(),
-           attachment.GetScale(), attachment.GetDisplayPriority(), attachment.GetClip().IsValid(), attachment.GetDetails());
-
-    auto& db = attachment.GetDgnDb();
-    auto viewDef = db.Elements().Get<ViewDefinition>(attachment.GetAttachedViewId());
-    if (!viewDef.IsValid())
-        {
-        printIndent(indent+1);
-        printf("%lld -- broken link?!\n", attachment.GetAttachedViewId().GetValueUnchecked());
-        }
-    else
-        {
-        dumpViewDefinition(*viewDef, indent+1);
-        }
-    }
-
-/*---------------------------------------------------------------------------------**//**
-* @bsimethod                                    Sam.Wilson                      03/17
-+---------------+---------------+---------------+---------------+---------------+------*/
-static void dumpSheetAttachments(Sheet::Model const& sheet, int indent)
-    {
-    dumpModel(sheet, indent);
-
-    auto& db = sheet.GetDgnDb();
-    auto stmt = db.GetPreparedECSqlStatement("SELECT ECInstanceId FROM " BIS_SCHEMA(BIS_CLASS_ViewAttachment) " WHERE Model.Id=?");
-    stmt->BindId(1, sheet.GetModelId());
-    while (BE_SQLITE_ROW == stmt->Step())
-        {
-        auto attElm = db.Elements().Get<Sheet::ViewAttachment>(stmt->GetValueId<DgnElementId>(0));
-        if (!attElm.IsValid())
-            {
-            printIndent(indent+1);
-            printf("%lld -- broken link?!\n", stmt->GetValueId<DgnElementId>(0).GetValueUnchecked());
-            }
-        else
-            {
-            dumpSheetAttachment(*attElm, indent+1);
-            }
-        }
-    }
-#endif
-
-/*---------------------------------------------------------------------------------**//**
-* @bsimethod                                    Sam.Wilson                      03/17
-+---------------+---------------+---------------+---------------+---------------+------*/
-void Sheet::Model::DumpAttachments(int indent) const
-    {
-#if defined (DEBUG_SHEETS)
-    dumpSheetAttachments(*this, indent);
-#endif
->>>>>>> 0fb1f32a
-    }
+/*-------------------------------------------------------------------------------------+
+|
+|     $Source: DgnCore/Sheet.cpp $
+|
+|  $Copyright: (c) 2019 Bentley Systems, Incorporated. All rights reserved. $
+|
++--------------------------------------------------------------------------------------*/
+#include <DgnPlatformInternal.h>
+
+BEGIN_SHEET_NAMESPACE
+namespace Handlers
+{
+HANDLER_DEFINE_MEMBERS(Element);
+HANDLER_DEFINE_MEMBERS(AttachmentElement)
+HANDLER_DEFINE_MEMBERS(Model)
+
+}
+END_SHEET_NAMESPACE
+
+USING_NAMESPACE_SHEET
+
+/*---------------------------------------------------------------------------------**//**
+* @bsimethod                                                    Shaun.Sewall    11/16
++---------------+---------------+---------------+---------------+---------------+------*/
+DgnCode Sheet::Element::CreateCode(DocumentListModelCR model, Utf8StringCR name)
+    {
+    return CodeSpec::CreateCode(BIS_CODESPEC_Sheet, *model.GetModeledElement(), name);
+    }
+
+/*---------------------------------------------------------------------------------**//**
+* @bsimethod                                                    Shaun.Sewall    11/16
++---------------+---------------+---------------+---------------+---------------+------*/
+DgnCode Sheet::Element::CreateUniqueCode(DocumentListModelCR model, Utf8CP baseName)
+    {
+    DgnDbR db = model.GetDgnDb();
+    DgnCode code = CreateCode(model, baseName);
+    if (!db.Elements().QueryElementIdByCode(code).IsValid())
+        return code;
+
+    int counter=1;
+    do  {
+        Utf8PrintfString name("%s-%d", baseName, counter);
+        code = CreateCode(model, name.c_str());
+        counter++;
+        } while (db.Elements().QueryElementIdByCode(code).IsValid());
+
+    return code;
+    }
+
+/*---------------------------------------------------------------------------------**//**
+* @bsimethod                                                    Shaun.Sewall    09/16
++---------------+---------------+---------------+---------------+---------------+------*/
+ElementPtr Sheet::Element::Create(DocumentListModelCR model, double scale, DPoint2dCR size, Utf8StringCR name)
+    {
+    DgnDbR db = model.GetDgnDb();
+    DgnClassId classId = db.Domains().GetClassId(Handlers::Element::GetHandler());
+
+    if (!model.GetModelId().IsValid() || !classId.IsValid() || name.empty())
+        {
+        BeAssert(false);
+        return nullptr;
+        }
+
+    auto sheet = new Element(CreateParams(db, model.GetModelId(), classId, CreateCode(model, name)));
+    sheet->SetScale(scale);
+    sheet->SetWidth(size.x);
+    sheet->SetHeight(size.y);
+    return sheet;
+    }
+
+/*---------------------------------------------------------------------------------**//**
+* @bsimethod                                                    Sam.Wilson      10/16
++---------------+---------------+---------------+---------------+---------------+------*/
+ElementPtr Sheet::Element::Create(DocumentListModelCR model, double scale, DgnElementId sheetTemplate, Utf8StringCR name)
+    {
+    DgnDbR db = model.GetDgnDb();       
+    DgnClassId classId = db.Domains().GetClassId(Handlers::Element::GetHandler());
+
+    if (!model.GetModelId().IsValid() || !classId.IsValid() || name.empty())
+        {
+        BeAssert(false);
+        return nullptr;
+        }
+
+    auto sheet = new Element(CreateParams(db, model.GetModelId(), classId, CreateCode(model, name)));
+    sheet->SetScale(scale);
+    sheet->SetTemplate(sheetTemplate);
+
+#ifdef WIP_SHEETS
+    sheet->SetHeight(sheetTemplateElem->GetHeight());
+    sheet->SetWidth(sheetTemplateElem->GetWidth());
+    sheet->SetBorder(sheetTemplateElem->GetBorder());
+#endif
+    BeAssert(false && "WIP_SHEETS - templates");
+    return sheet;
+    }
+
+/*---------------------------------------------------------------------------------**//**
+* @bsimethod                                                    Sam.Wilson      12/16
++---------------+---------------+---------------+---------------+---------------+------*/
+ViewAttachment::ViewAttachment(DgnDbR db, DgnModelId model, DgnViewId viewId, DgnCategoryId cat, Placement2dCR placement) : T_Super(CreateParams(db, model, QueryClassId(db), cat, placement))
+    {
+    SetAttachedViewId(viewId);
+    SetCode(GenerateDefaultCode());
+    SetScale(ComputeScale(db, viewId, placement.GetElementBox()));
+    }
+
+/*---------------------------------------------------------------------------------**//**
+* @bsimethod                                                    Sam.Wilson      12/16
++---------------+---------------+---------------+---------------+---------------+------*/
+ViewAttachment::ViewAttachment(DgnDbR db, DgnModelId model, DgnViewId viewId, DgnCategoryId cat, DPoint2dCR origin, double scale) : T_Super(CreateParams(db, model, QueryClassId(db), cat, ComputePlacement(db, viewId, origin, scale)))
+    {
+    SetAttachedViewId(viewId);
+    SetCode(GenerateDefaultCode());
+    SetScale(scale);
+    }
+
+/*---------------------------------------------------------------------------------**//**
+* @bsimethod                                                    Sam.Wilson      12/16
++---------------+---------------+---------------+---------------+---------------+------*/
+Placement2d ViewAttachment::ComputePlacement(DgnDbR db, DgnViewId viewId, DPoint2dCR origin, double scale)
+    {
+    auto viewDef = db.Elements().Get<ViewDefinition>(viewId);
+    if (!viewDef.IsValid())
+        {
+        BeAssert(false);
+        return Placement2d{};
+        }
+    auto viewExtents = viewDef->GetExtents();
+
+    Placement2d placement;
+    placement.SetOrigin(origin);
+
+    ElementAlignedBox2d box;
+    box.low.Zero();
+    box.high.x = viewExtents.x / scale;
+    box.high.y = viewExtents.y / scale;
+    placement.SetElementBox(box);
+    
+    return placement;
+    }
+
+/*---------------------------------------------------------------------------------**//**
+* @bsimethod                                                    Sam.Wilson      12/16
++---------------+---------------+---------------+---------------+---------------+------*/
+double ViewAttachment::ComputeScale(DgnDbR db, DgnViewId viewId, ElementAlignedBox2dCR placement)
+    {
+    auto viewDef = db.Elements().Get<ViewDefinition>(viewId);
+    if (!viewDef.IsValid())
+        {
+        BeAssert(false);
+        return 1.0;
+        }
+
+    return viewDef->GetExtents().x / placement.GetWidth();
+    }
+
+/*---------------------------------------------------------------------------------**//**
+* @bsimethod                                                    Sam.Wilson      11/16
++---------------+---------------+---------------+---------------+---------------+------*/
+DgnDbStatus ViewAttachment::CheckValid() const
+    {
+    if (!GetAttachedViewId().IsValid())
+        return DgnDbStatus::ViewNotFound;
+
+    return GetModel()->IsSheetModel() ? DgnDbStatus::Success : DgnDbStatus::WrongModel;
+    }
+
+/*---------------------------------------------------------------------------------**//**
+* @bsimethod                                                    Sam.Wilson      01/17
++---------------+---------------+---------------+---------------+---------------+------*/
+ClipVectorPtr ViewAttachment::GetClip() const
+    {
+    return m_jsonProperties.isMember(json_clip()) ? ClipVector::FromJson(m_jsonProperties[json_clip()]) : nullptr;
+    }
+
+/*---------------------------------------------------------------------------------**//**
+* @bsimethod                                                    Sam.Wilson      01/17
++---------------+---------------+---------------+---------------+---------------+------*/
+void ViewAttachment::SetClip(ClipVectorCR clipVector)
+    {
+    m_jsonProperties[json_clip()] = clipVector.ToJson();
+    }
+
+/*---------------------------------------------------------------------------------**//**
+* @bsimethod                                                 Ramanujam.Raman   05/17
++---------------+---------------+---------------+---------------+---------------+------*/
+void ViewAttachment::ClearClip()
+    {
+    m_jsonProperties.removeMember(json_clip());
+    }
+
+/*---------------------------------------------------------------------------------**//**
+* @bsimethod                                                    Shaun.Sewall    09/16
++---------------+---------------+---------------+---------------+---------------+------*/
+DgnDbStatus Sheet::Model::_OnInsert()
+    {
+    if (!GetDgnDb().Elements().Get<Sheet::Element>(GetModeledElementId()).IsValid())
+        {
+        BeAssert(false && "A SheetModel should be modeling a Sheet element");
+        return DgnDbStatus::BadElement;
+        }
+
+    return T_Super::_OnInsert();
+    }
+
+/*---------------------------------------------------------------------------------**//**
+* @bsimethod                                                    Shaun.Sewall    09/16
++---------------+---------------+---------------+---------------+---------------+------*/
+ModelPtr Sheet::Model::Create(ElementCR sheet)
+    {
+    DgnDbR db = sheet.GetDgnDb();
+    ModelHandlerR handler = Handlers::Model::GetHandler();
+    DgnClassId classId = db.Domains().GetClassId(handler);
+
+    if (!classId.IsValid() || !sheet.GetElementId().IsValid())
+        {
+        BeAssert(false);
+        return nullptr;
+        }
+
+    DgnModelPtr model = handler.Create(DgnModel::CreateParams(db, classId, sheet.GetElementId()));
+    if (!model.IsValid())
+        {
+        BeAssert(false);
+        return nullptr;
+        }
+
+    return dynamic_cast<ModelP>(model.get());
+    }
+
+/*---------------------------------------------------------------------------------**//**
+* @bsimethod                                                    Paul.Connelly   11/15
++---------------+---------------+---------------+---------------+---------------+------*/
+Dgn::ViewControllerPtr SheetViewDefinition::_SupplyController() const
+    {
+    return new Sheet::ViewController(*this);
+    }
+
+//=======================================================================================
+// @bsiclass                                                    Keith.Bentley   02/17
+//=======================================================================================
+struct RectanglePoints
+{
+    template<typename T> static void Init(T& pts, double xlow, double ylow, double xhigh, double yhigh)
+        {
+        pts[0].x = pts[3].x = pts[4].x = xlow;
+        pts[0].y = pts[1].y = pts[4].y = ylow;
+        pts[1].x = pts[2].x = xhigh; 
+        pts[2].y = pts[3].y = yhigh;
+        }
+
+    DPoint2d m_pts[5];
+
+    // If context supplied, points will be transformed to view coords.
+    RectanglePoints(double xlow, double ylow, double xhigh, double yhigh, ViewContextCP context=nullptr)
+        {
+        if (nullptr != context)
+            {
+            DPoint3d pts[5];
+            Init(pts, xlow, ylow, xhigh, yhigh);
+            for (auto& pt : pts)
+                pt.z = 0.0;
+
+            context->WorldToView(m_pts, pts, 5);
+            }
+        else
+            {
+            Init(m_pts, xlow, ylow, xhigh, yhigh);
+            }
+        }
+
+    template<typename T> RectanglePoints(T const& range) : RectanglePoints(range.low.x, range.low.y, range.high.x, range.high.y) { }
+
+    operator DPoint2dP() {return m_pts;}
+    operator DPoint2dCP() const {return m_pts;}
+};
+
+/*---------------------------------------------------------------------------------**//**
+* @bsimethod                                    Ray.Bentley                     04/2017
++---------------+---------------+---------------+---------------+---------------+------*/
+bvector<DgnElementId> Sheet::Model::GetSheetAttachmentIds() const
+    {
+    bvector<DgnElementId>   attachIds;
+    // Scan for viewAttachments...
+    auto stmt =  GetDgnDb().GetPreparedECSqlStatement("SELECT ECInstanceId FROM " BIS_SCHEMA(BIS_CLASS_ViewAttachment) " WHERE Model.Id=?");
+    stmt->BindId(1, GetModelId());
+
+    while (BE_SQLITE_ROW == stmt->Step())
+        attachIds.push_back(stmt->GetValueId<DgnElementId>(0));
+
+    return attachIds;
+    }
+
+/*---------------------------------------------------------------------------------**//**
+* @bsimethod                                    Ray.Bentley                     04/2017
++---------------+---------------+---------------+---------------+---------------+------*/
+bvector<ViewDefinitionCPtr> Sheet::Model::GetSheetAttachmentViews(DgnDbR db) const
+    {
+    bvector<DgnElementId> attachmentIds = GetSheetAttachmentIds();
+    bvector<ViewDefinitionCPtr> attachmentViews;
+
+    for (auto& attachmentId : attachmentIds)
+        {
+        auto attachmentElement = GetDgnDb().Elements().Get<Sheet::ViewAttachment>(attachmentId);
+        if (!attachmentElement.IsValid())
+            {
+            BeAssert(false);
+            continue;
+            }
+        
+        auto viewDefinition = GetDgnDb().Elements().Get<ViewDefinition>(attachmentElement->GetAttachedViewId());
+        if (!viewDefinition.IsValid())
+            {
+            BeAssert(false);
+            continue;
+            }
+        attachmentViews.push_back(viewDefinition);
+        }
+
+    return attachmentViews;
+    }
+
+/*---------------------------------------------------------------------------------**//**
+* @bsimethod                                    Ray.Bentley                     04/
++---------------+---------------+---------------+---------------+---------------+------*/
+DPoint2d Sheet::Model::GetSheetSize() const
+    {
+    // Get the Sheet::Element to extract the sheet size
+    auto sheetElement = GetDgnDb().Elements().Get<Sheet::Element>(GetModeledElementId());
+    if (!sheetElement.IsValid())
+        {
+        BeAssert(false); // this is fatal
+        return DPoint2d::From(0.0, 0.0);
+        }
+    
+    return DPoint2d::From(sheetElement->GetWidth(), sheetElement->GetHeight());
+    }
+
+/*---------------------------------------------------------------------------------**//**
+* @bsimethod                                    Keith.Bentley                   11/16
++---------------+---------------+---------------+---------------+---------------+------*/
+AxisAlignedBox3d Sheet::Model::GetSheetExtents() const
+    {
+    DPoint2d size = GetSheetSize();
+    return AxisAlignedBox3d(DPoint3d::FromZero(), DPoint3d::From(size.x, size.y, 0.0));
+    }
+
+/*---------------------------------------------------------------------------------**//**
+* @bsimethod                                    Keith.Bentley                   11/16
++---------------+---------------+---------------+---------------+---------------+------*/
+void Sheet::ViewController::_LoadState()
+    {
+    auto model = GetViewedModel();  // get the sheet model for this view
+    if (nullptr == model || nullptr == model->ToSheetModel())
+        {
+        BeAssert(false); // what happened?
+        return;
+        }
+
+    m_size = model->ToSheetModel()->GetSheetSize();
+    }
+
+/*---------------------------------------------------------------------------------**//**
+* @bsimethod                                                    Paul.Connelly   03/18
++---------------+---------------+---------------+---------------+---------------+------*/
+Sheet::Border::Border(ViewContextCP context, DPoint2dCR size)
+    {
+    // Rect
+    RectanglePoints rect(0, 0, size.x, size.y, context);
+    memcpy(m_rect, rect.m_pts, 5 * sizeof(DPoint2d));
+
+    // Shadow
+    double shadowWidth = .01 * size.Distance(DPoint2d::FromZero());
+
+    DPoint3d shadow[7];
+    shadow[0].y = shadow[1].y = shadow[6].y = 0.0;
+    shadow[0].x = shadowWidth;
+    shadow[1].x = shadow[2].x = size.x;
+    shadow[3].x = shadow[4].x = size.x + shadowWidth;
+    shadow[2].y = shadow[3].y = size.y - shadowWidth;
+    shadow[4].y = shadow[5].y = -shadowWidth;
+    shadow[5].x = shadow[6].x = shadowWidth;
+
+    if (nullptr != context)
+        {
+        for (auto& point : shadow)
+            point.z = 0.0;
+
+        context->WorldToView(m_shadow, shadow, 7);
+        }
+    else
+        {
+        for (size_t i = 0; i < 7; i++)
+            {
+            m_shadow[i].x = shadow[i].x;
+            m_shadow[i].y = shadow[i].y;
+            }
+        }
+            
+    // Gradient
+    double keyValues[] = {0.0, 0.5};
+    ColorDef keyColors[] = {ColorDef(25,25,25), ColorDef(150,150,150)};
+
+    m_gradient = GradientSymb::Create();
+    m_gradient->SetMode(Render::GradientSymb::Mode::Linear);
+    m_gradient->SetAngle(-45.0);
+    m_gradient->SetKeys(2, keyColors, keyValues);
+    }
+
+/*---------------------------------------------------------------------------------**//**
+* @bsimethod                                                    Paul.Connelly   03/18
++---------------+---------------+---------------+---------------+---------------+------*/
+void Sheet::Border::AddToBuilder(Render::GraphicBuilderR builder) const
+    {
+    builder.SetSymbology(ColorDef::Black(), ColorDef::Black(), 2, LinePixels::Solid);
+    builder.AddLineString2d(5, m_rect, 0.0);
+
+    GraphicParams params;
+    params.SetLineColor(ColorDef(25,25,25));
+    params.SetGradient(m_gradient.get());
+
+    builder.ActivateGraphicParams(params);
+    builder.AddShape2d(7, m_shadow, true, ViewDefinition2d::Get2dFrustumDepth());
+    }
+
+/*---------------------------------------------------------------------------------**//**
+* @bsimethod                                                    Paul.Connelly   03/18
++---------------+---------------+---------------+---------------+---------------+------*/
+DRange2d Sheet::Border::GetRange() const
+    {
+    DRange2d shadowRange = DRange2d::From(m_shadow, 7),
+             range = DRange2d::From(m_rect, 5);
+    range.Extend(shadowRange);
+    return range;
+    }
+
+/*---------------------------------------------------------------------------------**//**
+* @bsimethod                                    Keith.Bentley                   12/16
++---------------+---------------+---------------+---------------+---------------+------*/
+void Sheet::ViewController::_DrawView(ViewContextR context)
+    {
+    auto model = GetViewedModel();
+    if (nullptr == model)
+        return;
+
+    context.VisitDgnModel(*model);
+    }
+
+/*---------------------------------------------------------------------------------**//**
+* @bsimethod                                                    Sam.Wilson  02/17
++---------------+---------------+---------------+---------------+---------------+------*/
+DgnElementId Sheet::Model::FindFirstViewOfSheet(DgnDbR db, DgnModelId mid)
+    {
+    auto findViewOfSheet = db.GetPreparedECSqlStatement("SELECT sheetView.ECInstanceId FROM bis.SheetViewDefinition sheetView WHERE (sheetView.BaseModel.Id=?)");
+    findViewOfSheet->BindId(1, mid);
+    return BE_SQLITE_ROW != findViewOfSheet->Step() ?  DgnElementId() : findViewOfSheet->GetValueId<DgnElementId>(0);
+    }