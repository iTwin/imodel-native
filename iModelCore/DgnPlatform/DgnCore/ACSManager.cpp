/*--------------------------------------------------------------------------------------+
|
|     $Source: DgnCore/ACSManager.cpp $
|
|  $Copyright: (c) 2015 Bentley Systems, Incorporated. All rights reserved. $
|
+--------------------------------------------------------------------------------------*/
#include <DgnPlatformInternal.h>

USING_NAMESPACE_BENTLEY_DGN

#define     ARROW_BASE_START        0.3
#define     ARROW_BASE_WIDTH        0.2
#define     ARROW_TIP_END           1.25
#define     ARROW_TIP_START         0.85
#define     ARROW_TIP_FLANGE        0.75
#define     ARROW_TIP_WIDTH         0.4

#define     ACS_SIZE_ACTIVE         60.0
#define     ACS_SIZE_INACTIVE       55.0
#define     ACS_SIZE_OFFSCREEN      45.0
#define     ACS_XATTRIBUTE_ID       1
#define     ACS_LOCK_OFFSET         0.0
#define     ACS_LOCK_SIZE           1.5

/*=================================================================================**//**
* NOTE: Persistent data structure! See ACSData...
*
* @bsiclass
+===============+===============+===============+===============+===============+======*/
struct ACSGrid
{
Point2d         m_repetitions;  // grid size for fixed number of repetitions (0,0 for infinite grid plane)...
Point2d         m_originOffset; // grid position relative to acs origin (0,0 for lower left)...
uint32_t        m_gridPerRef;   // grid dot per reference grid line...
uint32_t        m_unused;       // Unused pad bytes...
double          m_uorPerGrid;   // grid x size spacing in uors...
double          m_ratio;        // grid x/y spacing ratio...

ACSGrid() {Init();};

/*---------------------------------------------------------------------------------**//**
* @bsimethod                                                    Brien.Bastings  12/13
+---------------+---------------+---------------+---------------+---------------+------*/
void Init()
    {
    m_gridPerRef = 10;
    m_uorPerGrid = 0.0;
    m_ratio      = 1.0;
    m_unused     = 0;

    m_repetitions.x = m_repetitions.y = 0;
    m_originOffset.x = m_originOffset.y = 0;
    }

/*---------------------------------------------------------------------------------**//**
* @bsimethod                                                    Brien.Bastings  12/13
+---------------+---------------+---------------+---------------+---------------+------*/
bool IsDefaultSettings() const
    {
    ACSGrid     defaultGrid;

    return IsEqual(defaultGrid);
    }

/*---------------------------------------------------------------------------------**//**
* @bsimethod                                                    Brien.Bastings  12/13
+---------------+---------------+---------------+---------------+---------------+------*/
bool IsEqual(ACSGrid const& otherData) const
    {
    if (m_repetitions.x != otherData.m_repetitions.x || m_repetitions.y != otherData.m_repetitions.y)
        return false;

    if (m_originOffset.x != otherData.m_originOffset.x || m_originOffset.y != otherData.m_originOffset.y)
        return false;

    if (m_uorPerGrid != otherData.m_uorPerGrid)
        return false;

    if (m_unused != otherData.m_unused)
        return false;

    if (m_gridPerRef != otherData.m_gridPerRef)
        return false;

    if (m_ratio != otherData.m_ratio)
        return false;

    return true;
    }

}; // ACSGrid

/*=================================================================================**//**
* NOTE: Persistent data structure! Only add to new members to end!!!
*
* @bsiclass
+===============+===============+===============+===============+===============+======*/
struct ACSData
{
ACSType         m_type;         // ACS_TYPE_RECT etc.
ACSFlags        m_flags;        // option flags
DPoint3d        m_origin;       // origin of acs
double          m_scale;        // scale of acs
RotMatrix       m_rotation;     // rotation of acs
ACSGrid         m_grid;         // New for Vancouver - ACS grid settings...

ACSData() {Init();}

/*---------------------------------------------------------------------------------**//**
* @bsimethod                                                    Brien.Bastings  12/13
+---------------+---------------+---------------+---------------+---------------+------*/
void Init()
    {
    m_type      = ACSType::Rectangular;
    m_flags     = ACSFlags::Default;
    m_scale     = 1.0;

    m_origin.Zero();
    m_rotation.InitIdentity();
    }

/*---------------------------------------------------------------------------------**//**
* @bsimethod                                                    Brien.Bastings  12/13
+---------------+---------------+---------------+---------------+---------------+------*/
bool IsEqual(ACSData const& otherData) const
    {
    if (m_type != otherData.m_type)
        return false;

    if (m_flags != otherData.m_flags)
        return false;

    if (!m_origin.IsEqual(otherData.m_origin))
        return false;

    if (m_scale != otherData.m_scale)
        return false;

    if (!m_rotation.IsEqual(otherData.m_rotation))
        return false;

    return m_grid.IsEqual(otherData.m_grid);
    }

}; // ACSData

/*=================================================================================**//**
* @bsiclass
+===============+===============+===============+===============+===============+======*/
struct          AuxCoordSys : public IAuxCoordSys
{
private:

ACSData         m_acsData;
WString         m_name;
WString         m_description;
bool            m_attachedToView;
bool            m_viewInfoValidated;

protected:

virtual ACSType     /*AuxCoordSys::*/_GetType() const override {return m_acsData.m_type;}
virtual WString     /*AuxCoordSys::*/_GetName() const override {return m_name;}
virtual WString     /*AuxCoordSys::*/_GetDescription() const override {return m_description;}
virtual bool        /*AuxCoordSys::*/_GetIsReadOnly() const override {return false;}
virtual uint32_t    /*AuxCoordSys::*/_GetExtenderId() const override {return 0;}
virtual uint32_t    /*AuxCoordSys::*/_GetSerializedSize() const override {return sizeof (m_acsData);}

/*---------------------------------------------------------------------------------**//**
* @bsimethod                                                    Brien.Bastings  03/07
+---------------+---------------+---------------+---------------+---------------+------*/
virtual StatusInt   /*AuxCoordSys::*/_SetType(ACSType type) override
    {
    m_acsData.m_type = type;

    return SUCCESS;
    }

/*---------------------------------------------------------------------------------**//**
* @bsimethod                                                    Brien.Bastings  03/07
+---------------+---------------+---------------+---------------+---------------+------*/
virtual StatusInt   /*AuxCoordSys::*/_SetName(WCharCP name) override
    {
    m_name.assign(name);
    TrimWhiteSpace(m_name); // Don't store leading/trailing spaces...

    return SUCCESS;
    }

/*---------------------------------------------------------------------------------**//**
* @bsimethod                                                    Brien.Bastings  03/07
+---------------+---------------+---------------+---------------+---------------+------*/
virtual StatusInt   /*AuxCoordSys::*/_SetDescription(WCharCP descr) override
    {
    m_description.assign(descr);
    TrimWhiteSpace(m_description); // Don't store leading/trailing spaces...

    return SUCCESS;
    }

/*---------------------------------------------------------------------------------**//**
* @bsimethod                                                    JoshSchifter    05/04
+---------------+---------------+---------------+---------------+---------------+------*/
virtual StatusInt    /*AuxCoordSys::*/_SetScale(double scale) override
    {
    m_acsData.m_scale = scale;

    return SUCCESS;
    }

/*---------------------------------------------------------------------------------**//**
* @bsimethod                                                    JoshSchifter    05/04
+---------------+---------------+---------------+---------------+---------------+------*/
virtual StatusInt    /*AuxCoordSys::*/_SetOrigin(DPoint3dCR pOrigin) override
    {
    m_acsData.m_origin = pOrigin;

    return SUCCESS;
    }

/*---------------------------------------------------------------------------------**//**
* @bsimethod                                                    JoshSchifter    05/04
+---------------+---------------+---------------+---------------+---------------+------*/
virtual StatusInt   /*AuxCoordSys::*/_SetRotation(RotMatrixCR pRot) override
    {
    // Also clear view independent flag when rotation being explicitly set...
    ACSFlags    flags = m_acsData.m_flags;

    flags = flags & ~ACSFlags::ViewIndependent;
    m_acsData.m_flags = flags;

    m_acsData.m_rotation = pRot;

    return SUCCESS;
    }

/*---------------------------------------------------------------------------------**//**
* @bsimethod                                                    Barry.Bentley   01/07
+---------------+---------------+---------------+---------------+---------------+------*/
virtual StatusInt    /*AuxCoordSys::*/_SetFlags(ACSFlags flags) override
    {
    m_acsData.m_flags = flags;

    return SUCCESS;
    }

/*---------------------------------------------------------------------------------**//**
* @bsimethod                                                    Brien.Bastings  02/07
+---------------+---------------+---------------+---------------+---------------+------*/
<<<<<<< HEAD
virtual StatusInt   /*AuxCoordSys::*/_CompleteSetupFromViewController(PhysicalViewControllerCP info)
=======
virtual StatusInt   /*AuxCoordSys::*/_CompleteSetupFromViewController (SpatialViewControllerCP info)
>>>>>>> 2f1ef1ec
    {
    m_attachedToView = true;

    // Make sure view independent ACS has CURRENT view rotation...
    if (ACSFlags::None != (ACSFlags::ViewIndependent & m_acsData.m_flags))
        {
        m_acsData.m_rotation = info->GetRotation();
        }

    return SUCCESS;
    }

/*---------------------------------------------------------------------------------**//**
* @bsimethod                                    Barry.Bentley                   01/07
+---------------+---------------+---------------+---------------+---------------+------*/
virtual IAuxCoordSysPtr /*AuxCoordSys::*/_Clone() const override
    {
    return new AuxCoordSys(this);
    }

/*---------------------------------------------------------------------------------**//**
* @bsimethod                                    Barry.Bentley                   01/07
+---------------+---------------+---------------+---------------+---------------+------*/
virtual bool    /*AuxCoordSys::*/_Equals(IAuxCoordSysCP other) const override
    {
    if (NULL == other)
        return false;

    if (this == other)
        return true;

    AuxCoordSys const * otherACS;

    if (NULL == (otherACS = dynamic_cast <AuxCoordSys const *> (other)))
        return false;

    return m_acsData.IsEqual(otherACS->m_acsData);
    }

/*---------------------------------------------------------------------------------**//**
* @bsimethod                                                    JoshSchifter    05/04
+---------------+---------------+---------------+---------------+---------------+------*/
virtual WString /*AuxCoordSys::*/_GetTypeName() const override
    {
    L10N::StringId id;

    switch (m_acsData.m_type)
        {
        case ACSType::None:        id = DgnCoreL10N::ACS_TYPE_NONE(); break;
        case ACSType::Rectangular: id = DgnCoreL10N::ACS_TYPE_RECT();  break;
        case ACSType::Cylindrical: id = DgnCoreL10N::ACS_TYPE_CYL();   break;
        case ACSType::Spherical:   id = DgnCoreL10N::ACS_TYPE_SPHERE();  break;
        case ACSType::Extended:    id = DgnCoreL10N::ACS_TYPE_EXTEND(); break;
        };

    return DgnCoreL10N::GetStringW(id);
    }

/*---------------------------------------------------------------------------------**//**
* @bsimethod                                                    JoshSchifter    05/04
+---------------+---------------+---------------+---------------+---------------+------*/
virtual double  /*AuxCoordSys::*/_GetScale() const override
    {
    return m_acsData.m_scale;
    }

/*---------------------------------------------------------------------------------**//**
* @bsimethod                                                    JoshSchifter    05/04
+---------------+---------------+---------------+---------------+---------------+------*/
virtual DPoint3dR   /*AuxCoordSys::*/_GetOrigin(DPoint3dR pOrigin) const override
    {
    pOrigin = m_acsData.m_origin;

    return pOrigin;
    }

/*---------------------------------------------------------------------------------**//**
* @bsimethod                                                    JoshSchifter    05/04
+---------------+---------------+---------------+---------------+---------------+------*/
virtual RotMatrixR  /*AuxCoordSys::*/_GetRotation(RotMatrixR pRot) const override
    {
    pRot = m_acsData.m_rotation;

    return pRot;
    }

/*---------------------------------------------------------------------------------**//**
* @bsimethod                                                    JoshSchifter    05/04
+---------------+---------------+---------------+---------------+---------------+------*/
virtual RotMatrixR  /*AuxCoordSys::*/_GetRotation(RotMatrixR pRot, DPoint3dR pPosition) const override
    {
    return _GetRotation(pRot); // not position dependent.
    }

/*---------------------------------------------------------------------------------**//**
* @bsimethod                                                    Barry.Bentley   01/07
+---------------+---------------+---------------+---------------+---------------+------*/
virtual ACSFlags    /*AuxCoordSys::*/_GetFlags() const override
    {
    return m_acsData.m_flags;
    }

/*---------------------------------------------------------------------------------**//**
* @bsimethod                                                    Brien.Bastings  12/13
+---------------+---------------+---------------+---------------+---------------+------*/
virtual StatusInt /*AuxCoordSys::*/_SetStandardGridParams(Point2dCR gridReps, Point2dCR gridOffset, double uorPerGrid, double gridRatio, uint32_t gridPerRef) override
    {
    m_acsData.m_grid.Init();

    if (0.0 == uorPerGrid || 0 == gridReps.x || 0 == gridReps.y)
        return ERROR;

    m_acsData.m_grid.m_repetitions  = gridReps;
    m_acsData.m_grid.m_originOffset = gridOffset;
    m_acsData.m_grid.m_uorPerGrid   = uorPerGrid;
    m_acsData.m_grid.m_gridPerRef   = gridPerRef;
    m_acsData.m_grid.m_ratio        = gridRatio;

    return SUCCESS;
    }

/*---------------------------------------------------------------------------------**//**
* @bsimethod                                                    Brien.Bastings  12/13
+---------------+---------------+---------------+---------------+---------------+------*/
virtual StatusInt /*AuxCoordSys::*/_GetStandardGridParams(Point2dR gridReps, Point2dR gridOffset, double& uorPerGrid, double& gridRatio, uint32_t& gridPerRef) const override
    {
    gridReps   = m_acsData.m_grid.m_repetitions;
    gridOffset = m_acsData.m_grid.m_originOffset;
    uorPerGrid = m_acsData.m_grid.m_uorPerGrid;
    gridPerRef = m_acsData.m_grid.m_gridPerRef;
    gridRatio  = m_acsData.m_grid.m_ratio;

    return (0.0 == uorPerGrid || 0 == gridReps.x || 0 == gridReps.y) ? ERROR : SUCCESS;
    }

/*---------------------------------------------------------------------------------**//**
 @bsimethod                                                    Barry.Bentley   01/07
+---------------+---------------+---------------+---------------+---------------+------*/
virtual StatusInt   /*AuxCoordSys::*/_Serialize(void *buffer, uint32_t maxSize) const override
    {
    if (maxSize < sizeof(m_acsData))
        return ERROR;

    memcpy(buffer, &m_acsData, sizeof(m_acsData));

    return SUCCESS;
    }

/*---------------------------------------------------------------------------------**//**
* @bsimethod                                                    Brien.Bastings  01/07
+---------------+---------------+---------------+---------------+---------------+------*/
virtual StatusInt   /*AuxCoordSys::*/_PointFromString
(
DPoint3dR       outPoint,
WStringR        errorMsg,
WCharCP         inString,
bool            relative,
DPoint3dCP      inLastPoint,
DgnModelR       modelRef
) override
    {
    DPoint3d    lastPoint;
    lastPoint.Zero();

    DPoint3d    auxOrigin;
    _GetOrigin(auxOrigin);

    RotMatrix   auxRMatrix;
    _GetRotation(auxRMatrix);

    ACSType acsType = _GetType();

    // might need relative if '#' is used as a component.
    if (NULL != inLastPoint)
        {
        lastPoint = *inLastPoint;
        lastPoint.Subtract(auxOrigin);
        auxRMatrix.Multiply(lastPoint);
        }
    else
        {
        relative    = false;
        }

    GeometricModelP   model = modelRef.ToGeometricModelP();
    if (!model)
        {
        BeAssert(false);
        return ERROR;
        }

    // make a local copy of the input string that we can modify.
    WString         tmpString(inString);
    StatusInt       status;

    switch (acsType)
        {
        case ACSType::Rectangular:
            {
            PointParserPtr  pointParser = PointParser::Create(*model, *this);

            Point3d isRelative;
            if (SUCCESS != (status = pointParser->ToValue(outPoint, isRelative, tmpString.c_str())))
                return status;

            if (relative || isRelative.x)
                outPoint.x += lastPoint.x;
            if (relative || isRelative.y)
                outPoint.y += lastPoint.y;
            if (relative || isRelative.z)
                outPoint.z += lastPoint.z;

            break;
            }

        case ACSType::Cylindrical:
            {
            bvector<WString> subStrings;
            BeStringUtilities::Split(inString, L",", subStrings);

            if (subStrings.size() < 2)
                return ERROR;

            DistanceParserPtr   distanceParser  = DistanceParser::Create(*model, *this);
            DirectionParserPtr  directionParser = DirectionParser::Create(*model);

            double radius;
            if (SUCCESS != (status = distanceParser->ToValue(radius, subStrings[0].c_str())))
                return status;

            double theta;
            if (SUCCESS != (status = directionParser->ToValue(theta, subStrings[1].c_str())))
                return status;

            theta = Angle::DegreesToRadians(theta);

            if ( relative && ( (lastPoint.x != 0.0) || (lastPoint.y != 0.0)) )
                {
                theta += atan2(lastPoint.y, lastPoint.x);
                radius += sqrt(lastPoint.x*lastPoint.x + lastPoint.y*lastPoint.y);
                }

            outPoint.x = radius * cos(theta);
            outPoint.y = radius * sin(theta);

            if (modelRef.Is3d())
                {
                if (subStrings.size() < 3)
                    return ERROR;

                if (SUCCESS != (status = distanceParser->ToValue(outPoint.z, subStrings[2].c_str())))
                    return status;

                if (relative)
                    outPoint.z += lastPoint.z;
                }
            else
                {
                outPoint.z = 0.0;
                }
            break;
            }

        case ACSType::Spherical:
            {
            bvector<WString> subStrings;
            BeStringUtilities::Split(inString, L",", subStrings);

            if (subStrings.size() < 3)
                return ERROR;


            DistanceParserPtr   distanceParser  = DistanceParser::Create(*model, *this);
            DirectionParserPtr  directionParser = DirectionParser::Create(*model);

            double rho;
            if (SUCCESS != (status = distanceParser->ToValue(rho, subStrings[0].c_str())))
                return status;

            double theta;
            if (SUCCESS != (status = directionParser->ToValue(theta, subStrings[1].c_str())))
                return status;

            double phi;
            if (SUCCESS != (status = directionParser->ToValue(phi, subStrings[2].c_str())))
                return status;

            theta = Angle::DegreesToRadians(theta);
            phi   = Angle::DegreesToRadians(phi);

            if (relative)
                {
                double origRho;

                rho += (origRho =  ((DVec3dP)&lastPoint)->Magnitude());

                if (lastPoint.x != 0.0 || lastPoint.y != 0.0)
                    theta += atan2(lastPoint.y, lastPoint.x);

                if (origRho != 0.0)
                    phi += Angle::Acos(lastPoint.z/origRho);
                }

            double radius;
            outPoint.z  = rho * cos(phi);
            radius      = rho * sin(phi);
            outPoint.x  = radius * cos(theta);
            outPoint.y  = radius * sin(theta);
            break;
            }
        }

    auxRMatrix.MultiplyTranspose(outPoint);
    outPoint.Add(*( (DVec3d *)&auxOrigin));

    return SUCCESS;
    }

/*---------------------------------------------------------------------------------**//**
* @bsimethod                                                    Barry.Bentley   01/07
+---------------+---------------+---------------+---------------+---------------+------*/
virtual StatusInt       /*AuxCoordSys::*/_StringFromPoint
(
WStringR            outString,
WStringR            errorMsg,
DPoint3dCR          inPoint,
bool                delta,
DPoint3dCP          deltaOrigin,
DgnModelR        modelRef,
DistanceFormatterR  distanceFormatter,
DirectionFormatterR directionFormatter 
) override
    {
    DPoint3d    origin;

    if (delta && (NULL != deltaOrigin))
        origin = *deltaOrigin;
    else
        _GetOrigin(origin);

    DPoint3d    tPoint;
    RotMatrix   rotation;

    // NOTE: Don't apply ACS scale...will be handled by formatters...
    tPoint.DifferenceOf(inPoint, origin);
    _GetRotation(rotation);
    rotation.Multiply(tPoint);

    ACSType     acsType = _GetType();

    switch (acsType)
        {
        case ACSType::Rectangular:
            {
            PointFormatterPtr formatter = PointFormatter::Create(distanceFormatter);
            formatter->SetIs3d(modelRef.Is3d());
            outString = formatter->ToString(tPoint);
            break;
            }

        case ACSType::Cylindrical:
            {
            double      distance, angle;

            distance = sqrt(tPoint.x * tPoint.x + tPoint.y * tPoint.y);
            angle    = Angle::Atan2(tPoint.y, tPoint.x);

            outString = distanceFormatter.ToString(distance);

            WString directionString = directionFormatter.ToStringFromRadians(angle);
            outString.append(L",");
            outString.append(directionString);

            if (modelRef.Is3d())
                {
                WString elevationString = distanceFormatter.ToString(tPoint.z);
                outString.append(L",");
                outString.append(elevationString);
                }
            break;
            }

        case ACSType::Spherical:
            {
            double      radius, theta, phi;

            radius = ((DVec3d *) &tPoint)->Magnitude();
            theta = Angle::Atan2(tPoint.y, tPoint.x);

            if (LegacyMath::DEqual(radius, 0.0))
                phi = 0.0;
            else
                phi = Angle::Acos(tPoint.z/radius);

            outString = distanceFormatter.ToString(radius);
            outString.append(L",");
            WString thetaString = directionFormatter.ToStringFromRadians(theta);
            outString.append(thetaString);

            outString.append(L",");
            // this seems wrong to me. I think it should use the AngleFormatter in the DirectionFormatter.
            WString phiString = directionFormatter.ToStringFromRadians(phi);
            outString.append(phiString);
            break;
            }

        default:
            return ERROR;
        }

    return SUCCESS;
    }

/*---------------------------------------------------------------------------------**//**
* @bsimethod                                                    Brien.Bastings  01/07
+---------------+---------------+---------------+---------------+---------------+------*/
virtual void    /*AuxCoordSys::*/_DrawGrid(DgnViewportP viewport) const override
    {
    // Called for active ACS when tcb->gridOrientation is GridOrientationType::ACS.
    DPoint3d    origin;
    RotMatrix   rMatrix;

    GetOrigin(origin);
    GetRotation(rMatrix);

    Point2d     gridReps, gridOffset;
    DPoint2d    spacing;
    uint32_t    gridPerRef;

    // Adjust origin for grid offset if we are displaying a fixed sized grid plane...
    if (SUCCESS == GetGridSpacing(spacing, gridPerRef, gridReps, gridOffset, *viewport) && (0 != gridOffset.x || 0 != gridOffset.y))
        {
        DVec3d  xVec, yVec;

        rMatrix.GetRow(xVec, 0);
        rMatrix.GetRow(yVec, 1);

        xVec.Scale(spacing.x);
        yVec.Scale(spacing.y);

        origin.SumOf(origin, xVec, -gridOffset.x, yVec, -gridOffset.y);
        }

    viewport->DrawStandardGrid(origin, rMatrix, spacing, gridPerRef, false, (0 == gridReps.x || 0 == gridReps.y) ? NULL : &gridReps);
    }

/*---------------------------------------------------------------------------------**//**
* @bsimethod                                                    Brien.Bastings  01/07
+---------------+---------------+---------------+---------------+---------------+------*/
virtual void    /*AuxCoordSys::*/_PointToGrid(DgnViewportP viewport, DPoint3dR point) const override
    {
    DPoint3d    origin;
    RotMatrix   rMatrix;

    GetOrigin(origin);
    GetRotation(rMatrix);

    viewport->PointToStandardGrid(point, origin, rMatrix);
    }

public:

/*---------------------------------------------------------------------------------**//**
* @bsimethod                                                    JohnFerguson    08/01
+---------------+---------------+---------------+---------------+---------------+------*/
static void     /*AuxCoordSys::*/ValidateData
(
DPoint3d&       origin,         /* => origin to test */
RotMatrix&      rMatrix,        /* => rotation to test */
bool            is3D            /* => indicates whether the model to be used with this ACS data is 3D */
)
    {
    /* NOTE: This routine is meant to enforce some sanity on the data:

    3D or 2D model:
        the rotation matrix must be orthogonal
        the origin must be in the design plane

    2D model:
        the rotation matrix must have a z-row of 0 0 1 and z-col of 0 0 1
        the origin->z = 0.0

    When complete, this rountine will have forced the given data into proper form
    if it did  not meet these criteria.

    If we fail to square and normalize we fall back to identity, to allow the system to proceed. */

    if (!is3D)
        {
        /* The test for isXYRotation should be sufficient, but that function will allow left handed matrices.
           LH Matrices are unlikely, but would cause big problems in 2D */
        if (!bsiRotMatrix_isXYRotation(&rMatrix, NULL) || 0.0 > rMatrix.Determinant())
            rMatrix.InitIdentity();
        }

    if (!rMatrix.IsOrthogonal())
        {
        rMatrix.TransposeOf(rMatrix);

        if (rMatrix.SquareAndNormalizeColumns(rMatrix, 0, 2))
            rMatrix.TransposeOf(rMatrix);
        else
            rMatrix.InitIdentity();
        }

    }

/*---------------------------------------------------------------------------------**//**
* @bsimethod                                                    Brien.Bastings  03/07
+---------------+---------------+---------------+---------------+---------------+------*/
static void     /*AuxCoordSys::*/TrimWhiteSpace(WStringR inputStr)
    {
    // Don't store leading/trailing spaces...
    inputStr.erase(inputStr.find_last_not_of(' ')+1);
    inputStr.erase(0, inputStr.find_first_not_of(' '));
    }

/*---------------------------------------------------------------------------------**//**
* @bsimethod                                                    JoshSchifter    04/04
+---------------+---------------+---------------+---------------+---------------+------*/
/*AuxCoordSys::*/AuxCoordSys()
    {
    m_attachedToView    = false;
    m_viewInfoValidated = false;
    }

/*---------------------------------------------------------------------------------**//**
* @bsimethod                                                    Barry.Bentley   01/07
+---------------+---------------+---------------+---------------+---------------+------*/
/*AuxCoordSys::*/AuxCoordSys(ACSData& acsData)
    {
    m_attachedToView    = false;
    m_viewInfoValidated = false;
    m_acsData           = acsData;
    }

private:
/*---------------------------------------------------------------------------------**//**
* @bsimethod                                                    Barry.Bentley   01/07
+---------------+---------------+---------------+---------------+---------------+------*/
/*AuxCoordSys::*/AuxCoordSys(AuxCoordSys const* source)
    {
    m_attachedToView    = false;
    m_viewInfoValidated = false;

    m_acsData = source->m_acsData;
    m_name.assign(source->GetName());
    m_description.assign(source->GetDescription());
    }

public:

/*---------------------------------------------------------------------------------**//**
* @bsimethod                                                    BrienBastings   12/09
+---------------+---------------+---------------+---------------+---------------+------*/
static AuxCoordSys* /*AuxCoordSys::*/CreateNew()
    {
    return new AuxCoordSys();
    }

/*---------------------------------------------------------------------------------**//**
* @bsimethod                                                    BrienBastings   12/09
+---------------+---------------+---------------+---------------+---------------+------*/
static AuxCoordSys* /*AuxCoordSys::*/CreateNew(ACSData& acsData)
    {
    return new AuxCoordSys(acsData);
    }


}; // AuxCoordSys

/*---------------------------------------------------------------------------------**//**
* @bsimethod                                                    Brien.Bastings  12/13
+---------------+---------------+---------------+---------------+---------------+------*/
double          IAuxCoordSys::GetGridScaleFactor(DgnViewportR vp) const
    {
    double      scaleFactor = 1.0;

#ifdef WIP_V10_MODEL_ACS
    // Apply ACS scale to grid if ACS Context Lock active...
    if (TO_BOOL (vp.GetTargetModel()->GetModelFlag(MODELFLAG_ACS_LOCK)))
        scaleFactor *= GetScale();
#endif

    return scaleFactor;
    }

/*---------------------------------------------------------------------------------**//**
* @bsimethod                                                    Brien.Bastings  12/13
+---------------+---------------+---------------+---------------+---------------+------*/
StatusInt       IAuxCoordSys::GetGridSpacing(DPoint2dR spacing, uint32_t& gridPerRef, Point2dR gridReps, Point2dR gridOffset, DgnViewportR vp) const
    {
    double      uorPerGrid, gridRatio;

    if (SUCCESS != _GetStandardGridParams(gridReps, gridOffset, uorPerGrid, gridRatio, gridPerRef))
        return ERROR;

    uorPerGrid *= GetGridScaleFactor(vp);

    spacing.x = uorPerGrid;
    spacing.y = spacing.x * gridRatio;

    spacing.Scale(spacing, (0 == gridPerRef) ? 1.0 : (double) gridPerRef);

    return SUCCESS;
    }

/*---------------------------------------------------------------------------------**//**
* @bsimethod                                                    Brien.Bastings  12/13
+---------------+---------------+---------------+---------------+---------------+------*/
bool            IAuxCoordSys::Locate(DPoint3dR hitPt, DgnViewportR vp, DPoint3dCR borePt, double radius)
    {
#if defined (NEEDS_WORK_CONTINUOUS_RENDER)
    OutputP  output = vp.GetIViewOutput();

    if (NULL == output)
        return false;

    IAuxCoordSysP   currentACS = IACSManager::GetManager().GetActive(vp);
    bool            isCurrent = Equals(currentACS);
    DPoint3d        drawOrigin;

    GetOrigin(drawOrigin);

    QvElem*     qvElem = _CreateQvElems(&vp, &drawOrigin, isCurrent ? ACS_SIZE_ACTIVE : ACS_SIZE_INACTIVE, isCurrent ? ACSDisplayOptions::Active : ACSDisplayOptions::Inactive, true);

    if (NULL == qvElem)
        return false;

    DPoint3d    testPtView;

    vp.WorldToView(&testPtView, &borePt, 1);
    testPtView.z = 0.0;

    bool        hitFound = output->LocateQvElem(qvElem, *((DPoint2dCP) &testPtView), 1.0, hitPt, NULL, NULL, NULL);

    T_HOST.GetGraphicsAdmin()._DeleteQvElem(qvElem);

    return hitFound;
#endif
    return false;
    }

/*---------------------------------------------------------------------------------**//**
* @bsimethod                                                    BrienBastings   02/03
+---------------+---------------+---------------+---------------+---------------+------*/
ColorDef IAuxCoordSys::_GetColor(DgnViewportP viewport, ColorDef menuColor, uint32_t transparency, ACSDisplayOptions options) const
    {
    ColorDef      color;

    if (ACSDisplayOptions::None != (options & ACSDisplayOptions::Hilite))
        color = viewport->GetHiliteColor();
    else if (ACSDisplayOptions::None != (options & ACSDisplayOptions::Active))
        color = ColorDef::White() == menuColor ? viewport->GetContrastToBackgroundColor() : menuColor;
    else
        color = ColorDef(150, 150, 150, 0);

    color = viewport->AdjustColorForContrast(color, viewport->GetBackgroundColor());
    color = viewport->MakeColorTransparency(color, transparency);

    return color;
    }

/*---------------------------------------------------------------------------------**//**
* @bsimethod                                                    BrienBastings   01/04
+---------------+---------------+---------------+---------------+---------------+------*/
void IAuxCoordSys::_DrawAxisText(DgnViewportP viewport, GraphicR cached, WCharCP labelStr, bool isAxisLabel, double userOrgX, double userOrgY, double scale, double angle, ACSDisplayOptions options) const
    {
    DPoint3d textPt;
    textPt.x = userOrgX; textPt.y = userOrgY; textPt.z = 0.0;

    RotMatrix textMatrix;
    textMatrix.InitFromAxisAndRotationAngle(2, angle);

    TextString textStr;
    textStr.SetText(Utf8String(labelStr).c_str());
    textStr.SetOrientation(textMatrix);
    textStr.GetStyleR().SetFont(DgnFontManager::GetDecoratorFont());
    textStr.GetStyleR().SetSize(scale);
    textStr.SetOriginFromJustificationOrigin(textPt, TextString::HorizontalJustification::Center, TextString::VerticalJustification::Middle);

    GraphicParams elemMatSymb;

    // Draw background fill for hilited ACS for select ACS tool, in case multiple ACS share common origin...
    if (!isAxisLabel && ACSDisplayOptions::None != (options & ACSDisplayOptions::Hilite))
        {
        DPoint3d pts[5];
        textStr.ComputeBoundingShape(pts, (scale / 10.0));
        textStr.ComputeTransform().Multiply(pts, _countof(pts));

        elemMatSymb.SetFillColor(viewport->GetBackgroundColor());
        elemMatSymb.SetIsBlankingRegion(true);

#if defined (NEEDS_WORK_CONTINUOUS_RENDER)
        cached->ActivateGraphicParams(&elemMatSymb);
        cached->AddShape(5, pts, true, NULL);
#endif
        }

    elemMatSymb.SetLineColor(_GetColor(viewport, ColorDef::White(), _GetTransparency(false, options), options));
    elemMatSymb.SetFillColor(_GetColor(viewport, ColorDef::White(), _GetTransparency(false, options), options));
    elemMatSymb.SetWidth(isAxisLabel ? 2 : 1);
    elemMatSymb.SetIsBlankingRegion(false);

#if defined (NEEDS_WORK_CONTINUOUS_RENDER)
    cached->ActivateGraphicParams(&elemMatSymb);
    cached->AddTextString(textStr);
#endif
    }

/*---------------------------------------------------------------------------------**//**
* @bsimethod                                                    BrienBastings   01/04
+---------------+---------------+---------------+---------------+---------------+------*/
void IAuxCoordSys::_DrawZAxis (DgnViewportP viewport, GraphicR cached, Transform* transformP, ACSDisplayOptions options) const
    {
#if defined (NEEDS_WORK_CONTINUOUS_RENDER)
    DPoint3d    linePts[2];

    memset(linePts, 0, sizeof (linePts));
    linePts[1].z = 0.65;

    GraphicParams elemMatSymb;

    elemMatSymb.SetLineColor(_GetColor(viewport, ColorDef::Blue(), _GetTransparency(false, options), options));
    elemMatSymb.SetFillColor(_GetColor(viewport, ColorDef::Blue(), _GetTransparency(true, options), options));
    elemMatSymb.SetWidth(2);

    cached->ActivateGraphicParams(&elemMatSymb);
    cached->AddLineString(2, linePts, NULL);

    elemMatSymb.SetWidth(6);
    cached->ActivateGraphicParams(&elemMatSymb);
    cached->AddPointString(2, linePts, NULL);

    double      start = 0.0, sweep = msGeomConst_2pi, scale = ARROW_TIP_WIDTH/2.0;
    DVec3d      xVec, yVec;
    DPoint3d    center;
    RotMatrix   viewRMatrix = viewport->GetRotMatrix();

    memset(&center, 0, sizeof (center));

    viewRMatrix.GetRow(xVec, 0);
    viewRMatrix.GetRow(yVec, 1);

    transformP->MultiplyTransposeMatrixOnly(xVec);
    transformP->MultiplyTransposeMatrixOnly(yVec);

    xVec.Normalize();
    yVec.Normalize();

    elemMatSymb.SetWidth(1);
    cached->ActivateGraphicParams(&elemMatSymb);

    DEllipse3d  ellipse;

    ellipse.InitFromDGNFields3d(center, xVec, yVec, scale, scale, start, sweep);

    cached->AddArc(ellipse, true, true, NULL);
    cached->AddArc(ellipse, false, false, NULL);
#endif
    }

/*---------------------------------------------------------------------------------**//**
* @bsimethod                                                    BrienBastings   07/05
+---------------+---------------+---------------+---------------+---------------+------*/
void IAuxCoordSys::_DrawAxisArrow (DgnViewportP viewport, GraphicR cached, Transform* transformP, ColorDef menuColor, WCharCP labelStrP, bool swapAxis, ACSDisplayOptions options, ACSFlags flags) const
    {
#if defined (NEEDS_WORK_CONTINUOUS_RENDER)
    double      scale = 0.35, angle = swapAxis ? 0.0 : -msGeomConst_pi/2.0;
    DPoint2d    userOrg;
    DPoint3d    shapePts[8];

    memset(shapePts, 0, sizeof (shapePts));

    shapePts[0].x = ARROW_BASE_START;   shapePts[0].y = -ARROW_BASE_WIDTH;
    shapePts[1].x = ARROW_TIP_START;    shapePts[1].y = -ARROW_BASE_WIDTH;
    shapePts[2].x = ARROW_TIP_FLANGE;   shapePts[2].y = -ARROW_TIP_WIDTH;
    shapePts[3].x = ARROW_TIP_END;      shapePts[3].y = 0.0;
    shapePts[4].x = ARROW_TIP_FLANGE;   shapePts[4].y = ARROW_TIP_WIDTH;
    shapePts[5].x = ARROW_TIP_START;    shapePts[5].y = ARROW_BASE_WIDTH;
    shapePts[6].x = ARROW_BASE_START;   shapePts[6].y = ARROW_BASE_WIDTH;
    shapePts[7]   = shapePts[0];

    userOrg.x = 0.65; userOrg.y = 0.0;

    if (swapAxis)
        {
        for (int i=0; i < 8; i++)
            std::swap(shapePts[i].x, shapePts[i].y);

        std::swap(userOrg.x, userOrg.y);
        }

    GraphicParams elemMatSymb;

    elemMatSymb.SetLineColor(_GetColor(viewport, menuColor, _GetTransparency(false, options), options));
    elemMatSymb.SetFillColor(_GetColor(viewport, menuColor, _GetTransparency(true, options), options));
    elemMatSymb.SetWidth(1);

    if (ACSFlags::None != (flags & ACSFlags::ViewIndependent))
        elemMatSymb.SetIndexedRasterPattern(2, viewport->GetIndexedLinePattern(2));

    if (NULL != labelStrP)
        {
        // Add text and arrow outline...
        cached->ActivateGraphicParams(&elemMatSymb);
        cached->AddLineString(8, shapePts, NULL);

        _DrawAxisText(viewport, cached, labelStrP, true, userOrg.x, userOrg.y, scale, angle, options);

        return;
        }

    // Draw arrow fill as blanking region...
    elemMatSymb.SetIsBlankingRegion(true);
    cached->ActivateGraphicParams(&elemMatSymb);
    cached->AddShape(8, shapePts, true, NULL);
#endif
    }

#if defined (NEEDS_WORK_CONTINUOUS_RENDER)
/*---------------------------------------------------------------------------------**//**
* @bsimethod                                                    BrienBastings   01/04
+---------------+---------------+---------------+---------------+---------------+------*/
GraphicsPtr     IAuxCoordSys::_CreateQvElems
(
DgnViewportP        viewport,
DPoint3dCP          drawOrigin,
double              acsSizePixels,
ACSDisplayOptions   options,
bool                drawName
) const
    {
    double      scale;
    RotMatrix   rMatrix;
    Transform   transform;

    _GetRotation(rMatrix);

    scale = viewport->GetPixelSizeAtPoint(drawOrigin, DgnCoordSystem::World) * acsSizePixels;

    double exagg = 1.0;//viewport->GetViewController().GetAspectRatioSkew();
    rMatrix.InverseOf(rMatrix);
    rMatrix.ScaleRows(rMatrix,  scale,  scale / exagg,  scale);
    transform.InitFrom(rMatrix, *drawOrigin);

    ISceneDrawP    cached = viewport->GetICachedDraw();

    cached->BeginCacheElement(T_HOST.GetGraphicsAdmin()._GetTempElementCache());

    cached->PushTransform(transform);

    ACSFlags    flags = _GetFlags();
    WChar     axisLabel[128];

    _DrawZAxis(viewport, cached, &transform, options);
    _DrawAxisArrow(viewport, cached, &transform, ColorDef::Red(), NULL, false, options, flags);
    _DrawAxisArrow(viewport, cached, &transform, ColorDef::Green(), NULL, true, options, flags);
    _DrawAxisArrow(viewport, cached, &transform, ColorDef::Red(), _GetAxisLabel(0, axisLabel, 128), false, options, flags);
    _DrawAxisArrow(viewport, cached, &transform, ColorDef::Green(), _GetAxisLabel(1, axisLabel, 128), true, options, flags);

    cached->PopTransform();

    if (drawName)
        {
        rMatrix = viewport->GetRotMatrix();
        rMatrix.InverseOf(rMatrix);
        rMatrix.ScaleRows(rMatrix,  scale,  scale,  scale);
        transform.InitFrom(rMatrix, *drawOrigin);

        cached->PushTransform(transform);

        _DrawAxisText(viewport, cached, _GetName().data(), false, 0.0, -0.5, 0.25, 0.0, options);

        cached->PopTransform();
        }

    return cached->EndCacheElement();
    }
#endif

/*---------------------------------------------------------------------------------**//**
* @bsimethod                                                    Brien.Bastings  01/07
+---------------+---------------+---------------+---------------+---------------+------*/
bool            IAuxCoordSys::_IsOriginInView(DPoint3dR drawOrigin, DgnViewportP viewport, bool adjustOrigin) const
    {
    DPoint3d    testPtView, screenRange;
    viewport->WorldToView(&testPtView, &drawOrigin, 1);

    Frustum frustum = viewport->GetFrustum(DgnCoordSystem::Screen, false);

    screenRange.x = frustum.GetCorner(NPC_000).Distance(frustum.GetCorner(NPC_100));
    screenRange.y = frustum.GetCorner(NPC_000).Distance(frustum.GetCorner(NPC_010));
    screenRange.z = frustum.GetCorner(NPC_000).Distance(frustum.GetCorner(NPC_001));

    // Check if current acs origin is outside view...
    bool        inView = (!((testPtView.x < 0 || testPtView.x > screenRange.x) || (testPtView.y < 0 || testPtView.y > screenRange.y)));

    if (!adjustOrigin)
        return inView;

    if (!inView)
        {
        double      offset = (ACS_SIZE_OFFSCREEN+15);

        LIMIT_RANGE (offset, screenRange.x-offset, testPtView.x);
        LIMIT_RANGE (offset, screenRange.y-offset, testPtView.y);
        }

    // Limit point to NPC box to prevent triad from being clipped from display...
    DPoint3d    originPtNpc;

    viewport->ViewToNpc(&originPtNpc, &testPtView, 1);
    LIMIT_RANGE (0.0, 1.0, originPtNpc.x);
    LIMIT_RANGE (0.0, 1.0, originPtNpc.y);
    LIMIT_RANGE (0.0, 1.0, originPtNpc.z);
    viewport->NpcToView(&testPtView, &originPtNpc, 1);
    viewport->ViewToWorld(&drawOrigin, &testPtView, 1);

    return inView;
    }

/*---------------------------------------------------------------------------------**//**
* @bsimethod                                                    Brien.Bastings  01/07
+---------------+---------------+---------------+---------------+---------------+------*/
void            IAuxCoordSys::_DisplayInView(DgnViewportP viewport, ACSDisplayOptions options, bool drawName) const
    {
#if defined (NEEDS_WORK_CONTINUOUS_RENDER)
    DPoint3d    drawOrigin;
    bool        checkOutOfView = (ACSDisplayOptions::None != (options & ACSDisplayOptions::CheckVisible));

    _GetOrigin(drawOrigin);

    if (checkOutOfView && !_IsOriginInView(drawOrigin, viewport, true))
        options = options | ACSDisplayOptions::Deemphasized;

    double      screenSize;

    if (ACSDisplayOptions::None != (options & ACSDisplayOptions::Deemphasized))
        screenSize = ACS_SIZE_OFFSCREEN;
    else if (ACSDisplayOptions::None != (options & ACSDisplayOptions::Active))
        screenSize = ACS_SIZE_ACTIVE;
    else
        screenSize = ACS_SIZE_INACTIVE;

    QvElem*     qvElem;

    if (NULL == (qvElem = _CreateQvElems(viewport, &drawOrigin, screenSize, options, drawName)))
        return;

    IViewOutputP    output = viewport->GetIViewOutput();

    output->DrawQvElem(qvElem, 0);
    T_HOST.GetGraphicsAdmin()._DeleteQvElem(qvElem);
#endif
    }

/*---------------------------------------------------------------------------------**//**
* @bsimethod                                                    JoshSchifter    05/04
+---------------+---------------+---------------+---------------+---------------+------*/
IACSManager::IACSManager()
    {
    m_inhibitCurrentACSDisplay  = false;
    m_extenders = nullptr;
    m_listeners = nullptr;
    }

/*---------------------------------------------------------------------------------**//**
* @bsimethod                                                    BrienBastings   01/07
+---------------+---------------+---------------+---------------+---------------+------*/
IAuxCoordSysP   IACSManager::GetActive(DgnViewportR vp)
    {
    SpatialViewControllerCP viewController = vp.GetSpatialViewControllerCP ();
    if (NULL == viewController)
        return NULL;

    //IAuxCoordSysP   acs;
    //
    //if (NULL != (acs = viewInfo->GetAuxCoordinateSystem ()))
    //    return acs;
    //
    //// there is currently no ACS on the viewInfo. We create a default ACS and put that on the viewInfo.
    //DgnModelP    targetDgnModel = viewInfo->GetTargetDgnModelP();
    //DgnModelP    rootDgnModel   = viewInfo->GetRootModelP();
    //ACSData         acsData;
    //
    //if (vp.IsTargetRoot ())
    //    {
    //    if (SUCCESS != dgnModel_getAuxCoordinateSystem (rootDgnModel ? rootDgnModel->GetDgnModelP () : NULL, &acsData.m_origin, &acsData.m_rotation, &acsData.m_scale, &acsData.m_type, &acsData.m_elementId) || 0 == static_cast<int>(acsData.m_type))
    //        dgnModel_getGlobalOrigin (rootDgnModel->GetDgnModelP (), &acsData.m_origin);
    //    }
    //else
    //    {
    //    IAuxCoordSysP   savedViewACS = setACSFromRefSavedView (targetDgnModel->AsDgnAttachmentP (), viewInfo);
    //
    //    if (savedViewACS)
    //        return savedViewACS;
    //
    //    dgnModel_getGlobalOrigin (targetDgnModel->GetDgnModelP (), &acsData.m_origin);
    //    }
    //
    //acs = AuxCoordSys::CreateNew (acsData);
    //viewInfo->SetAuxCoordinateSystem (acs);

    return viewController->GetAuxCoordinateSystem();
    }

/*---------------------------------------------------------------------------------**//**
* @bsimethod                                                    BrienBastings   01/07
+---------------+---------------+---------------+---------------+---------------+------*/
StatusInt       IACSManager::SetActive(IAuxCoordSysP auxCoordSys, DgnViewportR vp)
    {
    SpatialViewControllerP viewController = vp.GetSpatialViewControllerP();
    if (NULL == viewController)
        return ERROR;

    // Avoid views getting "linked" by always cloning...
    // The elementId of any ACS set to be active should be zero, because we don't want changes to the active ACS to be
    //  changing the "original" stored in the file. Clone ensures this...
    IAuxCoordSysPtr copiedAcs = auxCoordSys->Clone();

    viewController->SetAuxCoordinateSystem(copiedAcs.get());
    return SUCCESS;
    }

/*---------------------------------------------------------------------------------**//**
* @bsimethod                                                    BrienBastings   01/07
+---------------+---------------+---------------+---------------+---------------+------*/
IAuxCoordSysPtr IACSManager::GetByName(WCharCP name, DgnModelP modelRef, uint32_t options)
    {
    if (NULL == name)
        { BeAssert(false); return nullptr; }

#if defined (NEEDS_WORK_DGNITEM)
#endif
    return nullptr;
    }

/*---------------------------------------------------------------------------------**//**
* @bsimethod                                                    BrienBastings   01/07
+---------------+---------------+---------------+---------------+---------------+------*/
StatusInt       IACSManager::Save(IAuxCoordSysP acs, DgnModelP modelRef, ACSSaveOptions saveOption, ACSEventType eventType)
    {
#if defined (NEEDS_WORK_DGNITEM)
#endif
    return ERROR;
    }

/*---------------------------------------------------------------------------------**//**
* @bsimethod                                                    BrienBastings   01/07
+---------------+---------------+---------------+---------------+---------------+------*/
StatusInt       IACSManager::Delete(WCharCP name, DgnModelP modelRef)
    {
#if defined (NEEDS_WORK_DGNITEM)
#endif
    return ERROR;
    }

/*---------------------------------------------------------------------------------**//**
* @bsimethod                                                    BrienBastings   01/04
+---------------+---------------+---------------+---------------+---------------+------*/
void            IACSManager::DisplayCurrent(DgnViewportP viewport, bool isCursorView)
    {
    if (GetInhibitCurrentACSDisplay() || !viewport || !viewport->GetViewFlags().acs)
        return;

    IAuxCoordSysP   acs = GetActive(*viewport);

    if (!acs)
        return;

    acs->DisplayInView(viewport, (ACSDisplayOptions::CheckVisible | (isCursorView ? ACSDisplayOptions::Active : ACSDisplayOptions::Inactive)), false);
    }

/*---------------------------------------------------------------------------------**//**
* @bsimethod                                                    JoshSchifter    05/04
+---------------+---------------+---------------+---------------+---------------+------*/
IAuxCoordSysPtr IACSManager::CreateACS ()
    {
    return AuxCoordSys::CreateNew();
    }

/*---------------------------------------------------------------------------------**//**
* @bsimethod                                                    JoshSchifter    05/04
+---------------+---------------+---------------+---------------+---------------+------*/
IAuxCoordSysPtr IACSManager::CreateACS
(
ACSType         type,
DPoint3dCR      pOrigin,
RotMatrixCR     pRot,
double          scale,
WCharCP         name,
WCharCP         descr
)
    {
    IAuxCoordSysPtr auxSys = AuxCoordSys::CreateNew();

    auxSys->SetType(type);
    auxSys->SetOrigin(pOrigin);
    auxSys->SetRotation(pRot);
    auxSys->SetScale(scale);

    auxSys->SetName(name);
    auxSys->SetDescription(descr);

    return auxSys;
    }

/*---------------------------------------------------------------------------------**//**
* @bsimethod                                    Barry.Bentley                   01/07
+---------------+---------------+---------------+---------------+---------------+------*/
void            IACSManager::AddExtender(IAuxCoordSystemExtender* extender)
    {
    if (NULL == m_extenders)
        m_extenders = new EventHandlerList<IAuxCoordSystemExtender>;

    m_extenders->AddHandler(extender);
    }

/*---------------------------------------------------------------------------------**//**
* @bsimethod                                    Barry.Bentley                   01/07
+---------------+---------------+---------------+---------------+---------------+------*/
void            IACSManager::RemoveExtender(IAuxCoordSystemExtender* extender)
    {
    if (NULL != m_extenders)
        m_extenders->DropHandler(extender);
    }

/*---------------------------------------------------------------------------------**//**
* @bsimethod                                                    Brien.Bastings  11/09
+---------------+---------------+---------------+---------------+---------------+------*/
void            IACSManager::AddListener(IACSEvents* acsListener)
    {
    if (NULL == m_listeners)
        m_listeners = new EventHandlerList<IACSEvents>;

    m_listeners->AddHandler(acsListener);
    }

/*---------------------------------------------------------------------------------**//**
* @bsimethod                                                    Brien.Bastings  11/09
+---------------+---------------+---------------+---------------+---------------+------*/
void            IACSManager::DropListener(IACSEvents* acsListener)
    {
    if (NULL != m_listeners)
        m_listeners->DropHandler(acsListener);
    }

/*=================================================================================**//**
* @bsiclass                                                     Brien.Bastings  11/09
+===============+===============+===============+===============+===============+======*/
struct          ACSEventCaller
{
IAuxCoordSysP   m_acs;
ACSEventType    m_eventType;
DgnModelP    m_modelRef;

ACSEventCaller(IAuxCoordSysP acs, ACSEventType eventType, DgnModelP modelRef)
    {
    m_acs       = acs;
    m_eventType = eventType;
    m_modelRef  = modelRef;
    }

void CallHandler(IACSEvents& handler) {handler._OnACSEvent(m_acs, m_eventType, m_modelRef);}

}; // ACSEventCaller

/*---------------------------------------------------------------------------------**//**
* @bsimethod                                                    Brien.Bastings  11/09
+---------------+---------------+---------------+---------------+---------------+------*/
void            IACSManager::SendEvent(IAuxCoordSysP acsP, ACSEventType eventType, DgnModelP modelRef)
    {
    if (NULL == m_listeners)
        return;

    ACSEventCaller eventCaller(acsP, eventType, modelRef);
    m_listeners->CallAllHandlers(eventCaller);
    }

/*=================================================================================**//**
* Class used to define extended ACS data.
* @bsiclass                                                     Barry.Bentley   01/07
+===============+===============+===============+===============+===============+======*/
struct          ACSPersistentData
{
uint32_t        extenderId;
int             extenderData[1];
};

/*---------------------------------------------------------------------------------**//**
* @bsimethod                                    Barry.Bentley                   01/07
+---------------+---------------+---------------+---------------+---------------+------*/
<<<<<<< HEAD
void            IACSManager::ReadSettings(PhysicalViewControllerP viewController)
=======
void            IACSManager::ReadSettings (SpatialViewControllerP viewController)
>>>>>>> 2f1ef1ec
    {
#ifdef DGN_IMPORTER_REORG_WIP
    // NEEDSWORK...
#endif
    }

/*---------------------------------------------------------------------------------**//**
* @bsimethod                                    Barry.Bentley                   01/07
+---------------+---------------+---------------+---------------+---------------+------*/
<<<<<<< HEAD
void IACSManager::SaveSettings(PhysicalViewControllerCP viewController)
=======
void IACSManager::SaveSettings (SpatialViewControllerCP viewController)
>>>>>>> 2f1ef1ec
    {
#ifdef DGN_IMPORTER_REORG_WIP
    XAttributeChangeSet* changeSet;

    if (NULL != (changeSet = eh.GetXAttributeChangeSet()))
        {
        XAttributeHandlerId acsHandlerId(XATTRIBUTEID_ViewInfo, VIEWINFO_XATTR_SUBID_Acs);

        // the original ACS implementation's xattribute ID was 0, make sure those are gone..
        changeSet->Schedule(acsHandlerId, 0, 0, NULL, XAttributeChange::CHANGETYPE_Delete, true);

        // schedule deletion of the current ACS XAttribute, we'll add it below.
        changeSet->Schedule(acsHandlerId, ACS_XATTRIBUTE_ID, 0, NULL, XAttributeChange::CHANGETYPE_Delete, true);

        IAuxCoordSysP   acsP;

        if (NULL != (acsP = viewController->GetAuxCoordinateSystem()))
            {
            int     extenderDataSize          = acsP->GetSerializedSize();
            int     dataSize                  = sizeof(ACSPersistentData) - sizeof(int) + extenderDataSize;
            ACSPersistentData *persistentData = (ACSPersistentData *) _alloca(dataSize);
            persistentData->extenderId        = acsP->GetExtenderId();

            // get the acs to serialize itself.
            acsP->Serialize(persistentData->extenderData, extenderDataSize);

            // schedule the addition of the XAttributes.
            changeSet->Schedule(acsHandlerId, ACS_XATTRIBUTE_ID, dataSize, persistentData, XAttributeChange::CHANGETYPE_Write, true);
            }
        }
#endif
    }

/*=================================================================================**//**
* Class used to find extended ACS data owner.
* @bsiclass                                                     Barry.Bentley   01/07
+===============+===============+===============+===============+===============+======*/
struct          FindExtenderCaller
    {
    IAuxCoordSystemExtender*    m_foundExtender;
    uint32_t                    m_extenderId;

    FindExtenderCaller(uint32_t extenderId)  {m_extenderId = extenderId; m_foundExtender = NULL;}

    bool CallHandler(IAuxCoordSystemExtender& extender)
        {
        if (extender._GetExtenderId() == m_extenderId)
            {
            m_foundExtender = &extender;

            return true;
            }

        return false;
        }
    };

/*---------------------------------------------------------------------------------**//**
* @bsimethod                                    Barry.Bentley                   01/07
+---------------+---------------+---------------+---------------+---------------+------*/
IAuxCoordSystemExtender* IACSManager::FindExtender(uint32_t extenderId)
    {
    FindExtenderCaller caller(extenderId);

    if (NULL != m_extenders)
        m_extenders->CallAllHandlers(caller);

    return caller.m_foundExtender;
    }

<|MERGE_RESOLUTION|>--- conflicted
+++ resolved
@@ -1,1537 +1,1525 @@
-/*--------------------------------------------------------------------------------------+
-|
-|     $Source: DgnCore/ACSManager.cpp $
-|
-|  $Copyright: (c) 2015 Bentley Systems, Incorporated. All rights reserved. $
-|
-+--------------------------------------------------------------------------------------*/
-#include <DgnPlatformInternal.h>
-
-USING_NAMESPACE_BENTLEY_DGN
-
-#define     ARROW_BASE_START        0.3
-#define     ARROW_BASE_WIDTH        0.2
-#define     ARROW_TIP_END           1.25
-#define     ARROW_TIP_START         0.85
-#define     ARROW_TIP_FLANGE        0.75
-#define     ARROW_TIP_WIDTH         0.4
-
-#define     ACS_SIZE_ACTIVE         60.0
-#define     ACS_SIZE_INACTIVE       55.0
-#define     ACS_SIZE_OFFSCREEN      45.0
-#define     ACS_XATTRIBUTE_ID       1
-#define     ACS_LOCK_OFFSET         0.0
-#define     ACS_LOCK_SIZE           1.5
-
-/*=================================================================================**//**
-* NOTE: Persistent data structure! See ACSData...
-*
-* @bsiclass
-+===============+===============+===============+===============+===============+======*/
-struct ACSGrid
-{
-Point2d         m_repetitions;  // grid size for fixed number of repetitions (0,0 for infinite grid plane)...
-Point2d         m_originOffset; // grid position relative to acs origin (0,0 for lower left)...
-uint32_t        m_gridPerRef;   // grid dot per reference grid line...
-uint32_t        m_unused;       // Unused pad bytes...
-double          m_uorPerGrid;   // grid x size spacing in uors...
-double          m_ratio;        // grid x/y spacing ratio...
-
-ACSGrid() {Init();};
-
-/*---------------------------------------------------------------------------------**//**
-* @bsimethod                                                    Brien.Bastings  12/13
-+---------------+---------------+---------------+---------------+---------------+------*/
-void Init()
-    {
-    m_gridPerRef = 10;
-    m_uorPerGrid = 0.0;
-    m_ratio      = 1.0;
-    m_unused     = 0;
-
-    m_repetitions.x = m_repetitions.y = 0;
-    m_originOffset.x = m_originOffset.y = 0;
-    }
-
-/*---------------------------------------------------------------------------------**//**
-* @bsimethod                                                    Brien.Bastings  12/13
-+---------------+---------------+---------------+---------------+---------------+------*/
-bool IsDefaultSettings() const
-    {
-    ACSGrid     defaultGrid;
-
-    return IsEqual(defaultGrid);
-    }
-
-/*---------------------------------------------------------------------------------**//**
-* @bsimethod                                                    Brien.Bastings  12/13
-+---------------+---------------+---------------+---------------+---------------+------*/
-bool IsEqual(ACSGrid const& otherData) const
-    {
-    if (m_repetitions.x != otherData.m_repetitions.x || m_repetitions.y != otherData.m_repetitions.y)
-        return false;
-
-    if (m_originOffset.x != otherData.m_originOffset.x || m_originOffset.y != otherData.m_originOffset.y)
-        return false;
-
-    if (m_uorPerGrid != otherData.m_uorPerGrid)
-        return false;
-
-    if (m_unused != otherData.m_unused)
-        return false;
-
-    if (m_gridPerRef != otherData.m_gridPerRef)
-        return false;
-
-    if (m_ratio != otherData.m_ratio)
-        return false;
-
-    return true;
-    }
-
-}; // ACSGrid
-
-/*=================================================================================**//**
-* NOTE: Persistent data structure! Only add to new members to end!!!
-*
-* @bsiclass
-+===============+===============+===============+===============+===============+======*/
-struct ACSData
-{
-ACSType         m_type;         // ACS_TYPE_RECT etc.
-ACSFlags        m_flags;        // option flags
-DPoint3d        m_origin;       // origin of acs
-double          m_scale;        // scale of acs
-RotMatrix       m_rotation;     // rotation of acs
-ACSGrid         m_grid;         // New for Vancouver - ACS grid settings...
-
-ACSData() {Init();}
-
-/*---------------------------------------------------------------------------------**//**
-* @bsimethod                                                    Brien.Bastings  12/13
-+---------------+---------------+---------------+---------------+---------------+------*/
-void Init()
-    {
-    m_type      = ACSType::Rectangular;
-    m_flags     = ACSFlags::Default;
-    m_scale     = 1.0;
-
-    m_origin.Zero();
-    m_rotation.InitIdentity();
-    }
-
-/*---------------------------------------------------------------------------------**//**
-* @bsimethod                                                    Brien.Bastings  12/13
-+---------------+---------------+---------------+---------------+---------------+------*/
-bool IsEqual(ACSData const& otherData) const
-    {
-    if (m_type != otherData.m_type)
-        return false;
-
-    if (m_flags != otherData.m_flags)
-        return false;
-
-    if (!m_origin.IsEqual(otherData.m_origin))
-        return false;
-
-    if (m_scale != otherData.m_scale)
-        return false;
-
-    if (!m_rotation.IsEqual(otherData.m_rotation))
-        return false;
-
-    return m_grid.IsEqual(otherData.m_grid);
-    }
-
-}; // ACSData
-
-/*=================================================================================**//**
-* @bsiclass
-+===============+===============+===============+===============+===============+======*/
-struct          AuxCoordSys : public IAuxCoordSys
-{
-private:
-
-ACSData         m_acsData;
-WString         m_name;
-WString         m_description;
-bool            m_attachedToView;
-bool            m_viewInfoValidated;
-
-protected:
-
-virtual ACSType     /*AuxCoordSys::*/_GetType() const override {return m_acsData.m_type;}
-virtual WString     /*AuxCoordSys::*/_GetName() const override {return m_name;}
-virtual WString     /*AuxCoordSys::*/_GetDescription() const override {return m_description;}
-virtual bool        /*AuxCoordSys::*/_GetIsReadOnly() const override {return false;}
-virtual uint32_t    /*AuxCoordSys::*/_GetExtenderId() const override {return 0;}
-virtual uint32_t    /*AuxCoordSys::*/_GetSerializedSize() const override {return sizeof (m_acsData);}
-
-/*---------------------------------------------------------------------------------**//**
-* @bsimethod                                                    Brien.Bastings  03/07
-+---------------+---------------+---------------+---------------+---------------+------*/
-virtual StatusInt   /*AuxCoordSys::*/_SetType(ACSType type) override
-    {
-    m_acsData.m_type = type;
-
-    return SUCCESS;
-    }
-
-/*---------------------------------------------------------------------------------**//**
-* @bsimethod                                                    Brien.Bastings  03/07
-+---------------+---------------+---------------+---------------+---------------+------*/
-virtual StatusInt   /*AuxCoordSys::*/_SetName(WCharCP name) override
-    {
-    m_name.assign(name);
-    TrimWhiteSpace(m_name); // Don't store leading/trailing spaces...
-
-    return SUCCESS;
-    }
-
-/*---------------------------------------------------------------------------------**//**
-* @bsimethod                                                    Brien.Bastings  03/07
-+---------------+---------------+---------------+---------------+---------------+------*/
-virtual StatusInt   /*AuxCoordSys::*/_SetDescription(WCharCP descr) override
-    {
-    m_description.assign(descr);
-    TrimWhiteSpace(m_description); // Don't store leading/trailing spaces...
-
-    return SUCCESS;
-    }
-
-/*---------------------------------------------------------------------------------**//**
-* @bsimethod                                                    JoshSchifter    05/04
-+---------------+---------------+---------------+---------------+---------------+------*/
-virtual StatusInt    /*AuxCoordSys::*/_SetScale(double scale) override
-    {
-    m_acsData.m_scale = scale;
-
-    return SUCCESS;
-    }
-
-/*---------------------------------------------------------------------------------**//**
-* @bsimethod                                                    JoshSchifter    05/04
-+---------------+---------------+---------------+---------------+---------------+------*/
-virtual StatusInt    /*AuxCoordSys::*/_SetOrigin(DPoint3dCR pOrigin) override
-    {
-    m_acsData.m_origin = pOrigin;
-
-    return SUCCESS;
-    }
-
-/*---------------------------------------------------------------------------------**//**
-* @bsimethod                                                    JoshSchifter    05/04
-+---------------+---------------+---------------+---------------+---------------+------*/
-virtual StatusInt   /*AuxCoordSys::*/_SetRotation(RotMatrixCR pRot) override
-    {
-    // Also clear view independent flag when rotation being explicitly set...
-    ACSFlags    flags = m_acsData.m_flags;
-
-    flags = flags & ~ACSFlags::ViewIndependent;
-    m_acsData.m_flags = flags;
-
-    m_acsData.m_rotation = pRot;
-
-    return SUCCESS;
-    }
-
-/*---------------------------------------------------------------------------------**//**
-* @bsimethod                                                    Barry.Bentley   01/07
-+---------------+---------------+---------------+---------------+---------------+------*/
-virtual StatusInt    /*AuxCoordSys::*/_SetFlags(ACSFlags flags) override
-    {
-    m_acsData.m_flags = flags;
-
-    return SUCCESS;
-    }
-
-/*---------------------------------------------------------------------------------**//**
-* @bsimethod                                                    Brien.Bastings  02/07
-+---------------+---------------+---------------+---------------+---------------+------*/
-<<<<<<< HEAD
-virtual StatusInt   /*AuxCoordSys::*/_CompleteSetupFromViewController(PhysicalViewControllerCP info)
-=======
-virtual StatusInt   /*AuxCoordSys::*/_CompleteSetupFromViewController (SpatialViewControllerCP info)
->>>>>>> 2f1ef1ec
-    {
-    m_attachedToView = true;
-
-    // Make sure view independent ACS has CURRENT view rotation...
-    if (ACSFlags::None != (ACSFlags::ViewIndependent & m_acsData.m_flags))
-        {
-        m_acsData.m_rotation = info->GetRotation();
-        }
-
-    return SUCCESS;
-    }
-
-/*---------------------------------------------------------------------------------**//**
-* @bsimethod                                    Barry.Bentley                   01/07
-+---------------+---------------+---------------+---------------+---------------+------*/
-virtual IAuxCoordSysPtr /*AuxCoordSys::*/_Clone() const override
-    {
-    return new AuxCoordSys(this);
-    }
-
-/*---------------------------------------------------------------------------------**//**
-* @bsimethod                                    Barry.Bentley                   01/07
-+---------------+---------------+---------------+---------------+---------------+------*/
-virtual bool    /*AuxCoordSys::*/_Equals(IAuxCoordSysCP other) const override
-    {
-    if (NULL == other)
-        return false;
-
-    if (this == other)
-        return true;
-
-    AuxCoordSys const * otherACS;
-
-    if (NULL == (otherACS = dynamic_cast <AuxCoordSys const *> (other)))
-        return false;
-
-    return m_acsData.IsEqual(otherACS->m_acsData);
-    }
-
-/*---------------------------------------------------------------------------------**//**
-* @bsimethod                                                    JoshSchifter    05/04
-+---------------+---------------+---------------+---------------+---------------+------*/
-virtual WString /*AuxCoordSys::*/_GetTypeName() const override
-    {
-    L10N::StringId id;
-
-    switch (m_acsData.m_type)
-        {
-        case ACSType::None:        id = DgnCoreL10N::ACS_TYPE_NONE(); break;
-        case ACSType::Rectangular: id = DgnCoreL10N::ACS_TYPE_RECT();  break;
-        case ACSType::Cylindrical: id = DgnCoreL10N::ACS_TYPE_CYL();   break;
-        case ACSType::Spherical:   id = DgnCoreL10N::ACS_TYPE_SPHERE();  break;
-        case ACSType::Extended:    id = DgnCoreL10N::ACS_TYPE_EXTEND(); break;
-        };
-
-    return DgnCoreL10N::GetStringW(id);
-    }
-
-/*---------------------------------------------------------------------------------**//**
-* @bsimethod                                                    JoshSchifter    05/04
-+---------------+---------------+---------------+---------------+---------------+------*/
-virtual double  /*AuxCoordSys::*/_GetScale() const override
-    {
-    return m_acsData.m_scale;
-    }
-
-/*---------------------------------------------------------------------------------**//**
-* @bsimethod                                                    JoshSchifter    05/04
-+---------------+---------------+---------------+---------------+---------------+------*/
-virtual DPoint3dR   /*AuxCoordSys::*/_GetOrigin(DPoint3dR pOrigin) const override
-    {
-    pOrigin = m_acsData.m_origin;
-
-    return pOrigin;
-    }
-
-/*---------------------------------------------------------------------------------**//**
-* @bsimethod                                                    JoshSchifter    05/04
-+---------------+---------------+---------------+---------------+---------------+------*/
-virtual RotMatrixR  /*AuxCoordSys::*/_GetRotation(RotMatrixR pRot) const override
-    {
-    pRot = m_acsData.m_rotation;
-
-    return pRot;
-    }
-
-/*---------------------------------------------------------------------------------**//**
-* @bsimethod                                                    JoshSchifter    05/04
-+---------------+---------------+---------------+---------------+---------------+------*/
-virtual RotMatrixR  /*AuxCoordSys::*/_GetRotation(RotMatrixR pRot, DPoint3dR pPosition) const override
-    {
-    return _GetRotation(pRot); // not position dependent.
-    }
-
-/*---------------------------------------------------------------------------------**//**
-* @bsimethod                                                    Barry.Bentley   01/07
-+---------------+---------------+---------------+---------------+---------------+------*/
-virtual ACSFlags    /*AuxCoordSys::*/_GetFlags() const override
-    {
-    return m_acsData.m_flags;
-    }
-
-/*---------------------------------------------------------------------------------**//**
-* @bsimethod                                                    Brien.Bastings  12/13
-+---------------+---------------+---------------+---------------+---------------+------*/
-virtual StatusInt /*AuxCoordSys::*/_SetStandardGridParams(Point2dCR gridReps, Point2dCR gridOffset, double uorPerGrid, double gridRatio, uint32_t gridPerRef) override
-    {
-    m_acsData.m_grid.Init();
-
-    if (0.0 == uorPerGrid || 0 == gridReps.x || 0 == gridReps.y)
-        return ERROR;
-
-    m_acsData.m_grid.m_repetitions  = gridReps;
-    m_acsData.m_grid.m_originOffset = gridOffset;
-    m_acsData.m_grid.m_uorPerGrid   = uorPerGrid;
-    m_acsData.m_grid.m_gridPerRef   = gridPerRef;
-    m_acsData.m_grid.m_ratio        = gridRatio;
-
-    return SUCCESS;
-    }
-
-/*---------------------------------------------------------------------------------**//**
-* @bsimethod                                                    Brien.Bastings  12/13
-+---------------+---------------+---------------+---------------+---------------+------*/
-virtual StatusInt /*AuxCoordSys::*/_GetStandardGridParams(Point2dR gridReps, Point2dR gridOffset, double& uorPerGrid, double& gridRatio, uint32_t& gridPerRef) const override
-    {
-    gridReps   = m_acsData.m_grid.m_repetitions;
-    gridOffset = m_acsData.m_grid.m_originOffset;
-    uorPerGrid = m_acsData.m_grid.m_uorPerGrid;
-    gridPerRef = m_acsData.m_grid.m_gridPerRef;
-    gridRatio  = m_acsData.m_grid.m_ratio;
-
-    return (0.0 == uorPerGrid || 0 == gridReps.x || 0 == gridReps.y) ? ERROR : SUCCESS;
-    }
-
-/*---------------------------------------------------------------------------------**//**
- @bsimethod                                                    Barry.Bentley   01/07
-+---------------+---------------+---------------+---------------+---------------+------*/
-virtual StatusInt   /*AuxCoordSys::*/_Serialize(void *buffer, uint32_t maxSize) const override
-    {
-    if (maxSize < sizeof(m_acsData))
-        return ERROR;
-
-    memcpy(buffer, &m_acsData, sizeof(m_acsData));
-
-    return SUCCESS;
-    }
-
-/*---------------------------------------------------------------------------------**//**
-* @bsimethod                                                    Brien.Bastings  01/07
-+---------------+---------------+---------------+---------------+---------------+------*/
-virtual StatusInt   /*AuxCoordSys::*/_PointFromString
-(
-DPoint3dR       outPoint,
-WStringR        errorMsg,
-WCharCP         inString,
-bool            relative,
-DPoint3dCP      inLastPoint,
-DgnModelR       modelRef
-) override
-    {
-    DPoint3d    lastPoint;
-    lastPoint.Zero();
-
-    DPoint3d    auxOrigin;
-    _GetOrigin(auxOrigin);
-
-    RotMatrix   auxRMatrix;
-    _GetRotation(auxRMatrix);
-
-    ACSType acsType = _GetType();
-
-    // might need relative if '#' is used as a component.
-    if (NULL != inLastPoint)
-        {
-        lastPoint = *inLastPoint;
-        lastPoint.Subtract(auxOrigin);
-        auxRMatrix.Multiply(lastPoint);
-        }
-    else
-        {
-        relative    = false;
-        }
-
-    GeometricModelP   model = modelRef.ToGeometricModelP();
-    if (!model)
-        {
-        BeAssert(false);
-        return ERROR;
-        }
-
-    // make a local copy of the input string that we can modify.
-    WString         tmpString(inString);
-    StatusInt       status;
-
-    switch (acsType)
-        {
-        case ACSType::Rectangular:
-            {
-            PointParserPtr  pointParser = PointParser::Create(*model, *this);
-
-            Point3d isRelative;
-            if (SUCCESS != (status = pointParser->ToValue(outPoint, isRelative, tmpString.c_str())))
-                return status;
-
-            if (relative || isRelative.x)
-                outPoint.x += lastPoint.x;
-            if (relative || isRelative.y)
-                outPoint.y += lastPoint.y;
-            if (relative || isRelative.z)
-                outPoint.z += lastPoint.z;
-
-            break;
-            }
-
-        case ACSType::Cylindrical:
-            {
-            bvector<WString> subStrings;
-            BeStringUtilities::Split(inString, L",", subStrings);
-
-            if (subStrings.size() < 2)
-                return ERROR;
-
-            DistanceParserPtr   distanceParser  = DistanceParser::Create(*model, *this);
-            DirectionParserPtr  directionParser = DirectionParser::Create(*model);
-
-            double radius;
-            if (SUCCESS != (status = distanceParser->ToValue(radius, subStrings[0].c_str())))
-                return status;
-
-            double theta;
-            if (SUCCESS != (status = directionParser->ToValue(theta, subStrings[1].c_str())))
-                return status;
-
-            theta = Angle::DegreesToRadians(theta);
-
-            if ( relative && ( (lastPoint.x != 0.0) || (lastPoint.y != 0.0)) )
-                {
-                theta += atan2(lastPoint.y, lastPoint.x);
-                radius += sqrt(lastPoint.x*lastPoint.x + lastPoint.y*lastPoint.y);
-                }
-
-            outPoint.x = radius * cos(theta);
-            outPoint.y = radius * sin(theta);
-
-            if (modelRef.Is3d())
-                {
-                if (subStrings.size() < 3)
-                    return ERROR;
-
-                if (SUCCESS != (status = distanceParser->ToValue(outPoint.z, subStrings[2].c_str())))
-                    return status;
-
-                if (relative)
-                    outPoint.z += lastPoint.z;
-                }
-            else
-                {
-                outPoint.z = 0.0;
-                }
-            break;
-            }
-
-        case ACSType::Spherical:
-            {
-            bvector<WString> subStrings;
-            BeStringUtilities::Split(inString, L",", subStrings);
-
-            if (subStrings.size() < 3)
-                return ERROR;
-
-
-            DistanceParserPtr   distanceParser  = DistanceParser::Create(*model, *this);
-            DirectionParserPtr  directionParser = DirectionParser::Create(*model);
-
-            double rho;
-            if (SUCCESS != (status = distanceParser->ToValue(rho, subStrings[0].c_str())))
-                return status;
-
-            double theta;
-            if (SUCCESS != (status = directionParser->ToValue(theta, subStrings[1].c_str())))
-                return status;
-
-            double phi;
-            if (SUCCESS != (status = directionParser->ToValue(phi, subStrings[2].c_str())))
-                return status;
-
-            theta = Angle::DegreesToRadians(theta);
-            phi   = Angle::DegreesToRadians(phi);
-
-            if (relative)
-                {
-                double origRho;
-
-                rho += (origRho =  ((DVec3dP)&lastPoint)->Magnitude());
-
-                if (lastPoint.x != 0.0 || lastPoint.y != 0.0)
-                    theta += atan2(lastPoint.y, lastPoint.x);
-
-                if (origRho != 0.0)
-                    phi += Angle::Acos(lastPoint.z/origRho);
-                }
-
-            double radius;
-            outPoint.z  = rho * cos(phi);
-            radius      = rho * sin(phi);
-            outPoint.x  = radius * cos(theta);
-            outPoint.y  = radius * sin(theta);
-            break;
-            }
-        }
-
-    auxRMatrix.MultiplyTranspose(outPoint);
-    outPoint.Add(*( (DVec3d *)&auxOrigin));
-
-    return SUCCESS;
-    }
-
-/*---------------------------------------------------------------------------------**//**
-* @bsimethod                                                    Barry.Bentley   01/07
-+---------------+---------------+---------------+---------------+---------------+------*/
-virtual StatusInt       /*AuxCoordSys::*/_StringFromPoint
-(
-WStringR            outString,
-WStringR            errorMsg,
-DPoint3dCR          inPoint,
-bool                delta,
-DPoint3dCP          deltaOrigin,
-DgnModelR        modelRef,
-DistanceFormatterR  distanceFormatter,
-DirectionFormatterR directionFormatter 
-) override
-    {
-    DPoint3d    origin;
-
-    if (delta && (NULL != deltaOrigin))
-        origin = *deltaOrigin;
-    else
-        _GetOrigin(origin);
-
-    DPoint3d    tPoint;
-    RotMatrix   rotation;
-
-    // NOTE: Don't apply ACS scale...will be handled by formatters...
-    tPoint.DifferenceOf(inPoint, origin);
-    _GetRotation(rotation);
-    rotation.Multiply(tPoint);
-
-    ACSType     acsType = _GetType();
-
-    switch (acsType)
-        {
-        case ACSType::Rectangular:
-            {
-            PointFormatterPtr formatter = PointFormatter::Create(distanceFormatter);
-            formatter->SetIs3d(modelRef.Is3d());
-            outString = formatter->ToString(tPoint);
-            break;
-            }
-
-        case ACSType::Cylindrical:
-            {
-            double      distance, angle;
-
-            distance = sqrt(tPoint.x * tPoint.x + tPoint.y * tPoint.y);
-            angle    = Angle::Atan2(tPoint.y, tPoint.x);
-
-            outString = distanceFormatter.ToString(distance);
-
-            WString directionString = directionFormatter.ToStringFromRadians(angle);
-            outString.append(L",");
-            outString.append(directionString);
-
-            if (modelRef.Is3d())
-                {
-                WString elevationString = distanceFormatter.ToString(tPoint.z);
-                outString.append(L",");
-                outString.append(elevationString);
-                }
-            break;
-            }
-
-        case ACSType::Spherical:
-            {
-            double      radius, theta, phi;
-
-            radius = ((DVec3d *) &tPoint)->Magnitude();
-            theta = Angle::Atan2(tPoint.y, tPoint.x);
-
-            if (LegacyMath::DEqual(radius, 0.0))
-                phi = 0.0;
-            else
-                phi = Angle::Acos(tPoint.z/radius);
-
-            outString = distanceFormatter.ToString(radius);
-            outString.append(L",");
-            WString thetaString = directionFormatter.ToStringFromRadians(theta);
-            outString.append(thetaString);
-
-            outString.append(L",");
-            // this seems wrong to me. I think it should use the AngleFormatter in the DirectionFormatter.
-            WString phiString = directionFormatter.ToStringFromRadians(phi);
-            outString.append(phiString);
-            break;
-            }
-
-        default:
-            return ERROR;
-        }
-
-    return SUCCESS;
-    }
-
-/*---------------------------------------------------------------------------------**//**
-* @bsimethod                                                    Brien.Bastings  01/07
-+---------------+---------------+---------------+---------------+---------------+------*/
-virtual void    /*AuxCoordSys::*/_DrawGrid(DgnViewportP viewport) const override
-    {
-    // Called for active ACS when tcb->gridOrientation is GridOrientationType::ACS.
-    DPoint3d    origin;
-    RotMatrix   rMatrix;
-
-    GetOrigin(origin);
-    GetRotation(rMatrix);
-
-    Point2d     gridReps, gridOffset;
-    DPoint2d    spacing;
-    uint32_t    gridPerRef;
-
-    // Adjust origin for grid offset if we are displaying a fixed sized grid plane...
-    if (SUCCESS == GetGridSpacing(spacing, gridPerRef, gridReps, gridOffset, *viewport) && (0 != gridOffset.x || 0 != gridOffset.y))
-        {
-        DVec3d  xVec, yVec;
-
-        rMatrix.GetRow(xVec, 0);
-        rMatrix.GetRow(yVec, 1);
-
-        xVec.Scale(spacing.x);
-        yVec.Scale(spacing.y);
-
-        origin.SumOf(origin, xVec, -gridOffset.x, yVec, -gridOffset.y);
-        }
-
-    viewport->DrawStandardGrid(origin, rMatrix, spacing, gridPerRef, false, (0 == gridReps.x || 0 == gridReps.y) ? NULL : &gridReps);
-    }
-
-/*---------------------------------------------------------------------------------**//**
-* @bsimethod                                                    Brien.Bastings  01/07
-+---------------+---------------+---------------+---------------+---------------+------*/
-virtual void    /*AuxCoordSys::*/_PointToGrid(DgnViewportP viewport, DPoint3dR point) const override
-    {
-    DPoint3d    origin;
-    RotMatrix   rMatrix;
-
-    GetOrigin(origin);
-    GetRotation(rMatrix);
-
-    viewport->PointToStandardGrid(point, origin, rMatrix);
-    }
-
-public:
-
-/*---------------------------------------------------------------------------------**//**
-* @bsimethod                                                    JohnFerguson    08/01
-+---------------+---------------+---------------+---------------+---------------+------*/
-static void     /*AuxCoordSys::*/ValidateData
-(
-DPoint3d&       origin,         /* => origin to test */
-RotMatrix&      rMatrix,        /* => rotation to test */
-bool            is3D            /* => indicates whether the model to be used with this ACS data is 3D */
-)
-    {
-    /* NOTE: This routine is meant to enforce some sanity on the data:
-
-    3D or 2D model:
-        the rotation matrix must be orthogonal
-        the origin must be in the design plane
-
-    2D model:
-        the rotation matrix must have a z-row of 0 0 1 and z-col of 0 0 1
-        the origin->z = 0.0
-
-    When complete, this rountine will have forced the given data into proper form
-    if it did  not meet these criteria.
-
-    If we fail to square and normalize we fall back to identity, to allow the system to proceed. */
-
-    if (!is3D)
-        {
-        /* The test for isXYRotation should be sufficient, but that function will allow left handed matrices.
-           LH Matrices are unlikely, but would cause big problems in 2D */
-        if (!bsiRotMatrix_isXYRotation(&rMatrix, NULL) || 0.0 > rMatrix.Determinant())
-            rMatrix.InitIdentity();
-        }
-
-    if (!rMatrix.IsOrthogonal())
-        {
-        rMatrix.TransposeOf(rMatrix);
-
-        if (rMatrix.SquareAndNormalizeColumns(rMatrix, 0, 2))
-            rMatrix.TransposeOf(rMatrix);
-        else
-            rMatrix.InitIdentity();
-        }
-
-    }
-
-/*---------------------------------------------------------------------------------**//**
-* @bsimethod                                                    Brien.Bastings  03/07
-+---------------+---------------+---------------+---------------+---------------+------*/
-static void     /*AuxCoordSys::*/TrimWhiteSpace(WStringR inputStr)
-    {
-    // Don't store leading/trailing spaces...
-    inputStr.erase(inputStr.find_last_not_of(' ')+1);
-    inputStr.erase(0, inputStr.find_first_not_of(' '));
-    }
-
-/*---------------------------------------------------------------------------------**//**
-* @bsimethod                                                    JoshSchifter    04/04
-+---------------+---------------+---------------+---------------+---------------+------*/
-/*AuxCoordSys::*/AuxCoordSys()
-    {
-    m_attachedToView    = false;
-    m_viewInfoValidated = false;
-    }
-
-/*---------------------------------------------------------------------------------**//**
-* @bsimethod                                                    Barry.Bentley   01/07
-+---------------+---------------+---------------+---------------+---------------+------*/
-/*AuxCoordSys::*/AuxCoordSys(ACSData& acsData)
-    {
-    m_attachedToView    = false;
-    m_viewInfoValidated = false;
-    m_acsData           = acsData;
-    }
-
-private:
-/*---------------------------------------------------------------------------------**//**
-* @bsimethod                                                    Barry.Bentley   01/07
-+---------------+---------------+---------------+---------------+---------------+------*/
-/*AuxCoordSys::*/AuxCoordSys(AuxCoordSys const* source)
-    {
-    m_attachedToView    = false;
-    m_viewInfoValidated = false;
-
-    m_acsData = source->m_acsData;
-    m_name.assign(source->GetName());
-    m_description.assign(source->GetDescription());
-    }
-
-public:
-
-/*---------------------------------------------------------------------------------**//**
-* @bsimethod                                                    BrienBastings   12/09
-+---------------+---------------+---------------+---------------+---------------+------*/
-static AuxCoordSys* /*AuxCoordSys::*/CreateNew()
-    {
-    return new AuxCoordSys();
-    }
-
-/*---------------------------------------------------------------------------------**//**
-* @bsimethod                                                    BrienBastings   12/09
-+---------------+---------------+---------------+---------------+---------------+------*/
-static AuxCoordSys* /*AuxCoordSys::*/CreateNew(ACSData& acsData)
-    {
-    return new AuxCoordSys(acsData);
-    }
-
-
-}; // AuxCoordSys
-
-/*---------------------------------------------------------------------------------**//**
-* @bsimethod                                                    Brien.Bastings  12/13
-+---------------+---------------+---------------+---------------+---------------+------*/
-double          IAuxCoordSys::GetGridScaleFactor(DgnViewportR vp) const
-    {
-    double      scaleFactor = 1.0;
-
-#ifdef WIP_V10_MODEL_ACS
-    // Apply ACS scale to grid if ACS Context Lock active...
-    if (TO_BOOL (vp.GetTargetModel()->GetModelFlag(MODELFLAG_ACS_LOCK)))
-        scaleFactor *= GetScale();
-#endif
-
-    return scaleFactor;
-    }
-
-/*---------------------------------------------------------------------------------**//**
-* @bsimethod                                                    Brien.Bastings  12/13
-+---------------+---------------+---------------+---------------+---------------+------*/
-StatusInt       IAuxCoordSys::GetGridSpacing(DPoint2dR spacing, uint32_t& gridPerRef, Point2dR gridReps, Point2dR gridOffset, DgnViewportR vp) const
-    {
-    double      uorPerGrid, gridRatio;
-
-    if (SUCCESS != _GetStandardGridParams(gridReps, gridOffset, uorPerGrid, gridRatio, gridPerRef))
-        return ERROR;
-
-    uorPerGrid *= GetGridScaleFactor(vp);
-
-    spacing.x = uorPerGrid;
-    spacing.y = spacing.x * gridRatio;
-
-    spacing.Scale(spacing, (0 == gridPerRef) ? 1.0 : (double) gridPerRef);
-
-    return SUCCESS;
-    }
-
-/*---------------------------------------------------------------------------------**//**
-* @bsimethod                                                    Brien.Bastings  12/13
-+---------------+---------------+---------------+---------------+---------------+------*/
-bool            IAuxCoordSys::Locate(DPoint3dR hitPt, DgnViewportR vp, DPoint3dCR borePt, double radius)
-    {
-#if defined (NEEDS_WORK_CONTINUOUS_RENDER)
-    OutputP  output = vp.GetIViewOutput();
-
-    if (NULL == output)
-        return false;
-
-    IAuxCoordSysP   currentACS = IACSManager::GetManager().GetActive(vp);
-    bool            isCurrent = Equals(currentACS);
-    DPoint3d        drawOrigin;
-
-    GetOrigin(drawOrigin);
-
-    QvElem*     qvElem = _CreateQvElems(&vp, &drawOrigin, isCurrent ? ACS_SIZE_ACTIVE : ACS_SIZE_INACTIVE, isCurrent ? ACSDisplayOptions::Active : ACSDisplayOptions::Inactive, true);
-
-    if (NULL == qvElem)
-        return false;
-
-    DPoint3d    testPtView;
-
-    vp.WorldToView(&testPtView, &borePt, 1);
-    testPtView.z = 0.0;
-
-    bool        hitFound = output->LocateQvElem(qvElem, *((DPoint2dCP) &testPtView), 1.0, hitPt, NULL, NULL, NULL);
-
-    T_HOST.GetGraphicsAdmin()._DeleteQvElem(qvElem);
-
-    return hitFound;
-#endif
-    return false;
-    }
-
-/*---------------------------------------------------------------------------------**//**
-* @bsimethod                                                    BrienBastings   02/03
-+---------------+---------------+---------------+---------------+---------------+------*/
-ColorDef IAuxCoordSys::_GetColor(DgnViewportP viewport, ColorDef menuColor, uint32_t transparency, ACSDisplayOptions options) const
-    {
-    ColorDef      color;
-
-    if (ACSDisplayOptions::None != (options & ACSDisplayOptions::Hilite))
-        color = viewport->GetHiliteColor();
-    else if (ACSDisplayOptions::None != (options & ACSDisplayOptions::Active))
-        color = ColorDef::White() == menuColor ? viewport->GetContrastToBackgroundColor() : menuColor;
-    else
-        color = ColorDef(150, 150, 150, 0);
-
-    color = viewport->AdjustColorForContrast(color, viewport->GetBackgroundColor());
-    color = viewport->MakeColorTransparency(color, transparency);
-
-    return color;
-    }
-
-/*---------------------------------------------------------------------------------**//**
-* @bsimethod                                                    BrienBastings   01/04
-+---------------+---------------+---------------+---------------+---------------+------*/
-void IAuxCoordSys::_DrawAxisText(DgnViewportP viewport, GraphicR cached, WCharCP labelStr, bool isAxisLabel, double userOrgX, double userOrgY, double scale, double angle, ACSDisplayOptions options) const
-    {
-    DPoint3d textPt;
-    textPt.x = userOrgX; textPt.y = userOrgY; textPt.z = 0.0;
-
-    RotMatrix textMatrix;
-    textMatrix.InitFromAxisAndRotationAngle(2, angle);
-
-    TextString textStr;
-    textStr.SetText(Utf8String(labelStr).c_str());
-    textStr.SetOrientation(textMatrix);
-    textStr.GetStyleR().SetFont(DgnFontManager::GetDecoratorFont());
-    textStr.GetStyleR().SetSize(scale);
-    textStr.SetOriginFromJustificationOrigin(textPt, TextString::HorizontalJustification::Center, TextString::VerticalJustification::Middle);
-
-    GraphicParams elemMatSymb;
-
-    // Draw background fill for hilited ACS for select ACS tool, in case multiple ACS share common origin...
-    if (!isAxisLabel && ACSDisplayOptions::None != (options & ACSDisplayOptions::Hilite))
-        {
-        DPoint3d pts[5];
-        textStr.ComputeBoundingShape(pts, (scale / 10.0));
-        textStr.ComputeTransform().Multiply(pts, _countof(pts));
-
-        elemMatSymb.SetFillColor(viewport->GetBackgroundColor());
-        elemMatSymb.SetIsBlankingRegion(true);
-
-#if defined (NEEDS_WORK_CONTINUOUS_RENDER)
-        cached->ActivateGraphicParams(&elemMatSymb);
-        cached->AddShape(5, pts, true, NULL);
-#endif
-        }
-
-    elemMatSymb.SetLineColor(_GetColor(viewport, ColorDef::White(), _GetTransparency(false, options), options));
-    elemMatSymb.SetFillColor(_GetColor(viewport, ColorDef::White(), _GetTransparency(false, options), options));
-    elemMatSymb.SetWidth(isAxisLabel ? 2 : 1);
-    elemMatSymb.SetIsBlankingRegion(false);
-
-#if defined (NEEDS_WORK_CONTINUOUS_RENDER)
-    cached->ActivateGraphicParams(&elemMatSymb);
-    cached->AddTextString(textStr);
-#endif
-    }
-
-/*---------------------------------------------------------------------------------**//**
-* @bsimethod                                                    BrienBastings   01/04
-+---------------+---------------+---------------+---------------+---------------+------*/
-void IAuxCoordSys::_DrawZAxis (DgnViewportP viewport, GraphicR cached, Transform* transformP, ACSDisplayOptions options) const
-    {
-#if defined (NEEDS_WORK_CONTINUOUS_RENDER)
-    DPoint3d    linePts[2];
-
-    memset(linePts, 0, sizeof (linePts));
-    linePts[1].z = 0.65;
-
-    GraphicParams elemMatSymb;
-
-    elemMatSymb.SetLineColor(_GetColor(viewport, ColorDef::Blue(), _GetTransparency(false, options), options));
-    elemMatSymb.SetFillColor(_GetColor(viewport, ColorDef::Blue(), _GetTransparency(true, options), options));
-    elemMatSymb.SetWidth(2);
-
-    cached->ActivateGraphicParams(&elemMatSymb);
-    cached->AddLineString(2, linePts, NULL);
-
-    elemMatSymb.SetWidth(6);
-    cached->ActivateGraphicParams(&elemMatSymb);
-    cached->AddPointString(2, linePts, NULL);
-
-    double      start = 0.0, sweep = msGeomConst_2pi, scale = ARROW_TIP_WIDTH/2.0;
-    DVec3d      xVec, yVec;
-    DPoint3d    center;
-    RotMatrix   viewRMatrix = viewport->GetRotMatrix();
-
-    memset(&center, 0, sizeof (center));
-
-    viewRMatrix.GetRow(xVec, 0);
-    viewRMatrix.GetRow(yVec, 1);
-
-    transformP->MultiplyTransposeMatrixOnly(xVec);
-    transformP->MultiplyTransposeMatrixOnly(yVec);
-
-    xVec.Normalize();
-    yVec.Normalize();
-
-    elemMatSymb.SetWidth(1);
-    cached->ActivateGraphicParams(&elemMatSymb);
-
-    DEllipse3d  ellipse;
-
-    ellipse.InitFromDGNFields3d(center, xVec, yVec, scale, scale, start, sweep);
-
-    cached->AddArc(ellipse, true, true, NULL);
-    cached->AddArc(ellipse, false, false, NULL);
-#endif
-    }
-
-/*---------------------------------------------------------------------------------**//**
-* @bsimethod                                                    BrienBastings   07/05
-+---------------+---------------+---------------+---------------+---------------+------*/
-void IAuxCoordSys::_DrawAxisArrow (DgnViewportP viewport, GraphicR cached, Transform* transformP, ColorDef menuColor, WCharCP labelStrP, bool swapAxis, ACSDisplayOptions options, ACSFlags flags) const
-    {
-#if defined (NEEDS_WORK_CONTINUOUS_RENDER)
-    double      scale = 0.35, angle = swapAxis ? 0.0 : -msGeomConst_pi/2.0;
-    DPoint2d    userOrg;
-    DPoint3d    shapePts[8];
-
-    memset(shapePts, 0, sizeof (shapePts));
-
-    shapePts[0].x = ARROW_BASE_START;   shapePts[0].y = -ARROW_BASE_WIDTH;
-    shapePts[1].x = ARROW_TIP_START;    shapePts[1].y = -ARROW_BASE_WIDTH;
-    shapePts[2].x = ARROW_TIP_FLANGE;   shapePts[2].y = -ARROW_TIP_WIDTH;
-    shapePts[3].x = ARROW_TIP_END;      shapePts[3].y = 0.0;
-    shapePts[4].x = ARROW_TIP_FLANGE;   shapePts[4].y = ARROW_TIP_WIDTH;
-    shapePts[5].x = ARROW_TIP_START;    shapePts[5].y = ARROW_BASE_WIDTH;
-    shapePts[6].x = ARROW_BASE_START;   shapePts[6].y = ARROW_BASE_WIDTH;
-    shapePts[7]   = shapePts[0];
-
-    userOrg.x = 0.65; userOrg.y = 0.0;
-
-    if (swapAxis)
-        {
-        for (int i=0; i < 8; i++)
-            std::swap(shapePts[i].x, shapePts[i].y);
-
-        std::swap(userOrg.x, userOrg.y);
-        }
-
-    GraphicParams elemMatSymb;
-
-    elemMatSymb.SetLineColor(_GetColor(viewport, menuColor, _GetTransparency(false, options), options));
-    elemMatSymb.SetFillColor(_GetColor(viewport, menuColor, _GetTransparency(true, options), options));
-    elemMatSymb.SetWidth(1);
-
-    if (ACSFlags::None != (flags & ACSFlags::ViewIndependent))
-        elemMatSymb.SetIndexedRasterPattern(2, viewport->GetIndexedLinePattern(2));
-
-    if (NULL != labelStrP)
-        {
-        // Add text and arrow outline...
-        cached->ActivateGraphicParams(&elemMatSymb);
-        cached->AddLineString(8, shapePts, NULL);
-
-        _DrawAxisText(viewport, cached, labelStrP, true, userOrg.x, userOrg.y, scale, angle, options);
-
-        return;
-        }
-
-    // Draw arrow fill as blanking region...
-    elemMatSymb.SetIsBlankingRegion(true);
-    cached->ActivateGraphicParams(&elemMatSymb);
-    cached->AddShape(8, shapePts, true, NULL);
-#endif
-    }
-
-#if defined (NEEDS_WORK_CONTINUOUS_RENDER)
-/*---------------------------------------------------------------------------------**//**
-* @bsimethod                                                    BrienBastings   01/04
-+---------------+---------------+---------------+---------------+---------------+------*/
-GraphicsPtr     IAuxCoordSys::_CreateQvElems
-(
-DgnViewportP        viewport,
-DPoint3dCP          drawOrigin,
-double              acsSizePixels,
-ACSDisplayOptions   options,
-bool                drawName
-) const
-    {
-    double      scale;
-    RotMatrix   rMatrix;
-    Transform   transform;
-
-    _GetRotation(rMatrix);
-
-    scale = viewport->GetPixelSizeAtPoint(drawOrigin, DgnCoordSystem::World) * acsSizePixels;
-
-    double exagg = 1.0;//viewport->GetViewController().GetAspectRatioSkew();
-    rMatrix.InverseOf(rMatrix);
-    rMatrix.ScaleRows(rMatrix,  scale,  scale / exagg,  scale);
-    transform.InitFrom(rMatrix, *drawOrigin);
-
-    ISceneDrawP    cached = viewport->GetICachedDraw();
-
-    cached->BeginCacheElement(T_HOST.GetGraphicsAdmin()._GetTempElementCache());
-
-    cached->PushTransform(transform);
-
-    ACSFlags    flags = _GetFlags();
-    WChar     axisLabel[128];
-
-    _DrawZAxis(viewport, cached, &transform, options);
-    _DrawAxisArrow(viewport, cached, &transform, ColorDef::Red(), NULL, false, options, flags);
-    _DrawAxisArrow(viewport, cached, &transform, ColorDef::Green(), NULL, true, options, flags);
-    _DrawAxisArrow(viewport, cached, &transform, ColorDef::Red(), _GetAxisLabel(0, axisLabel, 128), false, options, flags);
-    _DrawAxisArrow(viewport, cached, &transform, ColorDef::Green(), _GetAxisLabel(1, axisLabel, 128), true, options, flags);
-
-    cached->PopTransform();
-
-    if (drawName)
-        {
-        rMatrix = viewport->GetRotMatrix();
-        rMatrix.InverseOf(rMatrix);
-        rMatrix.ScaleRows(rMatrix,  scale,  scale,  scale);
-        transform.InitFrom(rMatrix, *drawOrigin);
-
-        cached->PushTransform(transform);
-
-        _DrawAxisText(viewport, cached, _GetName().data(), false, 0.0, -0.5, 0.25, 0.0, options);
-
-        cached->PopTransform();
-        }
-
-    return cached->EndCacheElement();
-    }
-#endif
-
-/*---------------------------------------------------------------------------------**//**
-* @bsimethod                                                    Brien.Bastings  01/07
-+---------------+---------------+---------------+---------------+---------------+------*/
-bool            IAuxCoordSys::_IsOriginInView(DPoint3dR drawOrigin, DgnViewportP viewport, bool adjustOrigin) const
-    {
-    DPoint3d    testPtView, screenRange;
-    viewport->WorldToView(&testPtView, &drawOrigin, 1);
-
-    Frustum frustum = viewport->GetFrustum(DgnCoordSystem::Screen, false);
-
-    screenRange.x = frustum.GetCorner(NPC_000).Distance(frustum.GetCorner(NPC_100));
-    screenRange.y = frustum.GetCorner(NPC_000).Distance(frustum.GetCorner(NPC_010));
-    screenRange.z = frustum.GetCorner(NPC_000).Distance(frustum.GetCorner(NPC_001));
-
-    // Check if current acs origin is outside view...
-    bool        inView = (!((testPtView.x < 0 || testPtView.x > screenRange.x) || (testPtView.y < 0 || testPtView.y > screenRange.y)));
-
-    if (!adjustOrigin)
-        return inView;
-
-    if (!inView)
-        {
-        double      offset = (ACS_SIZE_OFFSCREEN+15);
-
-        LIMIT_RANGE (offset, screenRange.x-offset, testPtView.x);
-        LIMIT_RANGE (offset, screenRange.y-offset, testPtView.y);
-        }
-
-    // Limit point to NPC box to prevent triad from being clipped from display...
-    DPoint3d    originPtNpc;
-
-    viewport->ViewToNpc(&originPtNpc, &testPtView, 1);
-    LIMIT_RANGE (0.0, 1.0, originPtNpc.x);
-    LIMIT_RANGE (0.0, 1.0, originPtNpc.y);
-    LIMIT_RANGE (0.0, 1.0, originPtNpc.z);
-    viewport->NpcToView(&testPtView, &originPtNpc, 1);
-    viewport->ViewToWorld(&drawOrigin, &testPtView, 1);
-
-    return inView;
-    }
-
-/*---------------------------------------------------------------------------------**//**
-* @bsimethod                                                    Brien.Bastings  01/07
-+---------------+---------------+---------------+---------------+---------------+------*/
-void            IAuxCoordSys::_DisplayInView(DgnViewportP viewport, ACSDisplayOptions options, bool drawName) const
-    {
-#if defined (NEEDS_WORK_CONTINUOUS_RENDER)
-    DPoint3d    drawOrigin;
-    bool        checkOutOfView = (ACSDisplayOptions::None != (options & ACSDisplayOptions::CheckVisible));
-
-    _GetOrigin(drawOrigin);
-
-    if (checkOutOfView && !_IsOriginInView(drawOrigin, viewport, true))
-        options = options | ACSDisplayOptions::Deemphasized;
-
-    double      screenSize;
-
-    if (ACSDisplayOptions::None != (options & ACSDisplayOptions::Deemphasized))
-        screenSize = ACS_SIZE_OFFSCREEN;
-    else if (ACSDisplayOptions::None != (options & ACSDisplayOptions::Active))
-        screenSize = ACS_SIZE_ACTIVE;
-    else
-        screenSize = ACS_SIZE_INACTIVE;
-
-    QvElem*     qvElem;
-
-    if (NULL == (qvElem = _CreateQvElems(viewport, &drawOrigin, screenSize, options, drawName)))
-        return;
-
-    IViewOutputP    output = viewport->GetIViewOutput();
-
-    output->DrawQvElem(qvElem, 0);
-    T_HOST.GetGraphicsAdmin()._DeleteQvElem(qvElem);
-#endif
-    }
-
-/*---------------------------------------------------------------------------------**//**
-* @bsimethod                                                    JoshSchifter    05/04
-+---------------+---------------+---------------+---------------+---------------+------*/
-IACSManager::IACSManager()
-    {
-    m_inhibitCurrentACSDisplay  = false;
-    m_extenders = nullptr;
-    m_listeners = nullptr;
-    }
-
-/*---------------------------------------------------------------------------------**//**
-* @bsimethod                                                    BrienBastings   01/07
-+---------------+---------------+---------------+---------------+---------------+------*/
-IAuxCoordSysP   IACSManager::GetActive(DgnViewportR vp)
-    {
-    SpatialViewControllerCP viewController = vp.GetSpatialViewControllerCP ();
-    if (NULL == viewController)
-        return NULL;
-
-    //IAuxCoordSysP   acs;
-    //
-    //if (NULL != (acs = viewInfo->GetAuxCoordinateSystem ()))
-    //    return acs;
-    //
-    //// there is currently no ACS on the viewInfo. We create a default ACS and put that on the viewInfo.
-    //DgnModelP    targetDgnModel = viewInfo->GetTargetDgnModelP();
-    //DgnModelP    rootDgnModel   = viewInfo->GetRootModelP();
-    //ACSData         acsData;
-    //
-    //if (vp.IsTargetRoot ())
-    //    {
-    //    if (SUCCESS != dgnModel_getAuxCoordinateSystem (rootDgnModel ? rootDgnModel->GetDgnModelP () : NULL, &acsData.m_origin, &acsData.m_rotation, &acsData.m_scale, &acsData.m_type, &acsData.m_elementId) || 0 == static_cast<int>(acsData.m_type))
-    //        dgnModel_getGlobalOrigin (rootDgnModel->GetDgnModelP (), &acsData.m_origin);
-    //    }
-    //else
-    //    {
-    //    IAuxCoordSysP   savedViewACS = setACSFromRefSavedView (targetDgnModel->AsDgnAttachmentP (), viewInfo);
-    //
-    //    if (savedViewACS)
-    //        return savedViewACS;
-    //
-    //    dgnModel_getGlobalOrigin (targetDgnModel->GetDgnModelP (), &acsData.m_origin);
-    //    }
-    //
-    //acs = AuxCoordSys::CreateNew (acsData);
-    //viewInfo->SetAuxCoordinateSystem (acs);
-
-    return viewController->GetAuxCoordinateSystem();
-    }
-
-/*---------------------------------------------------------------------------------**//**
-* @bsimethod                                                    BrienBastings   01/07
-+---------------+---------------+---------------+---------------+---------------+------*/
-StatusInt       IACSManager::SetActive(IAuxCoordSysP auxCoordSys, DgnViewportR vp)
-    {
-    SpatialViewControllerP viewController = vp.GetSpatialViewControllerP();
-    if (NULL == viewController)
-        return ERROR;
-
-    // Avoid views getting "linked" by always cloning...
-    // The elementId of any ACS set to be active should be zero, because we don't want changes to the active ACS to be
-    //  changing the "original" stored in the file. Clone ensures this...
-    IAuxCoordSysPtr copiedAcs = auxCoordSys->Clone();
-
-    viewController->SetAuxCoordinateSystem(copiedAcs.get());
-    return SUCCESS;
-    }
-
-/*---------------------------------------------------------------------------------**//**
-* @bsimethod                                                    BrienBastings   01/07
-+---------------+---------------+---------------+---------------+---------------+------*/
-IAuxCoordSysPtr IACSManager::GetByName(WCharCP name, DgnModelP modelRef, uint32_t options)
-    {
-    if (NULL == name)
-        { BeAssert(false); return nullptr; }
-
-#if defined (NEEDS_WORK_DGNITEM)
-#endif
-    return nullptr;
-    }
-
-/*---------------------------------------------------------------------------------**//**
-* @bsimethod                                                    BrienBastings   01/07
-+---------------+---------------+---------------+---------------+---------------+------*/
-StatusInt       IACSManager::Save(IAuxCoordSysP acs, DgnModelP modelRef, ACSSaveOptions saveOption, ACSEventType eventType)
-    {
-#if defined (NEEDS_WORK_DGNITEM)
-#endif
-    return ERROR;
-    }
-
-/*---------------------------------------------------------------------------------**//**
-* @bsimethod                                                    BrienBastings   01/07
-+---------------+---------------+---------------+---------------+---------------+------*/
-StatusInt       IACSManager::Delete(WCharCP name, DgnModelP modelRef)
-    {
-#if defined (NEEDS_WORK_DGNITEM)
-#endif
-    return ERROR;
-    }
-
-/*---------------------------------------------------------------------------------**//**
-* @bsimethod                                                    BrienBastings   01/04
-+---------------+---------------+---------------+---------------+---------------+------*/
-void            IACSManager::DisplayCurrent(DgnViewportP viewport, bool isCursorView)
-    {
-    if (GetInhibitCurrentACSDisplay() || !viewport || !viewport->GetViewFlags().acs)
-        return;
-
-    IAuxCoordSysP   acs = GetActive(*viewport);
-
-    if (!acs)
-        return;
-
-    acs->DisplayInView(viewport, (ACSDisplayOptions::CheckVisible | (isCursorView ? ACSDisplayOptions::Active : ACSDisplayOptions::Inactive)), false);
-    }
-
-/*---------------------------------------------------------------------------------**//**
-* @bsimethod                                                    JoshSchifter    05/04
-+---------------+---------------+---------------+---------------+---------------+------*/
-IAuxCoordSysPtr IACSManager::CreateACS ()
-    {
-    return AuxCoordSys::CreateNew();
-    }
-
-/*---------------------------------------------------------------------------------**//**
-* @bsimethod                                                    JoshSchifter    05/04
-+---------------+---------------+---------------+---------------+---------------+------*/
-IAuxCoordSysPtr IACSManager::CreateACS
-(
-ACSType         type,
-DPoint3dCR      pOrigin,
-RotMatrixCR     pRot,
-double          scale,
-WCharCP         name,
-WCharCP         descr
-)
-    {
-    IAuxCoordSysPtr auxSys = AuxCoordSys::CreateNew();
-
-    auxSys->SetType(type);
-    auxSys->SetOrigin(pOrigin);
-    auxSys->SetRotation(pRot);
-    auxSys->SetScale(scale);
-
-    auxSys->SetName(name);
-    auxSys->SetDescription(descr);
-
-    return auxSys;
-    }
-
-/*---------------------------------------------------------------------------------**//**
-* @bsimethod                                    Barry.Bentley                   01/07
-+---------------+---------------+---------------+---------------+---------------+------*/
-void            IACSManager::AddExtender(IAuxCoordSystemExtender* extender)
-    {
-    if (NULL == m_extenders)
-        m_extenders = new EventHandlerList<IAuxCoordSystemExtender>;
-
-    m_extenders->AddHandler(extender);
-    }
-
-/*---------------------------------------------------------------------------------**//**
-* @bsimethod                                    Barry.Bentley                   01/07
-+---------------+---------------+---------------+---------------+---------------+------*/
-void            IACSManager::RemoveExtender(IAuxCoordSystemExtender* extender)
-    {
-    if (NULL != m_extenders)
-        m_extenders->DropHandler(extender);
-    }
-
-/*---------------------------------------------------------------------------------**//**
-* @bsimethod                                                    Brien.Bastings  11/09
-+---------------+---------------+---------------+---------------+---------------+------*/
-void            IACSManager::AddListener(IACSEvents* acsListener)
-    {
-    if (NULL == m_listeners)
-        m_listeners = new EventHandlerList<IACSEvents>;
-
-    m_listeners->AddHandler(acsListener);
-    }
-
-/*---------------------------------------------------------------------------------**//**
-* @bsimethod                                                    Brien.Bastings  11/09
-+---------------+---------------+---------------+---------------+---------------+------*/
-void            IACSManager::DropListener(IACSEvents* acsListener)
-    {
-    if (NULL != m_listeners)
-        m_listeners->DropHandler(acsListener);
-    }
-
-/*=================================================================================**//**
-* @bsiclass                                                     Brien.Bastings  11/09
-+===============+===============+===============+===============+===============+======*/
-struct          ACSEventCaller
-{
-IAuxCoordSysP   m_acs;
-ACSEventType    m_eventType;
-DgnModelP    m_modelRef;
-
-ACSEventCaller(IAuxCoordSysP acs, ACSEventType eventType, DgnModelP modelRef)
-    {
-    m_acs       = acs;
-    m_eventType = eventType;
-    m_modelRef  = modelRef;
-    }
-
-void CallHandler(IACSEvents& handler) {handler._OnACSEvent(m_acs, m_eventType, m_modelRef);}
-
-}; // ACSEventCaller
-
-/*---------------------------------------------------------------------------------**//**
-* @bsimethod                                                    Brien.Bastings  11/09
-+---------------+---------------+---------------+---------------+---------------+------*/
-void            IACSManager::SendEvent(IAuxCoordSysP acsP, ACSEventType eventType, DgnModelP modelRef)
-    {
-    if (NULL == m_listeners)
-        return;
-
-    ACSEventCaller eventCaller(acsP, eventType, modelRef);
-    m_listeners->CallAllHandlers(eventCaller);
-    }
-
-/*=================================================================================**//**
-* Class used to define extended ACS data.
-* @bsiclass                                                     Barry.Bentley   01/07
-+===============+===============+===============+===============+===============+======*/
-struct          ACSPersistentData
-{
-uint32_t        extenderId;
-int             extenderData[1];
-};
-
-/*---------------------------------------------------------------------------------**//**
-* @bsimethod                                    Barry.Bentley                   01/07
-+---------------+---------------+---------------+---------------+---------------+------*/
-<<<<<<< HEAD
-void            IACSManager::ReadSettings(PhysicalViewControllerP viewController)
-=======
-void            IACSManager::ReadSettings (SpatialViewControllerP viewController)
->>>>>>> 2f1ef1ec
-    {
-#ifdef DGN_IMPORTER_REORG_WIP
-    // NEEDSWORK...
-#endif
-    }
-
-/*---------------------------------------------------------------------------------**//**
-* @bsimethod                                    Barry.Bentley                   01/07
-+---------------+---------------+---------------+---------------+---------------+------*/
-<<<<<<< HEAD
-void IACSManager::SaveSettings(PhysicalViewControllerCP viewController)
-=======
-void IACSManager::SaveSettings (SpatialViewControllerCP viewController)
->>>>>>> 2f1ef1ec
-    {
-#ifdef DGN_IMPORTER_REORG_WIP
-    XAttributeChangeSet* changeSet;
-
-    if (NULL != (changeSet = eh.GetXAttributeChangeSet()))
-        {
-        XAttributeHandlerId acsHandlerId(XATTRIBUTEID_ViewInfo, VIEWINFO_XATTR_SUBID_Acs);
-
-        // the original ACS implementation's xattribute ID was 0, make sure those are gone..
-        changeSet->Schedule(acsHandlerId, 0, 0, NULL, XAttributeChange::CHANGETYPE_Delete, true);
-
-        // schedule deletion of the current ACS XAttribute, we'll add it below.
-        changeSet->Schedule(acsHandlerId, ACS_XATTRIBUTE_ID, 0, NULL, XAttributeChange::CHANGETYPE_Delete, true);
-
-        IAuxCoordSysP   acsP;
-
-        if (NULL != (acsP = viewController->GetAuxCoordinateSystem()))
-            {
-            int     extenderDataSize          = acsP->GetSerializedSize();
-            int     dataSize                  = sizeof(ACSPersistentData) - sizeof(int) + extenderDataSize;
-            ACSPersistentData *persistentData = (ACSPersistentData *) _alloca(dataSize);
-            persistentData->extenderId        = acsP->GetExtenderId();
-
-            // get the acs to serialize itself.
-            acsP->Serialize(persistentData->extenderData, extenderDataSize);
-
-            // schedule the addition of the XAttributes.
-            changeSet->Schedule(acsHandlerId, ACS_XATTRIBUTE_ID, dataSize, persistentData, XAttributeChange::CHANGETYPE_Write, true);
-            }
-        }
-#endif
-    }
-
-/*=================================================================================**//**
-* Class used to find extended ACS data owner.
-* @bsiclass                                                     Barry.Bentley   01/07
-+===============+===============+===============+===============+===============+======*/
-struct          FindExtenderCaller
-    {
-    IAuxCoordSystemExtender*    m_foundExtender;
-    uint32_t                    m_extenderId;
-
-    FindExtenderCaller(uint32_t extenderId)  {m_extenderId = extenderId; m_foundExtender = NULL;}
-
-    bool CallHandler(IAuxCoordSystemExtender& extender)
-        {
-        if (extender._GetExtenderId() == m_extenderId)
-            {
-            m_foundExtender = &extender;
-
-            return true;
-            }
-
-        return false;
-        }
-    };
-
-/*---------------------------------------------------------------------------------**//**
-* @bsimethod                                    Barry.Bentley                   01/07
-+---------------+---------------+---------------+---------------+---------------+------*/
-IAuxCoordSystemExtender* IACSManager::FindExtender(uint32_t extenderId)
-    {
-    FindExtenderCaller caller(extenderId);
-
-    if (NULL != m_extenders)
-        m_extenders->CallAllHandlers(caller);
-
-    return caller.m_foundExtender;
-    }
-
+/*--------------------------------------------------------------------------------------+
+|
+|     $Source: DgnCore/ACSManager.cpp $
+|
+|  $Copyright: (c) 2015 Bentley Systems, Incorporated. All rights reserved. $
+|
++--------------------------------------------------------------------------------------*/
+#include <DgnPlatformInternal.h>
+
+USING_NAMESPACE_BENTLEY_DGN
+
+#define     ARROW_BASE_START        0.3
+#define     ARROW_BASE_WIDTH        0.2
+#define     ARROW_TIP_END           1.25
+#define     ARROW_TIP_START         0.85
+#define     ARROW_TIP_FLANGE        0.75
+#define     ARROW_TIP_WIDTH         0.4
+
+#define     ACS_SIZE_ACTIVE         60.0
+#define     ACS_SIZE_INACTIVE       55.0
+#define     ACS_SIZE_OFFSCREEN      45.0
+#define     ACS_XATTRIBUTE_ID       1
+#define     ACS_LOCK_OFFSET         0.0
+#define     ACS_LOCK_SIZE           1.5
+
+/*=================================================================================**//**
+* NOTE: Persistent data structure! See ACSData...
+*
+* @bsiclass
++===============+===============+===============+===============+===============+======*/
+struct ACSGrid
+{
+Point2d         m_repetitions;  // grid size for fixed number of repetitions (0,0 for infinite grid plane)...
+Point2d         m_originOffset; // grid position relative to acs origin (0,0 for lower left)...
+uint32_t        m_gridPerRef;   // grid dot per reference grid line...
+uint32_t        m_unused;       // Unused pad bytes...
+double          m_uorPerGrid;   // grid x size spacing in uors...
+double          m_ratio;        // grid x/y spacing ratio...
+
+ACSGrid() {Init();};
+
+/*---------------------------------------------------------------------------------**//**
+* @bsimethod                                                    Brien.Bastings  12/13
++---------------+---------------+---------------+---------------+---------------+------*/
+void Init()
+    {
+    m_gridPerRef = 10;
+    m_uorPerGrid = 0.0;
+    m_ratio      = 1.0;
+    m_unused     = 0;
+
+    m_repetitions.x = m_repetitions.y = 0;
+    m_originOffset.x = m_originOffset.y = 0;
+    }
+
+/*---------------------------------------------------------------------------------**//**
+* @bsimethod                                                    Brien.Bastings  12/13
++---------------+---------------+---------------+---------------+---------------+------*/
+bool IsDefaultSettings() const
+    {
+    ACSGrid     defaultGrid;
+
+    return IsEqual(defaultGrid);
+    }
+
+/*---------------------------------------------------------------------------------**//**
+* @bsimethod                                                    Brien.Bastings  12/13
++---------------+---------------+---------------+---------------+---------------+------*/
+bool IsEqual(ACSGrid const& otherData) const
+    {
+    if (m_repetitions.x != otherData.m_repetitions.x || m_repetitions.y != otherData.m_repetitions.y)
+        return false;
+
+    if (m_originOffset.x != otherData.m_originOffset.x || m_originOffset.y != otherData.m_originOffset.y)
+        return false;
+
+    if (m_uorPerGrid != otherData.m_uorPerGrid)
+        return false;
+
+    if (m_unused != otherData.m_unused)
+        return false;
+
+    if (m_gridPerRef != otherData.m_gridPerRef)
+        return false;
+
+    if (m_ratio != otherData.m_ratio)
+        return false;
+
+    return true;
+    }
+
+}; // ACSGrid
+
+/*=================================================================================**//**
+* NOTE: Persistent data structure! Only add to new members to end!!!
+*
+* @bsiclass
++===============+===============+===============+===============+===============+======*/
+struct ACSData
+{
+ACSType         m_type;         // ACS_TYPE_RECT etc.
+ACSFlags        m_flags;        // option flags
+DPoint3d        m_origin;       // origin of acs
+double          m_scale;        // scale of acs
+RotMatrix       m_rotation;     // rotation of acs
+ACSGrid         m_grid;         // New for Vancouver - ACS grid settings...
+
+ACSData() {Init();}
+
+/*---------------------------------------------------------------------------------**//**
+* @bsimethod                                                    Brien.Bastings  12/13
++---------------+---------------+---------------+---------------+---------------+------*/
+void Init()
+    {
+    m_type      = ACSType::Rectangular;
+    m_flags     = ACSFlags::Default;
+    m_scale     = 1.0;
+
+    m_origin.Zero();
+    m_rotation.InitIdentity();
+    }
+
+/*---------------------------------------------------------------------------------**//**
+* @bsimethod                                                    Brien.Bastings  12/13
++---------------+---------------+---------------+---------------+---------------+------*/
+bool IsEqual(ACSData const& otherData) const
+    {
+    if (m_type != otherData.m_type)
+        return false;
+
+    if (m_flags != otherData.m_flags)
+        return false;
+
+    if (!m_origin.IsEqual(otherData.m_origin))
+        return false;
+
+    if (m_scale != otherData.m_scale)
+        return false;
+
+    if (!m_rotation.IsEqual(otherData.m_rotation))
+        return false;
+
+    return m_grid.IsEqual(otherData.m_grid);
+    }
+
+}; // ACSData
+
+/*=================================================================================**//**
+* @bsiclass
++===============+===============+===============+===============+===============+======*/
+struct          AuxCoordSys : public IAuxCoordSys
+{
+private:
+
+ACSData         m_acsData;
+WString         m_name;
+WString         m_description;
+bool            m_attachedToView;
+bool            m_viewInfoValidated;
+
+protected:
+
+virtual ACSType     /*AuxCoordSys::*/_GetType() const override {return m_acsData.m_type;}
+virtual WString     /*AuxCoordSys::*/_GetName() const override {return m_name;}
+virtual WString     /*AuxCoordSys::*/_GetDescription() const override {return m_description;}
+virtual bool        /*AuxCoordSys::*/_GetIsReadOnly() const override {return false;}
+virtual uint32_t    /*AuxCoordSys::*/_GetExtenderId() const override {return 0;}
+virtual uint32_t    /*AuxCoordSys::*/_GetSerializedSize() const override {return sizeof (m_acsData);}
+
+/*---------------------------------------------------------------------------------**//**
+* @bsimethod                                                    Brien.Bastings  03/07
++---------------+---------------+---------------+---------------+---------------+------*/
+virtual StatusInt   /*AuxCoordSys::*/_SetType(ACSType type) override
+    {
+    m_acsData.m_type = type;
+
+    return SUCCESS;
+    }
+
+/*---------------------------------------------------------------------------------**//**
+* @bsimethod                                                    Brien.Bastings  03/07
++---------------+---------------+---------------+---------------+---------------+------*/
+virtual StatusInt   /*AuxCoordSys::*/_SetName(WCharCP name) override
+    {
+    m_name.assign(name);
+    TrimWhiteSpace(m_name); // Don't store leading/trailing spaces...
+
+    return SUCCESS;
+    }
+
+/*---------------------------------------------------------------------------------**//**
+* @bsimethod                                                    Brien.Bastings  03/07
++---------------+---------------+---------------+---------------+---------------+------*/
+virtual StatusInt   /*AuxCoordSys::*/_SetDescription(WCharCP descr) override
+    {
+    m_description.assign(descr);
+    TrimWhiteSpace(m_description); // Don't store leading/trailing spaces...
+
+    return SUCCESS;
+    }
+
+/*---------------------------------------------------------------------------------**//**
+* @bsimethod                                                    JoshSchifter    05/04
++---------------+---------------+---------------+---------------+---------------+------*/
+virtual StatusInt    /*AuxCoordSys::*/_SetScale(double scale) override
+    {
+    m_acsData.m_scale = scale;
+
+    return SUCCESS;
+    }
+
+/*---------------------------------------------------------------------------------**//**
+* @bsimethod                                                    JoshSchifter    05/04
++---------------+---------------+---------------+---------------+---------------+------*/
+virtual StatusInt    /*AuxCoordSys::*/_SetOrigin(DPoint3dCR pOrigin) override
+    {
+    m_acsData.m_origin = pOrigin;
+
+    return SUCCESS;
+    }
+
+/*---------------------------------------------------------------------------------**//**
+* @bsimethod                                                    JoshSchifter    05/04
++---------------+---------------+---------------+---------------+---------------+------*/
+virtual StatusInt   /*AuxCoordSys::*/_SetRotation(RotMatrixCR pRot) override
+    {
+    // Also clear view independent flag when rotation being explicitly set...
+    ACSFlags    flags = m_acsData.m_flags;
+
+    flags = flags & ~ACSFlags::ViewIndependent;
+    m_acsData.m_flags = flags;
+
+    m_acsData.m_rotation = pRot;
+
+    return SUCCESS;
+    }
+
+/*---------------------------------------------------------------------------------**//**
+* @bsimethod                                                    Barry.Bentley   01/07
++---------------+---------------+---------------+---------------+---------------+------*/
+virtual StatusInt    /*AuxCoordSys::*/_SetFlags(ACSFlags flags) override
+    {
+    m_acsData.m_flags = flags;
+
+    return SUCCESS;
+    }
+
+/*---------------------------------------------------------------------------------**//**
+* @bsimethod                                                    Brien.Bastings  02/07
++---------------+---------------+---------------+---------------+---------------+------*/
+virtual StatusInt   /*AuxCoordSys::*/_CompleteSetupFromViewController (SpatialViewControllerCP info)
+    {
+    m_attachedToView = true;
+
+    // Make sure view independent ACS has CURRENT view rotation...
+    if (ACSFlags::None != (ACSFlags::ViewIndependent & m_acsData.m_flags))
+        {
+        m_acsData.m_rotation = info->GetRotation();
+        }
+
+    return SUCCESS;
+    }
+
+/*---------------------------------------------------------------------------------**//**
+* @bsimethod                                    Barry.Bentley                   01/07
++---------------+---------------+---------------+---------------+---------------+------*/
+virtual IAuxCoordSysPtr /*AuxCoordSys::*/_Clone() const override
+    {
+    return new AuxCoordSys(this);
+    }
+
+/*---------------------------------------------------------------------------------**//**
+* @bsimethod                                    Barry.Bentley                   01/07
++---------------+---------------+---------------+---------------+---------------+------*/
+virtual bool    /*AuxCoordSys::*/_Equals(IAuxCoordSysCP other) const override
+    {
+    if (NULL == other)
+        return false;
+
+    if (this == other)
+        return true;
+
+    AuxCoordSys const * otherACS;
+
+    if (NULL == (otherACS = dynamic_cast <AuxCoordSys const *> (other)))
+        return false;
+
+    return m_acsData.IsEqual(otherACS->m_acsData);
+    }
+
+/*---------------------------------------------------------------------------------**//**
+* @bsimethod                                                    JoshSchifter    05/04
++---------------+---------------+---------------+---------------+---------------+------*/
+virtual WString /*AuxCoordSys::*/_GetTypeName() const override
+    {
+    L10N::StringId id;
+
+    switch (m_acsData.m_type)
+        {
+        case ACSType::None:        id = DgnCoreL10N::ACS_TYPE_NONE(); break;
+        case ACSType::Rectangular: id = DgnCoreL10N::ACS_TYPE_RECT();  break;
+        case ACSType::Cylindrical: id = DgnCoreL10N::ACS_TYPE_CYL();   break;
+        case ACSType::Spherical:   id = DgnCoreL10N::ACS_TYPE_SPHERE();  break;
+        case ACSType::Extended:    id = DgnCoreL10N::ACS_TYPE_EXTEND(); break;
+        };
+
+    return DgnCoreL10N::GetStringW(id);
+    }
+
+/*---------------------------------------------------------------------------------**//**
+* @bsimethod                                                    JoshSchifter    05/04
++---------------+---------------+---------------+---------------+---------------+------*/
+virtual double  /*AuxCoordSys::*/_GetScale() const override
+    {
+    return m_acsData.m_scale;
+    }
+
+/*---------------------------------------------------------------------------------**//**
+* @bsimethod                                                    JoshSchifter    05/04
++---------------+---------------+---------------+---------------+---------------+------*/
+virtual DPoint3dR   /*AuxCoordSys::*/_GetOrigin(DPoint3dR pOrigin) const override
+    {
+    pOrigin = m_acsData.m_origin;
+
+    return pOrigin;
+    }
+
+/*---------------------------------------------------------------------------------**//**
+* @bsimethod                                                    JoshSchifter    05/04
++---------------+---------------+---------------+---------------+---------------+------*/
+virtual RotMatrixR  /*AuxCoordSys::*/_GetRotation(RotMatrixR pRot) const override
+    {
+    pRot = m_acsData.m_rotation;
+
+    return pRot;
+    }
+
+/*---------------------------------------------------------------------------------**//**
+* @bsimethod                                                    JoshSchifter    05/04
++---------------+---------------+---------------+---------------+---------------+------*/
+virtual RotMatrixR  /*AuxCoordSys::*/_GetRotation(RotMatrixR pRot, DPoint3dR pPosition) const override
+    {
+    return _GetRotation(pRot); // not position dependent.
+    }
+
+/*---------------------------------------------------------------------------------**//**
+* @bsimethod                                                    Barry.Bentley   01/07
++---------------+---------------+---------------+---------------+---------------+------*/
+virtual ACSFlags    /*AuxCoordSys::*/_GetFlags() const override
+    {
+    return m_acsData.m_flags;
+    }
+
+/*---------------------------------------------------------------------------------**//**
+* @bsimethod                                                    Brien.Bastings  12/13
++---------------+---------------+---------------+---------------+---------------+------*/
+virtual StatusInt /*AuxCoordSys::*/_SetStandardGridParams(Point2dCR gridReps, Point2dCR gridOffset, double uorPerGrid, double gridRatio, uint32_t gridPerRef) override
+    {
+    m_acsData.m_grid.Init();
+
+    if (0.0 == uorPerGrid || 0 == gridReps.x || 0 == gridReps.y)
+        return ERROR;
+
+    m_acsData.m_grid.m_repetitions  = gridReps;
+    m_acsData.m_grid.m_originOffset = gridOffset;
+    m_acsData.m_grid.m_uorPerGrid   = uorPerGrid;
+    m_acsData.m_grid.m_gridPerRef   = gridPerRef;
+    m_acsData.m_grid.m_ratio        = gridRatio;
+
+    return SUCCESS;
+    }
+
+/*---------------------------------------------------------------------------------**//**
+* @bsimethod                                                    Brien.Bastings  12/13
++---------------+---------------+---------------+---------------+---------------+------*/
+virtual StatusInt /*AuxCoordSys::*/_GetStandardGridParams(Point2dR gridReps, Point2dR gridOffset, double& uorPerGrid, double& gridRatio, uint32_t& gridPerRef) const override
+    {
+    gridReps   = m_acsData.m_grid.m_repetitions;
+    gridOffset = m_acsData.m_grid.m_originOffset;
+    uorPerGrid = m_acsData.m_grid.m_uorPerGrid;
+    gridPerRef = m_acsData.m_grid.m_gridPerRef;
+    gridRatio  = m_acsData.m_grid.m_ratio;
+
+    return (0.0 == uorPerGrid || 0 == gridReps.x || 0 == gridReps.y) ? ERROR : SUCCESS;
+    }
+
+/*---------------------------------------------------------------------------------**//**
+ @bsimethod                                                    Barry.Bentley   01/07
++---------------+---------------+---------------+---------------+---------------+------*/
+virtual StatusInt   /*AuxCoordSys::*/_Serialize(void *buffer, uint32_t maxSize) const override
+    {
+    if (maxSize < sizeof(m_acsData))
+        return ERROR;
+
+    memcpy(buffer, &m_acsData, sizeof(m_acsData));
+
+    return SUCCESS;
+    }
+
+/*---------------------------------------------------------------------------------**//**
+* @bsimethod                                                    Brien.Bastings  01/07
++---------------+---------------+---------------+---------------+---------------+------*/
+virtual StatusInt   /*AuxCoordSys::*/_PointFromString
+(
+DPoint3dR       outPoint,
+WStringR        errorMsg,
+WCharCP         inString,
+bool            relative,
+DPoint3dCP      inLastPoint,
+DgnModelR       modelRef
+) override
+    {
+    DPoint3d    lastPoint;
+    lastPoint.Zero();
+
+    DPoint3d    auxOrigin;
+    _GetOrigin(auxOrigin);
+
+    RotMatrix   auxRMatrix;
+    _GetRotation(auxRMatrix);
+
+    ACSType acsType = _GetType();
+
+    // might need relative if '#' is used as a component.
+    if (NULL != inLastPoint)
+        {
+        lastPoint = *inLastPoint;
+        lastPoint.Subtract(auxOrigin);
+        auxRMatrix.Multiply(lastPoint);
+        }
+    else
+        {
+        relative    = false;
+        }
+
+    GeometricModelP   model = modelRef.ToGeometricModelP();
+    if (!model)
+        {
+        BeAssert(false);
+        return ERROR;
+        }
+
+    // make a local copy of the input string that we can modify.
+    WString         tmpString(inString);
+    StatusInt       status;
+
+    switch (acsType)
+        {
+        case ACSType::Rectangular:
+            {
+            PointParserPtr  pointParser = PointParser::Create(*model, *this);
+
+            Point3d isRelative;
+            if (SUCCESS != (status = pointParser->ToValue(outPoint, isRelative, tmpString.c_str())))
+                return status;
+
+            if (relative || isRelative.x)
+                outPoint.x += lastPoint.x;
+            if (relative || isRelative.y)
+                outPoint.y += lastPoint.y;
+            if (relative || isRelative.z)
+                outPoint.z += lastPoint.z;
+
+            break;
+            }
+
+        case ACSType::Cylindrical:
+            {
+            bvector<WString> subStrings;
+            BeStringUtilities::Split(inString, L",", subStrings);
+
+            if (subStrings.size() < 2)
+                return ERROR;
+
+            DistanceParserPtr   distanceParser  = DistanceParser::Create(*model, *this);
+            DirectionParserPtr  directionParser = DirectionParser::Create(*model);
+
+            double radius;
+            if (SUCCESS != (status = distanceParser->ToValue(radius, subStrings[0].c_str())))
+                return status;
+
+            double theta;
+            if (SUCCESS != (status = directionParser->ToValue(theta, subStrings[1].c_str())))
+                return status;
+
+            theta = Angle::DegreesToRadians(theta);
+
+            if ( relative && ( (lastPoint.x != 0.0) || (lastPoint.y != 0.0)) )
+                {
+                theta += atan2(lastPoint.y, lastPoint.x);
+                radius += sqrt(lastPoint.x*lastPoint.x + lastPoint.y*lastPoint.y);
+                }
+
+            outPoint.x = radius * cos(theta);
+            outPoint.y = radius * sin(theta);
+
+            if (modelRef.Is3d())
+                {
+                if (subStrings.size() < 3)
+                    return ERROR;
+
+                if (SUCCESS != (status = distanceParser->ToValue(outPoint.z, subStrings[2].c_str())))
+                    return status;
+
+                if (relative)
+                    outPoint.z += lastPoint.z;
+                }
+            else
+                {
+                outPoint.z = 0.0;
+                }
+            break;
+            }
+
+        case ACSType::Spherical:
+            {
+            bvector<WString> subStrings;
+            BeStringUtilities::Split(inString, L",", subStrings);
+
+            if (subStrings.size() < 3)
+                return ERROR;
+
+
+            DistanceParserPtr   distanceParser  = DistanceParser::Create(*model, *this);
+            DirectionParserPtr  directionParser = DirectionParser::Create(*model);
+
+            double rho;
+            if (SUCCESS != (status = distanceParser->ToValue(rho, subStrings[0].c_str())))
+                return status;
+
+            double theta;
+            if (SUCCESS != (status = directionParser->ToValue(theta, subStrings[1].c_str())))
+                return status;
+
+            double phi;
+            if (SUCCESS != (status = directionParser->ToValue(phi, subStrings[2].c_str())))
+                return status;
+
+            theta = Angle::DegreesToRadians(theta);
+            phi   = Angle::DegreesToRadians(phi);
+
+            if (relative)
+                {
+                double origRho;
+
+                rho += (origRho =  ((DVec3dP)&lastPoint)->Magnitude());
+
+                if (lastPoint.x != 0.0 || lastPoint.y != 0.0)
+                    theta += atan2(lastPoint.y, lastPoint.x);
+
+                if (origRho != 0.0)
+                    phi += Angle::Acos(lastPoint.z/origRho);
+                }
+
+            double radius;
+            outPoint.z  = rho * cos(phi);
+            radius      = rho * sin(phi);
+            outPoint.x  = radius * cos(theta);
+            outPoint.y  = radius * sin(theta);
+            break;
+            }
+        }
+
+    auxRMatrix.MultiplyTranspose(outPoint);
+    outPoint.Add(*( (DVec3d *)&auxOrigin));
+
+    return SUCCESS;
+    }
+
+/*---------------------------------------------------------------------------------**//**
+* @bsimethod                                                    Barry.Bentley   01/07
++---------------+---------------+---------------+---------------+---------------+------*/
+virtual StatusInt       /*AuxCoordSys::*/_StringFromPoint
+(
+WStringR            outString,
+WStringR            errorMsg,
+DPoint3dCR          inPoint,
+bool                delta,
+DPoint3dCP          deltaOrigin,
+DgnModelR        modelRef,
+DistanceFormatterR  distanceFormatter,
+DirectionFormatterR directionFormatter 
+) override
+    {
+    DPoint3d    origin;
+
+    if (delta && (NULL != deltaOrigin))
+        origin = *deltaOrigin;
+    else
+        _GetOrigin(origin);
+
+    DPoint3d    tPoint;
+    RotMatrix   rotation;
+
+    // NOTE: Don't apply ACS scale...will be handled by formatters...
+    tPoint.DifferenceOf(inPoint, origin);
+    _GetRotation(rotation);
+    rotation.Multiply(tPoint);
+
+    ACSType     acsType = _GetType();
+
+    switch (acsType)
+        {
+        case ACSType::Rectangular:
+            {
+            PointFormatterPtr formatter = PointFormatter::Create(distanceFormatter);
+            formatter->SetIs3d(modelRef.Is3d());
+            outString = formatter->ToString(tPoint);
+            break;
+            }
+
+        case ACSType::Cylindrical:
+            {
+            double      distance, angle;
+
+            distance = sqrt(tPoint.x * tPoint.x + tPoint.y * tPoint.y);
+            angle    = Angle::Atan2(tPoint.y, tPoint.x);
+
+            outString = distanceFormatter.ToString(distance);
+
+            WString directionString = directionFormatter.ToStringFromRadians(angle);
+            outString.append(L",");
+            outString.append(directionString);
+
+            if (modelRef.Is3d())
+                {
+                WString elevationString = distanceFormatter.ToString(tPoint.z);
+                outString.append(L",");
+                outString.append(elevationString);
+                }
+            break;
+            }
+
+        case ACSType::Spherical:
+            {
+            double      radius, theta, phi;
+
+            radius = ((DVec3d *) &tPoint)->Magnitude();
+            theta = Angle::Atan2(tPoint.y, tPoint.x);
+
+            if (LegacyMath::DEqual(radius, 0.0))
+                phi = 0.0;
+            else
+                phi = Angle::Acos(tPoint.z/radius);
+
+            outString = distanceFormatter.ToString(radius);
+            outString.append(L",");
+            WString thetaString = directionFormatter.ToStringFromRadians(theta);
+            outString.append(thetaString);
+
+            outString.append(L",");
+            // this seems wrong to me. I think it should use the AngleFormatter in the DirectionFormatter.
+            WString phiString = directionFormatter.ToStringFromRadians(phi);
+            outString.append(phiString);
+            break;
+            }
+
+        default:
+            return ERROR;
+        }
+
+    return SUCCESS;
+    }
+
+/*---------------------------------------------------------------------------------**//**
+* @bsimethod                                                    Brien.Bastings  01/07
++---------------+---------------+---------------+---------------+---------------+------*/
+virtual void    /*AuxCoordSys::*/_DrawGrid(DgnViewportP viewport) const override
+    {
+    // Called for active ACS when tcb->gridOrientation is GridOrientationType::ACS.
+    DPoint3d    origin;
+    RotMatrix   rMatrix;
+
+    GetOrigin(origin);
+    GetRotation(rMatrix);
+
+    Point2d     gridReps, gridOffset;
+    DPoint2d    spacing;
+    uint32_t    gridPerRef;
+
+    // Adjust origin for grid offset if we are displaying a fixed sized grid plane...
+    if (SUCCESS == GetGridSpacing(spacing, gridPerRef, gridReps, gridOffset, *viewport) && (0 != gridOffset.x || 0 != gridOffset.y))
+        {
+        DVec3d  xVec, yVec;
+
+        rMatrix.GetRow(xVec, 0);
+        rMatrix.GetRow(yVec, 1);
+
+        xVec.Scale(spacing.x);
+        yVec.Scale(spacing.y);
+
+        origin.SumOf(origin, xVec, -gridOffset.x, yVec, -gridOffset.y);
+        }
+
+    viewport->DrawStandardGrid(origin, rMatrix, spacing, gridPerRef, false, (0 == gridReps.x || 0 == gridReps.y) ? NULL : &gridReps);
+    }
+
+/*---------------------------------------------------------------------------------**//**
+* @bsimethod                                                    Brien.Bastings  01/07
++---------------+---------------+---------------+---------------+---------------+------*/
+virtual void    /*AuxCoordSys::*/_PointToGrid(DgnViewportP viewport, DPoint3dR point) const override
+    {
+    DPoint3d    origin;
+    RotMatrix   rMatrix;
+
+    GetOrigin(origin);
+    GetRotation(rMatrix);
+
+    viewport->PointToStandardGrid(point, origin, rMatrix);
+    }
+
+public:
+
+/*---------------------------------------------------------------------------------**//**
+* @bsimethod                                                    JohnFerguson    08/01
++---------------+---------------+---------------+---------------+---------------+------*/
+static void     /*AuxCoordSys::*/ValidateData
+(
+DPoint3d&       origin,         /* => origin to test */
+RotMatrix&      rMatrix,        /* => rotation to test */
+bool            is3D            /* => indicates whether the model to be used with this ACS data is 3D */
+)
+    {
+    /* NOTE: This routine is meant to enforce some sanity on the data:
+
+    3D or 2D model:
+        the rotation matrix must be orthogonal
+        the origin must be in the design plane
+
+    2D model:
+        the rotation matrix must have a z-row of 0 0 1 and z-col of 0 0 1
+        the origin->z = 0.0
+
+    When complete, this rountine will have forced the given data into proper form
+    if it did  not meet these criteria.
+
+    If we fail to square and normalize we fall back to identity, to allow the system to proceed. */
+
+    if (!is3D)
+        {
+        /* The test for isXYRotation should be sufficient, but that function will allow left handed matrices.
+           LH Matrices are unlikely, but would cause big problems in 2D */
+        if (!bsiRotMatrix_isXYRotation(&rMatrix, NULL) || 0.0 > rMatrix.Determinant())
+            rMatrix.InitIdentity();
+        }
+
+    if (!rMatrix.IsOrthogonal())
+        {
+        rMatrix.TransposeOf(rMatrix);
+
+        if (rMatrix.SquareAndNormalizeColumns(rMatrix, 0, 2))
+            rMatrix.TransposeOf(rMatrix);
+        else
+            rMatrix.InitIdentity();
+        }
+
+    }
+
+/*---------------------------------------------------------------------------------**//**
+* @bsimethod                                                    Brien.Bastings  03/07
++---------------+---------------+---------------+---------------+---------------+------*/
+static void     /*AuxCoordSys::*/TrimWhiteSpace(WStringR inputStr)
+    {
+    // Don't store leading/trailing spaces...
+    inputStr.erase(inputStr.find_last_not_of(' ')+1);
+    inputStr.erase(0, inputStr.find_first_not_of(' '));
+    }
+
+/*---------------------------------------------------------------------------------**//**
+* @bsimethod                                                    JoshSchifter    04/04
++---------------+---------------+---------------+---------------+---------------+------*/
+/*AuxCoordSys::*/AuxCoordSys()
+    {
+    m_attachedToView    = false;
+    m_viewInfoValidated = false;
+    }
+
+/*---------------------------------------------------------------------------------**//**
+* @bsimethod                                                    Barry.Bentley   01/07
++---------------+---------------+---------------+---------------+---------------+------*/
+/*AuxCoordSys::*/AuxCoordSys(ACSData& acsData)
+    {
+    m_attachedToView    = false;
+    m_viewInfoValidated = false;
+    m_acsData           = acsData;
+    }
+
+private:
+/*---------------------------------------------------------------------------------**//**
+* @bsimethod                                                    Barry.Bentley   01/07
++---------------+---------------+---------------+---------------+---------------+------*/
+/*AuxCoordSys::*/AuxCoordSys(AuxCoordSys const* source)
+    {
+    m_attachedToView    = false;
+    m_viewInfoValidated = false;
+
+    m_acsData = source->m_acsData;
+    m_name.assign(source->GetName());
+    m_description.assign(source->GetDescription());
+    }
+
+public:
+
+/*---------------------------------------------------------------------------------**//**
+* @bsimethod                                                    BrienBastings   12/09
++---------------+---------------+---------------+---------------+---------------+------*/
+static AuxCoordSys* /*AuxCoordSys::*/CreateNew()
+    {
+    return new AuxCoordSys();
+    }
+
+/*---------------------------------------------------------------------------------**//**
+* @bsimethod                                                    BrienBastings   12/09
++---------------+---------------+---------------+---------------+---------------+------*/
+static AuxCoordSys* /*AuxCoordSys::*/CreateNew(ACSData& acsData)
+    {
+    return new AuxCoordSys(acsData);
+    }
+
+
+}; // AuxCoordSys
+
+/*---------------------------------------------------------------------------------**//**
+* @bsimethod                                                    Brien.Bastings  12/13
++---------------+---------------+---------------+---------------+---------------+------*/
+double          IAuxCoordSys::GetGridScaleFactor(DgnViewportR vp) const
+    {
+    double      scaleFactor = 1.0;
+
+#ifdef WIP_V10_MODEL_ACS
+    // Apply ACS scale to grid if ACS Context Lock active...
+    if (TO_BOOL (vp.GetTargetModel()->GetModelFlag(MODELFLAG_ACS_LOCK)))
+        scaleFactor *= GetScale();
+#endif
+
+    return scaleFactor;
+    }
+
+/*---------------------------------------------------------------------------------**//**
+* @bsimethod                                                    Brien.Bastings  12/13
++---------------+---------------+---------------+---------------+---------------+------*/
+StatusInt       IAuxCoordSys::GetGridSpacing(DPoint2dR spacing, uint32_t& gridPerRef, Point2dR gridReps, Point2dR gridOffset, DgnViewportR vp) const
+    {
+    double      uorPerGrid, gridRatio;
+
+    if (SUCCESS != _GetStandardGridParams(gridReps, gridOffset, uorPerGrid, gridRatio, gridPerRef))
+        return ERROR;
+
+    uorPerGrid *= GetGridScaleFactor(vp);
+
+    spacing.x = uorPerGrid;
+    spacing.y = spacing.x * gridRatio;
+
+    spacing.Scale(spacing, (0 == gridPerRef) ? 1.0 : (double) gridPerRef);
+
+    return SUCCESS;
+    }
+
+/*---------------------------------------------------------------------------------**//**
+* @bsimethod                                                    Brien.Bastings  12/13
++---------------+---------------+---------------+---------------+---------------+------*/
+bool            IAuxCoordSys::Locate(DPoint3dR hitPt, DgnViewportR vp, DPoint3dCR borePt, double radius)
+    {
+#if defined (NEEDS_WORK_CONTINUOUS_RENDER)
+    OutputP  output = vp.GetIViewOutput();
+
+    if (NULL == output)
+        return false;
+
+    IAuxCoordSysP   currentACS = IACSManager::GetManager().GetActive(vp);
+    bool            isCurrent = Equals(currentACS);
+    DPoint3d        drawOrigin;
+
+    GetOrigin(drawOrigin);
+
+    QvElem*     qvElem = _CreateQvElems(&vp, &drawOrigin, isCurrent ? ACS_SIZE_ACTIVE : ACS_SIZE_INACTIVE, isCurrent ? ACSDisplayOptions::Active : ACSDisplayOptions::Inactive, true);
+
+    if (NULL == qvElem)
+        return false;
+
+    DPoint3d    testPtView;
+
+    vp.WorldToView(&testPtView, &borePt, 1);
+    testPtView.z = 0.0;
+
+    bool        hitFound = output->LocateQvElem(qvElem, *((DPoint2dCP) &testPtView), 1.0, hitPt, NULL, NULL, NULL);
+
+    T_HOST.GetGraphicsAdmin()._DeleteQvElem(qvElem);
+
+    return hitFound;
+#endif
+    return false;
+    }
+
+/*---------------------------------------------------------------------------------**//**
+* @bsimethod                                                    BrienBastings   02/03
++---------------+---------------+---------------+---------------+---------------+------*/
+ColorDef IAuxCoordSys::_GetColor(DgnViewportP viewport, ColorDef menuColor, uint32_t transparency, ACSDisplayOptions options) const
+    {
+    ColorDef      color;
+
+    if (ACSDisplayOptions::None != (options & ACSDisplayOptions::Hilite))
+        color = viewport->GetHiliteColor();
+    else if (ACSDisplayOptions::None != (options & ACSDisplayOptions::Active))
+        color = ColorDef::White() == menuColor ? viewport->GetContrastToBackgroundColor() : menuColor;
+    else
+        color = ColorDef(150, 150, 150, 0);
+
+    color = viewport->AdjustColorForContrast(color, viewport->GetBackgroundColor());
+    color = viewport->MakeColorTransparency(color, transparency);
+
+    return color;
+    }
+
+/*---------------------------------------------------------------------------------**//**
+* @bsimethod                                                    BrienBastings   01/04
++---------------+---------------+---------------+---------------+---------------+------*/
+void IAuxCoordSys::_DrawAxisText(DgnViewportP viewport, GraphicR cached, WCharCP labelStr, bool isAxisLabel, double userOrgX, double userOrgY, double scale, double angle, ACSDisplayOptions options) const
+    {
+    DPoint3d textPt;
+    textPt.x = userOrgX; textPt.y = userOrgY; textPt.z = 0.0;
+
+    RotMatrix textMatrix;
+    textMatrix.InitFromAxisAndRotationAngle(2, angle);
+
+    TextString textStr;
+    textStr.SetText(Utf8String(labelStr).c_str());
+    textStr.SetOrientation(textMatrix);
+    textStr.GetStyleR().SetFont(DgnFontManager::GetDecoratorFont());
+    textStr.GetStyleR().SetSize(scale);
+    textStr.SetOriginFromJustificationOrigin(textPt, TextString::HorizontalJustification::Center, TextString::VerticalJustification::Middle);
+
+    GraphicParams elemMatSymb;
+
+    // Draw background fill for hilited ACS for select ACS tool, in case multiple ACS share common origin...
+    if (!isAxisLabel && ACSDisplayOptions::None != (options & ACSDisplayOptions::Hilite))
+        {
+        DPoint3d pts[5];
+        textStr.ComputeBoundingShape(pts, (scale / 10.0));
+        textStr.ComputeTransform().Multiply(pts, _countof(pts));
+
+        elemMatSymb.SetFillColor(viewport->GetBackgroundColor());
+        elemMatSymb.SetIsBlankingRegion(true);
+
+#if defined (NEEDS_WORK_CONTINUOUS_RENDER)
+        cached->ActivateGraphicParams(&elemMatSymb);
+        cached->AddShape(5, pts, true, NULL);
+#endif
+        }
+
+    elemMatSymb.SetLineColor(_GetColor(viewport, ColorDef::White(), _GetTransparency(false, options), options));
+    elemMatSymb.SetFillColor(_GetColor(viewport, ColorDef::White(), _GetTransparency(false, options), options));
+    elemMatSymb.SetWidth(isAxisLabel ? 2 : 1);
+    elemMatSymb.SetIsBlankingRegion(false);
+
+#if defined (NEEDS_WORK_CONTINUOUS_RENDER)
+    cached->ActivateGraphicParams(&elemMatSymb);
+    cached->AddTextString(textStr);
+#endif
+    }
+
+/*---------------------------------------------------------------------------------**//**
+* @bsimethod                                                    BrienBastings   01/04
++---------------+---------------+---------------+---------------+---------------+------*/
+void IAuxCoordSys::_DrawZAxis (DgnViewportP viewport, GraphicR cached, Transform* transformP, ACSDisplayOptions options) const
+    {
+#if defined (NEEDS_WORK_CONTINUOUS_RENDER)
+    DPoint3d    linePts[2];
+
+    memset(linePts, 0, sizeof (linePts));
+    linePts[1].z = 0.65;
+
+    GraphicParams elemMatSymb;
+
+    elemMatSymb.SetLineColor(_GetColor(viewport, ColorDef::Blue(), _GetTransparency(false, options), options));
+    elemMatSymb.SetFillColor(_GetColor(viewport, ColorDef::Blue(), _GetTransparency(true, options), options));
+    elemMatSymb.SetWidth(2);
+
+    cached->ActivateGraphicParams(&elemMatSymb);
+    cached->AddLineString(2, linePts, NULL);
+
+    elemMatSymb.SetWidth(6);
+    cached->ActivateGraphicParams(&elemMatSymb);
+    cached->AddPointString(2, linePts, NULL);
+
+    double      start = 0.0, sweep = msGeomConst_2pi, scale = ARROW_TIP_WIDTH/2.0;
+    DVec3d      xVec, yVec;
+    DPoint3d    center;
+    RotMatrix   viewRMatrix = viewport->GetRotMatrix();
+
+    memset(&center, 0, sizeof (center));
+
+    viewRMatrix.GetRow(xVec, 0);
+    viewRMatrix.GetRow(yVec, 1);
+
+    transformP->MultiplyTransposeMatrixOnly(xVec);
+    transformP->MultiplyTransposeMatrixOnly(yVec);
+
+    xVec.Normalize();
+    yVec.Normalize();
+
+    elemMatSymb.SetWidth(1);
+    cached->ActivateGraphicParams(&elemMatSymb);
+
+    DEllipse3d  ellipse;
+
+    ellipse.InitFromDGNFields3d(center, xVec, yVec, scale, scale, start, sweep);
+
+    cached->AddArc(ellipse, true, true, NULL);
+    cached->AddArc(ellipse, false, false, NULL);
+#endif
+    }
+
+/*---------------------------------------------------------------------------------**//**
+* @bsimethod                                                    BrienBastings   07/05
++---------------+---------------+---------------+---------------+---------------+------*/
+void IAuxCoordSys::_DrawAxisArrow (DgnViewportP viewport, GraphicR cached, Transform* transformP, ColorDef menuColor, WCharCP labelStrP, bool swapAxis, ACSDisplayOptions options, ACSFlags flags) const
+    {
+#if defined (NEEDS_WORK_CONTINUOUS_RENDER)
+    double      scale = 0.35, angle = swapAxis ? 0.0 : -msGeomConst_pi/2.0;
+    DPoint2d    userOrg;
+    DPoint3d    shapePts[8];
+
+    memset(shapePts, 0, sizeof (shapePts));
+
+    shapePts[0].x = ARROW_BASE_START;   shapePts[0].y = -ARROW_BASE_WIDTH;
+    shapePts[1].x = ARROW_TIP_START;    shapePts[1].y = -ARROW_BASE_WIDTH;
+    shapePts[2].x = ARROW_TIP_FLANGE;   shapePts[2].y = -ARROW_TIP_WIDTH;
+    shapePts[3].x = ARROW_TIP_END;      shapePts[3].y = 0.0;
+    shapePts[4].x = ARROW_TIP_FLANGE;   shapePts[4].y = ARROW_TIP_WIDTH;
+    shapePts[5].x = ARROW_TIP_START;    shapePts[5].y = ARROW_BASE_WIDTH;
+    shapePts[6].x = ARROW_BASE_START;   shapePts[6].y = ARROW_BASE_WIDTH;
+    shapePts[7]   = shapePts[0];
+
+    userOrg.x = 0.65; userOrg.y = 0.0;
+
+    if (swapAxis)
+        {
+        for (int i=0; i < 8; i++)
+            std::swap(shapePts[i].x, shapePts[i].y);
+
+        std::swap(userOrg.x, userOrg.y);
+        }
+
+    GraphicParams elemMatSymb;
+
+    elemMatSymb.SetLineColor(_GetColor(viewport, menuColor, _GetTransparency(false, options), options));
+    elemMatSymb.SetFillColor(_GetColor(viewport, menuColor, _GetTransparency(true, options), options));
+    elemMatSymb.SetWidth(1);
+
+    if (ACSFlags::None != (flags & ACSFlags::ViewIndependent))
+        elemMatSymb.SetIndexedRasterPattern(2, viewport->GetIndexedLinePattern(2));
+
+    if (NULL != labelStrP)
+        {
+        // Add text and arrow outline...
+        cached->ActivateGraphicParams(&elemMatSymb);
+        cached->AddLineString(8, shapePts, NULL);
+
+        _DrawAxisText(viewport, cached, labelStrP, true, userOrg.x, userOrg.y, scale, angle, options);
+
+        return;
+        }
+
+    // Draw arrow fill as blanking region...
+    elemMatSymb.SetIsBlankingRegion(true);
+    cached->ActivateGraphicParams(&elemMatSymb);
+    cached->AddShape(8, shapePts, true, NULL);
+#endif
+    }
+
+#if defined (NEEDS_WORK_CONTINUOUS_RENDER)
+/*---------------------------------------------------------------------------------**//**
+* @bsimethod                                                    BrienBastings   01/04
++---------------+---------------+---------------+---------------+---------------+------*/
+GraphicsPtr     IAuxCoordSys::_CreateQvElems
+(
+DgnViewportP        viewport,
+DPoint3dCP          drawOrigin,
+double              acsSizePixels,
+ACSDisplayOptions   options,
+bool                drawName
+) const
+    {
+    double      scale;
+    RotMatrix   rMatrix;
+    Transform   transform;
+
+    _GetRotation(rMatrix);
+
+    scale = viewport->GetPixelSizeAtPoint(drawOrigin, DgnCoordSystem::World) * acsSizePixels;
+
+    double exagg = 1.0;//viewport->GetViewController().GetAspectRatioSkew();
+    rMatrix.InverseOf(rMatrix);
+    rMatrix.ScaleRows(rMatrix,  scale,  scale / exagg,  scale);
+    transform.InitFrom(rMatrix, *drawOrigin);
+
+    ISceneDrawP    cached = viewport->GetICachedDraw();
+
+    cached->BeginCacheElement(T_HOST.GetGraphicsAdmin()._GetTempElementCache());
+
+    cached->PushTransform(transform);
+
+    ACSFlags    flags = _GetFlags();
+    WChar     axisLabel[128];
+
+    _DrawZAxis(viewport, cached, &transform, options);
+    _DrawAxisArrow(viewport, cached, &transform, ColorDef::Red(), NULL, false, options, flags);
+    _DrawAxisArrow(viewport, cached, &transform, ColorDef::Green(), NULL, true, options, flags);
+    _DrawAxisArrow(viewport, cached, &transform, ColorDef::Red(), _GetAxisLabel(0, axisLabel, 128), false, options, flags);
+    _DrawAxisArrow(viewport, cached, &transform, ColorDef::Green(), _GetAxisLabel(1, axisLabel, 128), true, options, flags);
+
+    cached->PopTransform();
+
+    if (drawName)
+        {
+        rMatrix = viewport->GetRotMatrix();
+        rMatrix.InverseOf(rMatrix);
+        rMatrix.ScaleRows(rMatrix,  scale,  scale,  scale);
+        transform.InitFrom(rMatrix, *drawOrigin);
+
+        cached->PushTransform(transform);
+
+        _DrawAxisText(viewport, cached, _GetName().data(), false, 0.0, -0.5, 0.25, 0.0, options);
+
+        cached->PopTransform();
+        }
+
+    return cached->EndCacheElement();
+    }
+#endif
+
+/*---------------------------------------------------------------------------------**//**
+* @bsimethod                                                    Brien.Bastings  01/07
++---------------+---------------+---------------+---------------+---------------+------*/
+bool            IAuxCoordSys::_IsOriginInView(DPoint3dR drawOrigin, DgnViewportP viewport, bool adjustOrigin) const
+    {
+    DPoint3d    testPtView, screenRange;
+    viewport->WorldToView(&testPtView, &drawOrigin, 1);
+
+    Frustum frustum = viewport->GetFrustum(DgnCoordSystem::Screen, false);
+
+    screenRange.x = frustum.GetCorner(NPC_000).Distance(frustum.GetCorner(NPC_100));
+    screenRange.y = frustum.GetCorner(NPC_000).Distance(frustum.GetCorner(NPC_010));
+    screenRange.z = frustum.GetCorner(NPC_000).Distance(frustum.GetCorner(NPC_001));
+
+    // Check if current acs origin is outside view...
+    bool        inView = (!((testPtView.x < 0 || testPtView.x > screenRange.x) || (testPtView.y < 0 || testPtView.y > screenRange.y)));
+
+    if (!adjustOrigin)
+        return inView;
+
+    if (!inView)
+        {
+        double      offset = (ACS_SIZE_OFFSCREEN+15);
+
+        LIMIT_RANGE (offset, screenRange.x-offset, testPtView.x);
+        LIMIT_RANGE (offset, screenRange.y-offset, testPtView.y);
+        }
+
+    // Limit point to NPC box to prevent triad from being clipped from display...
+    DPoint3d    originPtNpc;
+
+    viewport->ViewToNpc(&originPtNpc, &testPtView, 1);
+    LIMIT_RANGE (0.0, 1.0, originPtNpc.x);
+    LIMIT_RANGE (0.0, 1.0, originPtNpc.y);
+    LIMIT_RANGE (0.0, 1.0, originPtNpc.z);
+    viewport->NpcToView(&testPtView, &originPtNpc, 1);
+    viewport->ViewToWorld(&drawOrigin, &testPtView, 1);
+
+    return inView;
+    }
+
+/*---------------------------------------------------------------------------------**//**
+* @bsimethod                                                    Brien.Bastings  01/07
++---------------+---------------+---------------+---------------+---------------+------*/
+void            IAuxCoordSys::_DisplayInView(DgnViewportP viewport, ACSDisplayOptions options, bool drawName) const
+    {
+#if defined (NEEDS_WORK_CONTINUOUS_RENDER)
+    DPoint3d    drawOrigin;
+    bool        checkOutOfView = (ACSDisplayOptions::None != (options & ACSDisplayOptions::CheckVisible));
+
+    _GetOrigin(drawOrigin);
+
+    if (checkOutOfView && !_IsOriginInView(drawOrigin, viewport, true))
+        options = options | ACSDisplayOptions::Deemphasized;
+
+    double      screenSize;
+
+    if (ACSDisplayOptions::None != (options & ACSDisplayOptions::Deemphasized))
+        screenSize = ACS_SIZE_OFFSCREEN;
+    else if (ACSDisplayOptions::None != (options & ACSDisplayOptions::Active))
+        screenSize = ACS_SIZE_ACTIVE;
+    else
+        screenSize = ACS_SIZE_INACTIVE;
+
+    QvElem*     qvElem;
+
+    if (NULL == (qvElem = _CreateQvElems(viewport, &drawOrigin, screenSize, options, drawName)))
+        return;
+
+    IViewOutputP    output = viewport->GetIViewOutput();
+
+    output->DrawQvElem(qvElem, 0);
+    T_HOST.GetGraphicsAdmin()._DeleteQvElem(qvElem);
+#endif
+    }
+
+/*---------------------------------------------------------------------------------**//**
+* @bsimethod                                                    JoshSchifter    05/04
++---------------+---------------+---------------+---------------+---------------+------*/
+IACSManager::IACSManager()
+    {
+    m_inhibitCurrentACSDisplay  = false;
+    m_extenders = nullptr;
+    m_listeners = nullptr;
+    }
+
+/*---------------------------------------------------------------------------------**//**
+* @bsimethod                                                    BrienBastings   01/07
++---------------+---------------+---------------+---------------+---------------+------*/
+IAuxCoordSysP   IACSManager::GetActive(DgnViewportR vp)
+    {
+    SpatialViewControllerCP viewController = vp.GetSpatialViewControllerCP ();
+    if (NULL == viewController)
+        return NULL;
+
+    //IAuxCoordSysP   acs;
+    //
+    //if (NULL != (acs = viewInfo->GetAuxCoordinateSystem ()))
+    //    return acs;
+    //
+    //// there is currently no ACS on the viewInfo. We create a default ACS and put that on the viewInfo.
+    //DgnModelP    targetDgnModel = viewInfo->GetTargetDgnModelP();
+    //DgnModelP    rootDgnModel   = viewInfo->GetRootModelP();
+    //ACSData         acsData;
+    //
+    //if (vp.IsTargetRoot ())
+    //    {
+    //    if (SUCCESS != dgnModel_getAuxCoordinateSystem (rootDgnModel ? rootDgnModel->GetDgnModelP () : NULL, &acsData.m_origin, &acsData.m_rotation, &acsData.m_scale, &acsData.m_type, &acsData.m_elementId) || 0 == static_cast<int>(acsData.m_type))
+    //        dgnModel_getGlobalOrigin (rootDgnModel->GetDgnModelP (), &acsData.m_origin);
+    //    }
+    //else
+    //    {
+    //    IAuxCoordSysP   savedViewACS = setACSFromRefSavedView (targetDgnModel->AsDgnAttachmentP (), viewInfo);
+    //
+    //    if (savedViewACS)
+    //        return savedViewACS;
+    //
+    //    dgnModel_getGlobalOrigin (targetDgnModel->GetDgnModelP (), &acsData.m_origin);
+    //    }
+    //
+    //acs = AuxCoordSys::CreateNew (acsData);
+    //viewInfo->SetAuxCoordinateSystem (acs);
+
+    return viewController->GetAuxCoordinateSystem();
+    }
+
+/*---------------------------------------------------------------------------------**//**
+* @bsimethod                                                    BrienBastings   01/07
++---------------+---------------+---------------+---------------+---------------+------*/
+StatusInt       IACSManager::SetActive(IAuxCoordSysP auxCoordSys, DgnViewportR vp)
+    {
+    SpatialViewControllerP viewController = vp.GetSpatialViewControllerP();
+    if (NULL == viewController)
+        return ERROR;
+
+    // Avoid views getting "linked" by always cloning...
+    // The elementId of any ACS set to be active should be zero, because we don't want changes to the active ACS to be
+    //  changing the "original" stored in the file. Clone ensures this...
+    IAuxCoordSysPtr copiedAcs = auxCoordSys->Clone();
+
+    viewController->SetAuxCoordinateSystem(copiedAcs.get());
+    return SUCCESS;
+    }
+
+/*---------------------------------------------------------------------------------**//**
+* @bsimethod                                                    BrienBastings   01/07
++---------------+---------------+---------------+---------------+---------------+------*/
+IAuxCoordSysPtr IACSManager::GetByName(WCharCP name, DgnModelP modelRef, uint32_t options)
+    {
+    if (NULL == name)
+        { BeAssert(false); return nullptr; }
+
+#if defined (NEEDS_WORK_DGNITEM)
+#endif
+    return nullptr;
+    }
+
+/*---------------------------------------------------------------------------------**//**
+* @bsimethod                                                    BrienBastings   01/07
++---------------+---------------+---------------+---------------+---------------+------*/
+StatusInt       IACSManager::Save(IAuxCoordSysP acs, DgnModelP modelRef, ACSSaveOptions saveOption, ACSEventType eventType)
+    {
+#if defined (NEEDS_WORK_DGNITEM)
+#endif
+    return ERROR;
+    }
+
+/*---------------------------------------------------------------------------------**//**
+* @bsimethod                                                    BrienBastings   01/07
++---------------+---------------+---------------+---------------+---------------+------*/
+StatusInt       IACSManager::Delete(WCharCP name, DgnModelP modelRef)
+    {
+#if defined (NEEDS_WORK_DGNITEM)
+#endif
+    return ERROR;
+    }
+
+/*---------------------------------------------------------------------------------**//**
+* @bsimethod                                                    BrienBastings   01/04
++---------------+---------------+---------------+---------------+---------------+------*/
+void            IACSManager::DisplayCurrent(DgnViewportP viewport, bool isCursorView)
+    {
+    if (GetInhibitCurrentACSDisplay() || !viewport || !viewport->GetViewFlags().acs)
+        return;
+
+    IAuxCoordSysP   acs = GetActive(*viewport);
+
+    if (!acs)
+        return;
+
+    acs->DisplayInView(viewport, (ACSDisplayOptions::CheckVisible | (isCursorView ? ACSDisplayOptions::Active : ACSDisplayOptions::Inactive)), false);
+    }
+
+/*---------------------------------------------------------------------------------**//**
+* @bsimethod                                                    JoshSchifter    05/04
++---------------+---------------+---------------+---------------+---------------+------*/
+IAuxCoordSysPtr IACSManager::CreateACS ()
+    {
+    return AuxCoordSys::CreateNew();
+    }
+
+/*---------------------------------------------------------------------------------**//**
+* @bsimethod                                                    JoshSchifter    05/04
++---------------+---------------+---------------+---------------+---------------+------*/
+IAuxCoordSysPtr IACSManager::CreateACS
+(
+ACSType         type,
+DPoint3dCR      pOrigin,
+RotMatrixCR     pRot,
+double          scale,
+WCharCP         name,
+WCharCP         descr
+)
+    {
+    IAuxCoordSysPtr auxSys = AuxCoordSys::CreateNew();
+
+    auxSys->SetType(type);
+    auxSys->SetOrigin(pOrigin);
+    auxSys->SetRotation(pRot);
+    auxSys->SetScale(scale);
+
+    auxSys->SetName(name);
+    auxSys->SetDescription(descr);
+
+    return auxSys;
+    }
+
+/*---------------------------------------------------------------------------------**//**
+* @bsimethod                                    Barry.Bentley                   01/07
++---------------+---------------+---------------+---------------+---------------+------*/
+void            IACSManager::AddExtender(IAuxCoordSystemExtender* extender)
+    {
+    if (NULL == m_extenders)
+        m_extenders = new EventHandlerList<IAuxCoordSystemExtender>;
+
+    m_extenders->AddHandler(extender);
+    }
+
+/*---------------------------------------------------------------------------------**//**
+* @bsimethod                                    Barry.Bentley                   01/07
++---------------+---------------+---------------+---------------+---------------+------*/
+void            IACSManager::RemoveExtender(IAuxCoordSystemExtender* extender)
+    {
+    if (NULL != m_extenders)
+        m_extenders->DropHandler(extender);
+    }
+
+/*---------------------------------------------------------------------------------**//**
+* @bsimethod                                                    Brien.Bastings  11/09
++---------------+---------------+---------------+---------------+---------------+------*/
+void            IACSManager::AddListener(IACSEvents* acsListener)
+    {
+    if (NULL == m_listeners)
+        m_listeners = new EventHandlerList<IACSEvents>;
+
+    m_listeners->AddHandler(acsListener);
+    }
+
+/*---------------------------------------------------------------------------------**//**
+* @bsimethod                                                    Brien.Bastings  11/09
++---------------+---------------+---------------+---------------+---------------+------*/
+void            IACSManager::DropListener(IACSEvents* acsListener)
+    {
+    if (NULL != m_listeners)
+        m_listeners->DropHandler(acsListener);
+    }
+
+/*=================================================================================**//**
+* @bsiclass                                                     Brien.Bastings  11/09
++===============+===============+===============+===============+===============+======*/
+struct          ACSEventCaller
+{
+IAuxCoordSysP   m_acs;
+ACSEventType    m_eventType;
+DgnModelP    m_modelRef;
+
+ACSEventCaller(IAuxCoordSysP acs, ACSEventType eventType, DgnModelP modelRef)
+    {
+    m_acs       = acs;
+    m_eventType = eventType;
+    m_modelRef  = modelRef;
+    }
+
+void CallHandler(IACSEvents& handler) {handler._OnACSEvent(m_acs, m_eventType, m_modelRef);}
+
+}; // ACSEventCaller
+
+/*---------------------------------------------------------------------------------**//**
+* @bsimethod                                                    Brien.Bastings  11/09
++---------------+---------------+---------------+---------------+---------------+------*/
+void            IACSManager::SendEvent(IAuxCoordSysP acsP, ACSEventType eventType, DgnModelP modelRef)
+    {
+    if (NULL == m_listeners)
+        return;
+
+    ACSEventCaller eventCaller(acsP, eventType, modelRef);
+    m_listeners->CallAllHandlers(eventCaller);
+    }
+
+/*=================================================================================**//**
+* Class used to define extended ACS data.
+* @bsiclass                                                     Barry.Bentley   01/07
++===============+===============+===============+===============+===============+======*/
+struct          ACSPersistentData
+{
+uint32_t        extenderId;
+int             extenderData[1];
+};
+
+/*---------------------------------------------------------------------------------**//**
+* @bsimethod                                    Barry.Bentley                   01/07
++---------------+---------------+---------------+---------------+---------------+------*/
+void            IACSManager::ReadSettings (SpatialViewControllerP viewController)
+    {
+#ifdef DGN_IMPORTER_REORG_WIP
+    // NEEDSWORK...
+#endif
+    }
+
+/*---------------------------------------------------------------------------------**//**
+* @bsimethod                                    Barry.Bentley                   01/07
++---------------+---------------+---------------+---------------+---------------+------*/
+void IACSManager::SaveSettings (SpatialViewControllerCP viewController)
+    {
+#ifdef DGN_IMPORTER_REORG_WIP
+    XAttributeChangeSet* changeSet;
+
+    if (NULL != (changeSet = eh.GetXAttributeChangeSet()))
+        {
+        XAttributeHandlerId acsHandlerId(XATTRIBUTEID_ViewInfo, VIEWINFO_XATTR_SUBID_Acs);
+
+        // the original ACS implementation's xattribute ID was 0, make sure those are gone..
+        changeSet->Schedule(acsHandlerId, 0, 0, NULL, XAttributeChange::CHANGETYPE_Delete, true);
+
+        // schedule deletion of the current ACS XAttribute, we'll add it below.
+        changeSet->Schedule(acsHandlerId, ACS_XATTRIBUTE_ID, 0, NULL, XAttributeChange::CHANGETYPE_Delete, true);
+
+        IAuxCoordSysP   acsP;
+
+        if (NULL != (acsP = viewController->GetAuxCoordinateSystem()))
+            {
+            int     extenderDataSize          = acsP->GetSerializedSize();
+            int     dataSize                  = sizeof(ACSPersistentData) - sizeof(int) + extenderDataSize;
+            ACSPersistentData *persistentData = (ACSPersistentData *) _alloca(dataSize);
+            persistentData->extenderId        = acsP->GetExtenderId();
+
+            // get the acs to serialize itself.
+            acsP->Serialize(persistentData->extenderData, extenderDataSize);
+
+            // schedule the addition of the XAttributes.
+            changeSet->Schedule(acsHandlerId, ACS_XATTRIBUTE_ID, dataSize, persistentData, XAttributeChange::CHANGETYPE_Write, true);
+            }
+        }
+#endif
+    }
+
+/*=================================================================================**//**
+* Class used to find extended ACS data owner.
+* @bsiclass                                                     Barry.Bentley   01/07
++===============+===============+===============+===============+===============+======*/
+struct          FindExtenderCaller
+    {
+    IAuxCoordSystemExtender*    m_foundExtender;
+    uint32_t                    m_extenderId;
+
+    FindExtenderCaller(uint32_t extenderId)  {m_extenderId = extenderId; m_foundExtender = NULL;}
+
+    bool CallHandler(IAuxCoordSystemExtender& extender)
+        {
+        if (extender._GetExtenderId() == m_extenderId)
+            {
+            m_foundExtender = &extender;
+
+            return true;
+            }
+
+        return false;
+        }
+    };
+
+/*---------------------------------------------------------------------------------**//**
+* @bsimethod                                    Barry.Bentley                   01/07
++---------------+---------------+---------------+---------------+---------------+------*/
+IAuxCoordSystemExtender* IACSManager::FindExtender(uint32_t extenderId)
+    {
+    FindExtenderCaller caller(extenderId);
+
+    if (NULL != m_extenders)
+        m_extenders->CallAllHandlers(caller);
+
+    return caller.m_foundExtender;
+    }
+