/*--------------------------------------------------------------------------------------+
|
|     $Source: DgnCore/HandlerTypeInfo.cpp $
|
|  $Copyright: (c) 2015 Bentley Systems, Incorporated. All rights reserved. $
|
+--------------------------------------------------------------------------------------*/
#include    <DgnPlatformInternal.h>

#define DGN_TABLE_LEVEL_FOR_MODEL(m)  (m)->GetDgnDb().Categories()

/**
 * Category Display Name Format Defines
 */
#define LEVEL_NAME_DISPLAY_FORMAT_STRING            "N"
#define LEVEL_CODE_DISPLAY_FORMAT_STRING            "C"
#define LEVEL_DESCRIPTION_DISPLAY_FORMAT_STRING     "D"

/**
 * Category Display Name Format Values
 */
#define LEVEL_NAME_DISPLAY_FORMAT                   'N'
#define LEVEL_CODE_DISPLAY_FORMAT                   'C'
#define LEVEL_DESCRIPTION_DISPLAY_FORMAT            'D'
#define LEVEL_ID_DISPLAY_FORMAT                     'I'

/*---------------------------------------------------------------------------------**//**
* @bsimethod                                                    Richard.Trefz   01/04
 +---------------+---------------+---------------+---------------+---------------+------*/
static bool isBlankString(Utf8CP testStr)
    {
    if (!testStr || strlen(testStr) < 1)
        return true;

    Utf8CP p = testStr;

    while (*p)
        {
        if (!isspace(*p))
            return true;
        p++;
        }

    return false;
    }

/*---------------------------------------------------------------------------------**//**
* @bsimethod                                    Brien.Bastings                  03/2010
+---------------+---------------+---------------+---------------+---------------+------*/
static BentleyStatus getCategoryDisplayName(Utf8StringR displayNameStr, DgnCategories::Category const& category, Utf8CP displayFormat)
    {
    BeAssert(category.IsValid());

    for (size_t formatIndex = 0; formatIndex < strlen(displayFormat); formatIndex++)
        {
        Utf8Char formatChar = displayFormat[formatIndex];

        switch (formatChar)
            {
            case LEVEL_NAME_DISPLAY_FORMAT:
                {
                displayNameStr.append(category.GetLabel()? category.GetLabel(): ""); // string conversion
                break;
                }

            case LEVEL_DESCRIPTION_DISPLAY_FORMAT:
                {
                if (isBlankString(category.GetDescription()))
                    displayNameStr.append("");//DgnCoreL10N::GetString(DgnCoreL10N::IDS_CategoryDescriptionNone).c_str());
                else
                    displayNameStr.append(category.GetDescription()); // string conversion
                break;
                }

            case LEVEL_ID_DISPLAY_FORMAT:
                {
                Utf8Char     tmpStr[64];

                BeStringUtilities::Snprintf(tmpStr, "%lld", category.GetCategoryId().GetValue());
                displayNameStr.append(tmpStr);
                break;
                }

            default:
                {
                // NOTE: Assumed that non-code characters are delimiters...
                displayNameStr.append(formatChar, 1);
                break;
                }
            }
        }

    if (displayNameStr.empty())
        displayNameStr.assign(category.GetLabel()? category.GetLabel(): ""); // string conversion

    return SUCCESS;
    }

/*---------------------------------------------------------------------------------**//**
* @bsimethod                                                    BrienBastings   03/10
+---------------+---------------+---------------+---------------+---------------+------*/
static void getCategoryString(Utf8StringR categoryStr, DgnElementCR element)
    {
    DgnCategories::Category const& category = element.GetDgnDb().Categories().Query(element.GetCategoryId());

    if (!category.IsValid())
        return;

    Utf8String displayFormat;

#ifdef WIP_CFGVAR // MS_LEVEL_DISPLAY_FORMAT
    if (SUCCESS != ConfigurationManager::GetVariable(displayFormat, L"MS_LEVEL_DISPLAY_FORMAT") || displayFormat.size() == 0)
#endif
        displayFormat = LEVEL_NAME_DISPLAY_FORMAT_STRING;

    Utf8String     displayName;

    if (SUCCESS != getCategoryDisplayName(displayName, category, displayFormat.c_str()))
        return;

    categoryStr.assign(DgnCoreL10N::GetString(DgnCoreL10N::DISPLAY_INFO_MessageID_Category()).c_str());
    categoryStr.append(displayName);
    }

/*---------------------------------------------------------------------------------**//**
* @bsimethod                                                    Brien.Bastings  09/2015
+---------------+---------------+---------------+---------------+---------------+------*/
<<<<<<< HEAD
void DgnPlatformLib::Host::NotificationAdmin::_GetInfoString(HitDetailCP hit, Utf8StringR pathDescr, Utf8CP delimiter) const
=======
void GeometricElement::_GetInfoString(HitDetailCR, Utf8StringR descr, Utf8CP delimiter) const
>>>>>>> 4085fc00
    {
    Utf8String categoryStr, modelStr;

    modelStr.assign(DgnCoreL10N::GetString(DgnCoreL10N::DISPLAY_INFO_MessageID_Model()).c_str()).append(GetModel()->GetModelName());
    getCategoryString(categoryStr, *this);

    descr = GetCode().GetValue();
    descr.append(delimiter).append(modelStr.c_str());
    descr.append(delimiter).append(categoryStr.c_str());
    }

/*---------------------------------------------------------------------------------**//**
* @bsimethod                                    Brien.Bastings                  03/10
+---------------+---------------+---------------+---------------+---------------+------*/
void HitDetail::_GetInfoString(Utf8StringR descr, Utf8CP delimiter) const
    {
    GeometricElementCPtr element = GetElement();

    if (!element.IsValid())
        {
        IElemTopologyCP elemTopo = GetElemTopology();
        ITransientGeometryHandlerP transientHandler = (nullptr != elemTopo ? elemTopo->_GetTransientGeometryHandler() : nullptr);

        if (nullptr != transientHandler)
            transientHandler->_GetTransientInfoString(*this, descr, delimiter);
        return;
        }

    element->_GetInfoString(*this, descr, delimiter);
    }
<|MERGE_RESOLUTION|>--- conflicted
+++ resolved
@@ -1,162 +1,158 @@
-/*--------------------------------------------------------------------------------------+
-|
-|     $Source: DgnCore/HandlerTypeInfo.cpp $
-|
-|  $Copyright: (c) 2015 Bentley Systems, Incorporated. All rights reserved. $
-|
-+--------------------------------------------------------------------------------------*/
-#include    <DgnPlatformInternal.h>
-
-#define DGN_TABLE_LEVEL_FOR_MODEL(m)  (m)->GetDgnDb().Categories()
-
-/**
- * Category Display Name Format Defines
- */
-#define LEVEL_NAME_DISPLAY_FORMAT_STRING            "N"
-#define LEVEL_CODE_DISPLAY_FORMAT_STRING            "C"
-#define LEVEL_DESCRIPTION_DISPLAY_FORMAT_STRING     "D"
-
-/**
- * Category Display Name Format Values
- */
-#define LEVEL_NAME_DISPLAY_FORMAT                   'N'
-#define LEVEL_CODE_DISPLAY_FORMAT                   'C'
-#define LEVEL_DESCRIPTION_DISPLAY_FORMAT            'D'
-#define LEVEL_ID_DISPLAY_FORMAT                     'I'
-
-/*---------------------------------------------------------------------------------**//**
-* @bsimethod                                                    Richard.Trefz   01/04
- +---------------+---------------+---------------+---------------+---------------+------*/
-static bool isBlankString(Utf8CP testStr)
-    {
-    if (!testStr || strlen(testStr) < 1)
-        return true;
-
-    Utf8CP p = testStr;
-
-    while (*p)
-        {
-        if (!isspace(*p))
-            return true;
-        p++;
-        }
-
-    return false;
-    }
-
-/*---------------------------------------------------------------------------------**//**
-* @bsimethod                                    Brien.Bastings                  03/2010
-+---------------+---------------+---------------+---------------+---------------+------*/
-static BentleyStatus getCategoryDisplayName(Utf8StringR displayNameStr, DgnCategories::Category const& category, Utf8CP displayFormat)
-    {
-    BeAssert(category.IsValid());
-
-    for (size_t formatIndex = 0; formatIndex < strlen(displayFormat); formatIndex++)
-        {
-        Utf8Char formatChar = displayFormat[formatIndex];
-
-        switch (formatChar)
-            {
-            case LEVEL_NAME_DISPLAY_FORMAT:
-                {
-                displayNameStr.append(category.GetLabel()? category.GetLabel(): ""); // string conversion
-                break;
-                }
-
-            case LEVEL_DESCRIPTION_DISPLAY_FORMAT:
-                {
-                if (isBlankString(category.GetDescription()))
-                    displayNameStr.append("");//DgnCoreL10N::GetString(DgnCoreL10N::IDS_CategoryDescriptionNone).c_str());
-                else
-                    displayNameStr.append(category.GetDescription()); // string conversion
-                break;
-                }
-
-            case LEVEL_ID_DISPLAY_FORMAT:
-                {
-                Utf8Char     tmpStr[64];
-
-                BeStringUtilities::Snprintf(tmpStr, "%lld", category.GetCategoryId().GetValue());
-                displayNameStr.append(tmpStr);
-                break;
-                }
-
-            default:
-                {
-                // NOTE: Assumed that non-code characters are delimiters...
-                displayNameStr.append(formatChar, 1);
-                break;
-                }
-            }
-        }
-
-    if (displayNameStr.empty())
-        displayNameStr.assign(category.GetLabel()? category.GetLabel(): ""); // string conversion
-
-    return SUCCESS;
-    }
-
-/*---------------------------------------------------------------------------------**//**
-* @bsimethod                                                    BrienBastings   03/10
-+---------------+---------------+---------------+---------------+---------------+------*/
-static void getCategoryString(Utf8StringR categoryStr, DgnElementCR element)
-    {
-    DgnCategories::Category const& category = element.GetDgnDb().Categories().Query(element.GetCategoryId());
-
-    if (!category.IsValid())
-        return;
-
-    Utf8String displayFormat;
-
-#ifdef WIP_CFGVAR // MS_LEVEL_DISPLAY_FORMAT
-    if (SUCCESS != ConfigurationManager::GetVariable(displayFormat, L"MS_LEVEL_DISPLAY_FORMAT") || displayFormat.size() == 0)
-#endif
-        displayFormat = LEVEL_NAME_DISPLAY_FORMAT_STRING;
-
-    Utf8String     displayName;
-
-    if (SUCCESS != getCategoryDisplayName(displayName, category, displayFormat.c_str()))
-        return;
-
-    categoryStr.assign(DgnCoreL10N::GetString(DgnCoreL10N::DISPLAY_INFO_MessageID_Category()).c_str());
-    categoryStr.append(displayName);
-    }
-
-/*---------------------------------------------------------------------------------**//**
-* @bsimethod                                                    Brien.Bastings  09/2015
-+---------------+---------------+---------------+---------------+---------------+------*/
-<<<<<<< HEAD
-void DgnPlatformLib::Host::NotificationAdmin::_GetInfoString(HitDetailCP hit, Utf8StringR pathDescr, Utf8CP delimiter) const
-=======
-void GeometricElement::_GetInfoString(HitDetailCR, Utf8StringR descr, Utf8CP delimiter) const
->>>>>>> 4085fc00
-    {
-    Utf8String categoryStr, modelStr;
-
-    modelStr.assign(DgnCoreL10N::GetString(DgnCoreL10N::DISPLAY_INFO_MessageID_Model()).c_str()).append(GetModel()->GetModelName());
-    getCategoryString(categoryStr, *this);
-
-    descr = GetCode().GetValue();
-    descr.append(delimiter).append(modelStr.c_str());
-    descr.append(delimiter).append(categoryStr.c_str());
-    }
-
-/*---------------------------------------------------------------------------------**//**
-* @bsimethod                                    Brien.Bastings                  03/10
-+---------------+---------------+---------------+---------------+---------------+------*/
-void HitDetail::_GetInfoString(Utf8StringR descr, Utf8CP delimiter) const
-    {
-    GeometricElementCPtr element = GetElement();
-
-    if (!element.IsValid())
-        {
-        IElemTopologyCP elemTopo = GetElemTopology();
-        ITransientGeometryHandlerP transientHandler = (nullptr != elemTopo ? elemTopo->_GetTransientGeometryHandler() : nullptr);
-
-        if (nullptr != transientHandler)
-            transientHandler->_GetTransientInfoString(*this, descr, delimiter);
-        return;
-        }
-
-    element->_GetInfoString(*this, descr, delimiter);
-    }
+/*--------------------------------------------------------------------------------------+
+|
+|     $Source: DgnCore/HandlerTypeInfo.cpp $
+|
+|  $Copyright: (c) 2015 Bentley Systems, Incorporated. All rights reserved. $
+|
++--------------------------------------------------------------------------------------*/
+#include    <DgnPlatformInternal.h>
+
+#define DGN_TABLE_LEVEL_FOR_MODEL(m)  (m)->GetDgnDb().Categories()
+
+/**
+ * Category Display Name Format Defines
+ */
+#define LEVEL_NAME_DISPLAY_FORMAT_STRING            "N"
+#define LEVEL_CODE_DISPLAY_FORMAT_STRING            "C"
+#define LEVEL_DESCRIPTION_DISPLAY_FORMAT_STRING     "D"
+
+/**
+ * Category Display Name Format Values
+ */
+#define LEVEL_NAME_DISPLAY_FORMAT                   'N'
+#define LEVEL_CODE_DISPLAY_FORMAT                   'C'
+#define LEVEL_DESCRIPTION_DISPLAY_FORMAT            'D'
+#define LEVEL_ID_DISPLAY_FORMAT                     'I'
+
+/*---------------------------------------------------------------------------------**//**
+* @bsimethod                                                    Richard.Trefz   01/04
+ +---------------+---------------+---------------+---------------+---------------+------*/
+static bool isBlankString(Utf8CP testStr)
+    {
+    if (!testStr || strlen(testStr) < 1)
+        return true;
+
+    Utf8CP p = testStr;
+
+    while (*p)
+        {
+        if (!isspace(*p))
+            return true;
+        p++;
+        }
+
+    return false;
+    }
+
+/*---------------------------------------------------------------------------------**//**
+* @bsimethod                                    Brien.Bastings                  03/2010
++---------------+---------------+---------------+---------------+---------------+------*/
+static BentleyStatus getCategoryDisplayName(Utf8StringR displayNameStr, DgnCategories::Category const& category, Utf8CP displayFormat)
+    {
+    BeAssert(category.IsValid());
+
+    for (size_t formatIndex = 0; formatIndex < strlen(displayFormat); formatIndex++)
+        {
+        Utf8Char formatChar = displayFormat[formatIndex];
+
+        switch (formatChar)
+            {
+            case LEVEL_NAME_DISPLAY_FORMAT:
+                {
+                displayNameStr.append(category.GetLabel()? category.GetLabel(): ""); // string conversion
+                break;
+                }
+
+            case LEVEL_DESCRIPTION_DISPLAY_FORMAT:
+                {
+                if (isBlankString(category.GetDescription()))
+                    displayNameStr.append("");//DgnCoreL10N::GetString(DgnCoreL10N::IDS_CategoryDescriptionNone).c_str());
+                else
+                    displayNameStr.append(category.GetDescription()); // string conversion
+                break;
+                }
+
+            case LEVEL_ID_DISPLAY_FORMAT:
+                {
+                Utf8Char     tmpStr[64];
+
+                BeStringUtilities::Snprintf(tmpStr, "%lld", category.GetCategoryId().GetValue());
+                displayNameStr.append(tmpStr);
+                break;
+                }
+
+            default:
+                {
+                // NOTE: Assumed that non-code characters are delimiters...
+                displayNameStr.append(formatChar, 1);
+                break;
+                }
+            }
+        }
+
+    if (displayNameStr.empty())
+        displayNameStr.assign(category.GetLabel()? category.GetLabel(): ""); // string conversion
+
+    return SUCCESS;
+    }
+
+/*---------------------------------------------------------------------------------**//**
+* @bsimethod                                                    BrienBastings   03/10
++---------------+---------------+---------------+---------------+---------------+------*/
+static void getCategoryString(Utf8StringR categoryStr, DgnElementCR element)
+    {
+    DgnCategories::Category const& category = element.GetDgnDb().Categories().Query(element.GetCategoryId());
+
+    if (!category.IsValid())
+        return;
+
+    Utf8String displayFormat;
+
+#ifdef WIP_CFGVAR // MS_LEVEL_DISPLAY_FORMAT
+    if (SUCCESS != ConfigurationManager::GetVariable(displayFormat, L"MS_LEVEL_DISPLAY_FORMAT") || displayFormat.size() == 0)
+#endif
+        displayFormat = LEVEL_NAME_DISPLAY_FORMAT_STRING;
+
+    Utf8String     displayName;
+
+    if (SUCCESS != getCategoryDisplayName(displayName, category, displayFormat.c_str()))
+        return;
+
+    categoryStr.assign(DgnCoreL10N::GetString(DgnCoreL10N::DISPLAY_INFO_MessageID_Category()).c_str());
+    categoryStr.append(displayName);
+    }
+
+/*---------------------------------------------------------------------------------**//**
+* @bsimethod                                                    Brien.Bastings  09/2015
++---------------+---------------+---------------+---------------+---------------+------*/
+void GeometricElement::_GetInfoString(HitDetailCR, Utf8StringR descr, Utf8CP delimiter) const
+    {
+    Utf8String categoryStr, modelStr;
+
+    modelStr.assign(DgnCoreL10N::GetString(DgnCoreL10N::DISPLAY_INFO_MessageID_Model()).c_str()).append(GetModel()->GetModelName());
+    getCategoryString(categoryStr, *this);
+
+    descr = GetCode().GetValue();
+    descr.append(delimiter).append(modelStr.c_str());
+    descr.append(delimiter).append(categoryStr.c_str());
+    }
+
+/*---------------------------------------------------------------------------------**//**
+* @bsimethod                                    Brien.Bastings                  03/10
++---------------+---------------+---------------+---------------+---------------+------*/
+void HitDetail::_GetInfoString(Utf8StringR descr, Utf8CP delimiter) const
+    {
+    GeometricElementCPtr element = GetElement();
+
+    if (!element.IsValid())
+        {
+        IElemTopologyCP elemTopo = GetElemTopology();
+        ITransientGeometryHandlerP transientHandler = (nullptr != elemTopo ? elemTopo->_GetTransientGeometryHandler() : nullptr);
+
+        if (nullptr != transientHandler)
+            transientHandler->_GetTransientInfoString(*this, descr, delimiter);
+        return;
+        }
+
+    element->_GetInfoString(*this, descr, delimiter);
+    }