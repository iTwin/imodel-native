/*--------------------------------------------------------------------------------------+
|
|     $Source: DgnCore/FenceParams.cpp $
|
|  $Copyright: (c) 2015 Bentley Systems, Incorporated. All rights reserved. $
|
+--------------------------------------------------------------------------------------*/
#include    <DgnPlatformInternal.h>
#include    <DgnPlatform/DgnHandlers/PickContext.h>

#define     CIRCLE_ClipPoints           60
#define     fc_cameraPlaneRatio         300.0
#define     MINIMUM_CLIPSIZE            1.0E-3

/*=================================================================================**//**
* Output to determine if element should be accepted for fence processing..
* @bsiclass                                                     Brien.Bastings  09/04
+===============+===============+===============+===============+===============+======*/
struct FenceAcceptOutput : public SimplifyViewDrawGeom
{
    DEFINE_T_SUPER(SimplifyViewDrawGeom)
protected:

FenceParamsP    m_fp;
bool            m_abort;
bool            m_currentAccept;
bool            m_accept;
bool            m_firstAccept;
OutputP    m_viewOutput;

public:

FenceAcceptOutput()      { m_fp = NULL; m_viewOutput = NULL; }

/*---------------------------------------------------------------------------------**//**
* @bsimethod                                                    Brien.Bastings  09/04
+---------------+---------------+---------------+---------------+---------------+------*/
virtual bool    _DoClipping() const override {return m_inSymbolDraw;} // Only need clip for symbols...
virtual bool    _DoSymbolGeometry() const override {return true;}

/*---------------------------------------------------------------------------------**//**
* @bsimethod                                                    Brien.Bastings  09/04
+---------------+---------------+---------------+---------------+---------------+------*/
bool            GetCurrentAbort() {return m_abort;}
bool            GetCurrentAccept() {return m_accept;}
void            SetCurrentAccept(bool accept) {m_currentAccept = accept;}
FenceParamsP    GetFenceParamsP () {return m_fp;}
void            SetFenceParams(FenceParamsP fp) {m_fp = fp;}

/*---------------------------------------------------------------------------------**//**
* @bsimethod                                                    Brien.Bastings  09/04
+---------------+---------------+---------------+---------------+---------------+------*/
void            Init()
    {
    m_viewOutput = m_context->GetViewport()->GetIViewOutput(); // Keep QVis in synch for qv locate...
    OnNewElement();
    }

/*---------------------------------------------------------------------------------**//**
* @bsimethod                                                    Brien.Bastings  09/04
+---------------+---------------+---------------+---------------+---------------+------*/
void            OnNewElement()
    {
    m_fp->ClearSplitParams();

    m_firstAccept   = true;
    m_abort         = false;
    m_currentAccept = false;
    m_accept        = false;
    }

/*---------------------------------------------------------------------------------**//**
* @bsimethod                                                    Brien.Bastings  03/10
+---------------+---------------+---------------+---------------+---------------+------*/
<<<<<<< HEAD
virtual void    _SetDrawViewFlags (ViewFlags flags) override
=======
virtual void    _SetDrawViewFlags(ViewFlagsCP flags) override
>>>>>>> 4085fc00
    {
    T_Super::_SetDrawViewFlags(flags);

    m_viewFlags.styles = false; // NOTE: Ignore linestyles for fence accept...

    switch (m_fp->GetLocateInteriors())
        {
        case LocateSurfacesPref::Never:
            {
            m_viewFlags.SetRenderMode(DgnRenderMode::Wireframe);
            m_viewFlags.fill = false;
            break;
            }

        case LocateSurfacesPref::Always:
            {
            if (DgnRenderMode::Wireframe == m_viewFlags.GetRenderMode())
                m_viewFlags.SetRenderMode(DgnRenderMode::SmoothShade);
            break;
            }
        }
    }

/*---------------------------------------------------------------------------------**//**
* @bsimethod                                                    Brien.Bastings  11/05
+---------------+---------------+---------------+---------------+---------------+------*/
virtual void    _PushTransClip(TransformCP trans, ClipPlaneSetCP clip) override
    {
    T_Super::_PushTransClip(trans, clip);

    if (m_viewOutput)
        m_viewOutput->PushTransClip(trans, clip);
    }

/*---------------------------------------------------------------------------------**//**
* @bsimethod                                                    Brien.Bastings  11/05
+---------------+---------------+---------------+---------------+---------------+------*/
virtual void    _PopTransClip() override
    {
    T_Super::_PopTransClip();

    if (m_viewOutput)
        m_viewOutput->PopTransClip();
    }

/*---------------------------------------------------------------------------------**//**
* @bsimethod                                                    BrienBastings   11/05
+---------------+---------------+---------------+---------------+---------------+------*/
void GetTestPointWorld(DPoint3dR fencePt, ClipPrimitiveCR clipPrimitive)
    {
    ClipPolygonCP   clipPolygon;

    fencePt.Zero();

    if (NULL == (clipPolygon = clipPrimitive.GetPolygon()) || clipPolygon->empty())
        return;

    fencePt = DPoint3d::From(clipPolygon->front().x, clipPolygon->front().y, 0.0);

    Transform   invTransform;

    invTransform.InverseOf(*(m_fp->GetTransform()));

    if (NULL != clipPrimitive.GetTransformFromClip())
        invTransform.InitProduct(invTransform, *(clipPrimitive.GetTransformFromClip()));

    invTransform.Multiply(fencePt);
    }

/*---------------------------------------------------------------------------------**//**
* @bsimethod                                                    BrienBastings   11/05
+---------------+---------------+---------------+---------------+---------------+------*/
void GetTestDirectionWorld(DVec3dR fenceDir)
    {
    Transform       invTransform;
    ClipVectorPtr   clip = m_fp->GetClipVector();

    invTransform.InverseOf(*(m_fp->GetTransform()));

    if (clip.IsValid() && !clip->empty() && clip->front()->GetTransformFromClip())
        invTransform.InitProduct(invTransform, *(clip->front()->GetTransformFromClip()));

    invTransform.GetMatrixColumn(fenceDir, 2);
    }

/*---------------------------------------------------------------------------------**//**
* @bsimethod                                                    Brien.Bastings  05/12
+---------------+---------------+---------------+---------------+---------------+------*/
void GetBoresiteLocations(bvector<DRay3d>& out)
    {
    // NOTE: Can't test a single loop point when there are masks...
    ClipVectorPtr   clip = m_fp->GetClipVector();

    if (!clip.IsValid())
        return;

    DMatrix4d       viewToLocal = m_context->GetViewToLocal();

    for (ClipPrimitivePtr const& clipPrimitive: *clip)
        {
        DPoint3d    fencePt, localPt;
        DRay3d      boresite;

        GetTestPointWorld(fencePt, *clipPrimitive);
        m_context->WorldToLocal(&localPt, &fencePt, 1);
        PickContext::InitBoresite(boresite, localPt, viewToLocal);

        out.push_back(boresite);
        }
    }

/*---------------------------------------------------------------------------------**//**
* @bsimethod                                                    Brien.Bastings  09/04
+---------------+---------------+---------------+---------------+---------------+------*/
void            CheckCurrentAccept()
    {
    if (m_abort) // accept status has already been determined...
        return;

    bool    insideMode = !m_fp->AllowOverlaps() && FenceClipMode::None == m_fp->GetClipMode();
    bool    hasOverlap = !m_firstAccept && (m_currentAccept != m_accept);

    if (m_currentAccept)
        {
        m_accept = true;
        }
    else if (insideMode)
        {
        m_accept = false;
        m_abort  = true;
        }

    if (!insideMode && m_accept)
        {
        // Fence can overlap a complex element w/o any component having an overlap...
        if (hasOverlap)
            m_fp->SetHasOverlaps(true);

        // Need to look for ALL overlaps in clip mode...
        if (FenceClipMode::None == m_fp->GetClipMode())
            m_abort = m_fp->HasOverlaps();
        }

    m_firstAccept = false;
    }

/*---------------------------------------------------------------------------------**//**
* @bsimethod                                                    Brien.Bastings  09/04
+---------------+---------------+---------------+---------------+---------------+------*/
TransformCP GetCurrentFenceAcceptTransform(TransformP transformP)
    {
    TransformCP placementTransP = m_context->GetCurrLocalToWorldTransformCP ();

    if (placementTransP)
        *transformP = *placementTransP;
    else
        transformP->InitIdentity();

    return transformP;
    }

/*---------------------------------------------------------------------------------**//**
* @bsimethod                                                    Brien.Bastings  05/05
+---------------+---------------+---------------+---------------+---------------+------*/
StatusInt ProcessPoints(DPoint3dCP points, int numPoints)
    {
    Transform   transform;

    if (NULL == GetCurrentFenceAcceptTransform(&transform))
        return SUCCESS;

    for (int iPoint = 0; iPoint < numPoints; iPoint++)
        {
        DPoint3d    tmpPt;

        transform.Multiply(tmpPt, points[iPoint]);

        m_currentAccept = m_fp->PointInside(tmpPt);

        CheckCurrentAccept();

        if (m_context->CheckStop())
            break;
        }

    return SUCCESS;
    }

/*---------------------------------------------------------------------------------**//**
* @bsimethod                                                    Brien.Bastings  09/04
+---------------+---------------+---------------+---------------+---------------+------*/
StatusInt ProcessLinearSegments(DPoint3dCP points, int numPoints, bool closed, bool filled)
    {
    Transform   transform;

    if (NULL == GetCurrentFenceAcceptTransform(&transform))
        return SUCCESS;

    if (m_fp->AcceptByCurve() && numPoints > 1)
        {
        MSBsplineCurve  curve;

        if (SUCCESS != curve.InitFromPoints(points, numPoints))
            return SUCCESS;

        curve.TransformCurve(transform);

        m_currentAccept = m_fp->AcceptCurve(&curve);

        curve.ReleaseMem();
        }
    else
        {
        DPoint3d    *tmpPtsP = (DPoint3d *) alloca(numPoints * sizeof (DPoint3d));

        transform.Multiply(tmpPtsP, points, numPoints);

        m_currentAccept = m_fp->AcceptLineSegments(tmpPtsP, numPoints, closed);
        }

    CheckCurrentAccept();

    return SUCCESS;
    }

/*---------------------------------------------------------------------------------**//**
* @bsimethod                                                    Brien.Bastings  09/04
+---------------+---------------+---------------+---------------+---------------+------*/
StatusInt ProcessDEllipse3d(DEllipse3dCP ellipseP, bool closed, bool filled)
    {
    Transform   transform;

    if (NULL == GetCurrentFenceAcceptTransform(&transform))
        return SUCCESS;

    DEllipse3d  tmpEllipse = *ellipseP;

    transform.Multiply(tmpEllipse, *ellipseP);

    if (m_fp->AcceptByCurve())
        {
        MSBsplineCurve  curve;

        if (SUCCESS != curve.InitFromDEllipse3d(tmpEllipse))
            return SUCCESS;

        m_currentAccept = m_fp->AcceptCurve(&curve);

        curve.ReleaseMem();
        }
    else
        {
        m_currentAccept = m_fp->AcceptDEllipse3d(tmpEllipse);
        }

    CheckCurrentAccept();

    return SUCCESS;
    }

/*---------------------------------------------------------------------------------**//**
* @bsimethod                                                    Brien.Bastings  09/04
+---------------+---------------+---------------+---------------+---------------+------*/
StatusInt ProcessCurve(MSBsplineCurveCP curveP, bool filled)
    {
    Transform   transform;

    if (NULL == GetCurrentFenceAcceptTransform(&transform))
        return SUCCESS;

    MSBsplineCurve  curve;

    if (SUCCESS != curve.CopyFrom(*curveP))
        return ERROR;

    curve.TransformCurve(transform);

    m_currentAccept = m_fp->AcceptCurve(&curve);

    curve.ReleaseMem();

    CheckCurrentAccept();

    return SUCCESS;
    }

/*---------------------------------------------------------------------------------**//**
* @bsimethod                                                    BrienBastings   06/15
+---------------+---------------+---------------+---------------+---------------+------*/
static bool isWireframeDisplay(ViewContextR context)
    {
    return (DgnRenderMode::Wireframe == context.GetViewFlags().GetRenderMode());
    }

/*---------------------------------------------------------------------------------**//**
* @bsimethod                                                    Brien.Bastings  04/12
+---------------+---------------+---------------+---------------+---------------+------*/
virtual StatusInt _ProcessCurvePrimitive(ICurvePrimitiveCR primitive, bool closed, bool filled) override
    {
    switch (primitive.GetCurvePrimitiveType())
        {
        case ICurvePrimitive::CURVE_PRIMITIVE_TYPE_Line:
            {
            DSegment3dCP segment = primitive.GetLineCP ();

            return ProcessLinearSegments(segment->point, 2, closed, filled);
            }

        case ICurvePrimitive::CURVE_PRIMITIVE_TYPE_LineString:
            {
            bvector<DPoint3d> const* points = primitive.GetLineStringCP ();

            return ProcessLinearSegments(&points->front(), (int) points->size(), closed, filled);
            }

        case ICurvePrimitive::CURVE_PRIMITIVE_TYPE_Arc:
            {
            DEllipse3dCP ellipse = primitive.GetArcCP ();

            return ProcessDEllipse3d(ellipse, closed, filled);
            }

        case ICurvePrimitive::CURVE_PRIMITIVE_TYPE_BsplineCurve:
        case ICurvePrimitive::CURVE_PRIMITIVE_TYPE_InterpolationCurve:
        case ICurvePrimitive::CURVE_PRIMITIVE_TYPE_AkimaCurve:
        case ICurvePrimitive::CURVE_PRIMITIVE_TYPE_Spiral:
            {
            MSBsplineCurveCP bcurve = primitive.GetProxyBsplineCurveCP ();

            return ProcessCurve(bcurve, filled);
            }

        case ICurvePrimitive::CURVE_PRIMITIVE_TYPE_PointString:
            {
            bvector<DPoint3d> const* points = primitive.GetPointStringCP ();

            return ProcessPoints(&points->front(), (int) points->size());
            }

        default:
            {
            BeAssert(false && "Unexpected entry in CurveVector.");
            return ERROR;
            }
        }
    }

/*---------------------------------------------------------------------------------**//**
* @bsimethod                                                    BrienBastings   04/12
+---------------+---------------+---------------+---------------+---------------+------*/
virtual StatusInt _ProcessCurveVector(CurveVectorCR curves, bool isFilled) override
    {
    // NOTE: Always return ERROR for default edge processing...
    if (m_fp->HasOverlaps())
        return ERROR; // Already detected overlap, can skip interior check...

    if (!curves.IsAnyRegionType())
        return ERROR;

    if (isWireframeDisplay(*m_context) && !isFilled)
        return ERROR;

    DRange3d    localRange;
    Transform   localToWorld, worldToLocal;

    CurveVectorPtr  curvesLocal = curves.CloneInLocalCoordinates(LOCAL_COORDINATE_SCALE_01RangeBothAxes, localToWorld, worldToLocal, localRange);

    if (!curvesLocal.IsValid())
        return ERROR;

    bvector<DRay3d> boresiteVector;

    GetBoresiteLocations(boresiteVector);

    for (DRay3dR boresite: boresiteVector)
        {
        double      t;
        DPoint3d    uvw;

        if (!boresite.IntersectZPlane(localToWorld, 0.0, uvw, t))
            continue;

        CurveVector::InOutClassification inOut = curvesLocal->PointInOnOutXY (uvw);

        if (CurveVector::INOUT_In != inOut && CurveVector::INOUT_On != inOut)
            continue;

        SetCurrentAccept(true);
        m_fp->SetHasOverlaps(true);
        CheckCurrentAccept();
        break;
        }

    return ERROR;
    }

/*---------------------------------------------------------------------------------**//**
* @bsimethod                                                    Brien.Bastings  04/12
+---------------+---------------+---------------+---------------+---------------+------*/
virtual StatusInt _ProcessSolidPrimitive(ISolidPrimitiveCR primitive) override
    {
    // NOTE: Always return ERROR for default edge processing...
    if (m_fp->HasOverlaps())
        return ERROR; // Already detected overlap, can skip interior check...

    if (isWireframeDisplay(*m_context))
        return ERROR;

    bvector<DRay3d> boresiteVector;

    GetBoresiteLocations(boresiteVector);

    for (DRay3dR boresite: boresiteVector)
        {
        bvector<SolidLocationDetail> intersectLocationDetail;

        primitive.AddRayIntersections(intersectLocationDetail, boresite);

        if (0 == intersectLocationDetail.size())
            continue;

        SetCurrentAccept(true);
        m_fp->SetHasOverlaps(true);
        CheckCurrentAccept();
        break;
        }

    return ERROR;
    }

/*---------------------------------------------------------------------------------**//**
* @bsimethod                                                    BrienBastings   05/12
+---------------+---------------+---------------+---------------+---------------+------*/
virtual StatusInt _ProcessSurface(MSBsplineSurfaceCR surface) override
    {
    // NOTE: Always return ERROR for default edge processing...
    if (m_fp->HasOverlaps())
        return ERROR; // Already detected overlap, can skip interior check...

    if (isWireframeDisplay(*m_context))
        return ERROR;

    double          uorRes = bspsurf_getResolution(&surface);
    bvector<DRay3d> boresiteVector;

    GetBoresiteLocations(boresiteVector);

    for (DRay3dR boresite: boresiteVector)
        {
        int     nHits = 0;

        bsprsurf_allBoresiteToSurface(NULL, NULL, &nHits, &boresite.origin, &boresite.direction, const_cast <MSBsplineSurfaceP> (&surface), &uorRes);

        if (0 == nHits)
            continue;

        SetCurrentAccept(true);
        m_fp->SetHasOverlaps(true);
        CheckCurrentAccept();
        break;
        }

    return ERROR;
    }

/*---------------------------------------------------------------------------------**//**
* @bsimethod                                                    BrienBastings   05/12
+---------------+---------------+---------------+---------------+---------------+------*/
virtual StatusInt _ProcessFacetSet(PolyfaceQueryCR meshData, bool isFilled) override
    {
    // NOTE: Always return SUCCESS, don't want default edge processing...
    if (m_fp->HasOverlaps())
        {
        ClipAndProcessFacetSetAsCurves(meshData);

        return SUCCESS; // Already detected overlap, can skip interior check...
        }

    if (isWireframeDisplay(*m_context) && !isFilled)
        {
        ClipAndProcessFacetSetAsCurves(meshData);

        return SUCCESS;
        }

    PolyfaceVisitorPtr  visitor = PolyfaceVisitor::Attach(meshData);
    bvector<DRay3d>     boresiteVector;

    GetBoresiteLocations(boresiteVector);

    for (; visitor->AdvanceToNextFace(); )
        {
        if (m_context->CheckStop())
            return SUCCESS;

        for (DRay3dR boresite: boresiteVector)
            {
            FacetLocationDetail  facetDetail;

            if (!visitor->TryDRay3dIntersectionToFacetLocationDetail(boresite, facetDetail))
                continue;

            SetCurrentAccept(true);
            m_fp->SetHasOverlaps(true);
            CheckCurrentAccept();
            break;
            }

        if (m_fp->HasOverlaps())
            break;
        }

    ClipAndProcessFacetSetAsCurves(meshData);

    return SUCCESS;
    }

/*---------------------------------------------------------------------------------**//**
* @bsimethod                                    Brien.Bastings                  07/05
+---------------+---------------+---------------+---------------+---------------+------*/
static int      DrawQvElemCheckStop(void* arg)
    {
    FenceAcceptOutput  *output = (FenceAcceptOutput *) arg;
    return (output->m_context->CheckStop() ? 1 : 0);
    }

/*---------------------------------------------------------------------------------**//**
* @bsimethod                                                    Brien.Bastings  11/05
+---------------+---------------+---------------+---------------+---------------+------*/
<<<<<<< HEAD
virtual void    _DrawGraphic(Graphic* qvElem, int subElemIndex) override
=======
virtual void    _DrawQvElem(QvElem* qvElem, int subElemIndex) override
>>>>>>> 4085fc00
    {
    if (!m_viewOutput || !m_context->GetViewport())
        return;

    if (m_fp->HasOverlaps())
        return; // Already detected overlap, can skip interior check...

    DVec3d      viewNormal, fenceNormal;

    m_context->GetViewport()->GetRotMatrix().GetRow(viewNormal, 2);
    GetTestDirectionWorld(fenceNormal);

    bool        alignedToView = TO_BOOL (fenceNormal.IsParallelTo(viewNormal));

    // Test 1 point in each loop in case clip is disjoint clip mask...
    for (ClipPrimitivePtr const& primitive: *m_fp->GetClipVector())
        {
        DPoint3d    fencePt;

        GetTestPointWorld(fencePt, *primitive);

        // qvi_locateElementCB doesn't allow bore direction to be specified...must rotate view...
        if (!alignedToView)
            {
            RotMatrix   rMatrix;
            Transform   transform;

            LegacyMath::RMatrix::FromVectorToVector(&rMatrix, &fenceNormal, &viewNormal);
            transform.InitFromMatrixAndFixedPoint(rMatrix, fencePt);

            m_context->PushTransform(transform);
            }

        DPoint3d    pickPt;
        DPoint4d    pickPtView;

        m_context->WorldToView(&pickPtView, &fencePt, 1);
        pickPtView.GetProjectedXYZ (pickPt);

        bool        gotHit = false;
        DPoint3d    hitPt;

<<<<<<< HEAD
#if defined (NEEDS_WORK_CONTINUOUS_RENDER)
        gotHit = m_viewOutput->LocateQvElem (qvElem, *((DPoint2dCP) &pickPt), 1.0, hitPt, NULL, DrawQvElemCheckStop, this);
#endif
=======
        gotHit = m_viewOutput->LocateQvElem(qvElem, *((DPoint2dCP) &pickPt), 1.0, hitPt, NULL, DrawQvElemCheckStop, this);
>>>>>>> 4085fc00

        if (!alignedToView)
            m_context->PopTransformClip();

        if (!gotHit)
            continue;

        m_fp->GetTransform()->Multiply(hitPt);
        if (!m_fp->PointInOtherClips(hitPt, primitive.get()))
            continue;

        SetCurrentAccept(true);
        m_fp->SetHasOverlaps(true);

        CheckCurrentAccept();
        break;
        }
    }

}; // FenceAcceptOutput

/*=================================================================================**//**
* Context to determine if element should be accepted for fence processing..
* @bsiclass                                                     Brien.Bastings  09/04
+===============+===============+===============+===============+===============+======*/
struct FenceAcceptContext : public ViewContext
{
    DEFINE_T_SUPER(ViewContext)
private:
    FenceAcceptOutput   m_output;
    DgnElementIdSet     m_contents;
    bool                m_collectContents;  // true for GetContents, false for AcceptElement...
    DgnViewportP        m_nonVisibleViewport;

protected:

public:

FenceAcceptContext()
    {
    m_purpose            = DrawPurpose::FenceAccept;
    m_blockAsyncs        = true;
    m_collectContents    = false;
    m_nonVisibleViewport = NULL;
    m_ignoreViewRange    = true;
    }

~FenceAcceptContext()
    {
    DELETE_AND_CLEAR (m_nonVisibleViewport);
    }

/*---------------------------------------------------------------------------------**//**
* @bsimethod                                                    Brien.Bastings  03/10
+---------------+---------------+---------------+---------------+---------------+------*/
virtual void    _SetupOutputs() override
    {
    SetIViewDraw(m_output);

    m_output.SetViewContext(this);
    }

/*---------------------------------------------------------------------------------**//**
* @bsimethod                                                    Ray.Bentley     05/2013
+---------------+---------------+---------------+---------------+---------------+------*/
virtual void    _PushFrustumClip() override
    {
    // Not necessary to push frustum clip - Fence clip is pushed below.
    }

/*---------------------------------------------------------------------------------**//**
* @bsimethod                                                    Brien.Bastings  03/10
+---------------+---------------+---------------+---------------+---------------+------*/
virtual bool    _CheckStop() override
    {
    return m_output.GetCurrentAbort(); // Doesn't want abort flag set...not reset between elements...
    }

/*---------------------------------------------------------------------------------**//**
* @bsimethod                                                    Brien.Bastings  05/05
+---------------+---------------+---------------+---------------+---------------+------*/
virtual void    _DrawSymbol(IDisplaySymbol* symbolDefP, TransformCP transP, ClipPlaneSetP clipPlaneSetP, bool ignoreColor, bool ignoreWeight) override
    {
    // NOTE: Linestyles aren't drawn for fence accept, but area patterns are...
    //       Completely inside/outside decided by boundary...check symbol geometry to detect interior overlaps...
    if (m_useNpcSubRange)
        {
        DRange3d    range;

        symbolDefP->_GetRange(range);

        // Get corner points and transform into npc space...
        DPoint3d    boxPts[8];

        range.Get8Corners(boxPts);

        if (transP)
            transP->Multiply(boxPts, boxPts, 8);

        LocalToView(boxPts, boxPts, 8);
        ViewToNpc(boxPts, boxPts, 8);

        // Compute new range from corners to make sure low < high or intesectsWith will return false...
        range.InitFrom(boxPts, 8);

        if (!range.IntersectsWith(m_npcSubRange))
            return;
        }

    // Check symbol geometry...
    m_output.ClipAndProcessSymbol(symbolDefP, transP, clipPlaneSetP, ignoreColor, ignoreWeight);
    }

/*---------------------------------------------------------------------------------**//**
* @bsimethod                                                    Brien.Bastings  06/05
+---------------+---------------+---------------+---------------+---------------+------*/
virtual void    _DrawAreaPattern(ClipStencil& boundary) override
    {
    FenceParamsP    fp = m_output.GetFenceParamsP ();

    if (fp->HasOverlaps())
        return; // Already have overlap w/element don't need to draw the pattern...

    if (_CheckStop())
        return;

    if (!_WantAreaPatterns())
        return;

    fp->ClearSplitParams();

    if (FenceClipMode::None == fp->GetClipMode()) // Need to draw patterns for interior overlap check when clipping...
        {
        // Attempt to short circuit fence accept using boundary...only check symbol geometry for interior overlap...
        boundary.GetStroker()._StrokeForCache(*this);

        // Element never rejected by pattern...so if boundary is acceptable we can skip drawing the pattern...
        if (_CheckStop() || m_output.GetCurrentAccept())
            return;

        fp->ClearSplitParams();
        }

    // Keep looking for overlaps using pattern geometry...
    T_Super::_DrawAreaPattern(boundary);

    // NOTE: Really only want to report an overlap but non-optimized clip requires split params...
    if (!fp->HasOverlaps())
        return;

    fp->ClearSplitParams(); // These are from the pattern...meaningless for boundary...
    fp->SetHasOverlaps(true); // set overlap again...cleared by ClearSplitParams...
    }

#if defined (NEEDS_WORK_CONTINUOUS_RENDER)
/*---------------------------------------------------------------------------------**//**
* @bsimethod                                                    Brien.Bastings  03/10
+---------------+---------------+---------------+---------------+---------------+------*/
virtual QvElem* _DrawCached(IStrokeForCache& stroker) override
    {
<<<<<<< HEAD
    bool    testStroke = stroker._WantLocateByStroker ();
=======
    bool    testStroke = stroker._WantLocateByStroker();
    bool    testCached = stroker._WantLocateByQvElem();
>>>>>>> 4085fc00

    if (testStroke)
        stroker._StrokeForCache(*this);

    if (CheckStop())
        return nullptr;

    if (testCached && nullptr != GetViewport())
        return T_Super::_DrawCached(stroker);

    return nullptr;
    }
#endif

/*---------------------------------------------------------------------------------**//**
* @bsimethod                                                    Brien.Bastings  03/10
+---------------+---------------+---------------+---------------+---------------+------*/
virtual StatusInt _VisitElement(GeometricElementCR element) override
    {
    if (!m_collectContents)
        return T_Super::_VisitElement(element);

    m_output.OnNewElement(); // Initialize accept status for top-level element...

    if (SUCCESS == T_Super::_VisitElement(element) && m_output.GetCurrentAccept())
        m_contents.insert(element.GetElementId());

    m_output.OnNewElement(); // Clear abort status and continue checking next top-level element...

    return SUCCESS;
    }

/*---------------------------------------------------------------------------------**//**
* @bsimethod                                                    Brien.Bastings  10/14
+---------------+---------------+---------------+---------------+---------------+------*/
virtual StatusInt _VisitDgnModel(DgnModelP inDgnModel) override
    {
    // Always ignore elements that are not from the context's target dgnDb...
    if (&inDgnModel->GetDgnDb() != &GetDgnDb())
        return ERROR;

    return T_Super::_VisitDgnModel(inDgnModel);
    }

/*---------------------------------------------------------------------------------**//**
* @bsimethod                                                    Brien.Bastings  03/10
+---------------+---------------+---------------+---------------+---------------+------*/
bool            AcceptElement(GeometricElementCR element, FenceParamsR fp)
    {
    m_output.SetFenceParams(&fp);

    if (SUCCESS != _Attach(fp.GetViewport(), m_purpose))
        return false;

    m_output.Init();
    _Detach();

    return (SUCCESS == _VisitElement(element) && m_output.GetCurrentAccept());
    }

/*---------------------------------------------------------------------------------**//**
* @bsimethod                                                    Brien.Bastings  03/10
+---------------+---------------+---------------+---------------+---------------+------*/
bool            AcceptCurveVector(CurveVectorCR curves, FenceParamsP fp)
    {
    m_output.SetFenceParams(fp);

    if (SUCCESS != _Attach(fp->GetViewport(), m_purpose))
        return false;

    m_output.Init();
    m_output.DrawCurveVector(curves, false);
    _Detach();

    return m_output.GetCurrentAccept();
    }

/*---------------------------------------------------------------------------------**//**
* @bsimethod                                                    Brien.Bastings  03/10
+---------------+---------------+---------------+---------------+---------------+------*/
BentleyStatus GetContents(FenceParamsP fp, DgnElementIdSet& contents)
    {
    m_viewport = fp->GetViewport();

    m_output.SetViewContext(this);
    m_output.SetFenceParams(fp);
    m_output.Init();

    if (SUCCESS != _Attach(m_viewport, m_purpose) || !fp->GetClipVector().IsValid())
        return ERROR;

    ClipVectorPtr   transformedClip = ClipVector::CreateCopy(*fp->GetClipVector());

    if (fp->IsCameraOn())
        {
        if (ERROR == transformedClip->ApplyCameraToPlanes(fp->GetFocalLength()))
            {
            BeAssert(false);
            transformedClip = NULL;
            }
        }

    Transform       clipToWorld;

    if (transformedClip.IsValid() &&
        NULL != fp->GetTransform() &&
        clipToWorld.InverseOf(*fp->GetTransform()))
        transformedClip->TransformInPlace(clipToWorld);

    GetTransformClipStack().PushClip(*transformedClip);
    m_collectContents = true;
    m_parentRangeResult = fp->IsOutsideClip() ? RangeResult::Inside : RangeResult::Overlap;

    // NOTE: Don't pass searchList...won't include parents of activated nested attachment...
    VisitAllViewElements(false, NULL);
    _Detach();

    if (m_contents.empty())
        return ERROR;

    contents = m_contents;

    return SUCCESS;
    }

}; // FenceAcceptContext

/*---------------------------------------------------------------------------------**//**
* @bsimethod                                                    Brien.Bastings  01/07
+---------------+---------------+---------------+---------------+---------------+------*/
bool            FenceParams::IsCameraOn() const {return m_camera;}
double          FenceParams::GetFocalLength() const {return m_focalLength;}
ClipVectorPtr   FenceParams::GetClipVector() const {return m_clip;}
FenceClipMode   FenceParams::GetClipMode() const {return m_clipMode;}
DgnViewportP    FenceParams::GetViewport() const {BeAssert(m_viewport && "Fence viewport must not be NULL"); return m_viewport;}
DgnModelP       FenceParams::GetDgnModel() const {BeAssert(m_viewport && "Fence viewport must not be NULL"); return m_viewport ? m_viewport->GetViewController().GetTargetModel() : NULL;}
TransformP      FenceParams::GetTransform() {return &m_transform;}
void            FenceParams::SetOverlapMode(bool val) {m_overlapMode = val;}
void            FenceParams::SetClipMode(FenceClipMode val) {m_clipMode = val;}
void            FenceParams::SetClip(ClipVectorCR clip) {m_clip = ClipVector::CreateCopy(clip);}
void            FenceParams::SetTransform(TransformCR trans) {m_transform = trans;}
void            FenceParams::SetLocateInteriors(LocateSurfacesPref interiors) {m_locateInteriors = interiors;}
bool            FenceParams::HasOverlaps() const {return m_hasOverlaps;}
bool            FenceParams::AllowOverlaps() const {return m_overlapMode;}

// Ratio between m_onTolerance and the tolerance we add to Z-Plane distances.
static const    double          s_zPlaneToleranceRatio = 1.0E-4;

/*---------------------------------------------------------------------------------**//**
* @bsimethod                                                    Ramanujam.Raman  01/15
+---------------+---------------+---------------+---------------+---------------+------*/
double getViewCenterZ (DgnViewportR vp)
    {
    DPoint3d center;
    center.Init(0.5, 0.5, 0.5);
    vp.NpcToWorld(&center, &center, 1);
    return center.z;
    }

/*---------------------------------------------------------------------------------**//**
| @param view => selects view whose transformation is applied.
|               Invalid view sets up identity transformation.
| @bsimethod                                                    RayBentley      7/92
+---------------+---------------+---------------+---------------+---------------+------*/
void FenceParams::SetViewParams(DgnViewportP viewport)
    {
    // Save viewport for use with fence processing callbacks...
    m_viewport = viewport;

    m_camera = false;
    m_transform.InitIdentity();
    m_onTolerance = 1.5E-3; // Reduced from .25 for XM to 1.0E-4 (now that we use this uniformly I think smaller value makes sense).   RBB/RBB 03/06.
                            // Increased to 1.5E-3 to match/exceed CLIP_PLANE_BIAS.  - RBB 03/2011.  (TR# 293934).

    if (NULL != viewport && viewport->Is3dView())
        {
        m_transform.InitFrom(*(&viewport->GetRotMatrix()));

        m_camera = viewport->IsCameraOn();
        if (m_camera)
            {
            CameraInfo const& camera = viewport->GetCamera();
            m_focalLength = camera.GetFocusDistance();
            DPoint3d eyePoint = camera.GetEyePoint();

            m_transform.TranslateInLocalCoordinates(m_transform, - eyePoint.x, - eyePoint.y, - eyePoint.z);
            m_zCameraLimit = -m_focalLength / fc_cameraPlaneRatio;
            }
        else
            {
            m_transform.TranslateInLocalCoordinates(m_transform, -viewport->GetViewOrigin()->x, -viewport->GetViewOrigin()->y, -viewport->GetViewOrigin()->z);
            }
        }
    }

/*---------------------------------------------------------------------------------**//**
* @bsimethod                                                    Keith.Bentley   07/03
+---------------+---------------+---------------+---------------+---------------+------*/
static inline bool nearEqual(double val1, double val2)
    {
    return (fabs(val1 - val2) < mgds_fc_epsilon);
    }

/*---------------------------------------------------------------------------------**//**
* @bsimethod                                                    RBB             08/86
+---------------+---------------+---------------+---------------+---------------+------*/
static void rmin_max(double* min, double* max, double tst)
    {
    if (tst < *min)
        *min = tst;

    if (tst > *max)
        *max = tst;
    }

/*---------------------------------------------------------------------------------**//**
* @bsimethod                                                    RayBentley      06/98
+---------------+---------------+---------------+---------------+---------------+------*/
static StatusInt extractCircularClip(DPoint3dP centerP, double* radiusP, DPoint2dCP vertice, size_t numVerts)
    {
    // Recognize a circle created by the place fence circle (CIRCLE_ClipPoints vertices)...
    if (CIRCLE_ClipPoints == numVerts &&
        fabs(vertice[0].y - vertice[30].y) < mgds_fc_epsilon &&
        fabs(vertice[15].x - vertice[45].x) < mgds_fc_epsilon)
        {
        double  diameter1 = vertice[0].x - vertice[30].x, diameter2 = vertice[15].y - vertice[45].y;

        if (fabs(diameter1 - diameter2) <= 2.0)
            {
            centerP->x = floor(vertice[15].x);
            centerP->y = floor(vertice[0].y);
            centerP->z = 0.0;
            *radiusP= (diameter1 + diameter2) / 4.0;

            return SUCCESS;
            }
        }

    return ERROR;
    }

/*---------------------------------------------------------------------------------**//**
* @bsimethod                                                    RBB             8/86
+---------------+---------------+---------------+---------------+---------------+------*/
static void setFenceRangeFromPoints(DRange3dP pFenceRange, int nPoints, DPoint2dP pPoints, DgnViewportP vp, bool outside)
    {
    if (outside)
        {
        pFenceRange->Init();
        return;
        }

    DRange3d    range;

    range.Init();

    if (vp && vp->Is3dView())
        {
        //double      activeZ = vp->GetActiveZRoot ();
        DPoint3d    origin  = *vp->GetViewOrigin();
        RotMatrix   rMatrix = vp->GetRotMatrix();

        rMatrix.Multiply(origin);

        double centerZ = getViewCenterZ (*vp);

        for (int iFencePnt=0; iFencePnt < nPoints; iFencePnt++)
            {
            DPoint3d    fencePt;

            fencePt.Init(pPoints[iFencePnt].x, pPoints[iFencePnt].y, centerZ);
            fencePt.Add(origin);
            rMatrix.MultiplyTranspose(fencePt);

            DPoint3d    extentPts[2];

            vp->WorldToNpc(extentPts, &fencePt, 1);
            extentPts[1] = extentPts[0];
            extentPts[0].z = 0.0;
            extentPts[1].z = 1.0;
            vp->NpcToWorld(extentPts, extentPts, 2);

            range.Extend(extentPts, 2);
            }

        *pFenceRange = range;
        return;
        }

    range.Init();

    for (int iFencePnt=0; iFencePnt < nPoints; iFencePnt++)
        {
        rmin_max(&range.low.x, &range.high.x, pPoints[iFencePnt].x);
        rmin_max(&range.low.y, &range.high.y, pPoints[iFencePnt].y);
        }

    *pFenceRange = range;
    }

/*---------------------------------------------------------------------------------**//**
* @bsimethod                                                    RayBentley      7/92
+---------------+---------------+---------------+---------------+---------------+------*/
StatusInt FenceParams::StoreClippingPoints(bool outside, DPoint2dP pPoints, int nPoints)
    {
    ClipMask    clipMask;
    DPoint2d    *rFnc = pPoints;
    double      *pZLow = NULL, *pZHigh = NULL, zLow, zHigh;

    if (nPoints < 3)
        return ERROR;

    ClearCurrentClip();
    setFenceRangeFromPoints(&m_fenceRange, nPoints, pPoints, m_viewport, outside);

    clipMask = ClipMask::XAndY;
    zLow  = -1.0e20; //
    zHigh = 1.0e20;

    if (m_viewport && m_viewport->Is3dView())
        {
//        double      activeZ = m_viewport->GetActiveZRoot (); remvoed in graphite
        DPoint3d    viewOrigin = *m_viewport->GetViewOrigin(), rotatedViewOrigin;
        RotMatrix   viewRMatrix = m_viewport->GetRotMatrix();

        m_transform.Multiply(rotatedViewOrigin, viewOrigin);

        if (!m_viewport->GetViewFlags().noFrontClip)
            {
            zHigh = rotatedViewOrigin.z + m_viewport->GetViewDelta()->z;
            clipMask = clipMask | ClipMask::ZHigh;
            pZHigh = &zHigh;
            }

        if (!m_viewport->GetViewFlags().noBackClip)
            {
            zLow = rotatedViewOrigin.z;
            clipMask = clipMask | ClipMask::ZLow;
            pZLow = &zLow;
            }

        if (m_camera)
            {
            DPoint3d                delta;
            CameraInfo const&  camera = m_viewport->GetCamera();

            if (zHigh > m_zCameraLimit)
                {
                zHigh = m_zCameraLimit;
                pZHigh = &zHigh;
                }

            rFnc = (DPoint2d*) _alloca(nPoints * sizeof(DPoint2d));

            delta.DifferenceOf(viewOrigin, *(&camera.GetEyePoint()));
            viewRMatrix.Multiply(delta);

            double cameraScale;
            double centerZ = getViewCenterZ (*m_viewport);
            cameraScale = - camera.GetFocusDistance() / (centerZ + delta.z);

            int iFencePnt;
            for (iFencePnt=0; iFencePnt < nPoints; iFencePnt++)
                {
                rFnc[iFencePnt].x = cameraScale * (delta.x + pPoints[iFencePnt].x);
                rFnc[iFencePnt].y = cameraScale * (delta.y + pPoints[iFencePnt].y);
                }

            }
        }

    DPoint3d        center;
    double          radius;

    if (SUCCESS == extractCircularClip(&center, &radius, rFnc, nPoints))
        {
        GPArraySmartP       gpa;
        DEllipse3d          ellipse;

        RotMatrix   rMatrix;

        rMatrix.InitIdentity();
        ellipse.InitFromScaledRotMatrix(center, rMatrix, radius, radius, 0.0, msGeomConst_2pi);

        gpa->Add(ellipse);

        m_clip = ClipVector::CreateFromPrimitive(ClipPrimitive::CreateFromGPA (*gpa, ClipPolygon(rFnc, nPoints), outside, pZLow, pZHigh, NULL));
        }
    else
        {
        m_clip = ClipVector::CreateFromPrimitive(ClipPrimitive::CreateFromShape(rFnc, nPoints, outside, pZLow, pZHigh, NULL));
        }

    return SUCCESS;
    }

/*---------------------------------------------------------------------------------**//**
* @bsimethod                                                    Brien.Bastings  10/09
+---------------+---------------+---------------+---------------+---------------+------*/
static void     setFenceRangeFromInsideClip(DRange3dR fenceRange, ClipVectorCR clip, DgnViewportP vp)
    {
    ClipPrimitiveCP     clipPrimitive = clip.front().get();
    ClipPolygonCP       clipPolygon;

    if (clip.empty() ||
        NULL == (clipPrimitive = clip.front().get()) ||
        NULL == (clipPolygon = clipPrimitive->GetPolygon()))
        {
        BeAssert(false);
        }

    if (clipPrimitive->ClipZLow() && clipPrimitive->ClipZHigh())
        {
        DRange3d    range;

        if (!clipPrimitive->GetRange(range, NULL))
            return;

        fenceRange = range;

        return;
        }

    if (NULL == vp)
        return;

    DRange3d    range;

    if (!clipPrimitive->GetRange(range, clipPrimitive->GetTransformToClip())) // Returns range in clip coordinates.
        return;

    DPoint3d    fenceOrigin;
    DVec3d      fenceNormal;

    fenceOrigin.Init(range.low.x, range.low.y);
    fenceNormal.Init(0.0, 0.0, 1.0);

    if (NULL != clipPrimitive->GetTransformFromClip())
        {
        clipPrimitive->GetTransformFromClip()->Multiply(fenceOrigin);
        clipPrimitive->GetTransformFromClip()->MultiplyMatrixOnly(fenceNormal);
        }

    DPoint3d    viewBox[8];
    DRange3d    viewRange;
    Frustum     viewFrustum = vp->GetFrustum(DgnCoordSystem::World, true);

    memcpy(viewBox, viewFrustum.GetPts(), sizeof (viewBox));
    viewRange.InitFrom(viewBox, 8);

    double      minDepth, maxDepth;

    LegacyMath::Vec::ComputeRangeProjection(&minDepth, &maxDepth, &viewRange.low, &viewRange.high, &fenceOrigin, &fenceNormal);

    if (minDepth >= maxDepth)
        return;

    if (!clipPrimitive->ClipZLow())
        range.low.z = minDepth;

    if (!clipPrimitive->ClipZHigh())
        range.high.z = maxDepth;

    DPoint3d    corners[8];

    range.Get8Corners(corners);
    if (NULL != clipPrimitive->GetTransformFromClip())
        clipPrimitive->GetTransformFromClip()->Multiply(corners, 8);

    range.InitFrom(corners, 8);
    range.IntersectionOf(range, viewRange);

    if (!range.IsNull())
        fenceRange = range;
    }

/*---------------------------------------------------------------------------------**//**
* @bsimethod                                                    RayBentley      7/92
+---------------+---------------+---------------+---------------+---------------+------*/
StatusInt       FenceParams::StoreClippingVector(ClipVectorCR clip, bool outside)
    {
    ClearCurrentClip();

    m_clip = ClipVector::CreateCopy(clip);

    if (!m_clip.IsValid())
        return ERROR;

    m_camera = false;
    m_transform.InitIdentity();
    m_clipOwned = true;

    m_fenceRange.Init();

    if (!outside)
        setFenceRangeFromInsideClip(m_fenceRange, *m_clip, m_viewport);

    return SUCCESS;
    }

/*---------------------------------------------------------------------------------**//**
* @bsimethod                                                    kab             06/86
+---------------+---------------+---------------+---------------+---------------+------*/
static void databaseToView2d(DPoint2dP vpoints, int numpoints, DPoint3dP dbpoints, DgnViewportP vp)
    {
    // NOTE: See convert_databaseToView2d
    DPoint3d    origin = *vp->GetViewOrigin();
    RotMatrix   rMatrix = vp->GetRotMatrix();

    for (int i=0; i < numpoints; i++, dbpoints++, vpoints++)
        {
        DPoint3d    tmp = *dbpoints;

        tmp.x -= origin.x;
        tmp.y -= origin.y;
        tmp.z -= origin.z;

        rMatrix.Multiply(tmp);

        vpoints->x = tmp.x;
        vpoints->y = tmp.y;
        }
    }

/*---------------------------------------------------------------------------------**//**
* @bsimethod                                                    RayBentley      03/101
+---------------+---------------+---------------+---------------+---------------+------*/
static void     pointsFrom3DPoints
(
DPoint2dP       pPoint2d,
DPoint3dCP      pPoint3d,
int             nPoints,
DgnViewportP       vp
)
    {
    // NOTE: See fence_pointsFrom3DPoints
    if (NULL == vp)
        return;

    if (vp->Is3dView())
        {
        // convert to 2d, view oriented, world-units, relative to view origin, coordinates.
        databaseToView2d(pPoint2d, nPoints, const_cast <DPoint3d *> (pPoint3d), vp);
        }
    else
        {
        for (int iFencePnt=0; iFencePnt<nPoints; iFencePnt++)
            {
            pPoint2d[iFencePnt].x = pPoint3d[iFencePnt].x;
            pPoint2d[iFencePnt].y = pPoint3d[iFencePnt].y;
            }
        }
    }

/*---------------------------------------------------------------------------------**//**
* @bsimethod                                                    Brien.Bastings  06/04
+---------------+---------------+---------------+---------------+---------------+------*/
void            FenceParams::ClippingPointsFromRootPoints
(
DPoint2dP       shapePoints2dP,
DPoint3dP       shapePoints3dP,
int             numShapePoints,
DgnViewportP       viewport
)
    {
    DPoint3d    viewOrigin = *viewport->GetViewOrigin();
    RotMatrix   viewRMatrix = viewport->GetRotMatrix();

    viewRMatrix.Multiply(viewOrigin);

    double centerZ = 0.0;
    if (viewport != nullptr)
        centerZ = getViewCenterZ (*viewport);

    for (int i=0; i<numShapePoints; i++)
        {
        viewRMatrix.Multiply(shapePoints3dP[i]);
        shapePoints3dP[i].z = viewOrigin.z + centerZ;
        viewRMatrix.MultiplyTranspose(shapePoints3dP[i]);
        }

    pointsFrom3DPoints(shapePoints2dP, shapePoints3dP, numShapePoints, viewport);
    }

/*---------------------------------------------------------------------------------**//**
* @bsimethod                                                    RayBentley      7/92
+---------------+---------------+---------------+---------------+---------------+------*/
void            FenceParams::StoreIntersection(double param)
    {
    m_splitParams.push_back(param);
    }

/*---------------------------------------------------------------------------------**//**
* @bsimethod                                                    Brien.Bastings  04/05
+---------------+---------------+---------------+---------------+---------------+------*/
bool            FenceParams::StoreIntersectionIfInsideClip(double param, DPoint3dP pointP, ClipPrimitiveCP intersectPrimitive)
    {
   // If overlap testing multiple clips make sure this point is ok for all of them...
   if (NULL != pointP && AllowOverlaps() && !PointInOtherClips(*pointP, intersectPrimitive))
       return false;

    StoreIntersection(param);

    return true;
    }

/*---------------------------------------------------------------------------------**//**
* @bsimethod                                                    Ray.Bentley     06/2008
+---------------+---------------+---------------+---------------+---------------+------*/
bool            FenceParams::PointInOtherClips(DPoint3dCR testPoint, ClipPrimitiveCP thisPrimitive)
    {
    for (ClipPrimitivePtr const& primitive: *m_clip)
        {
        if (primitive.get() != thisPrimitive && !primitive->PointInside(testPoint, m_onTolerance))
            return false;
        }

    return true;
    }

/*---------------------------------------------------------------------------------**//**
* Test a single point againts z limits and the AND of the clip list
* @bsimethod                                                    RayBentley      7/92
+---------------+---------------+---------------+---------------+---------------+------*/
bool            FenceParams::PointInsideClip(DPoint3dCR testPoint)
    {
    return  m_clip.IsValid() ? m_clip->PointInside(testPoint, m_onTolerance) : false;
    }

/*---------------------------------------------------------------------------------**//**
* @bsimethod                                                    Brien.Bastings  01/07
+---------------+---------------+---------------+---------------+---------------+------*/
StatusInt       FenceParams::GetClipToWorldTransform(TransformR clipToWorld, ClipPrimitiveCR clip) const
    {
    Transform worldToClip = m_transform;

    if (!clipToWorld.InverseOf(worldToClip))
        return ERROR;

    // clip transform (if any) comes first: clipToWorld = fenceToWorld * clipToFence
    if (NULL != clip.GetTransformFromClip())
        clipToWorld.InitProduct(clipToWorld, *clip.GetTransformFromClip());

    return SUCCESS;
    }

/*---------------------------------------------------------------------------------**//**
* Test whether a single world coordinate point is inside fence
* @bsimethod                                                    Brien.Bastings  07/04
+---------------+---------------+---------------+---------------+---------------+------*/
bool            FenceParams::PointInside(DPoint3dCR testPoint)
    {
    DPoint3d    chk = testPoint;

    m_transform.Multiply(chk);

    if (m_camera && chk.z < 0.0)
        {
        double  cameraScale = - m_focalLength / chk.z;

        chk.x *= cameraScale;
        chk.y *= cameraScale;
        }

    return PointInsideClip(chk);
    }

/*---------------------------------------------------------------------------------**//**
* Compute the (0, 1,or 2) intersections of a plane and an arc.
* @bsimethod                                                    RayBentley      7/92
+---------------+---------------+---------------+---------------+---------------+------*/
static void compute3dArcIntersections(int *n, DPoint3d *isPnt, double *isAngle, DEllipse3dCR ellipse, DPoint3d *pt, DPoint3d *norm)
    {
    double      major, minor;
    DVec3d      xVec, yVec;
    RotMatrix   rotMatrix;

    major = xVec.Normalize(*((DVec3d *) &ellipse.vector0));
    minor = yVec.Normalize(*((DVec3d *) &ellipse.vector90));
    rotMatrix.InitFrom2Vectors(xVec, yVec);

    double      a, b, c, discrim, xtmp, ytmp;
    double      slope, intercept;

    /* at this point we have the plane specified in the view coordinate system
        (by a point and a normal) In order to return them to the view
        coordinate system we unrotate by the transformation */

    *n = 0;

    rotMatrix.MultiplyTranspose(*norm);
    rotMatrix.MultiplyTranspose(*pt);

    /* calculate the line intersection of the fence plane with the ellipse plane */
    intercept = pt->x * norm->x + pt->y * norm->y + pt->z * norm->z;

    if (fabs(norm->x) > fabs(norm->y))
        {
        slope =  - norm->y/norm->x;
        intercept /= norm->x;

        a = major/minor;
        a = slope*slope + a*a;
        b = 2.0 * slope * intercept;
        c = intercept*intercept - major*major;

        discrim = b*b - 4*a*c;

        if (discrim >= 0.0)
            {
            discrim = sqrt(discrim);
            isPnt->y = (-b + discrim) / (2.0 * a);
            isPnt->x = slope * isPnt->y + intercept;
            isPnt->z = 0.0;
            ytmp = isPnt->y*major;
            xtmp = isPnt->x*minor;
            *isAngle = Angle::Atan2(ytmp, xtmp);
            rotMatrix.Multiply(*isPnt);

            if (ellipse.IsAngleInSweep(*isAngle))
                {
                (*n)++;
                isPnt++;
                isAngle++;
                }

            if (discrim > 0.0)
                {
                isPnt->y = (-b - discrim) / (2.0 * a);
                isPnt->x = slope * isPnt->y + intercept;
                isPnt->z = 0.0;
                ytmp = isPnt->y*major;
                xtmp = isPnt->x*minor;
                *isAngle = Angle::Atan2(ytmp, xtmp);
                rotMatrix.Multiply(*isPnt);

                if (ellipse.IsAngleInSweep(*isAngle))
                    {
                    (*n)++;
                    isPnt++;
                    isAngle++;
                    }
                }
            }
        }
    else if (!LegacyMath::DEqual(norm->y, 0.0))
        {
        slope = - norm->x/norm->y;
        intercept /= norm->y;
        a = minor/major;
        a = slope*slope + a*a;
        b = 2.0 * slope * intercept;
        c = intercept*intercept - minor*minor;

        discrim = b*b - 4*a*c;

        if (discrim >= 0.0)
            {
            discrim = sqrt(discrim);
            isPnt->x = (-b + discrim) / (2.0 * a);
            isPnt->y = slope * isPnt->x + intercept;
            isPnt->z = 0.0;
            ytmp = isPnt->y*major;
            xtmp = isPnt->x*minor;
            *isAngle = Angle::Atan2(ytmp, xtmp);
            rotMatrix.Multiply(*isPnt);

            if (ellipse.IsAngleInSweep(*isAngle))
                {
                (*n)++;
                isPnt++;
                isAngle++;
                }

            if (discrim > 0.0)
                {
                isPnt->x = (-b - discrim) / (2.0 * a);
                isPnt->y = slope * isPnt->x + intercept;
                isPnt->z = 0.0;
                ytmp = isPnt->y*major;
                xtmp = isPnt->x*minor;
                *isAngle = Angle::Atan2(ytmp, xtmp);
                rotMatrix.Multiply(*isPnt);

                if (ellipse.IsAngleInSweep(*isAngle))
                    {
                    (*n)++;
                    isPnt++;
                    isAngle++;
                    }
                }
            }
        }
    }

/*---------------------------------------------------------------------------------**//**
* @bsimethod                                                    Brien.Bastings  09/04
+---------------+---------------+---------------+---------------+---------------+------*/
bool            FenceParams::ClipPlaneArcIntersect(ClipPrimitiveCR primitive, double z, DEllipse3dCR  ellipse)
    {
    int         n;
    bool        intersectFound = false;
    double      isAngle[2];
    DPoint3d    pp, planeNormal, isPnt[2];

    pp.x = pp.y = 0.0;
    pp.z = z - ellipse.center.z;

    planeNormal.x = planeNormal.y = 0.0;
    planeNormal.z = 1.0;

    compute3dArcIntersections(&n, isPnt, isAngle, ellipse, &pp, &planeNormal);

    for (int i=0; i<n; i++)
        {
        isPnt[i].Add(ellipse.center);
        primitive.TransformFromClip(isPnt[i]);

        if (primitive.PointInside(isPnt[i], m_onTolerance))
            intersectFound |= StoreIntersectionIfInsideClip(ellipse.AngleToFraction(isAngle[i]), &isPnt[i], &primitive);
        }

    return intersectFound;
    }

/*---------------------------------------------------------------------------------**//**
* @bsimethod                                                    BJB             04/86
+---------------+---------------+---------------+---------------+---------------+------*/
static void     exchange_double(double* double1, double* double2)
    {
    double      temp = *double1;

    *double1 = *double2;
    *double2 = temp;
    }


/*---------------------------------------------------------------------------------**//**
* @bsimethod                                                    RayBentley      7/92
+---------------+---------------+---------------+---------------+---------------+------*/
static bool    pointIsInBlock(DRange3dCR range, bool testZLow, bool testZHigh, double onTolerance,  DPoint3dCR testPoint)
    {
    return (testPoint.x >= (range.low.x - onTolerance)) &&
           (testPoint.x <= (range.high.x + onTolerance)) &&
           (testPoint.y >= (range.low.y - onTolerance)) &&
           (testPoint.y <= (range.high.y + onTolerance)) &&
           (!testZLow  || (testPoint.z >= (range.low.z  - onTolerance))) &&
           (!testZHigh || (testPoint.z <= (range.high.z + onTolerance)));
    }


/*---------------------------------------------------------------------------------**//**
* @bsimethod                                                    Brien.Bastings  09/04
+---------------+---------------+---------------+---------------+---------------+------*/
bool            FenceParams::ArcIntersect(DPoint2dCP lineSegP, DEllipse3dCR ellipse, ClipPrimitiveCR primitive)
    {
    int         n;
    bool        intersectFound = false;
    double      isAngle[2];
    DPoint3d    planePoint, planeNormal, isPnt[2];
    DRange3d    range;

    if (nearEqual(lineSegP[0].x, lineSegP[1].x) && nearEqual(lineSegP[0].y, lineSegP[1].y))
        return false;

    range.low.x = lineSegP[0].x - ellipse.center.x;
    range.low.y = lineSegP[0].y - ellipse.center.y;
    range.low.z = primitive.GetZLow() - ellipse.center.z;

    range.high.x = lineSegP[1].x - ellipse.center.x;
    range.high.y = lineSegP[1].y - ellipse.center.y;
    range.high.z =  primitive.GetZHigh() - ellipse.center.z;

    planePoint.x = range.low.x;
    planePoint.y = range.low.y;
    planePoint.z = ellipse.center.z;

    planeNormal.x = (range.high.y - range.low.y);
    planeNormal.y = (range.low.x - range.high.x);
    planeNormal.z = 0.0;
    planeNormal.Normalize(planeNormal);

    if (range.low.x > range.high.x)
        exchange_double(&range.low.x, &range.high.x);

    if (range.low.y > range.high.y)
        exchange_double(&range.low.y, &range.high.y);

    compute3dArcIntersections(&n, isPnt, isAngle, ellipse, &planePoint, &planeNormal);

    for (int i=0; i<n; i++)
        {
        if (pointIsInBlock(range, primitive.ClipZLow(), primitive.ClipZHigh(), m_onTolerance, isPnt[i]))
            {
            double  fraction = ellipse.AngleToFraction(isAngle[i]);

            if (fraction > 1.0)
                fraction = 1.0;          // TR# 291396. The ellipse.IsAngleInSweep() function will return true for angles slightly outside of span so apply limits here.
            else if (fraction < 0.0)     // This should probably be applied upstream (so overlap is consistent) but this change is right before RC for SS2.
                fraction = 0.0;

            DPoint3d        worldPoint = DPoint3d::FromSumOf(isPnt[i], ellipse.center);

            primitive.TransformFromClip(worldPoint);
            intersectFound |= StoreIntersectionIfInsideClip(fraction, &worldPoint, &primitive);
            }
        }

    return intersectFound;
    }

/*---------------------------------------------------------------------------------**//**
* @bsimethod                                                    RayBentley      04/2013
+---------------+---------------+---------------+---------------+---------------+------*/
bool            FenceParams::ArcFenceIntersect(ClipPrimitiveCR clipPrimitive, DEllipse3dCR ellipse)
    {
    if (LegacyMath::DEqual(ellipse.vector0.Magnitude(), 0.0) ||
        LegacyMath::DEqual(ellipse.vector90.Magnitude(), 0.0))
        return false;

    DEllipse3d  rotatedEllipse;

    if (NULL != clipPrimitive.GetTransformToClip())
        clipPrimitive.GetTransformToClip()->Multiply(rotatedEllipse, ellipse);
    else
        rotatedEllipse = ellipse;

    bool                    intersectFound = false;

    if (clipPrimitive.ClipZLow())
        intersectFound |= ClipPlaneArcIntersect(clipPrimitive, clipPrimitive.GetZLow()  - s_zPlaneToleranceRatio * m_onTolerance, rotatedEllipse);

    if (clipPrimitive.ClipZHigh())
        intersectFound |= ClipPlaneArcIntersect(clipPrimitive, clipPrimitive.GetZHigh() + s_zPlaneToleranceRatio * m_onTolerance, rotatedEllipse);

    T_ClipPolygon const*    polygon;

    if (NULL != (polygon = clipPrimitive.GetPolygon()))
        for (DPoint2dCP clipPointP = &polygon->front(), clipEndP = clipPointP + polygon->size() - 1; clipPointP < clipEndP; clipPointP++)
            intersectFound |= ArcIntersect(clipPointP, rotatedEllipse, clipPrimitive);

    return intersectFound;
    }

/*---------------------------------------------------------------------------------**//**
* @bsimethod                                                    RayBentley      7/92
+---------------+---------------+---------------+---------------+---------------+------*/
static bool     linePlaneIntersect
(
DPoint3d        *intPntP,
double          *intParamP,
DPoint2dCP       clipPoints,
DPoint3dCP      linePoints,  // array of two points.
ClipPrimitiveCR clipPrimitive,
double          onTolerance
)
    {
    double      m1, m2;
    DPoint2d    deltaA;
    DPoint3d    deltaB;
    DRange3d    aRange, bRange;

    aRange.InitFrom(clipPoints, 2, 0.0);
    bRange.InitFrom(linePoints, 2);

    // Allow intersections "on the fence". TR# 175566
    aRange.low.x  -= onTolerance;
    aRange.low.y  -= onTolerance;
    aRange.high.x += onTolerance;
    aRange.high.y += onTolerance;

    static double   s_numericalTolerance = 1.0E-8;

    // For numerical error. TR# 183877
    bRange.low.x  -= s_numericalTolerance;
    bRange.low.y  -= s_numericalTolerance;
    bRange.high.x += s_numericalTolerance;
    bRange.high.y += s_numericalTolerance;


    if (aRange.high.x < bRange.low.x ||
        bRange.high.x < aRange.low.x ||
        aRange.high.y < bRange.low.y ||
        bRange.high.y < aRange.low.y ||
        (clipPrimitive.ClipZLow()  && bRange.high.z < clipPrimitive.GetZLow()) ||
        (clipPrimitive.ClipZHigh() && bRange.low.z  > clipPrimitive.GetZHigh()))
        return false;

    deltaA.DifferenceOf(clipPoints[1], clipPoints[0]);
    deltaB.DifferenceOf(linePoints[1], linePoints[0]);

    if (LegacyMath::DEqual(deltaA.x, 0.0))
        {
        if (LegacyMath::DEqual(deltaB.x, 0.0))
            return false;

        intPntP->x = clipPoints[0].x;
        intPntP->y = ((deltaB.y/deltaB.x) * (clipPoints[1].x-linePoints[1].x)) + linePoints[1].y;

        if (intPntP->y < aRange.low.y  || intPntP->y < bRange.low.y ||
            intPntP->y > aRange.high.y || intPntP->y > bRange.high.y)
            return false;
        }
    else if (LegacyMath::DEqual(deltaB.x, 0.0))
        {
        intPntP->x = linePoints[0].x;
        intPntP->y = ((deltaA.y/deltaA.x) * (linePoints[1].x-clipPoints[1].x)) + clipPoints[1].y;

        if (intPntP->y < aRange.low.y  || intPntP->y < bRange.low.y ||
            intPntP->y > aRange.high.y || intPntP->y > bRange.high.y)
            return false;
        }
    else
        {
        m1 =  deltaA.y / deltaA.x;
        m2 =  deltaB.y / deltaB.x;

        if (LegacyMath::DEqual(m1, m2))
            return false;

        intPntP->x = ((m1*clipPoints[0].x-m2*linePoints[0].x)+(linePoints[0].y-clipPoints[0].y)) /  (m1-m2);
        intPntP->y = m1*(intPntP->x-clipPoints[0].x)+clipPoints[0].y;

        if ((intPntP->x < aRange.low.x  || intPntP->x < bRange.low.x) ||
            (intPntP->x > aRange.high.x || intPntP->x > bRange.high.x))
            return false;
        }

    if (! LegacyMath::DEqual(deltaB.x, 0.0))
        *intParamP = (intPntP->x - linePoints[0].x) / deltaB.x;
    else if (! LegacyMath::DEqual(deltaB.y, 0.0))
        *intParamP = (intPntP->y - linePoints[0].y) / deltaB.y;
    else
        return false;

    intPntP->z = *intParamP * deltaB.z + linePoints[0].z;

    return (! clipPrimitive.ClipZLow()  || intPntP->z >= clipPrimitive.GetZLow()) &&
           (! clipPrimitive.ClipZHigh() || intPntP->z <= clipPrimitive.GetZHigh());
    }

/*---------------------------------------------------------------------------------**//**
* @bsimethod                                                    RayBentley      7/92
+---------------+---------------+---------------+---------------+---------------+------*/
static bool     clipPlaneLineIntersect
(
DPoint3dR       intClipPnt,
DPoint3dR       intWorldPnt,
double*         intParamP,
ClipPrimitiveCR clipPrimitive,
double          z,
double          onTolerance,
DPoint3dCP      lineP
)
    {
    DPoint3d    delta;

    delta.DifferenceOf(lineP[1], *lineP);

    *intParamP = 0;
    if (LegacyMath::DEqual(delta.z, 0.0))
        return false;                           // Changed to return false (and not test if line is on plane) - TR# 191272

    *intParamP = (z - lineP->z)/(delta.z);
    if (*intParamP < 0.0 || *intParamP > 1.0)
        return false;

    intClipPnt.x = lineP->x + *intParamP * delta.x;
    intClipPnt.y = lineP->y + *intParamP * delta.y;
    intClipPnt.z = z;

    intWorldPnt = intClipPnt;
    clipPrimitive.TransformFromClip(intWorldPnt);
    return clipPrimitive.PointInside(intWorldPnt, onTolerance);
    }

/*---------------------------------------------------------------------------------**//**
* @bsimethod                                                    RayBentley      7/92
+---------------+---------------+---------------+---------------+---------------+------*/
bool            FenceParams::LinearFenceIntersect(ClipPrimitiveCR clipPrimitive, DPoint3dCP points, size_t numPoints, bool closed)
    {
    bool            intersectFound = false;
    double          intParam, paramDelta, paramBase = 0.0;
    ClipPolygonCP   polygon = clipPrimitive.GetPolygon();

    DPoint3d*   pRotatedPoints;

    if (NULL != clipPrimitive.GetTransformToClip())
        {
        clipPrimitive.GetTransformToClip()->Multiply(pRotatedPoints = (DPoint3d*) _alloca(numPoints * sizeof(DPoint3d)),  points,  (int) numPoints);
        points = pRotatedPoints;
        }

    paramDelta = 1.0 / (numPoints - 1);

    for (DPoint3dCP pntP = points, endP = points + numPoints - 1; pntP<endP; pntP++, paramBase += paramDelta)
        {
        if (pntP->x != DISCONNECT && (pntP+1)->x != DISCONNECT)
            {
            DPoint3d        intClipPnt, intWorldPnt;

            if (clipPrimitive.ClipZLow() &&
                clipPlaneLineIntersect(intClipPnt, intWorldPnt, &intParam, clipPrimitive, clipPrimitive.GetZLow() - s_zPlaneToleranceRatio * m_onTolerance, m_onTolerance, pntP) &&
                (closed || (! LegacyMath::RpntEqual(&intClipPnt, points) && ! LegacyMath::RpntEqual(&intClipPnt, endP))))
                {
                intersectFound |= StoreIntersectionIfInsideClip(paramBase + intParam * paramDelta, &intWorldPnt, &clipPrimitive);
                }

            if (clipPrimitive.ClipZHigh() &&
                clipPlaneLineIntersect(intClipPnt, intWorldPnt, &intParam, clipPrimitive, clipPrimitive.GetZHigh() + s_zPlaneToleranceRatio * m_onTolerance, m_onTolerance, pntP) &&
                (closed || (! LegacyMath::RpntEqual(&intClipPnt, points) && ! LegacyMath::RpntEqual(&intClipPnt, endP))))
                {
                intersectFound |= StoreIntersectionIfInsideClip(paramBase + intParam * paramDelta, &intWorldPnt, &clipPrimitive);
                }

            if (NULL != polygon)
                {
                for (DPoint2dCP clipPointP = &polygon->front(), clipEndP = clipPointP + polygon->size() - 1; clipPointP < clipEndP; clipPointP++)
                    {
                    if (linePlaneIntersect(&intClipPnt, &intParam, clipPointP, pntP, clipPrimitive, m_onTolerance) &&
                        (closed || (! LegacyMath::RpntEqual(&intClipPnt, points) && ! LegacyMath::RpntEqual(&intClipPnt, endP))))
                        {
                        intWorldPnt = intClipPnt;
                        clipPrimitive.TransformFromClip(intWorldPnt);
                        intersectFound |= StoreIntersectionIfInsideClip(paramBase + intParam * paramDelta, &intWorldPnt, &clipPrimitive);
                        }
                    }
                }
            }
        }

    return intersectFound;
    }

/*---------------------------------------------------------------------------------**//**
* @bsimethod                                                    Brien.Bastings  09/04
+---------------+---------------+---------------+---------------+---------------+------*/
bool            FenceParams::AcceptDEllipse3d(DEllipse3dCR ellipse)
    {
    DPoint3d    testPoint;
    DEllipse3d  localEllipse;

    m_transform.Multiply(localEllipse, ellipse);
    localEllipse.FractionParameterToPoint(testPoint, 0.5);

    bool        pointIn, insideMode = !m_overlapMode && !static_cast<int>(m_clipMode);

    if (pointIn = PointInsideClip(testPoint))
        {
        if (m_overlapMode)
            return true;
        }
    else
        {
        if (insideMode)
            return false;
        }

    for (ClipPrimitivePtr const& primitive: *m_clip)
        {
        if (ArcFenceIntersect(*primitive, localEllipse) && insideMode)
            return false;
        }

    m_hasOverlaps |= (m_splitParams.size() > 0);

    return pointIn || insideMode || m_hasOverlaps;
    }

/*---------------------------------------------------------------------------------**//**
* @bsimethod                                                    RayBentley      7/92
+---------------+---------------+---------------+---------------+---------------+------*/
bool            FenceParams::AcceptLineSegments(DPoint3dP points, size_t numPoints, bool closed)
    {
    DPoint3d    testPoint;

    for (size_t iPoint = 0; iPoint < numPoints; iPoint++)
        if (!points[iPoint].IsDisconnect())
            m_transform.Multiply(points[iPoint]);

    if (numPoints == 1)
        {
        numPoints = 0;
        testPoint = points[0];
        }
    else
        {
        // Refined testpoint selection to use first nondegenerate section - RBB 03/2011 (TR# 300562).
        DPoint3dCP  testSegment = points, endSegment = points + numPoints - 1;

        for (; testSegment < endSegment; testSegment++)
            {
            if (testSegment->x == DISCONNECT || testSegment->y == DISCONNECT)
                {
                testSegment += 2;
                }
            else
                {
                if (!LegacyMath::RpntEqual(testSegment, testSegment+1))
                    break;
                }
            }

        if (testSegment >= endSegment)
            {
            /* for elements where all points coincide just use test point. */
            testPoint = points[0];
            numPoints = 0;
            }
        else
            {
            testPoint.SumOf(*testSegment, .5, testSegment[1], .5);
            }
        }

    bool        pointIn, insideMode = !m_overlapMode && !static_cast<int>(m_clipMode);

    if (pointIn = PointInsideClip(testPoint))
        {
        if (m_overlapMode)
            return true;
        }
    else
        {
        if (insideMode)
            return false;
        }

    for (ClipPrimitivePtr const& primitive: *m_clip)
        {
        if (LinearFenceIntersect(*primitive, points, numPoints, closed) && insideMode)
            return false;
        }

    m_hasOverlaps |= (m_splitParams.size() > 0);

    return insideMode || pointIn || m_hasOverlaps;
    }

/*---------------------------------------------------------------------------------**//**
* @bsimethod                                                    RayBentley      7/92
+---------------+---------------+---------------+---------------+---------------+------*/
bool            FenceParams::CurveClipPlaneIntersect
(
ClipPrimitiveCR     clipPrimitive,
MSBsplineCurve*     curveP,
double              clipDistance
)
    {
    DPoint3d    point;
    bool        intersectFound = false;
    bvector<double> params;

    // ??? Plane at z=clipDistance ???
    DPlane3d plane = DPlane3d::FromOriginAndNormal(0.0, 0.0, clipDistance, 0.0, 0.0, 1.0);
    curveP->AddPlaneIntersections(NULL, &params, plane);

    for (double u : params)
        {
        curveP->FractionToPoint(point, u);

        clipPrimitive.TransformFromClip(point);
        if (clipPrimitive.PointInside(point, m_onTolerance))
            intersectFound |= StoreIntersectionIfInsideClip(u, &point, &clipPrimitive);
        }
    return intersectFound;
    }

/*---------------------------------------------------------------------------------**//**
* @bsimethod                                                    RayBentley      7/92
+---------------+---------------+---------------+---------------+---------------+------*/
bool            FenceParams::CurveFenceIntersect(ClipPrimitiveCR clipPrimitive, MSBsplineCurve  *curveP)
    {
    bool            intersectFound = false;
    MSBsplineCurve  rotatedCurve;

    if (NULL != clipPrimitive.GetTransformToClip())
        {
        if (SUCCESS == rotatedCurve.CopyTransformed(*curveP, *clipPrimitive.GetTransformToClip()))
            curveP = &rotatedCurve;
        else
            return false;
        }


    if (clipPrimitive.ClipZLow())
        intersectFound |= CurveClipPlaneIntersect(clipPrimitive, curveP, clipPrimitive.GetZLow()  - s_zPlaneToleranceRatio * m_onTolerance);

    if (clipPrimitive.ClipZHigh())
        intersectFound |= CurveClipPlaneIntersect(clipPrimitive, curveP, clipPrimitive.GetZHigh() + s_zPlaneToleranceRatio * m_onTolerance);

    bvector<DPoint3d> point0, point1;
    bvector<double>   param0, param1;

    if (NULL != clipPrimitive.GetBCurve())
        {
        curveP->AddCurveIntersectionsXY (&point0, &param0, &point1, &param1, *clipPrimitive.GetBCurve(), NULL);
        }
    else if (NULL != clipPrimitive.GetMaskOrClipPlanes())
        {
        for (ConvexClipPlaneSetCR convexPlaneSet: *clipPrimitive.GetMaskOrClipPlanes())
            {
            for (ClipPlaneCR plane: convexPlaneSet)
                {
                curveP->AddPlaneIntersections(&point0, &param0, plane.GetDPlane3d());
                }
            }
        }
    else
        {
        BeAssert(false);
        return false;
        }


    for (size_t i = 0; i < point0.size(); i++)
        {
        double      z = point0[i].z;

        if ((curveP->params.closed || (param0[i] > 0.0 && param0[i] < 1.0)) &&
            (! clipPrimitive.ClipZLow() || z >= clipPrimitive.GetZLow()) && (! clipPrimitive.ClipZHigh() || z <= clipPrimitive.GetZHigh()))
            {
            clipPrimitive.TransformFromClip(point0[i]);
            intersectFound |= StoreIntersectionIfInsideClip(param0[i], &point0[i], &clipPrimitive);
            }
        }

    if (curveP == &rotatedCurve)
        rotatedCurve.ReleaseMem();

    return intersectFound;
    }


/*---------------------------------------------------------------------------------**//**
* @bsimethod                                                    RayBentley      7/92
+---------------+---------------+---------------+---------------+---------------+------*/
bool            FenceParams::AcceptTransformedCurve
(
MSBsplineCurve* pCurve
)
    {
    DPoint3d    testPoint;

    /* Arbitrarily select point at u=.5 for point inside check */
    pCurve->FractionToPoint(testPoint, 0.5);

    bool        pointIn, insideMode = !m_overlapMode && !static_cast<int>(m_clipMode);

    if (pointIn = PointInsideClip(testPoint))
        {
        if (m_overlapMode)
            return true;
        }
    else
        {
        if (insideMode)
            return false;
        }

    for (ClipPrimitivePtr const& primitive: *m_clip)
        {
        if  (CurveFenceIntersect(*primitive, pCurve) && insideMode)
            return false;
        }

    m_hasOverlaps |= (m_splitParams.size() > 0);

    return insideMode || pointIn || m_hasOverlaps;
    }

/*---------------------------------------------------------------------------------**//**
* @bsimethod                                                    RayBentley      7/92
+---------------+---------------+---------------+---------------+---------------+------*/
bool            FenceParams::AcceptCurve(MSBsplineCurve  *curveP)
    {
    if (!m_camera)
        {
        curveP->TransformCurve(m_transform);
        return AcceptTransformedCurve(curveP);
        }

    DPoint3d    testPoint;

    curveP->TransformCurve(m_transform);
    bvector<double> params;
    curveP->AddPlaneIntersections(NULL, &params, DPlane3d::FromOriginAndNormal(0,0, m_zCameraLimit, 0,0,1));

    if (params.size() > 0)
        {
        bool        accept = false;

        if (!m_overlapMode && !static_cast<int>(m_clipMode))
            return false;

        if (curveP->params.closed)
            {
            DoubleOps::Sort(params, true);
            params.push_back(params[0] + 1.0);
            }
        else
            {
            params.push_back(0.0);
            params.push_back(1.0);
            DoubleOps::Sort(params);
            }

        for (size_t i = 0; i < params.size(); i++)
            {
            curveP->FractionToPoint(testPoint, params[i]);

            if (m_clip->PointInside(testPoint, m_onTolerance))
                StoreIntersectionIfInsideClip(params[i], &testPoint, NULL);
            }

        for (size_t i = 0; i < params.size() - 1; i++)
            {
            MSBsplineCurve      segment;
            curveP->FractionToPoint(testPoint, (params[i] + params[i+1]) * 0.5);

            if (testPoint.z < m_zCameraLimit && SUCCESS == segment.CopyFractionSegment(*curveP, params[i], params[i+1]))
                {
                size_t originalNSplitParams = m_splitParams.size();

                accept |= AcceptCameraCurveSegment(&segment);
                // The Accept step may have intersected the partial curve and generated more split points.
                //  Map the new split points from the partial curve 0..1 into the params[i]..params[i+1] interval.
                for (size_t j = originalNSplitParams; j < m_splitParams.size(); j++)
                    m_splitParams[j] = params[i] + (m_splitParams[j] - params[i]) / (params[i + 1] - params[i]);

                segment.ReleaseMem();
                }
            }

        return accept;
        }
    else
        {
        curveP->FractionToPoint(testPoint, 0.5);
        return testPoint.z < m_zCameraLimit ? AcceptCameraCurveSegment(curveP) : false;
        }
    }

/*---------------------------------------------------------------------------------**//**
* @bsimethod                                                    RayBentley      7/92
*
*   Accept segment of curve that is already transformed (but camera not applied)
*   and completely in front of the eye plane.
*
+---------------+---------------+---------------+---------------+---------------+------*/
bool            FenceParams::AcceptCameraCurveSegment
(
MSBsplineCurve  *curveP
)
    {
    curveP->ProjectToZFocalPlane(m_focalLength);

    return AcceptTransformedCurve(curveP);
    }

/*---------------------------------------------------------------------------------**//**
* @bsimethod                                                    RayBentley      08/04
+---------------+---------------+---------------+---------------+---------------+------*/
bool            FenceParams::AcceptByCurve()
    {
    if (m_camera)               // Always use curves if camera on as we'll use weights to do perspective
        return true;

    for (ClipPrimitivePtr const& primitive: *m_clip)
        {
        // If any clip is curved accept by curve...
        if (NULL != primitive->GetGPA (true))
            return true;
        }

    return false;
    }

/*---------------------------------------------------------------------------------**//**
* @bsimethod                                                    Keith.Bentley   07/04
+---------------+---------------+---------------+---------------+---------------+------*/
void            FenceParams::PushClip(ViewContextP context, DgnViewportP vp, bool displayCut)
    {
    if (NULL == vp)
        {
        vp = m_viewport;

        if (vp != context->GetViewport()) // fence is view-specific
            return;
        }

    if (!m_clip.IsValid())
        return;

    Transform           inverse;

    inverse.InverseOf(m_transform);

    // If we have a camera on we need to generate the planes that instersect the
    // camera point...
    if (m_camera)
        {
        if (NULL != m_clip->front()->GetClipPlanes())
            {
            ClipPlaneSet    clipPlaneSet = *m_clip->front()->GetClipPlanes();

            for (ConvexClipPlaneSetR convexPlaneSet: clipPlaneSet)
                {
                for (ClipPlaneR plane: convexPlaneSet)
                    {
                    DVec3d      normal = plane.GetNormal();

                    if (fabs(normal.z) > .999)                 // But not front/back planes.
                        continue;

                    double          theta = atan2(plane.GetDistance(), m_focalLength);

                    if (0.0 != theta)
                        {
                        double  cosTheta = cos(theta);

                        plane = ClipPlane(DVec3d::From(normal.x * cosTheta, normal.y  * cosTheta, sin(theta)), 0.0);
                        }
                    }
                convexPlaneSet.TransformInPlace(inverse);
                }

            context->PushClip(*ClipVector::CreateFromPrimitive(ClipPrimitive::CreateFromClipPlanes(clipPlaneSet, !displayCut)));
            }
        }
    else
        {
        ClipVectorPtr       transformedClip = ClipVector::CreateCopy(*m_clip);
        transformedClip->TransformInPlace(inverse);

        transformedClip->SetInvisible(!displayCut);
        context->PushClip(*transformedClip);
        }
    }

/*---------------------------------------------------------------------------------**//**
* @bsimethod                                                    Keith.Bentley   07/03
+---------------+---------------+---------------+---------------+---------------+------*/
FenceParams::FenceParams(TransformCP trans)
    {
    m_focalLength = 0.0;

    if (trans)
        m_transform = *trans;
    else
        m_transform.InitIdentity();

    m_camera            = false;
    m_overlapMode       = false;
    m_onTolerance       = .25;    // The traditional UOR tolerance...
    m_zCameraLimit      = 0.0;

    m_viewport          = NULL;

    m_clipMode          = FenceClipMode::None;

    m_fenceRange.Init();

    m_hasOverlaps       = false;
    m_splitParams.clear();

    m_checkScanCriteria = true;
    m_ignoreTreatAsElm  = false;
    m_locateInteriors   = LocateSurfacesPref::Never;
    }

/*---------------------------------------------------------------------------------**//**
* @bsimethod                                                    Keith.Bentley   07/03
+---------------+---------------+---------------+---------------+---------------+------*/
FenceParams::FenceParams(FenceParamsP fpP)
    {
    m_focalLength       = fpP->m_focalLength;
    m_transform         = fpP->m_transform;
    m_camera            = fpP->m_camera;
    m_overlapMode       = fpP->m_overlapMode;
    m_onTolerance       = fpP->m_onTolerance;
    m_zCameraLimit      = fpP->m_zCameraLimit;

    m_viewport          = fpP->m_viewport;

    m_clipMode          = fpP->m_clipMode;
    m_clip              = fpP->m_clip;
    m_fenceRange        = fpP->m_fenceRange;

    m_hasOverlaps       = false;
    m_splitParams.clear();

    m_checkScanCriteria = fpP->m_checkScanCriteria;
    m_ignoreTreatAsElm  = fpP->m_ignoreTreatAsElm;
    m_locateInteriors   = fpP->m_locateInteriors;
    }


/*---------------------------------------------------------------------------------**//**
* @bsimethod                                                    RayBentley      7/92
+---------------+---------------+---------------+---------------+---------------+------*/
void            FenceParams::ClearCurrentClip()
    {
    m_clip = NULL;
    }

/*---------------------------------------------------------------------------------**//**
* @bsimethod                                                    Keith.Bentley   07/03
+---------------+---------------+---------------+---------------+---------------+------*/
void            FenceParams::ClearSplitParams()
    {
    m_hasOverlaps    = false;
    m_splitParams.clear();
    }

/*---------------------------------------------------------------------------------**//**
* @bsimethod
+---------------+---------------+---------------+---------------+---------------+------*/
void            FenceParams::SortSplitParams()
    {
    DoubleOps::Sort(m_splitParams);
    }

/*---------------------------------------------------------------------------------**//**
* @bsimethod
+---------------+---------------+---------------+---------------+---------------+------*/
bool            FenceParams::GetSplitParam(size_t i, double &value) const
    {
    value = 0.0;

    if (i >= m_splitParams.size())
        return false;

    value = m_splitParams[i];

    return true;
    }

/*---------------------------------------------------------------------------------**//**
* @bsimethod
+---------------+---------------+---------------+---------------+---------------+------*/
size_t          FenceParams::GetNumSplitParams() const
    {
    return m_splitParams.size();
    }

/*---------------------------------------------------------------------------------**//**
* @bsimethod                                                    Keith.Bentley   07/03
+---------------+---------------+---------------+---------------+---------------+------*/
FenceParams::~FenceParams()
    {
    ClearSplitParams();
    }

/*---------------------------------------------------------------------------------**//**
* @bsimethod                                                    Brien.Bastings  06/07
+---------------+---------------+---------------+---------------+---------------+------*/
FenceParamsP    FenceParams::Create()
    {
    return new FenceParams();
    }

/*---------------------------------------------------------------------------------**//**
* @bsimethod                                                    Brien.Bastings  06/07
+---------------+---------------+---------------+---------------+---------------+------*/
void            FenceParams::Delete(FenceParamsP fp)
    {
    delete fp;
    }

/*---------------------------------------------------------------------------------**//**
* @bsimethod                                                    RayBentley      01/2012
+---------------+---------------+---------------+---------------+---------------+------*/
StatusInt       FenceParams::PushClip(ViewContextR context, TransformCP localToRoot) const
    {
    DgnViewportP   viewport;

    if (NULL == (viewport = context.GetViewport()) || !m_clip.IsValid())
        return ERROR;

    ClipVectorPtr   clip = ClipVector::CreateCopy(*m_clip);


    Transform       rootToClip  = viewport->Is3dView()   ? m_transform : Transform::FromIdentity();
    Transform       localToClip = (NULL == localToRoot)  ? rootToClip  : Transform::FromProduct(rootToClip, *localToRoot);
    Transform       clipToLocal;

    clipToLocal.InverseOf(localToClip);

    if (context.IsCameraOn())
        {
        // Needs work - Handle rotating planes to account for camera projection.
        }

    clip->TransformInPlace(clipToLocal);
    context.PushClip(*clip);

    return SUCCESS;
    }

/*---------------------------------------------------------------------------------**//**
* @bsimethod                                                    RayBentley      01/2012
+---------------+---------------+---------------+---------------+---------------+------*/
bool        FenceParams::IsOutsideClip() const
    {
    return m_clip.IsValid() &&
           1 == m_clip->size() &&
           m_clip->front()->IsMask();
    }

/*---------------------------------------------------------------------------------**//**
* @bsimethod                                                    Brien.Bastings  03/10
+---------------+---------------+---------------+---------------+---------------+------*/
static void     pointFromParameter(DPoint3dR point, ICurvePrimitive* curvePrimitive, double parameter, FenceParamsR fp)
    {
    curvePrimitive->FractionToPoint(parameter, point);

    fp.GetTransform()->Multiply(point);

    if (!fp.IsCameraOn() || point.z >= 0.0)
        return;

    double      cameraScale = -fp.GetFocalLength() / point.z;

    point.x *= cameraScale;
    point.y *= cameraScale;
    }

/*---------------------------------------------------------------------------------**//**
* @bsimethod                                                    Ray.Bentley     12/92
+---------------+---------------+---------------+---------------+---------------+------*/
static void shiftEllipseSplineParameters(double *paramP, size_t nParams, MSBsplineCurveR curve, DEllipse3dCR ellipse)
    {
    double      angle, start, sweep, tolerance = 1.0E-8;
    DPoint3d    point;

    ellipse.GetSweep(start, sweep);
    for (size_t i=0; i<nParams; i++, paramP++)
        {
        if (*paramP != 0.0 && *paramP != 1.0)
            {
            bspcurv_evaluateCurvePoint(&point, NULL, &curve, fmod(*paramP, 1.0));

            angle = ellipse.PointToAngle(point);

            /* the start/end point of a closed arc
                is somewhat ambiguous, so handle it seperately */
            if (Angle::IsFullCircle(fabs(sweep)) && Angle::NearlyEqualAllowPeriodShift(angle, start))
                {
                *paramP = *paramP < .5 ? 0.0 : 1.0;
                }
            else
                {
                double      period = floor(*paramP);       /* Bug in VC5.0 if this is used directly in expression below */

                if (sweep < 0.0)
                    {
                    while (start > 0.0) start -= msGeomConst_2pi;
                    while (angle > start + tolerance) angle -= msGeomConst_2pi;
                    }
                else
                    {
                    while (start < 0.0) start += msGeomConst_2pi;
                    while (angle < start - tolerance) angle += msGeomConst_2pi;
                    }

                *paramP = period + (angle - start) / sweep;
                }
            }
        }
    }

/*---------------------------------------------------------------------------------**//**
* @bsimethod                                                    Brien.Bastings  03/10
+---------------+---------------+---------------+---------------+---------------+------*/
static void     calculateSegmentIntersections(FenceParamsR fp, ICurvePrimitive* curvePrimitive)
    {
    if (fp.AcceptByCurve())
        {
        MSBsplineCurve  curve;

        if (!curvePrimitive->GetMSBsplineCurve(curve))
            return;

        size_t  originalNumSplitParams = fp.GetNumSplitParams();

        fp.AcceptCurve(&curve);

        // Defect 88045 - shift from spline to ellipse angle parameters. This should all be deprecated and work on CurveVectors directly.
        if (fp.GetNumSplitParams() > originalNumSplitParams && NULL != curvePrimitive->GetArcCP ())
            shiftEllipseSplineParameters(fp.GetSplitParamsP() + originalNumSplitParams, fp.GetNumSplitParams() - originalNumSplitParams, curve, *curvePrimitive->GetArcCP());

        curve.ReleaseMem();
        return;
        }

    switch (curvePrimitive->GetCurvePrimitiveType())
        {
        case ICurvePrimitive::CURVE_PRIMITIVE_TYPE_Line:
            {
            DSegment3d segment = *curvePrimitive->GetLineCP ();

            fp.AcceptLineSegments(segment.point, 2, false);
            break;
            }

        case ICurvePrimitive::CURVE_PRIMITIVE_TYPE_LineString:
            {
            bvector<DPoint3d> points = *curvePrimitive->GetLineStringCP ();

            fp.AcceptLineSegments(&points[0], (int) points.size(), false);
            break;
            }

        case ICurvePrimitive::CURVE_PRIMITIVE_TYPE_Arc:
            {
            DEllipse3d ellipse = *curvePrimitive->GetArcCP ();

            fp.AcceptDEllipse3d(ellipse);
            break;
            }

        case ICurvePrimitive::CURVE_PRIMITIVE_TYPE_BsplineCurve:
        case ICurvePrimitive::CURVE_PRIMITIVE_TYPE_InterpolationCurve:
        case ICurvePrimitive::CURVE_PRIMITIVE_TYPE_AkimaCurve:
        case ICurvePrimitive::CURVE_PRIMITIVE_TYPE_Spiral:
            {
            MSBsplineCurve  curve;

            if (!curvePrimitive->GetMSBsplineCurve(curve))
                return;

            fp.AcceptCurve(&curve);
            curve.ReleaseMem();
            break;
            }
        }
    }

/*---------------------------------------------------------------------------------**//**
* @bsimethod                                                    Brien.Bastings  03/10
+---------------+---------------+---------------+---------------+---------------+------*/
static void     flushPartialCurve(DgnElementPtrVec* inside, DgnElementPtrVec* outside, CurveVectorR curveVector, GeometricElementCR element, bool isInside)
    {
    if (curveVector.empty())
        return;

#if defined (NEEDS_WORK_DGNITEM)
    EditElementHandle eeh;

    if (SUCCESS == DraftingElementSchema::ToElement(eeh, curveVector, &eh, eh.GetElementCP ()->Is3d(), *eh.GetDgnModelP ()))
        {
        if (isInside)
            {
            if (inside)
                inside->Insert(eeh);
            }
        else
            {
            if (outside)
                outside->Insert(eeh);
            }
        }
#endif

    curveVector.clear();
    }

/*---------------------------------------------------------------------------------**//**
* @bsimethod                                                    Brien.Bastings  03/10
+---------------+---------------+---------------+---------------+---------------+------*/
void FenceParams::ParseAcceptedElement(DgnElementPtrVec* inside, DgnElementPtrVec* outside, GeometricElementCR element)
    {
    // TODO: Look into pushing the fence clip onto the output and having SimplifyViewDrawGeom do the clipping...
#if defined (NEEDS_WORK_DGNITEM)
    CurveVectorPtr curveVector = ICurvePathQuery::ElementToCurveVector(eh);
#else
    CurveVectorPtr curveVector;
#endif

    if (curveVector.IsNull())
        return;

    if (FenceClipMode::None == GetClipMode() || !HasOverlaps() || 0 == GetNumSplitParams())
        {
        if (!inside)
            return;

        // Overlap w/o split params denotes an interior overlap (pattern/fill/etc.). Non-optimized clip doesn't handle
        // this case...so we just want to determine whether the boundary is in or out...
        FenceParams tmpFp(this);

        tmpFp.SetLocateInteriors(LocateSurfacesPref::Never);

        FenceAcceptContext context;

        if (!context.AcceptCurveVector(*curveVector, &tmpFp))
            return;

        DgnElementPtr copy = element.CopyForEdit();
        inside->push_back(copy);
        return;
        }

    // Only supports simple open/closed paths...
    if (!(curveVector->IsOpenPath() || curveVector->IsClosedPath()))
        return;

    bool           firstInside=false, lastInside=false, lastInsideValid = false;
    CurveVectorPtr partialCurve = CurveVector::Create(CurveVector::BOUNDARY_TYPE_Open);
    CurveVectorPtr firstPartial = NULL;

    for (ICurvePrimitivePtr curvePrimitive : *curveVector)
        {
        if (curvePrimitive.IsNull())
            continue;

        DPoint3d    segOrg, segEnd;
        double      u0, u1;

        // NOTE: For complex shape/chain we don't know which component a split param belongs to...
        FenceParams tmpFp(this);

        calculateSegmentIntersections(tmpFp, curvePrimitive.get());

        if (!tmpFp.GetSplitParam(0, u0))
            {
            partialCurve->push_back(curvePrimitive);
            continue;
            }

        tmpFp.StoreIntersection(0.0);
        tmpFp.StoreIntersection(1.0);
        tmpFp.SortSplitParams();

        tmpFp.GetSplitParam(0, u0);
        pointFromParameter(segOrg, curvePrimitive.get(), u0, tmpFp);

        for (size_t i = 1; tmpFp.GetSplitParam(i, u1); i++, u0 = u1)
            {
            pointFromParameter(segEnd, curvePrimitive.get(), u1, tmpFp);

            if (segOrg.IsEqual(segEnd, 1.0e-8) || (u1 - u0) <= MINIMUM_CLIPSIZE)
                continue;

            DPoint3d    testPoint;

            pointFromParameter(testPoint, curvePrimitive.get(), (u0 + u1)/2.0, tmpFp);

            bool        isInside = tmpFp.PointInsideClip(testPoint);

            if (lastInsideValid && isInside != lastInside)
                {
                // Keep first partial for a closed element, will append to last partial for wrap around...
                if (firstPartial.IsNull() && curveVector->IsClosedPath())
                    {
                    firstPartial = partialCurve->Clone();
                    firstInside  = lastInside;

                    partialCurve->clear();
                    }
                else
                    {
                    flushPartialCurve(inside, outside, *partialCurve, element, lastInside);
                    }
                }

            if ((isInside && inside) || outside)
                partialCurve->push_back(curvePrimitive.get()->CloneBetweenFractions(u0, u1, false));

            lastInside = isInside;
            lastInsideValid = true;
            segOrg = segEnd;
            }
        }

    if (firstPartial.IsValid())
        {
        // If first and last partials on same side of fence, join them...otherwise flush separately...
        if (firstInside == lastInside)
            {
            for (ICurvePrimitivePtr curvePrimitive : *firstPartial)
                {
                if (curvePrimitive.IsNull())
                    continue;

                partialCurve->push_back(curvePrimitive);
                }

            // Don't create a complex chain for original that was a single closed element (ex. want linestring from shape).
            if (1 == curveVector->size())
                partialCurve->ConsolidateAdjacentPrimitives();
            }
        else
            {
            flushPartialCurve(inside, outside, *firstPartial, element, firstInside);
            }
        }

    flushPartialCurve(inside, outside, *partialCurve, element, lastInside);
    }

/*---------------------------------------------------------------------------------**//**
* @bsimethod                                                    Brien.Bastings  03/10
+---------------+---------------+---------------+---------------+---------------+------*/
bool FenceParams::AcceptElement(GeometricElementCR element)
    {
    FenceAcceptContext context;

    return context.AcceptElement(element, *this);
    }

/*---------------------------------------------------------------------------------**//**
* @bsimethod                                                    Brien.Bastings  03/10
+---------------+---------------+---------------+---------------+---------------+------*/
BentleyStatus FenceParams::GetContents(DgnElementIdSet& contents)
    {
    FenceAcceptContext context;

    return context.GetContents(this, contents);
    }
<|MERGE_RESOLUTION|>--- conflicted
+++ resolved
@@ -1,2849 +1,2832 @@
-/*--------------------------------------------------------------------------------------+
-|
-|     $Source: DgnCore/FenceParams.cpp $
-|
-|  $Copyright: (c) 2015 Bentley Systems, Incorporated. All rights reserved. $
-|
-+--------------------------------------------------------------------------------------*/
-#include    <DgnPlatformInternal.h>
-#include    <DgnPlatform/DgnHandlers/PickContext.h>
-
-#define     CIRCLE_ClipPoints           60
-#define     fc_cameraPlaneRatio         300.0
-#define     MINIMUM_CLIPSIZE            1.0E-3
-
-/*=================================================================================**//**
-* Output to determine if element should be accepted for fence processing..
-* @bsiclass                                                     Brien.Bastings  09/04
-+===============+===============+===============+===============+===============+======*/
-struct FenceAcceptOutput : public SimplifyViewDrawGeom
-{
-    DEFINE_T_SUPER(SimplifyViewDrawGeom)
-protected:
-
-FenceParamsP    m_fp;
-bool            m_abort;
-bool            m_currentAccept;
-bool            m_accept;
-bool            m_firstAccept;
-OutputP    m_viewOutput;
-
-public:
-
-FenceAcceptOutput()      { m_fp = NULL; m_viewOutput = NULL; }
-
-/*---------------------------------------------------------------------------------**//**
-* @bsimethod                                                    Brien.Bastings  09/04
-+---------------+---------------+---------------+---------------+---------------+------*/
-virtual bool    _DoClipping() const override {return m_inSymbolDraw;} // Only need clip for symbols...
-virtual bool    _DoSymbolGeometry() const override {return true;}
-
-/*---------------------------------------------------------------------------------**//**
-* @bsimethod                                                    Brien.Bastings  09/04
-+---------------+---------------+---------------+---------------+---------------+------*/
-bool            GetCurrentAbort() {return m_abort;}
-bool            GetCurrentAccept() {return m_accept;}
-void            SetCurrentAccept(bool accept) {m_currentAccept = accept;}
-FenceParamsP    GetFenceParamsP () {return m_fp;}
-void            SetFenceParams(FenceParamsP fp) {m_fp = fp;}
-
-/*---------------------------------------------------------------------------------**//**
-* @bsimethod                                                    Brien.Bastings  09/04
-+---------------+---------------+---------------+---------------+---------------+------*/
-void            Init()
-    {
-    m_viewOutput = m_context->GetViewport()->GetIViewOutput(); // Keep QVis in synch for qv locate...
-    OnNewElement();
-    }
-
-/*---------------------------------------------------------------------------------**//**
-* @bsimethod                                                    Brien.Bastings  09/04
-+---------------+---------------+---------------+---------------+---------------+------*/
-void            OnNewElement()
-    {
-    m_fp->ClearSplitParams();
-
-    m_firstAccept   = true;
-    m_abort         = false;
-    m_currentAccept = false;
-    m_accept        = false;
-    }
-
-/*---------------------------------------------------------------------------------**//**
-* @bsimethod                                                    Brien.Bastings  03/10
-+---------------+---------------+---------------+---------------+---------------+------*/
-<<<<<<< HEAD
-virtual void    _SetDrawViewFlags (ViewFlags flags) override
-=======
-virtual void    _SetDrawViewFlags(ViewFlagsCP flags) override
->>>>>>> 4085fc00
-    {
-    T_Super::_SetDrawViewFlags(flags);
-
-    m_viewFlags.styles = false; // NOTE: Ignore linestyles for fence accept...
-
-    switch (m_fp->GetLocateInteriors())
-        {
-        case LocateSurfacesPref::Never:
-            {
-            m_viewFlags.SetRenderMode(DgnRenderMode::Wireframe);
-            m_viewFlags.fill = false;
-            break;
-            }
-
-        case LocateSurfacesPref::Always:
-            {
-            if (DgnRenderMode::Wireframe == m_viewFlags.GetRenderMode())
-                m_viewFlags.SetRenderMode(DgnRenderMode::SmoothShade);
-            break;
-            }
-        }
-    }
-
-/*---------------------------------------------------------------------------------**//**
-* @bsimethod                                                    Brien.Bastings  11/05
-+---------------+---------------+---------------+---------------+---------------+------*/
-virtual void    _PushTransClip(TransformCP trans, ClipPlaneSetCP clip) override
-    {
-    T_Super::_PushTransClip(trans, clip);
-
-    if (m_viewOutput)
-        m_viewOutput->PushTransClip(trans, clip);
-    }
-
-/*---------------------------------------------------------------------------------**//**
-* @bsimethod                                                    Brien.Bastings  11/05
-+---------------+---------------+---------------+---------------+---------------+------*/
-virtual void    _PopTransClip() override
-    {
-    T_Super::_PopTransClip();
-
-    if (m_viewOutput)
-        m_viewOutput->PopTransClip();
-    }
-
-/*---------------------------------------------------------------------------------**//**
-* @bsimethod                                                    BrienBastings   11/05
-+---------------+---------------+---------------+---------------+---------------+------*/
-void GetTestPointWorld(DPoint3dR fencePt, ClipPrimitiveCR clipPrimitive)
-    {
-    ClipPolygonCP   clipPolygon;
-
-    fencePt.Zero();
-
-    if (NULL == (clipPolygon = clipPrimitive.GetPolygon()) || clipPolygon->empty())
-        return;
-
-    fencePt = DPoint3d::From(clipPolygon->front().x, clipPolygon->front().y, 0.0);
-
-    Transform   invTransform;
-
-    invTransform.InverseOf(*(m_fp->GetTransform()));
-
-    if (NULL != clipPrimitive.GetTransformFromClip())
-        invTransform.InitProduct(invTransform, *(clipPrimitive.GetTransformFromClip()));
-
-    invTransform.Multiply(fencePt);
-    }
-
-/*---------------------------------------------------------------------------------**//**
-* @bsimethod                                                    BrienBastings   11/05
-+---------------+---------------+---------------+---------------+---------------+------*/
-void GetTestDirectionWorld(DVec3dR fenceDir)
-    {
-    Transform       invTransform;
-    ClipVectorPtr   clip = m_fp->GetClipVector();
-
-    invTransform.InverseOf(*(m_fp->GetTransform()));
-
-    if (clip.IsValid() && !clip->empty() && clip->front()->GetTransformFromClip())
-        invTransform.InitProduct(invTransform, *(clip->front()->GetTransformFromClip()));
-
-    invTransform.GetMatrixColumn(fenceDir, 2);
-    }
-
-/*---------------------------------------------------------------------------------**//**
-* @bsimethod                                                    Brien.Bastings  05/12
-+---------------+---------------+---------------+---------------+---------------+------*/
-void GetBoresiteLocations(bvector<DRay3d>& out)
-    {
-    // NOTE: Can't test a single loop point when there are masks...
-    ClipVectorPtr   clip = m_fp->GetClipVector();
-
-    if (!clip.IsValid())
-        return;
-
-    DMatrix4d       viewToLocal = m_context->GetViewToLocal();
-
-    for (ClipPrimitivePtr const& clipPrimitive: *clip)
-        {
-        DPoint3d    fencePt, localPt;
-        DRay3d      boresite;
-
-        GetTestPointWorld(fencePt, *clipPrimitive);
-        m_context->WorldToLocal(&localPt, &fencePt, 1);
-        PickContext::InitBoresite(boresite, localPt, viewToLocal);
-
-        out.push_back(boresite);
-        }
-    }
-
-/*---------------------------------------------------------------------------------**//**
-* @bsimethod                                                    Brien.Bastings  09/04
-+---------------+---------------+---------------+---------------+---------------+------*/
-void            CheckCurrentAccept()
-    {
-    if (m_abort) // accept status has already been determined...
-        return;
-
-    bool    insideMode = !m_fp->AllowOverlaps() && FenceClipMode::None == m_fp->GetClipMode();
-    bool    hasOverlap = !m_firstAccept && (m_currentAccept != m_accept);
-
-    if (m_currentAccept)
-        {
-        m_accept = true;
-        }
-    else if (insideMode)
-        {
-        m_accept = false;
-        m_abort  = true;
-        }
-
-    if (!insideMode && m_accept)
-        {
-        // Fence can overlap a complex element w/o any component having an overlap...
-        if (hasOverlap)
-            m_fp->SetHasOverlaps(true);
-
-        // Need to look for ALL overlaps in clip mode...
-        if (FenceClipMode::None == m_fp->GetClipMode())
-            m_abort = m_fp->HasOverlaps();
-        }
-
-    m_firstAccept = false;
-    }
-
-/*---------------------------------------------------------------------------------**//**
-* @bsimethod                                                    Brien.Bastings  09/04
-+---------------+---------------+---------------+---------------+---------------+------*/
-TransformCP GetCurrentFenceAcceptTransform(TransformP transformP)
-    {
-    TransformCP placementTransP = m_context->GetCurrLocalToWorldTransformCP ();
-
-    if (placementTransP)
-        *transformP = *placementTransP;
-    else
-        transformP->InitIdentity();
-
-    return transformP;
-    }
-
-/*---------------------------------------------------------------------------------**//**
-* @bsimethod                                                    Brien.Bastings  05/05
-+---------------+---------------+---------------+---------------+---------------+------*/
-StatusInt ProcessPoints(DPoint3dCP points, int numPoints)
-    {
-    Transform   transform;
-
-    if (NULL == GetCurrentFenceAcceptTransform(&transform))
-        return SUCCESS;
-
-    for (int iPoint = 0; iPoint < numPoints; iPoint++)
-        {
-        DPoint3d    tmpPt;
-
-        transform.Multiply(tmpPt, points[iPoint]);
-
-        m_currentAccept = m_fp->PointInside(tmpPt);
-
-        CheckCurrentAccept();
-
-        if (m_context->CheckStop())
-            break;
-        }
-
-    return SUCCESS;
-    }
-
-/*---------------------------------------------------------------------------------**//**
-* @bsimethod                                                    Brien.Bastings  09/04
-+---------------+---------------+---------------+---------------+---------------+------*/
-StatusInt ProcessLinearSegments(DPoint3dCP points, int numPoints, bool closed, bool filled)
-    {
-    Transform   transform;
-
-    if (NULL == GetCurrentFenceAcceptTransform(&transform))
-        return SUCCESS;
-
-    if (m_fp->AcceptByCurve() && numPoints > 1)
-        {
-        MSBsplineCurve  curve;
-
-        if (SUCCESS != curve.InitFromPoints(points, numPoints))
-            return SUCCESS;
-
-        curve.TransformCurve(transform);
-
-        m_currentAccept = m_fp->AcceptCurve(&curve);
-
-        curve.ReleaseMem();
-        }
-    else
-        {
-        DPoint3d    *tmpPtsP = (DPoint3d *) alloca(numPoints * sizeof (DPoint3d));
-
-        transform.Multiply(tmpPtsP, points, numPoints);
-
-        m_currentAccept = m_fp->AcceptLineSegments(tmpPtsP, numPoints, closed);
-        }
-
-    CheckCurrentAccept();
-
-    return SUCCESS;
-    }
-
-/*---------------------------------------------------------------------------------**//**
-* @bsimethod                                                    Brien.Bastings  09/04
-+---------------+---------------+---------------+---------------+---------------+------*/
-StatusInt ProcessDEllipse3d(DEllipse3dCP ellipseP, bool closed, bool filled)
-    {
-    Transform   transform;
-
-    if (NULL == GetCurrentFenceAcceptTransform(&transform))
-        return SUCCESS;
-
-    DEllipse3d  tmpEllipse = *ellipseP;
-
-    transform.Multiply(tmpEllipse, *ellipseP);
-
-    if (m_fp->AcceptByCurve())
-        {
-        MSBsplineCurve  curve;
-
-        if (SUCCESS != curve.InitFromDEllipse3d(tmpEllipse))
-            return SUCCESS;
-
-        m_currentAccept = m_fp->AcceptCurve(&curve);
-
-        curve.ReleaseMem();
-        }
-    else
-        {
-        m_currentAccept = m_fp->AcceptDEllipse3d(tmpEllipse);
-        }
-
-    CheckCurrentAccept();
-
-    return SUCCESS;
-    }
-
-/*---------------------------------------------------------------------------------**//**
-* @bsimethod                                                    Brien.Bastings  09/04
-+---------------+---------------+---------------+---------------+---------------+------*/
-StatusInt ProcessCurve(MSBsplineCurveCP curveP, bool filled)
-    {
-    Transform   transform;
-
-    if (NULL == GetCurrentFenceAcceptTransform(&transform))
-        return SUCCESS;
-
-    MSBsplineCurve  curve;
-
-    if (SUCCESS != curve.CopyFrom(*curveP))
-        return ERROR;
-
-    curve.TransformCurve(transform);
-
-    m_currentAccept = m_fp->AcceptCurve(&curve);
-
-    curve.ReleaseMem();
-
-    CheckCurrentAccept();
-
-    return SUCCESS;
-    }
-
-/*---------------------------------------------------------------------------------**//**
-* @bsimethod                                                    BrienBastings   06/15
-+---------------+---------------+---------------+---------------+---------------+------*/
-static bool isWireframeDisplay(ViewContextR context)
-    {
-    return (DgnRenderMode::Wireframe == context.GetViewFlags().GetRenderMode());
-    }
-
-/*---------------------------------------------------------------------------------**//**
-* @bsimethod                                                    Brien.Bastings  04/12
-+---------------+---------------+---------------+---------------+---------------+------*/
-virtual StatusInt _ProcessCurvePrimitive(ICurvePrimitiveCR primitive, bool closed, bool filled) override
-    {
-    switch (primitive.GetCurvePrimitiveType())
-        {
-        case ICurvePrimitive::CURVE_PRIMITIVE_TYPE_Line:
-            {
-            DSegment3dCP segment = primitive.GetLineCP ();
-
-            return ProcessLinearSegments(segment->point, 2, closed, filled);
-            }
-
-        case ICurvePrimitive::CURVE_PRIMITIVE_TYPE_LineString:
-            {
-            bvector<DPoint3d> const* points = primitive.GetLineStringCP ();
-
-            return ProcessLinearSegments(&points->front(), (int) points->size(), closed, filled);
-            }
-
-        case ICurvePrimitive::CURVE_PRIMITIVE_TYPE_Arc:
-            {
-            DEllipse3dCP ellipse = primitive.GetArcCP ();
-
-            return ProcessDEllipse3d(ellipse, closed, filled);
-            }
-
-        case ICurvePrimitive::CURVE_PRIMITIVE_TYPE_BsplineCurve:
-        case ICurvePrimitive::CURVE_PRIMITIVE_TYPE_InterpolationCurve:
-        case ICurvePrimitive::CURVE_PRIMITIVE_TYPE_AkimaCurve:
-        case ICurvePrimitive::CURVE_PRIMITIVE_TYPE_Spiral:
-            {
-            MSBsplineCurveCP bcurve = primitive.GetProxyBsplineCurveCP ();
-
-            return ProcessCurve(bcurve, filled);
-            }
-
-        case ICurvePrimitive::CURVE_PRIMITIVE_TYPE_PointString:
-            {
-            bvector<DPoint3d> const* points = primitive.GetPointStringCP ();
-
-            return ProcessPoints(&points->front(), (int) points->size());
-            }
-
-        default:
-            {
-            BeAssert(false && "Unexpected entry in CurveVector.");
-            return ERROR;
-            }
-        }
-    }
-
-/*---------------------------------------------------------------------------------**//**
-* @bsimethod                                                    BrienBastings   04/12
-+---------------+---------------+---------------+---------------+---------------+------*/
-virtual StatusInt _ProcessCurveVector(CurveVectorCR curves, bool isFilled) override
-    {
-    // NOTE: Always return ERROR for default edge processing...
-    if (m_fp->HasOverlaps())
-        return ERROR; // Already detected overlap, can skip interior check...
-
-    if (!curves.IsAnyRegionType())
-        return ERROR;
-
-    if (isWireframeDisplay(*m_context) && !isFilled)
-        return ERROR;
-
-    DRange3d    localRange;
-    Transform   localToWorld, worldToLocal;
-
-    CurveVectorPtr  curvesLocal = curves.CloneInLocalCoordinates(LOCAL_COORDINATE_SCALE_01RangeBothAxes, localToWorld, worldToLocal, localRange);
-
-    if (!curvesLocal.IsValid())
-        return ERROR;
-
-    bvector<DRay3d> boresiteVector;
-
-    GetBoresiteLocations(boresiteVector);
-
-    for (DRay3dR boresite: boresiteVector)
-        {
-        double      t;
-        DPoint3d    uvw;
-
-        if (!boresite.IntersectZPlane(localToWorld, 0.0, uvw, t))
-            continue;
-
-        CurveVector::InOutClassification inOut = curvesLocal->PointInOnOutXY (uvw);
-
-        if (CurveVector::INOUT_In != inOut && CurveVector::INOUT_On != inOut)
-            continue;
-
-        SetCurrentAccept(true);
-        m_fp->SetHasOverlaps(true);
-        CheckCurrentAccept();
-        break;
-        }
-
-    return ERROR;
-    }
-
-/*---------------------------------------------------------------------------------**//**
-* @bsimethod                                                    Brien.Bastings  04/12
-+---------------+---------------+---------------+---------------+---------------+------*/
-virtual StatusInt _ProcessSolidPrimitive(ISolidPrimitiveCR primitive) override
-    {
-    // NOTE: Always return ERROR for default edge processing...
-    if (m_fp->HasOverlaps())
-        return ERROR; // Already detected overlap, can skip interior check...
-
-    if (isWireframeDisplay(*m_context))
-        return ERROR;
-
-    bvector<DRay3d> boresiteVector;
-
-    GetBoresiteLocations(boresiteVector);
-
-    for (DRay3dR boresite: boresiteVector)
-        {
-        bvector<SolidLocationDetail> intersectLocationDetail;
-
-        primitive.AddRayIntersections(intersectLocationDetail, boresite);
-
-        if (0 == intersectLocationDetail.size())
-            continue;
-
-        SetCurrentAccept(true);
-        m_fp->SetHasOverlaps(true);
-        CheckCurrentAccept();
-        break;
-        }
-
-    return ERROR;
-    }
-
-/*---------------------------------------------------------------------------------**//**
-* @bsimethod                                                    BrienBastings   05/12
-+---------------+---------------+---------------+---------------+---------------+------*/
-virtual StatusInt _ProcessSurface(MSBsplineSurfaceCR surface) override
-    {
-    // NOTE: Always return ERROR for default edge processing...
-    if (m_fp->HasOverlaps())
-        return ERROR; // Already detected overlap, can skip interior check...
-
-    if (isWireframeDisplay(*m_context))
-        return ERROR;
-
-    double          uorRes = bspsurf_getResolution(&surface);
-    bvector<DRay3d> boresiteVector;
-
-    GetBoresiteLocations(boresiteVector);
-
-    for (DRay3dR boresite: boresiteVector)
-        {
-        int     nHits = 0;
-
-        bsprsurf_allBoresiteToSurface(NULL, NULL, &nHits, &boresite.origin, &boresite.direction, const_cast <MSBsplineSurfaceP> (&surface), &uorRes);
-
-        if (0 == nHits)
-            continue;
-
-        SetCurrentAccept(true);
-        m_fp->SetHasOverlaps(true);
-        CheckCurrentAccept();
-        break;
-        }
-
-    return ERROR;
-    }
-
-/*---------------------------------------------------------------------------------**//**
-* @bsimethod                                                    BrienBastings   05/12
-+---------------+---------------+---------------+---------------+---------------+------*/
-virtual StatusInt _ProcessFacetSet(PolyfaceQueryCR meshData, bool isFilled) override
-    {
-    // NOTE: Always return SUCCESS, don't want default edge processing...
-    if (m_fp->HasOverlaps())
-        {
-        ClipAndProcessFacetSetAsCurves(meshData);
-
-        return SUCCESS; // Already detected overlap, can skip interior check...
-        }
-
-    if (isWireframeDisplay(*m_context) && !isFilled)
-        {
-        ClipAndProcessFacetSetAsCurves(meshData);
-
-        return SUCCESS;
-        }
-
-    PolyfaceVisitorPtr  visitor = PolyfaceVisitor::Attach(meshData);
-    bvector<DRay3d>     boresiteVector;
-
-    GetBoresiteLocations(boresiteVector);
-
-    for (; visitor->AdvanceToNextFace(); )
-        {
-        if (m_context->CheckStop())
-            return SUCCESS;
-
-        for (DRay3dR boresite: boresiteVector)
-            {
-            FacetLocationDetail  facetDetail;
-
-            if (!visitor->TryDRay3dIntersectionToFacetLocationDetail(boresite, facetDetail))
-                continue;
-
-            SetCurrentAccept(true);
-            m_fp->SetHasOverlaps(true);
-            CheckCurrentAccept();
-            break;
-            }
-
-        if (m_fp->HasOverlaps())
-            break;
-        }
-
-    ClipAndProcessFacetSetAsCurves(meshData);
-
-    return SUCCESS;
-    }
-
-/*---------------------------------------------------------------------------------**//**
-* @bsimethod                                    Brien.Bastings                  07/05
-+---------------+---------------+---------------+---------------+---------------+------*/
-static int      DrawQvElemCheckStop(void* arg)
-    {
-    FenceAcceptOutput  *output = (FenceAcceptOutput *) arg;
-    return (output->m_context->CheckStop() ? 1 : 0);
-    }
-
-/*---------------------------------------------------------------------------------**//**
-* @bsimethod                                                    Brien.Bastings  11/05
-+---------------+---------------+---------------+---------------+---------------+------*/
-<<<<<<< HEAD
-virtual void    _DrawGraphic(Graphic* qvElem, int subElemIndex) override
-=======
-virtual void    _DrawQvElem(QvElem* qvElem, int subElemIndex) override
->>>>>>> 4085fc00
-    {
-    if (!m_viewOutput || !m_context->GetViewport())
-        return;
-
-    if (m_fp->HasOverlaps())
-        return; // Already detected overlap, can skip interior check...
-
-    DVec3d      viewNormal, fenceNormal;
-
-    m_context->GetViewport()->GetRotMatrix().GetRow(viewNormal, 2);
-    GetTestDirectionWorld(fenceNormal);
-
-    bool        alignedToView = TO_BOOL (fenceNormal.IsParallelTo(viewNormal));
-
-    // Test 1 point in each loop in case clip is disjoint clip mask...
-    for (ClipPrimitivePtr const& primitive: *m_fp->GetClipVector())
-        {
-        DPoint3d    fencePt;
-
-        GetTestPointWorld(fencePt, *primitive);
-
-        // qvi_locateElementCB doesn't allow bore direction to be specified...must rotate view...
-        if (!alignedToView)
-            {
-            RotMatrix   rMatrix;
-            Transform   transform;
-
-            LegacyMath::RMatrix::FromVectorToVector(&rMatrix, &fenceNormal, &viewNormal);
-            transform.InitFromMatrixAndFixedPoint(rMatrix, fencePt);
-
-            m_context->PushTransform(transform);
-            }
-
-        DPoint3d    pickPt;
-        DPoint4d    pickPtView;
-
-        m_context->WorldToView(&pickPtView, &fencePt, 1);
-        pickPtView.GetProjectedXYZ (pickPt);
-
-        bool        gotHit = false;
-        DPoint3d    hitPt;
-
-<<<<<<< HEAD
-#if defined (NEEDS_WORK_CONTINUOUS_RENDER)
-        gotHit = m_viewOutput->LocateQvElem (qvElem, *((DPoint2dCP) &pickPt), 1.0, hitPt, NULL, DrawQvElemCheckStop, this);
-#endif
-=======
-        gotHit = m_viewOutput->LocateQvElem(qvElem, *((DPoint2dCP) &pickPt), 1.0, hitPt, NULL, DrawQvElemCheckStop, this);
->>>>>>> 4085fc00
-
-        if (!alignedToView)
-            m_context->PopTransformClip();
-
-        if (!gotHit)
-            continue;
-
-        m_fp->GetTransform()->Multiply(hitPt);
-        if (!m_fp->PointInOtherClips(hitPt, primitive.get()))
-            continue;
-
-        SetCurrentAccept(true);
-        m_fp->SetHasOverlaps(true);
-
-        CheckCurrentAccept();
-        break;
-        }
-    }
-
-}; // FenceAcceptOutput
-
-/*=================================================================================**//**
-* Context to determine if element should be accepted for fence processing..
-* @bsiclass                                                     Brien.Bastings  09/04
-+===============+===============+===============+===============+===============+======*/
-struct FenceAcceptContext : public ViewContext
-{
-    DEFINE_T_SUPER(ViewContext)
-private:
-    FenceAcceptOutput   m_output;
-    DgnElementIdSet     m_contents;
-    bool                m_collectContents;  // true for GetContents, false for AcceptElement...
-    DgnViewportP        m_nonVisibleViewport;
-
-protected:
-
-public:
-
-FenceAcceptContext()
-    {
-    m_purpose            = DrawPurpose::FenceAccept;
-    m_blockAsyncs        = true;
-    m_collectContents    = false;
-    m_nonVisibleViewport = NULL;
-    m_ignoreViewRange    = true;
-    }
-
-~FenceAcceptContext()
-    {
-    DELETE_AND_CLEAR (m_nonVisibleViewport);
-    }
-
-/*---------------------------------------------------------------------------------**//**
-* @bsimethod                                                    Brien.Bastings  03/10
-+---------------+---------------+---------------+---------------+---------------+------*/
-virtual void    _SetupOutputs() override
-    {
-    SetIViewDraw(m_output);
-
-    m_output.SetViewContext(this);
-    }
-
-/*---------------------------------------------------------------------------------**//**
-* @bsimethod                                                    Ray.Bentley     05/2013
-+---------------+---------------+---------------+---------------+---------------+------*/
-virtual void    _PushFrustumClip() override
-    {
-    // Not necessary to push frustum clip - Fence clip is pushed below.
-    }
-
-/*---------------------------------------------------------------------------------**//**
-* @bsimethod                                                    Brien.Bastings  03/10
-+---------------+---------------+---------------+---------------+---------------+------*/
-virtual bool    _CheckStop() override
-    {
-    return m_output.GetCurrentAbort(); // Doesn't want abort flag set...not reset between elements...
-    }
-
-/*---------------------------------------------------------------------------------**//**
-* @bsimethod                                                    Brien.Bastings  05/05
-+---------------+---------------+---------------+---------------+---------------+------*/
-virtual void    _DrawSymbol(IDisplaySymbol* symbolDefP, TransformCP transP, ClipPlaneSetP clipPlaneSetP, bool ignoreColor, bool ignoreWeight) override
-    {
-    // NOTE: Linestyles aren't drawn for fence accept, but area patterns are...
-    //       Completely inside/outside decided by boundary...check symbol geometry to detect interior overlaps...
-    if (m_useNpcSubRange)
-        {
-        DRange3d    range;
-
-        symbolDefP->_GetRange(range);
-
-        // Get corner points and transform into npc space...
-        DPoint3d    boxPts[8];
-
-        range.Get8Corners(boxPts);
-
-        if (transP)
-            transP->Multiply(boxPts, boxPts, 8);
-
-        LocalToView(boxPts, boxPts, 8);
-        ViewToNpc(boxPts, boxPts, 8);
-
-        // Compute new range from corners to make sure low < high or intesectsWith will return false...
-        range.InitFrom(boxPts, 8);
-
-        if (!range.IntersectsWith(m_npcSubRange))
-            return;
-        }
-
-    // Check symbol geometry...
-    m_output.ClipAndProcessSymbol(symbolDefP, transP, clipPlaneSetP, ignoreColor, ignoreWeight);
-    }
-
-/*---------------------------------------------------------------------------------**//**
-* @bsimethod                                                    Brien.Bastings  06/05
-+---------------+---------------+---------------+---------------+---------------+------*/
-virtual void    _DrawAreaPattern(ClipStencil& boundary) override
-    {
-    FenceParamsP    fp = m_output.GetFenceParamsP ();
-
-    if (fp->HasOverlaps())
-        return; // Already have overlap w/element don't need to draw the pattern...
-
-    if (_CheckStop())
-        return;
-
-    if (!_WantAreaPatterns())
-        return;
-
-    fp->ClearSplitParams();
-
-    if (FenceClipMode::None == fp->GetClipMode()) // Need to draw patterns for interior overlap check when clipping...
-        {
-        // Attempt to short circuit fence accept using boundary...only check symbol geometry for interior overlap...
-        boundary.GetStroker()._StrokeForCache(*this);
-
-        // Element never rejected by pattern...so if boundary is acceptable we can skip drawing the pattern...
-        if (_CheckStop() || m_output.GetCurrentAccept())
-            return;
-
-        fp->ClearSplitParams();
-        }
-
-    // Keep looking for overlaps using pattern geometry...
-    T_Super::_DrawAreaPattern(boundary);
-
-    // NOTE: Really only want to report an overlap but non-optimized clip requires split params...
-    if (!fp->HasOverlaps())
-        return;
-
-    fp->ClearSplitParams(); // These are from the pattern...meaningless for boundary...
-    fp->SetHasOverlaps(true); // set overlap again...cleared by ClearSplitParams...
-    }
-
-#if defined (NEEDS_WORK_CONTINUOUS_RENDER)
-/*---------------------------------------------------------------------------------**//**
-* @bsimethod                                                    Brien.Bastings  03/10
-+---------------+---------------+---------------+---------------+---------------+------*/
-virtual QvElem* _DrawCached(IStrokeForCache& stroker) override
-    {
-<<<<<<< HEAD
-    bool    testStroke = stroker._WantLocateByStroker ();
-=======
-    bool    testStroke = stroker._WantLocateByStroker();
-    bool    testCached = stroker._WantLocateByQvElem();
->>>>>>> 4085fc00
-
-    if (testStroke)
-        stroker._StrokeForCache(*this);
-
-    if (CheckStop())
-        return nullptr;
-
-    if (testCached && nullptr != GetViewport())
-        return T_Super::_DrawCached(stroker);
-
-    return nullptr;
-    }
-#endif
-
-/*---------------------------------------------------------------------------------**//**
-* @bsimethod                                                    Brien.Bastings  03/10
-+---------------+---------------+---------------+---------------+---------------+------*/
-virtual StatusInt _VisitElement(GeometricElementCR element) override
-    {
-    if (!m_collectContents)
-        return T_Super::_VisitElement(element);
-
-    m_output.OnNewElement(); // Initialize accept status for top-level element...
-
-    if (SUCCESS == T_Super::_VisitElement(element) && m_output.GetCurrentAccept())
-        m_contents.insert(element.GetElementId());
-
-    m_output.OnNewElement(); // Clear abort status and continue checking next top-level element...
-
-    return SUCCESS;
-    }
-
-/*---------------------------------------------------------------------------------**//**
-* @bsimethod                                                    Brien.Bastings  10/14
-+---------------+---------------+---------------+---------------+---------------+------*/
-virtual StatusInt _VisitDgnModel(DgnModelP inDgnModel) override
-    {
-    // Always ignore elements that are not from the context's target dgnDb...
-    if (&inDgnModel->GetDgnDb() != &GetDgnDb())
-        return ERROR;
-
-    return T_Super::_VisitDgnModel(inDgnModel);
-    }
-
-/*---------------------------------------------------------------------------------**//**
-* @bsimethod                                                    Brien.Bastings  03/10
-+---------------+---------------+---------------+---------------+---------------+------*/
-bool            AcceptElement(GeometricElementCR element, FenceParamsR fp)
-    {
-    m_output.SetFenceParams(&fp);
-
-    if (SUCCESS != _Attach(fp.GetViewport(), m_purpose))
-        return false;
-
-    m_output.Init();
-    _Detach();
-
-    return (SUCCESS == _VisitElement(element) && m_output.GetCurrentAccept());
-    }
-
-/*---------------------------------------------------------------------------------**//**
-* @bsimethod                                                    Brien.Bastings  03/10
-+---------------+---------------+---------------+---------------+---------------+------*/
-bool            AcceptCurveVector(CurveVectorCR curves, FenceParamsP fp)
-    {
-    m_output.SetFenceParams(fp);
-
-    if (SUCCESS != _Attach(fp->GetViewport(), m_purpose))
-        return false;
-
-    m_output.Init();
-    m_output.DrawCurveVector(curves, false);
-    _Detach();
-
-    return m_output.GetCurrentAccept();
-    }
-
-/*---------------------------------------------------------------------------------**//**
-* @bsimethod                                                    Brien.Bastings  03/10
-+---------------+---------------+---------------+---------------+---------------+------*/
-BentleyStatus GetContents(FenceParamsP fp, DgnElementIdSet& contents)
-    {
-    m_viewport = fp->GetViewport();
-
-    m_output.SetViewContext(this);
-    m_output.SetFenceParams(fp);
-    m_output.Init();
-
-    if (SUCCESS != _Attach(m_viewport, m_purpose) || !fp->GetClipVector().IsValid())
-        return ERROR;
-
-    ClipVectorPtr   transformedClip = ClipVector::CreateCopy(*fp->GetClipVector());
-
-    if (fp->IsCameraOn())
-        {
-        if (ERROR == transformedClip->ApplyCameraToPlanes(fp->GetFocalLength()))
-            {
-            BeAssert(false);
-            transformedClip = NULL;
-            }
-        }
-
-    Transform       clipToWorld;
-
-    if (transformedClip.IsValid() &&
-        NULL != fp->GetTransform() &&
-        clipToWorld.InverseOf(*fp->GetTransform()))
-        transformedClip->TransformInPlace(clipToWorld);
-
-    GetTransformClipStack().PushClip(*transformedClip);
-    m_collectContents = true;
-    m_parentRangeResult = fp->IsOutsideClip() ? RangeResult::Inside : RangeResult::Overlap;
-
-    // NOTE: Don't pass searchList...won't include parents of activated nested attachment...
-    VisitAllViewElements(false, NULL);
-    _Detach();
-
-    if (m_contents.empty())
-        return ERROR;
-
-    contents = m_contents;
-
-    return SUCCESS;
-    }
-
-}; // FenceAcceptContext
-
-/*---------------------------------------------------------------------------------**//**
-* @bsimethod                                                    Brien.Bastings  01/07
-+---------------+---------------+---------------+---------------+---------------+------*/
-bool            FenceParams::IsCameraOn() const {return m_camera;}
-double          FenceParams::GetFocalLength() const {return m_focalLength;}
-ClipVectorPtr   FenceParams::GetClipVector() const {return m_clip;}
-FenceClipMode   FenceParams::GetClipMode() const {return m_clipMode;}
-DgnViewportP    FenceParams::GetViewport() const {BeAssert(m_viewport && "Fence viewport must not be NULL"); return m_viewport;}
-DgnModelP       FenceParams::GetDgnModel() const {BeAssert(m_viewport && "Fence viewport must not be NULL"); return m_viewport ? m_viewport->GetViewController().GetTargetModel() : NULL;}
-TransformP      FenceParams::GetTransform() {return &m_transform;}
-void            FenceParams::SetOverlapMode(bool val) {m_overlapMode = val;}
-void            FenceParams::SetClipMode(FenceClipMode val) {m_clipMode = val;}
-void            FenceParams::SetClip(ClipVectorCR clip) {m_clip = ClipVector::CreateCopy(clip);}
-void            FenceParams::SetTransform(TransformCR trans) {m_transform = trans;}
-void            FenceParams::SetLocateInteriors(LocateSurfacesPref interiors) {m_locateInteriors = interiors;}
-bool            FenceParams::HasOverlaps() const {return m_hasOverlaps;}
-bool            FenceParams::AllowOverlaps() const {return m_overlapMode;}
-
-// Ratio between m_onTolerance and the tolerance we add to Z-Plane distances.
-static const    double          s_zPlaneToleranceRatio = 1.0E-4;
-
-/*---------------------------------------------------------------------------------**//**
-* @bsimethod                                                    Ramanujam.Raman  01/15
-+---------------+---------------+---------------+---------------+---------------+------*/
-double getViewCenterZ (DgnViewportR vp)
-    {
-    DPoint3d center;
-    center.Init(0.5, 0.5, 0.5);
-    vp.NpcToWorld(&center, &center, 1);
-    return center.z;
-    }
-
-/*---------------------------------------------------------------------------------**//**
-| @param view => selects view whose transformation is applied.
-|               Invalid view sets up identity transformation.
-| @bsimethod                                                    RayBentley      7/92
-+---------------+---------------+---------------+---------------+---------------+------*/
-void FenceParams::SetViewParams(DgnViewportP viewport)
-    {
-    // Save viewport for use with fence processing callbacks...
-    m_viewport = viewport;
-
-    m_camera = false;
-    m_transform.InitIdentity();
-    m_onTolerance = 1.5E-3; // Reduced from .25 for XM to 1.0E-4 (now that we use this uniformly I think smaller value makes sense).   RBB/RBB 03/06.
-                            // Increased to 1.5E-3 to match/exceed CLIP_PLANE_BIAS.  - RBB 03/2011.  (TR# 293934).
-
-    if (NULL != viewport && viewport->Is3dView())
-        {
-        m_transform.InitFrom(*(&viewport->GetRotMatrix()));
-
-        m_camera = viewport->IsCameraOn();
-        if (m_camera)
-            {
-            CameraInfo const& camera = viewport->GetCamera();
-            m_focalLength = camera.GetFocusDistance();
-            DPoint3d eyePoint = camera.GetEyePoint();
-
-            m_transform.TranslateInLocalCoordinates(m_transform, - eyePoint.x, - eyePoint.y, - eyePoint.z);
-            m_zCameraLimit = -m_focalLength / fc_cameraPlaneRatio;
-            }
-        else
-            {
-            m_transform.TranslateInLocalCoordinates(m_transform, -viewport->GetViewOrigin()->x, -viewport->GetViewOrigin()->y, -viewport->GetViewOrigin()->z);
-            }
-        }
-    }
-
-/*---------------------------------------------------------------------------------**//**
-* @bsimethod                                                    Keith.Bentley   07/03
-+---------------+---------------+---------------+---------------+---------------+------*/
-static inline bool nearEqual(double val1, double val2)
-    {
-    return (fabs(val1 - val2) < mgds_fc_epsilon);
-    }
-
-/*---------------------------------------------------------------------------------**//**
-* @bsimethod                                                    RBB             08/86
-+---------------+---------------+---------------+---------------+---------------+------*/
-static void rmin_max(double* min, double* max, double tst)
-    {
-    if (tst < *min)
-        *min = tst;
-
-    if (tst > *max)
-        *max = tst;
-    }
-
-/*---------------------------------------------------------------------------------**//**
-* @bsimethod                                                    RayBentley      06/98
-+---------------+---------------+---------------+---------------+---------------+------*/
-static StatusInt extractCircularClip(DPoint3dP centerP, double* radiusP, DPoint2dCP vertice, size_t numVerts)
-    {
-    // Recognize a circle created by the place fence circle (CIRCLE_ClipPoints vertices)...
-    if (CIRCLE_ClipPoints == numVerts &&
-        fabs(vertice[0].y - vertice[30].y) < mgds_fc_epsilon &&
-        fabs(vertice[15].x - vertice[45].x) < mgds_fc_epsilon)
-        {
-        double  diameter1 = vertice[0].x - vertice[30].x, diameter2 = vertice[15].y - vertice[45].y;
-
-        if (fabs(diameter1 - diameter2) <= 2.0)
-            {
-            centerP->x = floor(vertice[15].x);
-            centerP->y = floor(vertice[0].y);
-            centerP->z = 0.0;
-            *radiusP= (diameter1 + diameter2) / 4.0;
-
-            return SUCCESS;
-            }
-        }
-
-    return ERROR;
-    }
-
-/*---------------------------------------------------------------------------------**//**
-* @bsimethod                                                    RBB             8/86
-+---------------+---------------+---------------+---------------+---------------+------*/
-static void setFenceRangeFromPoints(DRange3dP pFenceRange, int nPoints, DPoint2dP pPoints, DgnViewportP vp, bool outside)
-    {
-    if (outside)
-        {
-        pFenceRange->Init();
-        return;
-        }
-
-    DRange3d    range;
-
-    range.Init();
-
-    if (vp && vp->Is3dView())
-        {
-        //double      activeZ = vp->GetActiveZRoot ();
-        DPoint3d    origin  = *vp->GetViewOrigin();
-        RotMatrix   rMatrix = vp->GetRotMatrix();
-
-        rMatrix.Multiply(origin);
-
-        double centerZ = getViewCenterZ (*vp);
-
-        for (int iFencePnt=0; iFencePnt < nPoints; iFencePnt++)
-            {
-            DPoint3d    fencePt;
-
-            fencePt.Init(pPoints[iFencePnt].x, pPoints[iFencePnt].y, centerZ);
-            fencePt.Add(origin);
-            rMatrix.MultiplyTranspose(fencePt);
-
-            DPoint3d    extentPts[2];
-
-            vp->WorldToNpc(extentPts, &fencePt, 1);
-            extentPts[1] = extentPts[0];
-            extentPts[0].z = 0.0;
-            extentPts[1].z = 1.0;
-            vp->NpcToWorld(extentPts, extentPts, 2);
-
-            range.Extend(extentPts, 2);
-            }
-
-        *pFenceRange = range;
-        return;
-        }
-
-    range.Init();
-
-    for (int iFencePnt=0; iFencePnt < nPoints; iFencePnt++)
-        {
-        rmin_max(&range.low.x, &range.high.x, pPoints[iFencePnt].x);
-        rmin_max(&range.low.y, &range.high.y, pPoints[iFencePnt].y);
-        }
-
-    *pFenceRange = range;
-    }
-
-/*---------------------------------------------------------------------------------**//**
-* @bsimethod                                                    RayBentley      7/92
-+---------------+---------------+---------------+---------------+---------------+------*/
-StatusInt FenceParams::StoreClippingPoints(bool outside, DPoint2dP pPoints, int nPoints)
-    {
-    ClipMask    clipMask;
-    DPoint2d    *rFnc = pPoints;
-    double      *pZLow = NULL, *pZHigh = NULL, zLow, zHigh;
-
-    if (nPoints < 3)
-        return ERROR;
-
-    ClearCurrentClip();
-    setFenceRangeFromPoints(&m_fenceRange, nPoints, pPoints, m_viewport, outside);
-
-    clipMask = ClipMask::XAndY;
-    zLow  = -1.0e20; //
-    zHigh = 1.0e20;
-
-    if (m_viewport && m_viewport->Is3dView())
-        {
-//        double      activeZ = m_viewport->GetActiveZRoot (); remvoed in graphite
-        DPoint3d    viewOrigin = *m_viewport->GetViewOrigin(), rotatedViewOrigin;
-        RotMatrix   viewRMatrix = m_viewport->GetRotMatrix();
-
-        m_transform.Multiply(rotatedViewOrigin, viewOrigin);
-
-        if (!m_viewport->GetViewFlags().noFrontClip)
-            {
-            zHigh = rotatedViewOrigin.z + m_viewport->GetViewDelta()->z;
-            clipMask = clipMask | ClipMask::ZHigh;
-            pZHigh = &zHigh;
-            }
-
-        if (!m_viewport->GetViewFlags().noBackClip)
-            {
-            zLow = rotatedViewOrigin.z;
-            clipMask = clipMask | ClipMask::ZLow;
-            pZLow = &zLow;
-            }
-
-        if (m_camera)
-            {
-            DPoint3d                delta;
-            CameraInfo const&  camera = m_viewport->GetCamera();
-
-            if (zHigh > m_zCameraLimit)
-                {
-                zHigh = m_zCameraLimit;
-                pZHigh = &zHigh;
-                }
-
-            rFnc = (DPoint2d*) _alloca(nPoints * sizeof(DPoint2d));
-
-            delta.DifferenceOf(viewOrigin, *(&camera.GetEyePoint()));
-            viewRMatrix.Multiply(delta);
-
-            double cameraScale;
-            double centerZ = getViewCenterZ (*m_viewport);
-            cameraScale = - camera.GetFocusDistance() / (centerZ + delta.z);
-
-            int iFencePnt;
-            for (iFencePnt=0; iFencePnt < nPoints; iFencePnt++)
-                {
-                rFnc[iFencePnt].x = cameraScale * (delta.x + pPoints[iFencePnt].x);
-                rFnc[iFencePnt].y = cameraScale * (delta.y + pPoints[iFencePnt].y);
-                }
-
-            }
-        }
-
-    DPoint3d        center;
-    double          radius;
-
-    if (SUCCESS == extractCircularClip(&center, &radius, rFnc, nPoints))
-        {
-        GPArraySmartP       gpa;
-        DEllipse3d          ellipse;
-
-        RotMatrix   rMatrix;
-
-        rMatrix.InitIdentity();
-        ellipse.InitFromScaledRotMatrix(center, rMatrix, radius, radius, 0.0, msGeomConst_2pi);
-
-        gpa->Add(ellipse);
-
-        m_clip = ClipVector::CreateFromPrimitive(ClipPrimitive::CreateFromGPA (*gpa, ClipPolygon(rFnc, nPoints), outside, pZLow, pZHigh, NULL));
-        }
-    else
-        {
-        m_clip = ClipVector::CreateFromPrimitive(ClipPrimitive::CreateFromShape(rFnc, nPoints, outside, pZLow, pZHigh, NULL));
-        }
-
-    return SUCCESS;
-    }
-
-/*---------------------------------------------------------------------------------**//**
-* @bsimethod                                                    Brien.Bastings  10/09
-+---------------+---------------+---------------+---------------+---------------+------*/
-static void     setFenceRangeFromInsideClip(DRange3dR fenceRange, ClipVectorCR clip, DgnViewportP vp)
-    {
-    ClipPrimitiveCP     clipPrimitive = clip.front().get();
-    ClipPolygonCP       clipPolygon;
-
-    if (clip.empty() ||
-        NULL == (clipPrimitive = clip.front().get()) ||
-        NULL == (clipPolygon = clipPrimitive->GetPolygon()))
-        {
-        BeAssert(false);
-        }
-
-    if (clipPrimitive->ClipZLow() && clipPrimitive->ClipZHigh())
-        {
-        DRange3d    range;
-
-        if (!clipPrimitive->GetRange(range, NULL))
-            return;
-
-        fenceRange = range;
-
-        return;
-        }
-
-    if (NULL == vp)
-        return;
-
-    DRange3d    range;
-
-    if (!clipPrimitive->GetRange(range, clipPrimitive->GetTransformToClip())) // Returns range in clip coordinates.
-        return;
-
-    DPoint3d    fenceOrigin;
-    DVec3d      fenceNormal;
-
-    fenceOrigin.Init(range.low.x, range.low.y);
-    fenceNormal.Init(0.0, 0.0, 1.0);
-
-    if (NULL != clipPrimitive->GetTransformFromClip())
-        {
-        clipPrimitive->GetTransformFromClip()->Multiply(fenceOrigin);
-        clipPrimitive->GetTransformFromClip()->MultiplyMatrixOnly(fenceNormal);
-        }
-
-    DPoint3d    viewBox[8];
-    DRange3d    viewRange;
-    Frustum     viewFrustum = vp->GetFrustum(DgnCoordSystem::World, true);
-
-    memcpy(viewBox, viewFrustum.GetPts(), sizeof (viewBox));
-    viewRange.InitFrom(viewBox, 8);
-
-    double      minDepth, maxDepth;
-
-    LegacyMath::Vec::ComputeRangeProjection(&minDepth, &maxDepth, &viewRange.low, &viewRange.high, &fenceOrigin, &fenceNormal);
-
-    if (minDepth >= maxDepth)
-        return;
-
-    if (!clipPrimitive->ClipZLow())
-        range.low.z = minDepth;
-
-    if (!clipPrimitive->ClipZHigh())
-        range.high.z = maxDepth;
-
-    DPoint3d    corners[8];
-
-    range.Get8Corners(corners);
-    if (NULL != clipPrimitive->GetTransformFromClip())
-        clipPrimitive->GetTransformFromClip()->Multiply(corners, 8);
-
-    range.InitFrom(corners, 8);
-    range.IntersectionOf(range, viewRange);
-
-    if (!range.IsNull())
-        fenceRange = range;
-    }
-
-/*---------------------------------------------------------------------------------**//**
-* @bsimethod                                                    RayBentley      7/92
-+---------------+---------------+---------------+---------------+---------------+------*/
-StatusInt       FenceParams::StoreClippingVector(ClipVectorCR clip, bool outside)
-    {
-    ClearCurrentClip();
-
-    m_clip = ClipVector::CreateCopy(clip);
-
-    if (!m_clip.IsValid())
-        return ERROR;
-
-    m_camera = false;
-    m_transform.InitIdentity();
-    m_clipOwned = true;
-
-    m_fenceRange.Init();
-
-    if (!outside)
-        setFenceRangeFromInsideClip(m_fenceRange, *m_clip, m_viewport);
-
-    return SUCCESS;
-    }
-
-/*---------------------------------------------------------------------------------**//**
-* @bsimethod                                                    kab             06/86
-+---------------+---------------+---------------+---------------+---------------+------*/
-static void databaseToView2d(DPoint2dP vpoints, int numpoints, DPoint3dP dbpoints, DgnViewportP vp)
-    {
-    // NOTE: See convert_databaseToView2d
-    DPoint3d    origin = *vp->GetViewOrigin();
-    RotMatrix   rMatrix = vp->GetRotMatrix();
-
-    for (int i=0; i < numpoints; i++, dbpoints++, vpoints++)
-        {
-        DPoint3d    tmp = *dbpoints;
-
-        tmp.x -= origin.x;
-        tmp.y -= origin.y;
-        tmp.z -= origin.z;
-
-        rMatrix.Multiply(tmp);
-
-        vpoints->x = tmp.x;
-        vpoints->y = tmp.y;
-        }
-    }
-
-/*---------------------------------------------------------------------------------**//**
-* @bsimethod                                                    RayBentley      03/101
-+---------------+---------------+---------------+---------------+---------------+------*/
-static void     pointsFrom3DPoints
-(
-DPoint2dP       pPoint2d,
-DPoint3dCP      pPoint3d,
-int             nPoints,
-DgnViewportP       vp
-)
-    {
-    // NOTE: See fence_pointsFrom3DPoints
-    if (NULL == vp)
-        return;
-
-    if (vp->Is3dView())
-        {
-        // convert to 2d, view oriented, world-units, relative to view origin, coordinates.
-        databaseToView2d(pPoint2d, nPoints, const_cast <DPoint3d *> (pPoint3d), vp);
-        }
-    else
-        {
-        for (int iFencePnt=0; iFencePnt<nPoints; iFencePnt++)
-            {
-            pPoint2d[iFencePnt].x = pPoint3d[iFencePnt].x;
-            pPoint2d[iFencePnt].y = pPoint3d[iFencePnt].y;
-            }
-        }
-    }
-
-/*---------------------------------------------------------------------------------**//**
-* @bsimethod                                                    Brien.Bastings  06/04
-+---------------+---------------+---------------+---------------+---------------+------*/
-void            FenceParams::ClippingPointsFromRootPoints
-(
-DPoint2dP       shapePoints2dP,
-DPoint3dP       shapePoints3dP,
-int             numShapePoints,
-DgnViewportP       viewport
-)
-    {
-    DPoint3d    viewOrigin = *viewport->GetViewOrigin();
-    RotMatrix   viewRMatrix = viewport->GetRotMatrix();
-
-    viewRMatrix.Multiply(viewOrigin);
-
-    double centerZ = 0.0;
-    if (viewport != nullptr)
-        centerZ = getViewCenterZ (*viewport);
-
-    for (int i=0; i<numShapePoints; i++)
-        {
-        viewRMatrix.Multiply(shapePoints3dP[i]);
-        shapePoints3dP[i].z = viewOrigin.z + centerZ;
-        viewRMatrix.MultiplyTranspose(shapePoints3dP[i]);
-        }
-
-    pointsFrom3DPoints(shapePoints2dP, shapePoints3dP, numShapePoints, viewport);
-    }
-
-/*---------------------------------------------------------------------------------**//**
-* @bsimethod                                                    RayBentley      7/92
-+---------------+---------------+---------------+---------------+---------------+------*/
-void            FenceParams::StoreIntersection(double param)
-    {
-    m_splitParams.push_back(param);
-    }
-
-/*---------------------------------------------------------------------------------**//**
-* @bsimethod                                                    Brien.Bastings  04/05
-+---------------+---------------+---------------+---------------+---------------+------*/
-bool            FenceParams::StoreIntersectionIfInsideClip(double param, DPoint3dP pointP, ClipPrimitiveCP intersectPrimitive)
-    {
-   // If overlap testing multiple clips make sure this point is ok for all of them...
-   if (NULL != pointP && AllowOverlaps() && !PointInOtherClips(*pointP, intersectPrimitive))
-       return false;
-
-    StoreIntersection(param);
-
-    return true;
-    }
-
-/*---------------------------------------------------------------------------------**//**
-* @bsimethod                                                    Ray.Bentley     06/2008
-+---------------+---------------+---------------+---------------+---------------+------*/
-bool            FenceParams::PointInOtherClips(DPoint3dCR testPoint, ClipPrimitiveCP thisPrimitive)
-    {
-    for (ClipPrimitivePtr const& primitive: *m_clip)
-        {
-        if (primitive.get() != thisPrimitive && !primitive->PointInside(testPoint, m_onTolerance))
-            return false;
-        }
-
-    return true;
-    }
-
-/*---------------------------------------------------------------------------------**//**
-* Test a single point againts z limits and the AND of the clip list
-* @bsimethod                                                    RayBentley      7/92
-+---------------+---------------+---------------+---------------+---------------+------*/
-bool            FenceParams::PointInsideClip(DPoint3dCR testPoint)
-    {
-    return  m_clip.IsValid() ? m_clip->PointInside(testPoint, m_onTolerance) : false;
-    }
-
-/*---------------------------------------------------------------------------------**//**
-* @bsimethod                                                    Brien.Bastings  01/07
-+---------------+---------------+---------------+---------------+---------------+------*/
-StatusInt       FenceParams::GetClipToWorldTransform(TransformR clipToWorld, ClipPrimitiveCR clip) const
-    {
-    Transform worldToClip = m_transform;
-
-    if (!clipToWorld.InverseOf(worldToClip))
-        return ERROR;
-
-    // clip transform (if any) comes first: clipToWorld = fenceToWorld * clipToFence
-    if (NULL != clip.GetTransformFromClip())
-        clipToWorld.InitProduct(clipToWorld, *clip.GetTransformFromClip());
-
-    return SUCCESS;
-    }
-
-/*---------------------------------------------------------------------------------**//**
-* Test whether a single world coordinate point is inside fence
-* @bsimethod                                                    Brien.Bastings  07/04
-+---------------+---------------+---------------+---------------+---------------+------*/
-bool            FenceParams::PointInside(DPoint3dCR testPoint)
-    {
-    DPoint3d    chk = testPoint;
-
-    m_transform.Multiply(chk);
-
-    if (m_camera && chk.z < 0.0)
-        {
-        double  cameraScale = - m_focalLength / chk.z;
-
-        chk.x *= cameraScale;
-        chk.y *= cameraScale;
-        }
-
-    return PointInsideClip(chk);
-    }
-
-/*---------------------------------------------------------------------------------**//**
-* Compute the (0, 1,or 2) intersections of a plane and an arc.
-* @bsimethod                                                    RayBentley      7/92
-+---------------+---------------+---------------+---------------+---------------+------*/
-static void compute3dArcIntersections(int *n, DPoint3d *isPnt, double *isAngle, DEllipse3dCR ellipse, DPoint3d *pt, DPoint3d *norm)
-    {
-    double      major, minor;
-    DVec3d      xVec, yVec;
-    RotMatrix   rotMatrix;
-
-    major = xVec.Normalize(*((DVec3d *) &ellipse.vector0));
-    minor = yVec.Normalize(*((DVec3d *) &ellipse.vector90));
-    rotMatrix.InitFrom2Vectors(xVec, yVec);
-
-    double      a, b, c, discrim, xtmp, ytmp;
-    double      slope, intercept;
-
-    /* at this point we have the plane specified in the view coordinate system
-        (by a point and a normal) In order to return them to the view
-        coordinate system we unrotate by the transformation */
-
-    *n = 0;
-
-    rotMatrix.MultiplyTranspose(*norm);
-    rotMatrix.MultiplyTranspose(*pt);
-
-    /* calculate the line intersection of the fence plane with the ellipse plane */
-    intercept = pt->x * norm->x + pt->y * norm->y + pt->z * norm->z;
-
-    if (fabs(norm->x) > fabs(norm->y))
-        {
-        slope =  - norm->y/norm->x;
-        intercept /= norm->x;
-
-        a = major/minor;
-        a = slope*slope + a*a;
-        b = 2.0 * slope * intercept;
-        c = intercept*intercept - major*major;
-
-        discrim = b*b - 4*a*c;
-
-        if (discrim >= 0.0)
-            {
-            discrim = sqrt(discrim);
-            isPnt->y = (-b + discrim) / (2.0 * a);
-            isPnt->x = slope * isPnt->y + intercept;
-            isPnt->z = 0.0;
-            ytmp = isPnt->y*major;
-            xtmp = isPnt->x*minor;
-            *isAngle = Angle::Atan2(ytmp, xtmp);
-            rotMatrix.Multiply(*isPnt);
-
-            if (ellipse.IsAngleInSweep(*isAngle))
-                {
-                (*n)++;
-                isPnt++;
-                isAngle++;
-                }
-
-            if (discrim > 0.0)
-                {
-                isPnt->y = (-b - discrim) / (2.0 * a);
-                isPnt->x = slope * isPnt->y + intercept;
-                isPnt->z = 0.0;
-                ytmp = isPnt->y*major;
-                xtmp = isPnt->x*minor;
-                *isAngle = Angle::Atan2(ytmp, xtmp);
-                rotMatrix.Multiply(*isPnt);
-
-                if (ellipse.IsAngleInSweep(*isAngle))
-                    {
-                    (*n)++;
-                    isPnt++;
-                    isAngle++;
-                    }
-                }
-            }
-        }
-    else if (!LegacyMath::DEqual(norm->y, 0.0))
-        {
-        slope = - norm->x/norm->y;
-        intercept /= norm->y;
-        a = minor/major;
-        a = slope*slope + a*a;
-        b = 2.0 * slope * intercept;
-        c = intercept*intercept - minor*minor;
-
-        discrim = b*b - 4*a*c;
-
-        if (discrim >= 0.0)
-            {
-            discrim = sqrt(discrim);
-            isPnt->x = (-b + discrim) / (2.0 * a);
-            isPnt->y = slope * isPnt->x + intercept;
-            isPnt->z = 0.0;
-            ytmp = isPnt->y*major;
-            xtmp = isPnt->x*minor;
-            *isAngle = Angle::Atan2(ytmp, xtmp);
-            rotMatrix.Multiply(*isPnt);
-
-            if (ellipse.IsAngleInSweep(*isAngle))
-                {
-                (*n)++;
-                isPnt++;
-                isAngle++;
-                }
-
-            if (discrim > 0.0)
-                {
-                isPnt->x = (-b - discrim) / (2.0 * a);
-                isPnt->y = slope * isPnt->x + intercept;
-                isPnt->z = 0.0;
-                ytmp = isPnt->y*major;
-                xtmp = isPnt->x*minor;
-                *isAngle = Angle::Atan2(ytmp, xtmp);
-                rotMatrix.Multiply(*isPnt);
-
-                if (ellipse.IsAngleInSweep(*isAngle))
-                    {
-                    (*n)++;
-                    isPnt++;
-                    isAngle++;
-                    }
-                }
-            }
-        }
-    }
-
-/*---------------------------------------------------------------------------------**//**
-* @bsimethod                                                    Brien.Bastings  09/04
-+---------------+---------------+---------------+---------------+---------------+------*/
-bool            FenceParams::ClipPlaneArcIntersect(ClipPrimitiveCR primitive, double z, DEllipse3dCR  ellipse)
-    {
-    int         n;
-    bool        intersectFound = false;
-    double      isAngle[2];
-    DPoint3d    pp, planeNormal, isPnt[2];
-
-    pp.x = pp.y = 0.0;
-    pp.z = z - ellipse.center.z;
-
-    planeNormal.x = planeNormal.y = 0.0;
-    planeNormal.z = 1.0;
-
-    compute3dArcIntersections(&n, isPnt, isAngle, ellipse, &pp, &planeNormal);
-
-    for (int i=0; i<n; i++)
-        {
-        isPnt[i].Add(ellipse.center);
-        primitive.TransformFromClip(isPnt[i]);
-
-        if (primitive.PointInside(isPnt[i], m_onTolerance))
-            intersectFound |= StoreIntersectionIfInsideClip(ellipse.AngleToFraction(isAngle[i]), &isPnt[i], &primitive);
-        }
-
-    return intersectFound;
-    }
-
-/*---------------------------------------------------------------------------------**//**
-* @bsimethod                                                    BJB             04/86
-+---------------+---------------+---------------+---------------+---------------+------*/
-static void     exchange_double(double* double1, double* double2)
-    {
-    double      temp = *double1;
-
-    *double1 = *double2;
-    *double2 = temp;
-    }
-
-
-/*---------------------------------------------------------------------------------**//**
-* @bsimethod                                                    RayBentley      7/92
-+---------------+---------------+---------------+---------------+---------------+------*/
-static bool    pointIsInBlock(DRange3dCR range, bool testZLow, bool testZHigh, double onTolerance,  DPoint3dCR testPoint)
-    {
-    return (testPoint.x >= (range.low.x - onTolerance)) &&
-           (testPoint.x <= (range.high.x + onTolerance)) &&
-           (testPoint.y >= (range.low.y - onTolerance)) &&
-           (testPoint.y <= (range.high.y + onTolerance)) &&
-           (!testZLow  || (testPoint.z >= (range.low.z  - onTolerance))) &&
-           (!testZHigh || (testPoint.z <= (range.high.z + onTolerance)));
-    }
-
-
-/*---------------------------------------------------------------------------------**//**
-* @bsimethod                                                    Brien.Bastings  09/04
-+---------------+---------------+---------------+---------------+---------------+------*/
-bool            FenceParams::ArcIntersect(DPoint2dCP lineSegP, DEllipse3dCR ellipse, ClipPrimitiveCR primitive)
-    {
-    int         n;
-    bool        intersectFound = false;
-    double      isAngle[2];
-    DPoint3d    planePoint, planeNormal, isPnt[2];
-    DRange3d    range;
-
-    if (nearEqual(lineSegP[0].x, lineSegP[1].x) && nearEqual(lineSegP[0].y, lineSegP[1].y))
-        return false;
-
-    range.low.x = lineSegP[0].x - ellipse.center.x;
-    range.low.y = lineSegP[0].y - ellipse.center.y;
-    range.low.z = primitive.GetZLow() - ellipse.center.z;
-
-    range.high.x = lineSegP[1].x - ellipse.center.x;
-    range.high.y = lineSegP[1].y - ellipse.center.y;
-    range.high.z =  primitive.GetZHigh() - ellipse.center.z;
-
-    planePoint.x = range.low.x;
-    planePoint.y = range.low.y;
-    planePoint.z = ellipse.center.z;
-
-    planeNormal.x = (range.high.y - range.low.y);
-    planeNormal.y = (range.low.x - range.high.x);
-    planeNormal.z = 0.0;
-    planeNormal.Normalize(planeNormal);
-
-    if (range.low.x > range.high.x)
-        exchange_double(&range.low.x, &range.high.x);
-
-    if (range.low.y > range.high.y)
-        exchange_double(&range.low.y, &range.high.y);
-
-    compute3dArcIntersections(&n, isPnt, isAngle, ellipse, &planePoint, &planeNormal);
-
-    for (int i=0; i<n; i++)
-        {
-        if (pointIsInBlock(range, primitive.ClipZLow(), primitive.ClipZHigh(), m_onTolerance, isPnt[i]))
-            {
-            double  fraction = ellipse.AngleToFraction(isAngle[i]);
-
-            if (fraction > 1.0)
-                fraction = 1.0;          // TR# 291396. The ellipse.IsAngleInSweep() function will return true for angles slightly outside of span so apply limits here.
-            else if (fraction < 0.0)     // This should probably be applied upstream (so overlap is consistent) but this change is right before RC for SS2.
-                fraction = 0.0;
-
-            DPoint3d        worldPoint = DPoint3d::FromSumOf(isPnt[i], ellipse.center);
-
-            primitive.TransformFromClip(worldPoint);
-            intersectFound |= StoreIntersectionIfInsideClip(fraction, &worldPoint, &primitive);
-            }
-        }
-
-    return intersectFound;
-    }
-
-/*---------------------------------------------------------------------------------**//**
-* @bsimethod                                                    RayBentley      04/2013
-+---------------+---------------+---------------+---------------+---------------+------*/
-bool            FenceParams::ArcFenceIntersect(ClipPrimitiveCR clipPrimitive, DEllipse3dCR ellipse)
-    {
-    if (LegacyMath::DEqual(ellipse.vector0.Magnitude(), 0.0) ||
-        LegacyMath::DEqual(ellipse.vector90.Magnitude(), 0.0))
-        return false;
-
-    DEllipse3d  rotatedEllipse;
-
-    if (NULL != clipPrimitive.GetTransformToClip())
-        clipPrimitive.GetTransformToClip()->Multiply(rotatedEllipse, ellipse);
-    else
-        rotatedEllipse = ellipse;
-
-    bool                    intersectFound = false;
-
-    if (clipPrimitive.ClipZLow())
-        intersectFound |= ClipPlaneArcIntersect(clipPrimitive, clipPrimitive.GetZLow()  - s_zPlaneToleranceRatio * m_onTolerance, rotatedEllipse);
-
-    if (clipPrimitive.ClipZHigh())
-        intersectFound |= ClipPlaneArcIntersect(clipPrimitive, clipPrimitive.GetZHigh() + s_zPlaneToleranceRatio * m_onTolerance, rotatedEllipse);
-
-    T_ClipPolygon const*    polygon;
-
-    if (NULL != (polygon = clipPrimitive.GetPolygon()))
-        for (DPoint2dCP clipPointP = &polygon->front(), clipEndP = clipPointP + polygon->size() - 1; clipPointP < clipEndP; clipPointP++)
-            intersectFound |= ArcIntersect(clipPointP, rotatedEllipse, clipPrimitive);
-
-    return intersectFound;
-    }
-
-/*---------------------------------------------------------------------------------**//**
-* @bsimethod                                                    RayBentley      7/92
-+---------------+---------------+---------------+---------------+---------------+------*/
-static bool     linePlaneIntersect
-(
-DPoint3d        *intPntP,
-double          *intParamP,
-DPoint2dCP       clipPoints,
-DPoint3dCP      linePoints,  // array of two points.
-ClipPrimitiveCR clipPrimitive,
-double          onTolerance
-)
-    {
-    double      m1, m2;
-    DPoint2d    deltaA;
-    DPoint3d    deltaB;
-    DRange3d    aRange, bRange;
-
-    aRange.InitFrom(clipPoints, 2, 0.0);
-    bRange.InitFrom(linePoints, 2);
-
-    // Allow intersections "on the fence". TR# 175566
-    aRange.low.x  -= onTolerance;
-    aRange.low.y  -= onTolerance;
-    aRange.high.x += onTolerance;
-    aRange.high.y += onTolerance;
-
-    static double   s_numericalTolerance = 1.0E-8;
-
-    // For numerical error. TR# 183877
-    bRange.low.x  -= s_numericalTolerance;
-    bRange.low.y  -= s_numericalTolerance;
-    bRange.high.x += s_numericalTolerance;
-    bRange.high.y += s_numericalTolerance;
-
-
-    if (aRange.high.x < bRange.low.x ||
-        bRange.high.x < aRange.low.x ||
-        aRange.high.y < bRange.low.y ||
-        bRange.high.y < aRange.low.y ||
-        (clipPrimitive.ClipZLow()  && bRange.high.z < clipPrimitive.GetZLow()) ||
-        (clipPrimitive.ClipZHigh() && bRange.low.z  > clipPrimitive.GetZHigh()))
-        return false;
-
-    deltaA.DifferenceOf(clipPoints[1], clipPoints[0]);
-    deltaB.DifferenceOf(linePoints[1], linePoints[0]);
-
-    if (LegacyMath::DEqual(deltaA.x, 0.0))
-        {
-        if (LegacyMath::DEqual(deltaB.x, 0.0))
-            return false;
-
-        intPntP->x = clipPoints[0].x;
-        intPntP->y = ((deltaB.y/deltaB.x) * (clipPoints[1].x-linePoints[1].x)) + linePoints[1].y;
-
-        if (intPntP->y < aRange.low.y  || intPntP->y < bRange.low.y ||
-            intPntP->y > aRange.high.y || intPntP->y > bRange.high.y)
-            return false;
-        }
-    else if (LegacyMath::DEqual(deltaB.x, 0.0))
-        {
-        intPntP->x = linePoints[0].x;
-        intPntP->y = ((deltaA.y/deltaA.x) * (linePoints[1].x-clipPoints[1].x)) + clipPoints[1].y;
-
-        if (intPntP->y < aRange.low.y  || intPntP->y < bRange.low.y ||
-            intPntP->y > aRange.high.y || intPntP->y > bRange.high.y)
-            return false;
-        }
-    else
-        {
-        m1 =  deltaA.y / deltaA.x;
-        m2 =  deltaB.y / deltaB.x;
-
-        if (LegacyMath::DEqual(m1, m2))
-            return false;
-
-        intPntP->x = ((m1*clipPoints[0].x-m2*linePoints[0].x)+(linePoints[0].y-clipPoints[0].y)) /  (m1-m2);
-        intPntP->y = m1*(intPntP->x-clipPoints[0].x)+clipPoints[0].y;
-
-        if ((intPntP->x < aRange.low.x  || intPntP->x < bRange.low.x) ||
-            (intPntP->x > aRange.high.x || intPntP->x > bRange.high.x))
-            return false;
-        }
-
-    if (! LegacyMath::DEqual(deltaB.x, 0.0))
-        *intParamP = (intPntP->x - linePoints[0].x) / deltaB.x;
-    else if (! LegacyMath::DEqual(deltaB.y, 0.0))
-        *intParamP = (intPntP->y - linePoints[0].y) / deltaB.y;
-    else
-        return false;
-
-    intPntP->z = *intParamP * deltaB.z + linePoints[0].z;
-
-    return (! clipPrimitive.ClipZLow()  || intPntP->z >= clipPrimitive.GetZLow()) &&
-           (! clipPrimitive.ClipZHigh() || intPntP->z <= clipPrimitive.GetZHigh());
-    }
-
-/*---------------------------------------------------------------------------------**//**
-* @bsimethod                                                    RayBentley      7/92
-+---------------+---------------+---------------+---------------+---------------+------*/
-static bool     clipPlaneLineIntersect
-(
-DPoint3dR       intClipPnt,
-DPoint3dR       intWorldPnt,
-double*         intParamP,
-ClipPrimitiveCR clipPrimitive,
-double          z,
-double          onTolerance,
-DPoint3dCP      lineP
-)
-    {
-    DPoint3d    delta;
-
-    delta.DifferenceOf(lineP[1], *lineP);
-
-    *intParamP = 0;
-    if (LegacyMath::DEqual(delta.z, 0.0))
-        return false;                           // Changed to return false (and not test if line is on plane) - TR# 191272
-
-    *intParamP = (z - lineP->z)/(delta.z);
-    if (*intParamP < 0.0 || *intParamP > 1.0)
-        return false;
-
-    intClipPnt.x = lineP->x + *intParamP * delta.x;
-    intClipPnt.y = lineP->y + *intParamP * delta.y;
-    intClipPnt.z = z;
-
-    intWorldPnt = intClipPnt;
-    clipPrimitive.TransformFromClip(intWorldPnt);
-    return clipPrimitive.PointInside(intWorldPnt, onTolerance);
-    }
-
-/*---------------------------------------------------------------------------------**//**
-* @bsimethod                                                    RayBentley      7/92
-+---------------+---------------+---------------+---------------+---------------+------*/
-bool            FenceParams::LinearFenceIntersect(ClipPrimitiveCR clipPrimitive, DPoint3dCP points, size_t numPoints, bool closed)
-    {
-    bool            intersectFound = false;
-    double          intParam, paramDelta, paramBase = 0.0;
-    ClipPolygonCP   polygon = clipPrimitive.GetPolygon();
-
-    DPoint3d*   pRotatedPoints;
-
-    if (NULL != clipPrimitive.GetTransformToClip())
-        {
-        clipPrimitive.GetTransformToClip()->Multiply(pRotatedPoints = (DPoint3d*) _alloca(numPoints * sizeof(DPoint3d)),  points,  (int) numPoints);
-        points = pRotatedPoints;
-        }
-
-    paramDelta = 1.0 / (numPoints - 1);
-
-    for (DPoint3dCP pntP = points, endP = points + numPoints - 1; pntP<endP; pntP++, paramBase += paramDelta)
-        {
-        if (pntP->x != DISCONNECT && (pntP+1)->x != DISCONNECT)
-            {
-            DPoint3d        intClipPnt, intWorldPnt;
-
-            if (clipPrimitive.ClipZLow() &&
-                clipPlaneLineIntersect(intClipPnt, intWorldPnt, &intParam, clipPrimitive, clipPrimitive.GetZLow() - s_zPlaneToleranceRatio * m_onTolerance, m_onTolerance, pntP) &&
-                (closed || (! LegacyMath::RpntEqual(&intClipPnt, points) && ! LegacyMath::RpntEqual(&intClipPnt, endP))))
-                {
-                intersectFound |= StoreIntersectionIfInsideClip(paramBase + intParam * paramDelta, &intWorldPnt, &clipPrimitive);
-                }
-
-            if (clipPrimitive.ClipZHigh() &&
-                clipPlaneLineIntersect(intClipPnt, intWorldPnt, &intParam, clipPrimitive, clipPrimitive.GetZHigh() + s_zPlaneToleranceRatio * m_onTolerance, m_onTolerance, pntP) &&
-                (closed || (! LegacyMath::RpntEqual(&intClipPnt, points) && ! LegacyMath::RpntEqual(&intClipPnt, endP))))
-                {
-                intersectFound |= StoreIntersectionIfInsideClip(paramBase + intParam * paramDelta, &intWorldPnt, &clipPrimitive);
-                }
-
-            if (NULL != polygon)
-                {
-                for (DPoint2dCP clipPointP = &polygon->front(), clipEndP = clipPointP + polygon->size() - 1; clipPointP < clipEndP; clipPointP++)
-                    {
-                    if (linePlaneIntersect(&intClipPnt, &intParam, clipPointP, pntP, clipPrimitive, m_onTolerance) &&
-                        (closed || (! LegacyMath::RpntEqual(&intClipPnt, points) && ! LegacyMath::RpntEqual(&intClipPnt, endP))))
-                        {
-                        intWorldPnt = intClipPnt;
-                        clipPrimitive.TransformFromClip(intWorldPnt);
-                        intersectFound |= StoreIntersectionIfInsideClip(paramBase + intParam * paramDelta, &intWorldPnt, &clipPrimitive);
-                        }
-                    }
-                }
-            }
-        }
-
-    return intersectFound;
-    }
-
-/*---------------------------------------------------------------------------------**//**
-* @bsimethod                                                    Brien.Bastings  09/04
-+---------------+---------------+---------------+---------------+---------------+------*/
-bool            FenceParams::AcceptDEllipse3d(DEllipse3dCR ellipse)
-    {
-    DPoint3d    testPoint;
-    DEllipse3d  localEllipse;
-
-    m_transform.Multiply(localEllipse, ellipse);
-    localEllipse.FractionParameterToPoint(testPoint, 0.5);
-
-    bool        pointIn, insideMode = !m_overlapMode && !static_cast<int>(m_clipMode);
-
-    if (pointIn = PointInsideClip(testPoint))
-        {
-        if (m_overlapMode)
-            return true;
-        }
-    else
-        {
-        if (insideMode)
-            return false;
-        }
-
-    for (ClipPrimitivePtr const& primitive: *m_clip)
-        {
-        if (ArcFenceIntersect(*primitive, localEllipse) && insideMode)
-            return false;
-        }
-
-    m_hasOverlaps |= (m_splitParams.size() > 0);
-
-    return pointIn || insideMode || m_hasOverlaps;
-    }
-
-/*---------------------------------------------------------------------------------**//**
-* @bsimethod                                                    RayBentley      7/92
-+---------------+---------------+---------------+---------------+---------------+------*/
-bool            FenceParams::AcceptLineSegments(DPoint3dP points, size_t numPoints, bool closed)
-    {
-    DPoint3d    testPoint;
-
-    for (size_t iPoint = 0; iPoint < numPoints; iPoint++)
-        if (!points[iPoint].IsDisconnect())
-            m_transform.Multiply(points[iPoint]);
-
-    if (numPoints == 1)
-        {
-        numPoints = 0;
-        testPoint = points[0];
-        }
-    else
-        {
-        // Refined testpoint selection to use first nondegenerate section - RBB 03/2011 (TR# 300562).
-        DPoint3dCP  testSegment = points, endSegment = points + numPoints - 1;
-
-        for (; testSegment < endSegment; testSegment++)
-            {
-            if (testSegment->x == DISCONNECT || testSegment->y == DISCONNECT)
-                {
-                testSegment += 2;
-                }
-            else
-                {
-                if (!LegacyMath::RpntEqual(testSegment, testSegment+1))
-                    break;
-                }
-            }
-
-        if (testSegment >= endSegment)
-            {
-            /* for elements where all points coincide just use test point. */
-            testPoint = points[0];
-            numPoints = 0;
-            }
-        else
-            {
-            testPoint.SumOf(*testSegment, .5, testSegment[1], .5);
-            }
-        }
-
-    bool        pointIn, insideMode = !m_overlapMode && !static_cast<int>(m_clipMode);
-
-    if (pointIn = PointInsideClip(testPoint))
-        {
-        if (m_overlapMode)
-            return true;
-        }
-    else
-        {
-        if (insideMode)
-            return false;
-        }
-
-    for (ClipPrimitivePtr const& primitive: *m_clip)
-        {
-        if (LinearFenceIntersect(*primitive, points, numPoints, closed) && insideMode)
-            return false;
-        }
-
-    m_hasOverlaps |= (m_splitParams.size() > 0);
-
-    return insideMode || pointIn || m_hasOverlaps;
-    }
-
-/*---------------------------------------------------------------------------------**//**
-* @bsimethod                                                    RayBentley      7/92
-+---------------+---------------+---------------+---------------+---------------+------*/
-bool            FenceParams::CurveClipPlaneIntersect
-(
-ClipPrimitiveCR     clipPrimitive,
-MSBsplineCurve*     curveP,
-double              clipDistance
-)
-    {
-    DPoint3d    point;
-    bool        intersectFound = false;
-    bvector<double> params;
-
-    // ??? Plane at z=clipDistance ???
-    DPlane3d plane = DPlane3d::FromOriginAndNormal(0.0, 0.0, clipDistance, 0.0, 0.0, 1.0);
-    curveP->AddPlaneIntersections(NULL, &params, plane);
-
-    for (double u : params)
-        {
-        curveP->FractionToPoint(point, u);
-
-        clipPrimitive.TransformFromClip(point);
-        if (clipPrimitive.PointInside(point, m_onTolerance))
-            intersectFound |= StoreIntersectionIfInsideClip(u, &point, &clipPrimitive);
-        }
-    return intersectFound;
-    }
-
-/*---------------------------------------------------------------------------------**//**
-* @bsimethod                                                    RayBentley      7/92
-+---------------+---------------+---------------+---------------+---------------+------*/
-bool            FenceParams::CurveFenceIntersect(ClipPrimitiveCR clipPrimitive, MSBsplineCurve  *curveP)
-    {
-    bool            intersectFound = false;
-    MSBsplineCurve  rotatedCurve;
-
-    if (NULL != clipPrimitive.GetTransformToClip())
-        {
-        if (SUCCESS == rotatedCurve.CopyTransformed(*curveP, *clipPrimitive.GetTransformToClip()))
-            curveP = &rotatedCurve;
-        else
-            return false;
-        }
-
-
-    if (clipPrimitive.ClipZLow())
-        intersectFound |= CurveClipPlaneIntersect(clipPrimitive, curveP, clipPrimitive.GetZLow()  - s_zPlaneToleranceRatio * m_onTolerance);
-
-    if (clipPrimitive.ClipZHigh())
-        intersectFound |= CurveClipPlaneIntersect(clipPrimitive, curveP, clipPrimitive.GetZHigh() + s_zPlaneToleranceRatio * m_onTolerance);
-
-    bvector<DPoint3d> point0, point1;
-    bvector<double>   param0, param1;
-
-    if (NULL != clipPrimitive.GetBCurve())
-        {
-        curveP->AddCurveIntersectionsXY (&point0, &param0, &point1, &param1, *clipPrimitive.GetBCurve(), NULL);
-        }
-    else if (NULL != clipPrimitive.GetMaskOrClipPlanes())
-        {
-        for (ConvexClipPlaneSetCR convexPlaneSet: *clipPrimitive.GetMaskOrClipPlanes())
-            {
-            for (ClipPlaneCR plane: convexPlaneSet)
-                {
-                curveP->AddPlaneIntersections(&point0, &param0, plane.GetDPlane3d());
-                }
-            }
-        }
-    else
-        {
-        BeAssert(false);
-        return false;
-        }
-
-
-    for (size_t i = 0; i < point0.size(); i++)
-        {
-        double      z = point0[i].z;
-
-        if ((curveP->params.closed || (param0[i] > 0.0 && param0[i] < 1.0)) &&
-            (! clipPrimitive.ClipZLow() || z >= clipPrimitive.GetZLow()) && (! clipPrimitive.ClipZHigh() || z <= clipPrimitive.GetZHigh()))
-            {
-            clipPrimitive.TransformFromClip(point0[i]);
-            intersectFound |= StoreIntersectionIfInsideClip(param0[i], &point0[i], &clipPrimitive);
-            }
-        }
-
-    if (curveP == &rotatedCurve)
-        rotatedCurve.ReleaseMem();
-
-    return intersectFound;
-    }
-
-
-/*---------------------------------------------------------------------------------**//**
-* @bsimethod                                                    RayBentley      7/92
-+---------------+---------------+---------------+---------------+---------------+------*/
-bool            FenceParams::AcceptTransformedCurve
-(
-MSBsplineCurve* pCurve
-)
-    {
-    DPoint3d    testPoint;
-
-    /* Arbitrarily select point at u=.5 for point inside check */
-    pCurve->FractionToPoint(testPoint, 0.5);
-
-    bool        pointIn, insideMode = !m_overlapMode && !static_cast<int>(m_clipMode);
-
-    if (pointIn = PointInsideClip(testPoint))
-        {
-        if (m_overlapMode)
-            return true;
-        }
-    else
-        {
-        if (insideMode)
-            return false;
-        }
-
-    for (ClipPrimitivePtr const& primitive: *m_clip)
-        {
-        if  (CurveFenceIntersect(*primitive, pCurve) && insideMode)
-            return false;
-        }
-
-    m_hasOverlaps |= (m_splitParams.size() > 0);
-
-    return insideMode || pointIn || m_hasOverlaps;
-    }
-
-/*---------------------------------------------------------------------------------**//**
-* @bsimethod                                                    RayBentley      7/92
-+---------------+---------------+---------------+---------------+---------------+------*/
-bool            FenceParams::AcceptCurve(MSBsplineCurve  *curveP)
-    {
-    if (!m_camera)
-        {
-        curveP->TransformCurve(m_transform);
-        return AcceptTransformedCurve(curveP);
-        }
-
-    DPoint3d    testPoint;
-
-    curveP->TransformCurve(m_transform);
-    bvector<double> params;
-    curveP->AddPlaneIntersections(NULL, &params, DPlane3d::FromOriginAndNormal(0,0, m_zCameraLimit, 0,0,1));
-
-    if (params.size() > 0)
-        {
-        bool        accept = false;
-
-        if (!m_overlapMode && !static_cast<int>(m_clipMode))
-            return false;
-
-        if (curveP->params.closed)
-            {
-            DoubleOps::Sort(params, true);
-            params.push_back(params[0] + 1.0);
-            }
-        else
-            {
-            params.push_back(0.0);
-            params.push_back(1.0);
-            DoubleOps::Sort(params);
-            }
-
-        for (size_t i = 0; i < params.size(); i++)
-            {
-            curveP->FractionToPoint(testPoint, params[i]);
-
-            if (m_clip->PointInside(testPoint, m_onTolerance))
-                StoreIntersectionIfInsideClip(params[i], &testPoint, NULL);
-            }
-
-        for (size_t i = 0; i < params.size() - 1; i++)
-            {
-            MSBsplineCurve      segment;
-            curveP->FractionToPoint(testPoint, (params[i] + params[i+1]) * 0.5);
-
-            if (testPoint.z < m_zCameraLimit && SUCCESS == segment.CopyFractionSegment(*curveP, params[i], params[i+1]))
-                {
-                size_t originalNSplitParams = m_splitParams.size();
-
-                accept |= AcceptCameraCurveSegment(&segment);
-                // The Accept step may have intersected the partial curve and generated more split points.
-                //  Map the new split points from the partial curve 0..1 into the params[i]..params[i+1] interval.
-                for (size_t j = originalNSplitParams; j < m_splitParams.size(); j++)
-                    m_splitParams[j] = params[i] + (m_splitParams[j] - params[i]) / (params[i + 1] - params[i]);
-
-                segment.ReleaseMem();
-                }
-            }
-
-        return accept;
-        }
-    else
-        {
-        curveP->FractionToPoint(testPoint, 0.5);
-        return testPoint.z < m_zCameraLimit ? AcceptCameraCurveSegment(curveP) : false;
-        }
-    }
-
-/*---------------------------------------------------------------------------------**//**
-* @bsimethod                                                    RayBentley      7/92
-*
-*   Accept segment of curve that is already transformed (but camera not applied)
-*   and completely in front of the eye plane.
-*
-+---------------+---------------+---------------+---------------+---------------+------*/
-bool            FenceParams::AcceptCameraCurveSegment
-(
-MSBsplineCurve  *curveP
-)
-    {
-    curveP->ProjectToZFocalPlane(m_focalLength);
-
-    return AcceptTransformedCurve(curveP);
-    }
-
-/*---------------------------------------------------------------------------------**//**
-* @bsimethod                                                    RayBentley      08/04
-+---------------+---------------+---------------+---------------+---------------+------*/
-bool            FenceParams::AcceptByCurve()
-    {
-    if (m_camera)               // Always use curves if camera on as we'll use weights to do perspective
-        return true;
-
-    for (ClipPrimitivePtr const& primitive: *m_clip)
-        {
-        // If any clip is curved accept by curve...
-        if (NULL != primitive->GetGPA (true))
-            return true;
-        }
-
-    return false;
-    }
-
-/*---------------------------------------------------------------------------------**//**
-* @bsimethod                                                    Keith.Bentley   07/04
-+---------------+---------------+---------------+---------------+---------------+------*/
-void            FenceParams::PushClip(ViewContextP context, DgnViewportP vp, bool displayCut)
-    {
-    if (NULL == vp)
-        {
-        vp = m_viewport;
-
-        if (vp != context->GetViewport()) // fence is view-specific
-            return;
-        }
-
-    if (!m_clip.IsValid())
-        return;
-
-    Transform           inverse;
-
-    inverse.InverseOf(m_transform);
-
-    // If we have a camera on we need to generate the planes that instersect the
-    // camera point...
-    if (m_camera)
-        {
-        if (NULL != m_clip->front()->GetClipPlanes())
-            {
-            ClipPlaneSet    clipPlaneSet = *m_clip->front()->GetClipPlanes();
-
-            for (ConvexClipPlaneSetR convexPlaneSet: clipPlaneSet)
-                {
-                for (ClipPlaneR plane: convexPlaneSet)
-                    {
-                    DVec3d      normal = plane.GetNormal();
-
-                    if (fabs(normal.z) > .999)                 // But not front/back planes.
-                        continue;
-
-                    double          theta = atan2(plane.GetDistance(), m_focalLength);
-
-                    if (0.0 != theta)
-                        {
-                        double  cosTheta = cos(theta);
-
-                        plane = ClipPlane(DVec3d::From(normal.x * cosTheta, normal.y  * cosTheta, sin(theta)), 0.0);
-                        }
-                    }
-                convexPlaneSet.TransformInPlace(inverse);
-                }
-
-            context->PushClip(*ClipVector::CreateFromPrimitive(ClipPrimitive::CreateFromClipPlanes(clipPlaneSet, !displayCut)));
-            }
-        }
-    else
-        {
-        ClipVectorPtr       transformedClip = ClipVector::CreateCopy(*m_clip);
-        transformedClip->TransformInPlace(inverse);
-
-        transformedClip->SetInvisible(!displayCut);
-        context->PushClip(*transformedClip);
-        }
-    }
-
-/*---------------------------------------------------------------------------------**//**
-* @bsimethod                                                    Keith.Bentley   07/03
-+---------------+---------------+---------------+---------------+---------------+------*/
-FenceParams::FenceParams(TransformCP trans)
-    {
-    m_focalLength = 0.0;
-
-    if (trans)
-        m_transform = *trans;
-    else
-        m_transform.InitIdentity();
-
-    m_camera            = false;
-    m_overlapMode       = false;
-    m_onTolerance       = .25;    // The traditional UOR tolerance...
-    m_zCameraLimit      = 0.0;
-
-    m_viewport          = NULL;
-
-    m_clipMode          = FenceClipMode::None;
-
-    m_fenceRange.Init();
-
-    m_hasOverlaps       = false;
-    m_splitParams.clear();
-
-    m_checkScanCriteria = true;
-    m_ignoreTreatAsElm  = false;
-    m_locateInteriors   = LocateSurfacesPref::Never;
-    }
-
-/*---------------------------------------------------------------------------------**//**
-* @bsimethod                                                    Keith.Bentley   07/03
-+---------------+---------------+---------------+---------------+---------------+------*/
-FenceParams::FenceParams(FenceParamsP fpP)
-    {
-    m_focalLength       = fpP->m_focalLength;
-    m_transform         = fpP->m_transform;
-    m_camera            = fpP->m_camera;
-    m_overlapMode       = fpP->m_overlapMode;
-    m_onTolerance       = fpP->m_onTolerance;
-    m_zCameraLimit      = fpP->m_zCameraLimit;
-
-    m_viewport          = fpP->m_viewport;
-
-    m_clipMode          = fpP->m_clipMode;
-    m_clip              = fpP->m_clip;
-    m_fenceRange        = fpP->m_fenceRange;
-
-    m_hasOverlaps       = false;
-    m_splitParams.clear();
-
-    m_checkScanCriteria = fpP->m_checkScanCriteria;
-    m_ignoreTreatAsElm  = fpP->m_ignoreTreatAsElm;
-    m_locateInteriors   = fpP->m_locateInteriors;
-    }
-
-
-/*---------------------------------------------------------------------------------**//**
-* @bsimethod                                                    RayBentley      7/92
-+---------------+---------------+---------------+---------------+---------------+------*/
-void            FenceParams::ClearCurrentClip()
-    {
-    m_clip = NULL;
-    }
-
-/*---------------------------------------------------------------------------------**//**
-* @bsimethod                                                    Keith.Bentley   07/03
-+---------------+---------------+---------------+---------------+---------------+------*/
-void            FenceParams::ClearSplitParams()
-    {
-    m_hasOverlaps    = false;
-    m_splitParams.clear();
-    }
-
-/*---------------------------------------------------------------------------------**//**
-* @bsimethod
-+---------------+---------------+---------------+---------------+---------------+------*/
-void            FenceParams::SortSplitParams()
-    {
-    DoubleOps::Sort(m_splitParams);
-    }
-
-/*---------------------------------------------------------------------------------**//**
-* @bsimethod
-+---------------+---------------+---------------+---------------+---------------+------*/
-bool            FenceParams::GetSplitParam(size_t i, double &value) const
-    {
-    value = 0.0;
-
-    if (i >= m_splitParams.size())
-        return false;
-
-    value = m_splitParams[i];
-
-    return true;
-    }
-
-/*---------------------------------------------------------------------------------**//**
-* @bsimethod
-+---------------+---------------+---------------+---------------+---------------+------*/
-size_t          FenceParams::GetNumSplitParams() const
-    {
-    return m_splitParams.size();
-    }
-
-/*---------------------------------------------------------------------------------**//**
-* @bsimethod                                                    Keith.Bentley   07/03
-+---------------+---------------+---------------+---------------+---------------+------*/
-FenceParams::~FenceParams()
-    {
-    ClearSplitParams();
-    }
-
-/*---------------------------------------------------------------------------------**//**
-* @bsimethod                                                    Brien.Bastings  06/07
-+---------------+---------------+---------------+---------------+---------------+------*/
-FenceParamsP    FenceParams::Create()
-    {
-    return new FenceParams();
-    }
-
-/*---------------------------------------------------------------------------------**//**
-* @bsimethod                                                    Brien.Bastings  06/07
-+---------------+---------------+---------------+---------------+---------------+------*/
-void            FenceParams::Delete(FenceParamsP fp)
-    {
-    delete fp;
-    }
-
-/*---------------------------------------------------------------------------------**//**
-* @bsimethod                                                    RayBentley      01/2012
-+---------------+---------------+---------------+---------------+---------------+------*/
-StatusInt       FenceParams::PushClip(ViewContextR context, TransformCP localToRoot) const
-    {
-    DgnViewportP   viewport;
-
-    if (NULL == (viewport = context.GetViewport()) || !m_clip.IsValid())
-        return ERROR;
-
-    ClipVectorPtr   clip = ClipVector::CreateCopy(*m_clip);
-
-
-    Transform       rootToClip  = viewport->Is3dView()   ? m_transform : Transform::FromIdentity();
-    Transform       localToClip = (NULL == localToRoot)  ? rootToClip  : Transform::FromProduct(rootToClip, *localToRoot);
-    Transform       clipToLocal;
-
-    clipToLocal.InverseOf(localToClip);
-
-    if (context.IsCameraOn())
-        {
-        // Needs work - Handle rotating planes to account for camera projection.
-        }
-
-    clip->TransformInPlace(clipToLocal);
-    context.PushClip(*clip);
-
-    return SUCCESS;
-    }
-
-/*---------------------------------------------------------------------------------**//**
-* @bsimethod                                                    RayBentley      01/2012
-+---------------+---------------+---------------+---------------+---------------+------*/
-bool        FenceParams::IsOutsideClip() const
-    {
-    return m_clip.IsValid() &&
-           1 == m_clip->size() &&
-           m_clip->front()->IsMask();
-    }
-
-/*---------------------------------------------------------------------------------**//**
-* @bsimethod                                                    Brien.Bastings  03/10
-+---------------+---------------+---------------+---------------+---------------+------*/
-static void     pointFromParameter(DPoint3dR point, ICurvePrimitive* curvePrimitive, double parameter, FenceParamsR fp)
-    {
-    curvePrimitive->FractionToPoint(parameter, point);
-
-    fp.GetTransform()->Multiply(point);
-
-    if (!fp.IsCameraOn() || point.z >= 0.0)
-        return;
-
-    double      cameraScale = -fp.GetFocalLength() / point.z;
-
-    point.x *= cameraScale;
-    point.y *= cameraScale;
-    }
-
-/*---------------------------------------------------------------------------------**//**
-* @bsimethod                                                    Ray.Bentley     12/92
-+---------------+---------------+---------------+---------------+---------------+------*/
-static void shiftEllipseSplineParameters(double *paramP, size_t nParams, MSBsplineCurveR curve, DEllipse3dCR ellipse)
-    {
-    double      angle, start, sweep, tolerance = 1.0E-8;
-    DPoint3d    point;
-
-    ellipse.GetSweep(start, sweep);
-    for (size_t i=0; i<nParams; i++, paramP++)
-        {
-        if (*paramP != 0.0 && *paramP != 1.0)
-            {
-            bspcurv_evaluateCurvePoint(&point, NULL, &curve, fmod(*paramP, 1.0));
-
-            angle = ellipse.PointToAngle(point);
-
-            /* the start/end point of a closed arc
-                is somewhat ambiguous, so handle it seperately */
-            if (Angle::IsFullCircle(fabs(sweep)) && Angle::NearlyEqualAllowPeriodShift(angle, start))
-                {
-                *paramP = *paramP < .5 ? 0.0 : 1.0;
-                }
-            else
-                {
-                double      period = floor(*paramP);       /* Bug in VC5.0 if this is used directly in expression below */
-
-                if (sweep < 0.0)
-                    {
-                    while (start > 0.0) start -= msGeomConst_2pi;
-                    while (angle > start + tolerance) angle -= msGeomConst_2pi;
-                    }
-                else
-                    {
-                    while (start < 0.0) start += msGeomConst_2pi;
-                    while (angle < start - tolerance) angle += msGeomConst_2pi;
-                    }
-
-                *paramP = period + (angle - start) / sweep;
-                }
-            }
-        }
-    }
-
-/*---------------------------------------------------------------------------------**//**
-* @bsimethod                                                    Brien.Bastings  03/10
-+---------------+---------------+---------------+---------------+---------------+------*/
-static void     calculateSegmentIntersections(FenceParamsR fp, ICurvePrimitive* curvePrimitive)
-    {
-    if (fp.AcceptByCurve())
-        {
-        MSBsplineCurve  curve;
-
-        if (!curvePrimitive->GetMSBsplineCurve(curve))
-            return;
-
-        size_t  originalNumSplitParams = fp.GetNumSplitParams();
-
-        fp.AcceptCurve(&curve);
-
-        // Defect 88045 - shift from spline to ellipse angle parameters. This should all be deprecated and work on CurveVectors directly.
-        if (fp.GetNumSplitParams() > originalNumSplitParams && NULL != curvePrimitive->GetArcCP ())
-            shiftEllipseSplineParameters(fp.GetSplitParamsP() + originalNumSplitParams, fp.GetNumSplitParams() - originalNumSplitParams, curve, *curvePrimitive->GetArcCP());
-
-        curve.ReleaseMem();
-        return;
-        }
-
-    switch (curvePrimitive->GetCurvePrimitiveType())
-        {
-        case ICurvePrimitive::CURVE_PRIMITIVE_TYPE_Line:
-            {
-            DSegment3d segment = *curvePrimitive->GetLineCP ();
-
-            fp.AcceptLineSegments(segment.point, 2, false);
-            break;
-            }
-
-        case ICurvePrimitive::CURVE_PRIMITIVE_TYPE_LineString:
-            {
-            bvector<DPoint3d> points = *curvePrimitive->GetLineStringCP ();
-
-            fp.AcceptLineSegments(&points[0], (int) points.size(), false);
-            break;
-            }
-
-        case ICurvePrimitive::CURVE_PRIMITIVE_TYPE_Arc:
-            {
-            DEllipse3d ellipse = *curvePrimitive->GetArcCP ();
-
-            fp.AcceptDEllipse3d(ellipse);
-            break;
-            }
-
-        case ICurvePrimitive::CURVE_PRIMITIVE_TYPE_BsplineCurve:
-        case ICurvePrimitive::CURVE_PRIMITIVE_TYPE_InterpolationCurve:
-        case ICurvePrimitive::CURVE_PRIMITIVE_TYPE_AkimaCurve:
-        case ICurvePrimitive::CURVE_PRIMITIVE_TYPE_Spiral:
-            {
-            MSBsplineCurve  curve;
-
-            if (!curvePrimitive->GetMSBsplineCurve(curve))
-                return;
-
-            fp.AcceptCurve(&curve);
-            curve.ReleaseMem();
-            break;
-            }
-        }
-    }
-
-/*---------------------------------------------------------------------------------**//**
-* @bsimethod                                                    Brien.Bastings  03/10
-+---------------+---------------+---------------+---------------+---------------+------*/
-static void     flushPartialCurve(DgnElementPtrVec* inside, DgnElementPtrVec* outside, CurveVectorR curveVector, GeometricElementCR element, bool isInside)
-    {
-    if (curveVector.empty())
-        return;
-
-#if defined (NEEDS_WORK_DGNITEM)
-    EditElementHandle eeh;
-
-    if (SUCCESS == DraftingElementSchema::ToElement(eeh, curveVector, &eh, eh.GetElementCP ()->Is3d(), *eh.GetDgnModelP ()))
-        {
-        if (isInside)
-            {
-            if (inside)
-                inside->Insert(eeh);
-            }
-        else
-            {
-            if (outside)
-                outside->Insert(eeh);
-            }
-        }
-#endif
-
-    curveVector.clear();
-    }
-
-/*---------------------------------------------------------------------------------**//**
-* @bsimethod                                                    Brien.Bastings  03/10
-+---------------+---------------+---------------+---------------+---------------+------*/
-void FenceParams::ParseAcceptedElement(DgnElementPtrVec* inside, DgnElementPtrVec* outside, GeometricElementCR element)
-    {
-    // TODO: Look into pushing the fence clip onto the output and having SimplifyViewDrawGeom do the clipping...
-#if defined (NEEDS_WORK_DGNITEM)
-    CurveVectorPtr curveVector = ICurvePathQuery::ElementToCurveVector(eh);
-#else
-    CurveVectorPtr curveVector;
-#endif
-
-    if (curveVector.IsNull())
-        return;
-
-    if (FenceClipMode::None == GetClipMode() || !HasOverlaps() || 0 == GetNumSplitParams())
-        {
-        if (!inside)
-            return;
-
-        // Overlap w/o split params denotes an interior overlap (pattern/fill/etc.). Non-optimized clip doesn't handle
-        // this case...so we just want to determine whether the boundary is in or out...
-        FenceParams tmpFp(this);
-
-        tmpFp.SetLocateInteriors(LocateSurfacesPref::Never);
-
-        FenceAcceptContext context;
-
-        if (!context.AcceptCurveVector(*curveVector, &tmpFp))
-            return;
-
-        DgnElementPtr copy = element.CopyForEdit();
-        inside->push_back(copy);
-        return;
-        }
-
-    // Only supports simple open/closed paths...
-    if (!(curveVector->IsOpenPath() || curveVector->IsClosedPath()))
-        return;
-
-    bool           firstInside=false, lastInside=false, lastInsideValid = false;
-    CurveVectorPtr partialCurve = CurveVector::Create(CurveVector::BOUNDARY_TYPE_Open);
-    CurveVectorPtr firstPartial = NULL;
-
-    for (ICurvePrimitivePtr curvePrimitive : *curveVector)
-        {
-        if (curvePrimitive.IsNull())
-            continue;
-
-        DPoint3d    segOrg, segEnd;
-        double      u0, u1;
-
-        // NOTE: For complex shape/chain we don't know which component a split param belongs to...
-        FenceParams tmpFp(this);
-
-        calculateSegmentIntersections(tmpFp, curvePrimitive.get());
-
-        if (!tmpFp.GetSplitParam(0, u0))
-            {
-            partialCurve->push_back(curvePrimitive);
-            continue;
-            }
-
-        tmpFp.StoreIntersection(0.0);
-        tmpFp.StoreIntersection(1.0);
-        tmpFp.SortSplitParams();
-
-        tmpFp.GetSplitParam(0, u0);
-        pointFromParameter(segOrg, curvePrimitive.get(), u0, tmpFp);
-
-        for (size_t i = 1; tmpFp.GetSplitParam(i, u1); i++, u0 = u1)
-            {
-            pointFromParameter(segEnd, curvePrimitive.get(), u1, tmpFp);
-
-            if (segOrg.IsEqual(segEnd, 1.0e-8) || (u1 - u0) <= MINIMUM_CLIPSIZE)
-                continue;
-
-            DPoint3d    testPoint;
-
-            pointFromParameter(testPoint, curvePrimitive.get(), (u0 + u1)/2.0, tmpFp);
-
-            bool        isInside = tmpFp.PointInsideClip(testPoint);
-
-            if (lastInsideValid && isInside != lastInside)
-                {
-                // Keep first partial for a closed element, will append to last partial for wrap around...
-                if (firstPartial.IsNull() && curveVector->IsClosedPath())
-                    {
-                    firstPartial = partialCurve->Clone();
-                    firstInside  = lastInside;
-
-                    partialCurve->clear();
-                    }
-                else
-                    {
-                    flushPartialCurve(inside, outside, *partialCurve, element, lastInside);
-                    }
-                }
-
-            if ((isInside && inside) || outside)
-                partialCurve->push_back(curvePrimitive.get()->CloneBetweenFractions(u0, u1, false));
-
-            lastInside = isInside;
-            lastInsideValid = true;
-            segOrg = segEnd;
-            }
-        }
-
-    if (firstPartial.IsValid())
-        {
-        // If first and last partials on same side of fence, join them...otherwise flush separately...
-        if (firstInside == lastInside)
-            {
-            for (ICurvePrimitivePtr curvePrimitive : *firstPartial)
-                {
-                if (curvePrimitive.IsNull())
-                    continue;
-
-                partialCurve->push_back(curvePrimitive);
-                }
-
-            // Don't create a complex chain for original that was a single closed element (ex. want linestring from shape).
-            if (1 == curveVector->size())
-                partialCurve->ConsolidateAdjacentPrimitives();
-            }
-        else
-            {
-            flushPartialCurve(inside, outside, *firstPartial, element, firstInside);
-            }
-        }
-
-    flushPartialCurve(inside, outside, *partialCurve, element, lastInside);
-    }
-
-/*---------------------------------------------------------------------------------**//**
-* @bsimethod                                                    Brien.Bastings  03/10
-+---------------+---------------+---------------+---------------+---------------+------*/
-bool FenceParams::AcceptElement(GeometricElementCR element)
-    {
-    FenceAcceptContext context;
-
-    return context.AcceptElement(element, *this);
-    }
-
-/*---------------------------------------------------------------------------------**//**
-* @bsimethod                                                    Brien.Bastings  03/10
-+---------------+---------------+---------------+---------------+---------------+------*/
-BentleyStatus FenceParams::GetContents(DgnElementIdSet& contents)
-    {
-    FenceAcceptContext context;
-
-    return context.GetContents(this, contents);
-    }
+/*--------------------------------------------------------------------------------------+
+|
+|     $Source: DgnCore/FenceParams.cpp $
+|
+|  $Copyright: (c) 2015 Bentley Systems, Incorporated. All rights reserved. $
+|
++--------------------------------------------------------------------------------------*/
+#include    <DgnPlatformInternal.h>
+#include    <DgnPlatform/DgnHandlers/PickContext.h>
+
+#define     CIRCLE_ClipPoints           60
+#define     fc_cameraPlaneRatio         300.0
+#define     MINIMUM_CLIPSIZE            1.0E-3
+
+/*=================================================================================**//**
+* Output to determine if element should be accepted for fence processing..
+* @bsiclass                                                     Brien.Bastings  09/04
++===============+===============+===============+===============+===============+======*/
+struct FenceAcceptOutput : public SimplifyViewDrawGeom
+{
+    DEFINE_T_SUPER(SimplifyViewDrawGeom)
+protected:
+
+FenceParamsP    m_fp;
+bool            m_abort;
+bool            m_currentAccept;
+bool            m_accept;
+bool            m_firstAccept;
+OutputP    m_viewOutput;
+
+public:
+
+FenceAcceptOutput()      { m_fp = NULL; m_viewOutput = NULL; }
+
+/*---------------------------------------------------------------------------------**//**
+* @bsimethod                                                    Brien.Bastings  09/04
++---------------+---------------+---------------+---------------+---------------+------*/
+virtual bool    _DoClipping() const override {return m_inSymbolDraw;} // Only need clip for symbols...
+virtual bool    _DoSymbolGeometry() const override {return true;}
+
+/*---------------------------------------------------------------------------------**//**
+* @bsimethod                                                    Brien.Bastings  09/04
++---------------+---------------+---------------+---------------+---------------+------*/
+bool            GetCurrentAbort() {return m_abort;}
+bool            GetCurrentAccept() {return m_accept;}
+void            SetCurrentAccept(bool accept) {m_currentAccept = accept;}
+FenceParamsP    GetFenceParamsP () {return m_fp;}
+void            SetFenceParams(FenceParamsP fp) {m_fp = fp;}
+
+/*---------------------------------------------------------------------------------**//**
+* @bsimethod                                                    Brien.Bastings  09/04
++---------------+---------------+---------------+---------------+---------------+------*/
+void            Init()
+    {
+    m_viewOutput = m_context->GetViewport()->GetIViewOutput(); // Keep QVis in synch for qv locate...
+    OnNewElement();
+    }
+
+/*---------------------------------------------------------------------------------**//**
+* @bsimethod                                                    Brien.Bastings  09/04
++---------------+---------------+---------------+---------------+---------------+------*/
+void            OnNewElement()
+    {
+    m_fp->ClearSplitParams();
+
+    m_firstAccept   = true;
+    m_abort         = false;
+    m_currentAccept = false;
+    m_accept        = false;
+    }
+
+/*---------------------------------------------------------------------------------**//**
+* @bsimethod                                                    Brien.Bastings  03/10
++---------------+---------------+---------------+---------------+---------------+------*/
+virtual void    _SetDrawViewFlags (ViewFlags flags) override
+    {
+    T_Super::_SetDrawViewFlags(flags);
+
+    m_viewFlags.styles = false; // NOTE: Ignore linestyles for fence accept...
+
+    switch (m_fp->GetLocateInteriors())
+        {
+        case LocateSurfacesPref::Never:
+            {
+            m_viewFlags.SetRenderMode(DgnRenderMode::Wireframe);
+            m_viewFlags.fill = false;
+            break;
+            }
+
+        case LocateSurfacesPref::Always:
+            {
+            if (DgnRenderMode::Wireframe == m_viewFlags.GetRenderMode())
+                m_viewFlags.SetRenderMode(DgnRenderMode::SmoothShade);
+            break;
+            }
+        }
+    }
+
+/*---------------------------------------------------------------------------------**//**
+* @bsimethod                                                    Brien.Bastings  11/05
++---------------+---------------+---------------+---------------+---------------+------*/
+virtual void    _PushTransClip(TransformCP trans, ClipPlaneSetCP clip) override
+    {
+    T_Super::_PushTransClip(trans, clip);
+
+    if (m_viewOutput)
+        m_viewOutput->PushTransClip(trans, clip);
+    }
+
+/*---------------------------------------------------------------------------------**//**
+* @bsimethod                                                    Brien.Bastings  11/05
++---------------+---------------+---------------+---------------+---------------+------*/
+virtual void    _PopTransClip() override
+    {
+    T_Super::_PopTransClip();
+
+    if (m_viewOutput)
+        m_viewOutput->PopTransClip();
+    }
+
+/*---------------------------------------------------------------------------------**//**
+* @bsimethod                                                    BrienBastings   11/05
++---------------+---------------+---------------+---------------+---------------+------*/
+void GetTestPointWorld(DPoint3dR fencePt, ClipPrimitiveCR clipPrimitive)
+    {
+    ClipPolygonCP   clipPolygon;
+
+    fencePt.Zero();
+
+    if (NULL == (clipPolygon = clipPrimitive.GetPolygon()) || clipPolygon->empty())
+        return;
+
+    fencePt = DPoint3d::From(clipPolygon->front().x, clipPolygon->front().y, 0.0);
+
+    Transform   invTransform;
+
+    invTransform.InverseOf(*(m_fp->GetTransform()));
+
+    if (NULL != clipPrimitive.GetTransformFromClip())
+        invTransform.InitProduct(invTransform, *(clipPrimitive.GetTransformFromClip()));
+
+    invTransform.Multiply(fencePt);
+    }
+
+/*---------------------------------------------------------------------------------**//**
+* @bsimethod                                                    BrienBastings   11/05
++---------------+---------------+---------------+---------------+---------------+------*/
+void GetTestDirectionWorld(DVec3dR fenceDir)
+    {
+    Transform       invTransform;
+    ClipVectorPtr   clip = m_fp->GetClipVector();
+
+    invTransform.InverseOf(*(m_fp->GetTransform()));
+
+    if (clip.IsValid() && !clip->empty() && clip->front()->GetTransformFromClip())
+        invTransform.InitProduct(invTransform, *(clip->front()->GetTransformFromClip()));
+
+    invTransform.GetMatrixColumn(fenceDir, 2);
+    }
+
+/*---------------------------------------------------------------------------------**//**
+* @bsimethod                                                    Brien.Bastings  05/12
++---------------+---------------+---------------+---------------+---------------+------*/
+void GetBoresiteLocations(bvector<DRay3d>& out)
+    {
+    // NOTE: Can't test a single loop point when there are masks...
+    ClipVectorPtr   clip = m_fp->GetClipVector();
+
+    if (!clip.IsValid())
+        return;
+
+    DMatrix4d       viewToLocal = m_context->GetViewToLocal();
+
+    for (ClipPrimitivePtr const& clipPrimitive: *clip)
+        {
+        DPoint3d    fencePt, localPt;
+        DRay3d      boresite;
+
+        GetTestPointWorld(fencePt, *clipPrimitive);
+        m_context->WorldToLocal(&localPt, &fencePt, 1);
+        PickContext::InitBoresite(boresite, localPt, viewToLocal);
+
+        out.push_back(boresite);
+        }
+    }
+
+/*---------------------------------------------------------------------------------**//**
+* @bsimethod                                                    Brien.Bastings  09/04
++---------------+---------------+---------------+---------------+---------------+------*/
+void            CheckCurrentAccept()
+    {
+    if (m_abort) // accept status has already been determined...
+        return;
+
+    bool    insideMode = !m_fp->AllowOverlaps() && FenceClipMode::None == m_fp->GetClipMode();
+    bool    hasOverlap = !m_firstAccept && (m_currentAccept != m_accept);
+
+    if (m_currentAccept)
+        {
+        m_accept = true;
+        }
+    else if (insideMode)
+        {
+        m_accept = false;
+        m_abort  = true;
+        }
+
+    if (!insideMode && m_accept)
+        {
+        // Fence can overlap a complex element w/o any component having an overlap...
+        if (hasOverlap)
+            m_fp->SetHasOverlaps(true);
+
+        // Need to look for ALL overlaps in clip mode...
+        if (FenceClipMode::None == m_fp->GetClipMode())
+            m_abort = m_fp->HasOverlaps();
+        }
+
+    m_firstAccept = false;
+    }
+
+/*---------------------------------------------------------------------------------**//**
+* @bsimethod                                                    Brien.Bastings  09/04
++---------------+---------------+---------------+---------------+---------------+------*/
+TransformCP GetCurrentFenceAcceptTransform(TransformP transformP)
+    {
+    TransformCP placementTransP = m_context->GetCurrLocalToWorldTransformCP ();
+
+    if (placementTransP)
+        *transformP = *placementTransP;
+    else
+        transformP->InitIdentity();
+
+    return transformP;
+    }
+
+/*---------------------------------------------------------------------------------**//**
+* @bsimethod                                                    Brien.Bastings  05/05
++---------------+---------------+---------------+---------------+---------------+------*/
+StatusInt ProcessPoints(DPoint3dCP points, int numPoints)
+    {
+    Transform   transform;
+
+    if (NULL == GetCurrentFenceAcceptTransform(&transform))
+        return SUCCESS;
+
+    for (int iPoint = 0; iPoint < numPoints; iPoint++)
+        {
+        DPoint3d    tmpPt;
+
+        transform.Multiply(tmpPt, points[iPoint]);
+
+        m_currentAccept = m_fp->PointInside(tmpPt);
+
+        CheckCurrentAccept();
+
+        if (m_context->CheckStop())
+            break;
+        }
+
+    return SUCCESS;
+    }
+
+/*---------------------------------------------------------------------------------**//**
+* @bsimethod                                                    Brien.Bastings  09/04
++---------------+---------------+---------------+---------------+---------------+------*/
+StatusInt ProcessLinearSegments(DPoint3dCP points, int numPoints, bool closed, bool filled)
+    {
+    Transform   transform;
+
+    if (NULL == GetCurrentFenceAcceptTransform(&transform))
+        return SUCCESS;
+
+    if (m_fp->AcceptByCurve() && numPoints > 1)
+        {
+        MSBsplineCurve  curve;
+
+        if (SUCCESS != curve.InitFromPoints(points, numPoints))
+            return SUCCESS;
+
+        curve.TransformCurve(transform);
+
+        m_currentAccept = m_fp->AcceptCurve(&curve);
+
+        curve.ReleaseMem();
+        }
+    else
+        {
+        DPoint3d    *tmpPtsP = (DPoint3d *) alloca(numPoints * sizeof (DPoint3d));
+
+        transform.Multiply(tmpPtsP, points, numPoints);
+
+        m_currentAccept = m_fp->AcceptLineSegments(tmpPtsP, numPoints, closed);
+        }
+
+    CheckCurrentAccept();
+
+    return SUCCESS;
+    }
+
+/*---------------------------------------------------------------------------------**//**
+* @bsimethod                                                    Brien.Bastings  09/04
++---------------+---------------+---------------+---------------+---------------+------*/
+StatusInt ProcessDEllipse3d(DEllipse3dCP ellipseP, bool closed, bool filled)
+    {
+    Transform   transform;
+
+    if (NULL == GetCurrentFenceAcceptTransform(&transform))
+        return SUCCESS;
+
+    DEllipse3d  tmpEllipse = *ellipseP;
+
+    transform.Multiply(tmpEllipse, *ellipseP);
+
+    if (m_fp->AcceptByCurve())
+        {
+        MSBsplineCurve  curve;
+
+        if (SUCCESS != curve.InitFromDEllipse3d(tmpEllipse))
+            return SUCCESS;
+
+        m_currentAccept = m_fp->AcceptCurve(&curve);
+
+        curve.ReleaseMem();
+        }
+    else
+        {
+        m_currentAccept = m_fp->AcceptDEllipse3d(tmpEllipse);
+        }
+
+    CheckCurrentAccept();
+
+    return SUCCESS;
+    }
+
+/*---------------------------------------------------------------------------------**//**
+* @bsimethod                                                    Brien.Bastings  09/04
++---------------+---------------+---------------+---------------+---------------+------*/
+StatusInt ProcessCurve(MSBsplineCurveCP curveP, bool filled)
+    {
+    Transform   transform;
+
+    if (NULL == GetCurrentFenceAcceptTransform(&transform))
+        return SUCCESS;
+
+    MSBsplineCurve  curve;
+
+    if (SUCCESS != curve.CopyFrom(*curveP))
+        return ERROR;
+
+    curve.TransformCurve(transform);
+
+    m_currentAccept = m_fp->AcceptCurve(&curve);
+
+    curve.ReleaseMem();
+
+    CheckCurrentAccept();
+
+    return SUCCESS;
+    }
+
+/*---------------------------------------------------------------------------------**//**
+* @bsimethod                                                    BrienBastings   06/15
++---------------+---------------+---------------+---------------+---------------+------*/
+static bool isWireframeDisplay(ViewContextR context)
+    {
+    return (DgnRenderMode::Wireframe == context.GetViewFlags().GetRenderMode());
+    }
+
+/*---------------------------------------------------------------------------------**//**
+* @bsimethod                                                    Brien.Bastings  04/12
++---------------+---------------+---------------+---------------+---------------+------*/
+virtual StatusInt _ProcessCurvePrimitive(ICurvePrimitiveCR primitive, bool closed, bool filled) override
+    {
+    switch (primitive.GetCurvePrimitiveType())
+        {
+        case ICurvePrimitive::CURVE_PRIMITIVE_TYPE_Line:
+            {
+            DSegment3dCP segment = primitive.GetLineCP ();
+
+            return ProcessLinearSegments(segment->point, 2, closed, filled);
+            }
+
+        case ICurvePrimitive::CURVE_PRIMITIVE_TYPE_LineString:
+            {
+            bvector<DPoint3d> const* points = primitive.GetLineStringCP ();
+
+            return ProcessLinearSegments(&points->front(), (int) points->size(), closed, filled);
+            }
+
+        case ICurvePrimitive::CURVE_PRIMITIVE_TYPE_Arc:
+            {
+            DEllipse3dCP ellipse = primitive.GetArcCP ();
+
+            return ProcessDEllipse3d(ellipse, closed, filled);
+            }
+
+        case ICurvePrimitive::CURVE_PRIMITIVE_TYPE_BsplineCurve:
+        case ICurvePrimitive::CURVE_PRIMITIVE_TYPE_InterpolationCurve:
+        case ICurvePrimitive::CURVE_PRIMITIVE_TYPE_AkimaCurve:
+        case ICurvePrimitive::CURVE_PRIMITIVE_TYPE_Spiral:
+            {
+            MSBsplineCurveCP bcurve = primitive.GetProxyBsplineCurveCP ();
+
+            return ProcessCurve(bcurve, filled);
+            }
+
+        case ICurvePrimitive::CURVE_PRIMITIVE_TYPE_PointString:
+            {
+            bvector<DPoint3d> const* points = primitive.GetPointStringCP ();
+
+            return ProcessPoints(&points->front(), (int) points->size());
+            }
+
+        default:
+            {
+            BeAssert(false && "Unexpected entry in CurveVector.");
+            return ERROR;
+            }
+        }
+    }
+
+/*---------------------------------------------------------------------------------**//**
+* @bsimethod                                                    BrienBastings   04/12
++---------------+---------------+---------------+---------------+---------------+------*/
+virtual StatusInt _ProcessCurveVector(CurveVectorCR curves, bool isFilled) override
+    {
+    // NOTE: Always return ERROR for default edge processing...
+    if (m_fp->HasOverlaps())
+        return ERROR; // Already detected overlap, can skip interior check...
+
+    if (!curves.IsAnyRegionType())
+        return ERROR;
+
+    if (isWireframeDisplay(*m_context) && !isFilled)
+        return ERROR;
+
+    DRange3d    localRange;
+    Transform   localToWorld, worldToLocal;
+
+    CurveVectorPtr  curvesLocal = curves.CloneInLocalCoordinates(LOCAL_COORDINATE_SCALE_01RangeBothAxes, localToWorld, worldToLocal, localRange);
+
+    if (!curvesLocal.IsValid())
+        return ERROR;
+
+    bvector<DRay3d> boresiteVector;
+
+    GetBoresiteLocations(boresiteVector);
+
+    for (DRay3dR boresite: boresiteVector)
+        {
+        double      t;
+        DPoint3d    uvw;
+
+        if (!boresite.IntersectZPlane(localToWorld, 0.0, uvw, t))
+            continue;
+
+        CurveVector::InOutClassification inOut = curvesLocal->PointInOnOutXY (uvw);
+
+        if (CurveVector::INOUT_In != inOut && CurveVector::INOUT_On != inOut)
+            continue;
+
+        SetCurrentAccept(true);
+        m_fp->SetHasOverlaps(true);
+        CheckCurrentAccept();
+        break;
+        }
+
+    return ERROR;
+    }
+
+/*---------------------------------------------------------------------------------**//**
+* @bsimethod                                                    Brien.Bastings  04/12
++---------------+---------------+---------------+---------------+---------------+------*/
+virtual StatusInt _ProcessSolidPrimitive(ISolidPrimitiveCR primitive) override
+    {
+    // NOTE: Always return ERROR for default edge processing...
+    if (m_fp->HasOverlaps())
+        return ERROR; // Already detected overlap, can skip interior check...
+
+    if (isWireframeDisplay(*m_context))
+        return ERROR;
+
+    bvector<DRay3d> boresiteVector;
+
+    GetBoresiteLocations(boresiteVector);
+
+    for (DRay3dR boresite: boresiteVector)
+        {
+        bvector<SolidLocationDetail> intersectLocationDetail;
+
+        primitive.AddRayIntersections(intersectLocationDetail, boresite);
+
+        if (0 == intersectLocationDetail.size())
+            continue;
+
+        SetCurrentAccept(true);
+        m_fp->SetHasOverlaps(true);
+        CheckCurrentAccept();
+        break;
+        }
+
+    return ERROR;
+    }
+
+/*---------------------------------------------------------------------------------**//**
+* @bsimethod                                                    BrienBastings   05/12
++---------------+---------------+---------------+---------------+---------------+------*/
+virtual StatusInt _ProcessSurface(MSBsplineSurfaceCR surface) override
+    {
+    // NOTE: Always return ERROR for default edge processing...
+    if (m_fp->HasOverlaps())
+        return ERROR; // Already detected overlap, can skip interior check...
+
+    if (isWireframeDisplay(*m_context))
+        return ERROR;
+
+    double          uorRes = bspsurf_getResolution(&surface);
+    bvector<DRay3d> boresiteVector;
+
+    GetBoresiteLocations(boresiteVector);
+
+    for (DRay3dR boresite: boresiteVector)
+        {
+        int     nHits = 0;
+
+        bsprsurf_allBoresiteToSurface(NULL, NULL, &nHits, &boresite.origin, &boresite.direction, const_cast <MSBsplineSurfaceP> (&surface), &uorRes);
+
+        if (0 == nHits)
+            continue;
+
+        SetCurrentAccept(true);
+        m_fp->SetHasOverlaps(true);
+        CheckCurrentAccept();
+        break;
+        }
+
+    return ERROR;
+    }
+
+/*---------------------------------------------------------------------------------**//**
+* @bsimethod                                                    BrienBastings   05/12
++---------------+---------------+---------------+---------------+---------------+------*/
+virtual StatusInt _ProcessFacetSet(PolyfaceQueryCR meshData, bool isFilled) override
+    {
+    // NOTE: Always return SUCCESS, don't want default edge processing...
+    if (m_fp->HasOverlaps())
+        {
+        ClipAndProcessFacetSetAsCurves(meshData);
+
+        return SUCCESS; // Already detected overlap, can skip interior check...
+        }
+
+    if (isWireframeDisplay(*m_context) && !isFilled)
+        {
+        ClipAndProcessFacetSetAsCurves(meshData);
+
+        return SUCCESS;
+        }
+
+    PolyfaceVisitorPtr  visitor = PolyfaceVisitor::Attach(meshData);
+    bvector<DRay3d>     boresiteVector;
+
+    GetBoresiteLocations(boresiteVector);
+
+    for (; visitor->AdvanceToNextFace(); )
+        {
+        if (m_context->CheckStop())
+            return SUCCESS;
+
+        for (DRay3dR boresite: boresiteVector)
+            {
+            FacetLocationDetail  facetDetail;
+
+            if (!visitor->TryDRay3dIntersectionToFacetLocationDetail(boresite, facetDetail))
+                continue;
+
+            SetCurrentAccept(true);
+            m_fp->SetHasOverlaps(true);
+            CheckCurrentAccept();
+            break;
+            }
+
+        if (m_fp->HasOverlaps())
+            break;
+        }
+
+    ClipAndProcessFacetSetAsCurves(meshData);
+
+    return SUCCESS;
+    }
+
+/*---------------------------------------------------------------------------------**//**
+* @bsimethod                                    Brien.Bastings                  07/05
++---------------+---------------+---------------+---------------+---------------+------*/
+static int      DrawQvElemCheckStop(void* arg)
+    {
+    FenceAcceptOutput  *output = (FenceAcceptOutput *) arg;
+    return (output->m_context->CheckStop() ? 1 : 0);
+    }
+
+/*---------------------------------------------------------------------------------**//**
+* @bsimethod                                                    Brien.Bastings  11/05
++---------------+---------------+---------------+---------------+---------------+------*/
+virtual void    _DrawGraphic(Graphic* qvElem, int subElemIndex) override
+    {
+    if (!m_viewOutput || !m_context->GetViewport())
+        return;
+
+    if (m_fp->HasOverlaps())
+        return; // Already detected overlap, can skip interior check...
+
+    DVec3d      viewNormal, fenceNormal;
+
+    m_context->GetViewport()->GetRotMatrix().GetRow(viewNormal, 2);
+    GetTestDirectionWorld(fenceNormal);
+
+    bool        alignedToView = TO_BOOL (fenceNormal.IsParallelTo(viewNormal));
+
+    // Test 1 point in each loop in case clip is disjoint clip mask...
+    for (ClipPrimitivePtr const& primitive: *m_fp->GetClipVector())
+        {
+        DPoint3d    fencePt;
+
+        GetTestPointWorld(fencePt, *primitive);
+
+        // qvi_locateElementCB doesn't allow bore direction to be specified...must rotate view...
+        if (!alignedToView)
+            {
+            RotMatrix   rMatrix;
+            Transform   transform;
+
+            LegacyMath::RMatrix::FromVectorToVector(&rMatrix, &fenceNormal, &viewNormal);
+            transform.InitFromMatrixAndFixedPoint(rMatrix, fencePt);
+
+            m_context->PushTransform(transform);
+            }
+
+        DPoint3d    pickPt;
+        DPoint4d    pickPtView;
+
+        m_context->WorldToView(&pickPtView, &fencePt, 1);
+        pickPtView.GetProjectedXYZ (pickPt);
+
+        bool        gotHit = false;
+        DPoint3d    hitPt;
+
+#if defined (NEEDS_WORK_CONTINUOUS_RENDER)
+        gotHit = m_viewOutput->LocateQvElem(qvElem, *((DPoint2dCP) &pickPt), 1.0, hitPt, NULL, DrawQvElemCheckStop, this);
+#endif
+
+        if (!alignedToView)
+            m_context->PopTransformClip();
+
+        if (!gotHit)
+            continue;
+
+        m_fp->GetTransform()->Multiply(hitPt);
+        if (!m_fp->PointInOtherClips(hitPt, primitive.get()))
+            continue;
+
+        SetCurrentAccept(true);
+        m_fp->SetHasOverlaps(true);
+
+        CheckCurrentAccept();
+        break;
+        }
+    }
+
+}; // FenceAcceptOutput
+
+/*=================================================================================**//**
+* Context to determine if element should be accepted for fence processing..
+* @bsiclass                                                     Brien.Bastings  09/04
++===============+===============+===============+===============+===============+======*/
+struct FenceAcceptContext : public ViewContext
+{
+    DEFINE_T_SUPER(ViewContext)
+private:
+    FenceAcceptOutput   m_output;
+    DgnElementIdSet     m_contents;
+    bool                m_collectContents;  // true for GetContents, false for AcceptElement...
+    DgnViewportP        m_nonVisibleViewport;
+
+protected:
+
+public:
+
+FenceAcceptContext()
+    {
+    m_purpose            = DrawPurpose::FenceAccept;
+    m_blockAsyncs        = true;
+    m_collectContents    = false;
+    m_nonVisibleViewport = NULL;
+    m_ignoreViewRange    = true;
+    }
+
+~FenceAcceptContext()
+    {
+    DELETE_AND_CLEAR (m_nonVisibleViewport);
+    }
+
+/*---------------------------------------------------------------------------------**//**
+* @bsimethod                                                    Brien.Bastings  03/10
++---------------+---------------+---------------+---------------+---------------+------*/
+virtual void    _SetupOutputs() override
+    {
+    SetIViewDraw(m_output);
+
+    m_output.SetViewContext(this);
+    }
+
+/*---------------------------------------------------------------------------------**//**
+* @bsimethod                                                    Ray.Bentley     05/2013
++---------------+---------------+---------------+---------------+---------------+------*/
+virtual void    _PushFrustumClip() override
+    {
+    // Not necessary to push frustum clip - Fence clip is pushed below.
+    }
+
+/*---------------------------------------------------------------------------------**//**
+* @bsimethod                                                    Brien.Bastings  03/10
++---------------+---------------+---------------+---------------+---------------+------*/
+virtual bool    _CheckStop() override
+    {
+    return m_output.GetCurrentAbort(); // Doesn't want abort flag set...not reset between elements...
+    }
+
+/*---------------------------------------------------------------------------------**//**
+* @bsimethod                                                    Brien.Bastings  05/05
++---------------+---------------+---------------+---------------+---------------+------*/
+virtual void    _DrawSymbol(IDisplaySymbol* symbolDefP, TransformCP transP, ClipPlaneSetP clipPlaneSetP, bool ignoreColor, bool ignoreWeight) override
+    {
+    // NOTE: Linestyles aren't drawn for fence accept, but area patterns are...
+    //       Completely inside/outside decided by boundary...check symbol geometry to detect interior overlaps...
+    if (m_useNpcSubRange)
+        {
+        DRange3d    range;
+
+        symbolDefP->_GetRange(range);
+
+        // Get corner points and transform into npc space...
+        DPoint3d    boxPts[8];
+
+        range.Get8Corners(boxPts);
+
+        if (transP)
+            transP->Multiply(boxPts, boxPts, 8);
+
+        LocalToView(boxPts, boxPts, 8);
+        ViewToNpc(boxPts, boxPts, 8);
+
+        // Compute new range from corners to make sure low < high or intesectsWith will return false...
+        range.InitFrom(boxPts, 8);
+
+        if (!range.IntersectsWith(m_npcSubRange))
+            return;
+        }
+
+    // Check symbol geometry...
+    m_output.ClipAndProcessSymbol(symbolDefP, transP, clipPlaneSetP, ignoreColor, ignoreWeight);
+    }
+
+/*---------------------------------------------------------------------------------**//**
+* @bsimethod                                                    Brien.Bastings  06/05
++---------------+---------------+---------------+---------------+---------------+------*/
+virtual void    _DrawAreaPattern(ClipStencil& boundary) override
+    {
+    FenceParamsP    fp = m_output.GetFenceParamsP ();
+
+    if (fp->HasOverlaps())
+        return; // Already have overlap w/element don't need to draw the pattern...
+
+    if (_CheckStop())
+        return;
+
+    if (!_WantAreaPatterns())
+        return;
+
+    fp->ClearSplitParams();
+
+    if (FenceClipMode::None == fp->GetClipMode()) // Need to draw patterns for interior overlap check when clipping...
+        {
+        // Attempt to short circuit fence accept using boundary...only check symbol geometry for interior overlap...
+        boundary.GetStroker()._StrokeForCache(*this);
+
+        // Element never rejected by pattern...so if boundary is acceptable we can skip drawing the pattern...
+        if (_CheckStop() || m_output.GetCurrentAccept())
+            return;
+
+        fp->ClearSplitParams();
+        }
+
+    // Keep looking for overlaps using pattern geometry...
+    T_Super::_DrawAreaPattern(boundary);
+
+    // NOTE: Really only want to report an overlap but non-optimized clip requires split params...
+    if (!fp->HasOverlaps())
+        return;
+
+    fp->ClearSplitParams(); // These are from the pattern...meaningless for boundary...
+    fp->SetHasOverlaps(true); // set overlap again...cleared by ClearSplitParams...
+    }
+
+#if defined (NEEDS_WORK_CONTINUOUS_RENDER)
+/*---------------------------------------------------------------------------------**//**
+* @bsimethod                                                    Brien.Bastings  03/10
++---------------+---------------+---------------+---------------+---------------+------*/
+virtual QvElem* _DrawCached(IStrokeForCache& stroker) override
+    {
+    bool    testStroke = stroker._WantLocateByStroker();
+
+    if (testStroke)
+        stroker._StrokeForCache(*this);
+
+    if (CheckStop())
+        return nullptr;
+
+    if (testCached && nullptr != GetViewport())
+        return T_Super::_DrawCached(stroker);
+
+    return nullptr;
+    }
+#endif
+
+/*---------------------------------------------------------------------------------**//**
+* @bsimethod                                                    Brien.Bastings  03/10
++---------------+---------------+---------------+---------------+---------------+------*/
+virtual StatusInt _VisitElement(GeometricElementCR element) override
+    {
+    if (!m_collectContents)
+        return T_Super::_VisitElement(element);
+
+    m_output.OnNewElement(); // Initialize accept status for top-level element...
+
+    if (SUCCESS == T_Super::_VisitElement(element) && m_output.GetCurrentAccept())
+        m_contents.insert(element.GetElementId());
+
+    m_output.OnNewElement(); // Clear abort status and continue checking next top-level element...
+
+    return SUCCESS;
+    }
+
+/*---------------------------------------------------------------------------------**//**
+* @bsimethod                                                    Brien.Bastings  10/14
++---------------+---------------+---------------+---------------+---------------+------*/
+virtual StatusInt _VisitDgnModel(DgnModelP inDgnModel) override
+    {
+    // Always ignore elements that are not from the context's target dgnDb...
+    if (&inDgnModel->GetDgnDb() != &GetDgnDb())
+        return ERROR;
+
+    return T_Super::_VisitDgnModel(inDgnModel);
+    }
+
+/*---------------------------------------------------------------------------------**//**
+* @bsimethod                                                    Brien.Bastings  03/10
++---------------+---------------+---------------+---------------+---------------+------*/
+bool            AcceptElement(GeometricElementCR element, FenceParamsR fp)
+    {
+    m_output.SetFenceParams(&fp);
+
+    if (SUCCESS != _Attach(fp.GetViewport(), m_purpose))
+        return false;
+
+    m_output.Init();
+    _Detach();
+
+    return (SUCCESS == _VisitElement(element) && m_output.GetCurrentAccept());
+    }
+
+/*---------------------------------------------------------------------------------**//**
+* @bsimethod                                                    Brien.Bastings  03/10
++---------------+---------------+---------------+---------------+---------------+------*/
+bool            AcceptCurveVector(CurveVectorCR curves, FenceParamsP fp)
+    {
+    m_output.SetFenceParams(fp);
+
+    if (SUCCESS != _Attach(fp->GetViewport(), m_purpose))
+        return false;
+
+    m_output.Init();
+    m_output.DrawCurveVector(curves, false);
+    _Detach();
+
+    return m_output.GetCurrentAccept();
+    }
+
+/*---------------------------------------------------------------------------------**//**
+* @bsimethod                                                    Brien.Bastings  03/10
++---------------+---------------+---------------+---------------+---------------+------*/
+BentleyStatus GetContents(FenceParamsP fp, DgnElementIdSet& contents)
+    {
+    m_viewport = fp->GetViewport();
+
+    m_output.SetViewContext(this);
+    m_output.SetFenceParams(fp);
+    m_output.Init();
+
+    if (SUCCESS != _Attach(m_viewport, m_purpose) || !fp->GetClipVector().IsValid())
+        return ERROR;
+
+    ClipVectorPtr   transformedClip = ClipVector::CreateCopy(*fp->GetClipVector());
+
+    if (fp->IsCameraOn())
+        {
+        if (ERROR == transformedClip->ApplyCameraToPlanes(fp->GetFocalLength()))
+            {
+            BeAssert(false);
+            transformedClip = NULL;
+            }
+        }
+
+    Transform       clipToWorld;
+
+    if (transformedClip.IsValid() &&
+        NULL != fp->GetTransform() &&
+        clipToWorld.InverseOf(*fp->GetTransform()))
+        transformedClip->TransformInPlace(clipToWorld);
+
+    GetTransformClipStack().PushClip(*transformedClip);
+    m_collectContents = true;
+    m_parentRangeResult = fp->IsOutsideClip() ? RangeResult::Inside : RangeResult::Overlap;
+
+    // NOTE: Don't pass searchList...won't include parents of activated nested attachment...
+    VisitAllViewElements(false, NULL);
+    _Detach();
+
+    if (m_contents.empty())
+        return ERROR;
+
+    contents = m_contents;
+
+    return SUCCESS;
+    }
+
+}; // FenceAcceptContext
+
+/*---------------------------------------------------------------------------------**//**
+* @bsimethod                                                    Brien.Bastings  01/07
++---------------+---------------+---------------+---------------+---------------+------*/
+bool            FenceParams::IsCameraOn() const {return m_camera;}
+double          FenceParams::GetFocalLength() const {return m_focalLength;}
+ClipVectorPtr   FenceParams::GetClipVector() const {return m_clip;}
+FenceClipMode   FenceParams::GetClipMode() const {return m_clipMode;}
+DgnViewportP    FenceParams::GetViewport() const {BeAssert(m_viewport && "Fence viewport must not be NULL"); return m_viewport;}
+DgnModelP       FenceParams::GetDgnModel() const {BeAssert(m_viewport && "Fence viewport must not be NULL"); return m_viewport ? m_viewport->GetViewController().GetTargetModel() : NULL;}
+TransformP      FenceParams::GetTransform() {return &m_transform;}
+void            FenceParams::SetOverlapMode(bool val) {m_overlapMode = val;}
+void            FenceParams::SetClipMode(FenceClipMode val) {m_clipMode = val;}
+void            FenceParams::SetClip(ClipVectorCR clip) {m_clip = ClipVector::CreateCopy(clip);}
+void            FenceParams::SetTransform(TransformCR trans) {m_transform = trans;}
+void            FenceParams::SetLocateInteriors(LocateSurfacesPref interiors) {m_locateInteriors = interiors;}
+bool            FenceParams::HasOverlaps() const {return m_hasOverlaps;}
+bool            FenceParams::AllowOverlaps() const {return m_overlapMode;}
+
+// Ratio between m_onTolerance and the tolerance we add to Z-Plane distances.
+static const    double          s_zPlaneToleranceRatio = 1.0E-4;
+
+/*---------------------------------------------------------------------------------**//**
+* @bsimethod                                                    Ramanujam.Raman  01/15
++---------------+---------------+---------------+---------------+---------------+------*/
+double getViewCenterZ (DgnViewportR vp)
+    {
+    DPoint3d center;
+    center.Init(0.5, 0.5, 0.5);
+    vp.NpcToWorld(&center, &center, 1);
+    return center.z;
+    }
+
+/*---------------------------------------------------------------------------------**//**
+| @param view => selects view whose transformation is applied.
+|               Invalid view sets up identity transformation.
+| @bsimethod                                                    RayBentley      7/92
++---------------+---------------+---------------+---------------+---------------+------*/
+void FenceParams::SetViewParams(DgnViewportP viewport)
+    {
+    // Save viewport for use with fence processing callbacks...
+    m_viewport = viewport;
+
+    m_camera = false;
+    m_transform.InitIdentity();
+    m_onTolerance = 1.5E-3; // Reduced from .25 for XM to 1.0E-4 (now that we use this uniformly I think smaller value makes sense).   RBB/RBB 03/06.
+                            // Increased to 1.5E-3 to match/exceed CLIP_PLANE_BIAS.  - RBB 03/2011.  (TR# 293934).
+
+    if (NULL != viewport && viewport->Is3dView())
+        {
+        m_transform.InitFrom(*(&viewport->GetRotMatrix()));
+
+        m_camera = viewport->IsCameraOn();
+        if (m_camera)
+            {
+            CameraInfo const& camera = viewport->GetCamera();
+            m_focalLength = camera.GetFocusDistance();
+            DPoint3d eyePoint = camera.GetEyePoint();
+
+            m_transform.TranslateInLocalCoordinates(m_transform, - eyePoint.x, - eyePoint.y, - eyePoint.z);
+            m_zCameraLimit = -m_focalLength / fc_cameraPlaneRatio;
+            }
+        else
+            {
+            m_transform.TranslateInLocalCoordinates(m_transform, -viewport->GetViewOrigin()->x, -viewport->GetViewOrigin()->y, -viewport->GetViewOrigin()->z);
+            }
+        }
+    }
+
+/*---------------------------------------------------------------------------------**//**
+* @bsimethod                                                    Keith.Bentley   07/03
++---------------+---------------+---------------+---------------+---------------+------*/
+static inline bool nearEqual(double val1, double val2)
+    {
+    return (fabs(val1 - val2) < mgds_fc_epsilon);
+    }
+
+/*---------------------------------------------------------------------------------**//**
+* @bsimethod                                                    RBB             08/86
++---------------+---------------+---------------+---------------+---------------+------*/
+static void rmin_max(double* min, double* max, double tst)
+    {
+    if (tst < *min)
+        *min = tst;
+
+    if (tst > *max)
+        *max = tst;
+    }
+
+/*---------------------------------------------------------------------------------**//**
+* @bsimethod                                                    RayBentley      06/98
++---------------+---------------+---------------+---------------+---------------+------*/
+static StatusInt extractCircularClip(DPoint3dP centerP, double* radiusP, DPoint2dCP vertice, size_t numVerts)
+    {
+    // Recognize a circle created by the place fence circle (CIRCLE_ClipPoints vertices)...
+    if (CIRCLE_ClipPoints == numVerts &&
+        fabs(vertice[0].y - vertice[30].y) < mgds_fc_epsilon &&
+        fabs(vertice[15].x - vertice[45].x) < mgds_fc_epsilon)
+        {
+        double  diameter1 = vertice[0].x - vertice[30].x, diameter2 = vertice[15].y - vertice[45].y;
+
+        if (fabs(diameter1 - diameter2) <= 2.0)
+            {
+            centerP->x = floor(vertice[15].x);
+            centerP->y = floor(vertice[0].y);
+            centerP->z = 0.0;
+            *radiusP= (diameter1 + diameter2) / 4.0;
+
+            return SUCCESS;
+            }
+        }
+
+    return ERROR;
+    }
+
+/*---------------------------------------------------------------------------------**//**
+* @bsimethod                                                    RBB             8/86
++---------------+---------------+---------------+---------------+---------------+------*/
+static void setFenceRangeFromPoints(DRange3dP pFenceRange, int nPoints, DPoint2dP pPoints, DgnViewportP vp, bool outside)
+    {
+    if (outside)
+        {
+        pFenceRange->Init();
+        return;
+        }
+
+    DRange3d    range;
+
+    range.Init();
+
+    if (vp && vp->Is3dView())
+        {
+        //double      activeZ = vp->GetActiveZRoot ();
+        DPoint3d    origin  = *vp->GetViewOrigin();
+        RotMatrix   rMatrix = vp->GetRotMatrix();
+
+        rMatrix.Multiply(origin);
+
+        double centerZ = getViewCenterZ (*vp);
+
+        for (int iFencePnt=0; iFencePnt < nPoints; iFencePnt++)
+            {
+            DPoint3d    fencePt;
+
+            fencePt.Init(pPoints[iFencePnt].x, pPoints[iFencePnt].y, centerZ);
+            fencePt.Add(origin);
+            rMatrix.MultiplyTranspose(fencePt);
+
+            DPoint3d    extentPts[2];
+
+            vp->WorldToNpc(extentPts, &fencePt, 1);
+            extentPts[1] = extentPts[0];
+            extentPts[0].z = 0.0;
+            extentPts[1].z = 1.0;
+            vp->NpcToWorld(extentPts, extentPts, 2);
+
+            range.Extend(extentPts, 2);
+            }
+
+        *pFenceRange = range;
+        return;
+        }
+
+    range.Init();
+
+    for (int iFencePnt=0; iFencePnt < nPoints; iFencePnt++)
+        {
+        rmin_max(&range.low.x, &range.high.x, pPoints[iFencePnt].x);
+        rmin_max(&range.low.y, &range.high.y, pPoints[iFencePnt].y);
+        }
+
+    *pFenceRange = range;
+    }
+
+/*---------------------------------------------------------------------------------**//**
+* @bsimethod                                                    RayBentley      7/92
++---------------+---------------+---------------+---------------+---------------+------*/
+StatusInt FenceParams::StoreClippingPoints(bool outside, DPoint2dP pPoints, int nPoints)
+    {
+    ClipMask    clipMask;
+    DPoint2d    *rFnc = pPoints;
+    double      *pZLow = NULL, *pZHigh = NULL, zLow, zHigh;
+
+    if (nPoints < 3)
+        return ERROR;
+
+    ClearCurrentClip();
+    setFenceRangeFromPoints(&m_fenceRange, nPoints, pPoints, m_viewport, outside);
+
+    clipMask = ClipMask::XAndY;
+    zLow  = -1.0e20; //
+    zHigh = 1.0e20;
+
+    if (m_viewport && m_viewport->Is3dView())
+        {
+//        double      activeZ = m_viewport->GetActiveZRoot (); remvoed in graphite
+        DPoint3d    viewOrigin = *m_viewport->GetViewOrigin(), rotatedViewOrigin;
+        RotMatrix   viewRMatrix = m_viewport->GetRotMatrix();
+
+        m_transform.Multiply(rotatedViewOrigin, viewOrigin);
+
+        if (!m_viewport->GetViewFlags().noFrontClip)
+            {
+            zHigh = rotatedViewOrigin.z + m_viewport->GetViewDelta()->z;
+            clipMask = clipMask | ClipMask::ZHigh;
+            pZHigh = &zHigh;
+            }
+
+        if (!m_viewport->GetViewFlags().noBackClip)
+            {
+            zLow = rotatedViewOrigin.z;
+            clipMask = clipMask | ClipMask::ZLow;
+            pZLow = &zLow;
+            }
+
+        if (m_camera)
+            {
+            DPoint3d                delta;
+            CameraInfo const&  camera = m_viewport->GetCamera();
+
+            if (zHigh > m_zCameraLimit)
+                {
+                zHigh = m_zCameraLimit;
+                pZHigh = &zHigh;
+                }
+
+            rFnc = (DPoint2d*) _alloca(nPoints * sizeof(DPoint2d));
+
+            delta.DifferenceOf(viewOrigin, *(&camera.GetEyePoint()));
+            viewRMatrix.Multiply(delta);
+
+            double cameraScale;
+            double centerZ = getViewCenterZ (*m_viewport);
+            cameraScale = - camera.GetFocusDistance() / (centerZ + delta.z);
+
+            int iFencePnt;
+            for (iFencePnt=0; iFencePnt < nPoints; iFencePnt++)
+                {
+                rFnc[iFencePnt].x = cameraScale * (delta.x + pPoints[iFencePnt].x);
+                rFnc[iFencePnt].y = cameraScale * (delta.y + pPoints[iFencePnt].y);
+                }
+
+            }
+        }
+
+    DPoint3d        center;
+    double          radius;
+
+    if (SUCCESS == extractCircularClip(&center, &radius, rFnc, nPoints))
+        {
+        GPArraySmartP       gpa;
+        DEllipse3d          ellipse;
+
+        RotMatrix   rMatrix;
+
+        rMatrix.InitIdentity();
+        ellipse.InitFromScaledRotMatrix(center, rMatrix, radius, radius, 0.0, msGeomConst_2pi);
+
+        gpa->Add(ellipse);
+
+        m_clip = ClipVector::CreateFromPrimitive(ClipPrimitive::CreateFromGPA (*gpa, ClipPolygon(rFnc, nPoints), outside, pZLow, pZHigh, NULL));
+        }
+    else
+        {
+        m_clip = ClipVector::CreateFromPrimitive(ClipPrimitive::CreateFromShape(rFnc, nPoints, outside, pZLow, pZHigh, NULL));
+        }
+
+    return SUCCESS;
+    }
+
+/*---------------------------------------------------------------------------------**//**
+* @bsimethod                                                    Brien.Bastings  10/09
++---------------+---------------+---------------+---------------+---------------+------*/
+static void     setFenceRangeFromInsideClip(DRange3dR fenceRange, ClipVectorCR clip, DgnViewportP vp)
+    {
+    ClipPrimitiveCP     clipPrimitive = clip.front().get();
+    ClipPolygonCP       clipPolygon;
+
+    if (clip.empty() ||
+        NULL == (clipPrimitive = clip.front().get()) ||
+        NULL == (clipPolygon = clipPrimitive->GetPolygon()))
+        {
+        BeAssert(false);
+        }
+
+    if (clipPrimitive->ClipZLow() && clipPrimitive->ClipZHigh())
+        {
+        DRange3d    range;
+
+        if (!clipPrimitive->GetRange(range, NULL))
+            return;
+
+        fenceRange = range;
+
+        return;
+        }
+
+    if (NULL == vp)
+        return;
+
+    DRange3d    range;
+
+    if (!clipPrimitive->GetRange(range, clipPrimitive->GetTransformToClip())) // Returns range in clip coordinates.
+        return;
+
+    DPoint3d    fenceOrigin;
+    DVec3d      fenceNormal;
+
+    fenceOrigin.Init(range.low.x, range.low.y);
+    fenceNormal.Init(0.0, 0.0, 1.0);
+
+    if (NULL != clipPrimitive->GetTransformFromClip())
+        {
+        clipPrimitive->GetTransformFromClip()->Multiply(fenceOrigin);
+        clipPrimitive->GetTransformFromClip()->MultiplyMatrixOnly(fenceNormal);
+        }
+
+    DPoint3d    viewBox[8];
+    DRange3d    viewRange;
+    Frustum     viewFrustum = vp->GetFrustum(DgnCoordSystem::World, true);
+
+    memcpy(viewBox, viewFrustum.GetPts(), sizeof (viewBox));
+    viewRange.InitFrom(viewBox, 8);
+
+    double      minDepth, maxDepth;
+
+    LegacyMath::Vec::ComputeRangeProjection(&minDepth, &maxDepth, &viewRange.low, &viewRange.high, &fenceOrigin, &fenceNormal);
+
+    if (minDepth >= maxDepth)
+        return;
+
+    if (!clipPrimitive->ClipZLow())
+        range.low.z = minDepth;
+
+    if (!clipPrimitive->ClipZHigh())
+        range.high.z = maxDepth;
+
+    DPoint3d    corners[8];
+
+    range.Get8Corners(corners);
+    if (NULL != clipPrimitive->GetTransformFromClip())
+        clipPrimitive->GetTransformFromClip()->Multiply(corners, 8);
+
+    range.InitFrom(corners, 8);
+    range.IntersectionOf(range, viewRange);
+
+    if (!range.IsNull())
+        fenceRange = range;
+    }
+
+/*---------------------------------------------------------------------------------**//**
+* @bsimethod                                                    RayBentley      7/92
++---------------+---------------+---------------+---------------+---------------+------*/
+StatusInt       FenceParams::StoreClippingVector(ClipVectorCR clip, bool outside)
+    {
+    ClearCurrentClip();
+
+    m_clip = ClipVector::CreateCopy(clip);
+
+    if (!m_clip.IsValid())
+        return ERROR;
+
+    m_camera = false;
+    m_transform.InitIdentity();
+    m_clipOwned = true;
+
+    m_fenceRange.Init();
+
+    if (!outside)
+        setFenceRangeFromInsideClip(m_fenceRange, *m_clip, m_viewport);
+
+    return SUCCESS;
+    }
+
+/*---------------------------------------------------------------------------------**//**
+* @bsimethod                                                    kab             06/86
++---------------+---------------+---------------+---------------+---------------+------*/
+static void databaseToView2d(DPoint2dP vpoints, int numpoints, DPoint3dP dbpoints, DgnViewportP vp)
+    {
+    // NOTE: See convert_databaseToView2d
+    DPoint3d    origin = *vp->GetViewOrigin();
+    RotMatrix   rMatrix = vp->GetRotMatrix();
+
+    for (int i=0; i < numpoints; i++, dbpoints++, vpoints++)
+        {
+        DPoint3d    tmp = *dbpoints;
+
+        tmp.x -= origin.x;
+        tmp.y -= origin.y;
+        tmp.z -= origin.z;
+
+        rMatrix.Multiply(tmp);
+
+        vpoints->x = tmp.x;
+        vpoints->y = tmp.y;
+        }
+    }
+
+/*---------------------------------------------------------------------------------**//**
+* @bsimethod                                                    RayBentley      03/101
++---------------+---------------+---------------+---------------+---------------+------*/
+static void     pointsFrom3DPoints
+(
+DPoint2dP       pPoint2d,
+DPoint3dCP      pPoint3d,
+int             nPoints,
+DgnViewportP       vp
+)
+    {
+    // NOTE: See fence_pointsFrom3DPoints
+    if (NULL == vp)
+        return;
+
+    if (vp->Is3dView())
+        {
+        // convert to 2d, view oriented, world-units, relative to view origin, coordinates.
+        databaseToView2d(pPoint2d, nPoints, const_cast <DPoint3d *> (pPoint3d), vp);
+        }
+    else
+        {
+        for (int iFencePnt=0; iFencePnt<nPoints; iFencePnt++)
+            {
+            pPoint2d[iFencePnt].x = pPoint3d[iFencePnt].x;
+            pPoint2d[iFencePnt].y = pPoint3d[iFencePnt].y;
+            }
+        }
+    }
+
+/*---------------------------------------------------------------------------------**//**
+* @bsimethod                                                    Brien.Bastings  06/04
++---------------+---------------+---------------+---------------+---------------+------*/
+void            FenceParams::ClippingPointsFromRootPoints
+(
+DPoint2dP       shapePoints2dP,
+DPoint3dP       shapePoints3dP,
+int             numShapePoints,
+DgnViewportP       viewport
+)
+    {
+    DPoint3d    viewOrigin = *viewport->GetViewOrigin();
+    RotMatrix   viewRMatrix = viewport->GetRotMatrix();
+
+    viewRMatrix.Multiply(viewOrigin);
+
+    double centerZ = 0.0;
+    if (viewport != nullptr)
+        centerZ = getViewCenterZ (*viewport);
+
+    for (int i=0; i<numShapePoints; i++)
+        {
+        viewRMatrix.Multiply(shapePoints3dP[i]);
+        shapePoints3dP[i].z = viewOrigin.z + centerZ;
+        viewRMatrix.MultiplyTranspose(shapePoints3dP[i]);
+        }
+
+    pointsFrom3DPoints(shapePoints2dP, shapePoints3dP, numShapePoints, viewport);
+    }
+
+/*---------------------------------------------------------------------------------**//**
+* @bsimethod                                                    RayBentley      7/92
++---------------+---------------+---------------+---------------+---------------+------*/
+void            FenceParams::StoreIntersection(double param)
+    {
+    m_splitParams.push_back(param);
+    }
+
+/*---------------------------------------------------------------------------------**//**
+* @bsimethod                                                    Brien.Bastings  04/05
++---------------+---------------+---------------+---------------+---------------+------*/
+bool            FenceParams::StoreIntersectionIfInsideClip(double param, DPoint3dP pointP, ClipPrimitiveCP intersectPrimitive)
+    {
+   // If overlap testing multiple clips make sure this point is ok for all of them...
+   if (NULL != pointP && AllowOverlaps() && !PointInOtherClips(*pointP, intersectPrimitive))
+       return false;
+
+    StoreIntersection(param);
+
+    return true;
+    }
+
+/*---------------------------------------------------------------------------------**//**
+* @bsimethod                                                    Ray.Bentley     06/2008
++---------------+---------------+---------------+---------------+---------------+------*/
+bool            FenceParams::PointInOtherClips(DPoint3dCR testPoint, ClipPrimitiveCP thisPrimitive)
+    {
+    for (ClipPrimitivePtr const& primitive: *m_clip)
+        {
+        if (primitive.get() != thisPrimitive && !primitive->PointInside(testPoint, m_onTolerance))
+            return false;
+        }
+
+    return true;
+    }
+
+/*---------------------------------------------------------------------------------**//**
+* Test a single point againts z limits and the AND of the clip list
+* @bsimethod                                                    RayBentley      7/92
++---------------+---------------+---------------+---------------+---------------+------*/
+bool            FenceParams::PointInsideClip(DPoint3dCR testPoint)
+    {
+    return  m_clip.IsValid() ? m_clip->PointInside(testPoint, m_onTolerance) : false;
+    }
+
+/*---------------------------------------------------------------------------------**//**
+* @bsimethod                                                    Brien.Bastings  01/07
++---------------+---------------+---------------+---------------+---------------+------*/
+StatusInt       FenceParams::GetClipToWorldTransform(TransformR clipToWorld, ClipPrimitiveCR clip) const
+    {
+    Transform worldToClip = m_transform;
+
+    if (!clipToWorld.InverseOf(worldToClip))
+        return ERROR;
+
+    // clip transform (if any) comes first: clipToWorld = fenceToWorld * clipToFence
+    if (NULL != clip.GetTransformFromClip())
+        clipToWorld.InitProduct(clipToWorld, *clip.GetTransformFromClip());
+
+    return SUCCESS;
+    }
+
+/*---------------------------------------------------------------------------------**//**
+* Test whether a single world coordinate point is inside fence
+* @bsimethod                                                    Brien.Bastings  07/04
++---------------+---------------+---------------+---------------+---------------+------*/
+bool            FenceParams::PointInside(DPoint3dCR testPoint)
+    {
+    DPoint3d    chk = testPoint;
+
+    m_transform.Multiply(chk);
+
+    if (m_camera && chk.z < 0.0)
+        {
+        double  cameraScale = - m_focalLength / chk.z;
+
+        chk.x *= cameraScale;
+        chk.y *= cameraScale;
+        }
+
+    return PointInsideClip(chk);
+    }
+
+/*---------------------------------------------------------------------------------**//**
+* Compute the (0, 1,or 2) intersections of a plane and an arc.
+* @bsimethod                                                    RayBentley      7/92
++---------------+---------------+---------------+---------------+---------------+------*/
+static void compute3dArcIntersections(int *n, DPoint3d *isPnt, double *isAngle, DEllipse3dCR ellipse, DPoint3d *pt, DPoint3d *norm)
+    {
+    double      major, minor;
+    DVec3d      xVec, yVec;
+    RotMatrix   rotMatrix;
+
+    major = xVec.Normalize(*((DVec3d *) &ellipse.vector0));
+    minor = yVec.Normalize(*((DVec3d *) &ellipse.vector90));
+    rotMatrix.InitFrom2Vectors(xVec, yVec);
+
+    double      a, b, c, discrim, xtmp, ytmp;
+    double      slope, intercept;
+
+    /* at this point we have the plane specified in the view coordinate system
+        (by a point and a normal) In order to return them to the view
+        coordinate system we unrotate by the transformation */
+
+    *n = 0;
+
+    rotMatrix.MultiplyTranspose(*norm);
+    rotMatrix.MultiplyTranspose(*pt);
+
+    /* calculate the line intersection of the fence plane with the ellipse plane */
+    intercept = pt->x * norm->x + pt->y * norm->y + pt->z * norm->z;
+
+    if (fabs(norm->x) > fabs(norm->y))
+        {
+        slope =  - norm->y/norm->x;
+        intercept /= norm->x;
+
+        a = major/minor;
+        a = slope*slope + a*a;
+        b = 2.0 * slope * intercept;
+        c = intercept*intercept - major*major;
+
+        discrim = b*b - 4*a*c;
+
+        if (discrim >= 0.0)
+            {
+            discrim = sqrt(discrim);
+            isPnt->y = (-b + discrim) / (2.0 * a);
+            isPnt->x = slope * isPnt->y + intercept;
+            isPnt->z = 0.0;
+            ytmp = isPnt->y*major;
+            xtmp = isPnt->x*minor;
+            *isAngle = Angle::Atan2(ytmp, xtmp);
+            rotMatrix.Multiply(*isPnt);
+
+            if (ellipse.IsAngleInSweep(*isAngle))
+                {
+                (*n)++;
+                isPnt++;
+                isAngle++;
+                }
+
+            if (discrim > 0.0)
+                {
+                isPnt->y = (-b - discrim) / (2.0 * a);
+                isPnt->x = slope * isPnt->y + intercept;
+                isPnt->z = 0.0;
+                ytmp = isPnt->y*major;
+                xtmp = isPnt->x*minor;
+                *isAngle = Angle::Atan2(ytmp, xtmp);
+                rotMatrix.Multiply(*isPnt);
+
+                if (ellipse.IsAngleInSweep(*isAngle))
+                    {
+                    (*n)++;
+                    isPnt++;
+                    isAngle++;
+                    }
+                }
+            }
+        }
+    else if (!LegacyMath::DEqual(norm->y, 0.0))
+        {
+        slope = - norm->x/norm->y;
+        intercept /= norm->y;
+        a = minor/major;
+        a = slope*slope + a*a;
+        b = 2.0 * slope * intercept;
+        c = intercept*intercept - minor*minor;
+
+        discrim = b*b - 4*a*c;
+
+        if (discrim >= 0.0)
+            {
+            discrim = sqrt(discrim);
+            isPnt->x = (-b + discrim) / (2.0 * a);
+            isPnt->y = slope * isPnt->x + intercept;
+            isPnt->z = 0.0;
+            ytmp = isPnt->y*major;
+            xtmp = isPnt->x*minor;
+            *isAngle = Angle::Atan2(ytmp, xtmp);
+            rotMatrix.Multiply(*isPnt);
+
+            if (ellipse.IsAngleInSweep(*isAngle))
+                {
+                (*n)++;
+                isPnt++;
+                isAngle++;
+                }
+
+            if (discrim > 0.0)
+                {
+                isPnt->x = (-b - discrim) / (2.0 * a);
+                isPnt->y = slope * isPnt->x + intercept;
+                isPnt->z = 0.0;
+                ytmp = isPnt->y*major;
+                xtmp = isPnt->x*minor;
+                *isAngle = Angle::Atan2(ytmp, xtmp);
+                rotMatrix.Multiply(*isPnt);
+
+                if (ellipse.IsAngleInSweep(*isAngle))
+                    {
+                    (*n)++;
+                    isPnt++;
+                    isAngle++;
+                    }
+                }
+            }
+        }
+    }
+
+/*---------------------------------------------------------------------------------**//**
+* @bsimethod                                                    Brien.Bastings  09/04
++---------------+---------------+---------------+---------------+---------------+------*/
+bool            FenceParams::ClipPlaneArcIntersect(ClipPrimitiveCR primitive, double z, DEllipse3dCR  ellipse)
+    {
+    int         n;
+    bool        intersectFound = false;
+    double      isAngle[2];
+    DPoint3d    pp, planeNormal, isPnt[2];
+
+    pp.x = pp.y = 0.0;
+    pp.z = z - ellipse.center.z;
+
+    planeNormal.x = planeNormal.y = 0.0;
+    planeNormal.z = 1.0;
+
+    compute3dArcIntersections(&n, isPnt, isAngle, ellipse, &pp, &planeNormal);
+
+    for (int i=0; i<n; i++)
+        {
+        isPnt[i].Add(ellipse.center);
+        primitive.TransformFromClip(isPnt[i]);
+
+        if (primitive.PointInside(isPnt[i], m_onTolerance))
+            intersectFound |= StoreIntersectionIfInsideClip(ellipse.AngleToFraction(isAngle[i]), &isPnt[i], &primitive);
+        }
+
+    return intersectFound;
+    }
+
+/*---------------------------------------------------------------------------------**//**
+* @bsimethod                                                    BJB             04/86
++---------------+---------------+---------------+---------------+---------------+------*/
+static void     exchange_double(double* double1, double* double2)
+    {
+    double      temp = *double1;
+
+    *double1 = *double2;
+    *double2 = temp;
+    }
+
+
+/*---------------------------------------------------------------------------------**//**
+* @bsimethod                                                    RayBentley      7/92
++---------------+---------------+---------------+---------------+---------------+------*/
+static bool    pointIsInBlock(DRange3dCR range, bool testZLow, bool testZHigh, double onTolerance,  DPoint3dCR testPoint)
+    {
+    return (testPoint.x >= (range.low.x - onTolerance)) &&
+           (testPoint.x <= (range.high.x + onTolerance)) &&
+           (testPoint.y >= (range.low.y - onTolerance)) &&
+           (testPoint.y <= (range.high.y + onTolerance)) &&
+           (!testZLow  || (testPoint.z >= (range.low.z  - onTolerance))) &&
+           (!testZHigh || (testPoint.z <= (range.high.z + onTolerance)));
+    }
+
+
+/*---------------------------------------------------------------------------------**//**
+* @bsimethod                                                    Brien.Bastings  09/04
++---------------+---------------+---------------+---------------+---------------+------*/
+bool            FenceParams::ArcIntersect(DPoint2dCP lineSegP, DEllipse3dCR ellipse, ClipPrimitiveCR primitive)
+    {
+    int         n;
+    bool        intersectFound = false;
+    double      isAngle[2];
+    DPoint3d    planePoint, planeNormal, isPnt[2];
+    DRange3d    range;
+
+    if (nearEqual(lineSegP[0].x, lineSegP[1].x) && nearEqual(lineSegP[0].y, lineSegP[1].y))
+        return false;
+
+    range.low.x = lineSegP[0].x - ellipse.center.x;
+    range.low.y = lineSegP[0].y - ellipse.center.y;
+    range.low.z = primitive.GetZLow() - ellipse.center.z;
+
+    range.high.x = lineSegP[1].x - ellipse.center.x;
+    range.high.y = lineSegP[1].y - ellipse.center.y;
+    range.high.z =  primitive.GetZHigh() - ellipse.center.z;
+
+    planePoint.x = range.low.x;
+    planePoint.y = range.low.y;
+    planePoint.z = ellipse.center.z;
+
+    planeNormal.x = (range.high.y - range.low.y);
+    planeNormal.y = (range.low.x - range.high.x);
+    planeNormal.z = 0.0;
+    planeNormal.Normalize(planeNormal);
+
+    if (range.low.x > range.high.x)
+        exchange_double(&range.low.x, &range.high.x);
+
+    if (range.low.y > range.high.y)
+        exchange_double(&range.low.y, &range.high.y);
+
+    compute3dArcIntersections(&n, isPnt, isAngle, ellipse, &planePoint, &planeNormal);
+
+    for (int i=0; i<n; i++)
+        {
+        if (pointIsInBlock(range, primitive.ClipZLow(), primitive.ClipZHigh(), m_onTolerance, isPnt[i]))
+            {
+            double  fraction = ellipse.AngleToFraction(isAngle[i]);
+
+            if (fraction > 1.0)
+                fraction = 1.0;          // TR# 291396. The ellipse.IsAngleInSweep() function will return true for angles slightly outside of span so apply limits here.
+            else if (fraction < 0.0)     // This should probably be applied upstream (so overlap is consistent) but this change is right before RC for SS2.
+                fraction = 0.0;
+
+            DPoint3d        worldPoint = DPoint3d::FromSumOf(isPnt[i], ellipse.center);
+
+            primitive.TransformFromClip(worldPoint);
+            intersectFound |= StoreIntersectionIfInsideClip(fraction, &worldPoint, &primitive);
+            }
+        }
+
+    return intersectFound;
+    }
+
+/*---------------------------------------------------------------------------------**//**
+* @bsimethod                                                    RayBentley      04/2013
++---------------+---------------+---------------+---------------+---------------+------*/
+bool            FenceParams::ArcFenceIntersect(ClipPrimitiveCR clipPrimitive, DEllipse3dCR ellipse)
+    {
+    if (LegacyMath::DEqual(ellipse.vector0.Magnitude(), 0.0) ||
+        LegacyMath::DEqual(ellipse.vector90.Magnitude(), 0.0))
+        return false;
+
+    DEllipse3d  rotatedEllipse;
+
+    if (NULL != clipPrimitive.GetTransformToClip())
+        clipPrimitive.GetTransformToClip()->Multiply(rotatedEllipse, ellipse);
+    else
+        rotatedEllipse = ellipse;
+
+    bool                    intersectFound = false;
+
+    if (clipPrimitive.ClipZLow())
+        intersectFound |= ClipPlaneArcIntersect(clipPrimitive, clipPrimitive.GetZLow()  - s_zPlaneToleranceRatio * m_onTolerance, rotatedEllipse);
+
+    if (clipPrimitive.ClipZHigh())
+        intersectFound |= ClipPlaneArcIntersect(clipPrimitive, clipPrimitive.GetZHigh() + s_zPlaneToleranceRatio * m_onTolerance, rotatedEllipse);
+
+    T_ClipPolygon const*    polygon;
+
+    if (NULL != (polygon = clipPrimitive.GetPolygon()))
+        for (DPoint2dCP clipPointP = &polygon->front(), clipEndP = clipPointP + polygon->size() - 1; clipPointP < clipEndP; clipPointP++)
+            intersectFound |= ArcIntersect(clipPointP, rotatedEllipse, clipPrimitive);
+
+    return intersectFound;
+    }
+
+/*---------------------------------------------------------------------------------**//**
+* @bsimethod                                                    RayBentley      7/92
++---------------+---------------+---------------+---------------+---------------+------*/
+static bool     linePlaneIntersect
+(
+DPoint3d        *intPntP,
+double          *intParamP,
+DPoint2dCP       clipPoints,
+DPoint3dCP      linePoints,  // array of two points.
+ClipPrimitiveCR clipPrimitive,
+double          onTolerance
+)
+    {
+    double      m1, m2;
+    DPoint2d    deltaA;
+    DPoint3d    deltaB;
+    DRange3d    aRange, bRange;
+
+    aRange.InitFrom(clipPoints, 2, 0.0);
+    bRange.InitFrom(linePoints, 2);
+
+    // Allow intersections "on the fence". TR# 175566
+    aRange.low.x  -= onTolerance;
+    aRange.low.y  -= onTolerance;
+    aRange.high.x += onTolerance;
+    aRange.high.y += onTolerance;
+
+    static double   s_numericalTolerance = 1.0E-8;
+
+    // For numerical error. TR# 183877
+    bRange.low.x  -= s_numericalTolerance;
+    bRange.low.y  -= s_numericalTolerance;
+    bRange.high.x += s_numericalTolerance;
+    bRange.high.y += s_numericalTolerance;
+
+
+    if (aRange.high.x < bRange.low.x ||
+        bRange.high.x < aRange.low.x ||
+        aRange.high.y < bRange.low.y ||
+        bRange.high.y < aRange.low.y ||
+        (clipPrimitive.ClipZLow()  && bRange.high.z < clipPrimitive.GetZLow()) ||
+        (clipPrimitive.ClipZHigh() && bRange.low.z  > clipPrimitive.GetZHigh()))
+        return false;
+
+    deltaA.DifferenceOf(clipPoints[1], clipPoints[0]);
+    deltaB.DifferenceOf(linePoints[1], linePoints[0]);
+
+    if (LegacyMath::DEqual(deltaA.x, 0.0))
+        {
+        if (LegacyMath::DEqual(deltaB.x, 0.0))
+            return false;
+
+        intPntP->x = clipPoints[0].x;
+        intPntP->y = ((deltaB.y/deltaB.x) * (clipPoints[1].x-linePoints[1].x)) + linePoints[1].y;
+
+        if (intPntP->y < aRange.low.y  || intPntP->y < bRange.low.y ||
+            intPntP->y > aRange.high.y || intPntP->y > bRange.high.y)
+            return false;
+        }
+    else if (LegacyMath::DEqual(deltaB.x, 0.0))
+        {
+        intPntP->x = linePoints[0].x;
+        intPntP->y = ((deltaA.y/deltaA.x) * (linePoints[1].x-clipPoints[1].x)) + clipPoints[1].y;
+
+        if (intPntP->y < aRange.low.y  || intPntP->y < bRange.low.y ||
+            intPntP->y > aRange.high.y || intPntP->y > bRange.high.y)
+            return false;
+        }
+    else
+        {
+        m1 =  deltaA.y / deltaA.x;
+        m2 =  deltaB.y / deltaB.x;
+
+        if (LegacyMath::DEqual(m1, m2))
+            return false;
+
+        intPntP->x = ((m1*clipPoints[0].x-m2*linePoints[0].x)+(linePoints[0].y-clipPoints[0].y)) /  (m1-m2);
+        intPntP->y = m1*(intPntP->x-clipPoints[0].x)+clipPoints[0].y;
+
+        if ((intPntP->x < aRange.low.x  || intPntP->x < bRange.low.x) ||
+            (intPntP->x > aRange.high.x || intPntP->x > bRange.high.x))
+            return false;
+        }
+
+    if (! LegacyMath::DEqual(deltaB.x, 0.0))
+        *intParamP = (intPntP->x - linePoints[0].x) / deltaB.x;
+    else if (! LegacyMath::DEqual(deltaB.y, 0.0))
+        *intParamP = (intPntP->y - linePoints[0].y) / deltaB.y;
+    else
+        return false;
+
+    intPntP->z = *intParamP * deltaB.z + linePoints[0].z;
+
+    return (! clipPrimitive.ClipZLow()  || intPntP->z >= clipPrimitive.GetZLow()) &&
+           (! clipPrimitive.ClipZHigh() || intPntP->z <= clipPrimitive.GetZHigh());
+    }
+
+/*---------------------------------------------------------------------------------**//**
+* @bsimethod                                                    RayBentley      7/92
++---------------+---------------+---------------+---------------+---------------+------*/
+static bool     clipPlaneLineIntersect
+(
+DPoint3dR       intClipPnt,
+DPoint3dR       intWorldPnt,
+double*         intParamP,
+ClipPrimitiveCR clipPrimitive,
+double          z,
+double          onTolerance,
+DPoint3dCP      lineP
+)
+    {
+    DPoint3d    delta;
+
+    delta.DifferenceOf(lineP[1], *lineP);
+
+    *intParamP = 0;
+    if (LegacyMath::DEqual(delta.z, 0.0))
+        return false;                           // Changed to return false (and not test if line is on plane) - TR# 191272
+
+    *intParamP = (z - lineP->z)/(delta.z);
+    if (*intParamP < 0.0 || *intParamP > 1.0)
+        return false;
+
+    intClipPnt.x = lineP->x + *intParamP * delta.x;
+    intClipPnt.y = lineP->y + *intParamP * delta.y;
+    intClipPnt.z = z;
+
+    intWorldPnt = intClipPnt;
+    clipPrimitive.TransformFromClip(intWorldPnt);
+    return clipPrimitive.PointInside(intWorldPnt, onTolerance);
+    }
+
+/*---------------------------------------------------------------------------------**//**
+* @bsimethod                                                    RayBentley      7/92
++---------------+---------------+---------------+---------------+---------------+------*/
+bool            FenceParams::LinearFenceIntersect(ClipPrimitiveCR clipPrimitive, DPoint3dCP points, size_t numPoints, bool closed)
+    {
+    bool            intersectFound = false;
+    double          intParam, paramDelta, paramBase = 0.0;
+    ClipPolygonCP   polygon = clipPrimitive.GetPolygon();
+
+    DPoint3d*   pRotatedPoints;
+
+    if (NULL != clipPrimitive.GetTransformToClip())
+        {
+        clipPrimitive.GetTransformToClip()->Multiply(pRotatedPoints = (DPoint3d*) _alloca(numPoints * sizeof(DPoint3d)),  points,  (int) numPoints);
+        points = pRotatedPoints;
+        }
+
+    paramDelta = 1.0 / (numPoints - 1);
+
+    for (DPoint3dCP pntP = points, endP = points + numPoints - 1; pntP<endP; pntP++, paramBase += paramDelta)
+        {
+        if (pntP->x != DISCONNECT && (pntP+1)->x != DISCONNECT)
+            {
+            DPoint3d        intClipPnt, intWorldPnt;
+
+            if (clipPrimitive.ClipZLow() &&
+                clipPlaneLineIntersect(intClipPnt, intWorldPnt, &intParam, clipPrimitive, clipPrimitive.GetZLow() - s_zPlaneToleranceRatio * m_onTolerance, m_onTolerance, pntP) &&
+                (closed || (! LegacyMath::RpntEqual(&intClipPnt, points) && ! LegacyMath::RpntEqual(&intClipPnt, endP))))
+                {
+                intersectFound |= StoreIntersectionIfInsideClip(paramBase + intParam * paramDelta, &intWorldPnt, &clipPrimitive);
+                }
+
+            if (clipPrimitive.ClipZHigh() &&
+                clipPlaneLineIntersect(intClipPnt, intWorldPnt, &intParam, clipPrimitive, clipPrimitive.GetZHigh() + s_zPlaneToleranceRatio * m_onTolerance, m_onTolerance, pntP) &&
+                (closed || (! LegacyMath::RpntEqual(&intClipPnt, points) && ! LegacyMath::RpntEqual(&intClipPnt, endP))))
+                {
+                intersectFound |= StoreIntersectionIfInsideClip(paramBase + intParam * paramDelta, &intWorldPnt, &clipPrimitive);
+                }
+
+            if (NULL != polygon)
+                {
+                for (DPoint2dCP clipPointP = &polygon->front(), clipEndP = clipPointP + polygon->size() - 1; clipPointP < clipEndP; clipPointP++)
+                    {
+                    if (linePlaneIntersect(&intClipPnt, &intParam, clipPointP, pntP, clipPrimitive, m_onTolerance) &&
+                        (closed || (! LegacyMath::RpntEqual(&intClipPnt, points) && ! LegacyMath::RpntEqual(&intClipPnt, endP))))
+                        {
+                        intWorldPnt = intClipPnt;
+                        clipPrimitive.TransformFromClip(intWorldPnt);
+                        intersectFound |= StoreIntersectionIfInsideClip(paramBase + intParam * paramDelta, &intWorldPnt, &clipPrimitive);
+                        }
+                    }
+                }
+            }
+        }
+
+    return intersectFound;
+    }
+
+/*---------------------------------------------------------------------------------**//**
+* @bsimethod                                                    Brien.Bastings  09/04
++---------------+---------------+---------------+---------------+---------------+------*/
+bool            FenceParams::AcceptDEllipse3d(DEllipse3dCR ellipse)
+    {
+    DPoint3d    testPoint;
+    DEllipse3d  localEllipse;
+
+    m_transform.Multiply(localEllipse, ellipse);
+    localEllipse.FractionParameterToPoint(testPoint, 0.5);
+
+    bool        pointIn, insideMode = !m_overlapMode && !static_cast<int>(m_clipMode);
+
+    if (pointIn = PointInsideClip(testPoint))
+        {
+        if (m_overlapMode)
+            return true;
+        }
+    else
+        {
+        if (insideMode)
+            return false;
+        }
+
+    for (ClipPrimitivePtr const& primitive: *m_clip)
+        {
+        if (ArcFenceIntersect(*primitive, localEllipse) && insideMode)
+            return false;
+        }
+
+    m_hasOverlaps |= (m_splitParams.size() > 0);
+
+    return pointIn || insideMode || m_hasOverlaps;
+    }
+
+/*---------------------------------------------------------------------------------**//**
+* @bsimethod                                                    RayBentley      7/92
++---------------+---------------+---------------+---------------+---------------+------*/
+bool            FenceParams::AcceptLineSegments(DPoint3dP points, size_t numPoints, bool closed)
+    {
+    DPoint3d    testPoint;
+
+    for (size_t iPoint = 0; iPoint < numPoints; iPoint++)
+        if (!points[iPoint].IsDisconnect())
+            m_transform.Multiply(points[iPoint]);
+
+    if (numPoints == 1)
+        {
+        numPoints = 0;
+        testPoint = points[0];
+        }
+    else
+        {
+        // Refined testpoint selection to use first nondegenerate section - RBB 03/2011 (TR# 300562).
+        DPoint3dCP  testSegment = points, endSegment = points + numPoints - 1;
+
+        for (; testSegment < endSegment; testSegment++)
+            {
+            if (testSegment->x == DISCONNECT || testSegment->y == DISCONNECT)
+                {
+                testSegment += 2;
+                }
+            else
+                {
+                if (!LegacyMath::RpntEqual(testSegment, testSegment+1))
+                    break;
+                }
+            }
+
+        if (testSegment >= endSegment)
+            {
+            /* for elements where all points coincide just use test point. */
+            testPoint = points[0];
+            numPoints = 0;
+            }
+        else
+            {
+            testPoint.SumOf(*testSegment, .5, testSegment[1], .5);
+            }
+        }
+
+    bool        pointIn, insideMode = !m_overlapMode && !static_cast<int>(m_clipMode);
+
+    if (pointIn = PointInsideClip(testPoint))
+        {
+        if (m_overlapMode)
+            return true;
+        }
+    else
+        {
+        if (insideMode)
+            return false;
+        }
+
+    for (ClipPrimitivePtr const& primitive: *m_clip)
+        {
+        if (LinearFenceIntersect(*primitive, points, numPoints, closed) && insideMode)
+            return false;
+        }
+
+    m_hasOverlaps |= (m_splitParams.size() > 0);
+
+    return insideMode || pointIn || m_hasOverlaps;
+    }
+
+/*---------------------------------------------------------------------------------**//**
+* @bsimethod                                                    RayBentley      7/92
++---------------+---------------+---------------+---------------+---------------+------*/
+bool            FenceParams::CurveClipPlaneIntersect
+(
+ClipPrimitiveCR     clipPrimitive,
+MSBsplineCurve*     curveP,
+double              clipDistance
+)
+    {
+    DPoint3d    point;
+    bool        intersectFound = false;
+    bvector<double> params;
+
+    // ??? Plane at z=clipDistance ???
+    DPlane3d plane = DPlane3d::FromOriginAndNormal(0.0, 0.0, clipDistance, 0.0, 0.0, 1.0);
+    curveP->AddPlaneIntersections(NULL, &params, plane);
+
+    for (double u : params)
+        {
+        curveP->FractionToPoint(point, u);
+
+        clipPrimitive.TransformFromClip(point);
+        if (clipPrimitive.PointInside(point, m_onTolerance))
+            intersectFound |= StoreIntersectionIfInsideClip(u, &point, &clipPrimitive);
+        }
+    return intersectFound;
+    }
+
+/*---------------------------------------------------------------------------------**//**
+* @bsimethod                                                    RayBentley      7/92
++---------------+---------------+---------------+---------------+---------------+------*/
+bool            FenceParams::CurveFenceIntersect(ClipPrimitiveCR clipPrimitive, MSBsplineCurve  *curveP)
+    {
+    bool            intersectFound = false;
+    MSBsplineCurve  rotatedCurve;
+
+    if (NULL != clipPrimitive.GetTransformToClip())
+        {
+        if (SUCCESS == rotatedCurve.CopyTransformed(*curveP, *clipPrimitive.GetTransformToClip()))
+            curveP = &rotatedCurve;
+        else
+            return false;
+        }
+
+
+    if (clipPrimitive.ClipZLow())
+        intersectFound |= CurveClipPlaneIntersect(clipPrimitive, curveP, clipPrimitive.GetZLow()  - s_zPlaneToleranceRatio * m_onTolerance);
+
+    if (clipPrimitive.ClipZHigh())
+        intersectFound |= CurveClipPlaneIntersect(clipPrimitive, curveP, clipPrimitive.GetZHigh() + s_zPlaneToleranceRatio * m_onTolerance);
+
+    bvector<DPoint3d> point0, point1;
+    bvector<double>   param0, param1;
+
+    if (NULL != clipPrimitive.GetBCurve())
+        {
+        curveP->AddCurveIntersectionsXY (&point0, &param0, &point1, &param1, *clipPrimitive.GetBCurve(), NULL);
+        }
+    else if (NULL != clipPrimitive.GetMaskOrClipPlanes())
+        {
+        for (ConvexClipPlaneSetCR convexPlaneSet: *clipPrimitive.GetMaskOrClipPlanes())
+            {
+            for (ClipPlaneCR plane: convexPlaneSet)
+                {
+                curveP->AddPlaneIntersections(&point0, &param0, plane.GetDPlane3d());
+                }
+            }
+        }
+    else
+        {
+        BeAssert(false);
+        return false;
+        }
+
+
+    for (size_t i = 0; i < point0.size(); i++)
+        {
+        double      z = point0[i].z;
+
+        if ((curveP->params.closed || (param0[i] > 0.0 && param0[i] < 1.0)) &&
+            (! clipPrimitive.ClipZLow() || z >= clipPrimitive.GetZLow()) && (! clipPrimitive.ClipZHigh() || z <= clipPrimitive.GetZHigh()))
+            {
+            clipPrimitive.TransformFromClip(point0[i]);
+            intersectFound |= StoreIntersectionIfInsideClip(param0[i], &point0[i], &clipPrimitive);
+            }
+        }
+
+    if (curveP == &rotatedCurve)
+        rotatedCurve.ReleaseMem();
+
+    return intersectFound;
+    }
+
+
+/*---------------------------------------------------------------------------------**//**
+* @bsimethod                                                    RayBentley      7/92
++---------------+---------------+---------------+---------------+---------------+------*/
+bool            FenceParams::AcceptTransformedCurve
+(
+MSBsplineCurve* pCurve
+)
+    {
+    DPoint3d    testPoint;
+
+    /* Arbitrarily select point at u=.5 for point inside check */
+    pCurve->FractionToPoint(testPoint, 0.5);
+
+    bool        pointIn, insideMode = !m_overlapMode && !static_cast<int>(m_clipMode);
+
+    if (pointIn = PointInsideClip(testPoint))
+        {
+        if (m_overlapMode)
+            return true;
+        }
+    else
+        {
+        if (insideMode)
+            return false;
+        }
+
+    for (ClipPrimitivePtr const& primitive: *m_clip)
+        {
+        if  (CurveFenceIntersect(*primitive, pCurve) && insideMode)
+            return false;
+        }
+
+    m_hasOverlaps |= (m_splitParams.size() > 0);
+
+    return insideMode || pointIn || m_hasOverlaps;
+    }
+
+/*---------------------------------------------------------------------------------**//**
+* @bsimethod                                                    RayBentley      7/92
++---------------+---------------+---------------+---------------+---------------+------*/
+bool            FenceParams::AcceptCurve(MSBsplineCurve  *curveP)
+    {
+    if (!m_camera)
+        {
+        curveP->TransformCurve(m_transform);
+        return AcceptTransformedCurve(curveP);
+        }
+
+    DPoint3d    testPoint;
+
+    curveP->TransformCurve(m_transform);
+    bvector<double> params;
+    curveP->AddPlaneIntersections(NULL, &params, DPlane3d::FromOriginAndNormal(0,0, m_zCameraLimit, 0,0,1));
+
+    if (params.size() > 0)
+        {
+        bool        accept = false;
+
+        if (!m_overlapMode && !static_cast<int>(m_clipMode))
+            return false;
+
+        if (curveP->params.closed)
+            {
+            DoubleOps::Sort(params, true);
+            params.push_back(params[0] + 1.0);
+            }
+        else
+            {
+            params.push_back(0.0);
+            params.push_back(1.0);
+            DoubleOps::Sort(params);
+            }
+
+        for (size_t i = 0; i < params.size(); i++)
+            {
+            curveP->FractionToPoint(testPoint, params[i]);
+
+            if (m_clip->PointInside(testPoint, m_onTolerance))
+                StoreIntersectionIfInsideClip(params[i], &testPoint, NULL);
+            }
+
+        for (size_t i = 0; i < params.size() - 1; i++)
+            {
+            MSBsplineCurve      segment;
+            curveP->FractionToPoint(testPoint, (params[i] + params[i+1]) * 0.5);
+
+            if (testPoint.z < m_zCameraLimit && SUCCESS == segment.CopyFractionSegment(*curveP, params[i], params[i+1]))
+                {
+                size_t originalNSplitParams = m_splitParams.size();
+
+                accept |= AcceptCameraCurveSegment(&segment);
+                // The Accept step may have intersected the partial curve and generated more split points.
+                //  Map the new split points from the partial curve 0..1 into the params[i]..params[i+1] interval.
+                for (size_t j = originalNSplitParams; j < m_splitParams.size(); j++)
+                    m_splitParams[j] = params[i] + (m_splitParams[j] - params[i]) / (params[i + 1] - params[i]);
+
+                segment.ReleaseMem();
+                }
+            }
+
+        return accept;
+        }
+    else
+        {
+        curveP->FractionToPoint(testPoint, 0.5);
+        return testPoint.z < m_zCameraLimit ? AcceptCameraCurveSegment(curveP) : false;
+        }
+    }
+
+/*---------------------------------------------------------------------------------**//**
+* @bsimethod                                                    RayBentley      7/92
+*
+*   Accept segment of curve that is already transformed (but camera not applied)
+*   and completely in front of the eye plane.
+*
++---------------+---------------+---------------+---------------+---------------+------*/
+bool            FenceParams::AcceptCameraCurveSegment
+(
+MSBsplineCurve  *curveP
+)
+    {
+    curveP->ProjectToZFocalPlane(m_focalLength);
+
+    return AcceptTransformedCurve(curveP);
+    }
+
+/*---------------------------------------------------------------------------------**//**
+* @bsimethod                                                    RayBentley      08/04
++---------------+---------------+---------------+---------------+---------------+------*/
+bool            FenceParams::AcceptByCurve()
+    {
+    if (m_camera)               // Always use curves if camera on as we'll use weights to do perspective
+        return true;
+
+    for (ClipPrimitivePtr const& primitive: *m_clip)
+        {
+        // If any clip is curved accept by curve...
+        if (NULL != primitive->GetGPA (true))
+            return true;
+        }
+
+    return false;
+    }
+
+/*---------------------------------------------------------------------------------**//**
+* @bsimethod                                                    Keith.Bentley   07/04
++---------------+---------------+---------------+---------------+---------------+------*/
+void            FenceParams::PushClip(ViewContextP context, DgnViewportP vp, bool displayCut)
+    {
+    if (NULL == vp)
+        {
+        vp = m_viewport;
+
+        if (vp != context->GetViewport()) // fence is view-specific
+            return;
+        }
+
+    if (!m_clip.IsValid())
+        return;
+
+    Transform           inverse;
+
+    inverse.InverseOf(m_transform);
+
+    // If we have a camera on we need to generate the planes that instersect the
+    // camera point...
+    if (m_camera)
+        {
+        if (NULL != m_clip->front()->GetClipPlanes())
+            {
+            ClipPlaneSet    clipPlaneSet = *m_clip->front()->GetClipPlanes();
+
+            for (ConvexClipPlaneSetR convexPlaneSet: clipPlaneSet)
+                {
+                for (ClipPlaneR plane: convexPlaneSet)
+                    {
+                    DVec3d      normal = plane.GetNormal();
+
+                    if (fabs(normal.z) > .999)                 // But not front/back planes.
+                        continue;
+
+                    double          theta = atan2(plane.GetDistance(), m_focalLength);
+
+                    if (0.0 != theta)
+                        {
+                        double  cosTheta = cos(theta);
+
+                        plane = ClipPlane(DVec3d::From(normal.x * cosTheta, normal.y  * cosTheta, sin(theta)), 0.0);
+                        }
+                    }
+                convexPlaneSet.TransformInPlace(inverse);
+                }
+
+            context->PushClip(*ClipVector::CreateFromPrimitive(ClipPrimitive::CreateFromClipPlanes(clipPlaneSet, !displayCut)));
+            }
+        }
+    else
+        {
+        ClipVectorPtr       transformedClip = ClipVector::CreateCopy(*m_clip);
+        transformedClip->TransformInPlace(inverse);
+
+        transformedClip->SetInvisible(!displayCut);
+        context->PushClip(*transformedClip);
+        }
+    }
+
+/*---------------------------------------------------------------------------------**//**
+* @bsimethod                                                    Keith.Bentley   07/03
++---------------+---------------+---------------+---------------+---------------+------*/
+FenceParams::FenceParams(TransformCP trans)
+    {
+    m_focalLength = 0.0;
+
+    if (trans)
+        m_transform = *trans;
+    else
+        m_transform.InitIdentity();
+
+    m_camera            = false;
+    m_overlapMode       = false;
+    m_onTolerance       = .25;    // The traditional UOR tolerance...
+    m_zCameraLimit      = 0.0;
+
+    m_viewport          = NULL;
+
+    m_clipMode          = FenceClipMode::None;
+
+    m_fenceRange.Init();
+
+    m_hasOverlaps       = false;
+    m_splitParams.clear();
+
+    m_checkScanCriteria = true;
+    m_ignoreTreatAsElm  = false;
+    m_locateInteriors   = LocateSurfacesPref::Never;
+    }
+
+/*---------------------------------------------------------------------------------**//**
+* @bsimethod                                                    Keith.Bentley   07/03
++---------------+---------------+---------------+---------------+---------------+------*/
+FenceParams::FenceParams(FenceParamsP fpP)
+    {
+    m_focalLength       = fpP->m_focalLength;
+    m_transform         = fpP->m_transform;
+    m_camera            = fpP->m_camera;
+    m_overlapMode       = fpP->m_overlapMode;
+    m_onTolerance       = fpP->m_onTolerance;
+    m_zCameraLimit      = fpP->m_zCameraLimit;
+
+    m_viewport          = fpP->m_viewport;
+
+    m_clipMode          = fpP->m_clipMode;
+    m_clip              = fpP->m_clip;
+    m_fenceRange        = fpP->m_fenceRange;
+
+    m_hasOverlaps       = false;
+    m_splitParams.clear();
+
+    m_checkScanCriteria = fpP->m_checkScanCriteria;
+    m_ignoreTreatAsElm  = fpP->m_ignoreTreatAsElm;
+    m_locateInteriors   = fpP->m_locateInteriors;
+    }
+
+
+/*---------------------------------------------------------------------------------**//**
+* @bsimethod                                                    RayBentley      7/92
++---------------+---------------+---------------+---------------+---------------+------*/
+void            FenceParams::ClearCurrentClip()
+    {
+    m_clip = NULL;
+    }
+
+/*---------------------------------------------------------------------------------**//**
+* @bsimethod                                                    Keith.Bentley   07/03
++---------------+---------------+---------------+---------------+---------------+------*/
+void            FenceParams::ClearSplitParams()
+    {
+    m_hasOverlaps    = false;
+    m_splitParams.clear();
+    }
+
+/*---------------------------------------------------------------------------------**//**
+* @bsimethod
++---------------+---------------+---------------+---------------+---------------+------*/
+void            FenceParams::SortSplitParams()
+    {
+    DoubleOps::Sort(m_splitParams);
+    }
+
+/*---------------------------------------------------------------------------------**//**
+* @bsimethod
++---------------+---------------+---------------+---------------+---------------+------*/
+bool            FenceParams::GetSplitParam(size_t i, double &value) const
+    {
+    value = 0.0;
+
+    if (i >= m_splitParams.size())
+        return false;
+
+    value = m_splitParams[i];
+
+    return true;
+    }
+
+/*---------------------------------------------------------------------------------**//**
+* @bsimethod
++---------------+---------------+---------------+---------------+---------------+------*/
+size_t          FenceParams::GetNumSplitParams() const
+    {
+    return m_splitParams.size();
+    }
+
+/*---------------------------------------------------------------------------------**//**
+* @bsimethod                                                    Keith.Bentley   07/03
++---------------+---------------+---------------+---------------+---------------+------*/
+FenceParams::~FenceParams()
+    {
+    ClearSplitParams();
+    }
+
+/*---------------------------------------------------------------------------------**//**
+* @bsimethod                                                    Brien.Bastings  06/07
++---------------+---------------+---------------+---------------+---------------+------*/
+FenceParamsP    FenceParams::Create()
+    {
+    return new FenceParams();
+    }
+
+/*---------------------------------------------------------------------------------**//**
+* @bsimethod                                                    Brien.Bastings  06/07
++---------------+---------------+---------------+---------------+---------------+------*/
+void            FenceParams::Delete(FenceParamsP fp)
+    {
+    delete fp;
+    }
+
+/*---------------------------------------------------------------------------------**//**
+* @bsimethod                                                    RayBentley      01/2012
++---------------+---------------+---------------+---------------+---------------+------*/
+StatusInt       FenceParams::PushClip(ViewContextR context, TransformCP localToRoot) const
+    {
+    DgnViewportP   viewport;
+
+    if (NULL == (viewport = context.GetViewport()) || !m_clip.IsValid())
+        return ERROR;
+
+    ClipVectorPtr   clip = ClipVector::CreateCopy(*m_clip);
+
+
+    Transform       rootToClip  = viewport->Is3dView()   ? m_transform : Transform::FromIdentity();
+    Transform       localToClip = (NULL == localToRoot)  ? rootToClip  : Transform::FromProduct(rootToClip, *localToRoot);
+    Transform       clipToLocal;
+
+    clipToLocal.InverseOf(localToClip);
+
+    if (context.IsCameraOn())
+        {
+        // Needs work - Handle rotating planes to account for camera projection.
+        }
+
+    clip->TransformInPlace(clipToLocal);
+    context.PushClip(*clip);
+
+    return SUCCESS;
+    }
+
+/*---------------------------------------------------------------------------------**//**
+* @bsimethod                                                    RayBentley      01/2012
++---------------+---------------+---------------+---------------+---------------+------*/
+bool        FenceParams::IsOutsideClip() const
+    {
+    return m_clip.IsValid() &&
+           1 == m_clip->size() &&
+           m_clip->front()->IsMask();
+    }
+
+/*---------------------------------------------------------------------------------**//**
+* @bsimethod                                                    Brien.Bastings  03/10
++---------------+---------------+---------------+---------------+---------------+------*/
+static void     pointFromParameter(DPoint3dR point, ICurvePrimitive* curvePrimitive, double parameter, FenceParamsR fp)
+    {
+    curvePrimitive->FractionToPoint(parameter, point);
+
+    fp.GetTransform()->Multiply(point);
+
+    if (!fp.IsCameraOn() || point.z >= 0.0)
+        return;
+
+    double      cameraScale = -fp.GetFocalLength() / point.z;
+
+    point.x *= cameraScale;
+    point.y *= cameraScale;
+    }
+
+/*---------------------------------------------------------------------------------**//**
+* @bsimethod                                                    Ray.Bentley     12/92
++---------------+---------------+---------------+---------------+---------------+------*/
+static void shiftEllipseSplineParameters(double *paramP, size_t nParams, MSBsplineCurveR curve, DEllipse3dCR ellipse)
+    {
+    double      angle, start, sweep, tolerance = 1.0E-8;
+    DPoint3d    point;
+
+    ellipse.GetSweep(start, sweep);
+    for (size_t i=0; i<nParams; i++, paramP++)
+        {
+        if (*paramP != 0.0 && *paramP != 1.0)
+            {
+            bspcurv_evaluateCurvePoint(&point, NULL, &curve, fmod(*paramP, 1.0));
+
+            angle = ellipse.PointToAngle(point);
+
+            /* the start/end point of a closed arc
+                is somewhat ambiguous, so handle it seperately */
+            if (Angle::IsFullCircle(fabs(sweep)) && Angle::NearlyEqualAllowPeriodShift(angle, start))
+                {
+                *paramP = *paramP < .5 ? 0.0 : 1.0;
+                }
+            else
+                {
+                double      period = floor(*paramP);       /* Bug in VC5.0 if this is used directly in expression below */
+
+                if (sweep < 0.0)
+                    {
+                    while (start > 0.0) start -= msGeomConst_2pi;
+                    while (angle > start + tolerance) angle -= msGeomConst_2pi;
+                    }
+                else
+                    {
+                    while (start < 0.0) start += msGeomConst_2pi;
+                    while (angle < start - tolerance) angle += msGeomConst_2pi;
+                    }
+
+                *paramP = period + (angle - start) / sweep;
+                }
+            }
+        }
+    }
+
+/*---------------------------------------------------------------------------------**//**
+* @bsimethod                                                    Brien.Bastings  03/10
++---------------+---------------+---------------+---------------+---------------+------*/
+static void     calculateSegmentIntersections(FenceParamsR fp, ICurvePrimitive* curvePrimitive)
+    {
+    if (fp.AcceptByCurve())
+        {
+        MSBsplineCurve  curve;
+
+        if (!curvePrimitive->GetMSBsplineCurve(curve))
+            return;
+
+        size_t  originalNumSplitParams = fp.GetNumSplitParams();
+
+        fp.AcceptCurve(&curve);
+
+        // Defect 88045 - shift from spline to ellipse angle parameters. This should all be deprecated and work on CurveVectors directly.
+        if (fp.GetNumSplitParams() > originalNumSplitParams && NULL != curvePrimitive->GetArcCP ())
+            shiftEllipseSplineParameters(fp.GetSplitParamsP() + originalNumSplitParams, fp.GetNumSplitParams() - originalNumSplitParams, curve, *curvePrimitive->GetArcCP());
+
+        curve.ReleaseMem();
+        return;
+        }
+
+    switch (curvePrimitive->GetCurvePrimitiveType())
+        {
+        case ICurvePrimitive::CURVE_PRIMITIVE_TYPE_Line:
+            {
+            DSegment3d segment = *curvePrimitive->GetLineCP ();
+
+            fp.AcceptLineSegments(segment.point, 2, false);
+            break;
+            }
+
+        case ICurvePrimitive::CURVE_PRIMITIVE_TYPE_LineString:
+            {
+            bvector<DPoint3d> points = *curvePrimitive->GetLineStringCP ();
+
+            fp.AcceptLineSegments(&points[0], (int) points.size(), false);
+            break;
+            }
+
+        case ICurvePrimitive::CURVE_PRIMITIVE_TYPE_Arc:
+            {
+            DEllipse3d ellipse = *curvePrimitive->GetArcCP ();
+
+            fp.AcceptDEllipse3d(ellipse);
+            break;
+            }
+
+        case ICurvePrimitive::CURVE_PRIMITIVE_TYPE_BsplineCurve:
+        case ICurvePrimitive::CURVE_PRIMITIVE_TYPE_InterpolationCurve:
+        case ICurvePrimitive::CURVE_PRIMITIVE_TYPE_AkimaCurve:
+        case ICurvePrimitive::CURVE_PRIMITIVE_TYPE_Spiral:
+            {
+            MSBsplineCurve  curve;
+
+            if (!curvePrimitive->GetMSBsplineCurve(curve))
+                return;
+
+            fp.AcceptCurve(&curve);
+            curve.ReleaseMem();
+            break;
+            }
+        }
+    }
+
+/*---------------------------------------------------------------------------------**//**
+* @bsimethod                                                    Brien.Bastings  03/10
++---------------+---------------+---------------+---------------+---------------+------*/
+static void     flushPartialCurve(DgnElementPtrVec* inside, DgnElementPtrVec* outside, CurveVectorR curveVector, GeometricElementCR element, bool isInside)
+    {
+    if (curveVector.empty())
+        return;
+
+#if defined (NEEDS_WORK_DGNITEM)
+    EditElementHandle eeh;
+
+    if (SUCCESS == DraftingElementSchema::ToElement(eeh, curveVector, &eh, eh.GetElementCP ()->Is3d(), *eh.GetDgnModelP ()))
+        {
+        if (isInside)
+            {
+            if (inside)
+                inside->Insert(eeh);
+            }
+        else
+            {
+            if (outside)
+                outside->Insert(eeh);
+            }
+        }
+#endif
+
+    curveVector.clear();
+    }
+
+/*---------------------------------------------------------------------------------**//**
+* @bsimethod                                                    Brien.Bastings  03/10
++---------------+---------------+---------------+---------------+---------------+------*/
+void FenceParams::ParseAcceptedElement(DgnElementPtrVec* inside, DgnElementPtrVec* outside, GeometricElementCR element)
+    {
+    // TODO: Look into pushing the fence clip onto the output and having SimplifyViewDrawGeom do the clipping...
+#if defined (NEEDS_WORK_DGNITEM)
+    CurveVectorPtr curveVector = ICurvePathQuery::ElementToCurveVector(eh);
+#else
+    CurveVectorPtr curveVector;
+#endif
+
+    if (curveVector.IsNull())
+        return;
+
+    if (FenceClipMode::None == GetClipMode() || !HasOverlaps() || 0 == GetNumSplitParams())
+        {
+        if (!inside)
+            return;
+
+        // Overlap w/o split params denotes an interior overlap (pattern/fill/etc.). Non-optimized clip doesn't handle
+        // this case...so we just want to determine whether the boundary is in or out...
+        FenceParams tmpFp(this);
+
+        tmpFp.SetLocateInteriors(LocateSurfacesPref::Never);
+
+        FenceAcceptContext context;
+
+        if (!context.AcceptCurveVector(*curveVector, &tmpFp))
+            return;
+
+        DgnElementPtr copy = element.CopyForEdit();
+        inside->push_back(copy);
+        return;
+        }
+
+    // Only supports simple open/closed paths...
+    if (!(curveVector->IsOpenPath() || curveVector->IsClosedPath()))
+        return;
+
+    bool           firstInside=false, lastInside=false, lastInsideValid = false;
+    CurveVectorPtr partialCurve = CurveVector::Create(CurveVector::BOUNDARY_TYPE_Open);
+    CurveVectorPtr firstPartial = NULL;
+
+    for (ICurvePrimitivePtr curvePrimitive : *curveVector)
+        {
+        if (curvePrimitive.IsNull())
+            continue;
+
+        DPoint3d    segOrg, segEnd;
+        double      u0, u1;
+
+        // NOTE: For complex shape/chain we don't know which component a split param belongs to...
+        FenceParams tmpFp(this);
+
+        calculateSegmentIntersections(tmpFp, curvePrimitive.get());
+
+        if (!tmpFp.GetSplitParam(0, u0))
+            {
+            partialCurve->push_back(curvePrimitive);
+            continue;
+            }
+
+        tmpFp.StoreIntersection(0.0);
+        tmpFp.StoreIntersection(1.0);
+        tmpFp.SortSplitParams();
+
+        tmpFp.GetSplitParam(0, u0);
+        pointFromParameter(segOrg, curvePrimitive.get(), u0, tmpFp);
+
+        for (size_t i = 1; tmpFp.GetSplitParam(i, u1); i++, u0 = u1)
+            {
+            pointFromParameter(segEnd, curvePrimitive.get(), u1, tmpFp);
+
+            if (segOrg.IsEqual(segEnd, 1.0e-8) || (u1 - u0) <= MINIMUM_CLIPSIZE)
+                continue;
+
+            DPoint3d    testPoint;
+
+            pointFromParameter(testPoint, curvePrimitive.get(), (u0 + u1)/2.0, tmpFp);
+
+            bool        isInside = tmpFp.PointInsideClip(testPoint);
+
+            if (lastInsideValid && isInside != lastInside)
+                {
+                // Keep first partial for a closed element, will append to last partial for wrap around...
+                if (firstPartial.IsNull() && curveVector->IsClosedPath())
+                    {
+                    firstPartial = partialCurve->Clone();
+                    firstInside  = lastInside;
+
+                    partialCurve->clear();
+                    }
+                else
+                    {
+                    flushPartialCurve(inside, outside, *partialCurve, element, lastInside);
+                    }
+                }
+
+            if ((isInside && inside) || outside)
+                partialCurve->push_back(curvePrimitive.get()->CloneBetweenFractions(u0, u1, false));
+
+            lastInside = isInside;
+            lastInsideValid = true;
+            segOrg = segEnd;
+            }
+        }
+
+    if (firstPartial.IsValid())
+        {
+        // If first and last partials on same side of fence, join them...otherwise flush separately...
+        if (firstInside == lastInside)
+            {
+            for (ICurvePrimitivePtr curvePrimitive : *firstPartial)
+                {
+                if (curvePrimitive.IsNull())
+                    continue;
+
+                partialCurve->push_back(curvePrimitive);
+                }
+
+            // Don't create a complex chain for original that was a single closed element (ex. want linestring from shape).
+            if (1 == curveVector->size())
+                partialCurve->ConsolidateAdjacentPrimitives();
+            }
+        else
+            {
+            flushPartialCurve(inside, outside, *firstPartial, element, firstInside);
+            }
+        }
+
+    flushPartialCurve(inside, outside, *partialCurve, element, lastInside);
+    }
+
+/*---------------------------------------------------------------------------------**//**
+* @bsimethod                                                    Brien.Bastings  03/10
++---------------+---------------+---------------+---------------+---------------+------*/
+bool FenceParams::AcceptElement(GeometricElementCR element)
+    {
+    FenceAcceptContext context;
+
+    return context.AcceptElement(element, *this);
+    }
+
+/*---------------------------------------------------------------------------------**//**
+* @bsimethod                                                    Brien.Bastings  03/10
++---------------+---------------+---------------+---------------+---------------+------*/
+BentleyStatus FenceParams::GetContents(DgnElementIdSet& contents)
+    {
+    FenceAcceptContext context;
+
+    return context.GetContents(this, contents);
+    }