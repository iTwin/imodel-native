/*--------------------------------------------------------------------------------------+
|
|     $Source: DgnCore/DgnIModel.cpp $
|
<<<<<<< HEAD
|  $Copyright: (c) 2016 Bentley Systems, Incorporated. All rights reserved. $
=======
|  $Copyright: (c) 2017 Bentley Systems, Incorporated. All rights reserved. $
>>>>>>> ccfbbf02
|
+--------------------------------------------------------------------------------------*/
#include "DgnPlatformInternal.h"
#include <BeSQLite/IModelDb.h>
#include <Bentley/PerformanceLogger.h>

//---------------------------------------------------------------------------------------
// @bsimethod                                                   John.Gooding    03/2013
//---------------------------------------------------------------------------------------
static DgnDbStatus performEmbeddedProjectVersionChecks(DbResult& dbResult, Db& db, BeBriefcaseBasedId id)
    {
    Utf8String versionString;
    dbResult = db.QueryProperty(versionString, DgnEmbeddedProjectProperty::SchemaVersion(), id.GetValue());
    if (BE_SQLITE_ROW != dbResult)
        return DgnDbStatus::VersionTooOld;

    DgnVersion actualDgnProfileVersion(0,0,0,0);
    actualDgnProfileVersion.FromJson(versionString.c_str());
    DgnVersion expectedDgnProfileVersion(DGNDB_CURRENT_VERSION_Major, DGNDB_CURRENT_VERSION_Minor, DGNDB_CURRENT_VERSION_Sub1, DGNDB_CURRENT_VERSION_Sub2);
    DgnVersion minimumAutoUpgradableDgnProfileVersion(DGNDB_SUPPORTED_VERSION_Major, DGNDB_SUPPORTED_VERSION_Minor, 0, 0);

    bool isProfileAutoUpgradable = false; //unused as this method is not attempting to auto-upgrade
    dbResult = Db::CheckProfileVersion(isProfileAutoUpgradable, expectedDgnProfileVersion, actualDgnProfileVersion, minimumAutoUpgradableDgnProfileVersion, db.IsReadonly(), "DgnDb");
    switch (dbResult)
        {
        case BE_SQLITE_ERROR_ProfileTooOld:
            return DgnDbStatus::VersionTooOld;

        case BE_SQLITE_ERROR_ProfileTooNew:
            return DgnDbStatus::VersionTooNew;
        }

    return DgnDbStatus::Success;
    }

//---------------------------------------------------------------------------------------
// @bsimethod                                                   John.Gooding    03/2013
//---------------------------------------------------------------------------------------
static DgnDbStatus performPackageVersionChecks(DbResult& dbResult, Db& db)
    {
    Utf8String versionString;
    dbResult = db.QueryProperty(versionString, PackageProperty::SchemaVersion());
    if (BE_SQLITE_ROW != dbResult)
        return DgnDbStatus::VersionTooOld;

    SchemaVersion actualPackageSchemaVersion(0,0,0,0);
    actualPackageSchemaVersion.FromJson(versionString.c_str());
    SchemaVersion expectedPackageVersion(PACKAGE_CURRENT_VERSION_Major, PACKAGE_CURRENT_VERSION_Minor, PACKAGE_CURRENT_VERSION_Sub1, PACKAGE_CURRENT_VERSION_Sub2);
    SchemaVersion minimumAutoUpgradablePackageVersion(PACKAGE_SUPPORTED_VERSION_Major, PACKAGE_SUPPORTED_VERSION_Minor, PACKAGE_SUPPORTED_VERSION_Sub1, PACKAGE_SUPPORTED_VERSION_Sub2);

    bool isProfileAutoUpgradable = false; //unused as this method is not attempting to auto-upgrade
    dbResult = Db::CheckProfileVersion(isProfileAutoUpgradable, expectedPackageVersion, actualPackageSchemaVersion, minimumAutoUpgradablePackageVersion, db.IsReadonly(), "Package");
    switch (dbResult)
        {
        case BE_SQLITE_ERROR_ProfileTooOld:
            return DgnDbStatus::VersionTooOld;

        case BE_SQLITE_ERROR_ProfileTooNew:
            return DgnDbStatus::VersionTooNew;
        }

    return DgnDbStatus::Success;
    }

//---------------------------------------------------------------------------------------
// @bsimethod                                                   John.Gooding    03/2013
//---------------------------------------------------------------------------------------
DgnDbStatus DgnIModel::ExtractUsingDefaults(DbResult& dbResult, BeFileNameCR dgndbFile, BeFileNameCR packageFile, bool overwriteExisting, ICompressProgressTracker* progress)
    {
    PERFLOG_START("Core", "Uncompressing the DgnDb");

    if (!BeFileName::DoesPathExist(packageFile))
        return DgnDbStatus::FileNotFound;

    Utf8CP dbName = NULL;
    Db  db;
    Db::OpenParams openParams(Db::OpenMode::Readonly);

    Utf8String   utf8Name;
    //  Make dbName match the name + extension of the package, but with the trailing z removed.
    WString   temp;
    WString   tempExt;
    packageFile.ParseName(NULL, NULL, &temp, &tempExt);
    utf8Name.Sprintf("%s.%s", Utf8String(temp.c_str()).c_str(), Utf8String(tempExt.c_str()).c_str());
    utf8Name.resize(utf8Name.size()-1);
    dbName = utf8Name.c_str();

    if ((dbResult = db.OpenBeSQLiteDb(packageFile, openParams)) != BE_SQLITE_OK)
        return DgnDbStatus::SQLiteError;

    DgnDbStatus schemaStatus = performPackageVersionChecks(dbResult, db);
    if (DgnDbStatus::Success != schemaStatus)
        return DgnDbStatus::BadSchema;

    DbEmbeddedFileTable& embeddedFiles = db.EmbeddedFiles();
    Utf8String  fileType;
    BeBriefcaseBasedId id = embeddedFiles.QueryFile(dbName, NULL, NULL, NULL, &fileType);

    if (!id.IsValid())
        {
        DbEmbeddedFileTable::Iterator iterator = embeddedFiles.MakeIterator();
        //  If there is only 1 use it regardless of name.
        if (iterator.QueryCount() != 1)
            {
            dbResult = BE_SQLITE_NOTFOUND;
            return DgnDbStatus::SQLiteError;
            }

        DbEmbeddedFileTable::Iterator::Entry entry = iterator.begin();
        utf8Name = entry.GetNameUtf8();
        dbName = utf8Name.c_str();

        id = embeddedFiles.QueryFile(dbName, NULL, NULL, NULL, &fileType);
        }

    if (!id.IsValid() || strcmp("dgndb", fileType.c_str()))
        {
        //  If there is only 1 use it regardless of name.
        dbResult = BE_SQLITE_NOTFOUND;
        return DgnDbStatus::SQLiteError;
        }

    if (DgnDbStatus::Success != (schemaStatus = performEmbeddedProjectVersionChecks(dbResult, db, id)))
        return schemaStatus;

    if (BeFileName::DoesPathExist(dgndbFile.GetName()))
        {
        if (!overwriteExisting)
            return DgnDbStatus::FileAlreadyExists;

        if (BeFileNameStatus::Success != BeFileName::BeDeleteFile(dgndbFile))
            return DgnDbStatus::FileAlreadyExists;
        }

    Utf8String  u8outputName(dgndbFile.GetName());
    if ((dbResult = embeddedFiles.ExportDbFile(u8outputName.c_str(), dbName, progress)) != BE_SQLITE_OK)
        return DgnDbStatus::SQLiteError;

    PERFLOG_FINISH("Core", "Uncompressing the DgnDb");
    return DgnDbStatus::Success;
    }

//---------------------------------------------------------------------------------------
// @bsimethod                                                   John.Gooding    03/2013
//---------------------------------------------------------------------------------------
DgnDbStatus DgnIModel::Extract(BeSQLite::DbResult& dbResult, Utf8CP outputDirectory, Utf8CP dbName, BeFileNameCR packageFile, bool overwriteExisting, ICompressProgressTracker* progress)
    {
    if (!BeFileName::DoesPathExist(packageFile))
        return DgnDbStatus::FileNotFound;

    BeSQLite::Db        db;
    Db::OpenParams      openParams(Db::OpenMode::Readonly);

    Utf8String   utf8Name;
    if (NULL == dbName)
        {
        //  Make dbName match the name + extension of the package, but with the trailing z removed.
        WString   temp;
        WString   tempExt;
        packageFile.ParseName(NULL, NULL, &temp, &tempExt);
        utf8Name.Sprintf("%ls.%ls", temp.c_str(), tempExt.c_str());
        utf8Name.resize(utf8Name.size()-1);
        dbName = utf8Name.c_str();
        }

    if ((dbResult = db.OpenBeSQLiteDb(packageFile, openParams)) != BE_SQLITE_OK)
        return DgnDbStatus::SQLiteError;

    Utf8String versionString;
    dbResult = db.QueryProperty(versionString, PackageProperty::SchemaVersion());
    if (BE_SQLITE_ROW != dbResult)
        return DgnDbStatus::InvalidSchemaVersion;

    SchemaVersion packageSchemaVersion(0,0,0,0);
    packageSchemaVersion.FromJson(versionString.c_str());
    SchemaVersion currentPackageVersion(PACKAGE_CURRENT_VERSION_Major, PACKAGE_CURRENT_VERSION_Minor, PACKAGE_CURRENT_VERSION_Sub1, PACKAGE_CURRENT_VERSION_Sub2);
    SchemaVersion supportedPackageVersion(PACKAGE_SUPPORTED_VERSION_Major, PACKAGE_SUPPORTED_VERSION_Minor, PACKAGE_SUPPORTED_VERSION_Sub1, PACKAGE_SUPPORTED_VERSION_Sub2);

    if (packageSchemaVersion.CompareTo(supportedPackageVersion, SchemaVersion::VERSION_MajorMinor) < 0)
        return DgnDbStatus::VersionTooOld;

    if (packageSchemaVersion.CompareTo(currentPackageVersion,   SchemaVersion::VERSION_MajorMinor) > 0)
        return DgnDbStatus::VersionTooNew;

    DbEmbeddedFileTable& embeddedFiles = db.EmbeddedFiles();
    Utf8String  fileType;
    BeBriefcaseBasedId id = embeddedFiles.QueryFile(dbName, NULL, NULL, NULL, &fileType);
    if (!id.IsValid() || strcmp("dgndb", fileType.c_str()))
        {
        dbResult = BE_SQLITE_NOTFOUND;
        return DgnDbStatus::SQLiteError;
        }

    dbResult = db.QueryProperty(versionString, DgnEmbeddedProjectProperty::SchemaVersion(), id.GetValue());
    if (BE_SQLITE_ROW != dbResult)
        return DgnDbStatus::InvalidSchemaVersion;

    DgnVersion dgnSchemaVersion(0,0,0,0);
    dgnSchemaVersion.FromJson(versionString.c_str());
    DgnVersion currentVersion(DGNDB_CURRENT_VERSION_Major, DGNDB_CURRENT_VERSION_Minor, DGNDB_CURRENT_VERSION_Sub1, DGNDB_CURRENT_VERSION_Sub2);
    DgnVersion supportedVersion(DGNDB_SUPPORTED_VERSION_Major, DGNDB_SUPPORTED_VERSION_Minor, 0, 0);

    if (dgnSchemaVersion.CompareTo(supportedVersion, DgnVersion::VERSION_MajorMinor) < 0)
        return DgnDbStatus::VersionTooOld;

    if (dgnSchemaVersion.CompareTo(currentVersion,   DgnVersion::VERSION_MajorMinor) > 0)
        return DgnDbStatus::VersionTooNew;

    WString wcOutputDirectory;
    WString wcDbName;

    wcOutputDirectory.AssignUtf8(outputDirectory);
    BeFileName::AppendSeparator(wcOutputDirectory);
    wcDbName.AssignUtf8(dbName);

    BeFileName  outputFileName;
    WString dev, dir, name, ext;
    BeFileName::ParseName(&dev, &dir, NULL, NULL, wcOutputDirectory.c_str());
    BeFileName::ParseName(NULL, NULL, &name, &ext, wcDbName.c_str());

    outputFileName.BuildName(dev.c_str(), dir.c_str(), name.c_str(), ext.c_str());

    if (BeFileName::DoesPathExist(outputFileName))
        {
        if (!overwriteExisting)
            return DgnDbStatus::FileAlreadyExists;

        if (BeFileNameStatus::Success != BeFileName::BeDeleteFile(outputFileName))
            return DgnDbStatus::FileAlreadyExists;
        }

    Utf8String  u8outputName(outputFileName.GetName());

    if ((dbResult = embeddedFiles.ExportDbFile(u8outputName.c_str(), dbName, progress)) != BE_SQLITE_OK)
        return DgnDbStatus::SQLiteError;

    return DgnDbStatus::Success;
    }

//---------------------------------------------------------------------------------------
// @bsimethod                                                   John.Gooding    03/2013
//---------------------------------------------------------------------------------------
static void copyProjectPropertyToIModel(BeSQLite::Db& package, DgnDb& sourceProject, PropertySpecCR sourceSpec, PropertySpecCR targetSpec, BeBriefcaseBasedId&embeddedProjectId)
    {
    Utf8String  propertyStr;

    if (sourceProject.QueryProperty(propertyStr, sourceSpec) != BE_SQLITE_ROW)
        return;  //  Nothing to copy

    package.SavePropertyString(targetSpec, propertyStr, embeddedProjectId.GetValue());
    }

//---------------------------------------------------------------------------------------
// @bsimethod                                                   John.Gooding    03/2013
//---------------------------------------------------------------------------------------
DbResult DgnIModel::Create(BeFileNameCR packageFile, BeFileNameCR dgndbFile, CreateIModelParams createParams)
    {
    BeFileName dgndbJournalFile(dgndbFile);
    dgndbJournalFile.append(L"-journal");
    if (BeFileName::DoesPathExist(dgndbJournalFile))
        {
        LOG.fatalv(L"Error creating package for [%ls] -- a journal file exists.", dgndbFile.c_str());
        return BE_SQLITE_CORRUPT;
        }

    DbResult result;
    DgnDbPtr  sourceProject = DgnDb::OpenDgnDb(&result, dgndbFile, DgnDb::OpenParams(Db::OpenMode::Readonly));
    if (!sourceProject.IsValid())
        return result;

    Utf8String  dgndbFileUtf8(dgndbFile.GetName());

    WString     base;
    WString     ext;
    dgndbFile.ParseName(NULL, NULL, &base, &ext);

    WString     embeddedName;
    BeFileName::BuildName(embeddedName, NULL, NULL, base.c_str(), ext.c_str());
    Utf8String  embeddedUtf8(embeddedName.c_str());

    createParams.SetStartDefaultTxn(DefaultTxn::Exclusive);

    if (createParams.m_overwriteExisting && BeFileName::DoesPathExist(packageFile))
        {
        if (BeFileNameStatus::Success != BeFileName::BeDeleteFile(packageFile))
            {
            LOG.errorv(L"Unable to create DgnPackage because '%ls' cannot be deleted.", packageFile.GetName());
            return BE_SQLITE_ERROR_FileExists;
            }
        }

    BeSQLite::Db db;
    result = db.CreateNewDb(packageFile, createParams.GetGuid(), createParams);
    if (BE_SQLITE_OK != result)
        return result;

    DbEmbeddedFileTable& embeddedFiles = db.EmbeddedFiles();
    DbResult importResult;
    embeddedFiles.ImportDbFile(importResult, embeddedUtf8.c_str(), dgndbFileUtf8.c_str(), "dgndb", nullptr, nullptr, createParams.m_chunkSize, true);
    if (BE_SQLITE_OK != importResult)
        {
        db.AbandonChanges();
        db.CloseDb();
        packageFile.BeDeleteFile();
        return importResult;
        }

    //  Imported the file into a compressed format.  Now copy properties.
    BeBriefcaseBasedId id = embeddedFiles.QueryFile(embeddedUtf8.c_str(), NULL, NULL, NULL, NULL);

    DgnViewId defaultViewId;
    if (BE_SQLITE_ROW != sourceProject->QueryProperty(&defaultViewId, (uint32_t)sizeof(defaultViewId), DgnViewProperty::DefaultView()))
        {
        auto iter = ViewDefinition::MakeIterator(*sourceProject);
        if (iter.begin() != iter.end())
            defaultViewId = (*iter.begin()).GetId();
        }

    if (defaultViewId.IsValid())  //  This should be valid unless the project has no views
        {
        auto view = sourceProject->Elements().Get<ViewDefinition>(defaultViewId);
        if (view.IsValid())
            {
            Render::ImageSource thumbnail = view->ReadThumbnail();
            if (thumbnail.IsValid())
                {
                auto& data = thumbnail.GetByteStream();
                result = db.SaveProperty(DgnEmbeddedProjectProperty::Thumbnail(), data.GetData(), data.GetSize(), id.GetValue());
                BeAssert(BE_SQLITE_OK == result);
                }
            }
        }

    SchemaVersion  schemaVersion(PACKAGE_CURRENT_VERSION_Major, PACKAGE_CURRENT_VERSION_Minor, PACKAGE_CURRENT_VERSION_Sub1, PACKAGE_CURRENT_VERSION_Sub2);
    db.SavePropertyString(PackageProperty::SchemaVersion(), schemaVersion.ToJson());
    db.SaveCreationDate();

    copyProjectPropertyToIModel(db, *sourceProject, DgnProjectProperty::SchemaVersion(), DgnEmbeddedProjectProperty::SchemaVersion(), id);
    copyProjectPropertyToIModel(db, *sourceProject, DgnProjectProperty::Name(), DgnEmbeddedProjectProperty::Name(), id);
    copyProjectPropertyToIModel(db, *sourceProject, DgnProjectProperty::Description(), DgnEmbeddedProjectProperty::Description(), id);
    copyProjectPropertyToIModel(db, *sourceProject, DgnProjectProperty::Client(), DgnEmbeddedProjectProperty::Client(), id);
    copyProjectPropertyToIModel(db, *sourceProject, DgnProjectProperty::LastEditor(), DgnEmbeddedProjectProperty::LastEditor(), id);
    copyProjectPropertyToIModel(db, *sourceProject, Properties::CreationDate(), DgnEmbeddedProjectProperty::CreationDate(), id);
    
    // Set the ExpirationDate of the .imodel file itself. This will be returned by Db::GetExpirationDate.
    DateTime expdate;
    sourceProject->QueryExpirationDate(expdate);
    if (expdate.IsValid()) //only set date if source project has it set
        db.SaveExpirationDate(expdate);

    return BE_SQLITE_OK;
    }
<|MERGE_RESOLUTION|>--- conflicted
+++ resolved
@@ -1,361 +1,357 @@
-/*--------------------------------------------------------------------------------------+
-|
-|     $Source: DgnCore/DgnIModel.cpp $
-|
-<<<<<<< HEAD
-|  $Copyright: (c) 2016 Bentley Systems, Incorporated. All rights reserved. $
-=======
-|  $Copyright: (c) 2017 Bentley Systems, Incorporated. All rights reserved. $
->>>>>>> ccfbbf02
-|
-+--------------------------------------------------------------------------------------*/
-#include "DgnPlatformInternal.h"
-#include <BeSQLite/IModelDb.h>
-#include <Bentley/PerformanceLogger.h>
-
-//---------------------------------------------------------------------------------------
-// @bsimethod                                                   John.Gooding    03/2013
-//---------------------------------------------------------------------------------------
-static DgnDbStatus performEmbeddedProjectVersionChecks(DbResult& dbResult, Db& db, BeBriefcaseBasedId id)
-    {
-    Utf8String versionString;
-    dbResult = db.QueryProperty(versionString, DgnEmbeddedProjectProperty::SchemaVersion(), id.GetValue());
-    if (BE_SQLITE_ROW != dbResult)
-        return DgnDbStatus::VersionTooOld;
-
-    DgnVersion actualDgnProfileVersion(0,0,0,0);
-    actualDgnProfileVersion.FromJson(versionString.c_str());
-    DgnVersion expectedDgnProfileVersion(DGNDB_CURRENT_VERSION_Major, DGNDB_CURRENT_VERSION_Minor, DGNDB_CURRENT_VERSION_Sub1, DGNDB_CURRENT_VERSION_Sub2);
-    DgnVersion minimumAutoUpgradableDgnProfileVersion(DGNDB_SUPPORTED_VERSION_Major, DGNDB_SUPPORTED_VERSION_Minor, 0, 0);
-
-    bool isProfileAutoUpgradable = false; //unused as this method is not attempting to auto-upgrade
-    dbResult = Db::CheckProfileVersion(isProfileAutoUpgradable, expectedDgnProfileVersion, actualDgnProfileVersion, minimumAutoUpgradableDgnProfileVersion, db.IsReadonly(), "DgnDb");
-    switch (dbResult)
-        {
-        case BE_SQLITE_ERROR_ProfileTooOld:
-            return DgnDbStatus::VersionTooOld;
-
-        case BE_SQLITE_ERROR_ProfileTooNew:
-            return DgnDbStatus::VersionTooNew;
-        }
-
-    return DgnDbStatus::Success;
-    }
-
-//---------------------------------------------------------------------------------------
-// @bsimethod                                                   John.Gooding    03/2013
-//---------------------------------------------------------------------------------------
-static DgnDbStatus performPackageVersionChecks(DbResult& dbResult, Db& db)
-    {
-    Utf8String versionString;
-    dbResult = db.QueryProperty(versionString, PackageProperty::SchemaVersion());
-    if (BE_SQLITE_ROW != dbResult)
-        return DgnDbStatus::VersionTooOld;
-
-    SchemaVersion actualPackageSchemaVersion(0,0,0,0);
-    actualPackageSchemaVersion.FromJson(versionString.c_str());
-    SchemaVersion expectedPackageVersion(PACKAGE_CURRENT_VERSION_Major, PACKAGE_CURRENT_VERSION_Minor, PACKAGE_CURRENT_VERSION_Sub1, PACKAGE_CURRENT_VERSION_Sub2);
-    SchemaVersion minimumAutoUpgradablePackageVersion(PACKAGE_SUPPORTED_VERSION_Major, PACKAGE_SUPPORTED_VERSION_Minor, PACKAGE_SUPPORTED_VERSION_Sub1, PACKAGE_SUPPORTED_VERSION_Sub2);
-
-    bool isProfileAutoUpgradable = false; //unused as this method is not attempting to auto-upgrade
-    dbResult = Db::CheckProfileVersion(isProfileAutoUpgradable, expectedPackageVersion, actualPackageSchemaVersion, minimumAutoUpgradablePackageVersion, db.IsReadonly(), "Package");
-    switch (dbResult)
-        {
-        case BE_SQLITE_ERROR_ProfileTooOld:
-            return DgnDbStatus::VersionTooOld;
-
-        case BE_SQLITE_ERROR_ProfileTooNew:
-            return DgnDbStatus::VersionTooNew;
-        }
-
-    return DgnDbStatus::Success;
-    }
-
-//---------------------------------------------------------------------------------------
-// @bsimethod                                                   John.Gooding    03/2013
-//---------------------------------------------------------------------------------------
-DgnDbStatus DgnIModel::ExtractUsingDefaults(DbResult& dbResult, BeFileNameCR dgndbFile, BeFileNameCR packageFile, bool overwriteExisting, ICompressProgressTracker* progress)
-    {
-    PERFLOG_START("Core", "Uncompressing the DgnDb");
-
-    if (!BeFileName::DoesPathExist(packageFile))
-        return DgnDbStatus::FileNotFound;
-
-    Utf8CP dbName = NULL;
-    Db  db;
-    Db::OpenParams openParams(Db::OpenMode::Readonly);
-
-    Utf8String   utf8Name;
-    //  Make dbName match the name + extension of the package, but with the trailing z removed.
-    WString   temp;
-    WString   tempExt;
-    packageFile.ParseName(NULL, NULL, &temp, &tempExt);
-    utf8Name.Sprintf("%s.%s", Utf8String(temp.c_str()).c_str(), Utf8String(tempExt.c_str()).c_str());
-    utf8Name.resize(utf8Name.size()-1);
-    dbName = utf8Name.c_str();
-
-    if ((dbResult = db.OpenBeSQLiteDb(packageFile, openParams)) != BE_SQLITE_OK)
-        return DgnDbStatus::SQLiteError;
-
-    DgnDbStatus schemaStatus = performPackageVersionChecks(dbResult, db);
-    if (DgnDbStatus::Success != schemaStatus)
-        return DgnDbStatus::BadSchema;
-
-    DbEmbeddedFileTable& embeddedFiles = db.EmbeddedFiles();
-    Utf8String  fileType;
-    BeBriefcaseBasedId id = embeddedFiles.QueryFile(dbName, NULL, NULL, NULL, &fileType);
-
-    if (!id.IsValid())
-        {
-        DbEmbeddedFileTable::Iterator iterator = embeddedFiles.MakeIterator();
-        //  If there is only 1 use it regardless of name.
-        if (iterator.QueryCount() != 1)
-            {
-            dbResult = BE_SQLITE_NOTFOUND;
-            return DgnDbStatus::SQLiteError;
-            }
-
-        DbEmbeddedFileTable::Iterator::Entry entry = iterator.begin();
-        utf8Name = entry.GetNameUtf8();
-        dbName = utf8Name.c_str();
-
-        id = embeddedFiles.QueryFile(dbName, NULL, NULL, NULL, &fileType);
-        }
-
-    if (!id.IsValid() || strcmp("dgndb", fileType.c_str()))
-        {
-        //  If there is only 1 use it regardless of name.
-        dbResult = BE_SQLITE_NOTFOUND;
-        return DgnDbStatus::SQLiteError;
-        }
-
-    if (DgnDbStatus::Success != (schemaStatus = performEmbeddedProjectVersionChecks(dbResult, db, id)))
-        return schemaStatus;
-
-    if (BeFileName::DoesPathExist(dgndbFile.GetName()))
-        {
-        if (!overwriteExisting)
-            return DgnDbStatus::FileAlreadyExists;
-
-        if (BeFileNameStatus::Success != BeFileName::BeDeleteFile(dgndbFile))
-            return DgnDbStatus::FileAlreadyExists;
-        }
-
-    Utf8String  u8outputName(dgndbFile.GetName());
-    if ((dbResult = embeddedFiles.ExportDbFile(u8outputName.c_str(), dbName, progress)) != BE_SQLITE_OK)
-        return DgnDbStatus::SQLiteError;
-
-    PERFLOG_FINISH("Core", "Uncompressing the DgnDb");
-    return DgnDbStatus::Success;
-    }
-
-//---------------------------------------------------------------------------------------
-// @bsimethod                                                   John.Gooding    03/2013
-//---------------------------------------------------------------------------------------
-DgnDbStatus DgnIModel::Extract(BeSQLite::DbResult& dbResult, Utf8CP outputDirectory, Utf8CP dbName, BeFileNameCR packageFile, bool overwriteExisting, ICompressProgressTracker* progress)
-    {
-    if (!BeFileName::DoesPathExist(packageFile))
-        return DgnDbStatus::FileNotFound;
-
-    BeSQLite::Db        db;
-    Db::OpenParams      openParams(Db::OpenMode::Readonly);
-
-    Utf8String   utf8Name;
-    if (NULL == dbName)
-        {
-        //  Make dbName match the name + extension of the package, but with the trailing z removed.
-        WString   temp;
-        WString   tempExt;
-        packageFile.ParseName(NULL, NULL, &temp, &tempExt);
-        utf8Name.Sprintf("%ls.%ls", temp.c_str(), tempExt.c_str());
-        utf8Name.resize(utf8Name.size()-1);
-        dbName = utf8Name.c_str();
-        }
-
-    if ((dbResult = db.OpenBeSQLiteDb(packageFile, openParams)) != BE_SQLITE_OK)
-        return DgnDbStatus::SQLiteError;
-
-    Utf8String versionString;
-    dbResult = db.QueryProperty(versionString, PackageProperty::SchemaVersion());
-    if (BE_SQLITE_ROW != dbResult)
-        return DgnDbStatus::InvalidSchemaVersion;
-
-    SchemaVersion packageSchemaVersion(0,0,0,0);
-    packageSchemaVersion.FromJson(versionString.c_str());
-    SchemaVersion currentPackageVersion(PACKAGE_CURRENT_VERSION_Major, PACKAGE_CURRENT_VERSION_Minor, PACKAGE_CURRENT_VERSION_Sub1, PACKAGE_CURRENT_VERSION_Sub2);
-    SchemaVersion supportedPackageVersion(PACKAGE_SUPPORTED_VERSION_Major, PACKAGE_SUPPORTED_VERSION_Minor, PACKAGE_SUPPORTED_VERSION_Sub1, PACKAGE_SUPPORTED_VERSION_Sub2);
-
-    if (packageSchemaVersion.CompareTo(supportedPackageVersion, SchemaVersion::VERSION_MajorMinor) < 0)
-        return DgnDbStatus::VersionTooOld;
-
-    if (packageSchemaVersion.CompareTo(currentPackageVersion,   SchemaVersion::VERSION_MajorMinor) > 0)
-        return DgnDbStatus::VersionTooNew;
-
-    DbEmbeddedFileTable& embeddedFiles = db.EmbeddedFiles();
-    Utf8String  fileType;
-    BeBriefcaseBasedId id = embeddedFiles.QueryFile(dbName, NULL, NULL, NULL, &fileType);
-    if (!id.IsValid() || strcmp("dgndb", fileType.c_str()))
-        {
-        dbResult = BE_SQLITE_NOTFOUND;
-        return DgnDbStatus::SQLiteError;
-        }
-
-    dbResult = db.QueryProperty(versionString, DgnEmbeddedProjectProperty::SchemaVersion(), id.GetValue());
-    if (BE_SQLITE_ROW != dbResult)
-        return DgnDbStatus::InvalidSchemaVersion;
-
-    DgnVersion dgnSchemaVersion(0,0,0,0);
-    dgnSchemaVersion.FromJson(versionString.c_str());
-    DgnVersion currentVersion(DGNDB_CURRENT_VERSION_Major, DGNDB_CURRENT_VERSION_Minor, DGNDB_CURRENT_VERSION_Sub1, DGNDB_CURRENT_VERSION_Sub2);
-    DgnVersion supportedVersion(DGNDB_SUPPORTED_VERSION_Major, DGNDB_SUPPORTED_VERSION_Minor, 0, 0);
-
-    if (dgnSchemaVersion.CompareTo(supportedVersion, DgnVersion::VERSION_MajorMinor) < 0)
-        return DgnDbStatus::VersionTooOld;
-
-    if (dgnSchemaVersion.CompareTo(currentVersion,   DgnVersion::VERSION_MajorMinor) > 0)
-        return DgnDbStatus::VersionTooNew;
-
-    WString wcOutputDirectory;
-    WString wcDbName;
-
-    wcOutputDirectory.AssignUtf8(outputDirectory);
-    BeFileName::AppendSeparator(wcOutputDirectory);
-    wcDbName.AssignUtf8(dbName);
-
-    BeFileName  outputFileName;
-    WString dev, dir, name, ext;
-    BeFileName::ParseName(&dev, &dir, NULL, NULL, wcOutputDirectory.c_str());
-    BeFileName::ParseName(NULL, NULL, &name, &ext, wcDbName.c_str());
-
-    outputFileName.BuildName(dev.c_str(), dir.c_str(), name.c_str(), ext.c_str());
-
-    if (BeFileName::DoesPathExist(outputFileName))
-        {
-        if (!overwriteExisting)
-            return DgnDbStatus::FileAlreadyExists;
-
-        if (BeFileNameStatus::Success != BeFileName::BeDeleteFile(outputFileName))
-            return DgnDbStatus::FileAlreadyExists;
-        }
-
-    Utf8String  u8outputName(outputFileName.GetName());
-
-    if ((dbResult = embeddedFiles.ExportDbFile(u8outputName.c_str(), dbName, progress)) != BE_SQLITE_OK)
-        return DgnDbStatus::SQLiteError;
-
-    return DgnDbStatus::Success;
-    }
-
-//---------------------------------------------------------------------------------------
-// @bsimethod                                                   John.Gooding    03/2013
-//---------------------------------------------------------------------------------------
-static void copyProjectPropertyToIModel(BeSQLite::Db& package, DgnDb& sourceProject, PropertySpecCR sourceSpec, PropertySpecCR targetSpec, BeBriefcaseBasedId&embeddedProjectId)
-    {
-    Utf8String  propertyStr;
-
-    if (sourceProject.QueryProperty(propertyStr, sourceSpec) != BE_SQLITE_ROW)
-        return;  //  Nothing to copy
-
-    package.SavePropertyString(targetSpec, propertyStr, embeddedProjectId.GetValue());
-    }
-
-//---------------------------------------------------------------------------------------
-// @bsimethod                                                   John.Gooding    03/2013
-//---------------------------------------------------------------------------------------
-DbResult DgnIModel::Create(BeFileNameCR packageFile, BeFileNameCR dgndbFile, CreateIModelParams createParams)
-    {
-    BeFileName dgndbJournalFile(dgndbFile);
-    dgndbJournalFile.append(L"-journal");
-    if (BeFileName::DoesPathExist(dgndbJournalFile))
-        {
-        LOG.fatalv(L"Error creating package for [%ls] -- a journal file exists.", dgndbFile.c_str());
-        return BE_SQLITE_CORRUPT;
-        }
-
-    DbResult result;
-    DgnDbPtr  sourceProject = DgnDb::OpenDgnDb(&result, dgndbFile, DgnDb::OpenParams(Db::OpenMode::Readonly));
-    if (!sourceProject.IsValid())
-        return result;
-
-    Utf8String  dgndbFileUtf8(dgndbFile.GetName());
-
-    WString     base;
-    WString     ext;
-    dgndbFile.ParseName(NULL, NULL, &base, &ext);
-
-    WString     embeddedName;
-    BeFileName::BuildName(embeddedName, NULL, NULL, base.c_str(), ext.c_str());
-    Utf8String  embeddedUtf8(embeddedName.c_str());
-
-    createParams.SetStartDefaultTxn(DefaultTxn::Exclusive);
-
-    if (createParams.m_overwriteExisting && BeFileName::DoesPathExist(packageFile))
-        {
-        if (BeFileNameStatus::Success != BeFileName::BeDeleteFile(packageFile))
-            {
-            LOG.errorv(L"Unable to create DgnPackage because '%ls' cannot be deleted.", packageFile.GetName());
-            return BE_SQLITE_ERROR_FileExists;
-            }
-        }
-
-    BeSQLite::Db db;
-    result = db.CreateNewDb(packageFile, createParams.GetGuid(), createParams);
-    if (BE_SQLITE_OK != result)
-        return result;
-
-    DbEmbeddedFileTable& embeddedFiles = db.EmbeddedFiles();
-    DbResult importResult;
-    embeddedFiles.ImportDbFile(importResult, embeddedUtf8.c_str(), dgndbFileUtf8.c_str(), "dgndb", nullptr, nullptr, createParams.m_chunkSize, true);
-    if (BE_SQLITE_OK != importResult)
-        {
-        db.AbandonChanges();
-        db.CloseDb();
-        packageFile.BeDeleteFile();
-        return importResult;
-        }
-
-    //  Imported the file into a compressed format.  Now copy properties.
-    BeBriefcaseBasedId id = embeddedFiles.QueryFile(embeddedUtf8.c_str(), NULL, NULL, NULL, NULL);
-
-    DgnViewId defaultViewId;
-    if (BE_SQLITE_ROW != sourceProject->QueryProperty(&defaultViewId, (uint32_t)sizeof(defaultViewId), DgnViewProperty::DefaultView()))
-        {
-        auto iter = ViewDefinition::MakeIterator(*sourceProject);
-        if (iter.begin() != iter.end())
-            defaultViewId = (*iter.begin()).GetId();
-        }
-
-    if (defaultViewId.IsValid())  //  This should be valid unless the project has no views
-        {
-        auto view = sourceProject->Elements().Get<ViewDefinition>(defaultViewId);
-        if (view.IsValid())
-            {
-            Render::ImageSource thumbnail = view->ReadThumbnail();
-            if (thumbnail.IsValid())
-                {
-                auto& data = thumbnail.GetByteStream();
-                result = db.SaveProperty(DgnEmbeddedProjectProperty::Thumbnail(), data.GetData(), data.GetSize(), id.GetValue());
-                BeAssert(BE_SQLITE_OK == result);
-                }
-            }
-        }
-
-    SchemaVersion  schemaVersion(PACKAGE_CURRENT_VERSION_Major, PACKAGE_CURRENT_VERSION_Minor, PACKAGE_CURRENT_VERSION_Sub1, PACKAGE_CURRENT_VERSION_Sub2);
-    db.SavePropertyString(PackageProperty::SchemaVersion(), schemaVersion.ToJson());
-    db.SaveCreationDate();
-
-    copyProjectPropertyToIModel(db, *sourceProject, DgnProjectProperty::SchemaVersion(), DgnEmbeddedProjectProperty::SchemaVersion(), id);
-    copyProjectPropertyToIModel(db, *sourceProject, DgnProjectProperty::Name(), DgnEmbeddedProjectProperty::Name(), id);
-    copyProjectPropertyToIModel(db, *sourceProject, DgnProjectProperty::Description(), DgnEmbeddedProjectProperty::Description(), id);
-    copyProjectPropertyToIModel(db, *sourceProject, DgnProjectProperty::Client(), DgnEmbeddedProjectProperty::Client(), id);
-    copyProjectPropertyToIModel(db, *sourceProject, DgnProjectProperty::LastEditor(), DgnEmbeddedProjectProperty::LastEditor(), id);
-    copyProjectPropertyToIModel(db, *sourceProject, Properties::CreationDate(), DgnEmbeddedProjectProperty::CreationDate(), id);
-    
-    // Set the ExpirationDate of the .imodel file itself. This will be returned by Db::GetExpirationDate.
-    DateTime expdate;
-    sourceProject->QueryExpirationDate(expdate);
-    if (expdate.IsValid()) //only set date if source project has it set
-        db.SaveExpirationDate(expdate);
-
-    return BE_SQLITE_OK;
-    }
+/*--------------------------------------------------------------------------------------+
+|
+|     $Source: DgnCore/DgnIModel.cpp $
+|
+|  $Copyright: (c) 2017 Bentley Systems, Incorporated. All rights reserved. $
+|
++--------------------------------------------------------------------------------------*/
+#include "DgnPlatformInternal.h"
+#include <BeSQLite/IModelDb.h>
+#include <Bentley/PerformanceLogger.h>
+
+//---------------------------------------------------------------------------------------
+// @bsimethod                                                   John.Gooding    03/2013
+//---------------------------------------------------------------------------------------
+static DgnDbStatus performEmbeddedProjectVersionChecks(DbResult& dbResult, Db& db, BeBriefcaseBasedId id)
+    {
+    Utf8String versionString;
+    dbResult = db.QueryProperty(versionString, DgnEmbeddedProjectProperty::SchemaVersion(), id.GetValue());
+    if (BE_SQLITE_ROW != dbResult)
+        return DgnDbStatus::VersionTooOld;
+
+    DgnVersion actualDgnProfileVersion(0,0,0,0);
+    actualDgnProfileVersion.FromJson(versionString.c_str());
+    DgnVersion expectedDgnProfileVersion(DGNDB_CURRENT_VERSION_Major, DGNDB_CURRENT_VERSION_Minor, DGNDB_CURRENT_VERSION_Sub1, DGNDB_CURRENT_VERSION_Sub2);
+    DgnVersion minimumAutoUpgradableDgnProfileVersion(DGNDB_SUPPORTED_VERSION_Major, DGNDB_SUPPORTED_VERSION_Minor, 0, 0);
+
+    bool isProfileAutoUpgradable = false; //unused as this method is not attempting to auto-upgrade
+    dbResult = Db::CheckProfileVersion(isProfileAutoUpgradable, expectedDgnProfileVersion, actualDgnProfileVersion, minimumAutoUpgradableDgnProfileVersion, db.IsReadonly(), "DgnDb");
+    switch (dbResult)
+        {
+        case BE_SQLITE_ERROR_ProfileTooOld:
+            return DgnDbStatus::VersionTooOld;
+
+        case BE_SQLITE_ERROR_ProfileTooNew:
+            return DgnDbStatus::VersionTooNew;
+        }
+
+    return DgnDbStatus::Success;
+    }
+
+//---------------------------------------------------------------------------------------
+// @bsimethod                                                   John.Gooding    03/2013
+//---------------------------------------------------------------------------------------
+static DgnDbStatus performPackageVersionChecks(DbResult& dbResult, Db& db)
+    {
+    Utf8String versionString;
+    dbResult = db.QueryProperty(versionString, PackageProperty::SchemaVersion());
+    if (BE_SQLITE_ROW != dbResult)
+        return DgnDbStatus::VersionTooOld;
+
+    SchemaVersion actualPackageSchemaVersion(0,0,0,0);
+    actualPackageSchemaVersion.FromJson(versionString.c_str());
+    SchemaVersion expectedPackageVersion(PACKAGE_CURRENT_VERSION_Major, PACKAGE_CURRENT_VERSION_Minor, PACKAGE_CURRENT_VERSION_Sub1, PACKAGE_CURRENT_VERSION_Sub2);
+    SchemaVersion minimumAutoUpgradablePackageVersion(PACKAGE_SUPPORTED_VERSION_Major, PACKAGE_SUPPORTED_VERSION_Minor, PACKAGE_SUPPORTED_VERSION_Sub1, PACKAGE_SUPPORTED_VERSION_Sub2);
+
+    bool isProfileAutoUpgradable = false; //unused as this method is not attempting to auto-upgrade
+    dbResult = Db::CheckProfileVersion(isProfileAutoUpgradable, expectedPackageVersion, actualPackageSchemaVersion, minimumAutoUpgradablePackageVersion, db.IsReadonly(), "Package");
+    switch (dbResult)
+        {
+        case BE_SQLITE_ERROR_ProfileTooOld:
+            return DgnDbStatus::VersionTooOld;
+
+        case BE_SQLITE_ERROR_ProfileTooNew:
+            return DgnDbStatus::VersionTooNew;
+        }
+
+    return DgnDbStatus::Success;
+    }
+
+//---------------------------------------------------------------------------------------
+// @bsimethod                                                   John.Gooding    03/2013
+//---------------------------------------------------------------------------------------
+DgnDbStatus DgnIModel::ExtractUsingDefaults(DbResult& dbResult, BeFileNameCR dgndbFile, BeFileNameCR packageFile, bool overwriteExisting, ICompressProgressTracker* progress)
+    {
+    PERFLOG_START("Core", "Uncompressing the DgnDb");
+
+    if (!BeFileName::DoesPathExist(packageFile))
+        return DgnDbStatus::FileNotFound;
+
+    Utf8CP dbName = NULL;
+    Db  db;
+    Db::OpenParams openParams(Db::OpenMode::Readonly);
+
+    Utf8String   utf8Name;
+    //  Make dbName match the name + extension of the package, but with the trailing z removed.
+    WString   temp;
+    WString   tempExt;
+    packageFile.ParseName(NULL, NULL, &temp, &tempExt);
+    utf8Name.Sprintf("%s.%s", Utf8String(temp.c_str()).c_str(), Utf8String(tempExt.c_str()).c_str());
+    utf8Name.resize(utf8Name.size()-1);
+    dbName = utf8Name.c_str();
+
+    if ((dbResult = db.OpenBeSQLiteDb(packageFile, openParams)) != BE_SQLITE_OK)
+        return DgnDbStatus::SQLiteError;
+
+    DgnDbStatus schemaStatus = performPackageVersionChecks(dbResult, db);
+    if (DgnDbStatus::Success != schemaStatus)
+        return DgnDbStatus::BadSchema;
+
+    DbEmbeddedFileTable& embeddedFiles = db.EmbeddedFiles();
+    Utf8String  fileType;
+    BeBriefcaseBasedId id = embeddedFiles.QueryFile(dbName, NULL, NULL, NULL, &fileType);
+
+    if (!id.IsValid())
+        {
+        DbEmbeddedFileTable::Iterator iterator = embeddedFiles.MakeIterator();
+        //  If there is only 1 use it regardless of name.
+        if (iterator.QueryCount() != 1)
+            {
+            dbResult = BE_SQLITE_NOTFOUND;
+            return DgnDbStatus::SQLiteError;
+            }
+
+        DbEmbeddedFileTable::Iterator::Entry entry = iterator.begin();
+        utf8Name = entry.GetNameUtf8();
+        dbName = utf8Name.c_str();
+
+        id = embeddedFiles.QueryFile(dbName, NULL, NULL, NULL, &fileType);
+        }
+
+    if (!id.IsValid() || strcmp("dgndb", fileType.c_str()))
+        {
+        //  If there is only 1 use it regardless of name.
+        dbResult = BE_SQLITE_NOTFOUND;
+        return DgnDbStatus::SQLiteError;
+        }
+
+    if (DgnDbStatus::Success != (schemaStatus = performEmbeddedProjectVersionChecks(dbResult, db, id)))
+        return schemaStatus;
+
+    if (BeFileName::DoesPathExist(dgndbFile.GetName()))
+        {
+        if (!overwriteExisting)
+            return DgnDbStatus::FileAlreadyExists;
+
+        if (BeFileNameStatus::Success != BeFileName::BeDeleteFile(dgndbFile))
+            return DgnDbStatus::FileAlreadyExists;
+        }
+
+    Utf8String  u8outputName(dgndbFile.GetName());
+    if ((dbResult = embeddedFiles.ExportDbFile(u8outputName.c_str(), dbName, progress)) != BE_SQLITE_OK)
+        return DgnDbStatus::SQLiteError;
+
+    PERFLOG_FINISH("Core", "Uncompressing the DgnDb");
+    return DgnDbStatus::Success;
+    }
+
+//---------------------------------------------------------------------------------------
+// @bsimethod                                                   John.Gooding    03/2013
+//---------------------------------------------------------------------------------------
+DgnDbStatus DgnIModel::Extract(BeSQLite::DbResult& dbResult, Utf8CP outputDirectory, Utf8CP dbName, BeFileNameCR packageFile, bool overwriteExisting, ICompressProgressTracker* progress)
+    {
+    if (!BeFileName::DoesPathExist(packageFile))
+        return DgnDbStatus::FileNotFound;
+
+    BeSQLite::Db        db;
+    Db::OpenParams      openParams(Db::OpenMode::Readonly);
+
+    Utf8String   utf8Name;
+    if (NULL == dbName)
+        {
+        //  Make dbName match the name + extension of the package, but with the trailing z removed.
+        WString   temp;
+        WString   tempExt;
+        packageFile.ParseName(NULL, NULL, &temp, &tempExt);
+        utf8Name.Sprintf("%ls.%ls", temp.c_str(), tempExt.c_str());
+        utf8Name.resize(utf8Name.size()-1);
+        dbName = utf8Name.c_str();
+        }
+
+    if ((dbResult = db.OpenBeSQLiteDb(packageFile, openParams)) != BE_SQLITE_OK)
+        return DgnDbStatus::SQLiteError;
+
+    Utf8String versionString;
+    dbResult = db.QueryProperty(versionString, PackageProperty::SchemaVersion());
+    if (BE_SQLITE_ROW != dbResult)
+        return DgnDbStatus::InvalidSchemaVersion;
+
+    SchemaVersion packageSchemaVersion(0,0,0,0);
+    packageSchemaVersion.FromJson(versionString.c_str());
+    SchemaVersion currentPackageVersion(PACKAGE_CURRENT_VERSION_Major, PACKAGE_CURRENT_VERSION_Minor, PACKAGE_CURRENT_VERSION_Sub1, PACKAGE_CURRENT_VERSION_Sub2);
+    SchemaVersion supportedPackageVersion(PACKAGE_SUPPORTED_VERSION_Major, PACKAGE_SUPPORTED_VERSION_Minor, PACKAGE_SUPPORTED_VERSION_Sub1, PACKAGE_SUPPORTED_VERSION_Sub2);
+
+    if (packageSchemaVersion.CompareTo(supportedPackageVersion, SchemaVersion::VERSION_MajorMinor) < 0)
+        return DgnDbStatus::VersionTooOld;
+
+    if (packageSchemaVersion.CompareTo(currentPackageVersion,   SchemaVersion::VERSION_MajorMinor) > 0)
+        return DgnDbStatus::VersionTooNew;
+
+    DbEmbeddedFileTable& embeddedFiles = db.EmbeddedFiles();
+    Utf8String  fileType;
+    BeBriefcaseBasedId id = embeddedFiles.QueryFile(dbName, NULL, NULL, NULL, &fileType);
+    if (!id.IsValid() || strcmp("dgndb", fileType.c_str()))
+        {
+        dbResult = BE_SQLITE_NOTFOUND;
+        return DgnDbStatus::SQLiteError;
+        }
+
+    dbResult = db.QueryProperty(versionString, DgnEmbeddedProjectProperty::SchemaVersion(), id.GetValue());
+    if (BE_SQLITE_ROW != dbResult)
+        return DgnDbStatus::InvalidSchemaVersion;
+
+    DgnVersion dgnSchemaVersion(0,0,0,0);
+    dgnSchemaVersion.FromJson(versionString.c_str());
+    DgnVersion currentVersion(DGNDB_CURRENT_VERSION_Major, DGNDB_CURRENT_VERSION_Minor, DGNDB_CURRENT_VERSION_Sub1, DGNDB_CURRENT_VERSION_Sub2);
+    DgnVersion supportedVersion(DGNDB_SUPPORTED_VERSION_Major, DGNDB_SUPPORTED_VERSION_Minor, 0, 0);
+
+    if (dgnSchemaVersion.CompareTo(supportedVersion, DgnVersion::VERSION_MajorMinor) < 0)
+        return DgnDbStatus::VersionTooOld;
+
+    if (dgnSchemaVersion.CompareTo(currentVersion,   DgnVersion::VERSION_MajorMinor) > 0)
+        return DgnDbStatus::VersionTooNew;
+
+    WString wcOutputDirectory;
+    WString wcDbName;
+
+    wcOutputDirectory.AssignUtf8(outputDirectory);
+    BeFileName::AppendSeparator(wcOutputDirectory);
+    wcDbName.AssignUtf8(dbName);
+
+    BeFileName  outputFileName;
+    WString dev, dir, name, ext;
+    BeFileName::ParseName(&dev, &dir, NULL, NULL, wcOutputDirectory.c_str());
+    BeFileName::ParseName(NULL, NULL, &name, &ext, wcDbName.c_str());
+
+    outputFileName.BuildName(dev.c_str(), dir.c_str(), name.c_str(), ext.c_str());
+
+    if (BeFileName::DoesPathExist(outputFileName))
+        {
+        if (!overwriteExisting)
+            return DgnDbStatus::FileAlreadyExists;
+
+        if (BeFileNameStatus::Success != BeFileName::BeDeleteFile(outputFileName))
+            return DgnDbStatus::FileAlreadyExists;
+        }
+
+    Utf8String  u8outputName(outputFileName.GetName());
+
+    if ((dbResult = embeddedFiles.ExportDbFile(u8outputName.c_str(), dbName, progress)) != BE_SQLITE_OK)
+        return DgnDbStatus::SQLiteError;
+
+    return DgnDbStatus::Success;
+    }
+
+//---------------------------------------------------------------------------------------
+// @bsimethod                                                   John.Gooding    03/2013
+//---------------------------------------------------------------------------------------
+static void copyProjectPropertyToIModel(BeSQLite::Db& package, DgnDb& sourceProject, PropertySpecCR sourceSpec, PropertySpecCR targetSpec, BeBriefcaseBasedId&embeddedProjectId)
+    {
+    Utf8String  propertyStr;
+
+    if (sourceProject.QueryProperty(propertyStr, sourceSpec) != BE_SQLITE_ROW)
+        return;  //  Nothing to copy
+
+    package.SavePropertyString(targetSpec, propertyStr, embeddedProjectId.GetValue());
+    }
+
+//---------------------------------------------------------------------------------------
+// @bsimethod                                                   John.Gooding    03/2013
+//---------------------------------------------------------------------------------------
+DbResult DgnIModel::Create(BeFileNameCR packageFile, BeFileNameCR dgndbFile, CreateIModelParams createParams)
+    {
+    BeFileName dgndbJournalFile(dgndbFile);
+    dgndbJournalFile.append(L"-journal");
+    if (BeFileName::DoesPathExist(dgndbJournalFile))
+        {
+        LOG.fatalv(L"Error creating package for [%ls] -- a journal file exists.", dgndbFile.c_str());
+        return BE_SQLITE_CORRUPT;
+        }
+
+    DbResult result;
+    DgnDbPtr  sourceProject = DgnDb::OpenDgnDb(&result, dgndbFile, DgnDb::OpenParams(Db::OpenMode::Readonly));
+    if (!sourceProject.IsValid())
+        return result;
+
+    Utf8String  dgndbFileUtf8(dgndbFile.GetName());
+
+    WString     base;
+    WString     ext;
+    dgndbFile.ParseName(NULL, NULL, &base, &ext);
+
+    WString     embeddedName;
+    BeFileName::BuildName(embeddedName, NULL, NULL, base.c_str(), ext.c_str());
+    Utf8String  embeddedUtf8(embeddedName.c_str());
+
+    createParams.SetStartDefaultTxn(DefaultTxn::Exclusive);
+
+    if (createParams.m_overwriteExisting && BeFileName::DoesPathExist(packageFile))
+        {
+        if (BeFileNameStatus::Success != BeFileName::BeDeleteFile(packageFile))
+            {
+            LOG.errorv(L"Unable to create DgnPackage because '%ls' cannot be deleted.", packageFile.GetName());
+            return BE_SQLITE_ERROR_FileExists;
+            }
+        }
+
+    BeSQLite::Db db;
+    result = db.CreateNewDb(packageFile, createParams.GetGuid(), createParams);
+    if (BE_SQLITE_OK != result)
+        return result;
+
+    DbEmbeddedFileTable& embeddedFiles = db.EmbeddedFiles();
+    DbResult importResult;
+    embeddedFiles.ImportDbFile(importResult, embeddedUtf8.c_str(), dgndbFileUtf8.c_str(), "dgndb", nullptr, nullptr, createParams.m_chunkSize, true);
+    if (BE_SQLITE_OK != importResult)
+        {
+        db.AbandonChanges();
+        db.CloseDb();
+        packageFile.BeDeleteFile();
+        return importResult;
+        }
+
+    //  Imported the file into a compressed format.  Now copy properties.
+    BeBriefcaseBasedId id = embeddedFiles.QueryFile(embeddedUtf8.c_str(), NULL, NULL, NULL, NULL);
+
+    DgnViewId defaultViewId;
+    if (BE_SQLITE_ROW != sourceProject->QueryProperty(&defaultViewId, (uint32_t)sizeof(defaultViewId), DgnViewProperty::DefaultView()))
+        {
+        auto iter = ViewDefinition::MakeIterator(*sourceProject);
+        if (iter.begin() != iter.end())
+            defaultViewId = (*iter.begin()).GetId();
+        }
+
+    if (defaultViewId.IsValid())  //  This should be valid unless the project has no views
+        {
+        auto view = sourceProject->Elements().Get<ViewDefinition>(defaultViewId);
+        if (view.IsValid())
+            {
+            Render::ImageSource thumbnail = view->ReadThumbnail();
+            if (thumbnail.IsValid())
+                {
+                auto& data = thumbnail.GetByteStream();
+                result = db.SaveProperty(DgnEmbeddedProjectProperty::Thumbnail(), data.GetData(), data.GetSize(), id.GetValue());
+                BeAssert(BE_SQLITE_OK == result);
+                }
+            }
+        }
+
+    SchemaVersion  schemaVersion(PACKAGE_CURRENT_VERSION_Major, PACKAGE_CURRENT_VERSION_Minor, PACKAGE_CURRENT_VERSION_Sub1, PACKAGE_CURRENT_VERSION_Sub2);
+    db.SavePropertyString(PackageProperty::SchemaVersion(), schemaVersion.ToJson());
+    db.SaveCreationDate();
+
+    copyProjectPropertyToIModel(db, *sourceProject, DgnProjectProperty::SchemaVersion(), DgnEmbeddedProjectProperty::SchemaVersion(), id);
+    copyProjectPropertyToIModel(db, *sourceProject, DgnProjectProperty::Name(), DgnEmbeddedProjectProperty::Name(), id);
+    copyProjectPropertyToIModel(db, *sourceProject, DgnProjectProperty::Description(), DgnEmbeddedProjectProperty::Description(), id);
+    copyProjectPropertyToIModel(db, *sourceProject, DgnProjectProperty::Client(), DgnEmbeddedProjectProperty::Client(), id);
+    copyProjectPropertyToIModel(db, *sourceProject, DgnProjectProperty::LastEditor(), DgnEmbeddedProjectProperty::LastEditor(), id);
+    copyProjectPropertyToIModel(db, *sourceProject, Properties::CreationDate(), DgnEmbeddedProjectProperty::CreationDate(), id);
+    
+    // Set the ExpirationDate of the .imodel file itself. This will be returned by Db::GetExpirationDate.
+    DateTime expdate;
+    sourceProject->QueryExpirationDate(expdate);
+    if (expdate.IsValid()) //only set date if source project has it set
+        db.SaveExpirationDate(expdate);
+
+    return BE_SQLITE_OK;
+    }