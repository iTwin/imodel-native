/*--------------------------------------------------------------------------------------+
|
|     $Source: DgnCore/QueryView.cpp $
|
|  $Copyright: (c) 2016 Bentley Systems, Incorporated. All rights reserved. $
|
+--------------------------------------------------------------------------------------*/
#include <DgnPlatformInternal.h>
#include <DgnPlatform/QueryView.h>

#if !defined(BENTLEYCONFIG_VIRTUAL_MEMORY)
    #include <Bentley/BeSystemInfo.h>
#endif

#include "UpdateLogging.h"

#define TRACE_QUERY_LOGIC 1
#ifdef TRACE_QUERY_LOGIC
#   define DEBUG_PRINTF THREADLOG.debugv
#else
#   define DEBUG_PRINTF(fmt, ...)
#endif

/*---------------------------------------------------------------------------------**//**
* @bsimethod                                    Keith.Bentley                   07/12
+---------------+---------------+---------------+---------------+---------------+------*/
QueryViewController::QueryViewController(DgnDbR dgndb, DgnViewId id) : CameraViewController(dgndb, id), m_queryModel(*new QueryModel(dgndb))
    {
    m_forceNewQuery = true; 
    m_maxElementMemory = 0;
    m_noQuery = false;
    }

/*---------------------------------------------------------------------------------**//**
* @bsimethod                                    Keith.Bentley                   06/14
+---------------+---------------+---------------+---------------+---------------+------*/
QueryViewController::~QueryViewController()
    {
    m_queryModel.RequestAbort(true);
    delete &m_queryModel;
    }

/*---------------------------------------------------------------------------------**//**
* @bsimethod                                    Keith.Bentley                   05/12
+---------------+---------------+---------------+---------------+---------------+------*/
void QueryViewController::_OnUpdate(DgnViewportR vp, UpdatePlan const& plan)
    {
    if (m_forceNewQuery || FrustumChanged(vp))
        QueueQuery(vp, plan);

    if (plan.GetQuery().WantWait())
        m_queryModel.GetDgnDb().QueryQueue().WaitForIdle();

    PickUpResults();
    }

/*---------------------------------------------------------------------------------**//**
* @bsimethod                                                    Paul.Connelly   12/15
+---------------+---------------+---------------+---------------+---------------+------*/
bool QueryViewController::FrustumChanged(DgnViewportCR vp) const
    {
    Frustum newFrustumPoints = vp.GetFrustum(DgnCoordSystem::World, true);
    return newFrustumPoints != m_saveQueryFrustum;
    }

//---------------------------------------------------------------------------------------
// @bsimethod                                                   John.Gooding    06/2013
//---------------------------------------------------------------------------------------
void QueryViewController::QueueQuery(DgnViewportR viewport, UpdatePlan const& plan)
    {
#if defined (DEBUG_QUERY)
    static bool s_blockQuery = false;   // turn this on to "freeze" the content of a QueryView
    if (s_blockQuery)
        return;
#endif

    m_startQueryFrustum = viewport.GetFrustum(DgnCoordSystem::World, true);
    m_saveQueryFrustum.Invalidate();

    m_forceNewQuery = false;

    QueryModel::Processor::Params params(m_queryModel, viewport, _GetQuery(viewport), plan.GetQuery(), ComputeMaxElementMemory(viewport), 
            m_alwaysDrawn.empty() ? nullptr : &m_alwaysDrawn, m_neverDrawn.empty() ? nullptr : &m_neverDrawn, m_noQuery,
            GetClipVector().get());

    m_queryModel.GetDgnDb().QueryQueue().Add(params);
    }

/*---------------------------------------------------------------------------------**//**
* @bsimethod                                                    Paul.Connelly   12/15
+---------------+---------------+---------------+---------------+---------------+------*/
void QueryViewController::PickUpResults()
    {
    if (!m_queryModel.HasSelectResults())
        return;

    m_queryModel.SaveQueryResults();

    DgnElements& pool = m_queryModel.GetDgnDb().Elements();
    pool.ResetStatistics();
    pool.Purge(GetMaxElementMemory());

    m_forceNewQuery = false;
    m_saveQueryFrustum = m_startQueryFrustum;
    }

//---------------------------------------------------------------------------------------
// @bsimethod                                                   John.Gooding    06/2013
//---------------------------------------------------------------------------------------
void QueryViewController::SaveSelectResults()
    {
    if (!m_queryModel.HasSelectResults())
        {
        if (m_queryModel.AbortRequested())
            {
            m_startQueryFrustum.Invalidate(); // Must be abort or error. Either way the startQueryFrustum is meaningless.
            m_saveQueryFrustum.Invalidate();
            }

        DEBUG_PRINTF("QVC: SaveSelectResults: results not ready");
        return;
        }

    DEBUG_PRINTF("QVC: SaveSelectResults: saving results");

    m_queryModel.SaveQueryResults();

    DgnElements& pool = m_queryModel.GetDgnDb().Elements();

#if defined (TRACE_ELEMENT_POOL_USE)
    DgnElements::Totals totals = pool.GetTotals();
    DgnElements::Statistics stats = pool.GetStatistics();
    uint64_t start = BeTimeUtilities::QueryMillisecondsCounter();
#endif

    pool.ResetStatistics();
    GetDgnDb().Memory().Purge(GetMaxElementMemory());

#if defined (TRACE_ELEMENT_POOL_USE)
    uint32_t elapsed = (uint32_t)(BeTimeUtilities::QueryMillisecondsCounter() - start);
    DgnElements::Statistics postStats = pool.GetStatistics();
    NotificationManager::OutputPrompt(WPrintfString(L"Elms=%u,Free=%u,Mem=%.3f",totals.m_entries,totals.m_unreferenced,(double)totals.m_allocedBytes/(1024.*1024.)));
    NotificationManager::OutputMessage(NotifyMessageDetails(OutputMessagePriority::Info, WPrintfString(L"purge time %d viewed=%u,new=%u,purged=%u",elapsed, m_queryModel.GetElementCount(),stats.m_newElements,postStats.m_purged)));
#endif

    m_forceNewQuery = false;
    m_saveQueryFrustum = m_startQueryFrustum;

#ifdef ABORT_REQUEST_IN_PROCESS
    m_queryModel.RequestAbort(true);
#endif
    }

/*---------------------------------------------------------------------------------**//**
* @bsimethod                                    Keith.Bentley                   05/12
+---------------+---------------+---------------+---------------+---------------+------*/
void QueryViewController::EmptyQueryModel() 
    {
    m_forceNewQuery = true;
    m_queryModel.ClearQueryResults();
    }

/*---------------------------------------------------------------------------------**//**
* @bsimethod                                    Keith.Bentley                   03/14
+---------------+---------------+---------------+---------------+---------------+------*/
void QueryViewController::SetAlwaysDrawn(DgnElementIdSet const& newSet, bool exclusive)
    {
    m_queryModel.RequestAbort(true);
    m_noQuery = exclusive;
    m_alwaysDrawn = newSet;
    m_forceNewQuery = true;
    }

/*---------------------------------------------------------------------------------**//**
* @bsimethod                                    Keith.Bentley                   03/14
+---------------+---------------+---------------+---------------+---------------+------*/
void QueryViewController::ClearAlwaysDrawn()
    {
    m_queryModel.RequestAbort(true);
    m_noQuery = false;
    m_alwaysDrawn.clear();
    m_forceNewQuery = true;
    }

/*---------------------------------------------------------------------------------**//**
* @bsimethod                                    Keith.Bentley                   03/14
+---------------+---------------+---------------+---------------+---------------+------*/
void QueryViewController::SetNeverDrawn(DgnElementIdSet const& newSet)
    {
    m_queryModel.RequestAbort(true);
    m_neverDrawn = newSet;
    m_forceNewQuery = true;
    }

/*---------------------------------------------------------------------------------**//**
* @bsimethod                                    Keith.Bentley                   03/14
+---------------+---------------+---------------+---------------+---------------+------*/
void QueryViewController::ClearNeverDrawn()
    {
    m_queryModel.RequestAbort(true);
    m_neverDrawn.clear();
    m_forceNewQuery = true;
    }
    
/*---------------------------------------------------------------------------------**//**
* @bsimethod                                    Keith.Bentley                   08/12
+---------------+---------------+---------------+---------------+---------------+------*/
void QueryViewController::_ChangeModelDisplay(DgnModelId modelId, bool onOff) 
    {
    if (onOff == m_viewedModels.Contains(modelId))
        return;

    if (onOff)
        {
        m_forceNewQuery = true;
        m_viewedModels.insert(modelId);
        //  Ensure the model is in the m_loadedModels list.  QueryModel 
        //  must not do this in the query thread.
        m_dgndb.Models().GetModel(modelId);
        }
    else
        {
        m_viewedModels.erase(modelId);
        EmptyQueryModel();
        }
    }

/*---------------------------------------------------------------------------------**//**
* @bsimethod                                    Keith.Bentley                   08/12
+---------------+---------------+---------------+---------------+---------------+------*/
void QueryViewController::_OnCategoryChange(bool singleEnabled) 
    {
    T_Super::_OnCategoryChange(singleEnabled); 
    m_forceNewQuery = true;
    if (!singleEnabled)
        EmptyQueryModel();
    }

/*---------------------------------------------------------------------------------**//**
* @bsimethod                                    Keith.Bentley                   08/12
+---------------+---------------+---------------+---------------+---------------+------*/
void QueryViewController::QueryModelExtents(DRange3dR range, DgnViewportR vp)
    {
    RTreeFitFilter filter;
    CachedStatementPtr viewStmt;              
    Utf8String viewSql = _GetQuery(vp) + filter.GetAcceptSql();
    GetDgnDb().GetCachedStatement(viewStmt, viewSql.c_str());
    BindModelAndCategory(*viewStmt);

    uint64_t thisId;
    int idCol = viewStmt->GetParameterIndex("@elId");
    while (0 != (thisId=filter.StepRtree()))
        {
        viewStmt->Reset();
        viewStmt->BindInt64(idCol, thisId);
        if (BE_SQLITE_ROW == viewStmt->Step())
            range.Extend(filter.m_lastRange);
        }
    }

/*---------------------------------------------------------------------------------**//**
* @bsimethod                                    Keith.Bentley                   04/12
+---------------+---------------+---------------+---------------+---------------+------*/
ViewController::FitComplete QueryViewController::_ComputeFitRange(DRange3dR range, DgnViewportR vp, FitViewParamsR params) 
    {
    range = GetViewedExtents();

    Transform  transform;
    transform.InitFrom((nullptr == params.m_rMatrix) ? vp.GetRotMatrix() : *params.m_rMatrix);
    transform.Multiply(range, range);

    return FitComplete::Yes;
    }

/*---------------------------------------------------------------------------------**//**
* @bsimethod                                    Keith.Bentley                   08/12
+---------------+---------------+---------------+---------------+---------------+------*/
Utf8String QueryViewController::_GetQuery(DgnViewportR) const
    {
<<<<<<< HEAD
    return Utf8String("SELECT r.ElementId FROM "
           DGN_VTABLE_RTree3d " AS r, " DGN_TABLE(DGN_CLASSNAME_Element) " AS e, " DGN_TABLE(DGN_CLASSNAME_SpatialElement) " AS g "
           "WHERE r.ElementId MATCH DGN_rTree(@matcher) AND e.Id=r.ElementId AND g.ElementId=r.ElementId"
           " AND InVirtualSet(@vSet,e.ModelId,g.CategoryId)");
=======
    return Utf8String("SELECT e.Id FROM " DGN_TABLE(DGN_CLASSNAME_Element) " AS e, " 
                      DGN_TABLE(DGN_CLASSNAME_SpatialElement) " AS g "
                      "WHERE g.Id=e.Id AND InVirtualSet(@vSet,e.ModelId,g.CategoryId)");
>>>>>>> 0a6be4a7
    }

/*---------------------------------------------------------------------------------**//**
* @bsimethod                                    Keith.Bentley                   12/13
+---------------+---------------+---------------+---------------+---------------+------*/
bool QueryViewController::_IsInSet(int nVals, DbValue const* vals) const 
    {
    BeAssert(nVals == 2);   // we need ModelId and Category

    // check that both the model is on and the category is on.
    return m_viewedModels.Contains(DgnModelId(vals[0].GetValueUInt64())) && m_viewedCategories.Contains(DgnCategoryId(vals[1].GetValueUInt64()));
    }

/*---------------------------------------------------------------------------------**//**
* @bsimethod                                    Keith.Bentley                   08/14
+---------------+---------------+---------------+---------------+---------------+------*/
void QueryViewController::_OnAttachedToViewport(DgnViewportR) 
    {
    m_forceNewQuery = true;
    }

/*---------------------------------------------------------------------------------**//**
* @bsimethod                                    Keith.Bentley                   12/13
+---------------+---------------+---------------+---------------+---------------+------*/
void QueryViewController::BindModelAndCategory(StatementR stmt) const
    {
    int vSetIdx = stmt.GetParameterIndex("@vSet");
    if (0 != vSetIdx)
        stmt.BindVirtualSet(vSetIdx, *this);
    }

//---------------------------------------------------------------------------------------
// @bsimethod                                                   John.Gooding    06/2012
//--------------+------------------------------------------------------------------------
void QueryViewController::_DrawView(ViewContextR context) 
    {
    QueryModel::Results* results = m_queryModel.GetCurrentResults();
    if (nullptr == results)
        return;

    // use the in-memory range tree for picks (to limit to sub-range)
    if (DrawPurpose::Pick == context.GetDrawPurpose() )
        {
        if (!m_queryModel.IsEmpty())    // if we have no elements, nothing to do.
            _VisitAllElements(context);

        if (context.CheckStop())
            return;

        // Allow models to participate in picking
        for (DgnModelId modelId : GetViewedModels())
            {
            DgnModelPtr model = GetDgnDb().Models().GetModel(modelId);
            auto geomModel = model.IsValid() ? model->ToGeometricModelP() : nullptr;

            if (nullptr != geomModel)
                geomModel->AddGraphicsToScene(context);

            if (context.CheckStop())
                break;
            }

        return;
        }

    m_needProgressiveDisplay = false;
    context.GetViewport()->ClearProgressiveDisplay();

    const uint64_t maxMem = GetMaxElementMemory();
    UNUSED_VARIABLE(maxMem);
    const int64_t purgeTrigger = static_cast <int64_t> (1.5 * static_cast <double> (maxMem));

    // this vector is sorted by occlusion score, so we use it to determine the order to draw the view
    uint32_t numDrawn = 0;
    for (auto& thisElement : results->m_elements)
        {
        BeAssert(thisElement->IsPersistent());
        GeometrySourceCP geom = thisElement->ToGeometrySource();

        if (nullptr != geom)
            context.VisitElement(*geom);

        ++numDrawn;

        if (context.WasAborted())
            break;

        DgnElements& pool = m_queryModel.GetDgnDb().Elements();
        if (numDrawn > results->m_drawnBeforePurge && pool.GetTotalAllocated() > purgeTrigger)
            {
            // Testing for HasSelectResults prevents this logic from purging elements that
            // are in the selected-elements list. Adding elements to that list does not increment the reference 
            // count. DgnElements use reference counting that is not thread safe so all reference counting is done
            // in the work thread.
            if (!m_queryModel.HasSelectResults())
                {
                results->m_drawnBeforePurge = numDrawn;
                pool.Purge(maxMem);  //  the pool may contain unused elements

                int64_t lastTotalAllocated;
                while ((lastTotalAllocated = pool.GetTotalAllocated()) > purgeTrigger && results->m_elements.size() > numDrawn)
                    {
                    if (context.CheckStop())
                        break;

                    uint32_t entriesToRemove = (uint32_t)results->m_elements.size() - numDrawn;
                    if (entriesToRemove > 25)
                        entriesToRemove /= 2;

                    if (entriesToRemove > results->m_elements.size()/4)
                        entriesToRemove = (uint32_t)results->m_elements.size()/4;

                    uint32_t newSize = (uint32_t)results->m_elements.size() - entriesToRemove;
                    BeAssert((int32_t)newSize > 0);
                    m_queryModel.ResizeElementList(newSize);
                    pool.Purge(maxMem);  //  the pool may contain unused elements
                    //  This happens if entriesToRemove is 0 (exceeded maximum memory with fewer than 4 elements).
                    //  It could also happen if there is a bug in ResizeElementList or Purge.
                    if (pool.GetTotalAllocated() == lastTotalAllocated)
                        break;
                    }

                if (pool.GetTotalAllocated() > purgeTrigger)
                    break;   //  Unable to get low enough
                }
            }
        }

    UpdateLogging::RecordDoneUpdate(numDrawn, context.GetDrawPurpose());

    if (context.WasAborted())
        return;

    // Next, allow external data models to draw or schedule external data.
    for (DgnModelId modelId : GetViewedModels())
        {
        DgnModelPtr model = GetDgnDb().Models().GetModel(modelId);
        auto geomModel = model.IsValid() ? model->ToGeometricModelP() : nullptr;
        if (nullptr != geomModel)
            geomModel->AddGraphicsToScene(context);
        }

    if ((DrawPurpose::CreateScene == context.GetDrawPurpose()) && results->m_needsProgressive && !m_noQuery)
        {
        m_needProgressiveDisplay = true;
        DgnViewportP vp = context.GetViewport();
        QueryModel::ProgressiveFilter* filter = new QueryModel::ProgressiveFilter(m_queryModel, m_neverDrawn.empty() ? nullptr : &m_neverDrawn, maxMem);
        filter->SetViewport(*vp, 6.0, 1.0);

        if (GetClipVector().IsValid())
            filter->SetClipVector(*GetClipVector());

        vp->ScheduleProgressiveDisplay(*filter);
        }
    }

/*---------------------------------------------------------------------------------**//**
* Visit all of the elements in a QueryView. This is used for picking, etc.
* @bsimethod                                    Keith.Bentley                   01/16
+---------------+---------------+---------------+---------------+---------------+------*/
void QueryViewController::_VisitAllElements(ViewContextR context)
    {
    // Visit the elements that were actually loaded. Stop if this fails
    if (SUCCESS != context.VisitDgnModel(&m_queryModel))
        return;

    // then, see if there are elements that were drawn by progressive display
    if (!m_needProgressiveDisplay || context.CheckStop())
        return;

    QueryModel::AllElementsFilter filter(m_queryModel, m_neverDrawn.empty() ? nullptr : &m_neverDrawn, GetMaxElementMemory());

    CachedStatementPtr viewStmt;              
    Utf8String viewSql = _GetQuery(*context.GetViewport()) + filter.GetAcceptSql();
    m_queryModel.GetDgnDb().GetCachedStatement(viewStmt, viewSql.c_str());
    BindModelAndCategory(*viewStmt);

    filter.SetFrustum(context.GetFrustum());

    int count=0;
    uint64_t thisId;
    int idCol = viewStmt->GetParameterIndex("@elId");
    BeAssert(0 != idCol);

    // the range tree will return all elements in the volume. Filter them by the view criteria
    while (0 != (thisId=filter.StepRtree()))
        {
        viewStmt->Reset();
        viewStmt->BindInt64(idCol, thisId);
        if (BE_SQLITE_ROW == viewStmt->Step())
            {
            ++count;
            filter.AcceptElement(context, DgnElementId(thisId));
            }

        if (context.CheckStop())
            {
            DEBUG_PRINTF("pick aborted %d", count);
            return;
            }
        }
    DEBUG_PRINTF("pick finished %d", count);
    }

//---------------------------------------------------------------------------------------
// @bsimethod                                                   John.Gooding    12/2015
//---------------------------------------------------------------------------------------
uint64_t QueryViewController::GetMaxElementMemory()
    {
    BeAssert(m_maxElementMemory != 0);
    return m_maxElementMemory != 0 ? m_maxElementMemory : 20 * 1024 * 1024;
    }

//---------------------------------------------------------------------------------------
// @bsimethod                                                   John.Gooding    02/2013
//---------------------------------------------------------------------------------------
#if defined (_X64_)
uint64_t QueryViewController::ComputeMaxElementMemory(DgnViewportCR vp)
    {
    uint64_t oneGig = 1024 * 1024 * 1024;
    m_maxElementMemory = 8 * oneGig;
    return m_maxElementMemory;
    }
#else
//---------------------------------------------------------------------------------------
// @bsimethod                                                   John.Gooding    02/2013
//---------------------------------------------------------------------------------------
uint64_t QueryViewController::ComputeMaxElementMemory(DgnViewportCR vp)
    {
    uint64_t oneMeg = 1024 * 1024;
#if defined (BENTLEYCONFIG_VIRTUAL_MEMORY)
    uint64_t baseValue = 2000;
#else
    uint64_t baseValue = BeSystemInfo::GetAmountOfPhysicalMemory() > (600 * oneMeg) ? 50 : 30;
#endif
    baseValue *= oneMeg;

    int32_t inputFactor = 0; // NEEDS_WORK_CONTINUOUS_RENDER  _GetMaxElementFactor(vp);
    bool decrease = false;
    if (inputFactor < 0)
        {
        decrease = true;
        inputFactor = -inputFactor;
        }

    if (inputFactor > 100)
        inputFactor = 100;

    double maxMemoryFactor = inputFactor/100.0;

    if (decrease)
        {
        uint64_t decrementRange = baseValue - 7 * oneMeg;
        baseValue -= static_cast <uint64_t> (static_cast <double> (decrementRange) * maxMemoryFactor);
        }
    else
        {
        uint64_t incrementRange = 70 * oneMeg;
        baseValue += static_cast <uint64_t> (static_cast <double> (incrementRange) * maxMemoryFactor);
        }

    m_maxElementMemory = baseValue;
    return baseValue;
    }
#endif

<|MERGE_RESOLUTION|>--- conflicted
+++ resolved
@@ -1,555 +1,548 @@
-/*--------------------------------------------------------------------------------------+
-|
-|     $Source: DgnCore/QueryView.cpp $
-|
-|  $Copyright: (c) 2016 Bentley Systems, Incorporated. All rights reserved. $
-|
-+--------------------------------------------------------------------------------------*/
-#include <DgnPlatformInternal.h>
-#include <DgnPlatform/QueryView.h>
-
-#if !defined(BENTLEYCONFIG_VIRTUAL_MEMORY)
-    #include <Bentley/BeSystemInfo.h>
-#endif
-
-#include "UpdateLogging.h"
-
-#define TRACE_QUERY_LOGIC 1
-#ifdef TRACE_QUERY_LOGIC
-#   define DEBUG_PRINTF THREADLOG.debugv
-#else
-#   define DEBUG_PRINTF(fmt, ...)
-#endif
-
-/*---------------------------------------------------------------------------------**//**
-* @bsimethod                                    Keith.Bentley                   07/12
-+---------------+---------------+---------------+---------------+---------------+------*/
-QueryViewController::QueryViewController(DgnDbR dgndb, DgnViewId id) : CameraViewController(dgndb, id), m_queryModel(*new QueryModel(dgndb))
-    {
-    m_forceNewQuery = true; 
-    m_maxElementMemory = 0;
-    m_noQuery = false;
-    }
-
-/*---------------------------------------------------------------------------------**//**
-* @bsimethod                                    Keith.Bentley                   06/14
-+---------------+---------------+---------------+---------------+---------------+------*/
-QueryViewController::~QueryViewController()
-    {
-    m_queryModel.RequestAbort(true);
-    delete &m_queryModel;
-    }
-
-/*---------------------------------------------------------------------------------**//**
-* @bsimethod                                    Keith.Bentley                   05/12
-+---------------+---------------+---------------+---------------+---------------+------*/
-void QueryViewController::_OnUpdate(DgnViewportR vp, UpdatePlan const& plan)
-    {
-    if (m_forceNewQuery || FrustumChanged(vp))
-        QueueQuery(vp, plan);
-
-    if (plan.GetQuery().WantWait())
-        m_queryModel.GetDgnDb().QueryQueue().WaitForIdle();
-
-    PickUpResults();
-    }
-
-/*---------------------------------------------------------------------------------**//**
-* @bsimethod                                                    Paul.Connelly   12/15
-+---------------+---------------+---------------+---------------+---------------+------*/
-bool QueryViewController::FrustumChanged(DgnViewportCR vp) const
-    {
-    Frustum newFrustumPoints = vp.GetFrustum(DgnCoordSystem::World, true);
-    return newFrustumPoints != m_saveQueryFrustum;
-    }
-
-//---------------------------------------------------------------------------------------
-// @bsimethod                                                   John.Gooding    06/2013
-//---------------------------------------------------------------------------------------
-void QueryViewController::QueueQuery(DgnViewportR viewport, UpdatePlan const& plan)
-    {
-#if defined (DEBUG_QUERY)
-    static bool s_blockQuery = false;   // turn this on to "freeze" the content of a QueryView
-    if (s_blockQuery)
-        return;
-#endif
-
-    m_startQueryFrustum = viewport.GetFrustum(DgnCoordSystem::World, true);
-    m_saveQueryFrustum.Invalidate();
-
-    m_forceNewQuery = false;
-
-    QueryModel::Processor::Params params(m_queryModel, viewport, _GetQuery(viewport), plan.GetQuery(), ComputeMaxElementMemory(viewport), 
-            m_alwaysDrawn.empty() ? nullptr : &m_alwaysDrawn, m_neverDrawn.empty() ? nullptr : &m_neverDrawn, m_noQuery,
-            GetClipVector().get());
-
-    m_queryModel.GetDgnDb().QueryQueue().Add(params);
-    }
-
-/*---------------------------------------------------------------------------------**//**
-* @bsimethod                                                    Paul.Connelly   12/15
-+---------------+---------------+---------------+---------------+---------------+------*/
-void QueryViewController::PickUpResults()
-    {
-    if (!m_queryModel.HasSelectResults())
-        return;
-
-    m_queryModel.SaveQueryResults();
-
-    DgnElements& pool = m_queryModel.GetDgnDb().Elements();
-    pool.ResetStatistics();
-    pool.Purge(GetMaxElementMemory());
-
-    m_forceNewQuery = false;
-    m_saveQueryFrustum = m_startQueryFrustum;
-    }
-
-//---------------------------------------------------------------------------------------
-// @bsimethod                                                   John.Gooding    06/2013
-//---------------------------------------------------------------------------------------
-void QueryViewController::SaveSelectResults()
-    {
-    if (!m_queryModel.HasSelectResults())
-        {
-        if (m_queryModel.AbortRequested())
-            {
-            m_startQueryFrustum.Invalidate(); // Must be abort or error. Either way the startQueryFrustum is meaningless.
-            m_saveQueryFrustum.Invalidate();
-            }
-
-        DEBUG_PRINTF("QVC: SaveSelectResults: results not ready");
-        return;
-        }
-
-    DEBUG_PRINTF("QVC: SaveSelectResults: saving results");
-
-    m_queryModel.SaveQueryResults();
-
-    DgnElements& pool = m_queryModel.GetDgnDb().Elements();
-
-#if defined (TRACE_ELEMENT_POOL_USE)
-    DgnElements::Totals totals = pool.GetTotals();
-    DgnElements::Statistics stats = pool.GetStatistics();
-    uint64_t start = BeTimeUtilities::QueryMillisecondsCounter();
-#endif
-
-    pool.ResetStatistics();
-    GetDgnDb().Memory().Purge(GetMaxElementMemory());
-
-#if defined (TRACE_ELEMENT_POOL_USE)
-    uint32_t elapsed = (uint32_t)(BeTimeUtilities::QueryMillisecondsCounter() - start);
-    DgnElements::Statistics postStats = pool.GetStatistics();
-    NotificationManager::OutputPrompt(WPrintfString(L"Elms=%u,Free=%u,Mem=%.3f",totals.m_entries,totals.m_unreferenced,(double)totals.m_allocedBytes/(1024.*1024.)));
-    NotificationManager::OutputMessage(NotifyMessageDetails(OutputMessagePriority::Info, WPrintfString(L"purge time %d viewed=%u,new=%u,purged=%u",elapsed, m_queryModel.GetElementCount(),stats.m_newElements,postStats.m_purged)));
-#endif
-
-    m_forceNewQuery = false;
-    m_saveQueryFrustum = m_startQueryFrustum;
-
-#ifdef ABORT_REQUEST_IN_PROCESS
-    m_queryModel.RequestAbort(true);
-#endif
-    }
-
-/*---------------------------------------------------------------------------------**//**
-* @bsimethod                                    Keith.Bentley                   05/12
-+---------------+---------------+---------------+---------------+---------------+------*/
-void QueryViewController::EmptyQueryModel() 
-    {
-    m_forceNewQuery = true;
-    m_queryModel.ClearQueryResults();
-    }
-
-/*---------------------------------------------------------------------------------**//**
-* @bsimethod                                    Keith.Bentley                   03/14
-+---------------+---------------+---------------+---------------+---------------+------*/
-void QueryViewController::SetAlwaysDrawn(DgnElementIdSet const& newSet, bool exclusive)
-    {
-    m_queryModel.RequestAbort(true);
-    m_noQuery = exclusive;
-    m_alwaysDrawn = newSet;
-    m_forceNewQuery = true;
-    }
-
-/*---------------------------------------------------------------------------------**//**
-* @bsimethod                                    Keith.Bentley                   03/14
-+---------------+---------------+---------------+---------------+---------------+------*/
-void QueryViewController::ClearAlwaysDrawn()
-    {
-    m_queryModel.RequestAbort(true);
-    m_noQuery = false;
-    m_alwaysDrawn.clear();
-    m_forceNewQuery = true;
-    }
-
-/*---------------------------------------------------------------------------------**//**
-* @bsimethod                                    Keith.Bentley                   03/14
-+---------------+---------------+---------------+---------------+---------------+------*/
-void QueryViewController::SetNeverDrawn(DgnElementIdSet const& newSet)
-    {
-    m_queryModel.RequestAbort(true);
-    m_neverDrawn = newSet;
-    m_forceNewQuery = true;
-    }
-
-/*---------------------------------------------------------------------------------**//**
-* @bsimethod                                    Keith.Bentley                   03/14
-+---------------+---------------+---------------+---------------+---------------+------*/
-void QueryViewController::ClearNeverDrawn()
-    {
-    m_queryModel.RequestAbort(true);
-    m_neverDrawn.clear();
-    m_forceNewQuery = true;
-    }
-    
-/*---------------------------------------------------------------------------------**//**
-* @bsimethod                                    Keith.Bentley                   08/12
-+---------------+---------------+---------------+---------------+---------------+------*/
-void QueryViewController::_ChangeModelDisplay(DgnModelId modelId, bool onOff) 
-    {
-    if (onOff == m_viewedModels.Contains(modelId))
-        return;
-
-    if (onOff)
-        {
-        m_forceNewQuery = true;
-        m_viewedModels.insert(modelId);
-        //  Ensure the model is in the m_loadedModels list.  QueryModel 
-        //  must not do this in the query thread.
-        m_dgndb.Models().GetModel(modelId);
-        }
-    else
-        {
-        m_viewedModels.erase(modelId);
-        EmptyQueryModel();
-        }
-    }
-
-/*---------------------------------------------------------------------------------**//**
-* @bsimethod                                    Keith.Bentley                   08/12
-+---------------+---------------+---------------+---------------+---------------+------*/
-void QueryViewController::_OnCategoryChange(bool singleEnabled) 
-    {
-    T_Super::_OnCategoryChange(singleEnabled); 
-    m_forceNewQuery = true;
-    if (!singleEnabled)
-        EmptyQueryModel();
-    }
-
-/*---------------------------------------------------------------------------------**//**
-* @bsimethod                                    Keith.Bentley                   08/12
-+---------------+---------------+---------------+---------------+---------------+------*/
-void QueryViewController::QueryModelExtents(DRange3dR range, DgnViewportR vp)
-    {
-    RTreeFitFilter filter;
-    CachedStatementPtr viewStmt;              
-    Utf8String viewSql = _GetQuery(vp) + filter.GetAcceptSql();
-    GetDgnDb().GetCachedStatement(viewStmt, viewSql.c_str());
-    BindModelAndCategory(*viewStmt);
-
-    uint64_t thisId;
-    int idCol = viewStmt->GetParameterIndex("@elId");
-    while (0 != (thisId=filter.StepRtree()))
-        {
-        viewStmt->Reset();
-        viewStmt->BindInt64(idCol, thisId);
-        if (BE_SQLITE_ROW == viewStmt->Step())
-            range.Extend(filter.m_lastRange);
-        }
-    }
-
-/*---------------------------------------------------------------------------------**//**
-* @bsimethod                                    Keith.Bentley                   04/12
-+---------------+---------------+---------------+---------------+---------------+------*/
-ViewController::FitComplete QueryViewController::_ComputeFitRange(DRange3dR range, DgnViewportR vp, FitViewParamsR params) 
-    {
-    range = GetViewedExtents();
-
-    Transform  transform;
-    transform.InitFrom((nullptr == params.m_rMatrix) ? vp.GetRotMatrix() : *params.m_rMatrix);
-    transform.Multiply(range, range);
-
-    return FitComplete::Yes;
-    }
-
-/*---------------------------------------------------------------------------------**//**
-* @bsimethod                                    Keith.Bentley                   08/12
-+---------------+---------------+---------------+---------------+---------------+------*/
-Utf8String QueryViewController::_GetQuery(DgnViewportR) const
-    {
-<<<<<<< HEAD
-    return Utf8String("SELECT r.ElementId FROM "
-           DGN_VTABLE_RTree3d " AS r, " DGN_TABLE(DGN_CLASSNAME_Element) " AS e, " DGN_TABLE(DGN_CLASSNAME_SpatialElement) " AS g "
-           "WHERE r.ElementId MATCH DGN_rTree(@matcher) AND e.Id=r.ElementId AND g.ElementId=r.ElementId"
-           " AND InVirtualSet(@vSet,e.ModelId,g.CategoryId)");
-=======
-    return Utf8String("SELECT e.Id FROM " DGN_TABLE(DGN_CLASSNAME_Element) " AS e, " 
-                      DGN_TABLE(DGN_CLASSNAME_SpatialElement) " AS g "
-                      "WHERE g.Id=e.Id AND InVirtualSet(@vSet,e.ModelId,g.CategoryId)");
->>>>>>> 0a6be4a7
-    }
-
-/*---------------------------------------------------------------------------------**//**
-* @bsimethod                                    Keith.Bentley                   12/13
-+---------------+---------------+---------------+---------------+---------------+------*/
-bool QueryViewController::_IsInSet(int nVals, DbValue const* vals) const 
-    {
-    BeAssert(nVals == 2);   // we need ModelId and Category
-
-    // check that both the model is on and the category is on.
-    return m_viewedModels.Contains(DgnModelId(vals[0].GetValueUInt64())) && m_viewedCategories.Contains(DgnCategoryId(vals[1].GetValueUInt64()));
-    }
-
-/*---------------------------------------------------------------------------------**//**
-* @bsimethod                                    Keith.Bentley                   08/14
-+---------------+---------------+---------------+---------------+---------------+------*/
-void QueryViewController::_OnAttachedToViewport(DgnViewportR) 
-    {
-    m_forceNewQuery = true;
-    }
-
-/*---------------------------------------------------------------------------------**//**
-* @bsimethod                                    Keith.Bentley                   12/13
-+---------------+---------------+---------------+---------------+---------------+------*/
-void QueryViewController::BindModelAndCategory(StatementR stmt) const
-    {
-    int vSetIdx = stmt.GetParameterIndex("@vSet");
-    if (0 != vSetIdx)
-        stmt.BindVirtualSet(vSetIdx, *this);
-    }
-
-//---------------------------------------------------------------------------------------
-// @bsimethod                                                   John.Gooding    06/2012
-//--------------+------------------------------------------------------------------------
-void QueryViewController::_DrawView(ViewContextR context) 
-    {
-    QueryModel::Results* results = m_queryModel.GetCurrentResults();
-    if (nullptr == results)
-        return;
-
-    // use the in-memory range tree for picks (to limit to sub-range)
-    if (DrawPurpose::Pick == context.GetDrawPurpose() )
-        {
-        if (!m_queryModel.IsEmpty())    // if we have no elements, nothing to do.
-            _VisitAllElements(context);
-
-        if (context.CheckStop())
-            return;
-
-        // Allow models to participate in picking
-        for (DgnModelId modelId : GetViewedModels())
-            {
-            DgnModelPtr model = GetDgnDb().Models().GetModel(modelId);
-            auto geomModel = model.IsValid() ? model->ToGeometricModelP() : nullptr;
-
-            if (nullptr != geomModel)
-                geomModel->AddGraphicsToScene(context);
-
-            if (context.CheckStop())
-                break;
-            }
-
-        return;
-        }
-
-    m_needProgressiveDisplay = false;
-    context.GetViewport()->ClearProgressiveDisplay();
-
-    const uint64_t maxMem = GetMaxElementMemory();
-    UNUSED_VARIABLE(maxMem);
-    const int64_t purgeTrigger = static_cast <int64_t> (1.5 * static_cast <double> (maxMem));
-
-    // this vector is sorted by occlusion score, so we use it to determine the order to draw the view
-    uint32_t numDrawn = 0;
-    for (auto& thisElement : results->m_elements)
-        {
-        BeAssert(thisElement->IsPersistent());
-        GeometrySourceCP geom = thisElement->ToGeometrySource();
-
-        if (nullptr != geom)
-            context.VisitElement(*geom);
-
-        ++numDrawn;
-
-        if (context.WasAborted())
-            break;
-
-        DgnElements& pool = m_queryModel.GetDgnDb().Elements();
-        if (numDrawn > results->m_drawnBeforePurge && pool.GetTotalAllocated() > purgeTrigger)
-            {
-            // Testing for HasSelectResults prevents this logic from purging elements that
-            // are in the selected-elements list. Adding elements to that list does not increment the reference 
-            // count. DgnElements use reference counting that is not thread safe so all reference counting is done
-            // in the work thread.
-            if (!m_queryModel.HasSelectResults())
-                {
-                results->m_drawnBeforePurge = numDrawn;
-                pool.Purge(maxMem);  //  the pool may contain unused elements
-
-                int64_t lastTotalAllocated;
-                while ((lastTotalAllocated = pool.GetTotalAllocated()) > purgeTrigger && results->m_elements.size() > numDrawn)
-                    {
-                    if (context.CheckStop())
-                        break;
-
-                    uint32_t entriesToRemove = (uint32_t)results->m_elements.size() - numDrawn;
-                    if (entriesToRemove > 25)
-                        entriesToRemove /= 2;
-
-                    if (entriesToRemove > results->m_elements.size()/4)
-                        entriesToRemove = (uint32_t)results->m_elements.size()/4;
-
-                    uint32_t newSize = (uint32_t)results->m_elements.size() - entriesToRemove;
-                    BeAssert((int32_t)newSize > 0);
-                    m_queryModel.ResizeElementList(newSize);
-                    pool.Purge(maxMem);  //  the pool may contain unused elements
-                    //  This happens if entriesToRemove is 0 (exceeded maximum memory with fewer than 4 elements).
-                    //  It could also happen if there is a bug in ResizeElementList or Purge.
-                    if (pool.GetTotalAllocated() == lastTotalAllocated)
-                        break;
-                    }
-
-                if (pool.GetTotalAllocated() > purgeTrigger)
-                    break;   //  Unable to get low enough
-                }
-            }
-        }
-
-    UpdateLogging::RecordDoneUpdate(numDrawn, context.GetDrawPurpose());
-
-    if (context.WasAborted())
-        return;
-
-    // Next, allow external data models to draw or schedule external data.
-    for (DgnModelId modelId : GetViewedModels())
-        {
-        DgnModelPtr model = GetDgnDb().Models().GetModel(modelId);
-        auto geomModel = model.IsValid() ? model->ToGeometricModelP() : nullptr;
-        if (nullptr != geomModel)
-            geomModel->AddGraphicsToScene(context);
-        }
-
-    if ((DrawPurpose::CreateScene == context.GetDrawPurpose()) && results->m_needsProgressive && !m_noQuery)
-        {
-        m_needProgressiveDisplay = true;
-        DgnViewportP vp = context.GetViewport();
-        QueryModel::ProgressiveFilter* filter = new QueryModel::ProgressiveFilter(m_queryModel, m_neverDrawn.empty() ? nullptr : &m_neverDrawn, maxMem);
-        filter->SetViewport(*vp, 6.0, 1.0);
-
-        if (GetClipVector().IsValid())
-            filter->SetClipVector(*GetClipVector());
-
-        vp->ScheduleProgressiveDisplay(*filter);
-        }
-    }
-
-/*---------------------------------------------------------------------------------**//**
-* Visit all of the elements in a QueryView. This is used for picking, etc.
-* @bsimethod                                    Keith.Bentley                   01/16
-+---------------+---------------+---------------+---------------+---------------+------*/
-void QueryViewController::_VisitAllElements(ViewContextR context)
-    {
-    // Visit the elements that were actually loaded. Stop if this fails
-    if (SUCCESS != context.VisitDgnModel(&m_queryModel))
-        return;
-
-    // then, see if there are elements that were drawn by progressive display
-    if (!m_needProgressiveDisplay || context.CheckStop())
-        return;
-
-    QueryModel::AllElementsFilter filter(m_queryModel, m_neverDrawn.empty() ? nullptr : &m_neverDrawn, GetMaxElementMemory());
-
-    CachedStatementPtr viewStmt;              
-    Utf8String viewSql = _GetQuery(*context.GetViewport()) + filter.GetAcceptSql();
-    m_queryModel.GetDgnDb().GetCachedStatement(viewStmt, viewSql.c_str());
-    BindModelAndCategory(*viewStmt);
-
-    filter.SetFrustum(context.GetFrustum());
-
-    int count=0;
-    uint64_t thisId;
-    int idCol = viewStmt->GetParameterIndex("@elId");
-    BeAssert(0 != idCol);
-
-    // the range tree will return all elements in the volume. Filter them by the view criteria
-    while (0 != (thisId=filter.StepRtree()))
-        {
-        viewStmt->Reset();
-        viewStmt->BindInt64(idCol, thisId);
-        if (BE_SQLITE_ROW == viewStmt->Step())
-            {
-            ++count;
-            filter.AcceptElement(context, DgnElementId(thisId));
-            }
-
-        if (context.CheckStop())
-            {
-            DEBUG_PRINTF("pick aborted %d", count);
-            return;
-            }
-        }
-    DEBUG_PRINTF("pick finished %d", count);
-    }
-
-//---------------------------------------------------------------------------------------
-// @bsimethod                                                   John.Gooding    12/2015
-//---------------------------------------------------------------------------------------
-uint64_t QueryViewController::GetMaxElementMemory()
-    {
-    BeAssert(m_maxElementMemory != 0);
-    return m_maxElementMemory != 0 ? m_maxElementMemory : 20 * 1024 * 1024;
-    }
-
-//---------------------------------------------------------------------------------------
-// @bsimethod                                                   John.Gooding    02/2013
-//---------------------------------------------------------------------------------------
-#if defined (_X64_)
-uint64_t QueryViewController::ComputeMaxElementMemory(DgnViewportCR vp)
-    {
-    uint64_t oneGig = 1024 * 1024 * 1024;
-    m_maxElementMemory = 8 * oneGig;
-    return m_maxElementMemory;
-    }
-#else
-//---------------------------------------------------------------------------------------
-// @bsimethod                                                   John.Gooding    02/2013
-//---------------------------------------------------------------------------------------
-uint64_t QueryViewController::ComputeMaxElementMemory(DgnViewportCR vp)
-    {
-    uint64_t oneMeg = 1024 * 1024;
-#if defined (BENTLEYCONFIG_VIRTUAL_MEMORY)
-    uint64_t baseValue = 2000;
-#else
-    uint64_t baseValue = BeSystemInfo::GetAmountOfPhysicalMemory() > (600 * oneMeg) ? 50 : 30;
-#endif
-    baseValue *= oneMeg;
-
-    int32_t inputFactor = 0; // NEEDS_WORK_CONTINUOUS_RENDER  _GetMaxElementFactor(vp);
-    bool decrease = false;
-    if (inputFactor < 0)
-        {
-        decrease = true;
-        inputFactor = -inputFactor;
-        }
-
-    if (inputFactor > 100)
-        inputFactor = 100;
-
-    double maxMemoryFactor = inputFactor/100.0;
-
-    if (decrease)
-        {
-        uint64_t decrementRange = baseValue - 7 * oneMeg;
-        baseValue -= static_cast <uint64_t> (static_cast <double> (decrementRange) * maxMemoryFactor);
-        }
-    else
-        {
-        uint64_t incrementRange = 70 * oneMeg;
-        baseValue += static_cast <uint64_t> (static_cast <double> (incrementRange) * maxMemoryFactor);
-        }
-
-    m_maxElementMemory = baseValue;
-    return baseValue;
-    }
-#endif
-
+/*--------------------------------------------------------------------------------------+
+|
+|     $Source: DgnCore/QueryView.cpp $
+|
+|  $Copyright: (c) 2016 Bentley Systems, Incorporated. All rights reserved. $
+|
++--------------------------------------------------------------------------------------*/
+#include <DgnPlatformInternal.h>
+#include <DgnPlatform/QueryView.h>
+
+#if !defined(BENTLEYCONFIG_VIRTUAL_MEMORY)
+    #include <Bentley/BeSystemInfo.h>
+#endif
+
+#include "UpdateLogging.h"
+
+#define TRACE_QUERY_LOGIC 1
+#ifdef TRACE_QUERY_LOGIC
+#   define DEBUG_PRINTF THREADLOG.debugv
+#else
+#   define DEBUG_PRINTF(fmt, ...)
+#endif
+
+/*---------------------------------------------------------------------------------**//**
+* @bsimethod                                    Keith.Bentley                   07/12
++---------------+---------------+---------------+---------------+---------------+------*/
+QueryViewController::QueryViewController(DgnDbR dgndb, DgnViewId id) : CameraViewController(dgndb, id), m_queryModel(*new QueryModel(dgndb))
+    {
+    m_forceNewQuery = true; 
+    m_maxElementMemory = 0;
+    m_noQuery = false;
+    }
+
+/*---------------------------------------------------------------------------------**//**
+* @bsimethod                                    Keith.Bentley                   06/14
++---------------+---------------+---------------+---------------+---------------+------*/
+QueryViewController::~QueryViewController()
+    {
+    m_queryModel.RequestAbort(true);
+    delete &m_queryModel;
+    }
+
+/*---------------------------------------------------------------------------------**//**
+* @bsimethod                                    Keith.Bentley                   05/12
++---------------+---------------+---------------+---------------+---------------+------*/
+void QueryViewController::_OnUpdate(DgnViewportR vp, UpdatePlan const& plan)
+    {
+    if (m_forceNewQuery || FrustumChanged(vp))
+        QueueQuery(vp, plan);
+
+    if (plan.GetQuery().WantWait())
+        m_queryModel.GetDgnDb().QueryQueue().WaitForIdle();
+
+    PickUpResults();
+    }
+
+/*---------------------------------------------------------------------------------**//**
+* @bsimethod                                                    Paul.Connelly   12/15
++---------------+---------------+---------------+---------------+---------------+------*/
+bool QueryViewController::FrustumChanged(DgnViewportCR vp) const
+    {
+    Frustum newFrustumPoints = vp.GetFrustum(DgnCoordSystem::World, true);
+    return newFrustumPoints != m_saveQueryFrustum;
+    }
+
+//---------------------------------------------------------------------------------------
+// @bsimethod                                                   John.Gooding    06/2013
+//---------------------------------------------------------------------------------------
+void QueryViewController::QueueQuery(DgnViewportR viewport, UpdatePlan const& plan)
+    {
+#if defined (DEBUG_QUERY)
+    static bool s_blockQuery = false;   // turn this on to "freeze" the content of a QueryView
+    if (s_blockQuery)
+        return;
+#endif
+
+    m_startQueryFrustum = viewport.GetFrustum(DgnCoordSystem::World, true);
+    m_saveQueryFrustum.Invalidate();
+
+    m_forceNewQuery = false;
+
+    QueryModel::Processor::Params params(m_queryModel, viewport, _GetQuery(viewport), plan.GetQuery(), ComputeMaxElementMemory(viewport), 
+            m_alwaysDrawn.empty() ? nullptr : &m_alwaysDrawn, m_neverDrawn.empty() ? nullptr : &m_neverDrawn, m_noQuery,
+            GetClipVector().get());
+
+    m_queryModel.GetDgnDb().QueryQueue().Add(params);
+    }
+
+/*---------------------------------------------------------------------------------**//**
+* @bsimethod                                                    Paul.Connelly   12/15
++---------------+---------------+---------------+---------------+---------------+------*/
+void QueryViewController::PickUpResults()
+    {
+    if (!m_queryModel.HasSelectResults())
+        return;
+
+    m_queryModel.SaveQueryResults();
+
+    DgnElements& pool = m_queryModel.GetDgnDb().Elements();
+    pool.ResetStatistics();
+    pool.Purge(GetMaxElementMemory());
+
+    m_forceNewQuery = false;
+    m_saveQueryFrustum = m_startQueryFrustum;
+    }
+
+//---------------------------------------------------------------------------------------
+// @bsimethod                                                   John.Gooding    06/2013
+//---------------------------------------------------------------------------------------
+void QueryViewController::SaveSelectResults()
+    {
+    if (!m_queryModel.HasSelectResults())
+        {
+        if (m_queryModel.AbortRequested())
+            {
+            m_startQueryFrustum.Invalidate(); // Must be abort or error. Either way the startQueryFrustum is meaningless.
+            m_saveQueryFrustum.Invalidate();
+            }
+
+        DEBUG_PRINTF("QVC: SaveSelectResults: results not ready");
+        return;
+        }
+
+    DEBUG_PRINTF("QVC: SaveSelectResults: saving results");
+
+    m_queryModel.SaveQueryResults();
+
+    DgnElements& pool = m_queryModel.GetDgnDb().Elements();
+
+#if defined (TRACE_ELEMENT_POOL_USE)
+    DgnElements::Totals totals = pool.GetTotals();
+    DgnElements::Statistics stats = pool.GetStatistics();
+    uint64_t start = BeTimeUtilities::QueryMillisecondsCounter();
+#endif
+
+    pool.ResetStatistics();
+    GetDgnDb().Memory().Purge(GetMaxElementMemory());
+
+#if defined (TRACE_ELEMENT_POOL_USE)
+    uint32_t elapsed = (uint32_t)(BeTimeUtilities::QueryMillisecondsCounter() - start);
+    DgnElements::Statistics postStats = pool.GetStatistics();
+    NotificationManager::OutputPrompt(WPrintfString(L"Elms=%u,Free=%u,Mem=%.3f",totals.m_entries,totals.m_unreferenced,(double)totals.m_allocedBytes/(1024.*1024.)));
+    NotificationManager::OutputMessage(NotifyMessageDetails(OutputMessagePriority::Info, WPrintfString(L"purge time %d viewed=%u,new=%u,purged=%u",elapsed, m_queryModel.GetElementCount(),stats.m_newElements,postStats.m_purged)));
+#endif
+
+    m_forceNewQuery = false;
+    m_saveQueryFrustum = m_startQueryFrustum;
+
+#ifdef ABORT_REQUEST_IN_PROCESS
+    m_queryModel.RequestAbort(true);
+#endif
+    }
+
+/*---------------------------------------------------------------------------------**//**
+* @bsimethod                                    Keith.Bentley                   05/12
++---------------+---------------+---------------+---------------+---------------+------*/
+void QueryViewController::EmptyQueryModel() 
+    {
+    m_forceNewQuery = true;
+    m_queryModel.ClearQueryResults();
+    }
+
+/*---------------------------------------------------------------------------------**//**
+* @bsimethod                                    Keith.Bentley                   03/14
++---------------+---------------+---------------+---------------+---------------+------*/
+void QueryViewController::SetAlwaysDrawn(DgnElementIdSet const& newSet, bool exclusive)
+    {
+    m_queryModel.RequestAbort(true);
+    m_noQuery = exclusive;
+    m_alwaysDrawn = newSet;
+    m_forceNewQuery = true;
+    }
+
+/*---------------------------------------------------------------------------------**//**
+* @bsimethod                                    Keith.Bentley                   03/14
++---------------+---------------+---------------+---------------+---------------+------*/
+void QueryViewController::ClearAlwaysDrawn()
+    {
+    m_queryModel.RequestAbort(true);
+    m_noQuery = false;
+    m_alwaysDrawn.clear();
+    m_forceNewQuery = true;
+    }
+
+/*---------------------------------------------------------------------------------**//**
+* @bsimethod                                    Keith.Bentley                   03/14
++---------------+---------------+---------------+---------------+---------------+------*/
+void QueryViewController::SetNeverDrawn(DgnElementIdSet const& newSet)
+    {
+    m_queryModel.RequestAbort(true);
+    m_neverDrawn = newSet;
+    m_forceNewQuery = true;
+    }
+
+/*---------------------------------------------------------------------------------**//**
+* @bsimethod                                    Keith.Bentley                   03/14
++---------------+---------------+---------------+---------------+---------------+------*/
+void QueryViewController::ClearNeverDrawn()
+    {
+    m_queryModel.RequestAbort(true);
+    m_neverDrawn.clear();
+    m_forceNewQuery = true;
+    }
+    
+/*---------------------------------------------------------------------------------**//**
+* @bsimethod                                    Keith.Bentley                   08/12
++---------------+---------------+---------------+---------------+---------------+------*/
+void QueryViewController::_ChangeModelDisplay(DgnModelId modelId, bool onOff) 
+    {
+    if (onOff == m_viewedModels.Contains(modelId))
+        return;
+
+    if (onOff)
+        {
+        m_forceNewQuery = true;
+        m_viewedModels.insert(modelId);
+        //  Ensure the model is in the m_loadedModels list.  QueryModel 
+        //  must not do this in the query thread.
+        m_dgndb.Models().GetModel(modelId);
+        }
+    else
+        {
+        m_viewedModels.erase(modelId);
+        EmptyQueryModel();
+        }
+    }
+
+/*---------------------------------------------------------------------------------**//**
+* @bsimethod                                    Keith.Bentley                   08/12
++---------------+---------------+---------------+---------------+---------------+------*/
+void QueryViewController::_OnCategoryChange(bool singleEnabled) 
+    {
+    T_Super::_OnCategoryChange(singleEnabled); 
+    m_forceNewQuery = true;
+    if (!singleEnabled)
+        EmptyQueryModel();
+    }
+
+/*---------------------------------------------------------------------------------**//**
+* @bsimethod                                    Keith.Bentley                   08/12
++---------------+---------------+---------------+---------------+---------------+------*/
+void QueryViewController::QueryModelExtents(DRange3dR range, DgnViewportR vp)
+    {
+    RTreeFitFilter filter;
+    CachedStatementPtr viewStmt;              
+    Utf8String viewSql = _GetQuery(vp) + filter.GetAcceptSql();
+    GetDgnDb().GetCachedStatement(viewStmt, viewSql.c_str());
+    BindModelAndCategory(*viewStmt);
+
+    uint64_t thisId;
+    int idCol = viewStmt->GetParameterIndex("@elId");
+    while (0 != (thisId=filter.StepRtree()))
+        {
+        viewStmt->Reset();
+        viewStmt->BindInt64(idCol, thisId);
+        if (BE_SQLITE_ROW == viewStmt->Step())
+            range.Extend(filter.m_lastRange);
+        }
+    }
+
+/*---------------------------------------------------------------------------------**//**
+* @bsimethod                                    Keith.Bentley                   04/12
++---------------+---------------+---------------+---------------+---------------+------*/
+ViewController::FitComplete QueryViewController::_ComputeFitRange(DRange3dR range, DgnViewportR vp, FitViewParamsR params) 
+    {
+    range = GetViewedExtents();
+
+    Transform  transform;
+    transform.InitFrom((nullptr == params.m_rMatrix) ? vp.GetRotMatrix() : *params.m_rMatrix);
+    transform.Multiply(range, range);
+
+    return FitComplete::Yes;
+    }
+
+/*---------------------------------------------------------------------------------**//**
+* @bsimethod                                    Keith.Bentley                   08/12
++---------------+---------------+---------------+---------------+---------------+------*/
+Utf8String QueryViewController::_GetQuery(DgnViewportR) const
+    {
+    return Utf8String("SELECT e.Id FROM " DGN_TABLE(DGN_CLASSNAME_Element) " AS e, " 
+                      DGN_TABLE(DGN_CLASSNAME_SpatialElement) " AS g "
+                      "WHERE g.Id=e.Id AND InVirtualSet(@vSet,e.ModelId,g.CategoryId)");
+    }
+
+/*---------------------------------------------------------------------------------**//**
+* @bsimethod                                    Keith.Bentley                   12/13
++---------------+---------------+---------------+---------------+---------------+------*/
+bool QueryViewController::_IsInSet(int nVals, DbValue const* vals) const 
+    {
+    BeAssert(nVals == 2);   // we need ModelId and Category
+
+    // check that both the model is on and the category is on.
+    return m_viewedModels.Contains(DgnModelId(vals[0].GetValueUInt64())) && m_viewedCategories.Contains(DgnCategoryId(vals[1].GetValueUInt64()));
+    }
+
+/*---------------------------------------------------------------------------------**//**
+* @bsimethod                                    Keith.Bentley                   08/14
++---------------+---------------+---------------+---------------+---------------+------*/
+void QueryViewController::_OnAttachedToViewport(DgnViewportR) 
+    {
+    m_forceNewQuery = true;
+    }
+
+/*---------------------------------------------------------------------------------**//**
+* @bsimethod                                    Keith.Bentley                   12/13
++---------------+---------------+---------------+---------------+---------------+------*/
+void QueryViewController::BindModelAndCategory(StatementR stmt) const
+    {
+    int vSetIdx = stmt.GetParameterIndex("@vSet");
+    if (0 != vSetIdx)
+        stmt.BindVirtualSet(vSetIdx, *this);
+    }
+
+//---------------------------------------------------------------------------------------
+// @bsimethod                                                   John.Gooding    06/2012
+//--------------+------------------------------------------------------------------------
+void QueryViewController::_DrawView(ViewContextR context) 
+    {
+    QueryModel::Results* results = m_queryModel.GetCurrentResults();
+    if (nullptr == results)
+        return;
+
+    // use the in-memory range tree for picks (to limit to sub-range)
+    if (DrawPurpose::Pick == context.GetDrawPurpose() )
+        {
+        if (!m_queryModel.IsEmpty())    // if we have no elements, nothing to do.
+            _VisitAllElements(context);
+
+        if (context.CheckStop())
+            return;
+
+        // Allow models to participate in picking
+        for (DgnModelId modelId : GetViewedModels())
+            {
+            DgnModelPtr model = GetDgnDb().Models().GetModel(modelId);
+            auto geomModel = model.IsValid() ? model->ToGeometricModelP() : nullptr;
+
+            if (nullptr != geomModel)
+                geomModel->AddGraphicsToScene(context);
+
+            if (context.CheckStop())
+                break;
+            }
+
+        return;
+        }
+
+    m_needProgressiveDisplay = false;
+    context.GetViewport()->ClearProgressiveDisplay();
+
+    const uint64_t maxMem = GetMaxElementMemory();
+    UNUSED_VARIABLE(maxMem);
+    const int64_t purgeTrigger = static_cast <int64_t> (1.5 * static_cast <double> (maxMem));
+
+    // this vector is sorted by occlusion score, so we use it to determine the order to draw the view
+    uint32_t numDrawn = 0;
+    for (auto& thisElement : results->m_elements)
+        {
+        BeAssert(thisElement->IsPersistent());
+        GeometrySourceCP geom = thisElement->ToGeometrySource();
+
+        if (nullptr != geom)
+            context.VisitElement(*geom);
+
+        ++numDrawn;
+
+        if (context.WasAborted())
+            break;
+
+        DgnElements& pool = m_queryModel.GetDgnDb().Elements();
+        if (numDrawn > results->m_drawnBeforePurge && pool.GetTotalAllocated() > purgeTrigger)
+            {
+            // Testing for HasSelectResults prevents this logic from purging elements that
+            // are in the selected-elements list. Adding elements to that list does not increment the reference 
+            // count. DgnElements use reference counting that is not thread safe so all reference counting is done
+            // in the work thread.
+            if (!m_queryModel.HasSelectResults())
+                {
+                results->m_drawnBeforePurge = numDrawn;
+                pool.Purge(maxMem);  //  the pool may contain unused elements
+
+                int64_t lastTotalAllocated;
+                while ((lastTotalAllocated = pool.GetTotalAllocated()) > purgeTrigger && results->m_elements.size() > numDrawn)
+                    {
+                    if (context.CheckStop())
+                        break;
+
+                    uint32_t entriesToRemove = (uint32_t)results->m_elements.size() - numDrawn;
+                    if (entriesToRemove > 25)
+                        entriesToRemove /= 2;
+
+                    if (entriesToRemove > results->m_elements.size()/4)
+                        entriesToRemove = (uint32_t)results->m_elements.size()/4;
+
+                    uint32_t newSize = (uint32_t)results->m_elements.size() - entriesToRemove;
+                    BeAssert((int32_t)newSize > 0);
+                    m_queryModel.ResizeElementList(newSize);
+                    pool.Purge(maxMem);  //  the pool may contain unused elements
+                    //  This happens if entriesToRemove is 0 (exceeded maximum memory with fewer than 4 elements).
+                    //  It could also happen if there is a bug in ResizeElementList or Purge.
+                    if (pool.GetTotalAllocated() == lastTotalAllocated)
+                        break;
+                    }
+
+                if (pool.GetTotalAllocated() > purgeTrigger)
+                    break;   //  Unable to get low enough
+                }
+            }
+        }
+
+    UpdateLogging::RecordDoneUpdate(numDrawn, context.GetDrawPurpose());
+
+    if (context.WasAborted())
+        return;
+
+    // Next, allow external data models to draw or schedule external data.
+    for (DgnModelId modelId : GetViewedModels())
+        {
+        DgnModelPtr model = GetDgnDb().Models().GetModel(modelId);
+        auto geomModel = model.IsValid() ? model->ToGeometricModelP() : nullptr;
+        if (nullptr != geomModel)
+            geomModel->AddGraphicsToScene(context);
+        }
+
+    if ((DrawPurpose::CreateScene == context.GetDrawPurpose()) && results->m_needsProgressive && !m_noQuery)
+        {
+        m_needProgressiveDisplay = true;
+        DgnViewportP vp = context.GetViewport();
+        QueryModel::ProgressiveFilter* filter = new QueryModel::ProgressiveFilter(m_queryModel, m_neverDrawn.empty() ? nullptr : &m_neverDrawn, maxMem);
+        filter->SetViewport(*vp, 6.0, 1.0);
+
+        if (GetClipVector().IsValid())
+            filter->SetClipVector(*GetClipVector());
+
+        vp->ScheduleProgressiveDisplay(*filter);
+        }
+    }
+
+/*---------------------------------------------------------------------------------**//**
+* Visit all of the elements in a QueryView. This is used for picking, etc.
+* @bsimethod                                    Keith.Bentley                   01/16
++---------------+---------------+---------------+---------------+---------------+------*/
+void QueryViewController::_VisitAllElements(ViewContextR context)
+    {
+    // Visit the elements that were actually loaded. Stop if this fails
+    if (SUCCESS != context.VisitDgnModel(&m_queryModel))
+        return;
+
+    // then, see if there are elements that were drawn by progressive display
+    if (!m_needProgressiveDisplay || context.CheckStop())
+        return;
+
+    QueryModel::AllElementsFilter filter(m_queryModel, m_neverDrawn.empty() ? nullptr : &m_neverDrawn, GetMaxElementMemory());
+
+    CachedStatementPtr viewStmt;              
+    Utf8String viewSql = _GetQuery(*context.GetViewport()) + filter.GetAcceptSql();
+    m_queryModel.GetDgnDb().GetCachedStatement(viewStmt, viewSql.c_str());
+    BindModelAndCategory(*viewStmt);
+
+    filter.SetFrustum(context.GetFrustum());
+
+    int count=0;
+    uint64_t thisId;
+    int idCol = viewStmt->GetParameterIndex("@elId");
+    BeAssert(0 != idCol);
+
+    // the range tree will return all elements in the volume. Filter them by the view criteria
+    while (0 != (thisId=filter.StepRtree()))
+        {
+        viewStmt->Reset();
+        viewStmt->BindInt64(idCol, thisId);
+        if (BE_SQLITE_ROW == viewStmt->Step())
+            {
+            ++count;
+            filter.AcceptElement(context, DgnElementId(thisId));
+            }
+
+        if (context.CheckStop())
+            {
+            DEBUG_PRINTF("pick aborted %d", count);
+            return;
+            }
+        }
+    DEBUG_PRINTF("pick finished %d", count);
+    }
+
+//---------------------------------------------------------------------------------------
+// @bsimethod                                                   John.Gooding    12/2015
+//---------------------------------------------------------------------------------------
+uint64_t QueryViewController::GetMaxElementMemory()
+    {
+    BeAssert(m_maxElementMemory != 0);
+    return m_maxElementMemory != 0 ? m_maxElementMemory : 20 * 1024 * 1024;
+    }
+
+//---------------------------------------------------------------------------------------
+// @bsimethod                                                   John.Gooding    02/2013
+//---------------------------------------------------------------------------------------
+#if defined (_X64_)
+uint64_t QueryViewController::ComputeMaxElementMemory(DgnViewportCR vp)
+    {
+    uint64_t oneGig = 1024 * 1024 * 1024;
+    m_maxElementMemory = 8 * oneGig;
+    return m_maxElementMemory;
+    }
+#else
+//---------------------------------------------------------------------------------------
+// @bsimethod                                                   John.Gooding    02/2013
+//---------------------------------------------------------------------------------------
+uint64_t QueryViewController::ComputeMaxElementMemory(DgnViewportCR vp)
+    {
+    uint64_t oneMeg = 1024 * 1024;
+#if defined (BENTLEYCONFIG_VIRTUAL_MEMORY)
+    uint64_t baseValue = 2000;
+#else
+    uint64_t baseValue = BeSystemInfo::GetAmountOfPhysicalMemory() > (600 * oneMeg) ? 50 : 30;
+#endif
+    baseValue *= oneMeg;
+
+    int32_t inputFactor = 0; // NEEDS_WORK_CONTINUOUS_RENDER  _GetMaxElementFactor(vp);
+    bool decrease = false;
+    if (inputFactor < 0)
+        {
+        decrease = true;
+        inputFactor = -inputFactor;
+        }
+
+    if (inputFactor > 100)
+        inputFactor = 100;
+
+    double maxMemoryFactor = inputFactor/100.0;
+
+    if (decrease)
+        {
+        uint64_t decrementRange = baseValue - 7 * oneMeg;
+        baseValue -= static_cast <uint64_t> (static_cast <double> (decrementRange) * maxMemoryFactor);
+        }
+    else
+        {
+        uint64_t incrementRange = 70 * oneMeg;
+        baseValue += static_cast <uint64_t> (static_cast <double> (incrementRange) * maxMemoryFactor);
+        }
+
+    m_maxElementMemory = baseValue;
+    return baseValue;
+    }
+#endif
+