--- conflicted
+++ resolved
@@ -1,596 +1,592 @@
-/*--------------------------------------------------------------------------------------+
-|
-|     $Source: DgnCore/HypermodelingViewController.cpp $
-|
-|  $Copyright: (c) 2015 Bentley Systems, Incorporated. All rights reserved. $
-|
-+--------------------------------------------------------------------------------------*/
-#include <DgnPlatformInternal.h>
-#include <Geom/eigensys3d.fdf>
-
-#if defined(NEEDS_WORK_CONTINUOUS_RENDER)
-    static int s_flatten = 2; // 0 = don't flatten, 1 = flatten and draw on natural plane, 2 = flatten and draw on foremost section plane
-#endif
-
-#if defined (NEEDS_WORK_ELEMENTS_API)
-//---------------------------------------------------------------------------------------
-// @bsimethod                                                   Sam.Wilson  03/14
-//--------------+------------------------------------------------------------------------
-double static getSizeofPixelInDrawing (ViewContextR context, DrawingViewControllerCR drawing)
-    {
-    double onePixelInSpatialView = context.GetPixelSizeAtPoint (NULL);  
-    DPoint3d vec = DPoint3d::From (onePixelInSpatialView, 0, 0);      
-
-#ifdef NOT_RIGHT
-    // TRICKY: The view is currently set up based on the physical view controller and so the view<->world transform is based on that. 
-    //          What I want it is a delta in the DRAWING's local coordinate system. In the crazy setup we now have, the drawing's 
-    //          local coordinate system may contain a scaling transform, so I have to convert.
-
-    Transform toLCS;
-    toLCS.InverseOf (drawing.GetTransformToWorld());
-    RotMatrix scaling;
-    toLCS.GetMatrix (scaling);
-    scaling.Multiply (vec);                                          
-#endif
-
-    return vec.Magnitude();                          
-    }
-#endif
-
-#if defined (NEEDS_WORK_CONTINUOUS_RENDER)
-//---------------------------------------------------------------------------------------
-// @bsimethod                                                   Sam.Wilson  03/14
-//--------------+------------------------------------------------------------------------
-Transform static getTransformToForemostCutPlane (SectioningViewControllerCR section, SectionDrawingViewControllerCR drawing)
-    {
-#if defined (NEEDS_WORK_ELEMENTS_API)
-    //  Get the foremost section cut plane as a DPlane3d
-    DPlane3d cutPlane = section.GetForemostCutPlane();
-
-    //  Get the drawing's origin (in world coordinates)
-    auto drawingToWorld = drawing.GetTransformToWorld();
-    DPoint3d drawingOriginWorld = DPoint3d::FromZero();
-    drawingToWorld.Multiply (drawingOriginWorld);
-
-    //  Get the distance FROM the drawing's origin TO the foremost cut plane
-    double distanceToCutPlane = cutPlane.Evaluate (drawingOriginWorld);
-
-    double tol = BeNumerical::ComputeComparisonTolerance (drawingOriginWorld.x, drawingOriginWorld.y);
-    tol = std::max (tol, BeNumerical::ComputeComparisonTolerance (drawingOriginWorld.x, drawingOriginWorld.z));
-    if (fabs (distanceToCutPlane) <= tol)
-        return Transform::FromIdentity();
-
-    //  Compose a transform that translates from drawing's origin to the foremost cut plane
-    DPoint3d toCutPlane = DPoint3d::From (cutPlane.normal.x, cutPlane.normal.y, cutPlane.normal.z);
-    toCutPlane.Scale (-distanceToCutPlane);
-#endif
-
-    Transform xlat = Transform::FromIdentity();
-#if defined (NEEDS_WORK_ELEMENTS_API)
-    xlat.SetTranslation (toCutPlane);
-#endif
-
-    return xlat;
-    }
-#endif
-
-/*---------------------------------------------------------------------------------**//**
-* @bsimethod                                    Sam.Wilson                      03/14
-+---------------+---------------+---------------+---------------+---------------+------*/
-void HypermodelingViewController::PushClipsForSpatialView (ViewContextR context) const
-    {
-    for (auto drawing : m_drawings)
-        context.PushClip (*drawing->GetProjectClipVector());
-    }
-
-/*---------------------------------------------------------------------------------**//**
-* @bsimethod                                    Sam.Wilson                      03/14
-+---------------+---------------+---------------+---------------+---------------+------*/
-void HypermodelingViewController::PopClipsForSpatialView (ViewContextR context) const
-    {
-#if defined (NEEDS_WORK_CONTINUOUS_RENDER)
-    for (auto drawing : m_drawings)
-        context.PopTransformClip ();
-#endif
-    }
-
-/*---------------------------------------------------------------------------------**//**
-* @bsimethod                                    Sam.Wilson                      03/14
-+---------------+---------------+---------------+---------------+---------------+------*/
-void HypermodelingViewController::PushClipsForInContextViewPass (ViewContextR context, SectionDrawingViewControllerCR drawing) const
-    {
-#if defined (NEEDS_WORK_CONTINUOUS_RENDER)
-    BeAssert (PASS_Hatch != m_pass && "The Hatch pass is drawing with just the toWorld transform -- do it yourself");
-
-    //  3. Finally, translate section graphics to the foremost cut plane
-    if (/*drawing.GetSectionHasDogLeg() &&*/ s_flatten > 1)  
-        context.PushTransform (getTransformToForemostCutPlane (*drawing.GetSectioningViewController(), drawing));
-
-#if defined (NEEDS_WORK_ELEMENTS_API)
-    //  2. Next, transform section graphics from z-up drawing coordinates into 3D project space.
-    context.PushTransform (drawing.GetTransformToWorld());
-         
-    //  1. First, flatten the section graphics onto a plane. (Yes, we store z-coordinates in the drawing model.)
-    //          ... And optionally move them up or down, depending on the pass, to avoid bleed-through, since we cannot disable the z-buffer.
-    if (s_flatten)
-        {
-        double onePixel = getSizeofPixelInDrawing (context, drawing);
-
-        double pixelOffset = 0.0;
-        if (m_pass & PASS_CutOrAnnotation)
-            pixelOffset = +onePixel; // Cut and annotations draw in front of everything
-        else if (m_pass & PASS_Forward)
-            pixelOffset = -onePixel; // The "forward" graphics are a little behind the cuts and annotations, so as to avoid bleed-through.
-        else if (m_pass & PASS_DrawingBackground)
-            pixelOffset = -2*onePixel; // The drawing background must be behind everything else. Being filled, it would occlude everything else.
-
-        context.PushTransform (drawing.GetFlatteningMatrix (pixelOffset));
-        }
-#endif
-#endif
-    }
-
-/*---------------------------------------------------------------------------------**//**
-* @bsimethod                                    Sam.Wilson                      03/14
-+---------------+---------------+---------------+---------------+---------------+------*/
-void HypermodelingViewController::PopClipsForInContextViewPass (ViewContextR context, SectionDrawingViewControllerCR drawing) const
-    {
-#if defined (NEEDS_WORK_CONTINUOUS_RENDER)
-    BeAssert (PASS_Hatch != m_pass && "The Hatch pass is drawing with just the toWorld transform -- do it yourself");
-
-    //  3. Finally, translate section graphics to the foremost cut plane
-    if (/*drawing.GetSectionHasDogLeg() &&*/ s_flatten > 1)  
-        context.PopTransformClip();
-
-    //  2. Next, transform section graphics from z-up drawing coordinates into 3D project space.
-    context.PopTransformClip();
-         
-    //  1. First, smash the section graphics onto a plane. (Yes, we store z-coordinates in the drawing model.)
-    if (s_flatten)
-        context.PopTransformClip();
-#endif
-    }
-
-/*---------------------------------------------------------------------------------**//**
-* @bsimethod                                    Sam.Wilson                      03/14
-+---------------+---------------+---------------+---------------+---------------+------*/
-StatusInt HypermodelingViewController::_VisitHit(HitDetailCR hit, DecorateContextR context) const
-    {
-    //  If the hit is in the drawing view, draw that view
-    for (auto drawing : m_drawings)
-        {
-        if (drawing->GetTargetModel() == &hit.GetDgnModel())
-            {
-            m_pass = PASS_ForPicking;
-            PushClipsForInContextViewPass (context, *drawing);
-            StatusInt status = drawing->VisitHit (hit, context);
-            PopClipsForInContextViewPass (context, *drawing);
-            m_pass = PASS_None;
-            return status;
-            }
-        }
-
-    //  The hit must be in the physical view
-    PushClipsForSpatialView (context);
-    StatusInt status = m_currentViewController->VisitHit (hit, context);
-    PopClipsForSpatialView (context);
-    return status;
-    }
-
-//---------------------------------------------------------------------------------------
-// @bsimethod                                                   Sam.Wilson  03/14
-//--------------+------------------------------------------------------------------------
-struct RangeDgnModelAppData : DgnModel::AppData
-    {
-    DRange3d m_range;
-    };
-
-static RangeDgnModelAppData::Key s_RangeDgnModelAppDataKey;
-
-//---------------------------------------------------------------------------------------
-// @bsimethod                                                   Sam.Wilson  03/14
-//--------------+------------------------------------------------------------------------
-DRange3d HypermodelingViewController::GetDrawingRange (DrawingViewControllerR drawing) const
-    {
-    DgnModelP model = drawing.GetTargetModel();
-    if (NULL == model)
-        return DRange3d::NullRange();
-
-    auto appData = dynamic_cast<RangeDgnModelAppData*> (model->FindAppData (s_RangeDgnModelAppDataKey));
-    if (appData != NULL)
-        return appData->m_range;
-
-    DRange3d range = DRange3d::NullRange();
-    for (auto const& el : *model)
-        range.Extend(el.second->ToGeometrySource()->CalculateRange3d());
-
-    range.ScaleAboutCenter (range, 1.10);
-
-    appData = new RangeDgnModelAppData;
-    appData->m_range = range;
-    model->AddAppData (s_RangeDgnModelAppDataKey, appData);
-
-    return appData->m_range;
-    }
-
-//---------------------------------------------------------------------------------------
-// @bsimethod                                                   Sam.Wilson  03/14
-//--------------+------------------------------------------------------------------------
-void HypermodelingViewController::DrawFakeSheetBorder (ViewContextR context, DrawingViewControllerR drawing) const
-    {
-#if defined (NEEDS_WORK_CONTINUOUS_RENDER)
-    ViewContext::ContextMark mark (&context);
-    auto range3d = GetDrawingRange (drawing);
-    auto range = DRange2d::From (DPoint2d::From(range3d.low.x,range3d.low.y), DPoint2d::From(range3d.high.x,range3d.high.y));
-    DPoint2d box[4];
-    range.Get4Corners (box);
-    std::swap (box[2], box[3]);
-    //SetOverrideGraphicParams (context);
-    context.GetCurrentGraphicR().AddShape2d (_countof(box), box, /*filled*/true, 0, &range.low);
-#endif
-    }
-
-//---------------------------------------------------------------------------------------
-// @bsimethod                                                   Sam.Wilson  03/14
-//--------------+------------------------------------------------------------------------
-void HypermodelingViewController::_DrawView (ViewContextR context) 
-    {
-#if defined (NEEDS_WORK_CONTINUOUS_RENDER)
-    m_passesToDraw = (Pass)(PASS_Cut|PASS_Annotation|PASS_Hatch); // *** TEST TEST TEST
-
-    //  Draw the embedded drawings
-    for (auto drawingPtr : m_drawings)
-        {
-        if (drawingPtr == NULL)
-            {
-            BeAssert(false);
-            continue;
-            }
-
-        m_currentViewController = drawingPtr.get();
-        
-        auto& drawing = *drawingPtr;
-
-        if (ShouldDraw (PASS_Hatch) && drawing.GetSectionHasDogLeg()) // draw cuts only in their ORIGINAL PLANES to cover holes in the clipped 3d graphics
-            {
-#if defined (NEEDS_WORK_ELEMENTS_API)
-            context.PushTransform (drawing.GetTransformToWorld());
-#endif
-            ViewContext::ContextMark mark (&context);
-            m_pass = PASS_Hatch;
-            SetOverrideGraphicParams (context);
-            drawing.DrawView (context);
-            context.PopTransformClip();
-            if (context.WasAborted())
-                break;
-            }
-
-        if (ShouldDraw (PASS_DrawingBackground))
-            {
-            m_pass = PASS_DrawingBackground;
-            SetOverrideGraphicParams (context);
-            PushClipsForInContextViewPass (context, drawing);
-            DrawFakeSheetBorder (context, drawing);
-            PopClipsForInContextViewPass (context, drawing);
-            if (context.WasAborted())
-                break;
-            }
-
-        if (ShouldDraw (PASS_Forward))
-            {
-            m_pass = PASS_Forward;
-            ViewContext::ContextMark mark (&context);
-            SetOverrideGraphicParams (context);
-            PushClipsForInContextViewPass (context, drawing); 
-            drawing.DrawView (context);
-            PopClipsForInContextViewPass (context, drawing);
-
-            if (context.WasAborted())
-                break;
-            }
-
-        if (ShouldDraw (PASS_Cut) || ShouldDraw (PASS_Annotation))
-            {
-            m_pass = (Pass)(PASS_CutOrAnnotation & m_passesToDraw);
-            ViewContext::ContextMark mark (&context);
-            SetOverrideGraphicParams (context);
-            ViewFlags flags = context.GetViewFlags();
-            flags.hiddenEdges = flags.visibleEdges = true;
-#if defined (NEEDS_WORK_CONTINUOUS_RENDER)
-            context.SetViewFlags(flags);
-#endif
-            PushClipsForInContextViewPass (context, drawing); 
-            drawing.DrawView (context);
-            PopClipsForInContextViewPass (context, drawing);
-
-            if (context.WasAborted())
-                break;
-            }
-
-        if (context.WasAborted())
-            break;
-        }
-
-    m_pass = PASS_None;
-    SetOverrideGraphicParams (context);
-    m_currentViewController = m_physical.get();
-
-    //  Draw the clipped physical view
-    m_currentViewController = m_physical.get();
-    PushClipsForSpatialView (context);
-    m_currentViewController->DrawView (context);
-<<<<<<< HEAD
-    PopClipsForPhysicalView (context);
-#endif
-=======
-    PopClipsForSpatialView (context);
->>>>>>> 2f1ef1ec
-    }
-
-/*---------------------------------------------------------------------------------**//**
-* @bsimethod                                                    Sam.Wilson      03/2014
-+---------------+---------------+---------------+---------------+---------------+------*/
-Render::GraphicPtr HypermodelingViewController::_StrokeGeometry(ViewContextR context, GeometrySourceCR source, double pixelSize)
-    {
-#if defined (NEEDS_WORK_DGNITEM)
-    if (m_pass != PASS_None && !ShouldDrawAnnotations() && !ProxyDisplayHandlerUtils::IsProxyDisplayHandler (elIter.GetHandler()))
-/*<==*/ return nullptr;
-#endif
-
-    return T_Super::_StrokeGeometry(context, source, pixelSize);
-    }
-
-/*---------------------------------------------------------------------------------**//**
-* @bsimethod                                    Sam.Wilson                      03/14
-+---------------+---------------+---------------+---------------+---------------+------*/
-HypermodelingViewController::HypermodelingViewController (DgnViewId vid, SpatialViewControllerR p, bvector<SectionDrawingViewControllerPtr> const& d)
-    :
-    SpatialViewController (p.GetDgnDb(), vid),
-    m_drawings (d),
-    m_physical (&p),
-    m_currentViewController (&p),
-    m_pass (PASS_None),
-    m_passesToDraw (PASS_All)
-    {
-    m_symbology.hatchColor = ColorDef::LightGrey();
-    m_symbology.drawingBackgroundColor = ColorDef(0xcfff0808); // transparent blue
-    }
-
-/*---------------------------------------------------------------------------------**//**
-* @bsimethod                                    Sam.Wilson                      03/14
-+---------------+---------------+---------------+---------------+---------------+------*/
-bvector<SectionDrawingViewControllerPtr> HypermodelingViewController::GetSectionDrawingViews() const {return m_drawings;}
-
-/*---------------------------------------------------------------------------------**//**
-* @bsimethod                                    Sam.Wilson                      03/14
-+---------------+---------------+---------------+---------------+---------------+------*/
-SectionDrawingViewControllerPtr HypermodelingViewController::FindSectionDrawingViewById (DgnViewId id) const 
-    {
-    for (auto c : m_drawings)
-        {
-        if (c->GetViewId() == id)
-            return c;
-        }
-    return NULL;
-    }
-
-/*---------------------------------------------------------------------------------**//**
-* @bsimethod                                    Sam.Wilson                      03/14
-+---------------+---------------+---------------+---------------+---------------+------*/
-BentleyStatus HypermodelingViewController::AddDrawing (SectionDrawingViewControllerR d)
-    {
-    if (FindSectionDrawingViewById (d.GetViewId()) != NULL)
-        return BSIERROR;
-    m_drawings.push_back (&d);
-    return BSISUCCESS;
-    }
-
-/*---------------------------------------------------------------------------------**//**
-* @bsimethod                                    Sam.Wilson                      03/14
-+---------------+---------------+---------------+---------------+---------------+------*/
-BentleyStatus HypermodelingViewController::RemoveDrawing (DgnViewId id)
-    {
-    for (auto i = m_drawings.begin(); i != m_drawings.end(); ++i)
-        {
-        if ((*i)->GetViewId() == id)
-            {
-            m_drawings.erase (i);
-            return BSISUCCESS;
-            }
-        }
-    return BSIERROR;
-    }
-
-/*---------------------------------------------------------------------------------**//**
-* @bsimethod                                    Sam.Wilson                      03/14
-+---------------+---------------+---------------+---------------+---------------+------*/
-SpatialViewControllerR HypermodelingViewController::GetSpatialView() const {return *m_physical;}
-
-#if defined (NEEDS_WORK_CONTINUOUS_RENDER)
-/*---------------------------------------------------------------------------------**//**
-* @bsimethod                                    Sam.Wilson                      08/13
-+---------------+---------------+---------------+---------------+---------------+------*/
-IAuxCoordSysP HypermodelingViewController::_GetAuxCoordinateSystem () const
-    {
-    return m_physical->GetAuxCoordinateSystem();
-    }
-#endif
-
-/*---------------------------------------------------------------------------------**//**
-* @bsimethod                                    Sam.Wilson                      08/13
-+---------------+---------------+---------------+---------------+---------------+------*/
-ClipVectorPtr HypermodelingViewController::_GetClipVector() const
-    {
-    return m_physical->GetClipVector();
-    }
-
-
-#if defined (NEEDS_WORK_CONTINUOUS_RENDER)
-/*---------------------------------------------------------------------------------**//**
-* @bsimethod                                    Sam.Wilson                      08/13
-+---------------+---------------+---------------+---------------+---------------+------*/
-ColorDef HypermodelingViewController::_GetBackgroundColor () const
-    {
-    return m_currentViewController->ResolveBGColor(); // TRICKY Must call ResolveBGColor, not GetBackgroundColor. 
-    }
-#endif
-
-/*---------------------------------------------------------------------------------**//**
-* @bsimethod                                    Sam.Wilson                      08/13
-+---------------+---------------+---------------+---------------+---------------+------*/
-DPoint3d HypermodelingViewController::_GetOrigin () const
-    {
-    return m_currentViewController->GetOrigin();
-    }
-
-/*---------------------------------------------------------------------------------**//**
-* @bsimethod                                    Sam.Wilson                      08/13
-+---------------+---------------+---------------+---------------+---------------+------*/
-DVec3d HypermodelingViewController::_GetDelta () const
-    {
-    return m_currentViewController->GetDelta();
-    }
-
-/*---------------------------------------------------------------------------------**//**
-* @bsimethod                                    Sam.Wilson                      08/13
-+---------------+---------------+---------------+---------------+---------------+------*/
-RotMatrix HypermodelingViewController::_GetRotation() const
-    {
-    return m_currentViewController->GetRotation();
-    }
-
-/*---------------------------------------------------------------------------------**//**
-* @bsimethod                                    Sam.Wilson                      08/13
-+---------------+---------------+---------------+---------------+---------------+------*/
-void HypermodelingViewController::_SetOrigin (DPoint3dCR org)
-    {
-    T_Super::_SetOrigin (org);
-    m_currentViewController->SetOrigin (org);
-    }
-
-/*---------------------------------------------------------------------------------**//**
-* @bsimethod                                    Sam.Wilson                      08/13
-+---------------+---------------+---------------+---------------+---------------+------*/
-void HypermodelingViewController::_SetDelta (DVec3dCR delta)
-    {
-    T_Super::_SetDelta (delta);
-    m_currentViewController->SetDelta (delta);
-    }
-
-/*---------------------------------------------------------------------------------**//**
-* @bsimethod                                    Sam.Wilson                      08/13
-+---------------+---------------+---------------+---------------+---------------+------*/
-void HypermodelingViewController::_AdjustAspectRatio (double aspect, bool expandView)
-    {
-    T_Super::_AdjustAspectRatio (aspect, expandView);
-    m_currentViewController->AdjustAspectRatio (aspect, expandView);
-    }
-
-/*---------------------------------------------------------------------------------**//**
-* @bsimethod                                    Sam.Wilson                      08/13
-+---------------+---------------+---------------+---------------+---------------+------*/
-DPoint3d HypermodelingViewController::_GetTargetPoint () const
-    {
-    return m_currentViewController->GetTargetPoint ();
-    }
-
-/*---------------------------------------------------------------------------------**//**
-* @bsimethod                                    Sam.Wilson                      08/13
-+---------------+---------------+---------------+---------------+---------------+------*/
-bool HypermodelingViewController::_Allow3dManipulations () const {return m_currentViewController->Allow3dManipulations();}
-
-/*---------------------------------------------------------------------------------**//**
-* @bsimethod                                    Sam.Wilson                      08/13
-+---------------+---------------+---------------+---------------+---------------+------*/
-void HypermodelingViewController::_SetRotation (RotMatrixCR rot)
-    {
-    T_Super::_SetRotation (rot);
-    m_currentViewController->SetRotation (rot);
-    }
-
-/*---------------------------------------------------------------------------------**//**
-* @bsimethod                                    Sam.Wilson                      08/13
-+---------------+---------------+---------------+---------------+---------------+------*/
-GeometricModelP HypermodelingViewController::_GetTargetModel() const
-    {
-    return m_currentViewController->GetTargetModel();    // *** NEEDS WORK: Allow app to switch focus
-    }
-
-/*---------------------------------------------------------------------------------**//**
-* @bsimethod                                                    Sam.Wilson      08/13
-+---------------+---------------+---------------+---------------+---------------+------*/
-AxisAlignedBox3d HypermodelingViewController::_GetViewedExtents() const
-    {
-    return m_currentViewController->GetViewedExtents(); // *** NEEDS WORK: I guess the drawing could stick out the sides. Also, should we returned clipped range?
-    }
-
-/*---------------------------------------------------------------------------------**//**
-* @bsimethod                                                    Sam.Wilson      03/2014
-+---------------+---------------+---------------+---------------+---------------+------*/
-void HypermodelingViewController::SetOverrideGraphicParams (ViewContextR context) const
-    {
-#if defined (NEEDS_WORK_CONTINUOUS_RENDER)
-    if (m_pass == PASS_Hatch)
-        {
-        OvrGraphicParamsP overrideMatSymb = context.GetOverrideGraphicParams();
-        overrideMatSymb->SetLineColor (m_symbology.hatchColor);
-        overrideMatSymb->SetFillColor (m_symbology.hatchColor);
-        overrideMatSymb->SetFillTransparency (m_symbology.hatchColor.GetAlpha());
-        overrideMatSymb->SetWidth (0);
-        //auto pattern = PatternParams::Create ();
-        //pattern->SetColor (0xffffff);
-        //pattern->SetWeight (5);
-        //pattern->SetStyle (1);
-        //pattern->SetPrimarySpacing (GetDrawingRange(*m_drawings.front()).XLength()/100);
-        //pattern->SetPrimaryAngle (msGeomConst_piOver4);
-        //overrideMatSymb->SetPatternParams (pattern);
-        context.GetCurrentGraphicR ().ActivateOverrideGraphicParams (overrideMatSymb);
-        }
-    else if (m_pass == PASS_DrawingBackground)
-        {
-        OvrGraphicParamsP overrideMatSymb = context.GetOverrideGraphicParams();
-        overrideMatSymb->SetLineColor (m_symbology.drawingBackgroundColor);
-        overrideMatSymb->SetFillColor (m_symbology.drawingBackgroundColor);
-        overrideMatSymb->SetFlags (overrideMatSymb->GetFlags() | MATSYMB_OVERRIDE_FillColorTransparency);
-        overrideMatSymb->SetWidth (0);
-        }
-        context.GetCurrentGraphicR ().ActivateOverrideGraphicParams (overrideMatSymb);
-    else
-        {
-        OvrGraphicParamsP overrideMatSymb = context.GetOverrideGraphicParams();
-        overrideMatSymb->SetFlags (MATSYMB_OVERRIDE_None);
-        context.GetCurrentGraphicR ().ActivateOverrideGraphicParams (overrideMatSymb);
-        }
-#endif
-    }
-
-/*---------------------------------------------------------------------------------**//**
-* @bsimethod                                                    Sam.Wilson      03/2014
-+---------------+---------------+---------------+---------------+---------------+------*/
-bool HypermodelingViewController::ShouldDrawProxyGraphics (ClipVolumePass proxyGraphicsType, int planeIndex) const
-    {
-    if (m_pass == PASS_Hatch) // if we are doing the Hatch proxyGraphicsType (all by itself)
-        {                   // then display only cuts
-        return (proxyGraphicsType == ClipVolumePass::Cut) && (planeIndex != m_nearestCutPlane);
-        }
-
-    if (0 != (m_pass & PASS_Cut))
-        {
-        return (proxyGraphicsType == ClipVolumePass::Cut);
-        }
-
-    if (0 != (m_pass & PASS_Forward))
-        {
-        return (proxyGraphicsType == ClipVolumePass::InsideForward);
-        }
-
-    return false;
-    }
-
-/*---------------------------------------------------------------------------------**//**
-* @bsimethod                                                    Sam.Wilson      03/2014
-+---------------+---------------+---------------+---------------+---------------+------*/
-bool HypermodelingViewController::ShouldDrawAnnotations () const
-    {
-    return 0 != (m_pass & PASS_Annotation);
+/*--------------------------------------------------------------------------------------+
+|
+|     $Source: DgnCore/HypermodelingViewController.cpp $
+|
+|  $Copyright: (c) 2015 Bentley Systems, Incorporated. All rights reserved. $
+|
++--------------------------------------------------------------------------------------*/
+#include <DgnPlatformInternal.h>
+#include <Geom/eigensys3d.fdf>
+
+#if defined(NEEDS_WORK_CONTINUOUS_RENDER)
+    static int s_flatten = 2; // 0 = don't flatten, 1 = flatten and draw on natural plane, 2 = flatten and draw on foremost section plane
+#endif
+
+#if defined (NEEDS_WORK_ELEMENTS_API)
+//---------------------------------------------------------------------------------------
+// @bsimethod                                                   Sam.Wilson  03/14
+//--------------+------------------------------------------------------------------------
+double static getSizeofPixelInDrawing (ViewContextR context, DrawingViewControllerCR drawing)
+    {
+    double onePixelInSpatialView = context.GetPixelSizeAtPoint (NULL);  
+    DPoint3d vec = DPoint3d::From (onePixelInSpatialView, 0, 0);      
+
+#ifdef NOT_RIGHT
+    // TRICKY: The view is currently set up based on the physical view controller and so the view<->world transform is based on that. 
+    //          What I want it is a delta in the DRAWING's local coordinate system. In the crazy setup we now have, the drawing's 
+    //          local coordinate system may contain a scaling transform, so I have to convert.
+
+    Transform toLCS;
+    toLCS.InverseOf (drawing.GetTransformToWorld());
+    RotMatrix scaling;
+    toLCS.GetMatrix (scaling);
+    scaling.Multiply (vec);                                          
+#endif
+
+    return vec.Magnitude();                          
+    }
+#endif
+
+#if defined (NEEDS_WORK_CONTINUOUS_RENDER)
+//---------------------------------------------------------------------------------------
+// @bsimethod                                                   Sam.Wilson  03/14
+//--------------+------------------------------------------------------------------------
+Transform static getTransformToForemostCutPlane (SectioningViewControllerCR section, SectionDrawingViewControllerCR drawing)
+    {
+#if defined (NEEDS_WORK_ELEMENTS_API)
+    //  Get the foremost section cut plane as a DPlane3d
+    DPlane3d cutPlane = section.GetForemostCutPlane();
+
+    //  Get the drawing's origin (in world coordinates)
+    auto drawingToWorld = drawing.GetTransformToWorld();
+    DPoint3d drawingOriginWorld = DPoint3d::FromZero();
+    drawingToWorld.Multiply (drawingOriginWorld);
+
+    //  Get the distance FROM the drawing's origin TO the foremost cut plane
+    double distanceToCutPlane = cutPlane.Evaluate (drawingOriginWorld);
+
+    double tol = BeNumerical::ComputeComparisonTolerance (drawingOriginWorld.x, drawingOriginWorld.y);
+    tol = std::max (tol, BeNumerical::ComputeComparisonTolerance (drawingOriginWorld.x, drawingOriginWorld.z));
+    if (fabs (distanceToCutPlane) <= tol)
+        return Transform::FromIdentity();
+
+    //  Compose a transform that translates from drawing's origin to the foremost cut plane
+    DPoint3d toCutPlane = DPoint3d::From (cutPlane.normal.x, cutPlane.normal.y, cutPlane.normal.z);
+    toCutPlane.Scale (-distanceToCutPlane);
+#endif
+
+    Transform xlat = Transform::FromIdentity();
+#if defined (NEEDS_WORK_ELEMENTS_API)
+    xlat.SetTranslation (toCutPlane);
+#endif
+
+    return xlat;
+    }
+#endif
+
+/*---------------------------------------------------------------------------------**//**
+* @bsimethod                                    Sam.Wilson                      03/14
++---------------+---------------+---------------+---------------+---------------+------*/
+void HypermodelingViewController::PushClipsForSpatialView (ViewContextR context) const
+    {
+    for (auto drawing : m_drawings)
+        context.PushClip (*drawing->GetProjectClipVector());
+    }
+
+/*---------------------------------------------------------------------------------**//**
+* @bsimethod                                    Sam.Wilson                      03/14
++---------------+---------------+---------------+---------------+---------------+------*/
+void HypermodelingViewController::PopClipsForSpatialView (ViewContextR context) const
+    {
+#if defined (NEEDS_WORK_CONTINUOUS_RENDER)
+    for (auto drawing : m_drawings)
+        context.PopTransformClip ();
+#endif
+    }
+
+/*---------------------------------------------------------------------------------**//**
+* @bsimethod                                    Sam.Wilson                      03/14
++---------------+---------------+---------------+---------------+---------------+------*/
+void HypermodelingViewController::PushClipsForInContextViewPass (ViewContextR context, SectionDrawingViewControllerCR drawing) const
+    {
+#if defined (NEEDS_WORK_CONTINUOUS_RENDER)
+    BeAssert (PASS_Hatch != m_pass && "The Hatch pass is drawing with just the toWorld transform -- do it yourself");
+
+    //  3. Finally, translate section graphics to the foremost cut plane
+    if (/*drawing.GetSectionHasDogLeg() &&*/ s_flatten > 1)  
+        context.PushTransform (getTransformToForemostCutPlane (*drawing.GetSectioningViewController(), drawing));
+
+#if defined (NEEDS_WORK_ELEMENTS_API)
+    //  2. Next, transform section graphics from z-up drawing coordinates into 3D project space.
+    context.PushTransform (drawing.GetTransformToWorld());
+         
+    //  1. First, flatten the section graphics onto a plane. (Yes, we store z-coordinates in the drawing model.)
+    //          ... And optionally move them up or down, depending on the pass, to avoid bleed-through, since we cannot disable the z-buffer.
+    if (s_flatten)
+        {
+        double onePixel = getSizeofPixelInDrawing (context, drawing);
+
+        double pixelOffset = 0.0;
+        if (m_pass & PASS_CutOrAnnotation)
+            pixelOffset = +onePixel; // Cut and annotations draw in front of everything
+        else if (m_pass & PASS_Forward)
+            pixelOffset = -onePixel; // The "forward" graphics are a little behind the cuts and annotations, so as to avoid bleed-through.
+        else if (m_pass & PASS_DrawingBackground)
+            pixelOffset = -2*onePixel; // The drawing background must be behind everything else. Being filled, it would occlude everything else.
+
+        context.PushTransform (drawing.GetFlatteningMatrix (pixelOffset));
+        }
+#endif
+#endif
+    }
+
+/*---------------------------------------------------------------------------------**//**
+* @bsimethod                                    Sam.Wilson                      03/14
++---------------+---------------+---------------+---------------+---------------+------*/
+void HypermodelingViewController::PopClipsForInContextViewPass (ViewContextR context, SectionDrawingViewControllerCR drawing) const
+    {
+#if defined (NEEDS_WORK_CONTINUOUS_RENDER)
+    BeAssert (PASS_Hatch != m_pass && "The Hatch pass is drawing with just the toWorld transform -- do it yourself");
+
+    //  3. Finally, translate section graphics to the foremost cut plane
+    if (/*drawing.GetSectionHasDogLeg() &&*/ s_flatten > 1)  
+        context.PopTransformClip();
+
+    //  2. Next, transform section graphics from z-up drawing coordinates into 3D project space.
+    context.PopTransformClip();
+         
+    //  1. First, smash the section graphics onto a plane. (Yes, we store z-coordinates in the drawing model.)
+    if (s_flatten)
+        context.PopTransformClip();
+#endif
+    }
+
+/*---------------------------------------------------------------------------------**//**
+* @bsimethod                                    Sam.Wilson                      03/14
++---------------+---------------+---------------+---------------+---------------+------*/
+StatusInt HypermodelingViewController::_VisitHit(HitDetailCR hit, DecorateContextR context) const
+    {
+    //  If the hit is in the drawing view, draw that view
+    for (auto drawing : m_drawings)
+        {
+        if (drawing->GetTargetModel() == &hit.GetDgnModel())
+            {
+            m_pass = PASS_ForPicking;
+            PushClipsForInContextViewPass (context, *drawing);
+            StatusInt status = drawing->VisitHit (hit, context);
+            PopClipsForInContextViewPass (context, *drawing);
+            m_pass = PASS_None;
+            return status;
+            }
+        }
+
+    //  The hit must be in the physical view
+    PushClipsForSpatialView (context);
+    StatusInt status = m_currentViewController->VisitHit (hit, context);
+    PopClipsForSpatialView (context);
+    return status;
+    }
+
+//---------------------------------------------------------------------------------------
+// @bsimethod                                                   Sam.Wilson  03/14
+//--------------+------------------------------------------------------------------------
+struct RangeDgnModelAppData : DgnModel::AppData
+    {
+    DRange3d m_range;
+    };
+
+static RangeDgnModelAppData::Key s_RangeDgnModelAppDataKey;
+
+//---------------------------------------------------------------------------------------
+// @bsimethod                                                   Sam.Wilson  03/14
+//--------------+------------------------------------------------------------------------
+DRange3d HypermodelingViewController::GetDrawingRange (DrawingViewControllerR drawing) const
+    {
+    DgnModelP model = drawing.GetTargetModel();
+    if (NULL == model)
+        return DRange3d::NullRange();
+
+    auto appData = dynamic_cast<RangeDgnModelAppData*> (model->FindAppData (s_RangeDgnModelAppDataKey));
+    if (appData != NULL)
+        return appData->m_range;
+
+    DRange3d range = DRange3d::NullRange();
+    for (auto const& el : *model)
+        range.Extend(el.second->ToGeometrySource()->CalculateRange3d());
+
+    range.ScaleAboutCenter (range, 1.10);
+
+    appData = new RangeDgnModelAppData;
+    appData->m_range = range;
+    model->AddAppData (s_RangeDgnModelAppDataKey, appData);
+
+    return appData->m_range;
+    }
+
+//---------------------------------------------------------------------------------------
+// @bsimethod                                                   Sam.Wilson  03/14
+//--------------+------------------------------------------------------------------------
+void HypermodelingViewController::DrawFakeSheetBorder (ViewContextR context, DrawingViewControllerR drawing) const
+    {
+#if defined (NEEDS_WORK_CONTINUOUS_RENDER)
+    ViewContext::ContextMark mark (&context);
+    auto range3d = GetDrawingRange (drawing);
+    auto range = DRange2d::From (DPoint2d::From(range3d.low.x,range3d.low.y), DPoint2d::From(range3d.high.x,range3d.high.y));
+    DPoint2d box[4];
+    range.Get4Corners (box);
+    std::swap (box[2], box[3]);
+    //SetOverrideGraphicParams (context);
+    context.GetCurrentGraphicR().AddShape2d (_countof(box), box, /*filled*/true, 0, &range.low);
+#endif
+    }
+
+//---------------------------------------------------------------------------------------
+// @bsimethod                                                   Sam.Wilson  03/14
+//--------------+------------------------------------------------------------------------
+void HypermodelingViewController::_DrawView (ViewContextR context) 
+    {
+#if defined (NEEDS_WORK_CONTINUOUS_RENDER)
+    m_passesToDraw = (Pass)(PASS_Cut|PASS_Annotation|PASS_Hatch); // *** TEST TEST TEST
+
+    //  Draw the embedded drawings
+    for (auto drawingPtr : m_drawings)
+        {
+        if (drawingPtr == NULL)
+            {
+            BeAssert(false);
+            continue;
+            }
+
+        m_currentViewController = drawingPtr.get();
+        
+        auto& drawing = *drawingPtr;
+
+        if (ShouldDraw (PASS_Hatch) && drawing.GetSectionHasDogLeg()) // draw cuts only in their ORIGINAL PLANES to cover holes in the clipped 3d graphics
+            {
+#if defined (NEEDS_WORK_ELEMENTS_API)
+            context.PushTransform (drawing.GetTransformToWorld());
+#endif
+            ViewContext::ContextMark mark (&context);
+            m_pass = PASS_Hatch;
+            SetOverrideGraphicParams (context);
+            drawing.DrawView (context);
+            context.PopTransformClip();
+            if (context.WasAborted())
+                break;
+            }
+
+        if (ShouldDraw (PASS_DrawingBackground))
+            {
+            m_pass = PASS_DrawingBackground;
+            SetOverrideGraphicParams (context);
+            PushClipsForInContextViewPass (context, drawing);
+            DrawFakeSheetBorder (context, drawing);
+            PopClipsForInContextViewPass (context, drawing);
+            if (context.WasAborted())
+                break;
+            }
+
+        if (ShouldDraw (PASS_Forward))
+            {
+            m_pass = PASS_Forward;
+            ViewContext::ContextMark mark (&context);
+            SetOverrideGraphicParams (context);
+            PushClipsForInContextViewPass (context, drawing); 
+            drawing.DrawView (context);
+            PopClipsForInContextViewPass (context, drawing);
+
+            if (context.WasAborted())
+                break;
+            }
+
+        if (ShouldDraw (PASS_Cut) || ShouldDraw (PASS_Annotation))
+            {
+            m_pass = (Pass)(PASS_CutOrAnnotation & m_passesToDraw);
+            ViewContext::ContextMark mark (&context);
+            SetOverrideGraphicParams (context);
+            ViewFlags flags = context.GetViewFlags();
+            flags.hiddenEdges = flags.visibleEdges = true;
+#if defined (NEEDS_WORK_CONTINUOUS_RENDER)
+            context.SetViewFlags(flags);
+#endif
+            PushClipsForInContextViewPass (context, drawing); 
+            drawing.DrawView (context);
+            PopClipsForInContextViewPass (context, drawing);
+
+            if (context.WasAborted())
+                break;
+            }
+
+        if (context.WasAborted())
+            break;
+        }
+
+    m_pass = PASS_None;
+    SetOverrideGraphicParams (context);
+    m_currentViewController = m_physical.get();
+
+    //  Draw the clipped physical view
+    m_currentViewController = m_physical.get();
+    PushClipsForSpatialView (context);
+    m_currentViewController->DrawView (context);
+    PopClipsForSpatialView (context);
+#endif
+    }
+
+/*---------------------------------------------------------------------------------**//**
+* @bsimethod                                                    Sam.Wilson      03/2014
++---------------+---------------+---------------+---------------+---------------+------*/
+Render::GraphicPtr HypermodelingViewController::_StrokeGeometry(ViewContextR context, GeometrySourceCR source, double pixelSize)
+    {
+#if defined (NEEDS_WORK_DGNITEM)
+    if (m_pass != PASS_None && !ShouldDrawAnnotations() && !ProxyDisplayHandlerUtils::IsProxyDisplayHandler (elIter.GetHandler()))
+/*<==*/ return nullptr;
+#endif
+
+    return T_Super::_StrokeGeometry(context, source, pixelSize);
+    }
+
+/*---------------------------------------------------------------------------------**//**
+* @bsimethod                                    Sam.Wilson                      03/14
++---------------+---------------+---------------+---------------+---------------+------*/
+HypermodelingViewController::HypermodelingViewController (DgnViewId vid, SpatialViewControllerR p, bvector<SectionDrawingViewControllerPtr> const& d)
+    :
+    SpatialViewController (p.GetDgnDb(), vid),
+    m_drawings (d),
+    m_physical (&p),
+    m_currentViewController (&p),
+    m_pass (PASS_None),
+    m_passesToDraw (PASS_All)
+    {
+    m_symbology.hatchColor = ColorDef::LightGrey();
+    m_symbology.drawingBackgroundColor = ColorDef(0xcfff0808); // transparent blue
+    }
+
+/*---------------------------------------------------------------------------------**//**
+* @bsimethod                                    Sam.Wilson                      03/14
++---------------+---------------+---------------+---------------+---------------+------*/
+bvector<SectionDrawingViewControllerPtr> HypermodelingViewController::GetSectionDrawingViews() const {return m_drawings;}
+
+/*---------------------------------------------------------------------------------**//**
+* @bsimethod                                    Sam.Wilson                      03/14
++---------------+---------------+---------------+---------------+---------------+------*/
+SectionDrawingViewControllerPtr HypermodelingViewController::FindSectionDrawingViewById (DgnViewId id) const 
+    {
+    for (auto c : m_drawings)
+        {
+        if (c->GetViewId() == id)
+            return c;
+        }
+    return NULL;
+    }
+
+/*---------------------------------------------------------------------------------**//**
+* @bsimethod                                    Sam.Wilson                      03/14
++---------------+---------------+---------------+---------------+---------------+------*/
+BentleyStatus HypermodelingViewController::AddDrawing (SectionDrawingViewControllerR d)
+    {
+    if (FindSectionDrawingViewById (d.GetViewId()) != NULL)
+        return BSIERROR;
+    m_drawings.push_back (&d);
+    return BSISUCCESS;
+    }
+
+/*---------------------------------------------------------------------------------**//**
+* @bsimethod                                    Sam.Wilson                      03/14
++---------------+---------------+---------------+---------------+---------------+------*/
+BentleyStatus HypermodelingViewController::RemoveDrawing (DgnViewId id)
+    {
+    for (auto i = m_drawings.begin(); i != m_drawings.end(); ++i)
+        {
+        if ((*i)->GetViewId() == id)
+            {
+            m_drawings.erase (i);
+            return BSISUCCESS;
+            }
+        }
+    return BSIERROR;
+    }
+
+/*---------------------------------------------------------------------------------**//**
+* @bsimethod                                    Sam.Wilson                      03/14
++---------------+---------------+---------------+---------------+---------------+------*/
+SpatialViewControllerR HypermodelingViewController::GetSpatialView() const {return *m_physical;}
+
+#if defined (NEEDS_WORK_CONTINUOUS_RENDER)
+/*---------------------------------------------------------------------------------**//**
+* @bsimethod                                    Sam.Wilson                      08/13
++---------------+---------------+---------------+---------------+---------------+------*/
+IAuxCoordSysP HypermodelingViewController::_GetAuxCoordinateSystem () const
+    {
+    return m_physical->GetAuxCoordinateSystem();
+    }
+#endif
+
+/*---------------------------------------------------------------------------------**//**
+* @bsimethod                                    Sam.Wilson                      08/13
++---------------+---------------+---------------+---------------+---------------+------*/
+ClipVectorPtr HypermodelingViewController::_GetClipVector() const
+    {
+    return m_physical->GetClipVector();
+    }
+
+
+#if defined (NEEDS_WORK_CONTINUOUS_RENDER)
+/*---------------------------------------------------------------------------------**//**
+* @bsimethod                                    Sam.Wilson                      08/13
++---------------+---------------+---------------+---------------+---------------+------*/
+ColorDef HypermodelingViewController::_GetBackgroundColor () const
+    {
+    return m_currentViewController->ResolveBGColor(); // TRICKY Must call ResolveBGColor, not GetBackgroundColor. 
+    }
+#endif
+
+/*---------------------------------------------------------------------------------**//**
+* @bsimethod                                    Sam.Wilson                      08/13
++---------------+---------------+---------------+---------------+---------------+------*/
+DPoint3d HypermodelingViewController::_GetOrigin () const
+    {
+    return m_currentViewController->GetOrigin();
+    }
+
+/*---------------------------------------------------------------------------------**//**
+* @bsimethod                                    Sam.Wilson                      08/13
++---------------+---------------+---------------+---------------+---------------+------*/
+DVec3d HypermodelingViewController::_GetDelta () const
+    {
+    return m_currentViewController->GetDelta();
+    }
+
+/*---------------------------------------------------------------------------------**//**
+* @bsimethod                                    Sam.Wilson                      08/13
++---------------+---------------+---------------+---------------+---------------+------*/
+RotMatrix HypermodelingViewController::_GetRotation() const
+    {
+    return m_currentViewController->GetRotation();
+    }
+
+/*---------------------------------------------------------------------------------**//**
+* @bsimethod                                    Sam.Wilson                      08/13
++---------------+---------------+---------------+---------------+---------------+------*/
+void HypermodelingViewController::_SetOrigin (DPoint3dCR org)
+    {
+    T_Super::_SetOrigin (org);
+    m_currentViewController->SetOrigin (org);
+    }
+
+/*---------------------------------------------------------------------------------**//**
+* @bsimethod                                    Sam.Wilson                      08/13
++---------------+---------------+---------------+---------------+---------------+------*/
+void HypermodelingViewController::_SetDelta (DVec3dCR delta)
+    {
+    T_Super::_SetDelta (delta);
+    m_currentViewController->SetDelta (delta);
+    }
+
+/*---------------------------------------------------------------------------------**//**
+* @bsimethod                                    Sam.Wilson                      08/13
++---------------+---------------+---------------+---------------+---------------+------*/
+void HypermodelingViewController::_AdjustAspectRatio (double aspect, bool expandView)
+    {
+    T_Super::_AdjustAspectRatio (aspect, expandView);
+    m_currentViewController->AdjustAspectRatio (aspect, expandView);
+    }
+
+/*---------------------------------------------------------------------------------**//**
+* @bsimethod                                    Sam.Wilson                      08/13
++---------------+---------------+---------------+---------------+---------------+------*/
+DPoint3d HypermodelingViewController::_GetTargetPoint () const
+    {
+    return m_currentViewController->GetTargetPoint ();
+    }
+
+/*---------------------------------------------------------------------------------**//**
+* @bsimethod                                    Sam.Wilson                      08/13
++---------------+---------------+---------------+---------------+---------------+------*/
+bool HypermodelingViewController::_Allow3dManipulations () const {return m_currentViewController->Allow3dManipulations();}
+
+/*---------------------------------------------------------------------------------**//**
+* @bsimethod                                    Sam.Wilson                      08/13
++---------------+---------------+---------------+---------------+---------------+------*/
+void HypermodelingViewController::_SetRotation (RotMatrixCR rot)
+    {
+    T_Super::_SetRotation (rot);
+    m_currentViewController->SetRotation (rot);
+    }
+
+/*---------------------------------------------------------------------------------**//**
+* @bsimethod                                    Sam.Wilson                      08/13
++---------------+---------------+---------------+---------------+---------------+------*/
+GeometricModelP HypermodelingViewController::_GetTargetModel() const
+    {
+    return m_currentViewController->GetTargetModel();    // *** NEEDS WORK: Allow app to switch focus
+    }
+
+/*---------------------------------------------------------------------------------**//**
+* @bsimethod                                                    Sam.Wilson      08/13
++---------------+---------------+---------------+---------------+---------------+------*/
+AxisAlignedBox3d HypermodelingViewController::_GetViewedExtents() const
+    {
+    return m_currentViewController->GetViewedExtents(); // *** NEEDS WORK: I guess the drawing could stick out the sides. Also, should we returned clipped range?
+    }
+
+/*---------------------------------------------------------------------------------**//**
+* @bsimethod                                                    Sam.Wilson      03/2014
++---------------+---------------+---------------+---------------+---------------+------*/
+void HypermodelingViewController::SetOverrideGraphicParams (ViewContextR context) const
+    {
+#if defined (NEEDS_WORK_CONTINUOUS_RENDER)
+    if (m_pass == PASS_Hatch)
+        {
+        OvrGraphicParamsP overrideMatSymb = context.GetOverrideGraphicParams();
+        overrideMatSymb->SetLineColor (m_symbology.hatchColor);
+        overrideMatSymb->SetFillColor (m_symbology.hatchColor);
+        overrideMatSymb->SetFillTransparency (m_symbology.hatchColor.GetAlpha());
+        overrideMatSymb->SetWidth (0);
+        //auto pattern = PatternParams::Create ();
+        //pattern->SetColor (0xffffff);
+        //pattern->SetWeight (5);
+        //pattern->SetStyle (1);
+        //pattern->SetPrimarySpacing (GetDrawingRange(*m_drawings.front()).XLength()/100);
+        //pattern->SetPrimaryAngle (msGeomConst_piOver4);
+        //overrideMatSymb->SetPatternParams (pattern);
+        context.GetCurrentGraphicR ().ActivateOverrideGraphicParams (overrideMatSymb);
+        }
+    else if (m_pass == PASS_DrawingBackground)
+        {
+        OvrGraphicParamsP overrideMatSymb = context.GetOverrideGraphicParams();
+        overrideMatSymb->SetLineColor (m_symbology.drawingBackgroundColor);
+        overrideMatSymb->SetFillColor (m_symbology.drawingBackgroundColor);
+        overrideMatSymb->SetFlags (overrideMatSymb->GetFlags() | MATSYMB_OVERRIDE_FillColorTransparency);
+        overrideMatSymb->SetWidth (0);
+        }
+        context.GetCurrentGraphicR ().ActivateOverrideGraphicParams (overrideMatSymb);
+    else
+        {
+        OvrGraphicParamsP overrideMatSymb = context.GetOverrideGraphicParams();
+        overrideMatSymb->SetFlags (MATSYMB_OVERRIDE_None);
+        context.GetCurrentGraphicR ().ActivateOverrideGraphicParams (overrideMatSymb);
+        }
+#endif
+    }
+
+/*---------------------------------------------------------------------------------**//**
+* @bsimethod                                                    Sam.Wilson      03/2014
++---------------+---------------+---------------+---------------+---------------+------*/
+bool HypermodelingViewController::ShouldDrawProxyGraphics (ClipVolumePass proxyGraphicsType, int planeIndex) const
+    {
+    if (m_pass == PASS_Hatch) // if we are doing the Hatch proxyGraphicsType (all by itself)
+        {                   // then display only cuts
+        return (proxyGraphicsType == ClipVolumePass::Cut) && (planeIndex != m_nearestCutPlane);
+        }
+
+    if (0 != (m_pass & PASS_Cut))
+        {
+        return (proxyGraphicsType == ClipVolumePass::Cut);
+        }
+
+    if (0 != (m_pass & PASS_Forward))
+        {
+        return (proxyGraphicsType == ClipVolumePass::InsideForward);
+        }
+
+    return false;
+    }
+
+/*---------------------------------------------------------------------------------**//**
+* @bsimethod                                                    Sam.Wilson      03/2014
++---------------+---------------+---------------+---------------+---------------+------*/
+bool HypermodelingViewController::ShouldDrawAnnotations () const
+    {
+    return 0 != (m_pass & PASS_Annotation);
     }