/*--------------------------------------------------------------------------------------+
|
|     $Source: DgnCore/RevisionComparisonViewController.cpp $
|
|  $Copyright: (c) 2017 Bentley Systems, Incorporated. All rights reserved. $
|
+--------------------------------------------------------------------------------------*/
#include <DgnPlatformInternal.h>
#include <DgnPlatform/RevisionComparisonViewController.h>

USING_REVISION_COMPARISON_NAMESPACE
USING_NAMESPACE_BENTLEY_SQLITE

/*---------------------------------------------------------------------------------**//**
* @bsimethod                                                    Diego.Pinate    04/17
+---------------+---------------+---------------+---------------+---------------+------*/
void Symbology::InitializeDefaults()
    {
<<<<<<< HEAD
    Appearance inserted, updated, deleted;
    updated.SetRgb(ColorDef::Blue());
    inserted.SetRgb(ColorDef::Green());
    deleted.SetRgb(ColorDef::Red());

    m_current.SetAppearance(DbOpcode::Insert, inserted);
    m_current.SetAppearance(DbOpcode::Update, updated);
    m_current.SetAppearance(DbOpcode::Delete, deleted);

    updated.SetRgb(ColorDef::Cyan());
    updated.SetAlpha(0x80);
    inserted.SetAlpha(0x80);
    deleted.SetAlpha(0x80);

    m_target.SetAppearance(DbOpcode::Insert, inserted);
    m_target.SetAppearance(DbOpcode::Update, updated);
    m_target.SetAppearance(DbOpcode::Delete, deleted);

    m_untouched.SetRgb(ColorDef::MediumGrey());
=======
    Render::OvrGraphicParams update, inserted, deleted;
    update.SetFillColor(ColorDef::Blue());
    inserted.SetFillColor(ColorDef::Green());
    deleted.SetFillColor(ColorDef::Red());

    m_currentRevisionOverrides.Insert(DbOpcode::Update, update);
    m_currentRevisionOverrides.Insert(DbOpcode::Insert, inserted);
    m_currentRevisionOverrides.Insert(DbOpcode::Delete, deleted);

    update.SetFillColor(ColorDef::Cyan());
    update.SetFillTransparency(128);
    update.SetLineTransparency(128);
    inserted.SetFillTransparency(128);
    inserted.SetLineTransparency(128);
    deleted.SetFillTransparency(128);
    deleted.SetLineTransparency(128);

    m_targetRevisionOverrides.Insert(DbOpcode::Update, update);
    m_targetRevisionOverrides.Insert(DbOpcode::Insert, inserted);
    m_targetRevisionOverrides.Insert(DbOpcode::Delete, deleted);

    m_untouchedOverride.SetFillColor(ColorDef::MediumGrey());
    m_untouchedOverride.SetFillTransparency(200);
    m_untouchedOverride.SetLineTransparency(200);
>>>>>>> ba6aeaa1
    }

/*---------------------------------------------------------------------------------**//**
* @bsimethod                                                    Paul.Connelly   04/17
+---------------+---------------+---------------+---------------+---------------+------*/
PersistentState ComparisonData::GetPersistentState(DgnElementId id) const
    {
    auto iter = m_persistent.find(PersistentState(id, DbOpcode::Insert));
    return m_persistent.end() != iter ? *iter : PersistentState();
    }

/*---------------------------------------------------------------------------------**//**
* @bsimethod                                                    Paul.Connelly   04/17
+---------------+---------------+---------------+---------------+---------------+------*/
TransientState ComparisonData::GetTransientState(DgnElementId id) const
    {
    // NB: This is inefficient, but it's also not actually used.
    auto iter = std::find_if(m_transient.begin(), m_transient.end(), [=](TransientState const& arg) { return arg.m_element->GetElementId() == id; });
    return m_transient.end() != iter ? *iter : TransientState();
    }

/*---------------------------------------------------------------------------------**//**
* @bsimethod                                                    Diego.Pinate    07/17
+---------------+---------------+---------------+---------------+---------------+------*/
bool    ComparisonData::ContainsElement(DgnElementCP element) const
    {
    auto iter = std::find_if(m_persistent.begin(), m_persistent.end(), [=](PersistentState const& arg) { return arg.m_elementId == element->GetElementId(); });
    return (m_persistent.end() != iter);
    }

/*---------------------------------------------------------------------------------**//**
<<<<<<< HEAD
=======
* @bsimethod                                                    Diego.Pinate    08/17
+---------------+---------------+---------------+---------------+---------------+------*/
StatusInt   ComparisonData::GetDbOpcode(DgnElementId elementId, DbOpcode& opcode)
    {
    // Obtain the type of Opcode associated with an element ID
    PersistentState pers = GetPersistentState(elementId);
    TransientState tran = GetTransientState(elementId);

    if (pers.IsValid())
        opcode = pers.m_opcode;
    if (tran.IsValid())
        opcode = tran.m_opcode;

    return (pers.IsValid() || tran.IsValid()) ? SUCCESS : ERROR;
    }

/*---------------------------------------------------------------------------------**//**
* @bsimethod                                                    Diego.Pinate    04/17
+---------------+---------------+---------------+---------------+---------------+------*/
void ComparisonSymbologyOverrides::GetCurrentRevisionOverrides(DbOpcode const& opcode, Render::OvrGraphicParamsR overrides)
    {
    BeAssert(m_currentRevisionOverrides.find(opcode) != m_currentRevisionOverrides.end());
    overrides = m_currentRevisionOverrides[opcode];
    }

/*---------------------------------------------------------------------------------**//**
* @bsimethod                                                    Diego.Pinate    04/17
+---------------+---------------+---------------+---------------+---------------+------*/
void ComparisonSymbologyOverrides::GetTargetRevisionOverrides(DbOpcode const& opcode, Render::OvrGraphicParamsR overrides)
    {
    BeAssert(m_targetRevisionOverrides.find(opcode) != m_targetRevisionOverrides.end());
    overrides = m_targetRevisionOverrides[opcode];
    }

/*---------------------------------------------------------------------------------**//**
* @bsimethod                                                    Diego.Pinate    04/17
+---------------+---------------+---------------+---------------+---------------+------*/
void ComparisonSymbologyOverrides::GetUntouchedOverrides(Render::OvrGraphicParamsR overrides)
    {
    overrides = m_untouchedOverride;
    }

/*---------------------------------------------------------------------------------**//**
>>>>>>> ba6aeaa1
* @bsimethod                                                    Diego.Pinate    07/17
+---------------+---------------+---------------+---------------+---------------+------*/
Render::GraphicPtr  RevisionComparison::Controller::_StrokeGeometry(ViewContextR context, GeometrySourceCR source, double pixelSize)
    {
    // Avoid letting user pick elements that are not being compared
    if (nullptr != context.GetIPickGeom() && !m_comparisonData->ContainsElement(source.ToElement()))
        return nullptr;

    return T_Super::_StrokeGeometry(context, source, pixelSize);
    }

/*---------------------------------------------------------------------------------**//**
* @bsimethod                                                    Paul.Connelly   04/17
+---------------+---------------+---------------+---------------+---------------+------*/
void Controller::_AddFeatureOverrides(Render::FeatureSymbologyOverrides& ovrs) const
    {
    if (WantShowCurrent())
        {
        for (auto const& entry : m_comparisonData->GetPersistentStates())
            ovrs.OverrideElement(entry.m_elementId, m_symbology.GetCurrentRevisionOverrides(entry.m_opcode));
        }

    if (WantShowTarget())
        {
        for (auto const& entry : m_comparisonData->GetTransientStates())
            ovrs.OverrideElement(entry.m_element->GetElementId(), m_symbology.GetTargetRevisionOverrides(entry.m_opcode));
        }

    ovrs.SetDefaultOverrides(m_symbology.GetUntouchedOverrides());

    T_Super::_AddFeatureOverrides(ovrs);
    }

/*---------------------------------------------------------------------------------**//**
* @bsimethod                                                    Diego.Pinate    08/17
+---------------+---------------+---------------+---------------+---------------+------*/
void getViewCorners(DPoint3dR low, DPoint3dR high, int indent, DgnViewportCR vp)
    {
    DRange3d range = vp.GetViewCorners();

    low = range.low;
    high = range.high;

    if (low.x > high.x)
        std::swap(low.x, high.x);

    if (low.y > high.y)
        std::swap(low.y, high.y);

#if defined (__APPLE__)
    //  GetViewCorners does not provide correct information for iOS.
    low.x = low.y = 4.0;
    if (high.x > high.y)
        {
        if (high.x > 2040)
            {
            high.x = 2044;
            high.y = 1475;
            }
        else
            {
            high.x = 1020;
            high.y = 700;
            }
        }
    else
        {
        if (high.y > 2000)
            {
            high.y = 2000;
            high.x = 1500;
            }
        else
            {
            high.y = 1020;
            high.x = 700;
            }
        }
#endif

    low.x += indent;
    low.y += indent;
    high.x -= indent;
    high.y -= indent;
    }

/*---------------------------------------------------------------------------------**//**
* @bsimethod                                                    Diego.Pinate    08/17
+---------------+---------------+---------------+---------------+---------------+------*/
void    RevisionComparisonViewController::SetVersionLabel(Utf8String label)
    {
    m_labelString = label;

    TextStringStylePtr style = TextStringStyle::Create();
    style->SetFont(DgnFontManager::GetDecoratorFont());
    style->SetSize(14);

    RotMatrix textMatrix;
    textMatrix.InitFromScaleFactors(1.0, -1.0, 1.0);

    m_label = TextString::Create();
    m_label->SetStyle(*style);
    m_label->SetText(m_labelString.c_str());
    
    DPoint3d low        = DPoint3d::FromZero();
    DPoint3d position   = DPoint3d::FromZero();
    if (nullptr != m_vp)
        getViewCorners(low, position, 30, *m_vp);
    position.z = 0;
    position.x = low.x;
    m_label->SetOriginFromJustificationOrigin(position, TextString::HorizontalJustification::Left, TextString::VerticalJustification::Bottom);
    m_label->SetOrientation(textMatrix);
    }

/*---------------------------------------------------------------------------------**//**
* @bsimethod                                                    Diego.Pinate    08/17
+---------------+---------------+---------------+---------------+---------------+------*/
void    RevisionComparisonViewController::_DrawDecorations(DecorateContextR context)
    {
    T_Super::_DrawDecorations(context);

    // We only display overlay of version numbers when we have two separate views
    if (WantShowBoth() || !m_label.IsValid())
        return;

    auto graphic = context.CreateGraphic();

    DPoint3d low        = DPoint3d::FromZero();
    DPoint3d position   = DPoint3d::FromZero();
    if (nullptr != m_vp)
        getViewCorners(low, position, 30, *m_vp);
    position.z = 0;
    position.x = low.x;
    m_label->SetOriginFromJustificationOrigin(position, TextString::HorizontalJustification::Left, TextString::VerticalJustification::Bottom);

    graphic->AddTextString(*m_label);
    context.AddViewOverlay(*graphic);
    }

/*---------------------------------------------------------------------------------**//**
* @bsimethod                                                    Diego.Pinate    04/17
+---------------+---------------+---------------+---------------+---------------+------*/
BentleyStatus Controller::_CreateScene(SceneContextR context)
    {
    auto status = T_Super::_CreateScene(context);
    if (WantShowTarget())
        {
        for (auto const& entry : m_comparisonData->GetTransientStates())
            {
            auto geom = entry.m_element->ToGeometrySource();
            if (nullptr != geom)
                context.VisitGeometry(*geom);
            }
        }

    return status;
    }

<|MERGE_RESOLUTION|>--- conflicted
+++ resolved
@@ -1,299 +1,243 @@
-/*--------------------------------------------------------------------------------------+
-|
-|     $Source: DgnCore/RevisionComparisonViewController.cpp $
-|
-|  $Copyright: (c) 2017 Bentley Systems, Incorporated. All rights reserved. $
-|
-+--------------------------------------------------------------------------------------*/
-#include <DgnPlatformInternal.h>
-#include <DgnPlatform/RevisionComparisonViewController.h>
-
-USING_REVISION_COMPARISON_NAMESPACE
-USING_NAMESPACE_BENTLEY_SQLITE
-
-/*---------------------------------------------------------------------------------**//**
-* @bsimethod                                                    Diego.Pinate    04/17
-+---------------+---------------+---------------+---------------+---------------+------*/
-void Symbology::InitializeDefaults()
-    {
-<<<<<<< HEAD
-    Appearance inserted, updated, deleted;
-    updated.SetRgb(ColorDef::Blue());
-    inserted.SetRgb(ColorDef::Green());
-    deleted.SetRgb(ColorDef::Red());
-
-    m_current.SetAppearance(DbOpcode::Insert, inserted);
-    m_current.SetAppearance(DbOpcode::Update, updated);
-    m_current.SetAppearance(DbOpcode::Delete, deleted);
-
-    updated.SetRgb(ColorDef::Cyan());
-    updated.SetAlpha(0x80);
-    inserted.SetAlpha(0x80);
-    deleted.SetAlpha(0x80);
-
-    m_target.SetAppearance(DbOpcode::Insert, inserted);
-    m_target.SetAppearance(DbOpcode::Update, updated);
-    m_target.SetAppearance(DbOpcode::Delete, deleted);
-
-    m_untouched.SetRgb(ColorDef::MediumGrey());
-=======
-    Render::OvrGraphicParams update, inserted, deleted;
-    update.SetFillColor(ColorDef::Blue());
-    inserted.SetFillColor(ColorDef::Green());
-    deleted.SetFillColor(ColorDef::Red());
-
-    m_currentRevisionOverrides.Insert(DbOpcode::Update, update);
-    m_currentRevisionOverrides.Insert(DbOpcode::Insert, inserted);
-    m_currentRevisionOverrides.Insert(DbOpcode::Delete, deleted);
-
-    update.SetFillColor(ColorDef::Cyan());
-    update.SetFillTransparency(128);
-    update.SetLineTransparency(128);
-    inserted.SetFillTransparency(128);
-    inserted.SetLineTransparency(128);
-    deleted.SetFillTransparency(128);
-    deleted.SetLineTransparency(128);
-
-    m_targetRevisionOverrides.Insert(DbOpcode::Update, update);
-    m_targetRevisionOverrides.Insert(DbOpcode::Insert, inserted);
-    m_targetRevisionOverrides.Insert(DbOpcode::Delete, deleted);
-
-    m_untouchedOverride.SetFillColor(ColorDef::MediumGrey());
-    m_untouchedOverride.SetFillTransparency(200);
-    m_untouchedOverride.SetLineTransparency(200);
->>>>>>> ba6aeaa1
-    }
-
-/*---------------------------------------------------------------------------------**//**
-* @bsimethod                                                    Paul.Connelly   04/17
-+---------------+---------------+---------------+---------------+---------------+------*/
-PersistentState ComparisonData::GetPersistentState(DgnElementId id) const
-    {
-    auto iter = m_persistent.find(PersistentState(id, DbOpcode::Insert));
-    return m_persistent.end() != iter ? *iter : PersistentState();
-    }
-
-/*---------------------------------------------------------------------------------**//**
-* @bsimethod                                                    Paul.Connelly   04/17
-+---------------+---------------+---------------+---------------+---------------+------*/
-TransientState ComparisonData::GetTransientState(DgnElementId id) const
-    {
-    // NB: This is inefficient, but it's also not actually used.
-    auto iter = std::find_if(m_transient.begin(), m_transient.end(), [=](TransientState const& arg) { return arg.m_element->GetElementId() == id; });
-    return m_transient.end() != iter ? *iter : TransientState();
-    }
-
-/*---------------------------------------------------------------------------------**//**
-* @bsimethod                                                    Diego.Pinate    07/17
-+---------------+---------------+---------------+---------------+---------------+------*/
-bool    ComparisonData::ContainsElement(DgnElementCP element) const
-    {
-    auto iter = std::find_if(m_persistent.begin(), m_persistent.end(), [=](PersistentState const& arg) { return arg.m_elementId == element->GetElementId(); });
-    return (m_persistent.end() != iter);
-    }
-
-/*---------------------------------------------------------------------------------**//**
-<<<<<<< HEAD
-=======
-* @bsimethod                                                    Diego.Pinate    08/17
-+---------------+---------------+---------------+---------------+---------------+------*/
-StatusInt   ComparisonData::GetDbOpcode(DgnElementId elementId, DbOpcode& opcode)
-    {
-    // Obtain the type of Opcode associated with an element ID
-    PersistentState pers = GetPersistentState(elementId);
-    TransientState tran = GetTransientState(elementId);
-
-    if (pers.IsValid())
-        opcode = pers.m_opcode;
-    if (tran.IsValid())
-        opcode = tran.m_opcode;
-
-    return (pers.IsValid() || tran.IsValid()) ? SUCCESS : ERROR;
-    }
-
-/*---------------------------------------------------------------------------------**//**
-* @bsimethod                                                    Diego.Pinate    04/17
-+---------------+---------------+---------------+---------------+---------------+------*/
-void ComparisonSymbologyOverrides::GetCurrentRevisionOverrides(DbOpcode const& opcode, Render::OvrGraphicParamsR overrides)
-    {
-    BeAssert(m_currentRevisionOverrides.find(opcode) != m_currentRevisionOverrides.end());
-    overrides = m_currentRevisionOverrides[opcode];
-    }
-
-/*---------------------------------------------------------------------------------**//**
-* @bsimethod                                                    Diego.Pinate    04/17
-+---------------+---------------+---------------+---------------+---------------+------*/
-void ComparisonSymbologyOverrides::GetTargetRevisionOverrides(DbOpcode const& opcode, Render::OvrGraphicParamsR overrides)
-    {
-    BeAssert(m_targetRevisionOverrides.find(opcode) != m_targetRevisionOverrides.end());
-    overrides = m_targetRevisionOverrides[opcode];
-    }
-
-/*---------------------------------------------------------------------------------**//**
-* @bsimethod                                                    Diego.Pinate    04/17
-+---------------+---------------+---------------+---------------+---------------+------*/
-void ComparisonSymbologyOverrides::GetUntouchedOverrides(Render::OvrGraphicParamsR overrides)
-    {
-    overrides = m_untouchedOverride;
-    }
-
-/*---------------------------------------------------------------------------------**//**
->>>>>>> ba6aeaa1
-* @bsimethod                                                    Diego.Pinate    07/17
-+---------------+---------------+---------------+---------------+---------------+------*/
-Render::GraphicPtr  RevisionComparison::Controller::_StrokeGeometry(ViewContextR context, GeometrySourceCR source, double pixelSize)
-    {
-    // Avoid letting user pick elements that are not being compared
-    if (nullptr != context.GetIPickGeom() && !m_comparisonData->ContainsElement(source.ToElement()))
-        return nullptr;
-
-    return T_Super::_StrokeGeometry(context, source, pixelSize);
-    }
-
-/*---------------------------------------------------------------------------------**//**
-* @bsimethod                                                    Paul.Connelly   04/17
-+---------------+---------------+---------------+---------------+---------------+------*/
-void Controller::_AddFeatureOverrides(Render::FeatureSymbologyOverrides& ovrs) const
-    {
-    if (WantShowCurrent())
-        {
-        for (auto const& entry : m_comparisonData->GetPersistentStates())
-            ovrs.OverrideElement(entry.m_elementId, m_symbology.GetCurrentRevisionOverrides(entry.m_opcode));
-        }
-
-    if (WantShowTarget())
-        {
-        for (auto const& entry : m_comparisonData->GetTransientStates())
-            ovrs.OverrideElement(entry.m_element->GetElementId(), m_symbology.GetTargetRevisionOverrides(entry.m_opcode));
-        }
-
-    ovrs.SetDefaultOverrides(m_symbology.GetUntouchedOverrides());
-
-    T_Super::_AddFeatureOverrides(ovrs);
-    }
-
-/*---------------------------------------------------------------------------------**//**
-* @bsimethod                                                    Diego.Pinate    08/17
-+---------------+---------------+---------------+---------------+---------------+------*/
-void getViewCorners(DPoint3dR low, DPoint3dR high, int indent, DgnViewportCR vp)
-    {
-    DRange3d range = vp.GetViewCorners();
-
-    low = range.low;
-    high = range.high;
-
-    if (low.x > high.x)
-        std::swap(low.x, high.x);
-
-    if (low.y > high.y)
-        std::swap(low.y, high.y);
-
-#if defined (__APPLE__)
-    //  GetViewCorners does not provide correct information for iOS.
-    low.x = low.y = 4.0;
-    if (high.x > high.y)
-        {
-        if (high.x > 2040)
-            {
-            high.x = 2044;
-            high.y = 1475;
-            }
-        else
-            {
-            high.x = 1020;
-            high.y = 700;
-            }
-        }
-    else
-        {
-        if (high.y > 2000)
-            {
-            high.y = 2000;
-            high.x = 1500;
-            }
-        else
-            {
-            high.y = 1020;
-            high.x = 700;
-            }
-        }
-#endif
-
-    low.x += indent;
-    low.y += indent;
-    high.x -= indent;
-    high.y -= indent;
-    }
-
-/*---------------------------------------------------------------------------------**//**
-* @bsimethod                                                    Diego.Pinate    08/17
-+---------------+---------------+---------------+---------------+---------------+------*/
-void    RevisionComparisonViewController::SetVersionLabel(Utf8String label)
-    {
-    m_labelString = label;
-
-    TextStringStylePtr style = TextStringStyle::Create();
-    style->SetFont(DgnFontManager::GetDecoratorFont());
-    style->SetSize(14);
-
-    RotMatrix textMatrix;
-    textMatrix.InitFromScaleFactors(1.0, -1.0, 1.0);
-
-    m_label = TextString::Create();
-    m_label->SetStyle(*style);
-    m_label->SetText(m_labelString.c_str());
-    
-    DPoint3d low        = DPoint3d::FromZero();
-    DPoint3d position   = DPoint3d::FromZero();
-    if (nullptr != m_vp)
-        getViewCorners(low, position, 30, *m_vp);
-    position.z = 0;
-    position.x = low.x;
-    m_label->SetOriginFromJustificationOrigin(position, TextString::HorizontalJustification::Left, TextString::VerticalJustification::Bottom);
-    m_label->SetOrientation(textMatrix);
-    }
-
-/*---------------------------------------------------------------------------------**//**
-* @bsimethod                                                    Diego.Pinate    08/17
-+---------------+---------------+---------------+---------------+---------------+------*/
-void    RevisionComparisonViewController::_DrawDecorations(DecorateContextR context)
-    {
-    T_Super::_DrawDecorations(context);
-
-    // We only display overlay of version numbers when we have two separate views
-    if (WantShowBoth() || !m_label.IsValid())
-        return;
-
-    auto graphic = context.CreateGraphic();
-
-    DPoint3d low        = DPoint3d::FromZero();
-    DPoint3d position   = DPoint3d::FromZero();
-    if (nullptr != m_vp)
-        getViewCorners(low, position, 30, *m_vp);
-    position.z = 0;
-    position.x = low.x;
-    m_label->SetOriginFromJustificationOrigin(position, TextString::HorizontalJustification::Left, TextString::VerticalJustification::Bottom);
-
-    graphic->AddTextString(*m_label);
-    context.AddViewOverlay(*graphic);
-    }
-
-/*---------------------------------------------------------------------------------**//**
-* @bsimethod                                                    Diego.Pinate    04/17
-+---------------+---------------+---------------+---------------+---------------+------*/
-BentleyStatus Controller::_CreateScene(SceneContextR context)
-    {
-    auto status = T_Super::_CreateScene(context);
-    if (WantShowTarget())
-        {
-        for (auto const& entry : m_comparisonData->GetTransientStates())
-            {
-            auto geom = entry.m_element->ToGeometrySource();
-            if (nullptr != geom)
-                context.VisitGeometry(*geom);
-            }
-        }
-
-    return status;
-    }
-
+/*--------------------------------------------------------------------------------------+
+|
+|     $Source: DgnCore/RevisionComparisonViewController.cpp $
+|
+|  $Copyright: (c) 2017 Bentley Systems, Incorporated. All rights reserved. $
+|
++--------------------------------------------------------------------------------------*/
+#include <DgnPlatformInternal.h>
+#include <DgnPlatform/RevisionComparisonViewController.h>
+
+USING_REVISION_COMPARISON_NAMESPACE
+USING_NAMESPACE_BENTLEY_SQLITE
+
+/*---------------------------------------------------------------------------------**//**
+* @bsimethod                                                    Diego.Pinate    04/17
++---------------+---------------+---------------+---------------+---------------+------*/
+void Symbology::InitializeDefaults()
+    {
+    Appearance inserted, updated, deleted;
+    updated.SetRgb(ColorDef::Blue());
+    inserted.SetRgb(ColorDef::Green());
+    deleted.SetRgb(ColorDef::Red());
+
+    m_current.SetAppearance(DbOpcode::Insert, inserted);
+    m_current.SetAppearance(DbOpcode::Update, updated);
+    m_current.SetAppearance(DbOpcode::Delete, deleted);
+
+    updated.SetRgb(ColorDef::Cyan());
+    updated.SetAlpha(0x80);
+    inserted.SetAlpha(0x80);
+    deleted.SetAlpha(0x80);
+
+    m_target.SetAppearance(DbOpcode::Insert, inserted);
+    m_target.SetAppearance(DbOpcode::Update, updated);
+    m_target.SetAppearance(DbOpcode::Delete, deleted);
+
+    m_untouched.SetRgb(ColorDef::MediumGrey());
+    m_untouchedOverride.SetFillTransparency(200);
+    m_untouchedOverride.SetLineTransparency(200);
+    }
+
+/*---------------------------------------------------------------------------------**//**
+* @bsimethod                                                    Paul.Connelly   04/17
++---------------+---------------+---------------+---------------+---------------+------*/
+PersistentState ComparisonData::GetPersistentState(DgnElementId id) const
+    {
+    auto iter = m_persistent.find(PersistentState(id, DbOpcode::Insert));
+    return m_persistent.end() != iter ? *iter : PersistentState();
+    }
+
+/*---------------------------------------------------------------------------------**//**
+* @bsimethod                                                    Paul.Connelly   04/17
++---------------+---------------+---------------+---------------+---------------+------*/
+TransientState ComparisonData::GetTransientState(DgnElementId id) const
+    {
+    // NB: This is inefficient, but it's also not actually used.
+    auto iter = std::find_if(m_transient.begin(), m_transient.end(), [=](TransientState const& arg) { return arg.m_element->GetElementId() == id; });
+    return m_transient.end() != iter ? *iter : TransientState();
+    }
+
+/*---------------------------------------------------------------------------------**//**
+* @bsimethod                                                    Diego.Pinate    07/17
++---------------+---------------+---------------+---------------+---------------+------*/
+bool    ComparisonData::ContainsElement(DgnElementCP element) const
+    {
+    auto iter = std::find_if(m_persistent.begin(), m_persistent.end(), [=](PersistentState const& arg) { return arg.m_elementId == element->GetElementId(); });
+    return (m_persistent.end() != iter);
+    }
+
+/*---------------------------------------------------------------------------------**//**
+* @bsimethod                                                    Diego.Pinate    08/17
++---------------+---------------+---------------+---------------+---------------+------*/
+StatusInt   ComparisonData::GetDbOpcode(DgnElementId elementId, DbOpcode& opcode)
+    {
+    // Obtain the type of Opcode associated with an element ID
+    PersistentState pers = GetPersistentState(elementId);
+    TransientState tran = GetTransientState(elementId);
+
+    if (pers.IsValid())
+        opcode = pers.m_opcode;
+    if (tran.IsValid())
+        opcode = tran.m_opcode;
+
+    return (pers.IsValid() || tran.IsValid()) ? SUCCESS : ERROR;
+    }
+
+/*---------------------------------------------------------------------------------**//**
+* @bsimethod                                                    Diego.Pinate    07/17
++---------------+---------------+---------------+---------------+---------------+------*/
+Render::GraphicPtr  RevisionComparison::Controller::_StrokeGeometry(ViewContextR context, GeometrySourceCR source, double pixelSize)
+    {
+    // Avoid letting user pick elements that are not being compared
+    if (nullptr != context.GetIPickGeom() && !m_comparisonData->ContainsElement(source.ToElement()))
+        return nullptr;
+
+    return T_Super::_StrokeGeometry(context, source, pixelSize);
+    }
+
+/*---------------------------------------------------------------------------------**//**
+* @bsimethod                                                    Paul.Connelly   04/17
++---------------+---------------+---------------+---------------+---------------+------*/
+void Controller::_AddFeatureOverrides(Render::FeatureSymbologyOverrides& ovrs) const
+    {
+    if (WantShowCurrent())
+        {
+        for (auto const& entry : m_comparisonData->GetPersistentStates())
+            ovrs.OverrideElement(entry.m_elementId, m_symbology.GetCurrentRevisionOverrides(entry.m_opcode));
+        }
+
+    if (WantShowTarget())
+        {
+        for (auto const& entry : m_comparisonData->GetTransientStates())
+            ovrs.OverrideElement(entry.m_element->GetElementId(), m_symbology.GetTargetRevisionOverrides(entry.m_opcode));
+        }
+
+    ovrs.SetDefaultOverrides(m_symbology.GetUntouchedOverrides());
+
+    T_Super::_AddFeatureOverrides(ovrs);
+    }
+
+/*---------------------------------------------------------------------------------**//**
+* @bsimethod                                                    Diego.Pinate    04/17
++---------------+---------------+---------------+---------------+---------------+------*/
+BentleyStatus Controller::_CreateScene(SceneContextR context)
+    {
+    auto status = T_Super::_CreateScene(context);
+    if (WantShowTarget())
+        {
+        for (auto const& entry : m_comparisonData->GetTransientStates())
+            {
+            auto geom = entry.m_element->ToGeometrySource();
+            if (nullptr != geom)
+                context.VisitGeometry(*geom);
+            }
+        }
+
+    return status;
+    }
+
+/*---------------------------------------------------------------------------------**//**
+* @bsimethod                                                    Diego.Pinate    08/17
++---------------+---------------+---------------+---------------+---------------+------*/
+void getViewCorners(DPoint3dR low, DPoint3dR high, int indent, DgnViewportCR vp)
+    {
+    DRange3d range = vp.GetViewCorners();
+
+    low = range.low;
+    high = range.high;
+
+    if (low.x > high.x)
+        std::swap(low.x, high.x);
+
+    if (low.y > high.y)
+        std::swap(low.y, high.y);
+
+#if defined (__APPLE__)
+    //  GetViewCorners does not provide correct information for iOS.
+    low.x = low.y = 4.0;
+    if (high.x > high.y)
+        {
+        if (high.x > 2040)
+            {
+            high.x = 2044;
+            high.y = 1475;
+            }
+        else
+            {
+            high.x = 1020;
+            high.y = 700;
+            }
+        }
+    else
+        {
+        if (high.y > 2000)
+            {
+            high.y = 2000;
+            high.x = 1500;
+            }
+        else
+            {
+            high.y = 1020;
+            high.x = 700;
+            }
+        }
+#endif
+
+    low.x += indent;
+    low.y += indent;
+    high.x -= indent;
+    high.y -= indent;
+    }
+
+/*---------------------------------------------------------------------------------**//**
+* @bsimethod                                                    Diego.Pinate    08/17
++---------------+---------------+---------------+---------------+---------------+------*/
+void    RevisionComparisonViewController::SetVersionLabel(Utf8String label)
+    {
+    m_labelString = label;
+
+    TextStringStylePtr style = TextStringStyle::Create();
+    style->SetFont(DgnFontManager::GetDecoratorFont());
+    style->SetSize(14);
+
+    RotMatrix textMatrix;
+    textMatrix.InitFromScaleFactors(1.0, -1.0, 1.0);
+
+    m_label = TextString::Create();
+    m_label->SetStyle(*style);
+    m_label->SetText(m_labelString.c_str());
+    
+    DPoint3d low        = DPoint3d::FromZero();
+    DPoint3d position   = DPoint3d::FromZero();
+    if (nullptr != m_vp)
+        getViewCorners(low, position, 30, *m_vp);
+    position.z = 0;
+    position.x = low.x;
+    m_label->SetOriginFromJustificationOrigin(position, TextString::HorizontalJustification::Left, TextString::VerticalJustification::Bottom);
+    m_label->SetOrientation(textMatrix);
+    }
+
+/*---------------------------------------------------------------------------------**//**
+* @bsimethod                                                    Diego.Pinate    08/17
++---------------+---------------+---------------+---------------+---------------+------*/
+void    RevisionComparisonViewController::_DrawDecorations(DecorateContextR context)
+    {
+    T_Super::_DrawDecorations(context);
+
+    // We only display overlay of version numbers when we have two separate views
+    if (WantShowBoth() || !m_label.IsValid())
+        return;
+
+    auto graphic = context.CreateGraphic();
+
+    DPoint3d low        = DPoint3d::FromZero();
+    DPoint3d position   = DPoint3d::FromZero();
+    if (nullptr != m_vp)
+        getViewCorners(low, position, 30, *m_vp);
+    position.z = 0;
+    position.x = low.x;
+    m_label->SetOriginFromJustificationOrigin(position, TextString::HorizontalJustification::Left, TextString::VerticalJustification::Bottom);
+
+    graphic->AddTextString(*m_label);
+    context.AddViewOverlay(*graphic);