--- conflicted
+++ resolved
@@ -1,429 +1,319 @@
-/*--------------------------------------------------------------------------------------+
-|
-|     $Source: DgnCore/RevisionComparisonViewController.cpp $
-|
-|  $Copyright: (c) 2017 Bentley Systems, Incorporated. All rights reserved. $
-|
-+--------------------------------------------------------------------------------------*/
-#include <DgnPlatformInternal.h>
-#include <DgnPlatform/RevisionComparisonViewController.h>
-
-USING_REVISION_COMPARISON_NAMESPACE
-USING_NAMESPACE_BENTLEY_SQLITE
-
-/*---------------------------------------------------------------------------------**//**
-* @bsimethod                                                    Diego.Pinate    04/17
-+---------------+---------------+---------------+---------------+---------------+------*/
-void Symbology::InitializeDefaults()
-    {
-    static const double s_backgroundElementTransparency = 0.5 * 255;
-<<<<<<< HEAD
-	// static const double s_backgroundLineTransparency = 255;
-    Appearance inserted, updated, deleted;
-    updated.SetRgb(ColorDef::VersionCompareModified());
-    inserted.SetRgb(ColorDef::VersionCompareInserted());
-    deleted.SetRgb(ColorDef::VersionCompareDeleted());
-
-    m_current.SetAppearance(DbOpcode::Insert, inserted);
-    m_current.SetAppearance(DbOpcode::Update, updated);
-    m_current.SetAppearance(DbOpcode::Delete, deleted);
-
-    updated.SetAlpha(0x80);
-    inserted.SetAlpha(0x80);
-    deleted.SetAlpha(0x80);
-
-    m_target.SetAppearance(DbOpcode::Insert, inserted);
-    m_target.SetAppearance(DbOpcode::Update, updated);
-    m_target.SetAppearance(DbOpcode::Delete, deleted);
-
-    m_untouched.SetRgb(ColorDef::VersionCompareBackground());
-	Byte bTransparency = (Byte) s_backgroundElementTransparency;
-	m_untouched.SetAlpha(bTransparency);
-=======
-    static const double s_backgroundLineTransparency = 255;
-
-    Render::OvrGraphicParams update, inserted, deleted;
-    update.SetFillColor(ColorDef::VersionCompareModified());
-    inserted.SetFillColor(ColorDef::VersionCompareInserted());
-    deleted.SetFillColor(ColorDef::VersionCompareDeleted());
-    update.SetMaterial(nullptr);
-    inserted.SetMaterial(nullptr);
-    deleted.SetMaterial(nullptr);
-
-    m_currentRevisionOverrides.Insert(DbOpcode::Update, update);
-    m_currentRevisionOverrides.Insert(DbOpcode::Insert, inserted);
-    m_currentRevisionOverrides.Insert(DbOpcode::Delete, deleted);
-
-    update.SetFillTransparency(128);
-    update.SetLineTransparency(128);
-    inserted.SetFillTransparency(128);
-    inserted.SetLineTransparency(128);
-    deleted.SetFillTransparency(128);
-    deleted.SetLineTransparency(128);
-
-    m_targetRevisionOverrides.Insert(DbOpcode::Update, update);
-    m_targetRevisionOverrides.Insert(DbOpcode::Insert, inserted);
-    m_targetRevisionOverrides.Insert(DbOpcode::Delete, deleted);
-
-    m_untouchedOverride.SetMaterial(nullptr);
-    m_untouchedOverride.SetFillColor(ColorDef::VersionCompareBackground());
-    m_untouchedOverride.SetLineColor(ColorDef::VersionCompareBackground());
-    Byte bTransparency = (Byte) s_backgroundElementTransparency;
-    Byte bLineTransparency = (Byte) s_backgroundLineTransparency;
-    m_untouchedOverride.SetFillTransparency(bTransparency);
-    m_untouchedOverride.SetLineTransparency(bLineTransparency);
->>>>>>> 986d03b2
-    }
-
-/*---------------------------------------------------------------------------------**//**
-* @bsimethod                                                    Paul.Connelly   04/17
-+---------------+---------------+---------------+---------------+---------------+------*/
-PersistentState ComparisonData::GetPersistentState(DgnElementId id) const
-    {
-    auto iter = m_persistent.find(PersistentState(id, DbOpcode::Insert));
-    return m_persistent.end() != iter ? *iter : PersistentState();
-    }
-
-/*---------------------------------------------------------------------------------**//**
-* @bsimethod                                                    Paul.Connelly   04/17
-+---------------+---------------+---------------+---------------+---------------+------*/
-TransientState ComparisonData::GetTransientState(DgnElementId id) const
-    {
-    // NB: This is inefficient, but it's also not actually used.
-    auto iter = std::find_if(m_transient.begin(), m_transient.end(), [=](TransientState const& arg) { return arg.m_element->GetElementId() == id; });
-    return m_transient.end() != iter ? *iter : TransientState();
-    }
-
-/*---------------------------------------------------------------------------------**//**
-* @bsimethod                                                    Diego.Pinate    07/17
-+---------------+---------------+---------------+---------------+---------------+------*/
-bool    ComparisonData::ContainsElement(DgnElementCP element) const
-    {
-    auto iter = std::find_if(m_persistent.begin(), m_persistent.end(), [=](PersistentState const& arg) { return arg.m_elementId == element->GetElementId(); });
-    return (m_persistent.end() != iter);
-    }
-
-/*---------------------------------------------------------------------------------**//**
-* @bsimethod                                                    Diego.Pinate    08/17
-+---------------+---------------+---------------+---------------+---------------+------*/
-StatusInt   ComparisonData::GetDbOpcode(DgnElementId elementId, BeSQLite::DbOpcode& opcode)
-    {
-    // Obtain the type of Opcode associated with an element ID
-    PersistentState pers = GetPersistentState(elementId);
-    TransientState tran = GetTransientState(elementId);
-
-    if (pers.IsValid())
-        opcode = pers.m_opcode;
-    if (tran.IsValid())
-        opcode = tran.m_opcode;
-
-    return (pers.IsValid() || tran.IsValid()) ? SUCCESS : ERROR;
-    }
-
-/*---------------------------------------------------------------------------------**//**
-<<<<<<< HEAD
-=======
-* @bsimethod                                                    Diego.Pinate    04/17
-+---------------+---------------+---------------+---------------+---------------+------*/
-void ComparisonSymbologyOverrides::GetCurrentRevisionOverrides(DbOpcode const& opcode, Render::OvrGraphicParamsR overrides)
-    {
-    BeAssert(m_currentRevisionOverrides.find(opcode) != m_currentRevisionOverrides.end());
-    overrides = m_currentRevisionOverrides[opcode];
-    }
-
-/*---------------------------------------------------------------------------------**//**
-* @bsimethod                                                    Diego.Pinate    04/17
-+---------------+---------------+---------------+---------------+---------------+------*/
-void ComparisonSymbologyOverrides::GetTargetRevisionOverrides(DbOpcode const& opcode, Render::OvrGraphicParamsR overrides)
-    {
-    BeAssert(m_targetRevisionOverrides.find(opcode) != m_targetRevisionOverrides.end());
-    overrides = m_targetRevisionOverrides[opcode];
-    }
-
-/*---------------------------------------------------------------------------------**//**
-* @bsimethod                                                    Diego.Pinate    04/17
-+---------------+---------------+---------------+---------------+---------------+------*/
-void ComparisonSymbologyOverrides::GetUntouchedOverrides(Render::OvrGraphicParamsR overrides)
-    {
-    overrides = m_untouchedOverride;
-    }
-
-/*---------------------------------------------------------------------------------**//**
-* @bsimethod                                                    Diego.Pinate    08/17
-+---------------+---------------+---------------+---------------+---------------+------*/
- RevisionComparisonViewController::RevisionComparisonViewController(SpatialViewDefinition const& view, ComparisonData const& data, unsigned int flags, ComparisonSymbologyOverrides const & symb) : T_Super(view), m_symbology(symb), m_comparisonData(&data), m_flags(flags), m_visitingTransientElements(false)//, m_label(TextString::Create())
-    {
-    // Build the opcode cache
-    for (auto state : m_comparisonData->GetPersistentStates())
-        m_persistentOpcodeCache[state.m_elementId] = state.m_opcode;
-    for (auto state : m_comparisonData->GetTransientStates())
-        m_transientOpcodeCache[state.m_element->GetElementId()] = state.m_opcode;
-    }
-
-/*---------------------------------------------------------------------------------**//**
->>>>>>> 986d03b2
-* @bsimethod                                                    Diego.Pinate    07/17
-+---------------+---------------+---------------+---------------+---------------+------*/
-Render::GraphicPtr  RevisionComparison::Controller::_StrokeGeometry(ViewContextR context, GeometrySourceCR source, double pixelSize)
-    {
-    // Avoid letting user pick elements that are not being compared
-    //if (nullptr != context.GetIPickGeom() && !m_comparisonData->ContainsElement(source.ToElement()))
-    //    return nullptr;
-    return T_Super::_StrokeGeometry(context, source, pixelSize);
-    }
-
-/*---------------------------------------------------------------------------------**//**
-* @bsimethod                                                    Paul.Connelly   04/17
-+---------------+---------------+---------------+---------------+---------------+------*/
-void Controller::_AddFeatureOverrides(Render::FeatureSymbologyOverrides& ovrs) const
-    {
-<<<<<<< HEAD
-    /* ###TODO: To support this we need to allow the 'overrides' for an element to specify 'don't override anything' - otherwise it gets the default overrides
-=======
-    DgnElementCP el = source->ToElement();
-
-    if (nullptr == el)
-        return;
-
-    symbologyOverrides.Clear();
-
-    DgnElementId elementId = el->GetElementId();
-
->>>>>>> 986d03b2
-    // TFS#742735: Only colorize focused element if we have set this ViewController to do so
-    if (m_focusedElementId.IsValid() && m_focusedElementId != elementId)
-        {
-        m_symbology.GetUntouchedOverrides(symbologyOverrides);
-        //T_Super::_OverrideGraphicParams(symbologyOverrides, source);
-        return;
-        }
-    */
-
-<<<<<<< HEAD
-    if (WantShowCurrent())
-        {
-        for (auto const& entry : m_comparisonData->GetPersistentStates())
-            ovrs.OverrideElement(entry.m_elementId, m_symbology.GetCurrentRevisionOverrides(entry.m_opcode));
-=======
-    //PersistentState elementIdData = m_comparisonData->GetPersistentState(el->GetElementId());
-    //TransientState elementData = m_comparisonData->GetTransientState(el->GetElementId());
-    //bool isPersistent   =  (m_persistentOpcodeCache.find(elementId) != m_persistentOpcodeCache.end());
-    //bool isTransient    =  (m_transientOpcodeCache.find(elementId) != m_persistentOpcodeCache.end());
-    DbOpcode persistentOpcode = m_persistentOpcodeCache[elementId];
-    DbOpcode transientOpcode = m_transientOpcodeCache[elementId];
-
-    // Get the override for element IDs
-    //if (WantShowCurrent() && !m_visitingTransientElements && elementIdData.IsValid())
-    if (WantShowCurrent() && !m_visitingTransientElements && persistentOpcode != (DbOpcode)0)
-        {
-        m_symbology.GetCurrentRevisionOverrides(persistentOpcode, symbologyOverrides);
-        return;
->>>>>>> 986d03b2
-        }
-
-    if (WantShowTarget())
-        {
-<<<<<<< HEAD
-        for (auto const& entry : m_comparisonData->GetTransientStates())
-            ovrs.OverrideElement(entry.m_element->GetElementId(), m_symbology.GetTargetRevisionOverrides(entry.m_opcode));
-        }
-
-    ovrs.SetDefaultOverrides(m_symbology.GetUntouchedOverrides());
-
-    T_Super::_AddFeatureOverrides(ovrs);
-    }
-
-/*---------------------------------------------------------------------------------**//**
-* @bsimethod                                                    Diego.Pinate    04/17
-+---------------+---------------+---------------+---------------+---------------+------*/
-BentleyStatus Controller::_CreateScene(SceneContextR context)
-    {
-    auto status = T_Super::_CreateScene(context);
-    if (WantShowTarget())
-        {
-        for (auto const& entry : m_comparisonData->GetTransientStates())
-=======
-        if (transientOpcode != (DbOpcode)0 && m_visitingTransientElements)
-            {
-            m_symbology.GetTargetRevisionOverrides(transientOpcode, symbologyOverrides);
-            return;
-            }
-
-        // Elements that are modified need to be transparent if we are in "Target-only" view
-        if (!WantShowBoth() && persistentOpcode != (DbOpcode)0)
->>>>>>> 986d03b2
-            {
-            // Joe doesn't want to show the transient/updated state of a modified element
-            // if we are showing them in a single view
-            if (WantShowBoth() && entry.IsModified())
-                continue;
-
-            auto geom = entry.m_element->ToGeometrySource();
-            if (nullptr != geom)
-                context.VisitGeometry(*geom);
-            }
-        }
-
-<<<<<<< HEAD
-    return status;
-=======
-    // Provide an "untouched" override
-    m_symbology.GetUntouchedOverrides(symbologyOverrides);
->>>>>>> 986d03b2
-    }
-
-/*---------------------------------------------------------------------------------**//**
-* @bsimethod                                                    Diego.Pinate    08/17
-+---------------+---------------+---------------+---------------+---------------+------*/
-void getViewCorners(DPoint3dR low, DPoint3dR high, int indent, DgnViewportCR vp)
-    {
-    DRange3d range = vp.GetViewCorners();
-
-    low = range.low;
-    high = range.high;
-
-    if (low.x > high.x)
-        std::swap(low.x, high.x);
-
-    if (low.y > high.y)
-        std::swap(low.y, high.y);
-
-#if defined (__APPLE__)
-    //  GetViewCorners does not provide correct information for iOS.
-    low.x = low.y = 4.0;
-    if (high.x > high.y)
-        {
-        if (high.x > 2040)
-            {
-            high.x = 2044;
-            high.y = 1475;
-            }
-        else
-            {
-            high.x = 1020;
-            high.y = 700;
-            }
-        }
-    else
-        {
-        if (high.y > 2000)
-            {
-            high.y = 2000;
-            high.x = 1500;
-            }
-        else
-            {
-            high.y = 1020;
-            high.x = 700;
-            }
-        }
-#endif
-
-    low.x += indent;
-    low.y += indent;
-    high.x -= indent;
-    high.y -= indent;
-    }
-
-/*---------------------------------------------------------------------------------**//**
-* @bsimethod                                                    Diego.Pinate    08/17
-+---------------+---------------+---------------+---------------+---------------+------*/
-void    RevisionComparison::Controller::SetVersionLabel(Utf8String label)
-    {
-#ifdef USE_LABEL
-    m_labelString = label;
-
-    TextStringStylePtr style = TextStringStyle::Create();
-    style->SetFont(DgnFontManager::GetDecoratorFont());
-    style->SetSize(14);
-
-    RotMatrix textMatrix;
-    textMatrix.InitFromScaleFactors(1.0, -1.0, 1.0);
-
-    m_label = TextString::Create();
-    m_label->SetStyle(*style);
-    m_label->SetText(m_labelString.c_str());
-    
-    DPoint3d low        = DPoint3d::FromZero();
-    DPoint3d position   = DPoint3d::FromZero();
-    if (nullptr != m_vp)
-        getViewCorners(low, position, 30, *m_vp);
-
-    position.z = 0;
-    position.x = low.x;
-    m_label->SetOriginFromJustificationOrigin(position, TextString::HorizontalJustification::Left, TextString::VerticalJustification::Bottom);
-    m_label->SetOrientation(textMatrix);
-#endif
-    }
-
-/*---------------------------------------------------------------------------------**//**
-* @bsimethod                                                    Diego.Pinate    08/17
-+---------------+---------------+---------------+---------------+---------------+------*/
-void    RevisionComparison::Controller::_DrawDecorations(DecorateContextR context)
-    {
-    T_Super::_DrawDecorations(context);
-#ifdef USE_LABEL
-    // We only display overlay of version numbers when we have two separate views
-    if (WantShowBoth() || !m_label.IsValid())
-        return;
-
-    auto graphic = context.CreateViewGraphic();
-
-    DPoint3d low        = DPoint3d::FromZero();
-    DPoint3d position   = DPoint3d::FromZero();
-    if (nullptr != m_vp)
-        getViewCorners(low, position, 30, *m_vp);
-    position.z = 0;
-    position.x = low.x;
-    m_label->SetOriginFromJustificationOrigin(position, TextString::HorizontalJustification::Left, TextString::VerticalJustification::Bottom);
-
-    graphic->AddTextString(*m_label);
-<<<<<<< HEAD
-    context.AddViewOverlay(*graphic->Finish());
-=======
-    context.AddViewOverlay(*graphic);
-#endif
->>>>>>> 986d03b2
-    }
-
-        /* ###TODO
-		// Joe doesn't want to show the transient/updated state of a modified element
-        // if we are showing them in a single view
-        if (WantShowBoth() && element.IsModified())
-            continue;
-<<<<<<< HEAD
-        */
-
-=======
-
-        GeometrySourceCP geomElem = element.m_element->ToGeometrySource();
-        if (nullptr == geomElem)
-            continue;
-
-        context.VisitGeometry(*geomElem);
-        }
-
-    m_visitingTransientElements = false;
-    }
-
-/*---------------------------------------------------------------------------------**//**
-* @bsimethod                                                    Diego.Pinate    08/17
-+---------------+---------------+---------------+---------------+---------------+------*/
-void RevisionComparisonViewController::_OnViewOpened (DgnViewportR vp)
-    {
-    Render::ViewFlags viewFlags = GetViewFlags();
-    if (viewFlags.GetRenderMode() != Render::RenderMode::SmoothShade)
-        viewFlags.SetRenderMode(Render::RenderMode::SmoothShade);
-
-    viewFlags.SetShowVisibleEdges(false);
-    viewFlags.SetShowPatterns(false);
-    viewFlags.SetShowGrid(false);
-    viewFlags.SetShowClipVolume(false);
-    viewFlags.SetShowTransparency(true);
-    viewFlags.SetShowAcsTriad(false);  // Hide the indicator because it is work-in-progress.
-    vp.GetViewControllerR().GetViewDefinition().GetDisplayStyle().SetViewFlags(viewFlags);
-
-    T_Super::_OnViewOpened(vp);
-    }
-
->>>>>>> 986d03b2
+/*--------------------------------------------------------------------------------------+
+|
+|     $Source: DgnCore/RevisionComparisonViewController.cpp $
+|
+|  $Copyright: (c) 2017 Bentley Systems, Incorporated. All rights reserved. $
+|
++--------------------------------------------------------------------------------------*/
+#include <DgnPlatformInternal.h>
+#include <DgnPlatform/RevisionComparisonViewController.h>
+
+USING_REVISION_COMPARISON_NAMESPACE
+USING_NAMESPACE_BENTLEY_SQLITE
+
+/*---------------------------------------------------------------------------------**//**
+* @bsimethod                                                    Diego.Pinate    04/17
++---------------+---------------+---------------+---------------+---------------+------*/
+void Symbology::InitializeDefaults()
+    {
+    static const double s_backgroundElementTransparency = 0.5 * 255;
+	// static const double s_backgroundLineTransparency = 255;
+    Appearance inserted, updated, deleted;
+    updated.SetRgb(ColorDef::VersionCompareModified());
+    inserted.SetRgb(ColorDef::VersionCompareInserted());
+    deleted.SetRgb(ColorDef::VersionCompareDeleted());
+    // ###TODO update.SetMaterial(nullptr);
+    // ###TODO inserted.SetMaterial(nullptr);
+    // ###TODO deleted.SetMaterial(nullptr);
+
+    m_current.SetAppearance(DbOpcode::Insert, inserted);
+    m_current.SetAppearance(DbOpcode::Update, updated);
+    m_current.SetAppearance(DbOpcode::Delete, deleted);
+
+    updated.SetAlpha(0x80);
+    inserted.SetAlpha(0x80);
+    deleted.SetAlpha(0x80);
+
+    m_target.SetAppearance(DbOpcode::Insert, inserted);
+    m_target.SetAppearance(DbOpcode::Update, updated);
+    m_target.SetAppearance(DbOpcode::Delete, deleted);
+
+    m_untouchedOverride.SetMaterial(nullptr);
+    m_untouched.SetRgb(ColorDef::VersionCompareBackground());
+	Byte bTransparency = (Byte) s_backgroundElementTransparency;
+	// ###TODO m_untouched.SetMaterial(nullptr);
+	m_untouched.SetAlpha(bTransparency);
+    }
+
+/*---------------------------------------------------------------------------------**//**
+* @bsimethod                                                    Paul.Connelly   04/17
++---------------+---------------+---------------+---------------+---------------+------*/
+PersistentState ComparisonData::GetPersistentState(DgnElementId id) const
+    {
+    auto iter = m_persistent.find(PersistentState(id, DbOpcode::Insert));
+    return m_persistent.end() != iter ? *iter : PersistentState();
+    }
+
+/*---------------------------------------------------------------------------------**//**
+* @bsimethod                                                    Paul.Connelly   04/17
++---------------+---------------+---------------+---------------+---------------+------*/
+TransientState ComparisonData::GetTransientState(DgnElementId id) const
+    {
+    // NB: This is inefficient, but it's also not actually used.
+    auto iter = std::find_if(m_transient.begin(), m_transient.end(), [=](TransientState const& arg) { return arg.m_element->GetElementId() == id; });
+    return m_transient.end() != iter ? *iter : TransientState();
+    }
+
+/*---------------------------------------------------------------------------------**//**
+* @bsimethod                                                    Diego.Pinate    07/17
++---------------+---------------+---------------+---------------+---------------+------*/
+bool    ComparisonData::ContainsElement(DgnElementCP element) const
+    {
+    auto iter = std::find_if(m_persistent.begin(), m_persistent.end(), [=](PersistentState const& arg) { return arg.m_elementId == element->GetElementId(); });
+    return (m_persistent.end() != iter);
+    }
+
+/*---------------------------------------------------------------------------------**//**
+* @bsimethod                                                    Diego.Pinate    08/17
++---------------+---------------+---------------+---------------+---------------+------*/
+StatusInt   ComparisonData::GetDbOpcode(DgnElementId elementId, BeSQLite::DbOpcode& opcode)
+    {
+    // Obtain the type of Opcode associated with an element ID
+    PersistentState pers = GetPersistentState(elementId);
+    TransientState tran = GetTransientState(elementId);
+
+    if (pers.IsValid())
+        opcode = pers.m_opcode;
+    if (tran.IsValid())
+        opcode = tran.m_opcode;
+
+    return (pers.IsValid() || tran.IsValid()) ? SUCCESS : ERROR;
+    }
+
+/*---------------------------------------------------------------------------------**//**
+* @bsimethod                                                    Diego.Pinate    08/17
++---------------+---------------+---------------+---------------+---------------+------*/
+ RevisionComparison::Controller::Controller(SpatialViewDefinition const& view, ComparisonData const& data, Show flags, ComparisonSymbologyOverrides const & symb) : T_Super(view), m_symbology(symb), m_comparisonData(&data), m_show(flags), m_visitingTransientElements(false)//, m_label(TextString::Create())
+    {
+    // Build the opcode cache
+    for (auto state : m_comparisonData->GetPersistentStates())
+        m_persistentOpcodeCache[state.m_elementId] = state.m_opcode;
+    for (auto state : m_comparisonData->GetTransientStates())
+        m_transientOpcodeCache[state.m_element->GetElementId()] = state.m_opcode;
+    }
+
+/*---------------------------------------------------------------------------------**//**
+* @bsimethod                                                    Diego.Pinate    07/17
++---------------+---------------+---------------+---------------+---------------+------*/
+Render::GraphicPtr  RevisionComparison::Controller::_StrokeGeometry(ViewContextR context, GeometrySourceCR source, double pixelSize)
+    {
+    // Avoid letting user pick elements that are not being compared
+    //if (nullptr != context.GetIPickGeom() && !m_comparisonData->ContainsElement(source.ToElement()))
+    //    return nullptr;
+    return T_Super::_StrokeGeometry(context, source, pixelSize);
+    }
+
+/*---------------------------------------------------------------------------------**//**
+* @bsimethod                                                    Paul.Connelly   04/17
++---------------+---------------+---------------+---------------+---------------+------*/
+void Controller::_AddFeatureOverrides(Render::FeatureSymbologyOverrides& ovrs) const
+    {
+#if defined(TODO_VERSION_COMPARE_MESS)
+    /* ###TODO: To support this we need to allow the 'overrides' for an element to specify 'don't override anything' - otherwise it gets the default overrides
+    DgnElementId elementId = el->GetElementId();
+
+    // TFS#742735: Only colorize focused element if we have set this ViewController to do so
+    if (m_focusedElementId.IsValid() && m_focusedElementId != el->GetElementId())
+        {
+        m_symbology.GetUntouchedOverrides(symbologyOverrides);
+        //T_Super::_OverrideGraphicParams(symbologyOverrides, source);
+        return;
+        }
+    */
+
+    if (WantShowCurrent())
+        {
+        for (auto const& entry : m_comparisonData->GetPersistentStates())
+            ovrs.OverrideElement(entry.m_elementId, m_symbology.GetCurrentRevisionOverrides(entry.m_opcode));
+        }
+
+    //bool isPersistent   =  (m_persistentOpcodeCache.find(elementId) != m_persistentOpcodeCache.end());
+    //bool isTransient    =  (m_transientOpcodeCache.find(elementId) != m_persistentOpcodeCache.end());
+    DbOpcode persistentOpcode = m_persistentOpcodeCache[elementId];
+    DbOpcode transientOpcode = m_transientOpcodeCache[elementId];
+    if (WantShowTarget())
+    if (WantShowCurrent() && !m_visitingTransientElements && persistentOpcode != (DbOpcode)0)
+        {
+        for (auto const& entry : m_comparisonData->GetTransientStates())
+        m_symbology.GetCurrentRevisionOverrides(elementIdData.m_opcode, symbologyOverrides);
+        }
+
+    ovrs.SetDefaultOverrides(m_symbology.GetUntouchedOverrides());
+#endif
+
+    T_Super::_AddFeatureOverrides(ovrs);
+    }
+
+/*---------------------------------------------------------------------------------**//**
+* @bsimethod                                                    Diego.Pinate    04/17
++---------------+---------------+---------------+---------------+---------------+------*/
+BentleyStatus Controller::_CreateScene(SceneContextR context)
+    {
+    auto status = T_Super::_CreateScene(context);
+#if defined(TODO_VERSION_COMPARE_MESS)
+    if (WantShowTarget())
+        {
+        if (elementData.IsValid() && m_visitingTransientElements)
+            {
+            m_symbology.GetTargetRevisionOverrides(elementData.m_opcode, symbologyOverrides);
+            // Joe doesn't want to show the transient/updated state of a modified element
+            // if we are showing them in a single view
+        if (!WantShowBoth() && elementIdData.IsValid())
+                continue;
+
+            auto geom = entry.m_element->ToGeometrySource();
+            if (nullptr != geom)
+                context.VisitGeometry(*geom);
+            }
+        }
+#endif
+
+    return status;
+    }
+
+/*---------------------------------------------------------------------------------**//**
+* @bsimethod                                                    Diego.Pinate    08/17
++---------------+---------------+---------------+---------------+---------------+------*/
+void getViewCorners(DPoint3dR low, DPoint3dR high, int indent, DgnViewportCR vp)
+    {
+    DRange3d range = vp.GetViewCorners();
+
+    low = range.low;
+    high = range.high;
+
+    if (low.x > high.x)
+        std::swap(low.x, high.x);
+
+    if (low.y > high.y)
+        std::swap(low.y, high.y);
+
+#if defined (__APPLE__)
+    //  GetViewCorners does not provide correct information for iOS.
+    low.x = low.y = 4.0;
+    if (high.x > high.y)
+        {
+        if (high.x > 2040)
+            {
+            high.x = 2044;
+            high.y = 1475;
+            }
+        else
+            {
+            high.x = 1020;
+            high.y = 700;
+            }
+        }
+    else
+        {
+        if (high.y > 2000)
+            {
+            high.y = 2000;
+            high.x = 1500;
+            }
+        else
+            {
+            high.y = 1020;
+            high.x = 700;
+            }
+        }
+#endif
+
+    low.x += indent;
+    low.y += indent;
+    high.x -= indent;
+    high.y -= indent;
+    }
+
+/*---------------------------------------------------------------------------------**//**
+* @bsimethod                                                    Diego.Pinate    08/17
++---------------+---------------+---------------+---------------+---------------+------*/
+void    RevisionComparison::Controller::SetVersionLabel(Utf8String label)
+    {
+#ifdef USE_LABEL
+    m_labelString = label;
+
+    TextStringStylePtr style = TextStringStyle::Create();
+    style->SetFont(DgnFontManager::GetDecoratorFont());
+    style->SetSize(14);
+
+    RotMatrix textMatrix;
+    textMatrix.InitFromScaleFactors(1.0, -1.0, 1.0);
+
+    m_label = TextString::Create();
+    m_label->SetStyle(*style);
+    m_label->SetText(m_labelString.c_str());
+    
+    DPoint3d low        = DPoint3d::FromZero();
+    DPoint3d position   = DPoint3d::FromZero();
+    if (nullptr != m_vp)
+        getViewCorners(low, position, 30, *m_vp);
+
+    position.z = 0;
+    position.x = low.x;
+    m_label->SetOriginFromJustificationOrigin(position, TextString::HorizontalJustification::Left, TextString::VerticalJustification::Bottom);
+    m_label->SetOrientation(textMatrix);
+#endif
+    }
+
+/*---------------------------------------------------------------------------------**//**
+* @bsimethod                                                    Diego.Pinate    08/17
++---------------+---------------+---------------+---------------+---------------+------*/
+void    RevisionComparison::Controller::_DrawDecorations(DecorateContextR context)
+    {
+    T_Super::_DrawDecorations(context);
+#ifdef USE_LABEL
+    // We only display overlay of version numbers when we have two separate views
+    if (WantShowBoth() || !m_label.IsValid())
+        return;
+
+    auto graphic = context.CreateViewGraphic();
+
+    DPoint3d low        = DPoint3d::FromZero();
+    DPoint3d position   = DPoint3d::FromZero();
+    if (nullptr != m_vp)
+        getViewCorners(low, position, 30, *m_vp);
+    position.z = 0;
+    position.x = low.x;
+    m_label->SetOriginFromJustificationOrigin(position, TextString::HorizontalJustification::Left, TextString::VerticalJustification::Bottom);
+
+    graphic->AddTextString(*m_label);
+    context.AddViewOverlay(*graphic->Finish());
+#endif
+    }
+
+        /* ###TODO
+		// Joe doesn't want to show the transient/updated state of a modified element
+        // if we are showing them in a single view
+        if (WantShowBoth() && element.IsModified())
+            continue;
+        */
+
+/*---------------------------------------------------------------------------------**//**
+* @bsimethod                                                    Diego.Pinate    08/17
++---------------+---------------+---------------+---------------+---------------+------*/
+void RevisionComparison::Controller::_OnViewOpened (DgnViewportR vp)
+    {
+    Render::ViewFlags viewFlags = GetViewFlags();
+    if (viewFlags.GetRenderMode() != Render::RenderMode::SmoothShade)
+        viewFlags.SetRenderMode(Render::RenderMode::SmoothShade);
+
+    viewFlags.SetShowVisibleEdges(false);
+    viewFlags.SetShowPatterns(false);
+    viewFlags.SetShowGrid(false);
+    viewFlags.SetShowClipVolume(false);
+    viewFlags.SetShowTransparency(true);
+    viewFlags.SetShowAcsTriad(false);  // Hide the indicator because it is work-in-progress.
+    vp.GetViewControllerR().GetViewDefinitionR().GetDisplayStyle().SetViewFlags(viewFlags);
+
+    T_Super::_OnViewOpened(vp);
+    }