/*--------------------------------------------------------------------------------------+
|
|     $Source: DgnCore/DgnDbSchema.cpp $
|
|  $Copyright: (c) 2015 Bentley Systems, Incorporated. All rights reserved. $
|
+--------------------------------------------------------------------------------------*/
#include "DgnPlatformInternal.h"

/*---------------------------------------------------------------------------------**//**
* @bsimethod                                    Keith.Bentley                   05/13
+---------------+---------------+---------------+---------------+---------------+------*/
static DgnVersion getCurrentSchemaVerion()
    {
    return DgnVersion(DGNDB_CURRENT_VERSION_Major, DGNDB_CURRENT_VERSION_Minor, DGNDB_CURRENT_VERSION_Sub1, DGNDB_CURRENT_VERSION_Sub2);
    }

/*---------------------------------------------------------------------------------**//**
* @bsimethod                                    Ramanujam.Raman                 02/2014
+---------------+---------------+---------------+---------------+---------------+------*/
static void importDgnSchema(DgnDbR db, bool updateExisting)
    {
    ECSchemaReadContextPtr ecSchemaContext = ECN::ECSchemaReadContext::CreateContext();
    ecSchemaContext->AddSchemaLocater(db.GetSchemaLocater());

    BeFileName ecSchemaPath = T_HOST.GetIKnownLocationsAdmin().GetDgnPlatformAssetsDirectory();
    ecSchemaPath.AppendToPath(L"ECSchemas");

    BeFileName dgnSchemaPath = ecSchemaPath;
    dgnSchemaPath.AppendToPath(L"Dgn");
    ecSchemaContext->AddSchemaPath(dgnSchemaPath);

    BeFileName standardSchemaPath = ecSchemaPath;
    standardSchemaPath.AppendToPath(L"Standard");
    ecSchemaContext->AddSchemaPath(standardSchemaPath);

    SchemaKey dgnschemaKey("dgn", 2, 0);
    ECSchemaPtr dgnschema = ECSchema::LocateSchema(dgnschemaKey, *ecSchemaContext);
    BeAssert(dgnschema != NULL);

    BentleyStatus status = db.Schemas().ImportECSchemas(ecSchemaContext->GetCache(), ECDbSchemaManager::ImportOptions(false, updateExisting));
    BeAssert(status == SUCCESS);
    }

/*---------------------------------------------------------------------------------**//**
* @bsimethod                                    Keith.Bentley                   02/11
+---------------+---------------+---------------+---------------+---------------+------*/
DbResult DgnDb::CreateDgnDbTables()
    {
    CreateTable(DGN_TABLE_Domain,    "Name CHAR UNIQUE NOT NULL PRIMARY KEY,"
                                     "Descr CHAR,"
                                     "Version INTEGER");

    CreateTable(DGN_TABLE_Handler,   "ClassId INTEGER PRIMARY KEY,"
                                     "Domain CHAR NOT NULL REFERENCES " DGN_TABLE_Domain "(Name),"
                                     "Name CHAR NOT NULL COLLATE NOCASE,"
                                     "Permissions INT,"
                                     "CONSTRAINT names UNIQUE(Domain,Name)");

    CreateTable(DGN_TABLE_Txns, "Id INTEGER PRIMARY KEY NOT NULL," 
                           "Deleted BOOL,"
                           "Grouped BOOL,"
                           "Operation CHAR,"
                           "Time TIMESTAMP DEFAULT(julianday('now')),"
                           "Change BLOB");

    Fonts().DbFontMap().CreateFontTable();

    ExecuteSql("CREATE VIRTUAL TABLE " DGN_VTABLE_RTree3d " USING rtree(ElementId,MinX,MaxX,MinY,MaxY,MinZ,MaxZ)"); // Define this before importing dgn schema!

    importDgnSchema(*this, false);

    // Every DgnDb has a "local" authority for element codes
        {
<<<<<<< HEAD
        Statement statement(*this, "INSERT INTO " DGN_TABLE(DGN_CLASSNAME_Authority) " (Id,Name) VALUES (1,'Local')");
=======
        Json::Value authorityProps(Json::objectValue);
        authorityProps["uri"] = "";
        Utf8String authorityJson = Json::FastWriter::ToString(authorityProps);

        Statement statement(*this, "INSERT INTO " DGN_TABLE(DGN_CLASSNAME_Authority) " (Id,Name,ECClassId,Props) VALUES (1,'Local',?,?)"); // WIP: use Authority API when it exists
        statement.BindId(1, Domains().GetClassId(dgn_AuthorityHandler::Local::GetHandler()));
        statement.BindText(2, authorityJson, Statement::MakeCopy::No);

>>>>>>> 20e48b0d
        DbResult result = statement.Step();
        BeAssert(BE_SQLITE_DONE == result);
        UNUSED_VARIABLE(result);
        }

    ExecuteSql("CREATE TRIGGER dgn_prjrange_del AFTER DELETE ON " DGN_TABLE(DGN_CLASSNAME_ElementGeom)
               " BEGIN DELETE FROM " DGN_VTABLE_RTree3d " WHERE ElementId=old.ElementId;END");

    ExecuteSql("CREATE TRIGGER dgn_rtree_upd AFTER UPDATE ON " DGN_TABLE(DGN_CLASSNAME_ElementGeom) 
               " WHEN new.Placement IS NOT NULL " 
               "BEGIN INSERT OR REPLACE INTO " DGN_VTABLE_RTree3d "(ElementId,minx,maxx,miny,maxy,minz,maxz) SELECT new.ElementId,"
               "DGN_bbox_value(bb,0),DGN_bbox_value(bb,3),DGN_bbox_value(bb,1),DGN_bbox_value(bb,4),DGN_bbox_value(bb,2),DGN_bbox_value(bb,5)"
               " FROM (SELECT DGN_placement_aabb(NEW.Placement) as bb);END");

    ExecuteSql("CREATE TRIGGER dgn_rtree_upd1 AFTER UPDATE ON " DGN_TABLE(DGN_CLASSNAME_ElementGeom) 
                " WHEN OLD.Placement IS NOT NULL AND NEW.Placement IS NULL" 
                " BEGIN DELETE FROM " DGN_VTABLE_RTree3d " WHERE ElementId=OLD.ElementId;END");

    ExecuteSql("CREATE TRIGGER dgn_rtree_ins AFTER INSERT ON " DGN_TABLE(DGN_CLASSNAME_ElementGeom) 
               " WHEN new.Placement IS NOT NULL " 
               "BEGIN INSERT INTO " DGN_VTABLE_RTree3d "(ElementId,minx,maxx,miny,maxy,minz,maxz) SELECT new.ElementId,"
               "DGN_bbox_value(bb,0),DGN_bbox_value(bb,3),DGN_bbox_value(bb,1),DGN_bbox_value(bb,4),DGN_bbox_value(bb,2),DGN_bbox_value(bb,5)"
               " FROM (SELECT DGN_placement_aabb(NEW.Placement) as bb);END");

    ExecuteSql("CREATE TRIGGER delete_viewProps AFTER DELETE ON " DGN_TABLE(DGN_CLASSNAME_View) " BEGIN DELETE FROM " BEDB_TABLE_Property
               " WHERE Namespace=\"" PROPERTY_APPNAME_DgnView "\" AND Id=OLD.Id;END");

    return  BE_SQLITE_OK;
    }

/*---------------------------------------------------------------------------------**//**
* @bsimethod                                    Keith.Bentley                   02/12
+---------------+---------------+---------------+---------------+---------------+------*/
DbResult DgnDb::SaveDgnDbSchemaVersion(DgnVersion version)
    {
    m_schemaVersion = version;
    return  SavePropertyString(DgnProjectProperty::SchemaVersion(), m_schemaVersion.ToJson());
    }

/*---------------------------------------------------------------------------------**//**
* @bsimethod                                    Keith.Bentley                   04/11
+---------------+---------------+---------------+---------------+---------------+------*/
DbResult DgnDb::InitializeDgnDb(CreateDgnDbParams const& params)
    {
    if (params.GetGuid().IsValid())
        ChangeDbGuid(params.GetGuid());

    SaveDgnDbSchemaVersion();
    SaveCreationDate();

    Domains().OnDbOpened();

    SavePropertyString(DgnProjectProperty::LastEditor(), Utf8String(T_HOST.GetProductName()));
    SavePropertyString(DgnProjectProperty::Name(), params.m_name);
    SavePropertyString(DgnProjectProperty::Description(), params.m_description);
    SavePropertyString(DgnProjectProperty::Client(), params.m_client);

    m_units.Save();

    SaveChanges();

    return  BE_SQLITE_OK;
    }

//=======================================================================================
// @bsiclass                                                    Keith.Bentley   06/13
//=======================================================================================
struct ProjectSchemaUpgrader
{
    virtual DgnVersion _GetVersion() = 0;
    virtual DbResult _Upgrade(DgnDbR project, DgnVersion version) = 0;
};


#if defined (WHEN_FIRST_UPGRADER)
static ProjectSchemaUpgrader* s_upgraders[] =
    {
    // NOTE: entries in this list *must* be sorted in ascending version order.
    // Add a new version here

    };
#endif

/*---------------------------------------------------------------------------------**//**
* Each call to _DoUpgrade will upgrade the schema from its stored version to the immediately succeeding version.
* @bsimethod                                    Keith.Bentley                   05/13
+---------------+---------------+---------------+---------------+---------------+------*/
DbResult DgnDb::OpenParams::_DoUpgrade(DgnDbR project, DgnVersion& version) const
    {
#if defined (WHEN_FIRST_UPGRADER)
    for (auto upgrader : s_upgraders)
        {
        if (version < upgrader->_GetVersion())
            {
            DbResult stat = upgrader->_Upgrade(project, version);
            if (stat == BE_SQLITE_OK)
                version = upgrader->_GetVersion();

            return stat;
            }
        }

    BeAssert(false); // if no upgrade code necessary, add an upgrader that does nothing
    version = getCurrentSchemaVerion();
#endif
    return  BE_SQLITE_OK;
    }

/*---------------------------------------------------------------------------------**//**
* The schema stored in the newly opened project is too old. Perform an upgrade, if possible.
* @bsimethod                                    Keith.Bentley                   10/12
+---------------+---------------+---------------+---------------+---------------+------*/
DbResult DgnDb::OpenParams::UpgradeSchema(DgnDbR project) const
    {
    if (!_ReopenForSchemaUpgrade(project))
        return BE_SQLITE_ERROR_ProfileUpgradeFailedCannotOpenForWrite;

    DgnVersion version = project.GetSchemaVersion();
    for (;;)
        {
        DbResult stat = _DoUpgrade(project, version);
        if (BE_SQLITE_OK != stat)
            return stat;

        project.SaveDgnDbSchemaVersion(version);

        // Stop when we get to the current version.
        if (getCurrentSchemaVerion() == version)
            break;
        }

    return project.SaveChanges();
    }

DgnVersion DgnDb::GetSchemaVersion() {return m_schemaVersion;}

/*---------------------------------------------------------------------------------**//**
* @bsimethod                                    Keith.Bentley                   06/13
+---------------+---------------+---------------+---------------+---------------+------*/
DbResult DgnDb::_VerifySchemaVersion(Db::OpenParams const& params)
    {
    DbResult stat = T_Super::_VerifySchemaVersion(params);
    if (BE_SQLITE_OK != stat)
        return stat;

    Utf8String versionString;
    stat = QueryProperty(versionString, DgnProjectProperty::SchemaVersion());
    if (BE_SQLITE_ROW != stat)
        return BE_SQLITE_ERROR_InvalidProfileVersion;

    m_schemaVersion.FromJson(versionString.c_str());
    DgnVersion expectedVersion = getCurrentSchemaVerion();
    DgnVersion minimumAutoUpgradableVersion(DGNDB_SUPPORTED_VERSION_Major, DGNDB_SUPPORTED_VERSION_Minor, 0, 0);

    bool profileIsAutoUpgradable = false;
    stat = CheckProfileVersion(profileIsAutoUpgradable, expectedVersion, m_schemaVersion, minimumAutoUpgradableVersion, params.IsReadonly(), "DgnDb");

    return profileIsAutoUpgradable ?((DgnDb::OpenParams&)params).UpgradeSchema(*this) : stat;
    }
<|MERGE_RESOLUTION|>--- conflicted
+++ resolved
@@ -1,245 +1,241 @@
-/*--------------------------------------------------------------------------------------+
-|
-|     $Source: DgnCore/DgnDbSchema.cpp $
-|
-|  $Copyright: (c) 2015 Bentley Systems, Incorporated. All rights reserved. $
-|
-+--------------------------------------------------------------------------------------*/
-#include "DgnPlatformInternal.h"
-
-/*---------------------------------------------------------------------------------**//**
-* @bsimethod                                    Keith.Bentley                   05/13
-+---------------+---------------+---------------+---------------+---------------+------*/
-static DgnVersion getCurrentSchemaVerion()
-    {
-    return DgnVersion(DGNDB_CURRENT_VERSION_Major, DGNDB_CURRENT_VERSION_Minor, DGNDB_CURRENT_VERSION_Sub1, DGNDB_CURRENT_VERSION_Sub2);
-    }
-
-/*---------------------------------------------------------------------------------**//**
-* @bsimethod                                    Ramanujam.Raman                 02/2014
-+---------------+---------------+---------------+---------------+---------------+------*/
-static void importDgnSchema(DgnDbR db, bool updateExisting)
-    {
-    ECSchemaReadContextPtr ecSchemaContext = ECN::ECSchemaReadContext::CreateContext();
-    ecSchemaContext->AddSchemaLocater(db.GetSchemaLocater());
-
-    BeFileName ecSchemaPath = T_HOST.GetIKnownLocationsAdmin().GetDgnPlatformAssetsDirectory();
-    ecSchemaPath.AppendToPath(L"ECSchemas");
-
-    BeFileName dgnSchemaPath = ecSchemaPath;
-    dgnSchemaPath.AppendToPath(L"Dgn");
-    ecSchemaContext->AddSchemaPath(dgnSchemaPath);
-
-    BeFileName standardSchemaPath = ecSchemaPath;
-    standardSchemaPath.AppendToPath(L"Standard");
-    ecSchemaContext->AddSchemaPath(standardSchemaPath);
-
-    SchemaKey dgnschemaKey("dgn", 2, 0);
-    ECSchemaPtr dgnschema = ECSchema::LocateSchema(dgnschemaKey, *ecSchemaContext);
-    BeAssert(dgnschema != NULL);
-
-    BentleyStatus status = db.Schemas().ImportECSchemas(ecSchemaContext->GetCache(), ECDbSchemaManager::ImportOptions(false, updateExisting));
-    BeAssert(status == SUCCESS);
-    }
-
-/*---------------------------------------------------------------------------------**//**
-* @bsimethod                                    Keith.Bentley                   02/11
-+---------------+---------------+---------------+---------------+---------------+------*/
-DbResult DgnDb::CreateDgnDbTables()
-    {
-    CreateTable(DGN_TABLE_Domain,    "Name CHAR UNIQUE NOT NULL PRIMARY KEY,"
-                                     "Descr CHAR,"
-                                     "Version INTEGER");
-
-    CreateTable(DGN_TABLE_Handler,   "ClassId INTEGER PRIMARY KEY,"
-                                     "Domain CHAR NOT NULL REFERENCES " DGN_TABLE_Domain "(Name),"
-                                     "Name CHAR NOT NULL COLLATE NOCASE,"
-                                     "Permissions INT,"
-                                     "CONSTRAINT names UNIQUE(Domain,Name)");
-
-    CreateTable(DGN_TABLE_Txns, "Id INTEGER PRIMARY KEY NOT NULL," 
-                           "Deleted BOOL,"
-                           "Grouped BOOL,"
-                           "Operation CHAR,"
-                           "Time TIMESTAMP DEFAULT(julianday('now')),"
-                           "Change BLOB");
-
-    Fonts().DbFontMap().CreateFontTable();
-
-    ExecuteSql("CREATE VIRTUAL TABLE " DGN_VTABLE_RTree3d " USING rtree(ElementId,MinX,MaxX,MinY,MaxY,MinZ,MaxZ)"); // Define this before importing dgn schema!
-
-    importDgnSchema(*this, false);
-
-    // Every DgnDb has a "local" authority for element codes
-        {
-<<<<<<< HEAD
-        Statement statement(*this, "INSERT INTO " DGN_TABLE(DGN_CLASSNAME_Authority) " (Id,Name) VALUES (1,'Local')");
-=======
-        Json::Value authorityProps(Json::objectValue);
-        authorityProps["uri"] = "";
-        Utf8String authorityJson = Json::FastWriter::ToString(authorityProps);
-
-        Statement statement(*this, "INSERT INTO " DGN_TABLE(DGN_CLASSNAME_Authority) " (Id,Name,ECClassId,Props) VALUES (1,'Local',?,?)"); // WIP: use Authority API when it exists
-        statement.BindId(1, Domains().GetClassId(dgn_AuthorityHandler::Local::GetHandler()));
-        statement.BindText(2, authorityJson, Statement::MakeCopy::No);
-
->>>>>>> 20e48b0d
-        DbResult result = statement.Step();
-        BeAssert(BE_SQLITE_DONE == result);
-        UNUSED_VARIABLE(result);
-        }
-
-    ExecuteSql("CREATE TRIGGER dgn_prjrange_del AFTER DELETE ON " DGN_TABLE(DGN_CLASSNAME_ElementGeom)
-               " BEGIN DELETE FROM " DGN_VTABLE_RTree3d " WHERE ElementId=old.ElementId;END");
-
-    ExecuteSql("CREATE TRIGGER dgn_rtree_upd AFTER UPDATE ON " DGN_TABLE(DGN_CLASSNAME_ElementGeom) 
-               " WHEN new.Placement IS NOT NULL " 
-               "BEGIN INSERT OR REPLACE INTO " DGN_VTABLE_RTree3d "(ElementId,minx,maxx,miny,maxy,minz,maxz) SELECT new.ElementId,"
-               "DGN_bbox_value(bb,0),DGN_bbox_value(bb,3),DGN_bbox_value(bb,1),DGN_bbox_value(bb,4),DGN_bbox_value(bb,2),DGN_bbox_value(bb,5)"
-               " FROM (SELECT DGN_placement_aabb(NEW.Placement) as bb);END");
-
-    ExecuteSql("CREATE TRIGGER dgn_rtree_upd1 AFTER UPDATE ON " DGN_TABLE(DGN_CLASSNAME_ElementGeom) 
-                " WHEN OLD.Placement IS NOT NULL AND NEW.Placement IS NULL" 
-                " BEGIN DELETE FROM " DGN_VTABLE_RTree3d " WHERE ElementId=OLD.ElementId;END");
-
-    ExecuteSql("CREATE TRIGGER dgn_rtree_ins AFTER INSERT ON " DGN_TABLE(DGN_CLASSNAME_ElementGeom) 
-               " WHEN new.Placement IS NOT NULL " 
-               "BEGIN INSERT INTO " DGN_VTABLE_RTree3d "(ElementId,minx,maxx,miny,maxy,minz,maxz) SELECT new.ElementId,"
-               "DGN_bbox_value(bb,0),DGN_bbox_value(bb,3),DGN_bbox_value(bb,1),DGN_bbox_value(bb,4),DGN_bbox_value(bb,2),DGN_bbox_value(bb,5)"
-               " FROM (SELECT DGN_placement_aabb(NEW.Placement) as bb);END");
-
-    ExecuteSql("CREATE TRIGGER delete_viewProps AFTER DELETE ON " DGN_TABLE(DGN_CLASSNAME_View) " BEGIN DELETE FROM " BEDB_TABLE_Property
-               " WHERE Namespace=\"" PROPERTY_APPNAME_DgnView "\" AND Id=OLD.Id;END");
-
-    return  BE_SQLITE_OK;
-    }
-
-/*---------------------------------------------------------------------------------**//**
-* @bsimethod                                    Keith.Bentley                   02/12
-+---------------+---------------+---------------+---------------+---------------+------*/
-DbResult DgnDb::SaveDgnDbSchemaVersion(DgnVersion version)
-    {
-    m_schemaVersion = version;
-    return  SavePropertyString(DgnProjectProperty::SchemaVersion(), m_schemaVersion.ToJson());
-    }
-
-/*---------------------------------------------------------------------------------**//**
-* @bsimethod                                    Keith.Bentley                   04/11
-+---------------+---------------+---------------+---------------+---------------+------*/
-DbResult DgnDb::InitializeDgnDb(CreateDgnDbParams const& params)
-    {
-    if (params.GetGuid().IsValid())
-        ChangeDbGuid(params.GetGuid());
-
-    SaveDgnDbSchemaVersion();
-    SaveCreationDate();
-
-    Domains().OnDbOpened();
-
-    SavePropertyString(DgnProjectProperty::LastEditor(), Utf8String(T_HOST.GetProductName()));
-    SavePropertyString(DgnProjectProperty::Name(), params.m_name);
-    SavePropertyString(DgnProjectProperty::Description(), params.m_description);
-    SavePropertyString(DgnProjectProperty::Client(), params.m_client);
-
-    m_units.Save();
-
-    SaveChanges();
-
-    return  BE_SQLITE_OK;
-    }
-
-//=======================================================================================
-// @bsiclass                                                    Keith.Bentley   06/13
-//=======================================================================================
-struct ProjectSchemaUpgrader
-{
-    virtual DgnVersion _GetVersion() = 0;
-    virtual DbResult _Upgrade(DgnDbR project, DgnVersion version) = 0;
-};
-
-
-#if defined (WHEN_FIRST_UPGRADER)
-static ProjectSchemaUpgrader* s_upgraders[] =
-    {
-    // NOTE: entries in this list *must* be sorted in ascending version order.
-    // Add a new version here
-
-    };
-#endif
-
-/*---------------------------------------------------------------------------------**//**
-* Each call to _DoUpgrade will upgrade the schema from its stored version to the immediately succeeding version.
-* @bsimethod                                    Keith.Bentley                   05/13
-+---------------+---------------+---------------+---------------+---------------+------*/
-DbResult DgnDb::OpenParams::_DoUpgrade(DgnDbR project, DgnVersion& version) const
-    {
-#if defined (WHEN_FIRST_UPGRADER)
-    for (auto upgrader : s_upgraders)
-        {
-        if (version < upgrader->_GetVersion())
-            {
-            DbResult stat = upgrader->_Upgrade(project, version);
-            if (stat == BE_SQLITE_OK)
-                version = upgrader->_GetVersion();
-
-            return stat;
-            }
-        }
-
-    BeAssert(false); // if no upgrade code necessary, add an upgrader that does nothing
-    version = getCurrentSchemaVerion();
-#endif
-    return  BE_SQLITE_OK;
-    }
-
-/*---------------------------------------------------------------------------------**//**
-* The schema stored in the newly opened project is too old. Perform an upgrade, if possible.
-* @bsimethod                                    Keith.Bentley                   10/12
-+---------------+---------------+---------------+---------------+---------------+------*/
-DbResult DgnDb::OpenParams::UpgradeSchema(DgnDbR project) const
-    {
-    if (!_ReopenForSchemaUpgrade(project))
-        return BE_SQLITE_ERROR_ProfileUpgradeFailedCannotOpenForWrite;
-
-    DgnVersion version = project.GetSchemaVersion();
-    for (;;)
-        {
-        DbResult stat = _DoUpgrade(project, version);
-        if (BE_SQLITE_OK != stat)
-            return stat;
-
-        project.SaveDgnDbSchemaVersion(version);
-
-        // Stop when we get to the current version.
-        if (getCurrentSchemaVerion() == version)
-            break;
-        }
-
-    return project.SaveChanges();
-    }
-
-DgnVersion DgnDb::GetSchemaVersion() {return m_schemaVersion;}
-
-/*---------------------------------------------------------------------------------**//**
-* @bsimethod                                    Keith.Bentley                   06/13
-+---------------+---------------+---------------+---------------+---------------+------*/
-DbResult DgnDb::_VerifySchemaVersion(Db::OpenParams const& params)
-    {
-    DbResult stat = T_Super::_VerifySchemaVersion(params);
-    if (BE_SQLITE_OK != stat)
-        return stat;
-
-    Utf8String versionString;
-    stat = QueryProperty(versionString, DgnProjectProperty::SchemaVersion());
-    if (BE_SQLITE_ROW != stat)
-        return BE_SQLITE_ERROR_InvalidProfileVersion;
-
-    m_schemaVersion.FromJson(versionString.c_str());
-    DgnVersion expectedVersion = getCurrentSchemaVerion();
-    DgnVersion minimumAutoUpgradableVersion(DGNDB_SUPPORTED_VERSION_Major, DGNDB_SUPPORTED_VERSION_Minor, 0, 0);
-
-    bool profileIsAutoUpgradable = false;
-    stat = CheckProfileVersion(profileIsAutoUpgradable, expectedVersion, m_schemaVersion, minimumAutoUpgradableVersion, params.IsReadonly(), "DgnDb");
-
-    return profileIsAutoUpgradable ?((DgnDb::OpenParams&)params).UpgradeSchema(*this) : stat;
-    }
+/*--------------------------------------------------------------------------------------+
+|
+|     $Source: DgnCore/DgnDbSchema.cpp $
+|
+|  $Copyright: (c) 2015 Bentley Systems, Incorporated. All rights reserved. $
+|
++--------------------------------------------------------------------------------------*/
+#include "DgnPlatformInternal.h"
+
+/*---------------------------------------------------------------------------------**//**
+* @bsimethod                                    Keith.Bentley                   05/13
++---------------+---------------+---------------+---------------+---------------+------*/
+static DgnVersion getCurrentSchemaVerion()
+    {
+    return DgnVersion(DGNDB_CURRENT_VERSION_Major, DGNDB_CURRENT_VERSION_Minor, DGNDB_CURRENT_VERSION_Sub1, DGNDB_CURRENT_VERSION_Sub2);
+    }
+
+/*---------------------------------------------------------------------------------**//**
+* @bsimethod                                    Ramanujam.Raman                 02/2014
++---------------+---------------+---------------+---------------+---------------+------*/
+static void importDgnSchema(DgnDbR db, bool updateExisting)
+    {
+    ECSchemaReadContextPtr ecSchemaContext = ECN::ECSchemaReadContext::CreateContext();
+    ecSchemaContext->AddSchemaLocater(db.GetSchemaLocater());
+
+    BeFileName ecSchemaPath = T_HOST.GetIKnownLocationsAdmin().GetDgnPlatformAssetsDirectory();
+    ecSchemaPath.AppendToPath(L"ECSchemas");
+
+    BeFileName dgnSchemaPath = ecSchemaPath;
+    dgnSchemaPath.AppendToPath(L"Dgn");
+    ecSchemaContext->AddSchemaPath(dgnSchemaPath);
+
+    BeFileName standardSchemaPath = ecSchemaPath;
+    standardSchemaPath.AppendToPath(L"Standard");
+    ecSchemaContext->AddSchemaPath(standardSchemaPath);
+
+    SchemaKey dgnschemaKey("dgn", 2, 0);
+    ECSchemaPtr dgnschema = ECSchema::LocateSchema(dgnschemaKey, *ecSchemaContext);
+    BeAssert(dgnschema != NULL);
+
+    BentleyStatus status = db.Schemas().ImportECSchemas(ecSchemaContext->GetCache(), ECDbSchemaManager::ImportOptions(false, updateExisting));
+    BeAssert(status == SUCCESS);
+    }
+
+/*---------------------------------------------------------------------------------**//**
+* @bsimethod                                    Keith.Bentley                   02/11
++---------------+---------------+---------------+---------------+---------------+------*/
+DbResult DgnDb::CreateDgnDbTables()
+    {
+    CreateTable(DGN_TABLE_Domain,    "Name CHAR UNIQUE NOT NULL PRIMARY KEY,"
+                                     "Descr CHAR,"
+                                     "Version INTEGER");
+
+    CreateTable(DGN_TABLE_Handler,   "ClassId INTEGER PRIMARY KEY,"
+                                     "Domain CHAR NOT NULL REFERENCES " DGN_TABLE_Domain "(Name),"
+                                     "Name CHAR NOT NULL COLLATE NOCASE,"
+                                     "Permissions INT,"
+                                     "CONSTRAINT names UNIQUE(Domain,Name)");
+
+    CreateTable(DGN_TABLE_Txns, "Id INTEGER PRIMARY KEY NOT NULL," 
+                           "Deleted BOOL,"
+                           "Grouped BOOL,"
+                           "Operation CHAR,"
+                           "Time TIMESTAMP DEFAULT(julianday('now')),"
+                           "Change BLOB");
+
+    Fonts().DbFontMap().CreateFontTable();
+
+    ExecuteSql("CREATE VIRTUAL TABLE " DGN_VTABLE_RTree3d " USING rtree(ElementId,MinX,MaxX,MinY,MaxY,MinZ,MaxZ)"); // Define this before importing dgn schema!
+
+    importDgnSchema(*this, false);
+
+    // Every DgnDb has a "local" authority for element codes
+        {
+        Json::Value authorityProps(Json::objectValue);
+        authorityProps["uri"] = "";
+        Utf8String authorityJson = Json::FastWriter::ToString(authorityProps);
+
+        Statement statement(*this, "INSERT INTO " DGN_TABLE(DGN_CLASSNAME_Authority) " (Id,Name,ECClassId,Props) VALUES (1,'Local',?,?)"); // WIP: use Authority API when it exists
+        statement.BindId(1, Domains().GetClassId(dgn_AuthorityHandler::Local::GetHandler()));
+        statement.BindText(2, authorityJson, Statement::MakeCopy::No);
+
+        DbResult result = statement.Step();
+        BeAssert(BE_SQLITE_DONE == result);
+        UNUSED_VARIABLE(result);
+        }
+
+    ExecuteSql("CREATE TRIGGER dgn_prjrange_del AFTER DELETE ON " DGN_TABLE(DGN_CLASSNAME_ElementGeom)
+               " BEGIN DELETE FROM " DGN_VTABLE_RTree3d " WHERE ElementId=old.ElementId;END");
+
+    ExecuteSql("CREATE TRIGGER dgn_rtree_upd AFTER UPDATE ON " DGN_TABLE(DGN_CLASSNAME_ElementGeom) 
+               " WHEN new.Placement IS NOT NULL " 
+               "BEGIN INSERT OR REPLACE INTO " DGN_VTABLE_RTree3d "(ElementId,minx,maxx,miny,maxy,minz,maxz) SELECT new.ElementId,"
+               "DGN_bbox_value(bb,0),DGN_bbox_value(bb,3),DGN_bbox_value(bb,1),DGN_bbox_value(bb,4),DGN_bbox_value(bb,2),DGN_bbox_value(bb,5)"
+               " FROM (SELECT DGN_placement_aabb(NEW.Placement) as bb);END");
+
+    ExecuteSql("CREATE TRIGGER dgn_rtree_upd1 AFTER UPDATE ON " DGN_TABLE(DGN_CLASSNAME_ElementGeom) 
+                " WHEN OLD.Placement IS NOT NULL AND NEW.Placement IS NULL" 
+                " BEGIN DELETE FROM " DGN_VTABLE_RTree3d " WHERE ElementId=OLD.ElementId;END");
+
+    ExecuteSql("CREATE TRIGGER dgn_rtree_ins AFTER INSERT ON " DGN_TABLE(DGN_CLASSNAME_ElementGeom) 
+               " WHEN new.Placement IS NOT NULL " 
+               "BEGIN INSERT INTO " DGN_VTABLE_RTree3d "(ElementId,minx,maxx,miny,maxy,minz,maxz) SELECT new.ElementId,"
+               "DGN_bbox_value(bb,0),DGN_bbox_value(bb,3),DGN_bbox_value(bb,1),DGN_bbox_value(bb,4),DGN_bbox_value(bb,2),DGN_bbox_value(bb,5)"
+               " FROM (SELECT DGN_placement_aabb(NEW.Placement) as bb);END");
+
+    ExecuteSql("CREATE TRIGGER delete_viewProps AFTER DELETE ON " DGN_TABLE(DGN_CLASSNAME_View) " BEGIN DELETE FROM " BEDB_TABLE_Property
+               " WHERE Namespace=\"" PROPERTY_APPNAME_DgnView "\" AND Id=OLD.Id;END");
+
+    return  BE_SQLITE_OK;
+    }
+
+/*---------------------------------------------------------------------------------**//**
+* @bsimethod                                    Keith.Bentley                   02/12
++---------------+---------------+---------------+---------------+---------------+------*/
+DbResult DgnDb::SaveDgnDbSchemaVersion(DgnVersion version)
+    {
+    m_schemaVersion = version;
+    return  SavePropertyString(DgnProjectProperty::SchemaVersion(), m_schemaVersion.ToJson());
+    }
+
+/*---------------------------------------------------------------------------------**//**
+* @bsimethod                                    Keith.Bentley                   04/11
++---------------+---------------+---------------+---------------+---------------+------*/
+DbResult DgnDb::InitializeDgnDb(CreateDgnDbParams const& params)
+    {
+    if (params.GetGuid().IsValid())
+        ChangeDbGuid(params.GetGuid());
+
+    SaveDgnDbSchemaVersion();
+    SaveCreationDate();
+
+    Domains().OnDbOpened();
+
+    SavePropertyString(DgnProjectProperty::LastEditor(), Utf8String(T_HOST.GetProductName()));
+    SavePropertyString(DgnProjectProperty::Name(), params.m_name);
+    SavePropertyString(DgnProjectProperty::Description(), params.m_description);
+    SavePropertyString(DgnProjectProperty::Client(), params.m_client);
+
+    m_units.Save();
+
+    SaveChanges();
+
+    return  BE_SQLITE_OK;
+    }
+
+//=======================================================================================
+// @bsiclass                                                    Keith.Bentley   06/13
+//=======================================================================================
+struct ProjectSchemaUpgrader
+{
+    virtual DgnVersion _GetVersion() = 0;
+    virtual DbResult _Upgrade(DgnDbR project, DgnVersion version) = 0;
+};
+
+
+#if defined (WHEN_FIRST_UPGRADER)
+static ProjectSchemaUpgrader* s_upgraders[] =
+    {
+    // NOTE: entries in this list *must* be sorted in ascending version order.
+    // Add a new version here
+
+    };
+#endif
+
+/*---------------------------------------------------------------------------------**//**
+* Each call to _DoUpgrade will upgrade the schema from its stored version to the immediately succeeding version.
+* @bsimethod                                    Keith.Bentley                   05/13
++---------------+---------------+---------------+---------------+---------------+------*/
+DbResult DgnDb::OpenParams::_DoUpgrade(DgnDbR project, DgnVersion& version) const
+    {
+#if defined (WHEN_FIRST_UPGRADER)
+    for (auto upgrader : s_upgraders)
+        {
+        if (version < upgrader->_GetVersion())
+            {
+            DbResult stat = upgrader->_Upgrade(project, version);
+            if (stat == BE_SQLITE_OK)
+                version = upgrader->_GetVersion();
+
+            return stat;
+            }
+        }
+
+    BeAssert(false); // if no upgrade code necessary, add an upgrader that does nothing
+    version = getCurrentSchemaVerion();
+#endif
+    return  BE_SQLITE_OK;
+    }
+
+/*---------------------------------------------------------------------------------**//**
+* The schema stored in the newly opened project is too old. Perform an upgrade, if possible.
+* @bsimethod                                    Keith.Bentley                   10/12
++---------------+---------------+---------------+---------------+---------------+------*/
+DbResult DgnDb::OpenParams::UpgradeSchema(DgnDbR project) const
+    {
+    if (!_ReopenForSchemaUpgrade(project))
+        return BE_SQLITE_ERROR_ProfileUpgradeFailedCannotOpenForWrite;
+
+    DgnVersion version = project.GetSchemaVersion();
+    for (;;)
+        {
+        DbResult stat = _DoUpgrade(project, version);
+        if (BE_SQLITE_OK != stat)
+            return stat;
+
+        project.SaveDgnDbSchemaVersion(version);
+
+        // Stop when we get to the current version.
+        if (getCurrentSchemaVerion() == version)
+            break;
+        }
+
+    return project.SaveChanges();
+    }
+
+DgnVersion DgnDb::GetSchemaVersion() {return m_schemaVersion;}
+
+/*---------------------------------------------------------------------------------**//**
+* @bsimethod                                    Keith.Bentley                   06/13
++---------------+---------------+---------------+---------------+---------------+------*/
+DbResult DgnDb::_VerifySchemaVersion(Db::OpenParams const& params)
+    {
+    DbResult stat = T_Super::_VerifySchemaVersion(params);
+    if (BE_SQLITE_OK != stat)
+        return stat;
+
+    Utf8String versionString;
+    stat = QueryProperty(versionString, DgnProjectProperty::SchemaVersion());
+    if (BE_SQLITE_ROW != stat)
+        return BE_SQLITE_ERROR_InvalidProfileVersion;
+
+    m_schemaVersion.FromJson(versionString.c_str());
+    DgnVersion expectedVersion = getCurrentSchemaVerion();
+    DgnVersion minimumAutoUpgradableVersion(DGNDB_SUPPORTED_VERSION_Major, DGNDB_SUPPORTED_VERSION_Minor, 0, 0);
+
+    bool profileIsAutoUpgradable = false;
+    stat = CheckProfileVersion(profileIsAutoUpgradable, expectedVersion, m_schemaVersion, minimumAutoUpgradableVersion, params.IsReadonly(), "DgnDb");
+
+    return profileIsAutoUpgradable ?((DgnDb::OpenParams&)params).UpgradeSchema(*this) : stat;
+    }