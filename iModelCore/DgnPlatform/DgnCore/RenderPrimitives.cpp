/*--------------------------------------------------------------------------------------+                                                                                           
|
|     $Source: DgnCore/RenderPrimitives.cpp $
|
|  $Copyright: (c) 2017 Bentley Systems, Incorporated. All rights reserved. $
|
+--------------------------------------------------------------------------------------*/
#include "DgnPlatformInternal.h"
#include <DgnPlatform/RenderPrimitives.h>

USING_NAMESPACE_BENTLEY_RENDER
USING_NAMESPACE_BENTLEY_RENDER_PRIMITIVES

#define COMPARE_VALUES_TOLERANCE(val0, val1, tol)   if (val0 < val1 - tol) return true; if (val0 > val1 + tol) return false;
#define COMPARE_VALUES(val0, val1) if (val0 < val1) { return true; } if (val0 > val1) { return false; }

BEGIN_UNNAMED_NAMESPACE

static QPoint3d::Params s_normalQParams = QPoint3d::Params::FromNormalizedRange();

/*---------------------------------------------------------------------------------**//**
* @bsimethod                                                    Paul.Connelly   01/17
+---------------+---------------+---------------+---------------+---------------+------*/
static void copy2dTo3d(int numPoints, DPoint3dP pts3d, DPoint2dCP pts2d, double priority)
    {
    double depth = Render::Target::DepthFromDisplayPriority(static_cast<int32_t>(priority));
    for (int i = 0; i < numPoints; i++, pts3d++, pts2d++)
        pts3d->Init(pts2d->x, pts2d->y, depth);
    }

/*---------------------------------------------------------------------------------**//**
* @bsimethod                                                    Paul.Connelly   01/17
+---------------+---------------+---------------+---------------+---------------+------*/
static void copy2dTo3d(std::valarray<DPoint3d>& pts3d, DPoint2dCP pts2d, double priority)
    {
    copy2dTo3d(static_cast<int>(pts3d.size()), &pts3d[0], pts2d, priority);
    }

/*---------------------------------------------------------------------------------**//**
* @bsimethod                                                    Paul.Connelly   12/16
+---------------+---------------+---------------+---------------+---------------+------*/
static FPoint2d toFPoint2d(DPoint2dCR dpoint)
    {
    FPoint2d fpoint;
    fpoint.x = dpoint.x;
    fpoint.y = dpoint.y;
    return fpoint;
    }

/*---------------------------------------------------------------------------------**//**
* @bsimethod                                                    Ray.Bentley     11/2016
+---------------+---------------+---------------+---------------+---------------+------*/
static void collectCurveStrokes (Strokes::PointLists& strokes, CurveVectorCR curve, IFacetOptionsR facetOptions, TransformCR transform)
    {                    
    bvector <bvector<bvector<DPoint3d>>> strokesArray;

    curve.CollectLinearGeometry (strokesArray, &facetOptions);

    for (auto& loop : strokesArray)
        {
        for (auto& loopStrokes : loop)
            {
            transform.Multiply(loopStrokes, loopStrokes);
            strokes.push_back (Strokes::PointList(std::move(loopStrokes)));
            }
        }
    }

//=======================================================================================
// @bsistruct                                                   Paul.Connelly   08/16
//=======================================================================================
struct PrimitiveGeometry : Geometry
{
private:
    IGeometryPtr        m_geometry;
    bool                m_inCache = false;

    PrimitiveGeometry(IGeometryR geometry, TransformCR tf, DRange3dCR range, DgnElementId elemId, DisplayParamsCR params, bool isCurved, DgnDbR db)
        : Geometry(tf, range, elemId, params, isCurved, db), m_geometry(&geometry) { }

    PolyfaceList _GetPolyfaces(IFacetOptionsR facetOptions) override;
    StrokesList _GetStrokes (IFacetOptionsR facetOptions) override;
    bool _DoDecimate () const override { return m_geometry->GetAsPolyfaceHeader().IsValid(); }
    size_t _GetFacetCount(FacetCounter& counter) const override { return counter.GetFacetCount(*m_geometry); }
    void _SetInCache(bool inCache) override { m_inCache = inCache; }
public:
    static GeometryPtr Create(IGeometryR geometry, TransformCR tf, DRange3dCR range, DgnElementId elemId, DisplayParamsCR params, bool isCurved, DgnDbR db)
        {
        return new PrimitiveGeometry(geometry, tf, range, elemId, params, isCurved, db);
        }
};

//=======================================================================================
// @bsistruct                                                   Paul.Connelly   08/16
//=======================================================================================
struct SolidKernelGeometry : Geometry
{
private:
    IBRepEntityPtr      m_entity;
    BeMutex             m_mutex;

    SolidKernelGeometry(IBRepEntityR solid, TransformCR tf, DRange3dCR range, DgnElementId elemId, DisplayParamsCR params, DgnDbR db)
        : Geometry(tf, range, elemId, params, BRepUtil::HasCurvedFaceOrEdge(solid), db), m_entity(&solid) { }

    PolyfaceList _GetPolyfaces(IFacetOptionsR facetOptions) override;
    size_t _GetFacetCount(FacetCounter& counter) const override { return counter.GetFacetCount(*m_entity); }
public:
    static GeometryPtr Create(IBRepEntityR solid, TransformCR tf, DRange3dCR range, DgnElementId elemId, DisplayParamsCR params, DgnDbR db)
        {
        return new SolidKernelGeometry(solid, tf, range, elemId, params, db);
        }
};

//=======================================================================================
// @bsistruct                                                   Ray.Bentley     11/2016
//=======================================================================================
struct TextStringGeometry : Geometry
{
private:
    TextStringPtr                   m_text;
    mutable bvector<CurveVectorPtr> m_glyphCurves;
    bool                            m_checkGlyphBoxes;

    TextStringGeometry(TextStringR text, TransformCR transform, DRange3dCR range, DgnElementId elemId, DisplayParamsCR params, DgnDbR db, bool checkGlyphBoxes)
        : Geometry(transform, range, elemId, params, true, db), m_text(&text), m_checkGlyphBoxes(checkGlyphBoxes)
        { 
        InitGlyphCurves();     // Should be able to defer this when font threaded ness is resolved.
        }

    bool _DoVertexCluster() const override { return false; }

public:
    static GeometryPtr Create(TextStringR textString, TransformCR transform, DRange3dCR range, DgnElementId elemId, DisplayParamsCR params, DgnDbR db, bool checkGlyphBoxes)
        {
        return new TextStringGeometry(textString, transform, range, elemId, params, db, checkGlyphBoxes);
        }
    
    bool DoGlyphBoxes (IFacetOptionsR facetOptions);
    PolyfaceList _GetPolyfaces(IFacetOptionsR facetOptions) override;
    StrokesList _GetStrokes (IFacetOptionsR facetOptions) override;
    size_t _GetFacetCount(FacetCounter& counter) const override;
    void InitGlyphCurves() const;
};  // TextStringGeometry

//=======================================================================================
// @bsistruct                                                   Ray.Bentley     11/2016
//=======================================================================================
struct GeomPartInstanceGeometry : Geometry
{
private:
    GeomPartPtr     m_part;

    GeomPartInstanceGeometry(GeomPartR  part, TransformCR tf, DRange3dCR range, DgnElementId elemId, DisplayParamsCR params, DgnDbR db)
        : Geometry(tf, range, elemId, params, part.IsCurved(), db), m_part(&part) { }

public:
    static GeometryPtr Create(GeomPartR  part, TransformCR tf, DRange3dCR range, DgnElementId elemId, DisplayParamsCR params, DgnDbR db)  { return new GeomPartInstanceGeometry(part, tf, range, elemId, params, db); }

    PolyfaceList _GetPolyfaces(IFacetOptionsR facetOptions) override { return m_part->GetPolyfaces(facetOptions, *this); }
    StrokesList _GetStrokes (IFacetOptionsR facetOptions) override { return m_part->GetStrokes(facetOptions, *this); }
    size_t _GetFacetCount(FacetCounter& counter) const override { return m_part->GetFacetCount (counter, *this); }
    GeomPartCPtr _GetPart() const override { return m_part; }

};  // GeomPartInstanceTileGeometry 

END_UNNAMED_NAMESPACE

/*---------------------------------------------------------------------------------**//**
* @bsimethod                                                    Paul.Connelly   05/17
+---------------+---------------+---------------+---------------+---------------+------*/
DisplayParams::DisplayParams(Type type, GraphicParamsCR gfParams, GeometryParamsCP geomParams)
    {
    m_lineColor = gfParams.GetLineColor();

    if (nullptr != geomParams)
        {
        m_categoryId = geomParams->GetCategoryId();
        m_subCategoryId = geomParams->GetSubCategoryId();
        m_class = geomParams->GetGeometryClass();
        }

    switch (type)
        {
        case Type::Mesh:
            m_fillColor = gfParams.GetFillColor();
            m_material = gfParams.GetMaterial();
            m_gradient = gfParams.GetGradientSymb();

            // We need these as well as line color for edges. Unfortunate side effect: may cause mesh params to compare inequal despite mesh itself not requiring these.
            m_width = gfParams.GetWidth();
            m_linePixels = static_cast<LinePixels>(gfParams.GetLinePixels());

            if (gfParams.IsBlankingRegion())
                m_fillFlags = FillFlags::Blanking;

            if (nullptr != geomParams)
                {
                m_materialId = geomParams->GetMaterialId();
                if (FillDisplay::Always == geomParams->GetFillDisplay())
                    m_fillFlags = m_fillFlags | FillFlags::Always;

                if (geomParams->IsFillColorFromViewBackground())
                    m_fillFlags = m_fillFlags | FillFlags::Background;
                }

            if (m_material.IsNull() || !m_material->HasTextures()) // textures baked into material...
                m_resolved = !m_materialId.IsValid() && m_gradient.IsNull();

            break;
        case Type::Linear:
            m_width = gfParams.GetWidth();
            m_linePixels = static_cast<LinePixels>(gfParams.GetLinePixels());
            m_fillColor = m_lineColor;
            break;
        case Type::Text:
            m_ignoreLighting = true;
            m_fillFlags = FillFlags::Always;
            m_fillColor = m_lineColor;
            break;
        }
    }

/*---------------------------------------------------------------------------------**//**
* @bsimethod                                                    Paul.Connelly   05/17
+---------------+---------------+---------------+---------------+---------------+------*/
DisplayParamsCPtr DisplayParams::Clone() const
    {
    BeAssert(m_resolved);
    return new DisplayParams(*this);
    }

/*---------------------------------------------------------------------------------**//**
* @bsimethod                                                    Paul.Connelly   05/17
+---------------+---------------+---------------+---------------+---------------+------*/
void DisplayParams::Resolve(DgnDbR db, System& sys)
    {
    if (m_resolved)
        return;

    if (m_gradient.IsValid())
        m_texture = sys._GetTexture(*m_gradient, db);

    if (m_materialId.IsValid())
        {
        m_dgnMaterial = DgnMaterial::Get(db, m_materialId);
        if (m_dgnMaterial.IsValid())
            {
            // This will also be used later by MeshBuilder...
            m_renderingAsset = &m_dgnMaterial->GetRenderingAsset();
            if (m_texture.IsNull())
                {
                DgnTextureId texId;
                auto texMap = m_renderingAsset->GetPatternMap();
                if (texMap.IsValid() && texMap.GetTextureId().IsValid())
                    m_texture = sys._GetTexture(texMap.GetTextureId(), db);
                }
            }
        }

    m_resolved = true;
    }

/*---------------------------------------------------------------------------------**//**
* @bsimethod                                                    Paul.Connelly   03/17
+---------------+---------------+---------------+---------------+---------------+------*/
template<typename T> static int compareValues(T const& lhs, T const& rhs)
    {
    return lhs == rhs ? 0 : (lhs < rhs ? -1 : 1);
    }

/*---------------------------------------------------------------------------------**//**
* @bsimethod                                                    Paul.Connelly   05/17
+---------------+---------------+---------------+---------------+---------------+------*/
template<> int compareValues(bool const& lhs, bool const& rhs)
    {
    return compareValues(static_cast<uint8_t>(lhs), static_cast<uint8_t>(rhs));
    }

#define TEST_LESS_THAN(MEMBER) \
    { \
    int cmp = compareValues(MEMBER, rhs.MEMBER); \
    if (0 != cmp) \
        return cmp < 0; \
    }

#define TEST_EQUAL(MEMBER) if (MEMBER != rhs.MEMBER) return false

/*---------------------------------------------------------------------------------**//**
* @bsimethod                                                    Paul.Connelly   05/17
+---------------+---------------+---------------+---------------+---------------+------*/
bool DisplayParams::IsLessThan(DisplayParamsCR rhs, ComparePurpose purpose) const
    {
    if (&rhs == this)
        return false;

    TEST_LESS_THAN(IgnoresLighting());
    TEST_LESS_THAN(GetLineWidth());
    TEST_LESS_THAN(GetMaterialId());
    TEST_LESS_THAN(GetLinePixels());
    TEST_LESS_THAN(GetFillFlags());

    if (m_resolved && rhs.m_resolved)
        {
        TEST_LESS_THAN(GetTexture());
        }
    else if (m_gradient.get() != rhs.m_gradient.get())
        {
        if (m_gradient.IsNull() || rhs.m_gradient.IsNull() || !(*m_gradient == *rhs.m_gradient))
            return m_gradient.get() < rhs.m_gradient.get();
        }

    if (ComparePurpose::Merge == purpose)
        {
        TEST_LESS_THAN(HasFillTransparency());
        TEST_LESS_THAN(HasLineTransparency());
        }

    TEST_LESS_THAN(GetFillColor());
    TEST_LESS_THAN(GetLineColor());
    TEST_LESS_THAN(GetCategoryId().GetValueUnchecked());
    TEST_LESS_THAN(GetSubCategoryId().GetValueUnchecked());
    TEST_LESS_THAN(GetClass());

    return false;
    }

/*---------------------------------------------------------------------------------**//**
* @bsimethod                                                    Paul.Connelly   05/17
+---------------+---------------+---------------+---------------+---------------+------*/
bool DisplayParams::IsEqualTo(DisplayParamsCR rhs, ComparePurpose purpose) const
    {
    if (&rhs == this)
        return true;

    TEST_EQUAL(IgnoresLighting());
    TEST_EQUAL(GetLineWidth());
    TEST_EQUAL(GetMaterialId().GetValueUnchecked());
    TEST_EQUAL(GetLinePixels());
    TEST_EQUAL(GetFillFlags());

    if (m_resolved && rhs.m_resolved)
        {
        TEST_EQUAL(GetTexture());
        }
    else
        {
        if (m_gradient.IsNull() != rhs.m_gradient.IsNull())
            return false;
        else if (m_gradient.IsValid() && m_gradient.get() != rhs.m_gradient.get() && !(*m_gradient == *rhs.m_gradient))
            return false;
        }

    if (ComparePurpose::Merge == purpose)
        {
        TEST_EQUAL(HasFillTransparency());
        TEST_EQUAL(HasLineTransparency());
        }

    TEST_EQUAL(GetFillColor());
    TEST_EQUAL(GetLineColor());
    TEST_EQUAL(GetCategoryId().GetValueUnchecked());
    TEST_EQUAL(GetSubCategoryId().GetValueUnchecked());
    TEST_EQUAL(GetClass());

    return true;
    }

/*---------------------------------------------------------------------------------**//**
* @bsimethod                                                    Paul.Connelly   05/17
+---------------+---------------+---------------+---------------+---------------+------*/
DisplayParamsCR DisplayParamsCache::Get(DisplayParamsR toFind)
    {
    BeAssert(0 == toFind.GetRefCount()); // allocated on stack...
    toFind.AddRef();
    DisplayParamsCPtr pToFind(&toFind);
    auto iter = m_set.find(pToFind);
    if (m_set.end() == iter)
        {
        toFind.Resolve(m_db, m_system);
        BeAssert(toFind.m_resolved);
        iter = m_set.insert(toFind.Clone()).first;
        }

    return **iter;
    }

/*---------------------------------------------------------------------------------**//**
* @bsimethod                                                    Paul.Connelly   05/17
+---------------+---------------+---------------+---------------+---------------+------*/
DPoint3d Mesh::GetPoint(uint32_t index) const
    {
    return Points().Unquantize(index);
    }

/*---------------------------------------------------------------------------------**//**
* @bsimethod                                                    Ray.Bentley     06/2016
+---------------+---------------+---------------+---------------+---------------+------*/
DRange3d Mesh::GetTriangleRange(TriangleCR triangle) const
    {
    return DRange3d::From(GetPoint(triangle[0]),
                          GetPoint(triangle[1]),
                          GetPoint(triangle[2]));
    }

/*---------------------------------------------------------------------------------**//**
* @bsimethod                                                    Ray.Bentley     06/2016
+---------------+---------------+---------------+---------------+---------------+------*/
DVec3d Mesh::GetTriangleNormal(TriangleCR triangle) const
    {
    return DVec3d::FromNormalizedCrossProductToPoints(GetPoint(triangle[0]),
                                                      GetPoint(triangle[1]),
                                                      GetPoint(triangle[2]));
    }

/*---------------------------------------------------------------------------------**//**
* @bsimethod                                                    Ray.Bentley     06/2016
+---------------+---------------+---------------+---------------+---------------+------*/
bool Mesh::HasNonPlanarNormals() const
    {
    if (m_normals.empty())
        return false;

    QPoint3d normals[3];
    for (auto const& triangle : m_triangles)
        {
        normals[0] = m_normals[triangle[0]];
        normals[1] = m_normals[triangle[1]];
        if (normals[0] != normals[1])
            return true;

        normals[2] = m_normals[triangle[3]];
        if (normals[0] != normals[2] || normals[1] != normals[2])
            return true;
        }

    return false;
    }
     
/*---------------------------------------------------------------------------------**//**
* @bsimethod                                                    Ray.Bentley     05/2017
+---------------+---------------+---------------+---------------+---------------+------*/
void Mesh::GetGraphics (bvector<Render::GraphicPtr>& graphics, Dgn::Render::SystemCR system, GetMeshGraphicsArgs& args, DgnDbR db, DRange3dCR tileRange)
    {
    bool haveMesh = !Triangles().empty();
    bool havePolyline = !haveMesh && !Polylines().empty();

    if (!haveMesh && !havePolyline)
        return;                                                                   

    Render::GraphicPtr thisGraphic;

    if (haveMesh)
        {
        if (args.m_meshArgs.Init(*this) &&
            (thisGraphic = system._CreateTriMesh(args.m_meshArgs, db)).IsValid())
            graphics.push_back (thisGraphic);

        MeshEdgesPtr    edges = GetEdges(tileRange, MeshEdgeCreationOptions());

        if (args.m_visibleEdgesArgs.Init(*this, tileRange) &&
            (thisGraphic = system._CreateVisibleEdges(args.m_visibleEdgesArgs, db)).IsValid())
            graphics.push_back(thisGraphic);

        if (args.m_invisibleEdgesArgs.Init(*this, tileRange) &&
            (thisGraphic = system._CreateSilhouetteEdges(args.m_invisibleEdgesArgs, db)).IsValid())
            graphics.push_back(thisGraphic);

        if (args.m_polylineEdgesArgs.Init(*this, tileRange) &&
            (thisGraphic = system._CreateIndexedPolylines(args.m_polylineEdgesArgs, db, GetDisplayParams().GetGraphicParams())).IsValid())
            graphics.push_back(thisGraphic);
        }
    else                           
        {
        if (args.m_polylineArgs.Init(*this) &&
            (thisGraphic = system._CreateIndexedPolylines(args.m_polylineArgs, db)).IsValid())
            graphics.push_back(thisGraphic);
        }
    }

/*---------------------------------------------------------------------------------**//**
* @bsimethod                                                    Paul.Connelly   03/17
+---------------+---------------+---------------+---------------+---------------+------*/
template<typename T, typename U> static void insertVertexAttribute(bvector<uint16_t>& indices, T& table, U const& value, QVertex3dListCR vertices)
    {
    // Don't allocate the indices until we have non-uniform values
    if (table.empty())
        {
        table.GetIndex(value);
        BeAssert(table.IsUniform());
        BeAssert(0 == table.GetIndex(value));
        }
    else if (!table.IsUniform() || table.begin()->first != value)
        {
        if (indices.empty())
            {
            // back-fill uniform value for existing vertices...
            indices.resize(vertices.size() - 1);
            std::fill(indices.begin(), indices.end(), (uint16_t)0);
            }

        indices.push_back(table.GetIndex(value));
        BeAssert(!table.IsUniform());
        }
    }

/*---------------------------------------------------------------------------------**//**
* @bsimethod                                                    Paul.Connelly   07/16
+---------------+---------------+---------------+---------------+---------------+------*/
uint32_t Mesh::AddVertex(QVertex3dCR vert, QPoint3dCP normal, DPoint2dCP param, uint32_t fillColor, FeatureCR feature)
    {
    auto index = static_cast<uint32_t>(m_verts.size());

    m_verts.Add(vert);
    m_features.Add(feature, m_verts.size());

    if (nullptr != normal)
        m_normals.push_back(*normal);
                                                                                                                 
    if (nullptr != param)
        m_uvParams.push_back(toFPoint2d(*param));

    insertVertexAttribute(m_colors, m_colorTable, fillColor, m_verts);
    BeAssert(nullptr == param || m_colorTable.IsUniform());

    return index;
    }

/*---------------------------------------------------------------------------------**//**
* @bsimethod                                                    Paul.Connelly   03/17
+---------------+---------------+---------------+---------------+---------------+------*/
void Mesh::Features::Add(FeatureCR feat, size_t numVerts)
    {
    if (nullptr == m_table)
        return;

    // Avoid allocating + populating big buffer of feature IDs unless necessary...
    uint32_t index = m_table->GetIndex(feat);
    if (!m_initialized)
        {
        // First feature - uniform.
        m_uniform = index;
        m_initialized = true;
        }
    else if (!m_indices.empty())
        {
        // Already non-uniform
        m_indices.push_back(index);
        }
    else if (m_uniform != index)
        {
        // Second feature - back-fill uniform for existing verts
        m_indices.resize(numVerts - 1);
        std::fill(m_indices.begin(), m_indices.end(), m_uniform);
        m_indices.push_back(index);
        }
    }

/*---------------------------------------------------------------------------------**//**
* @bsimethod                                                    Paul.Connelly   03/17
+---------------+---------------+---------------+---------------+---------------+------*/
void Mesh::Features::ToFeatureIndex(FeatureIndex& index) const
    {
    if (!m_initialized)
        {
        index.m_type = FeatureIndex::Type::Empty;
        }
    else if (m_indices.empty())
        {
        index.m_type = FeatureIndex::Type::Uniform;
        index.m_featureID = m_uniform;
        }
    else
        {
        index.m_type = FeatureIndex::Type::NonUniform;
        index.m_featureIDs = m_indices.data();
        }
    }

/*---------------------------------------------------------------------------------**//**
* @bsimethod                                                    Paul.Connelly   12/16
+---------------+---------------+---------------+---------------+---------------+------*/
DRange3d Mesh::GetRange() const
    {
    DRange3d range = DRange3d::NullRange();
    auto const& points = Points();
    size_t nPoints = points.size();
    for (size_t i = 0; i < nPoints; i++)
        range.Extend(points.Unquantize(i));

    return range;
    }

/*---------------------------------------------------------------------------------**//**
* @bsimethod                                                    Paul.Connelly   12/16
+---------------+---------------+---------------+---------------+---------------+------*/
DRange3d Mesh::GetUVRange() const
    {
    DRange3d range = DRange3d::NullRange();
    for (auto const& fpoint : m_uvParams)
        range.Extend(DPoint3d::FromXYZ(fpoint.x, fpoint.y, 0.0));

    return range;
    }

/*---------------------------------------------------------------------------------**//**
* @bsimethod                                                    Ray.Bentley     06/2016
+---------------+---------------+---------------+---------------+---------------+------*/
TriangleKey::TriangleKey(TriangleCR triangle)
    {
    // Could just use std::sort - but this should be faster?
    if (triangle[0] < triangle[1])
        {
        if (triangle[0] < triangle[2])
            {
            m_sortedIndices[0] = triangle[0];
            if (triangle[1] < triangle[2])
                {
                m_sortedIndices[1] = triangle[1];
                m_sortedIndices[2] = triangle[2];
                }
            else
                {
                m_sortedIndices[1] = triangle[2];
                m_sortedIndices[2] = triangle[1];
                }
            }
        else
            {
            m_sortedIndices[0] = triangle[2];
            m_sortedIndices[1] = triangle[0];
            m_sortedIndices[2] = triangle[1];
            }
        }
    else
        {
        if (triangle[1] < triangle[2])
            {
            m_sortedIndices[0] = triangle[1];
            if (triangle[0] < triangle[2])
                {
                m_sortedIndices[1] = triangle[0];
                m_sortedIndices[2] = triangle[2];
                }
            else
                {
                m_sortedIndices[1] = triangle[2];
                m_sortedIndices[2] = triangle[0];
                }
            }
        else
            {
            m_sortedIndices[0] = triangle[2];
            m_sortedIndices[1] = triangle[1];
            m_sortedIndices[2] = triangle[0];
            }
        }

    BeAssert (m_sortedIndices[0] < m_sortedIndices[1]);
    BeAssert (m_sortedIndices[1] < m_sortedIndices[2]);
    }

/*---------------------------------------------------------------------------------**//**
* @bsimethod                                                    Ray.Bentley     06/2016
+---------------+---------------+---------------+---------------+---------------+------*/
bool TriangleKey::operator<(TriangleKeyCR rhs) const
    {
    COMPARE_VALUES (m_sortedIndices[0], rhs.m_sortedIndices[0]);
    COMPARE_VALUES (m_sortedIndices[1], rhs.m_sortedIndices[1]);
    COMPARE_VALUES (m_sortedIndices[2], rhs.m_sortedIndices[2]);

    return false;
    }

/*---------------------------------------------------------------------------------**//**
* @bsimethod                                                    Ray.Bentley     06/2016
+---------------+---------------+---------------+---------------+---------------+------*/
bool VertexKey::Comparator::operator()(VertexKeyCR lhs, VertexKeyCR rhs) const
    {
    // We never merge meshes where these differ...
    BeAssert(lhs.m_normalValid == rhs.m_normalValid);
    BeAssert(lhs.m_paramValid == rhs.m_paramValid);

    if (lhs.m_position.IsQuantized())
        {
        if (!rhs.m_position.IsQuantized())
            return false;

        auto const& lpos = lhs.m_position.GetQPoint3d();
        auto const& rpos = rhs.m_position.GetQPoint3d();

        COMPARE_VALUES(lpos.x, rpos.x);
        COMPARE_VALUES(lpos.y, rpos.y);
        COMPARE_VALUES(lpos.z, rpos.z);
        }
    else
        {
        if (rhs.m_position.IsQuantized())
            return true;

        auto const& lpos = lhs.m_position.GetFPoint3d();
        auto const& rpos = rhs.m_position.GetFPoint3d();

        // ###TODO: May want to use a tolerance here; if so must be relative to range...
        COMPARE_VALUES(lpos.x, rpos.x);
        COMPARE_VALUES(lpos.y, rpos.y);
        COMPARE_VALUES(lpos.z, rpos.z);
        }

    COMPARE_VALUES (lhs.m_fillColor, rhs.m_fillColor);
    COMPARE_VALUES (lhs.m_feature.GetElementId(), rhs.m_feature.GetElementId());

    if (lhs.m_normalValid)
        {
        COMPARE_VALUES(lhs.m_normal.x, rhs.m_normal.x);
        COMPARE_VALUES(lhs.m_normal.y, rhs.m_normal.y);
        COMPARE_VALUES(lhs.m_normal.z, rhs.m_normal.z);
        }

    COMPARE_VALUES (lhs.m_feature.GetSubCategoryId(), rhs.m_feature.GetSubCategoryId());

    constexpr double s_paramTolerance  = .1;
    if (lhs.m_paramValid)
        {
        BeAssert(rhs.m_paramValid);
        COMPARE_VALUES_TOLERANCE (lhs.m_param.x, rhs.m_param.x, s_paramTolerance);
        COMPARE_VALUES_TOLERANCE (lhs.m_param.y, rhs.m_param.y, s_paramTolerance);
        }

    COMPARE_VALUES (lhs.m_feature.GetClass(), rhs.m_feature.GetClass());

    return false;
    }

/*---------------------------------------------------------------------------------**//**
* @bsimethod                                                    Paul.Connelly   05/17
+---------------+---------------+---------------+---------------+---------------+------*/
VertexKey::VertexKey(DPoint3dCR point, FeatureCR feature, uint32_t fillColor, QPoint3d::ParamsCR qParams, DVec3dCP normal, DPoint2dCP param)
    : m_position(point, qParams), m_fillColor(fillColor), m_feature(feature), m_normalValid(nullptr != normal), m_paramValid(nullptr != param)
    {
    if (m_normalValid)
        m_normal = QPoint3d(*normal, s_normalQParams);

    if (m_paramValid)
        m_param = *param;
    }

/*---------------------------------------------------------------------------------**//**
* @bsimethod                                                    Paul.Connelly   07/16
+---------------+---------------+---------------+---------------+---------------+------*/
void MeshBuilder::AddTriangle(TriangleCR triangle)
    {
    if (triangle.IsDegenerate())
        return;

    TriangleKey key(triangle);

    if (m_triangleSet.insert(key).second)
        m_mesh->AddTriangle(triangle);
    }

/*---------------------------------------------------------------------------------**//**
* @bsimethod                                                    Paul.Connelly   07/16
+---------------+---------------+---------------+---------------+---------------+------*/
void MeshBuilder::AddTriangle(PolyfaceVisitorR visitor, RenderingAssetCP renderingAsset, DgnDbR dgnDb, FeatureCR feature, bool doVertexCluster, bool includeParams, uint32_t fillColor)
    {
    auto const&       points = visitor.Point();
    BeAssert(3 == points.size());

    if (doVertexCluster)
        {
        DVec3d      cross;

        cross.CrossProductToPoints (points[0], points[1], points[3]);
        if (cross.MagnitudeSquared() < m_areaTolerance)
            return;
        }

    Triangle            newTriangle(!visitor.GetTwoSided());
    bvector<DPoint2d>   params = visitor.Param();

    bool haveParams = includeParams && !params.empty();
    newTriangle.SetEdgeFlags(visitor.GetVisibleCP());
    if (haveParams && nullptr != renderingAsset)
        {
        auto const&         patternMap = renderingAsset->GetPatternMap();
        bvector<DPoint2d>   computedParams;

        if (patternMap.IsValid())
            {
            BeAssert (m_mesh->Verts().empty() || !m_mesh->Params().empty());
            if (SUCCESS == patternMap.ComputeUVParams (computedParams, visitor))
                params = computedParams;
            }
        }
            
    bool haveNormals = !visitor.Normal().empty();
    for (size_t i = 0; i < 3; i++)
        {
        VertexKey vertex(points[i], feature, fillColor, m_mesh->Verts().GetParams(), haveNormals ? &visitor.Normal()[i] : nullptr, haveParams ? &params[i] : nullptr);
        newTriangle[i] = doVertexCluster ? AddClusteredVertex(vertex) : AddVertex(vertex);
        }

    BeAssert(m_mesh->Params().empty() || m_mesh->Params().size() == m_mesh->Verts().size());
    BeAssert(m_mesh->Normals().empty() || m_mesh->Normals().size() == m_mesh->Verts().size());

    AddTriangle(newTriangle);
    }

/*---------------------------------------------------------------------------------**//**
* @bsimethod                                                    Ray.Bentley     06/2016
+---------------+---------------+---------------+---------------+---------------+------*/
void MeshBuilder::AddPolyline (bvector<DPoint3d>const& points, FeatureCR feature, bool doVertexCluster, uint32_t fillColor, double startDistance)
    {
    Polyline    newPolyline(startDistance);

    for (auto& point : points)
        {
        VertexKey vertex(point, feature, fillColor, m_mesh->Verts().GetParams());
        newPolyline.GetIndices().push_back (doVertexCluster ? AddClusteredVertex(vertex) : AddVertex(vertex));
        }

    m_mesh->AddPolyline (newPolyline);
    }

/*---------------------------------------------------------------------------------**//**
* @bsimethod                                                    Paul.Connelly   07/16
+---------------+---------------+---------------+---------------+---------------+------*/
uint32_t MeshBuilder::AddVertex(VertexMap& verts, VertexKey const& vertex)
    {
    // Avoid doing lookup twice - once to find existing, again to add if not present
    auto index = static_cast<uint32_t>(m_mesh->Verts().size());
    auto insertPair = verts.Insert(vertex, index);
    if (insertPair.second)
        m_mesh->AddVertex(vertex.m_position, vertex.GetNormal(), vertex.GetParam(), vertex.m_fillColor, vertex.m_feature);

    return insertPair.first->second;
    }

/*---------------------------------------------------------------------------------**//**
* @bsimethod                                                    Ray.Bentley     12/2016
+---------------+---------------+---------------+---------------+---------------+------*/
GeomPart::GeomPart(DRange3dCR range, GeometryList const& geometries) : m_range (range), m_facetCount(0), m_geometries(geometries)
    { 
    }                

/*---------------------------------------------------------------------------------**//**
* @bsimethod                                                    Ray.Bentley     12/2016
+---------------+---------------+---------------+---------------+---------------+------*/
bool GeomPart::IsCurved() const
    {
    return m_geometries.ContainsCurves();
    }

/*---------------------------------------------------------------------------------**//**
* @bsimethod                                                    Ray.Bentley     12/2016
+---------------+---------------+---------------+---------------+---------------+------*/
PolyfaceList GeomPart::GetPolyfaces(IFacetOptionsR facetOptions, GeometryCR instance)
    {
    return GetPolyfaces(facetOptions, &instance);
    }

/*---------------------------------------------------------------------------------**//**
* @bsimethod                                                    Paul.Connelly   02/17
+---------------+---------------+---------------+---------------+---------------+------*/
PolyfaceList GeomPart::GetPolyfaces(IFacetOptionsR facetOptions, GeometryCP instance)
    {
    PolyfaceList polyfaces;
    for (auto& geometry : m_geometries) 
        {
        BeAssert(geometry->GetTransform().IsIdentity());
        PolyfaceList thisPolyfaces = geometry->GetPolyfaces (facetOptions);

        for (auto const& thisPolyface : thisPolyfaces)
            {
            Polyface polyface(*thisPolyface.m_displayParams, *thisPolyface.m_polyface->Clone());
            if (nullptr != instance)
                polyface.Transform(instance->GetTransform());

            polyfaces.push_back(polyface);
            }
        }

    return polyfaces;
    }

/*---------------------------------------------------------------------------------**//**
* @bsimethod                                                    Paul.Connelly   05/17
+---------------+---------------+---------------+---------------+---------------+------*/
void GeomPart::SetInCache(bool inCache)
    {
    for (auto& geometry : m_geometries)
        geometry->SetInCache(inCache);
    }

/*---------------------------------------------------------------------------------**//**
* @bsimethod                                                    Ray.Bentley     12/2016
+---------------+---------------+---------------+---------------+---------------+------*/
StrokesList GeomPart::GetStrokes (IFacetOptionsR facetOptions, GeometryCR instance)
    {
    return GetStrokes(facetOptions, &instance);
    }

/*---------------------------------------------------------------------------------**//**
* @bsimethod                                                    Paul.Connelly   02/17
+---------------+---------------+---------------+---------------+---------------+------*/
StrokesList GeomPart::GetStrokes(IFacetOptionsR facetOptions, GeometryCP instance)
    {
    StrokesList strokes;

    for (auto& geometry : m_geometries) 
        {
        StrokesList   thisStrokes = geometry->GetStrokes(facetOptions);

        if (!thisStrokes.empty())
            strokes.insert (strokes.end(), thisStrokes.begin(), thisStrokes.end());
        }

    if (nullptr != instance)
        {
        for (auto& stroke : strokes)
            stroke.Transform(instance->GetTransform());
        }

    return strokes;
    }

/*---------------------------------------------------------------------------------**//**
* @bsimethod                                                    Ray.Bentley     12/2016
+---------------+---------------+---------------+---------------+---------------+------*/
size_t GeomPart::GetFacetCount(FacetCounter& counter, GeometryCR instance) const
    {
    if (0 == m_facetCount)
        for (auto& geometry : m_geometries) 
            m_facetCount += geometry->GetFacetCount(counter);
            
    return m_facetCount;
    }

/*---------------------------------------------------------------------------------**//**
* @bsimethod                                                    Paul.Connelly   07/16
+---------------+---------------+---------------+---------------+---------------+------*/
Geometry::Geometry(TransformCR tf, DRange3dCR range, DgnElementId entityId, DisplayParamsCR params, bool isCurved, DgnDbR db)
    : m_params(&params), m_transform(tf), m_tileRange(range), m_entityId(entityId), m_isCurved(isCurved), m_facetCount(0), m_hasTexture(params.IsTextured())
    {
    }

/*---------------------------------------------------------------------------------**//**
* @bsimethod                                                    Ray.Bentley     11/2016
+---------------+---------------+---------------+---------------+---------------+------*/
size_t Geometry::GetFacetCount(IFacetOptionsR options) const
    {
    if (0 != m_facetCount)
        return m_facetCount;
    
    FacetCounter counter(options);
    return (m_facetCount = _GetFacetCount(counter));
    }

/*---------------------------------------------------------------------------------**//**
* @bsimethod                                                    Ray.Bentley     06/2016
+---------------+---------------+---------------+---------------+---------------+------*/
IFacetOptionsPtr Geometry::CreateFacetOptions(double chordTolerance)
    {
    static double       s_defaultAngleTolerance = msGeomConst_piOver2;
    IFacetOptionsPtr    opts = IFacetOptions::Create();

    opts->SetChordTolerance(chordTolerance);
    opts->SetAngleTolerance(s_defaultAngleTolerance);
    opts->SetMaxPerFace(3);
    opts->SetCurvedSurfaceMaxPerFace(3);
    opts->SetParamsRequired(true);
    opts->SetNormalsRequired(true);

    return opts;
    }

/*---------------------------------------------------------------------------------**//**
* @bsimethod                                                    Paul.Connelly   12/16
+---------------+---------------+---------------+---------------+---------------+------*/
IFacetOptionsPtr Geometry::CreateFacetOptions(double chordTolerance, NormalMode normalMode) const
    {
    auto facetOptions = CreateFacetOptions(chordTolerance / m_transform.ColumnXMagnitude());
    bool normalsRequired = false;

    switch (normalMode)
        {
        case NormalMode::Always:    
            normalsRequired = true; 
            break;
        case NormalMode::CurvedSurfacesOnly:    
            normalsRequired = m_isCurved; 
            break;
        }

    facetOptions->SetNormalsRequired(normalsRequired);
    facetOptions->SetParamsRequired(HasTexture());

    return facetOptions;
    }

/*---------------------------------------------------------------------------------**//**
* @bsimethod                                                    Paul.Connelly   12/16
+---------------+---------------+---------------+---------------+---------------+------*/
PolyfaceList Geometry::GetPolyfaces(double chordTolerance, NormalMode normalMode)
    {
    return _GetPolyfaces(*CreateFacetOptions(chordTolerance, normalMode));
    }

/*---------------------------------------------------------------------------------**//**
* @bsimethod                                                    Ray.Bentley     11/2016
+---------------+---------------+---------------+---------------+---------------+------*/
void Strokes::Transform(TransformCR transform)
    {
    for (auto& stroke : m_strokes)
        transform.Multiply (stroke.m_points, stroke.m_points);
    }

/*---------------------------------------------------------------------------------**//**
* @bsimethod                                                    Paul.Connelly   08/16
+---------------+---------------+---------------+---------------+---------------+------*/
PolyfaceList PrimitiveGeometry::_GetPolyfaces(IFacetOptionsR facetOptions)
    {
    PolyfaceHeaderPtr polyface = m_geometry->GetAsPolyfaceHeader();
    
    if (polyface.IsValid())
        {
        if (m_inCache)
            polyface = polyface->Clone();

        if (!HasTexture())
            polyface->ClearParameters(false);

        BeAssertOnce(GetTransform().IsIdentity()); // Polyfaces are transformed during collection.
        return PolyfaceList (1, Polyface(GetDisplayParams(), *polyface));
        }

    CurveVectorPtr      curveVector = m_geometry->GetAsCurveVector();

    if (curveVector.IsValid() && !curveVector->IsAnyRegionType())       // Non region curveVectors....
        return PolyfaceList();

    IPolyfaceConstructionPtr polyfaceBuilder = IPolyfaceConstruction::Create(facetOptions);

    ISolidPrimitivePtr  solidPrimitive = curveVector.IsNull() ? m_geometry->GetAsISolidPrimitive() : nullptr;
    MSBsplineSurfacePtr bsplineSurface = solidPrimitive.IsNull() && curveVector.IsNull() ? m_geometry->GetAsMSBsplineSurface() : nullptr;

    if (curveVector.IsValid())
        polyfaceBuilder->AddRegion(*curveVector);
    else if (solidPrimitive.IsValid())
        polyfaceBuilder->AddSolidPrimitive(*solidPrimitive);
    else if (bsplineSurface.IsValid())
        polyfaceBuilder->Add(*bsplineSurface);

    PolyfaceList    polyfaces;

    polyface = polyfaceBuilder->GetClientMeshPtr();
    if (polyface.IsValid())
        {
        if (!GetTransform().IsIdentity())
            polyface->Transform(GetTransform());

        polyfaces.push_back (Polyface(GetDisplayParams(), *polyface));
        }

    return polyfaces;
    }

/*---------------------------------------------------------------------------------**//**
* @bsimethod                                                    Ray.Bentley     08/2016
+---------------+---------------+---------------+---------------+---------------+------*/
StrokesList PrimitiveGeometry::_GetStrokes (IFacetOptionsR facetOptions)
    {
    CurveVectorPtr          curveVector = m_geometry->GetAsCurveVector();
    StrokesList             tileStrokes;
    Strokes::PointLists     strokePoints;

    if (curveVector.IsValid() && ! curveVector->IsAnyRegionType())
        {
        strokePoints.clear();
        collectCurveStrokes(strokePoints, *curveVector, facetOptions, GetTransform());

        // ###TODO_ELEMENT_TILE: This is not precisely accurate. Need to handle:
        //  - boundary type 'none' not actually containing point string; and
        //  - boundary type 'none' containing multiple curves, any number of which may be point strings
        // where 'point string' refers to any of:
        //   - point string curve primitive type;
        //   - line string (with any boundary type) containing 1 point
        //   - line string (with any boundary type) containing 2 identical points
        bool disjoint = CurveVector::BOUNDARY_TYPE_None == curveVector->GetBoundaryType();
        if (!disjoint && 1 == strokePoints.size())
            {
            // A 'point' is actually a zero-length line...
            auto const& points = strokePoints.front().m_points;
            switch (points.size())
                {
                case 1:
                    disjoint = true;
                    break;
                case 2:
                    disjoint = *points.begin() == *(points.begin()+1);
                    break;
                }
            }

        if (!strokePoints.empty())
            tileStrokes.push_back(Strokes(GetDisplayParams(), std::move(strokePoints), disjoint));
        }

    return tileStrokes;
    }

/*---------------------------------------------------------------------------------**//**
* @bsimethod                                                    Paul.Connelly   08/16
+---------------+---------------+---------------+---------------+---------------+------*/
PolyfaceList SolidKernelGeometry::_GetPolyfaces(IFacetOptionsR facetOptions)
    {
    PolyfaceList tilePolyfaces;
#if defined (BENTLEYCONFIG_PARASOLID)    
    // Cannot process the same solid entity simultaneously from multiple threads...
    BeMutexHolder lock(m_mutex);

    DRange3d entityRange = m_entity->GetEntityRange();
    if (entityRange.IsNull())
        return tilePolyfaces;

    double              rangeDiagonal = entityRange.DiagonalDistance();
    static double       s_minRangeRelTol = 1.0e-4;
    double              minChordTolerance = rangeDiagonal * s_minRangeRelTol;
    IFacetOptionsPtr    pFacetOptions = facetOptions.Clone();
    
    if (facetOptions.GetChordTolerance() < minChordTolerance)
        pFacetOptions->SetChordTolerance (minChordTolerance);

    pFacetOptions->SetParamsRequired (true); // Can't rely on HasTexture due to face attached material that may have texture.

    if (nullptr != m_entity->GetFaceMaterialAttachments())
        {
        bvector<PolyfaceHeaderPtr>  polyfaces;
        bvector<FaceAttachment>     params;

        if (!BRepUtil::FacetEntity(*m_entity, polyfaces, params, *pFacetOptions))
            return tilePolyfaces;

        GeometryParams baseParams;

        // Require valid category/subcategory for sub-category appearance color/material...
        baseParams.SetCategoryId(GetDisplayParams().GetCategoryId());
        baseParams.SetSubCategoryId(GetDisplayParams().GetSubCategoryId());

        for (size_t i=0; i<polyfaces.size(); i++)
            {
            auto&   polyface = polyfaces[i];

            if (polyface->HasFacets())
                {
                GeometryParams faceParams;

                params[i].ToGeometryParams(faceParams, baseParams);
                tilePolyfaces.push_back (Polyface(GetDisplayParams(), *polyface));
                }
            }
        }
    else
        {
        auto polyface = BRepUtil::FacetEntity(*m_entity, *pFacetOptions);
    
        if (polyface.IsValid() && polyface->HasFacets())
            tilePolyfaces.push_back (Polyface(GetDisplayParams(), *polyface));

        }

    if (!GetTransform().IsIdentity())
        for (auto& tilePolyface : tilePolyfaces)
            tilePolyface.m_polyface->Transform (GetTransform());

    return tilePolyfaces;

#else
    return tilePolyfaces;
#endif
    }

/*---------------------------------------------------------------------------------**//**
* @bsimethod                                                    Ray.Bentley     11/2016
+---------------+---------------+---------------+---------------+---------------+------*/
GeometryPtr Geometry::Create(TextStringR textString, TransformCR transform, DRange3dCR range, DgnElementId entityId, DisplayParamsCR params, DgnDbR db, bool checkGlyphBoxes)
    {
    return TextStringGeometry::Create(textString, transform, range, entityId, params, db, checkGlyphBoxes);
    }

/*---------------------------------------------------------------------------------**//**
* @bsimethod                                                    Paul.Connelly   07/16
+---------------+---------------+---------------+---------------+---------------+------*/
GeometryPtr Geometry::Create(IGeometryR geometry, TransformCR tf, DRange3dCR range, DgnElementId entityId, DisplayParamsCR params, bool isCurved, DgnDbR db)
    {
    return PrimitiveGeometry::Create(geometry, tf, range, entityId, params, isCurved, db);
    }

/*---------------------------------------------------------------------------------**//**
* @bsimethod                                                    Paul.Connelly   07/16
+---------------+---------------+---------------+---------------+---------------+------*/
GeometryPtr Geometry::Create(IBRepEntityR solid, TransformCR tf, DRange3dCR range, DgnElementId entityId, DisplayParamsCR params, DgnDbR db)
    {
    return SolidKernelGeometry::Create(solid, tf, range, entityId, params, db);
    }


/*---------------------------------------------------------------------------------**//**
* @bsimethod                                                    Ray.Bentley     11/2016
+---------------+---------------+---------------+---------------+---------------+------*/
GeometryPtr Geometry::Create(GeomPartR part, TransformCR transform, DRange3dCR range, DgnElementId entityId, DisplayParamsCR params, DgnDbR db)
    {
    return GeomPartInstanceGeometry::Create(part, transform, range, entityId, params, db);
    }

/*---------------------------------------------------------------------------------**//**
* @bsimethod                                                    Paul.Connelly   01/17
+---------------+---------------+---------------+---------------+---------------+------*/
bool GeometryAccumulator::AddGeometry(IGeometryR geom, bool isCurved, DisplayParamsCR displayParams, TransformCR transform)
    {
    DRange3d range;
    if (!geom.TryGetRange(range))
        return false;

    auto tf = m_haveTransform ? Transform::FromProduct(m_transform, transform) : transform;
    tf.Multiply(range, range);

    return AddGeometry(geom, isCurved, displayParams, tf, range);
    }

/*---------------------------------------------------------------------------------**//**
* @bsimethod                                                    Paul.Connelly   01/17
+---------------+---------------+---------------+---------------+---------------+------*/
bool GeometryAccumulator::AddGeometry(IGeometryR geom, bool isCurved, DisplayParamsCR displayParams, TransformCR transform, DRange3dCR range)
    {
    GeometryPtr geometry = Geometry::Create(geom, transform, range, GetElementId(), displayParams, isCurved, GetDgnDb());
    if (geometry.IsNull())
        return false;

    m_geometries.push_back(*geometry);
    return true;
    }

/*---------------------------------------------------------------------------------**//**
* NB: This is just for testing the performance impact of cloning geometry (which is
* unnecessary in most cases).
* @bsimethod                                                    Paul.Connelly   04/17
+---------------+---------------+---------------+---------------+---------------+------*/
template<typename T> RefCountedPtr<T> cloneGeometry(T const& geom)
    {
#if defined(ETT_PROFILE_CLONE)
    return const_cast<T*>(&geom);
#else
    return geom.Clone();
#endif
    }

/*---------------------------------------------------------------------------------**//**
* @bsimethod                                                    Paul.Connelly   04/17
+---------------+---------------+---------------+---------------+---------------+------*/
PolyfaceHeaderPtr cloneGeometry(PolyfaceQueryCR query)
    {
#if defined(ETT_PROFILE_CLONE)
    auto header = dynamic_cast<PolyfaceHeaderCP>(&query);
    if (nullptr != header)
        return const_cast<PolyfaceHeaderP>(header);
    else
#endif
        return query.Clone();
    }

/*---------------------------------------------------------------------------------**//**
* @bsimethod                                                    Paul.Connelly   01/17
+---------------+---------------+---------------+---------------+---------------+------*/
bool GeometryAccumulator::Add(CurveVectorR curves, bool filled, DisplayParamsCR displayParams, TransformCR transform)
    {
    if (m_surfacesOnly && !curves.IsAnyRegionType())
        return true;    // ignore...

    bool isCurved = curves.ContainsNonLinearPrimitive();
    IGeometryPtr geom = IGeometry::Create(CurveVectorPtr(&curves));
    return AddGeometry(*geom, isCurved, displayParams, transform);
    }

/*---------------------------------------------------------------------------------**//**
* @bsimethod                                                    Paul.Connelly   01/17
+---------------+---------------+---------------+---------------+---------------+------*/
bool GeometryAccumulator::Add(ISolidPrimitiveR primitive, DisplayParamsCR displayParams, TransformCR transform)
    {
    bool isCurved = primitive.HasCurvedFaceOrEdge();
    IGeometryPtr geom = IGeometry::Create(ISolidPrimitivePtr(&primitive));
    return AddGeometry(*geom, isCurved, displayParams, transform);
    }

/*---------------------------------------------------------------------------------**//**
* @bsimethod                                                    Paul.Connelly   01/17
+---------------+---------------+---------------+---------------+---------------+------*/
bool GeometryAccumulator::Add(RefCountedMSBsplineSurface& surface, DisplayParamsCR displayParams, TransformCR transform)
    {
    bool isCurved = (surface.GetUOrder() > 2 || surface.GetVOrder() > 2);
    IGeometryPtr geom = IGeometry::Create(MSBsplineSurfacePtr(&surface));
    return AddGeometry(*geom, isCurved, displayParams, transform);
    }

/*---------------------------------------------------------------------------------**//**
* @bsimethod                                                    Paul.Connelly   01/17
+---------------+---------------+---------------+---------------+---------------+------*/
bool GeometryAccumulator::Add(PolyfaceHeaderR polyface, bool filled, DisplayParamsCR displayParams, TransformCR transform)
    {
    if (!polyface.IsTriangulated() && SUCCESS != polyface.Triangulate())
        {
        BeAssert(false && "Failed to triangulate...");
        return false;
        }

    if (m_haveTransform)
        polyface.Transform(Transform::FromProduct(m_transform, transform));
    else if (!transform.IsIdentity())
        polyface.Transform(transform);

    DRange3d range = polyface.PointRange();
    IGeometryPtr geom = IGeometry::Create(PolyfaceHeaderPtr(&polyface));
    AddGeometry(*geom, false, displayParams, Transform::FromIdentity(), range);
    return true;
    }

/*---------------------------------------------------------------------------------**//**
* @bsimethod                                                    Paul.Connelly   01/17
+---------------+---------------+---------------+---------------+---------------+------*/
bool GeometryAccumulator::Add(IBRepEntityR body, DisplayParamsCR displayParams, TransformCR transform)
    {
    DRange3d range = body.GetEntityRange();
    Transform tf = m_haveTransform ? Transform::FromProduct(m_transform, transform) : transform;
    tf.Multiply(range, range);

    m_geometries.push_back(*Geometry::Create(body, tf, range, GetElementId(), displayParams, GetDgnDb()));
    return true;
    }

/*---------------------------------------------------------------------------------**//**
* @bsimethod                                                    Paul.Connelly   01/17
+---------------+---------------+---------------+---------------+---------------+------*/
bool GeometryAccumulator::Add(TextStringR textString, DisplayParamsCR displayParams, TransformCR transform)
    {
    if (m_surfacesOnly)
        return true;

    Transform tf = m_haveTransform ? Transform::FromProduct(m_transform, transform) : transform;

    DRange2d range2d = textString.GetRange();
    DRange3d range = DRange3d::From(range2d.low.x, range2d.low.y, 0.0, range2d.high.x, range2d.high.y, 0.0);
    Transform::FromProduct(tf, textString.ComputeTransform()).Multiply(range, range);

    m_geometries.push_back(*Geometry::Create(textString, tf, range, GetElementId(), displayParams, GetDgnDb(), m_checkGlyphBoxes));
    return true;
    }

/*---------------------------------------------------------------------------------**//**
* @bsimethod                                                    Paul.Connelly   01/17
+---------------+---------------+---------------+---------------+---------------+------*/
MeshList GeometryAccumulator::ToMeshes(GeometryOptionsCR options, double tolerance) const
    {
    MeshList meshes;
    if (m_geometries.empty())
        return meshes;

    double vertexTolerance = tolerance * ToleranceRatio::Vertex();
    double facetAreaTolerance = tolerance * tolerance * ToleranceRatio::FacetArea();

    DRange3d range = m_geometries.ComputeRange();
    bmap<MeshMergeKey, MeshBuilderPtr> builderMap;
    for (auto const& geom : m_geometries)
        {
        auto polyfaces = geom->GetPolyfaces(tolerance, options.m_normalMode);
        for (auto const& tilePolyface : polyfaces)
            {
            PolyfaceHeaderPtr polyface = tilePolyface.m_polyface;
            if (polyface.IsNull() || 0 == polyface->GetPointCount())
                continue;

            DisplayParamsCPtr displayParams = tilePolyface.m_displayParams;
            bool hasTexture = displayParams.IsValid() && displayParams->IsTextured();

            MeshMergeKey key(*displayParams, nullptr != polyface->GetNormalIndexCP(), Mesh::PrimitiveType::Mesh);

            MeshBuilderPtr meshBuilder;
            auto found = builderMap.find(key);
            if (builderMap.end() != found)
                meshBuilder = found->second;
            else
                builderMap[key] = meshBuilder = MeshBuilder::Create(*displayParams, vertexTolerance, facetAreaTolerance, nullptr, Mesh::PrimitiveType::Mesh, range);

            uint32_t fillColor = displayParams->GetFillColor();
            for (PolyfaceVisitorPtr visitor = PolyfaceVisitor::Attach(*polyface); visitor->AdvanceToNextFace(); /**/)
                meshBuilder->AddTriangle(*visitor, displayParams->GetRenderingAsset(), GetDgnDb(), geom->GetFeature(), false, hasTexture, fillColor);
            }

        if (!options.WantSurfacesOnly())
            {
            auto tileStrokesArray = geom->GetStrokes(*geom->CreateFacetOptions(tolerance, NormalMode::Never));
            for (auto& tileStrokes : tileStrokesArray)
                {
                DisplayParamsCPtr displayParams = tileStrokes.m_displayParams;
                MeshMergeKey key(*displayParams, false, tileStrokes.m_disjoint ? Mesh::PrimitiveType::Point : Mesh::PrimitiveType::Polyline);

                MeshBuilderPtr meshBuilder;
                auto found = builderMap.find(key);
                if (builderMap.end() != found)
                    meshBuilder = found->second;
                else
                    builderMap[key] = meshBuilder = MeshBuilder::Create(*displayParams, vertexTolerance, facetAreaTolerance, nullptr, key.m_primitiveType, range);

                uint32_t fillColor = displayParams->GetLineColor();
                for (auto& strokePoints : tileStrokes.m_strokes)
                    meshBuilder->AddPolyline(strokePoints.m_points, geom->GetFeature(), false, fillColor, strokePoints.m_startDistance);
                }
            }
        }

    for (auto& builder : builderMap)
        {
        MeshP mesh = builder.second->GetMesh();
        if (!mesh->IsEmpty())
            {
            mesh->Close();
            meshes.push_back(mesh);
            }
        }

    return meshes;
    }

/*---------------------------------------------------------------------------------**//**
* @bsimethod                                                    Ray.Bentley     05/2017
+---------------+---------------+---------------+---------------+---------------+------*/
void GeometryAccumulator::SaveToGraphicList(bvector<GraphicPtr>& graphics, GeometryOptionsCR options, double tolerance) const
    {
    MeshList                meshes = ToMeshes(options, tolerance);
    GetMeshGraphicsArgs     args;

    for (auto const& mesh : meshes)
        mesh->GetGraphics (graphics, GetSystem(), args, GetDgnDb(), m_tileRange);
    }

/*---------------------------------------------------------------------------------**//**
* @bsimethod                                                    Paul.Connelly   03/17
+---------------+---------------+---------------+---------------+---------------+------*/
uint16_t ColorTable::GetIndex(uint32_t color)
    {
    BeAssert(!IsFull());
    BeAssert(empty() || (0 != ColorDef(color).GetAlpha()) == m_hasAlpha);

    auto iter = m_map.find(color);
    if (m_map.end() != iter)
        return iter->second;
    else if (IsFull())
        {
        BeAssert(false);
        return 0;
        }

    // The table should never contain a mix of opaque and translucent colors
    if (empty())
        m_hasAlpha = (0 != ColorDef(color).GetAlpha());

    uint16_t index = GetNumIndices();
    m_map[color] = index;
    return index;
    }

/*---------------------------------------------------------------------------------**//**
* @bsimethod                                                    Paul.Connelly   03/17
+---------------+---------------+---------------+---------------+---------------+------*/
void ColorTable::ToColorIndex(ColorIndex& index, bvector<uint32_t>& colors, bvector<uint16_t> const& indices) const
    {
    index.Reset();
    if (empty())
        {
        BeAssert(false && "empty color table");
        }
    else if (IsUniform())
        {
        index.SetUniform(m_map.begin()->first);
        }
    else
        {
        BeAssert(!indices.empty());

        colors.resize(size());
        for (auto const& kvp : *this)
            colors[kvp.second] = kvp.first;

        index.SetNonUniform(GetNumIndices(), colors.data(), indices.data(), m_hasAlpha);
        }
    }

/*---------------------------------------------------------------------------------**//**
* @bsimethod                                                    Ray.Bentley     11/2016
+---------------+---------------+---------------+---------------+---------------+------*/
bool TextStringGeometry::DoGlyphBoxes (IFacetOptionsR facetOptions)
    {
    if (!m_checkGlyphBoxes)
        return false;

    DRange2d            textRange = m_text->GetRange();
    double              minDimension = std::min (textRange.high.x - textRange.low.x, textRange.high.y - textRange.low.y) * GetTransform().ColumnXMagnitude();
    static const double s_minGlyphRatio = 1.0; 
    
    return minDimension < s_minGlyphRatio * facetOptions.GetChordTolerance();
    }

/*---------------------------------------------------------------------------------**//**
* @bsimethod                                                    Ray.Bentley     11/2016
+---------------+---------------+---------------+---------------+---------------+------*/
PolyfaceList TextStringGeometry::_GetPolyfaces(IFacetOptionsR facetOptions)
    {
    PolyfaceList                polyfaces;
    IPolyfaceConstructionPtr    polyfaceBuilder = IPolyfaceConstruction::Create(facetOptions);

    if (DoGlyphBoxes(facetOptions))
        {
        DVec3d              xAxis, yAxis;
        DgnGlyphCP const*   glyphs = m_text->GetGlyphs();
        DPoint3dCP          glyphOrigins = m_text->GetGlyphOrigins();

        m_text->ComputeGlyphAxes(xAxis, yAxis);
        Transform       rotationTransform = Transform::From (RotMatrix::From2Vectors(xAxis, yAxis));

        for (size_t iGlyph = 0; iGlyph <  m_text->GetNumGlyphs(); ++iGlyph)
            {
            if (nullptr != glyphs[iGlyph])
                {
                DRange2d                range = glyphs[iGlyph]->GetExactRange();
                bvector<DPoint3d>       box(5);

                box[0].x = box[3].x = box[4].x = range.low.x;
                box[1].x = box[2].x = range.high.x;

                box[0].y = box[1].y = box[4].y = range.low.y;
                box[2].y = box[3].y = range.high.y;

                Transform::FromProduct (Transform::From(glyphOrigins[iGlyph]), rotationTransform).Multiply (box, box);

                polyfaceBuilder->AddTriangulation (box);
                }
            }
        }
    else
        {
        for (auto& glyphCurve : m_glyphCurves)
            polyfaceBuilder->AddRegion(*glyphCurve);
        }

    PolyfaceHeaderPtr   polyface = polyfaceBuilder->GetClientMeshPtr();

    if (polyface.IsValid() && polyface->HasFacets())
        {
        polyface->Transform(Transform::FromProduct (GetTransform(), m_text->ComputeTransform()));
        polyfaces.push_back (Polyface(GetDisplayParams(), *polyface));
        }

    return polyfaces;
    }

/*---------------------------------------------------------------------------------**//**
* @bsimethod                                                    Ray.Bentley     11/2016
+---------------+---------------+---------------+---------------+---------------+------*/
StrokesList TextStringGeometry::_GetStrokes (IFacetOptionsR facetOptions)
    {
    StrokesList strokes;

    if (DoGlyphBoxes(facetOptions))
        return strokes;

    InitGlyphCurves();

    Strokes::PointLists         strokePoints;
    Transform                   transform = Transform::FromProduct (GetTransform(), m_text->ComputeTransform());

    for (auto& glyphCurve : m_glyphCurves)
        if (!glyphCurve->IsAnyRegionType())
            collectCurveStrokes(strokePoints, *glyphCurve, facetOptions, transform);

    if (!strokePoints.empty())
        strokes.push_back(Strokes(GetDisplayParams(), std::move(strokePoints), false));

    return strokes;
    }


/*---------------------------------------------------------------------------------**//**
* @bsimethod                                                    Ray.Bentley     11/2016
+---------------+---------------+---------------+---------------+---------------+------*/
size_t TextStringGeometry::_GetFacetCount(FacetCounter& counter) const
    { 
    InitGlyphCurves();
    size_t              count = 0;

    for (auto& glyphCurve : m_glyphCurves)
        count += counter.GetFacetCount(*glyphCurve);

    return count;
    }

/*---------------------------------------------------------------------------------**//**
* @bsimethod                                                    Ray.Bentley     11/2016
+---------------+---------------+---------------+---------------+---------------+------*/    
void  TextStringGeometry::InitGlyphCurves() const
    {
    if (!m_glyphCurves.empty())
        return;

    DVec3d              xAxis, yAxis;
    DgnGlyphCP const*   glyphs = m_text->GetGlyphs();
    DPoint3dCP          glyphOrigins = m_text->GetGlyphOrigins();

    m_text->ComputeGlyphAxes(xAxis, yAxis);
    Transform       rotationTransform = Transform::From (RotMatrix::From2Vectors(xAxis, yAxis));

    for (size_t iGlyph = 0; iGlyph <  m_text->GetNumGlyphs(); ++iGlyph)
        {
        if (nullptr != glyphs[iGlyph])
            {
            bool            isFilled = false;
            CurveVectorPtr  glyphCurveVector = glyphs[iGlyph]->GetCurveVector(isFilled);

            if (glyphCurveVector.IsValid())
                {
                glyphCurveVector->TransformInPlace (Transform::FromProduct (Transform::From(glyphOrigins[iGlyph]), rotationTransform));
                m_glyphCurves.push_back(glyphCurveVector);
                }
            }
        }                                                                                                           
    }

/*---------------------------------------------------------------------------------**//**
* @bsimethod                                                    Paul.Connelly   03/17
+---------------+---------------+---------------+---------------+---------------+------*/
bool MeshArgs::Init(MeshCR mesh)
    {
    Clear();
    if (mesh.Triangles().empty())
        return false;

    for (auto const& triangle : mesh.Triangles())
        {
        m_indices.push_back(static_cast<int32_t>(triangle[0]));
        m_indices.push_back(static_cast<int32_t>(triangle[1]));
        m_indices.push_back(static_cast<int32_t>(triangle[2]));
        }

    m_pointParams = mesh.Points().GetParams();

    Set(m_numIndices, m_vertIndex, m_indices);
    Set(m_numPoints, m_points, mesh.Points());
    Set(m_textureUV, mesh.Params());
    if (!mesh.GetDisplayParams().IgnoresLighting())    // ###TODO: Avoid generating normals in the first place if no lighting...
        Set(m_normals, mesh.Normals());

    m_texture = mesh.GetDisplayParams().GetTexture();
    m_material = mesh.GetDisplayParams().GetMaterial();
    m_fillFlags = mesh.GetDisplayParams().GetFillFlags();

    mesh.GetColorTable().ToColorIndex(m_colors, m_colorTable, mesh.Colors());
    mesh.ToFeatureIndex(m_features);

    return true;
    }

/*---------------------------------------------------------------------------------**//**
* @bsimethod                                                    Paul.Connelly   03/17
+---------------+---------------+---------------+---------------+---------------+------*/
void MeshArgs::Clear()
    {
    m_indices.clear();
    m_numIndices = 0;
    m_vertIndex = nullptr;
    m_numPoints = 0;
    m_points = nullptr;
    m_normals = nullptr;
    m_textureUV = nullptr;
    m_texture = nullptr;
    m_flags = 0;

    m_colors.Reset();
    m_colorTable.clear();
    m_features.Reset();
    }

/*---------------------------------------------------------------------------------**//**
* @bsimethod                                                    Paul.Connelly   05/17
+---------------+---------------+---------------+---------------+---------------+------*/
template<typename T> static void initLinearGraphicParams(T& args, MeshCR mesh)
    {
    args.m_linePixels = mesh.GetDisplayParams().GetLinePixels();
    args.m_width = mesh.GetDisplayParams().GetLineWidth();
    }

/*---------------------------------------------------------------------------------**//**
* @bsimethod                                                    Ray.Bentley     05/2017
+---------------+---------------+---------------+---------------+---------------+------*/
bool  ElementMeshEdgeArgs::Init(MeshCR mesh, DRange3dCR tileRange)
    {
    MeshEdgesPtr    meshEdges = mesh.GetEdges(tileRange, MeshEdgeCreationOptions());
    m_pointParams = mesh.Points().GetParams();

    initLinearGraphicParams(*this, mesh);

    if (!meshEdges.IsValid() || meshEdges->m_visible.empty())
        return false;

    m_points    = mesh.Points().data();
    m_edges     = meshEdges->m_visible.data();
    m_numEdges  = meshEdges->m_visible.size();
    
    mesh.GetColorTable().ToColorIndex(m_colors, m_colorTable, mesh.Colors());
    mesh.ToFeatureIndex(m_features);

    return true;
    }

/*---------------------------------------------------------------------------------**//**
* @bsimethod                                                    Ray.Bentley     05/2017
+---------------+---------------+---------------+---------------+---------------+------*/
bool  ElementSilhouetteEdgeArgs::Init(MeshCR mesh, DRange3dCR tileRange)
    {
    MeshEdgesPtr    meshEdges = mesh.GetEdges(tileRange, MeshEdgeCreationOptions());
    m_pointParams = mesh.Points().GetParams();

    initLinearGraphicParams(*this, mesh);

    if (!meshEdges.IsValid() || meshEdges->m_silhouette.empty())
        return false;

    m_points    = mesh.Points().data();
    m_normals0  = meshEdges->m_silhouetteNormals0.data();
    m_normals1  = meshEdges->m_silhouetteNormals1.data();
    m_edges     = meshEdges->m_silhouette.data();
    m_numEdges  = meshEdges->m_silhouette.size();
    mesh.GetColorTable().ToColorIndex(m_colors, m_colorTable, mesh.Colors());
    mesh.ToFeatureIndex(m_features);

    return true;
    }

/*---------------------------------------------------------------------------------**//**
* @bsimethod                                                    Ray.Bentley     05/2017
+---------------+---------------+---------------+---------------+---------------+------*/
bool  ElementPolylineEdgeArgs::Init(MeshCR mesh, DRange3dCR tileRange)
    {
    Reset();
    MeshEdgesPtr    meshEdges = mesh.GetEdges(tileRange, MeshEdgeCreationOptions());
    m_pointParams = mesh.Points().GetParams();

    if (!meshEdges.IsValid() || meshEdges->m_polylines.empty())
        return false;

    m_disjoint = false;
    m_polylines.reserve(meshEdges->m_polylines.size());

    for (auto& polyline : meshEdges->m_polylines)
        {
        IndexedPolyline indexedPolyline;

        if (indexedPolyline.Init(polyline, 0.0))
            m_polylines.push_back(indexedPolyline);
        }
                                                
    FinishInit(mesh);
    return true;
    }

/*---------------------------------------------------------------------------------**//**
* @bsimethod                                                    Paul.Connelly   03/17
+---------------+---------------+---------------+---------------+---------------+------*/
void PolylineArgs::Reset()
    {
    m_disjoint = false;
    m_numPoints = m_numLines = 0;
    m_points = nullptr;
    m_lines = nullptr;
    m_polylines.clear();

    m_colors.Reset();
    m_colorTable.clear();
    m_features.Reset();
    }

/*---------------------------------------------------------------------------------**//**
* @bsimethod                                                    Paul.Connelly   03/17
+---------------+---------------+---------------+---------------+---------------+------*/
bool PolylineArgs::Init(MeshCR mesh)
    {
    Reset();

<<<<<<< HEAD
    m_pointParams = mesh.Points().GetParams();

    initLinearGraphicParams(*this, mesh);

    m_numPoints = static_cast<uint32_t>(mesh.Points().size());
    m_points = &mesh.Points()[0];
    m_polylines.reserve(mesh.Polylines().size());
=======
>>>>>>> 8dedd7d1
    m_disjoint = Mesh::PrimitiveType::Point == mesh.GetType();
    m_polylines.reserve(mesh.Polylines().size());

    for (auto const& polyline : mesh.Polylines())
        {
        IndexedPolyline indexedPolyline;
        if (indexedPolyline.Init(polyline))
            m_polylines.push_back(indexedPolyline);
        }
    if (!IsValid())
        return false;

    FinishInit(mesh);
    return true;
    }


/*---------------------------------------------------------------------------------**//**
* @bsimethod                                                    Ray.Bentley     05/2017
+---------------+---------------+---------------+---------------+---------------+------*/
void PolylineArgs::FinishInit(MeshCR mesh)
    {
    m_pointParams = mesh.Points().GetParams();
    m_numPoints = static_cast<uint32_t>(mesh.Points().size());
    m_points = &mesh.Points()[0];

    mesh.GetColorTable().ToColorIndex(m_colors, m_colorTable, mesh.Colors());
    mesh.ToFeatureIndex(m_features);

    m_numLines = static_cast<uint32_t>(m_polylines.size());
    m_lines = &m_polylines[0];
    }

/*---------------------------------------------------------------------------------**//**
* @bsimethod                                                    Paul.Connelly   03/17
+---------------+---------------+---------------+---------------+---------------+------*/
void GeometryListBuilder::_ActivateGraphicParams(GraphicParamsCR gfParams, GeometryParamsCP geomParams)
    {
    m_graphicParams = gfParams;
    m_geometryParamsValid = nullptr != geomParams;
    if (m_geometryParamsValid)
        m_geometryParams = *geomParams;
    else
        m_geometryParams = GeometryParams();
    }

/*---------------------------------------------------------------------------------**//**
* @bsimethod                                                    Paul.Connelly   03/17
+---------------+---------------+---------------+---------------+---------------+------*/
GraphicPtr System::_CreateTile(TextureCR tile, GraphicBuilder::TileCorners const& corners, DgnDbR db, GraphicParamsCR params) const
    {
    TriMeshArgs rasterTile;

    // corners
    // [0] [1]
    // [2] [3]
    DPoint3dCP pts = corners.m_pts;
    rasterTile.m_pointParams = QPoint3d::Params(DRange3d::From(pts, 4));
    QPoint3d vertex[4];
    for (uint32_t i = 0; i < 4; ++i)
        vertex[i] = QPoint3d(pts[i], rasterTile.m_pointParams);

    rasterTile.m_points = vertex;
    rasterTile.m_numPoints = 4;

    static int32_t indices[] = {0,1,2,2,1,3};
    rasterTile.m_numIndices = 6;
    rasterTile.m_vertIndex = indices;
    
    static FPoint2d textUV[] = 
        {
            {0.0f, 0.0f},
            {1.0f, 0.0f},
            {0.0f, 1.0f},
            {1.0f, 1.0f},
        };

    rasterTile.m_textureUV = textUV;
    rasterTile.m_texture = const_cast<Render::Texture*>(&tile);
    rasterTile.m_material = params.GetMaterial(); // not likely...

    return _CreateTriMesh(rasterTile, db);
    }

/*---------------------------------------------------------------------------------**//**
* @bsimethod                                    Mathieu.Marchand                1/2017
+---------------+---------------+---------------+---------------+---------------+------*/
void PrimitiveBuilder::_AddTile(TextureCR tile, TileCorners const& corners)
    {
    GraphicPtr gf = GetSystem()._CreateTile(tile, corners, GetDgnDb(), GetGraphicParams());
    if (gf.IsValid())
        m_primitives.push_back(gf);
    }

/*---------------------------------------------------------------------------------**//**
* @bsimethod                                                    Paul.Connelly   03/17
+---------------+---------------+---------------+---------------+---------------+------*/
void PrimitiveBuilder::AddTriMesh(TriMeshArgsCR args)
    {
    // ###TODO: this is weird and not yet used...do we take the texture/material/etc from the args, or set them from the active GraphicParams?
    GraphicPtr gf = GetSystem()._CreateTriMesh(args, GetDgnDb());
    if (gf.IsValid())
        m_primitives.push_back(gf);
    }

/*---------------------------------------------------------------------------------**//**
* @bsimethod                                                    Paul.Connelly   03/17
+---------------+---------------+---------------+---------------+---------------+------*/
void GeometryListBuilder::_AddShape(int numPoints, DPoint3dCP points, bool filled)
    {
    CurveVectorPtr curve = CurveVector::Create(CurveVector::BOUNDARY_TYPE_Outer, ICurvePrimitive::CreateLineString(points, numPoints));
    m_accum.Add(*curve, filled, GetMeshDisplayParams(), GetLocalToWorldTransform());
    }

/*---------------------------------------------------------------------------------**//**
* @bsimethod                                                    Paul.Connelly   03/17
+---------------+---------------+---------------+---------------+---------------+------*/
void GeometryListBuilder::_AddArc2d(DEllipse3dCR ellipse, bool isEllipse, bool filled, double priority)
    {
    double zDepth = Target::DepthFromDisplayPriority(static_cast<int32_t>(priority));
    if (0.0 == zDepth)
        {
        _AddArc(ellipse, isEllipse, filled);
        }
    else
        {
        auto ell = ellipse;
        ell.center.z = zDepth;
        _AddArc(ell, isEllipse, filled);
        }
    }

/*---------------------------------------------------------------------------------**//**
* @bsimethod                                                    Paul.Connelly   03/17
+---------------+---------------+---------------+---------------+---------------+------*/
void GeometryListBuilder::_AddArc(DEllipse3dCR ellipse, bool isEllipse, bool filled)
    {
    CurveVectorPtr curve = CurveVector::Create((isEllipse || filled) ? CurveVector::BOUNDARY_TYPE_Outer : CurveVector::BOUNDARY_TYPE_Open, ICurvePrimitive::CreateArc(ellipse));
    if (filled && !isEllipse && !ellipse.IsFullEllipse())
        {
        DSegment3d segment;
        ICurvePrimitivePtr gapSegment;

        ellipse.EvaluateEndPoints(segment.point[1], segment.point[0]);
        gapSegment = ICurvePrimitive::CreateLine(segment);
        gapSegment->SetMarkerBit(ICurvePrimitive::CURVE_PRIMITIVE_BIT_GapCurve, true);
        curve->push_back(gapSegment);
        }

    m_accum.Add(*curve, filled, curve->IsAnyRegionType() ? GetMeshDisplayParams() : GetLinearDisplayParams(), GetLocalToWorldTransform());
    }

/*---------------------------------------------------------------------------------**//**
* @bsimethod                                                    Paul.Connelly   03/17
+---------------+---------------+---------------+---------------+---------------+------*/
void GeometryListBuilder::_AddLineString2d(int numPoints, DPoint2dCP points, double priority)
    {
    std::valarray<DPoint3d> pts3d(numPoints);
    copy2dTo3d(pts3d, points, priority);
    _AddLineString(numPoints, &pts3d[0]);
    }

/*---------------------------------------------------------------------------------**//**
* @bsimethod                                                    Paul.Connelly   03/17
+---------------+---------------+---------------+---------------+---------------+------*/
void GeometryListBuilder::_AddLineString(int numPoints, DPoint3dCP points)
    {
    CurveVectorPtr curve = CurveVector::Create(CurveVector::BOUNDARY_TYPE_Open, ICurvePrimitive::CreateLineString(points, numPoints));
    m_accum.Add(*curve, false, GetLinearDisplayParams(), GetLocalToWorldTransform());
    }

/*---------------------------------------------------------------------------------**//**
* @bsimethod                                                    Paul.Connelly   03/17
+---------------+---------------+---------------+---------------+---------------+------*/
void GeometryListBuilder::_AddPointString2d(int numPoints, DPoint2dCP points, double priority)
    {
    std::valarray<DPoint3d> pts3d(numPoints);
    copy2dTo3d(pts3d, points, priority);
    _AddPointString(numPoints, &pts3d[0]);
    }

/*---------------------------------------------------------------------------------**//**
* @bsimethod                                                    Paul.Connelly   03/17
+---------------+---------------+---------------+---------------+---------------+------*/
void GeometryListBuilder::_AddPointString(int numPoints, DPoint3dCP points)
    {
    CurveVectorPtr curve = CurveVector::Create(CurveVector::BOUNDARY_TYPE_None, ICurvePrimitive::CreatePointString(points, numPoints));
    m_accum.Add(*curve, false, GetLinearDisplayParams(), GetLocalToWorldTransform());
    }

/*---------------------------------------------------------------------------------**//**
* @bsimethod                                                    Paul.Connelly   03/17
+---------------+---------------+---------------+---------------+---------------+------*/
void GeometryListBuilder::_AddPolyface(PolyfaceQueryCR meshDataIn, bool filled)
    {
    _AddPolyfaceR(*meshDataIn.Clone(), filled);
    }

/*---------------------------------------------------------------------------------**//**
* @bsimethod                                                    Paul.Connelly   05/17
+---------------+---------------+---------------+---------------+---------------+------*/
void GeometryListBuilder::_AddPolyfaceR(PolyfaceHeaderR mesh, bool filled)
    {
    Add(mesh, filled);
    }

/*---------------------------------------------------------------------------------**//**
* @bsimethod                                                    Brien.Bastings  04/16
+---------------+---------------+---------------+---------------+---------------+------*/
void GeometryListBuilder::_AddBody(IBRepEntityCR entity)
    {
    _AddBodyR(const_cast<IBRepEntityR>(entity));
    }

/*---------------------------------------------------------------------------------**//**
* @bsimethod                                                    Paul.Connelly   05/17
+---------------+---------------+---------------+---------------+---------------+------*/
void GeometryListBuilder::_AddBodyR(IBRepEntityR entity)
    {
    m_accum.Add(entity, GetMeshDisplayParams(), GetLocalToWorldTransform());
    }

/*---------------------------------------------------------------------------------**//**
* @bsimethod                                                    Paul.Connelly   03/16
+---------------+---------------+---------------+---------------+---------------+------*/
void GeometryListBuilder::_AddShape2d(int numPoints, DPoint2dCP points, bool filled, double priority)
    {
    std::valarray<DPoint3d> pts3d(numPoints);
    copy2dTo3d(numPoints, &pts3d[0], points, priority);
    _AddShape(numPoints, &pts3d[0], filled);
    }

/*---------------------------------------------------------------------------------**//**
* @bsimethod                                                    Paul.Connelly   03/16
+---------------+---------------+---------------+---------------+---------------+------*/
void GeometryListBuilder::_AddTextString(TextStringCR text)
    {
    // ###TODO_ELEMENT_TILE: May want to treat as box if too small...
    _AddTextStringR(*text.Clone());
    }

/*---------------------------------------------------------------------------------**//**
* @bsimethod                                                    Paul.Connelly   05/17
+---------------+---------------+---------------+---------------+---------------+------*/
void GeometryListBuilder::_AddTextStringR(TextStringR text)
    {
    // ###TODO_ELEMENT_TILE: May want to treat as box if too small...
    m_accum.Add(text, GetTextDisplayParams(), GetLocalToWorldTransform());
    }

/*---------------------------------------------------------------------------------**//**
* @bsimethod                                                    Keith.Bentley   06/03
+---------------+---------------+---------------+---------------+---------------+------*/
void GeometryListBuilder::_AddTextString2d(TextStringCR text, double priority)
    {
    double zDepth = Target::DepthFromDisplayPriority(static_cast<int32_t>(priority));
    if (0.0 == zDepth)
        {
        _AddTextString(text);
        }
    else
        {
        TextStringPtr ts = text.Clone();
        auto origin = ts->GetOrigin();
        origin.z = zDepth;
        ts->SetOrigin(origin);
        _AddTextStringR(*ts);
        }
    }

/*---------------------------------------------------------------------------------**//**
* @bsimethod                                                    Paul.Connelly   05/17
+---------------+---------------+---------------+---------------+---------------+------*/
void GeometryListBuilder::_AddTextString2dR(TextStringR text, double priority)
    {
    double zDepth = Target::DepthFromDisplayPriority(static_cast<int32_t>(priority));
    if (0.0 == zDepth)
        {
        _AddTextStringR(text);
        }
    else
        {
        TextStringPtr ts = text.Clone();
        auto origin = ts->GetOrigin();
        origin.z = zDepth;
        ts->SetOrigin(origin);
        _AddTextStringR(*ts);
        }
    }

/*---------------------------------------------------------------------------------**//**
* @bsimethod                                                    Paul.Connelly   03/16
+---------------+---------------+---------------+---------------+---------------+------*/
void GeometryListBuilder::_AddTriStrip(int numPoints, DPoint3dCP points, AsThickenedLine usageFlags)
    {
    if (AsThickenedLine::Yes == usageFlags) // represents thickened line...
        {
        int nPt = 0;
        auto tmpPts = reinterpret_cast<DPoint3dP>(_alloca((numPoints+1)*sizeof(DPoint3d)));
        
        for (int iPtS1 = 0; iPtS1 < numPoints; iPtS1 += 2)
            tmpPts[nPt++] = points[iPtS1];

        for (int iPtS2 = numPoints-1; iPtS2 > 0; iPtS2 -= 2)
            tmpPts[nPt++] = points[iPtS2];

        tmpPts[nPt] = tmpPts[0]; // Add closure point...simplifies drop of extrude thickness

        _AddShape(numPoints+1, tmpPts, true);
        }
    else
        {
        // spew triangles
        for (int iPt = 0; iPt < numPoints-2; iPt++)
            _AddShape(3, points+iPt, true);
        }
    }

/*---------------------------------------------------------------------------------**//**
* @bsimethod                                                    Paul.Connelly   03/16
+---------------+---------------+---------------+---------------+---------------+------*/
void GeometryListBuilder::_AddTriStrip2d(int numPoints, DPoint2dCP points, AsThickenedLine usageFlags, double priority)
    {
    std::valarray<DPoint3d> pts3d(numPoints);
    copy2dTo3d(pts3d, points, priority);
    _AddTriStrip(numPoints, &pts3d[0], usageFlags);
    }

/*---------------------------------------------------------------------------------**//**
* @bsimethod                                                    Paul.Connelly   03/16
+---------------+---------------+---------------+---------------+---------------+------*/
void GeometryListBuilder::_AddSolidPrimitive(ISolidPrimitiveCR primitive)
    {
    _AddSolidPrimitiveR(*primitive.Clone());
    }

/*---------------------------------------------------------------------------------**//**
* @bsimethod                                                    Paul.Connelly   05/17
+---------------+---------------+---------------+---------------+---------------+------*/
void GeometryListBuilder::_AddSolidPrimitiveR(ISolidPrimitiveR primitive)
    {
    m_accum.Add(primitive, GetMeshDisplayParams(), GetLocalToWorldTransform());
    }

/*---------------------------------------------------------------------------------**//**
* @bsimethod                                                    Paul.Connelly   03/16
+---------------+---------------+---------------+---------------+---------------+------*/
void GeometryListBuilder::_AddCurveVector(CurveVectorCR curves, bool isFilled)
    {
    _AddCurveVectorR(*curves.Clone(), isFilled);
    }

/*---------------------------------------------------------------------------------**//**
* @bsimethod                                                    Paul.Connelly   05/17
+---------------+---------------+---------------+---------------+---------------+------*/
void GeometryListBuilder::_AddCurveVectorR(CurveVectorR curves, bool isFilled)
    {
    m_accum.Add(curves, isFilled, curves.IsAnyRegionType() ? GetMeshDisplayParams() : GetLinearDisplayParams(), GetLocalToWorldTransform());
    }

/*---------------------------------------------------------------------------------**//**
* @bsimethod                                                    Paul.Connelly   03/16
+---------------+---------------+---------------+---------------+---------------+------*/
void GeometryListBuilder::_AddCurveVector2d(CurveVectorCR curves, bool isFilled, double priority)
    {
    double zDepth = Target::DepthFromDisplayPriority(static_cast<int32_t>(priority));
    if (0.0 == zDepth)
        {
        _AddCurveVector(curves, isFilled);
        }
    else
        {
        Transform tf = Transform::From(DPoint3d::FromXYZ(0.0, 0.0, zDepth));
        auto cv = curves.Clone(tf);
        _AddCurveVectorR(*cv, isFilled);
        }
    }

/*---------------------------------------------------------------------------------**//**
* @bsimethod                                                    Paul.Connelly   05/17
+---------------+---------------+---------------+---------------+---------------+------*/
void GeometryListBuilder::_AddCurveVector2dR(CurveVectorR curves, bool isFilled, double priority)
    {
    double zDepth = Target::DepthFromDisplayPriority(static_cast<int32_t>(priority));
    if (0.0 == zDepth)
        {
        _AddCurveVectorR(*curves.Clone(), isFilled);
        }
    else
        {
        Transform tf = Transform::From(DPoint3d::FromXYZ(0.0, 0.0, zDepth));
        auto cv = curves.Clone(tf);
        m_accum.Add(*cv, isFilled, cv->IsAnyRegionType() ? GetMeshDisplayParams() : GetLinearDisplayParams(), GetLocalToWorldTransform());
        }
    }

/*---------------------------------------------------------------------------------**//**
* @bsimethod                                                    Paul.Connelly   03/16
+---------------+---------------+---------------+---------------+---------------+------*/
void GeometryListBuilder::_AddBSplineCurve(MSBsplineCurveCR bcurve, bool filled)
    {
    CurveVectorPtr cv = CurveVector::Create(bcurve.params.closed ? CurveVector::BOUNDARY_TYPE_Outer : CurveVector::BOUNDARY_TYPE_Open, ICurvePrimitive::CreateBsplineCurve(bcurve));
    m_accum.Add(*cv, filled, bcurve.params.closed ? GetMeshDisplayParams() : GetLinearDisplayParams(), GetLocalToWorldTransform());
    }

/*---------------------------------------------------------------------------------**//**
* @bsimethod                                                    Paul.Connelly   05/17
+---------------+---------------+---------------+---------------+---------------+------*/
void GeometryListBuilder::_AddBSplineCurveR(RefCountedMSBsplineCurveR bcurve, bool filled)
    {
    MSBsplineCurvePtr pBcurve(&bcurve);
    CurveVectorPtr cv = CurveVector::Create(bcurve.params.closed ? CurveVector::BOUNDARY_TYPE_Outer : CurveVector::BOUNDARY_TYPE_Open, ICurvePrimitive::CreateBsplineCurve(pBcurve));
    m_accum.Add(*cv, filled, bcurve.params.closed ? GetMeshDisplayParams() : GetLinearDisplayParams(), GetLocalToWorldTransform());
    }

/*---------------------------------------------------------------------------------**//**
* @bsimethod                                                    Paul.Connelly   03/16
+---------------+---------------+---------------+---------------+---------------+------*/
void GeometryListBuilder::_AddBSplineCurve2d(MSBsplineCurveCR bcurve, bool filled, double priority)
    {
    double zDepth = Target::DepthFromDisplayPriority(static_cast<int32_t>(priority));
    if (0.0 == zDepth)
        {
        _AddBSplineCurve(bcurve, filled);
        }
    else
        {
        MSBsplineCurvePtr bs = bcurve.CreateCopy();
        int nPoles = bs->GetNumPoles();
        DPoint3d* poles = bs->GetPoleP();
        for (int i = 0; i < nPoles; i++)
            poles[i].z = zDepth;

        _AddBSplineCurveR(*bs, filled);
        }
    }

/*---------------------------------------------------------------------------------**//**
* @bsimethod                                                    Paul.Connelly   05/17
+---------------+---------------+---------------+---------------+---------------+------*/
void GeometryListBuilder::_AddBSplineCurve2dR(RefCountedMSBsplineCurveR bcurve, bool filled, double priority)
    {
    double zDepth = Target::DepthFromDisplayPriority(static_cast<int32_t>(priority));
    if (0.0 == zDepth)
        {
        _AddBSplineCurveR(bcurve, filled);
        }
    else
        {
        int nPoles = bcurve.GetNumPoles();
        DPoint3d* poles = bcurve.GetPoleP();
        for (int i = 0; i < nPoles; i++)
            poles[i].z = zDepth;

        _AddBSplineCurveR(bcurve, filled);
        }
    }

/*---------------------------------------------------------------------------------**//**
* @bsimethod                                                    BrienBastings   07/03
+---------------+---------------+---------------+---------------+---------------+------*/
void GeometryListBuilder::_AddBSplineSurface(MSBsplineSurfaceCR surface)
    {
    _AddBSplineSurface(*surface.Clone());
    }

/*---------------------------------------------------------------------------------**//**
* @bsimethod                                                    Paul.Connelly   05/17
+---------------+---------------+---------------+---------------+---------------+------*/
void GeometryListBuilder::_AddBSplineSurfaceR(RefCountedMSBsplineSurfaceR surf)
    {
    m_accum.Add(surf, GetMeshDisplayParams(), GetLocalToWorldTransform());
    }

/*---------------------------------------------------------------------------------**//**
* @bsimethod                                                    Keith.Bentley   07/04
+---------------+---------------+---------------+---------------+---------------+------*/
void GeometryListBuilder::_AddDgnOle(DgnOleDraw* dgnOle)
    {
    BeAssert("TODO");
    }

/*---------------------------------------------------------------------------------**//**
* @bsimethod                                                    Paul.Connelly   03/17
+---------------+---------------+---------------+---------------+---------------+------*/
void PrimitiveBuilder::_AddSubGraphic(Graphic& gf, TransformCR subToGf, GraphicParamsCR gfParams, ClipVectorCP clip)
    {
    // ###TODO_ELEMENT_TILE: Overriding GraphicParams?
    // ###TODO_ELEMENT_TILE: Clip...
    Render::GraphicPtr graphic(&gf);
    if (nullptr != clip || !subToGf.IsIdentity())
        {
        GraphicBranch branch;
        branch.Add(gf);
        graphic = GetSystem()._CreateBranch(std::move(branch), GetDgnDb(), Transform::FromProduct(GetLocalToWorldTransform(), subToGf), clip);
        }

    if (graphic.IsValid())
        m_primitives.push_back(graphic);
    }

/*---------------------------------------------------------------------------------**//**
* @bsimethod                                                    Paul.Connelly   03/17
+---------------+---------------+---------------+---------------+---------------+------*/
GraphicBuilderPtr PrimitiveBuilder::_CreateSubGraphic(TransformCR subToGf, ClipVectorCP clip) const
    {
    return GetSystem()._CreateGraphic(GraphicBuilder::CreateParams(GetDgnDb(), subToGf.IsIdentity() ? GetLocalToWorldTransform() : Transform::FromIdentity()));
    }

/*---------------------------------------------------------------------------------**//**
* @bsimethod                                                    Paul.Connelly   05/17
+---------------+---------------+---------------+---------------+---------------+------*/
GraphicPtr GeometryListBuilder::_Finish()
    {
    if (!IsOpen())
        {
        BeAssert(false);
        return nullptr;
        }

    GraphicPtr graphic = _FinishGraphic(m_accum);
    BeAssert(graphic.IsValid()); // callers of Finish() assume they're getting back a non-null graphic...

    m_isOpen = false;
    m_accum.Clear();
    return graphic;
    }

/*---------------------------------------------------------------------------------**//**
* @bsimethod                                                    Paul.Connelly   05/17
+---------------+---------------+---------------+---------------+---------------+------*/
GraphicPtr PrimitiveBuilder::_FinishGraphic(GeometryAccumulatorR accum)
    {
    if (!accum.IsEmpty())
        {
        GeometryOptions options;
        accum.SaveToGraphicList(m_primitives, options);
        }

    if (1 != m_primitives.size())
        return GetSystem()._CreateGraphicList(std::move(m_primitives), GetDgnDb());

    GraphicPtr graphic = *m_primitives.begin();
    m_primitives.clear();
    return graphic;
    }

/*---------------------------------------------------------------------------------**//**
* @bsimethod                                                    Paul.Connelly   05/17
+---------------+---------------+---------------+---------------+---------------+------*/
void GeometryListBuilder::ReInitialize(TransformCR localToWorld, TransformCR accumTf, DgnElementId elemId)
    {
    m_accum.ReInitialize(accumTf, elemId);
    ActivateGraphicParams(GraphicParams(), nullptr);
    m_createParams.m_placement = localToWorld;
    m_isOpen = true;

    _Reset();
    }

/*---------------------------------------------------------------------------------**//**
* @bsimethod                                                    Paul.Connelly   05/17
+---------------+---------------+---------------+---------------+---------------+------*/
DRange3d GeometryList::ComputeRange() const
    {
    DRange3d range = DRange3d::NullRange();
    for (auto const& geom : *this)
        range.Extend(geom->GetTileRange());

    return range;
    }

/*---------------------------------------------------------------------------------**//**
* @bsimethod                                                    Paul.Connelly   05/17
+---------------+---------------+---------------+---------------+---------------+------*/
void QVertex3dList::Requantize()
    {
    if (IsFullyQuantized())
        return;

    m_qpoints.Requantize(QPoint3d::Params(m_range));
    m_qpoints.reserve(size());

    for (auto const& fpt : m_fpoints)
        m_qpoints.Add(DPoint3d::From(fpt));

    m_fpoints.clear();
    }


<|MERGE_RESOLUTION|>--- conflicted
+++ resolved
@@ -1,2395 +1,2387 @@
-/*--------------------------------------------------------------------------------------+                                                                                           
-|
-|     $Source: DgnCore/RenderPrimitives.cpp $
-|
-|  $Copyright: (c) 2017 Bentley Systems, Incorporated. All rights reserved. $
-|
-+--------------------------------------------------------------------------------------*/
-#include "DgnPlatformInternal.h"
-#include <DgnPlatform/RenderPrimitives.h>
-
-USING_NAMESPACE_BENTLEY_RENDER
-USING_NAMESPACE_BENTLEY_RENDER_PRIMITIVES
-
-#define COMPARE_VALUES_TOLERANCE(val0, val1, tol)   if (val0 < val1 - tol) return true; if (val0 > val1 + tol) return false;
-#define COMPARE_VALUES(val0, val1) if (val0 < val1) { return true; } if (val0 > val1) { return false; }
-
-BEGIN_UNNAMED_NAMESPACE
-
-static QPoint3d::Params s_normalQParams = QPoint3d::Params::FromNormalizedRange();
-
-/*---------------------------------------------------------------------------------**//**
-* @bsimethod                                                    Paul.Connelly   01/17
-+---------------+---------------+---------------+---------------+---------------+------*/
-static void copy2dTo3d(int numPoints, DPoint3dP pts3d, DPoint2dCP pts2d, double priority)
-    {
-    double depth = Render::Target::DepthFromDisplayPriority(static_cast<int32_t>(priority));
-    for (int i = 0; i < numPoints; i++, pts3d++, pts2d++)
-        pts3d->Init(pts2d->x, pts2d->y, depth);
-    }
-
-/*---------------------------------------------------------------------------------**//**
-* @bsimethod                                                    Paul.Connelly   01/17
-+---------------+---------------+---------------+---------------+---------------+------*/
-static void copy2dTo3d(std::valarray<DPoint3d>& pts3d, DPoint2dCP pts2d, double priority)
-    {
-    copy2dTo3d(static_cast<int>(pts3d.size()), &pts3d[0], pts2d, priority);
-    }
-
-/*---------------------------------------------------------------------------------**//**
-* @bsimethod                                                    Paul.Connelly   12/16
-+---------------+---------------+---------------+---------------+---------------+------*/
-static FPoint2d toFPoint2d(DPoint2dCR dpoint)
-    {
-    FPoint2d fpoint;
-    fpoint.x = dpoint.x;
-    fpoint.y = dpoint.y;
-    return fpoint;
-    }
-
-/*---------------------------------------------------------------------------------**//**
-* @bsimethod                                                    Ray.Bentley     11/2016
-+---------------+---------------+---------------+---------------+---------------+------*/
-static void collectCurveStrokes (Strokes::PointLists& strokes, CurveVectorCR curve, IFacetOptionsR facetOptions, TransformCR transform)
-    {                    
-    bvector <bvector<bvector<DPoint3d>>> strokesArray;
-
-    curve.CollectLinearGeometry (strokesArray, &facetOptions);
-
-    for (auto& loop : strokesArray)
-        {
-        for (auto& loopStrokes : loop)
-            {
-            transform.Multiply(loopStrokes, loopStrokes);
-            strokes.push_back (Strokes::PointList(std::move(loopStrokes)));
-            }
-        }
-    }
-
-//=======================================================================================
-// @bsistruct                                                   Paul.Connelly   08/16
-//=======================================================================================
-struct PrimitiveGeometry : Geometry
-{
-private:
-    IGeometryPtr        m_geometry;
-    bool                m_inCache = false;
-
-    PrimitiveGeometry(IGeometryR geometry, TransformCR tf, DRange3dCR range, DgnElementId elemId, DisplayParamsCR params, bool isCurved, DgnDbR db)
-        : Geometry(tf, range, elemId, params, isCurved, db), m_geometry(&geometry) { }
-
-    PolyfaceList _GetPolyfaces(IFacetOptionsR facetOptions) override;
-    StrokesList _GetStrokes (IFacetOptionsR facetOptions) override;
-    bool _DoDecimate () const override { return m_geometry->GetAsPolyfaceHeader().IsValid(); }
-    size_t _GetFacetCount(FacetCounter& counter) const override { return counter.GetFacetCount(*m_geometry); }
-    void _SetInCache(bool inCache) override { m_inCache = inCache; }
-public:
-    static GeometryPtr Create(IGeometryR geometry, TransformCR tf, DRange3dCR range, DgnElementId elemId, DisplayParamsCR params, bool isCurved, DgnDbR db)
-        {
-        return new PrimitiveGeometry(geometry, tf, range, elemId, params, isCurved, db);
-        }
-};
-
-//=======================================================================================
-// @bsistruct                                                   Paul.Connelly   08/16
-//=======================================================================================
-struct SolidKernelGeometry : Geometry
-{
-private:
-    IBRepEntityPtr      m_entity;
-    BeMutex             m_mutex;
-
-    SolidKernelGeometry(IBRepEntityR solid, TransformCR tf, DRange3dCR range, DgnElementId elemId, DisplayParamsCR params, DgnDbR db)
-        : Geometry(tf, range, elemId, params, BRepUtil::HasCurvedFaceOrEdge(solid), db), m_entity(&solid) { }
-
-    PolyfaceList _GetPolyfaces(IFacetOptionsR facetOptions) override;
-    size_t _GetFacetCount(FacetCounter& counter) const override { return counter.GetFacetCount(*m_entity); }
-public:
-    static GeometryPtr Create(IBRepEntityR solid, TransformCR tf, DRange3dCR range, DgnElementId elemId, DisplayParamsCR params, DgnDbR db)
-        {
-        return new SolidKernelGeometry(solid, tf, range, elemId, params, db);
-        }
-};
-
-//=======================================================================================
-// @bsistruct                                                   Ray.Bentley     11/2016
-//=======================================================================================
-struct TextStringGeometry : Geometry
-{
-private:
-    TextStringPtr                   m_text;
-    mutable bvector<CurveVectorPtr> m_glyphCurves;
-    bool                            m_checkGlyphBoxes;
-
-    TextStringGeometry(TextStringR text, TransformCR transform, DRange3dCR range, DgnElementId elemId, DisplayParamsCR params, DgnDbR db, bool checkGlyphBoxes)
-        : Geometry(transform, range, elemId, params, true, db), m_text(&text), m_checkGlyphBoxes(checkGlyphBoxes)
-        { 
-        InitGlyphCurves();     // Should be able to defer this when font threaded ness is resolved.
-        }
-
-    bool _DoVertexCluster() const override { return false; }
-
-public:
-    static GeometryPtr Create(TextStringR textString, TransformCR transform, DRange3dCR range, DgnElementId elemId, DisplayParamsCR params, DgnDbR db, bool checkGlyphBoxes)
-        {
-        return new TextStringGeometry(textString, transform, range, elemId, params, db, checkGlyphBoxes);
-        }
-    
-    bool DoGlyphBoxes (IFacetOptionsR facetOptions);
-    PolyfaceList _GetPolyfaces(IFacetOptionsR facetOptions) override;
-    StrokesList _GetStrokes (IFacetOptionsR facetOptions) override;
-    size_t _GetFacetCount(FacetCounter& counter) const override;
-    void InitGlyphCurves() const;
-};  // TextStringGeometry
-
-//=======================================================================================
-// @bsistruct                                                   Ray.Bentley     11/2016
-//=======================================================================================
-struct GeomPartInstanceGeometry : Geometry
-{
-private:
-    GeomPartPtr     m_part;
-
-    GeomPartInstanceGeometry(GeomPartR  part, TransformCR tf, DRange3dCR range, DgnElementId elemId, DisplayParamsCR params, DgnDbR db)
-        : Geometry(tf, range, elemId, params, part.IsCurved(), db), m_part(&part) { }
-
-public:
-    static GeometryPtr Create(GeomPartR  part, TransformCR tf, DRange3dCR range, DgnElementId elemId, DisplayParamsCR params, DgnDbR db)  { return new GeomPartInstanceGeometry(part, tf, range, elemId, params, db); }
-
-    PolyfaceList _GetPolyfaces(IFacetOptionsR facetOptions) override { return m_part->GetPolyfaces(facetOptions, *this); }
-    StrokesList _GetStrokes (IFacetOptionsR facetOptions) override { return m_part->GetStrokes(facetOptions, *this); }
-    size_t _GetFacetCount(FacetCounter& counter) const override { return m_part->GetFacetCount (counter, *this); }
-    GeomPartCPtr _GetPart() const override { return m_part; }
-
-};  // GeomPartInstanceTileGeometry 
-
-END_UNNAMED_NAMESPACE
-
-/*---------------------------------------------------------------------------------**//**
-* @bsimethod                                                    Paul.Connelly   05/17
-+---------------+---------------+---------------+---------------+---------------+------*/
-DisplayParams::DisplayParams(Type type, GraphicParamsCR gfParams, GeometryParamsCP geomParams)
-    {
-    m_lineColor = gfParams.GetLineColor();
-
-    if (nullptr != geomParams)
-        {
-        m_categoryId = geomParams->GetCategoryId();
-        m_subCategoryId = geomParams->GetSubCategoryId();
-        m_class = geomParams->GetGeometryClass();
-        }
-
-    switch (type)
-        {
-        case Type::Mesh:
-            m_fillColor = gfParams.GetFillColor();
-            m_material = gfParams.GetMaterial();
-            m_gradient = gfParams.GetGradientSymb();
-
-            // We need these as well as line color for edges. Unfortunate side effect: may cause mesh params to compare inequal despite mesh itself not requiring these.
-            m_width = gfParams.GetWidth();
-            m_linePixels = static_cast<LinePixels>(gfParams.GetLinePixels());
-
-            if (gfParams.IsBlankingRegion())
-                m_fillFlags = FillFlags::Blanking;
-
-            if (nullptr != geomParams)
-                {
-                m_materialId = geomParams->GetMaterialId();
-                if (FillDisplay::Always == geomParams->GetFillDisplay())
-                    m_fillFlags = m_fillFlags | FillFlags::Always;
-
-                if (geomParams->IsFillColorFromViewBackground())
-                    m_fillFlags = m_fillFlags | FillFlags::Background;
-                }
-
-            if (m_material.IsNull() || !m_material->HasTextures()) // textures baked into material...
-                m_resolved = !m_materialId.IsValid() && m_gradient.IsNull();
-
-            break;
-        case Type::Linear:
-            m_width = gfParams.GetWidth();
-            m_linePixels = static_cast<LinePixels>(gfParams.GetLinePixels());
-            m_fillColor = m_lineColor;
-            break;
-        case Type::Text:
-            m_ignoreLighting = true;
-            m_fillFlags = FillFlags::Always;
-            m_fillColor = m_lineColor;
-            break;
-        }
-    }
-
-/*---------------------------------------------------------------------------------**//**
-* @bsimethod                                                    Paul.Connelly   05/17
-+---------------+---------------+---------------+---------------+---------------+------*/
-DisplayParamsCPtr DisplayParams::Clone() const
-    {
-    BeAssert(m_resolved);
-    return new DisplayParams(*this);
-    }
-
-/*---------------------------------------------------------------------------------**//**
-* @bsimethod                                                    Paul.Connelly   05/17
-+---------------+---------------+---------------+---------------+---------------+------*/
-void DisplayParams::Resolve(DgnDbR db, System& sys)
-    {
-    if (m_resolved)
-        return;
-
-    if (m_gradient.IsValid())
-        m_texture = sys._GetTexture(*m_gradient, db);
-
-    if (m_materialId.IsValid())
-        {
-        m_dgnMaterial = DgnMaterial::Get(db, m_materialId);
-        if (m_dgnMaterial.IsValid())
-            {
-            // This will also be used later by MeshBuilder...
-            m_renderingAsset = &m_dgnMaterial->GetRenderingAsset();
-            if (m_texture.IsNull())
-                {
-                DgnTextureId texId;
-                auto texMap = m_renderingAsset->GetPatternMap();
-                if (texMap.IsValid() && texMap.GetTextureId().IsValid())
-                    m_texture = sys._GetTexture(texMap.GetTextureId(), db);
-                }
-            }
-        }
-
-    m_resolved = true;
-    }
-
-/*---------------------------------------------------------------------------------**//**
-* @bsimethod                                                    Paul.Connelly   03/17
-+---------------+---------------+---------------+---------------+---------------+------*/
-template<typename T> static int compareValues(T const& lhs, T const& rhs)
-    {
-    return lhs == rhs ? 0 : (lhs < rhs ? -1 : 1);
-    }
-
-/*---------------------------------------------------------------------------------**//**
-* @bsimethod                                                    Paul.Connelly   05/17
-+---------------+---------------+---------------+---------------+---------------+------*/
-template<> int compareValues(bool const& lhs, bool const& rhs)
-    {
-    return compareValues(static_cast<uint8_t>(lhs), static_cast<uint8_t>(rhs));
-    }
-
-#define TEST_LESS_THAN(MEMBER) \
-    { \
-    int cmp = compareValues(MEMBER, rhs.MEMBER); \
-    if (0 != cmp) \
-        return cmp < 0; \
-    }
-
-#define TEST_EQUAL(MEMBER) if (MEMBER != rhs.MEMBER) return false
-
-/*---------------------------------------------------------------------------------**//**
-* @bsimethod                                                    Paul.Connelly   05/17
-+---------------+---------------+---------------+---------------+---------------+------*/
-bool DisplayParams::IsLessThan(DisplayParamsCR rhs, ComparePurpose purpose) const
-    {
-    if (&rhs == this)
-        return false;
-
-    TEST_LESS_THAN(IgnoresLighting());
-    TEST_LESS_THAN(GetLineWidth());
-    TEST_LESS_THAN(GetMaterialId());
-    TEST_LESS_THAN(GetLinePixels());
-    TEST_LESS_THAN(GetFillFlags());
-
-    if (m_resolved && rhs.m_resolved)
-        {
-        TEST_LESS_THAN(GetTexture());
-        }
-    else if (m_gradient.get() != rhs.m_gradient.get())
-        {
-        if (m_gradient.IsNull() || rhs.m_gradient.IsNull() || !(*m_gradient == *rhs.m_gradient))
-            return m_gradient.get() < rhs.m_gradient.get();
-        }
-
-    if (ComparePurpose::Merge == purpose)
-        {
-        TEST_LESS_THAN(HasFillTransparency());
-        TEST_LESS_THAN(HasLineTransparency());
-        }
-
-    TEST_LESS_THAN(GetFillColor());
-    TEST_LESS_THAN(GetLineColor());
-    TEST_LESS_THAN(GetCategoryId().GetValueUnchecked());
-    TEST_LESS_THAN(GetSubCategoryId().GetValueUnchecked());
-    TEST_LESS_THAN(GetClass());
-
-    return false;
-    }
-
-/*---------------------------------------------------------------------------------**//**
-* @bsimethod                                                    Paul.Connelly   05/17
-+---------------+---------------+---------------+---------------+---------------+------*/
-bool DisplayParams::IsEqualTo(DisplayParamsCR rhs, ComparePurpose purpose) const
-    {
-    if (&rhs == this)
-        return true;
-
-    TEST_EQUAL(IgnoresLighting());
-    TEST_EQUAL(GetLineWidth());
-    TEST_EQUAL(GetMaterialId().GetValueUnchecked());
-    TEST_EQUAL(GetLinePixels());
-    TEST_EQUAL(GetFillFlags());
-
-    if (m_resolved && rhs.m_resolved)
-        {
-        TEST_EQUAL(GetTexture());
-        }
-    else
-        {
-        if (m_gradient.IsNull() != rhs.m_gradient.IsNull())
-            return false;
-        else if (m_gradient.IsValid() && m_gradient.get() != rhs.m_gradient.get() && !(*m_gradient == *rhs.m_gradient))
-            return false;
-        }
-
-    if (ComparePurpose::Merge == purpose)
-        {
-        TEST_EQUAL(HasFillTransparency());
-        TEST_EQUAL(HasLineTransparency());
-        }
-
-    TEST_EQUAL(GetFillColor());
-    TEST_EQUAL(GetLineColor());
-    TEST_EQUAL(GetCategoryId().GetValueUnchecked());
-    TEST_EQUAL(GetSubCategoryId().GetValueUnchecked());
-    TEST_EQUAL(GetClass());
-
-    return true;
-    }
-
-/*---------------------------------------------------------------------------------**//**
-* @bsimethod                                                    Paul.Connelly   05/17
-+---------------+---------------+---------------+---------------+---------------+------*/
-DisplayParamsCR DisplayParamsCache::Get(DisplayParamsR toFind)
-    {
-    BeAssert(0 == toFind.GetRefCount()); // allocated on stack...
-    toFind.AddRef();
-    DisplayParamsCPtr pToFind(&toFind);
-    auto iter = m_set.find(pToFind);
-    if (m_set.end() == iter)
-        {
-        toFind.Resolve(m_db, m_system);
-        BeAssert(toFind.m_resolved);
-        iter = m_set.insert(toFind.Clone()).first;
-        }
-
-    return **iter;
-    }
-
-/*---------------------------------------------------------------------------------**//**
-* @bsimethod                                                    Paul.Connelly   05/17
-+---------------+---------------+---------------+---------------+---------------+------*/
-DPoint3d Mesh::GetPoint(uint32_t index) const
-    {
-    return Points().Unquantize(index);
-    }
-
-/*---------------------------------------------------------------------------------**//**
-* @bsimethod                                                    Ray.Bentley     06/2016
-+---------------+---------------+---------------+---------------+---------------+------*/
-DRange3d Mesh::GetTriangleRange(TriangleCR triangle) const
-    {
-    return DRange3d::From(GetPoint(triangle[0]),
-                          GetPoint(triangle[1]),
-                          GetPoint(triangle[2]));
-    }
-
-/*---------------------------------------------------------------------------------**//**
-* @bsimethod                                                    Ray.Bentley     06/2016
-+---------------+---------------+---------------+---------------+---------------+------*/
-DVec3d Mesh::GetTriangleNormal(TriangleCR triangle) const
-    {
-    return DVec3d::FromNormalizedCrossProductToPoints(GetPoint(triangle[0]),
-                                                      GetPoint(triangle[1]),
-                                                      GetPoint(triangle[2]));
-    }
-
-/*---------------------------------------------------------------------------------**//**
-* @bsimethod                                                    Ray.Bentley     06/2016
-+---------------+---------------+---------------+---------------+---------------+------*/
-bool Mesh::HasNonPlanarNormals() const
-    {
-    if (m_normals.empty())
-        return false;
-
-    QPoint3d normals[3];
-    for (auto const& triangle : m_triangles)
-        {
-        normals[0] = m_normals[triangle[0]];
-        normals[1] = m_normals[triangle[1]];
-        if (normals[0] != normals[1])
-            return true;
-
-        normals[2] = m_normals[triangle[3]];
-        if (normals[0] != normals[2] || normals[1] != normals[2])
-            return true;
-        }
-
-    return false;
-    }
-     
-/*---------------------------------------------------------------------------------**//**
-* @bsimethod                                                    Ray.Bentley     05/2017
-+---------------+---------------+---------------+---------------+---------------+------*/
-void Mesh::GetGraphics (bvector<Render::GraphicPtr>& graphics, Dgn::Render::SystemCR system, GetMeshGraphicsArgs& args, DgnDbR db, DRange3dCR tileRange)
-    {
-    bool haveMesh = !Triangles().empty();
-    bool havePolyline = !haveMesh && !Polylines().empty();
-
-    if (!haveMesh && !havePolyline)
-        return;                                                                   
-
-    Render::GraphicPtr thisGraphic;
-
-    if (haveMesh)
-        {
-        if (args.m_meshArgs.Init(*this) &&
-            (thisGraphic = system._CreateTriMesh(args.m_meshArgs, db)).IsValid())
-            graphics.push_back (thisGraphic);
-
-        MeshEdgesPtr    edges = GetEdges(tileRange, MeshEdgeCreationOptions());
-
-        if (args.m_visibleEdgesArgs.Init(*this, tileRange) &&
-            (thisGraphic = system._CreateVisibleEdges(args.m_visibleEdgesArgs, db)).IsValid())
-            graphics.push_back(thisGraphic);
-
-        if (args.m_invisibleEdgesArgs.Init(*this, tileRange) &&
-            (thisGraphic = system._CreateSilhouetteEdges(args.m_invisibleEdgesArgs, db)).IsValid())
-            graphics.push_back(thisGraphic);
-
-        if (args.m_polylineEdgesArgs.Init(*this, tileRange) &&
-            (thisGraphic = system._CreateIndexedPolylines(args.m_polylineEdgesArgs, db, GetDisplayParams().GetGraphicParams())).IsValid())
-            graphics.push_back(thisGraphic);
-        }
-    else                           
-        {
-        if (args.m_polylineArgs.Init(*this) &&
-            (thisGraphic = system._CreateIndexedPolylines(args.m_polylineArgs, db)).IsValid())
-            graphics.push_back(thisGraphic);
-        }
-    }
-
-/*---------------------------------------------------------------------------------**//**
-* @bsimethod                                                    Paul.Connelly   03/17
-+---------------+---------------+---------------+---------------+---------------+------*/
-template<typename T, typename U> static void insertVertexAttribute(bvector<uint16_t>& indices, T& table, U const& value, QVertex3dListCR vertices)
-    {
-    // Don't allocate the indices until we have non-uniform values
-    if (table.empty())
-        {
-        table.GetIndex(value);
-        BeAssert(table.IsUniform());
-        BeAssert(0 == table.GetIndex(value));
-        }
-    else if (!table.IsUniform() || table.begin()->first != value)
-        {
-        if (indices.empty())
-            {
-            // back-fill uniform value for existing vertices...
-            indices.resize(vertices.size() - 1);
-            std::fill(indices.begin(), indices.end(), (uint16_t)0);
-            }
-
-        indices.push_back(table.GetIndex(value));
-        BeAssert(!table.IsUniform());
-        }
-    }
-
-/*---------------------------------------------------------------------------------**//**
-* @bsimethod                                                    Paul.Connelly   07/16
-+---------------+---------------+---------------+---------------+---------------+------*/
-uint32_t Mesh::AddVertex(QVertex3dCR vert, QPoint3dCP normal, DPoint2dCP param, uint32_t fillColor, FeatureCR feature)
-    {
-    auto index = static_cast<uint32_t>(m_verts.size());
-
-    m_verts.Add(vert);
-    m_features.Add(feature, m_verts.size());
-
-    if (nullptr != normal)
-        m_normals.push_back(*normal);
-                                                                                                                 
-    if (nullptr != param)
-        m_uvParams.push_back(toFPoint2d(*param));
-
-    insertVertexAttribute(m_colors, m_colorTable, fillColor, m_verts);
-    BeAssert(nullptr == param || m_colorTable.IsUniform());
-
-    return index;
-    }
-
-/*---------------------------------------------------------------------------------**//**
-* @bsimethod                                                    Paul.Connelly   03/17
-+---------------+---------------+---------------+---------------+---------------+------*/
-void Mesh::Features::Add(FeatureCR feat, size_t numVerts)
-    {
-    if (nullptr == m_table)
-        return;
-
-    // Avoid allocating + populating big buffer of feature IDs unless necessary...
-    uint32_t index = m_table->GetIndex(feat);
-    if (!m_initialized)
-        {
-        // First feature - uniform.
-        m_uniform = index;
-        m_initialized = true;
-        }
-    else if (!m_indices.empty())
-        {
-        // Already non-uniform
-        m_indices.push_back(index);
-        }
-    else if (m_uniform != index)
-        {
-        // Second feature - back-fill uniform for existing verts
-        m_indices.resize(numVerts - 1);
-        std::fill(m_indices.begin(), m_indices.end(), m_uniform);
-        m_indices.push_back(index);
-        }
-    }
-
-/*---------------------------------------------------------------------------------**//**
-* @bsimethod                                                    Paul.Connelly   03/17
-+---------------+---------------+---------------+---------------+---------------+------*/
-void Mesh::Features::ToFeatureIndex(FeatureIndex& index) const
-    {
-    if (!m_initialized)
-        {
-        index.m_type = FeatureIndex::Type::Empty;
-        }
-    else if (m_indices.empty())
-        {
-        index.m_type = FeatureIndex::Type::Uniform;
-        index.m_featureID = m_uniform;
-        }
-    else
-        {
-        index.m_type = FeatureIndex::Type::NonUniform;
-        index.m_featureIDs = m_indices.data();
-        }
-    }
-
-/*---------------------------------------------------------------------------------**//**
-* @bsimethod                                                    Paul.Connelly   12/16
-+---------------+---------------+---------------+---------------+---------------+------*/
-DRange3d Mesh::GetRange() const
-    {
-    DRange3d range = DRange3d::NullRange();
-    auto const& points = Points();
-    size_t nPoints = points.size();
-    for (size_t i = 0; i < nPoints; i++)
-        range.Extend(points.Unquantize(i));
-
-    return range;
-    }
-
-/*---------------------------------------------------------------------------------**//**
-* @bsimethod                                                    Paul.Connelly   12/16
-+---------------+---------------+---------------+---------------+---------------+------*/
-DRange3d Mesh::GetUVRange() const
-    {
-    DRange3d range = DRange3d::NullRange();
-    for (auto const& fpoint : m_uvParams)
-        range.Extend(DPoint3d::FromXYZ(fpoint.x, fpoint.y, 0.0));
-
-    return range;
-    }
-
-/*---------------------------------------------------------------------------------**//**
-* @bsimethod                                                    Ray.Bentley     06/2016
-+---------------+---------------+---------------+---------------+---------------+------*/
-TriangleKey::TriangleKey(TriangleCR triangle)
-    {
-    // Could just use std::sort - but this should be faster?
-    if (triangle[0] < triangle[1])
-        {
-        if (triangle[0] < triangle[2])
-            {
-            m_sortedIndices[0] = triangle[0];
-            if (triangle[1] < triangle[2])
-                {
-                m_sortedIndices[1] = triangle[1];
-                m_sortedIndices[2] = triangle[2];
-                }
-            else
-                {
-                m_sortedIndices[1] = triangle[2];
-                m_sortedIndices[2] = triangle[1];
-                }
-            }
-        else
-            {
-            m_sortedIndices[0] = triangle[2];
-            m_sortedIndices[1] = triangle[0];
-            m_sortedIndices[2] = triangle[1];
-            }
-        }
-    else
-        {
-        if (triangle[1] < triangle[2])
-            {
-            m_sortedIndices[0] = triangle[1];
-            if (triangle[0] < triangle[2])
-                {
-                m_sortedIndices[1] = triangle[0];
-                m_sortedIndices[2] = triangle[2];
-                }
-            else
-                {
-                m_sortedIndices[1] = triangle[2];
-                m_sortedIndices[2] = triangle[0];
-                }
-            }
-        else
-            {
-            m_sortedIndices[0] = triangle[2];
-            m_sortedIndices[1] = triangle[1];
-            m_sortedIndices[2] = triangle[0];
-            }
-        }
-
-    BeAssert (m_sortedIndices[0] < m_sortedIndices[1]);
-    BeAssert (m_sortedIndices[1] < m_sortedIndices[2]);
-    }
-
-/*---------------------------------------------------------------------------------**//**
-* @bsimethod                                                    Ray.Bentley     06/2016
-+---------------+---------------+---------------+---------------+---------------+------*/
-bool TriangleKey::operator<(TriangleKeyCR rhs) const
-    {
-    COMPARE_VALUES (m_sortedIndices[0], rhs.m_sortedIndices[0]);
-    COMPARE_VALUES (m_sortedIndices[1], rhs.m_sortedIndices[1]);
-    COMPARE_VALUES (m_sortedIndices[2], rhs.m_sortedIndices[2]);
-
-    return false;
-    }
-
-/*---------------------------------------------------------------------------------**//**
-* @bsimethod                                                    Ray.Bentley     06/2016
-+---------------+---------------+---------------+---------------+---------------+------*/
-bool VertexKey::Comparator::operator()(VertexKeyCR lhs, VertexKeyCR rhs) const
-    {
-    // We never merge meshes where these differ...
-    BeAssert(lhs.m_normalValid == rhs.m_normalValid);
-    BeAssert(lhs.m_paramValid == rhs.m_paramValid);
-
-    if (lhs.m_position.IsQuantized())
-        {
-        if (!rhs.m_position.IsQuantized())
-            return false;
-
-        auto const& lpos = lhs.m_position.GetQPoint3d();
-        auto const& rpos = rhs.m_position.GetQPoint3d();
-
-        COMPARE_VALUES(lpos.x, rpos.x);
-        COMPARE_VALUES(lpos.y, rpos.y);
-        COMPARE_VALUES(lpos.z, rpos.z);
-        }
-    else
-        {
-        if (rhs.m_position.IsQuantized())
-            return true;
-
-        auto const& lpos = lhs.m_position.GetFPoint3d();
-        auto const& rpos = rhs.m_position.GetFPoint3d();
-
-        // ###TODO: May want to use a tolerance here; if so must be relative to range...
-        COMPARE_VALUES(lpos.x, rpos.x);
-        COMPARE_VALUES(lpos.y, rpos.y);
-        COMPARE_VALUES(lpos.z, rpos.z);
-        }
-
-    COMPARE_VALUES (lhs.m_fillColor, rhs.m_fillColor);
-    COMPARE_VALUES (lhs.m_feature.GetElementId(), rhs.m_feature.GetElementId());
-
-    if (lhs.m_normalValid)
-        {
-        COMPARE_VALUES(lhs.m_normal.x, rhs.m_normal.x);
-        COMPARE_VALUES(lhs.m_normal.y, rhs.m_normal.y);
-        COMPARE_VALUES(lhs.m_normal.z, rhs.m_normal.z);
-        }
-
-    COMPARE_VALUES (lhs.m_feature.GetSubCategoryId(), rhs.m_feature.GetSubCategoryId());
-
-    constexpr double s_paramTolerance  = .1;
-    if (lhs.m_paramValid)
-        {
-        BeAssert(rhs.m_paramValid);
-        COMPARE_VALUES_TOLERANCE (lhs.m_param.x, rhs.m_param.x, s_paramTolerance);
-        COMPARE_VALUES_TOLERANCE (lhs.m_param.y, rhs.m_param.y, s_paramTolerance);
-        }
-
-    COMPARE_VALUES (lhs.m_feature.GetClass(), rhs.m_feature.GetClass());
-
-    return false;
-    }
-
-/*---------------------------------------------------------------------------------**//**
-* @bsimethod                                                    Paul.Connelly   05/17
-+---------------+---------------+---------------+---------------+---------------+------*/
-VertexKey::VertexKey(DPoint3dCR point, FeatureCR feature, uint32_t fillColor, QPoint3d::ParamsCR qParams, DVec3dCP normal, DPoint2dCP param)
-    : m_position(point, qParams), m_fillColor(fillColor), m_feature(feature), m_normalValid(nullptr != normal), m_paramValid(nullptr != param)
-    {
-    if (m_normalValid)
-        m_normal = QPoint3d(*normal, s_normalQParams);
-
-    if (m_paramValid)
-        m_param = *param;
-    }
-
-/*---------------------------------------------------------------------------------**//**
-* @bsimethod                                                    Paul.Connelly   07/16
-+---------------+---------------+---------------+---------------+---------------+------*/
-void MeshBuilder::AddTriangle(TriangleCR triangle)
-    {
-    if (triangle.IsDegenerate())
-        return;
-
-    TriangleKey key(triangle);
-
-    if (m_triangleSet.insert(key).second)
-        m_mesh->AddTriangle(triangle);
-    }
-
-/*---------------------------------------------------------------------------------**//**
-* @bsimethod                                                    Paul.Connelly   07/16
-+---------------+---------------+---------------+---------------+---------------+------*/
-void MeshBuilder::AddTriangle(PolyfaceVisitorR visitor, RenderingAssetCP renderingAsset, DgnDbR dgnDb, FeatureCR feature, bool doVertexCluster, bool includeParams, uint32_t fillColor)
-    {
-    auto const&       points = visitor.Point();
-    BeAssert(3 == points.size());
-
-    if (doVertexCluster)
-        {
-        DVec3d      cross;
-
-        cross.CrossProductToPoints (points[0], points[1], points[3]);
-        if (cross.MagnitudeSquared() < m_areaTolerance)
-            return;
-        }
-
-    Triangle            newTriangle(!visitor.GetTwoSided());
-    bvector<DPoint2d>   params = visitor.Param();
-
-    bool haveParams = includeParams && !params.empty();
-    newTriangle.SetEdgeFlags(visitor.GetVisibleCP());
-    if (haveParams && nullptr != renderingAsset)
-        {
-        auto const&         patternMap = renderingAsset->GetPatternMap();
-        bvector<DPoint2d>   computedParams;
-
-        if (patternMap.IsValid())
-            {
-            BeAssert (m_mesh->Verts().empty() || !m_mesh->Params().empty());
-            if (SUCCESS == patternMap.ComputeUVParams (computedParams, visitor))
-                params = computedParams;
-            }
-        }
-            
-    bool haveNormals = !visitor.Normal().empty();
-    for (size_t i = 0; i < 3; i++)
-        {
-        VertexKey vertex(points[i], feature, fillColor, m_mesh->Verts().GetParams(), haveNormals ? &visitor.Normal()[i] : nullptr, haveParams ? &params[i] : nullptr);
-        newTriangle[i] = doVertexCluster ? AddClusteredVertex(vertex) : AddVertex(vertex);
-        }
-
-    BeAssert(m_mesh->Params().empty() || m_mesh->Params().size() == m_mesh->Verts().size());
-    BeAssert(m_mesh->Normals().empty() || m_mesh->Normals().size() == m_mesh->Verts().size());
-
-    AddTriangle(newTriangle);
-    }
-
-/*---------------------------------------------------------------------------------**//**
-* @bsimethod                                                    Ray.Bentley     06/2016
-+---------------+---------------+---------------+---------------+---------------+------*/
-void MeshBuilder::AddPolyline (bvector<DPoint3d>const& points, FeatureCR feature, bool doVertexCluster, uint32_t fillColor, double startDistance)
-    {
-    Polyline    newPolyline(startDistance);
-
-    for (auto& point : points)
-        {
-        VertexKey vertex(point, feature, fillColor, m_mesh->Verts().GetParams());
-        newPolyline.GetIndices().push_back (doVertexCluster ? AddClusteredVertex(vertex) : AddVertex(vertex));
-        }
-
-    m_mesh->AddPolyline (newPolyline);
-    }
-
-/*---------------------------------------------------------------------------------**//**
-* @bsimethod                                                    Paul.Connelly   07/16
-+---------------+---------------+---------------+---------------+---------------+------*/
-uint32_t MeshBuilder::AddVertex(VertexMap& verts, VertexKey const& vertex)
-    {
-    // Avoid doing lookup twice - once to find existing, again to add if not present
-    auto index = static_cast<uint32_t>(m_mesh->Verts().size());
-    auto insertPair = verts.Insert(vertex, index);
-    if (insertPair.second)
-        m_mesh->AddVertex(vertex.m_position, vertex.GetNormal(), vertex.GetParam(), vertex.m_fillColor, vertex.m_feature);
-
-    return insertPair.first->second;
-    }
-
-/*---------------------------------------------------------------------------------**//**
-* @bsimethod                                                    Ray.Bentley     12/2016
-+---------------+---------------+---------------+---------------+---------------+------*/
-GeomPart::GeomPart(DRange3dCR range, GeometryList const& geometries) : m_range (range), m_facetCount(0), m_geometries(geometries)
-    { 
-    }                
-
-/*---------------------------------------------------------------------------------**//**
-* @bsimethod                                                    Ray.Bentley     12/2016
-+---------------+---------------+---------------+---------------+---------------+------*/
-bool GeomPart::IsCurved() const
-    {
-    return m_geometries.ContainsCurves();
-    }
-
-/*---------------------------------------------------------------------------------**//**
-* @bsimethod                                                    Ray.Bentley     12/2016
-+---------------+---------------+---------------+---------------+---------------+------*/
-PolyfaceList GeomPart::GetPolyfaces(IFacetOptionsR facetOptions, GeometryCR instance)
-    {
-    return GetPolyfaces(facetOptions, &instance);
-    }
-
-/*---------------------------------------------------------------------------------**//**
-* @bsimethod                                                    Paul.Connelly   02/17
-+---------------+---------------+---------------+---------------+---------------+------*/
-PolyfaceList GeomPart::GetPolyfaces(IFacetOptionsR facetOptions, GeometryCP instance)
-    {
-    PolyfaceList polyfaces;
-    for (auto& geometry : m_geometries) 
-        {
-        BeAssert(geometry->GetTransform().IsIdentity());
-        PolyfaceList thisPolyfaces = geometry->GetPolyfaces (facetOptions);
-
-        for (auto const& thisPolyface : thisPolyfaces)
-            {
-            Polyface polyface(*thisPolyface.m_displayParams, *thisPolyface.m_polyface->Clone());
-            if (nullptr != instance)
-                polyface.Transform(instance->GetTransform());
-
-            polyfaces.push_back(polyface);
-            }
-        }
-
-    return polyfaces;
-    }
-
-/*---------------------------------------------------------------------------------**//**
-* @bsimethod                                                    Paul.Connelly   05/17
-+---------------+---------------+---------------+---------------+---------------+------*/
-void GeomPart::SetInCache(bool inCache)
-    {
-    for (auto& geometry : m_geometries)
-        geometry->SetInCache(inCache);
-    }
-
-/*---------------------------------------------------------------------------------**//**
-* @bsimethod                                                    Ray.Bentley     12/2016
-+---------------+---------------+---------------+---------------+---------------+------*/
-StrokesList GeomPart::GetStrokes (IFacetOptionsR facetOptions, GeometryCR instance)
-    {
-    return GetStrokes(facetOptions, &instance);
-    }
-
-/*---------------------------------------------------------------------------------**//**
-* @bsimethod                                                    Paul.Connelly   02/17
-+---------------+---------------+---------------+---------------+---------------+------*/
-StrokesList GeomPart::GetStrokes(IFacetOptionsR facetOptions, GeometryCP instance)
-    {
-    StrokesList strokes;
-
-    for (auto& geometry : m_geometries) 
-        {
-        StrokesList   thisStrokes = geometry->GetStrokes(facetOptions);
-
-        if (!thisStrokes.empty())
-            strokes.insert (strokes.end(), thisStrokes.begin(), thisStrokes.end());
-        }
-
-    if (nullptr != instance)
-        {
-        for (auto& stroke : strokes)
-            stroke.Transform(instance->GetTransform());
-        }
-
-    return strokes;
-    }
-
-/*---------------------------------------------------------------------------------**//**
-* @bsimethod                                                    Ray.Bentley     12/2016
-+---------------+---------------+---------------+---------------+---------------+------*/
-size_t GeomPart::GetFacetCount(FacetCounter& counter, GeometryCR instance) const
-    {
-    if (0 == m_facetCount)
-        for (auto& geometry : m_geometries) 
-            m_facetCount += geometry->GetFacetCount(counter);
-            
-    return m_facetCount;
-    }
-
-/*---------------------------------------------------------------------------------**//**
-* @bsimethod                                                    Paul.Connelly   07/16
-+---------------+---------------+---------------+---------------+---------------+------*/
-Geometry::Geometry(TransformCR tf, DRange3dCR range, DgnElementId entityId, DisplayParamsCR params, bool isCurved, DgnDbR db)
-    : m_params(&params), m_transform(tf), m_tileRange(range), m_entityId(entityId), m_isCurved(isCurved), m_facetCount(0), m_hasTexture(params.IsTextured())
-    {
-    }
-
-/*---------------------------------------------------------------------------------**//**
-* @bsimethod                                                    Ray.Bentley     11/2016
-+---------------+---------------+---------------+---------------+---------------+------*/
-size_t Geometry::GetFacetCount(IFacetOptionsR options) const
-    {
-    if (0 != m_facetCount)
-        return m_facetCount;
-    
-    FacetCounter counter(options);
-    return (m_facetCount = _GetFacetCount(counter));
-    }
-
-/*---------------------------------------------------------------------------------**//**
-* @bsimethod                                                    Ray.Bentley     06/2016
-+---------------+---------------+---------------+---------------+---------------+------*/
-IFacetOptionsPtr Geometry::CreateFacetOptions(double chordTolerance)
-    {
-    static double       s_defaultAngleTolerance = msGeomConst_piOver2;
-    IFacetOptionsPtr    opts = IFacetOptions::Create();
-
-    opts->SetChordTolerance(chordTolerance);
-    opts->SetAngleTolerance(s_defaultAngleTolerance);
-    opts->SetMaxPerFace(3);
-    opts->SetCurvedSurfaceMaxPerFace(3);
-    opts->SetParamsRequired(true);
-    opts->SetNormalsRequired(true);
-
-    return opts;
-    }
-
-/*---------------------------------------------------------------------------------**//**
-* @bsimethod                                                    Paul.Connelly   12/16
-+---------------+---------------+---------------+---------------+---------------+------*/
-IFacetOptionsPtr Geometry::CreateFacetOptions(double chordTolerance, NormalMode normalMode) const
-    {
-    auto facetOptions = CreateFacetOptions(chordTolerance / m_transform.ColumnXMagnitude());
-    bool normalsRequired = false;
-
-    switch (normalMode)
-        {
-        case NormalMode::Always:    
-            normalsRequired = true; 
-            break;
-        case NormalMode::CurvedSurfacesOnly:    
-            normalsRequired = m_isCurved; 
-            break;
-        }
-
-    facetOptions->SetNormalsRequired(normalsRequired);
-    facetOptions->SetParamsRequired(HasTexture());
-
-    return facetOptions;
-    }
-
-/*---------------------------------------------------------------------------------**//**
-* @bsimethod                                                    Paul.Connelly   12/16
-+---------------+---------------+---------------+---------------+---------------+------*/
-PolyfaceList Geometry::GetPolyfaces(double chordTolerance, NormalMode normalMode)
-    {
-    return _GetPolyfaces(*CreateFacetOptions(chordTolerance, normalMode));
-    }
-
-/*---------------------------------------------------------------------------------**//**
-* @bsimethod                                                    Ray.Bentley     11/2016
-+---------------+---------------+---------------+---------------+---------------+------*/
-void Strokes::Transform(TransformCR transform)
-    {
-    for (auto& stroke : m_strokes)
-        transform.Multiply (stroke.m_points, stroke.m_points);
-    }
-
-/*---------------------------------------------------------------------------------**//**
-* @bsimethod                                                    Paul.Connelly   08/16
-+---------------+---------------+---------------+---------------+---------------+------*/
-PolyfaceList PrimitiveGeometry::_GetPolyfaces(IFacetOptionsR facetOptions)
-    {
-    PolyfaceHeaderPtr polyface = m_geometry->GetAsPolyfaceHeader();
-    
-    if (polyface.IsValid())
-        {
-        if (m_inCache)
-            polyface = polyface->Clone();
-
-        if (!HasTexture())
-            polyface->ClearParameters(false);
-
-        BeAssertOnce(GetTransform().IsIdentity()); // Polyfaces are transformed during collection.
-        return PolyfaceList (1, Polyface(GetDisplayParams(), *polyface));
-        }
-
-    CurveVectorPtr      curveVector = m_geometry->GetAsCurveVector();
-
-    if (curveVector.IsValid() && !curveVector->IsAnyRegionType())       // Non region curveVectors....
-        return PolyfaceList();
-
-    IPolyfaceConstructionPtr polyfaceBuilder = IPolyfaceConstruction::Create(facetOptions);
-
-    ISolidPrimitivePtr  solidPrimitive = curveVector.IsNull() ? m_geometry->GetAsISolidPrimitive() : nullptr;
-    MSBsplineSurfacePtr bsplineSurface = solidPrimitive.IsNull() && curveVector.IsNull() ? m_geometry->GetAsMSBsplineSurface() : nullptr;
-
-    if (curveVector.IsValid())
-        polyfaceBuilder->AddRegion(*curveVector);
-    else if (solidPrimitive.IsValid())
-        polyfaceBuilder->AddSolidPrimitive(*solidPrimitive);
-    else if (bsplineSurface.IsValid())
-        polyfaceBuilder->Add(*bsplineSurface);
-
-    PolyfaceList    polyfaces;
-
-    polyface = polyfaceBuilder->GetClientMeshPtr();
-    if (polyface.IsValid())
-        {
-        if (!GetTransform().IsIdentity())
-            polyface->Transform(GetTransform());
-
-        polyfaces.push_back (Polyface(GetDisplayParams(), *polyface));
-        }
-
-    return polyfaces;
-    }
-
-/*---------------------------------------------------------------------------------**//**
-* @bsimethod                                                    Ray.Bentley     08/2016
-+---------------+---------------+---------------+---------------+---------------+------*/
-StrokesList PrimitiveGeometry::_GetStrokes (IFacetOptionsR facetOptions)
-    {
-    CurveVectorPtr          curveVector = m_geometry->GetAsCurveVector();
-    StrokesList             tileStrokes;
-    Strokes::PointLists     strokePoints;
-
-    if (curveVector.IsValid() && ! curveVector->IsAnyRegionType())
-        {
-        strokePoints.clear();
-        collectCurveStrokes(strokePoints, *curveVector, facetOptions, GetTransform());
-
-        // ###TODO_ELEMENT_TILE: This is not precisely accurate. Need to handle:
-        //  - boundary type 'none' not actually containing point string; and
-        //  - boundary type 'none' containing multiple curves, any number of which may be point strings
-        // where 'point string' refers to any of:
-        //   - point string curve primitive type;
-        //   - line string (with any boundary type) containing 1 point
-        //   - line string (with any boundary type) containing 2 identical points
-        bool disjoint = CurveVector::BOUNDARY_TYPE_None == curveVector->GetBoundaryType();
-        if (!disjoint && 1 == strokePoints.size())
-            {
-            // A 'point' is actually a zero-length line...
-            auto const& points = strokePoints.front().m_points;
-            switch (points.size())
-                {
-                case 1:
-                    disjoint = true;
-                    break;
-                case 2:
-                    disjoint = *points.begin() == *(points.begin()+1);
-                    break;
-                }
-            }
-
-        if (!strokePoints.empty())
-            tileStrokes.push_back(Strokes(GetDisplayParams(), std::move(strokePoints), disjoint));
-        }
-
-    return tileStrokes;
-    }
-
-/*---------------------------------------------------------------------------------**//**
-* @bsimethod                                                    Paul.Connelly   08/16
-+---------------+---------------+---------------+---------------+---------------+------*/
-PolyfaceList SolidKernelGeometry::_GetPolyfaces(IFacetOptionsR facetOptions)
-    {
-    PolyfaceList tilePolyfaces;
-#if defined (BENTLEYCONFIG_PARASOLID)    
-    // Cannot process the same solid entity simultaneously from multiple threads...
-    BeMutexHolder lock(m_mutex);
-
-    DRange3d entityRange = m_entity->GetEntityRange();
-    if (entityRange.IsNull())
-        return tilePolyfaces;
-
-    double              rangeDiagonal = entityRange.DiagonalDistance();
-    static double       s_minRangeRelTol = 1.0e-4;
-    double              minChordTolerance = rangeDiagonal * s_minRangeRelTol;
-    IFacetOptionsPtr    pFacetOptions = facetOptions.Clone();
-    
-    if (facetOptions.GetChordTolerance() < minChordTolerance)
-        pFacetOptions->SetChordTolerance (minChordTolerance);
-
-    pFacetOptions->SetParamsRequired (true); // Can't rely on HasTexture due to face attached material that may have texture.
-
-    if (nullptr != m_entity->GetFaceMaterialAttachments())
-        {
-        bvector<PolyfaceHeaderPtr>  polyfaces;
-        bvector<FaceAttachment>     params;
-
-        if (!BRepUtil::FacetEntity(*m_entity, polyfaces, params, *pFacetOptions))
-            return tilePolyfaces;
-
-        GeometryParams baseParams;
-
-        // Require valid category/subcategory for sub-category appearance color/material...
-        baseParams.SetCategoryId(GetDisplayParams().GetCategoryId());
-        baseParams.SetSubCategoryId(GetDisplayParams().GetSubCategoryId());
-
-        for (size_t i=0; i<polyfaces.size(); i++)
-            {
-            auto&   polyface = polyfaces[i];
-
-            if (polyface->HasFacets())
-                {
-                GeometryParams faceParams;
-
-                params[i].ToGeometryParams(faceParams, baseParams);
-                tilePolyfaces.push_back (Polyface(GetDisplayParams(), *polyface));
-                }
-            }
-        }
-    else
-        {
-        auto polyface = BRepUtil::FacetEntity(*m_entity, *pFacetOptions);
-    
-        if (polyface.IsValid() && polyface->HasFacets())
-            tilePolyfaces.push_back (Polyface(GetDisplayParams(), *polyface));
-
-        }
-
-    if (!GetTransform().IsIdentity())
-        for (auto& tilePolyface : tilePolyfaces)
-            tilePolyface.m_polyface->Transform (GetTransform());
-
-    return tilePolyfaces;
-
-#else
-    return tilePolyfaces;
-#endif
-    }
-
-/*---------------------------------------------------------------------------------**//**
-* @bsimethod                                                    Ray.Bentley     11/2016
-+---------------+---------------+---------------+---------------+---------------+------*/
-GeometryPtr Geometry::Create(TextStringR textString, TransformCR transform, DRange3dCR range, DgnElementId entityId, DisplayParamsCR params, DgnDbR db, bool checkGlyphBoxes)
-    {
-    return TextStringGeometry::Create(textString, transform, range, entityId, params, db, checkGlyphBoxes);
-    }
-
-/*---------------------------------------------------------------------------------**//**
-* @bsimethod                                                    Paul.Connelly   07/16
-+---------------+---------------+---------------+---------------+---------------+------*/
-GeometryPtr Geometry::Create(IGeometryR geometry, TransformCR tf, DRange3dCR range, DgnElementId entityId, DisplayParamsCR params, bool isCurved, DgnDbR db)
-    {
-    return PrimitiveGeometry::Create(geometry, tf, range, entityId, params, isCurved, db);
-    }
-
-/*---------------------------------------------------------------------------------**//**
-* @bsimethod                                                    Paul.Connelly   07/16
-+---------------+---------------+---------------+---------------+---------------+------*/
-GeometryPtr Geometry::Create(IBRepEntityR solid, TransformCR tf, DRange3dCR range, DgnElementId entityId, DisplayParamsCR params, DgnDbR db)
-    {
-    return SolidKernelGeometry::Create(solid, tf, range, entityId, params, db);
-    }
-
-
-/*---------------------------------------------------------------------------------**//**
-* @bsimethod                                                    Ray.Bentley     11/2016
-+---------------+---------------+---------------+---------------+---------------+------*/
-GeometryPtr Geometry::Create(GeomPartR part, TransformCR transform, DRange3dCR range, DgnElementId entityId, DisplayParamsCR params, DgnDbR db)
-    {
-    return GeomPartInstanceGeometry::Create(part, transform, range, entityId, params, db);
-    }
-
-/*---------------------------------------------------------------------------------**//**
-* @bsimethod                                                    Paul.Connelly   01/17
-+---------------+---------------+---------------+---------------+---------------+------*/
-bool GeometryAccumulator::AddGeometry(IGeometryR geom, bool isCurved, DisplayParamsCR displayParams, TransformCR transform)
-    {
-    DRange3d range;
-    if (!geom.TryGetRange(range))
-        return false;
-
-    auto tf = m_haveTransform ? Transform::FromProduct(m_transform, transform) : transform;
-    tf.Multiply(range, range);
-
-    return AddGeometry(geom, isCurved, displayParams, tf, range);
-    }
-
-/*---------------------------------------------------------------------------------**//**
-* @bsimethod                                                    Paul.Connelly   01/17
-+---------------+---------------+---------------+---------------+---------------+------*/
-bool GeometryAccumulator::AddGeometry(IGeometryR geom, bool isCurved, DisplayParamsCR displayParams, TransformCR transform, DRange3dCR range)
-    {
-    GeometryPtr geometry = Geometry::Create(geom, transform, range, GetElementId(), displayParams, isCurved, GetDgnDb());
-    if (geometry.IsNull())
-        return false;
-
-    m_geometries.push_back(*geometry);
-    return true;
-    }
-
-/*---------------------------------------------------------------------------------**//**
-* NB: This is just for testing the performance impact of cloning geometry (which is
-* unnecessary in most cases).
-* @bsimethod                                                    Paul.Connelly   04/17
-+---------------+---------------+---------------+---------------+---------------+------*/
-template<typename T> RefCountedPtr<T> cloneGeometry(T const& geom)
-    {
-#if defined(ETT_PROFILE_CLONE)
-    return const_cast<T*>(&geom);
-#else
-    return geom.Clone();
-#endif
-    }
-
-/*---------------------------------------------------------------------------------**//**
-* @bsimethod                                                    Paul.Connelly   04/17
-+---------------+---------------+---------------+---------------+---------------+------*/
-PolyfaceHeaderPtr cloneGeometry(PolyfaceQueryCR query)
-    {
-#if defined(ETT_PROFILE_CLONE)
-    auto header = dynamic_cast<PolyfaceHeaderCP>(&query);
-    if (nullptr != header)
-        return const_cast<PolyfaceHeaderP>(header);
-    else
-#endif
-        return query.Clone();
-    }
-
-/*---------------------------------------------------------------------------------**//**
-* @bsimethod                                                    Paul.Connelly   01/17
-+---------------+---------------+---------------+---------------+---------------+------*/
-bool GeometryAccumulator::Add(CurveVectorR curves, bool filled, DisplayParamsCR displayParams, TransformCR transform)
-    {
-    if (m_surfacesOnly && !curves.IsAnyRegionType())
-        return true;    // ignore...
-
-    bool isCurved = curves.ContainsNonLinearPrimitive();
-    IGeometryPtr geom = IGeometry::Create(CurveVectorPtr(&curves));
-    return AddGeometry(*geom, isCurved, displayParams, transform);
-    }
-
-/*---------------------------------------------------------------------------------**//**
-* @bsimethod                                                    Paul.Connelly   01/17
-+---------------+---------------+---------------+---------------+---------------+------*/
-bool GeometryAccumulator::Add(ISolidPrimitiveR primitive, DisplayParamsCR displayParams, TransformCR transform)
-    {
-    bool isCurved = primitive.HasCurvedFaceOrEdge();
-    IGeometryPtr geom = IGeometry::Create(ISolidPrimitivePtr(&primitive));
-    return AddGeometry(*geom, isCurved, displayParams, transform);
-    }
-
-/*---------------------------------------------------------------------------------**//**
-* @bsimethod                                                    Paul.Connelly   01/17
-+---------------+---------------+---------------+---------------+---------------+------*/
-bool GeometryAccumulator::Add(RefCountedMSBsplineSurface& surface, DisplayParamsCR displayParams, TransformCR transform)
-    {
-    bool isCurved = (surface.GetUOrder() > 2 || surface.GetVOrder() > 2);
-    IGeometryPtr geom = IGeometry::Create(MSBsplineSurfacePtr(&surface));
-    return AddGeometry(*geom, isCurved, displayParams, transform);
-    }
-
-/*---------------------------------------------------------------------------------**//**
-* @bsimethod                                                    Paul.Connelly   01/17
-+---------------+---------------+---------------+---------------+---------------+------*/
-bool GeometryAccumulator::Add(PolyfaceHeaderR polyface, bool filled, DisplayParamsCR displayParams, TransformCR transform)
-    {
-    if (!polyface.IsTriangulated() && SUCCESS != polyface.Triangulate())
-        {
-        BeAssert(false && "Failed to triangulate...");
-        return false;
-        }
-
-    if (m_haveTransform)
-        polyface.Transform(Transform::FromProduct(m_transform, transform));
-    else if (!transform.IsIdentity())
-        polyface.Transform(transform);
-
-    DRange3d range = polyface.PointRange();
-    IGeometryPtr geom = IGeometry::Create(PolyfaceHeaderPtr(&polyface));
-    AddGeometry(*geom, false, displayParams, Transform::FromIdentity(), range);
-    return true;
-    }
-
-/*---------------------------------------------------------------------------------**//**
-* @bsimethod                                                    Paul.Connelly   01/17
-+---------------+---------------+---------------+---------------+---------------+------*/
-bool GeometryAccumulator::Add(IBRepEntityR body, DisplayParamsCR displayParams, TransformCR transform)
-    {
-    DRange3d range = body.GetEntityRange();
-    Transform tf = m_haveTransform ? Transform::FromProduct(m_transform, transform) : transform;
-    tf.Multiply(range, range);
-
-    m_geometries.push_back(*Geometry::Create(body, tf, range, GetElementId(), displayParams, GetDgnDb()));
-    return true;
-    }
-
-/*---------------------------------------------------------------------------------**//**
-* @bsimethod                                                    Paul.Connelly   01/17
-+---------------+---------------+---------------+---------------+---------------+------*/
-bool GeometryAccumulator::Add(TextStringR textString, DisplayParamsCR displayParams, TransformCR transform)
-    {
-    if (m_surfacesOnly)
-        return true;
-
-    Transform tf = m_haveTransform ? Transform::FromProduct(m_transform, transform) : transform;
-
-    DRange2d range2d = textString.GetRange();
-    DRange3d range = DRange3d::From(range2d.low.x, range2d.low.y, 0.0, range2d.high.x, range2d.high.y, 0.0);
-    Transform::FromProduct(tf, textString.ComputeTransform()).Multiply(range, range);
-
-    m_geometries.push_back(*Geometry::Create(textString, tf, range, GetElementId(), displayParams, GetDgnDb(), m_checkGlyphBoxes));
-    return true;
-    }
-
-/*---------------------------------------------------------------------------------**//**
-* @bsimethod                                                    Paul.Connelly   01/17
-+---------------+---------------+---------------+---------------+---------------+------*/
-MeshList GeometryAccumulator::ToMeshes(GeometryOptionsCR options, double tolerance) const
-    {
-    MeshList meshes;
-    if (m_geometries.empty())
-        return meshes;
-
-    double vertexTolerance = tolerance * ToleranceRatio::Vertex();
-    double facetAreaTolerance = tolerance * tolerance * ToleranceRatio::FacetArea();
-
-    DRange3d range = m_geometries.ComputeRange();
-    bmap<MeshMergeKey, MeshBuilderPtr> builderMap;
-    for (auto const& geom : m_geometries)
-        {
-        auto polyfaces = geom->GetPolyfaces(tolerance, options.m_normalMode);
-        for (auto const& tilePolyface : polyfaces)
-            {
-            PolyfaceHeaderPtr polyface = tilePolyface.m_polyface;
-            if (polyface.IsNull() || 0 == polyface->GetPointCount())
-                continue;
-
-            DisplayParamsCPtr displayParams = tilePolyface.m_displayParams;
-            bool hasTexture = displayParams.IsValid() && displayParams->IsTextured();
-
-            MeshMergeKey key(*displayParams, nullptr != polyface->GetNormalIndexCP(), Mesh::PrimitiveType::Mesh);
-
-            MeshBuilderPtr meshBuilder;
-            auto found = builderMap.find(key);
-            if (builderMap.end() != found)
-                meshBuilder = found->second;
-            else
-                builderMap[key] = meshBuilder = MeshBuilder::Create(*displayParams, vertexTolerance, facetAreaTolerance, nullptr, Mesh::PrimitiveType::Mesh, range);
-
-            uint32_t fillColor = displayParams->GetFillColor();
-            for (PolyfaceVisitorPtr visitor = PolyfaceVisitor::Attach(*polyface); visitor->AdvanceToNextFace(); /**/)
-                meshBuilder->AddTriangle(*visitor, displayParams->GetRenderingAsset(), GetDgnDb(), geom->GetFeature(), false, hasTexture, fillColor);
-            }
-
-        if (!options.WantSurfacesOnly())
-            {
-            auto tileStrokesArray = geom->GetStrokes(*geom->CreateFacetOptions(tolerance, NormalMode::Never));
-            for (auto& tileStrokes : tileStrokesArray)
-                {
-                DisplayParamsCPtr displayParams = tileStrokes.m_displayParams;
-                MeshMergeKey key(*displayParams, false, tileStrokes.m_disjoint ? Mesh::PrimitiveType::Point : Mesh::PrimitiveType::Polyline);
-
-                MeshBuilderPtr meshBuilder;
-                auto found = builderMap.find(key);
-                if (builderMap.end() != found)
-                    meshBuilder = found->second;
-                else
-                    builderMap[key] = meshBuilder = MeshBuilder::Create(*displayParams, vertexTolerance, facetAreaTolerance, nullptr, key.m_primitiveType, range);
-
-                uint32_t fillColor = displayParams->GetLineColor();
-                for (auto& strokePoints : tileStrokes.m_strokes)
-                    meshBuilder->AddPolyline(strokePoints.m_points, geom->GetFeature(), false, fillColor, strokePoints.m_startDistance);
-                }
-            }
-        }
-
-    for (auto& builder : builderMap)
-        {
-        MeshP mesh = builder.second->GetMesh();
-        if (!mesh->IsEmpty())
-            {
-            mesh->Close();
-            meshes.push_back(mesh);
-            }
-        }
-
-    return meshes;
-    }
-
-/*---------------------------------------------------------------------------------**//**
-* @bsimethod                                                    Ray.Bentley     05/2017
-+---------------+---------------+---------------+---------------+---------------+------*/
-void GeometryAccumulator::SaveToGraphicList(bvector<GraphicPtr>& graphics, GeometryOptionsCR options, double tolerance) const
-    {
-    MeshList                meshes = ToMeshes(options, tolerance);
-    GetMeshGraphicsArgs     args;
-
-    for (auto const& mesh : meshes)
-        mesh->GetGraphics (graphics, GetSystem(), args, GetDgnDb(), m_tileRange);
-    }
-
-/*---------------------------------------------------------------------------------**//**
-* @bsimethod                                                    Paul.Connelly   03/17
-+---------------+---------------+---------------+---------------+---------------+------*/
-uint16_t ColorTable::GetIndex(uint32_t color)
-    {
-    BeAssert(!IsFull());
-    BeAssert(empty() || (0 != ColorDef(color).GetAlpha()) == m_hasAlpha);
-
-    auto iter = m_map.find(color);
-    if (m_map.end() != iter)
-        return iter->second;
-    else if (IsFull())
-        {
-        BeAssert(false);
-        return 0;
-        }
-
-    // The table should never contain a mix of opaque and translucent colors
-    if (empty())
-        m_hasAlpha = (0 != ColorDef(color).GetAlpha());
-
-    uint16_t index = GetNumIndices();
-    m_map[color] = index;
-    return index;
-    }
-
-/*---------------------------------------------------------------------------------**//**
-* @bsimethod                                                    Paul.Connelly   03/17
-+---------------+---------------+---------------+---------------+---------------+------*/
-void ColorTable::ToColorIndex(ColorIndex& index, bvector<uint32_t>& colors, bvector<uint16_t> const& indices) const
-    {
-    index.Reset();
-    if (empty())
-        {
-        BeAssert(false && "empty color table");
-        }
-    else if (IsUniform())
-        {
-        index.SetUniform(m_map.begin()->first);
-        }
-    else
-        {
-        BeAssert(!indices.empty());
-
-        colors.resize(size());
-        for (auto const& kvp : *this)
-            colors[kvp.second] = kvp.first;
-
-        index.SetNonUniform(GetNumIndices(), colors.data(), indices.data(), m_hasAlpha);
-        }
-    }
-
-/*---------------------------------------------------------------------------------**//**
-* @bsimethod                                                    Ray.Bentley     11/2016
-+---------------+---------------+---------------+---------------+---------------+------*/
-bool TextStringGeometry::DoGlyphBoxes (IFacetOptionsR facetOptions)
-    {
-    if (!m_checkGlyphBoxes)
-        return false;
-
-    DRange2d            textRange = m_text->GetRange();
-    double              minDimension = std::min (textRange.high.x - textRange.low.x, textRange.high.y - textRange.low.y) * GetTransform().ColumnXMagnitude();
-    static const double s_minGlyphRatio = 1.0; 
-    
-    return minDimension < s_minGlyphRatio * facetOptions.GetChordTolerance();
-    }
-
-/*---------------------------------------------------------------------------------**//**
-* @bsimethod                                                    Ray.Bentley     11/2016
-+---------------+---------------+---------------+---------------+---------------+------*/
-PolyfaceList TextStringGeometry::_GetPolyfaces(IFacetOptionsR facetOptions)
-    {
-    PolyfaceList                polyfaces;
-    IPolyfaceConstructionPtr    polyfaceBuilder = IPolyfaceConstruction::Create(facetOptions);
-
-    if (DoGlyphBoxes(facetOptions))
-        {
-        DVec3d              xAxis, yAxis;
-        DgnGlyphCP const*   glyphs = m_text->GetGlyphs();
-        DPoint3dCP          glyphOrigins = m_text->GetGlyphOrigins();
-
-        m_text->ComputeGlyphAxes(xAxis, yAxis);
-        Transform       rotationTransform = Transform::From (RotMatrix::From2Vectors(xAxis, yAxis));
-
-        for (size_t iGlyph = 0; iGlyph <  m_text->GetNumGlyphs(); ++iGlyph)
-            {
-            if (nullptr != glyphs[iGlyph])
-                {
-                DRange2d                range = glyphs[iGlyph]->GetExactRange();
-                bvector<DPoint3d>       box(5);
-
-                box[0].x = box[3].x = box[4].x = range.low.x;
-                box[1].x = box[2].x = range.high.x;
-
-                box[0].y = box[1].y = box[4].y = range.low.y;
-                box[2].y = box[3].y = range.high.y;
-
-                Transform::FromProduct (Transform::From(glyphOrigins[iGlyph]), rotationTransform).Multiply (box, box);
-
-                polyfaceBuilder->AddTriangulation (box);
-                }
-            }
-        }
-    else
-        {
-        for (auto& glyphCurve : m_glyphCurves)
-            polyfaceBuilder->AddRegion(*glyphCurve);
-        }
-
-    PolyfaceHeaderPtr   polyface = polyfaceBuilder->GetClientMeshPtr();
-
-    if (polyface.IsValid() && polyface->HasFacets())
-        {
-        polyface->Transform(Transform::FromProduct (GetTransform(), m_text->ComputeTransform()));
-        polyfaces.push_back (Polyface(GetDisplayParams(), *polyface));
-        }
-
-    return polyfaces;
-    }
-
-/*---------------------------------------------------------------------------------**//**
-* @bsimethod                                                    Ray.Bentley     11/2016
-+---------------+---------------+---------------+---------------+---------------+------*/
-StrokesList TextStringGeometry::_GetStrokes (IFacetOptionsR facetOptions)
-    {
-    StrokesList strokes;
-
-    if (DoGlyphBoxes(facetOptions))
-        return strokes;
-
-    InitGlyphCurves();
-
-    Strokes::PointLists         strokePoints;
-    Transform                   transform = Transform::FromProduct (GetTransform(), m_text->ComputeTransform());
-
-    for (auto& glyphCurve : m_glyphCurves)
-        if (!glyphCurve->IsAnyRegionType())
-            collectCurveStrokes(strokePoints, *glyphCurve, facetOptions, transform);
-
-    if (!strokePoints.empty())
-        strokes.push_back(Strokes(GetDisplayParams(), std::move(strokePoints), false));
-
-    return strokes;
-    }
-
-
-/*---------------------------------------------------------------------------------**//**
-* @bsimethod                                                    Ray.Bentley     11/2016
-+---------------+---------------+---------------+---------------+---------------+------*/
-size_t TextStringGeometry::_GetFacetCount(FacetCounter& counter) const
-    { 
-    InitGlyphCurves();
-    size_t              count = 0;
-
-    for (auto& glyphCurve : m_glyphCurves)
-        count += counter.GetFacetCount(*glyphCurve);
-
-    return count;
-    }
-
-/*---------------------------------------------------------------------------------**//**
-* @bsimethod                                                    Ray.Bentley     11/2016
-+---------------+---------------+---------------+---------------+---------------+------*/    
-void  TextStringGeometry::InitGlyphCurves() const
-    {
-    if (!m_glyphCurves.empty())
-        return;
-
-    DVec3d              xAxis, yAxis;
-    DgnGlyphCP const*   glyphs = m_text->GetGlyphs();
-    DPoint3dCP          glyphOrigins = m_text->GetGlyphOrigins();
-
-    m_text->ComputeGlyphAxes(xAxis, yAxis);
-    Transform       rotationTransform = Transform::From (RotMatrix::From2Vectors(xAxis, yAxis));
-
-    for (size_t iGlyph = 0; iGlyph <  m_text->GetNumGlyphs(); ++iGlyph)
-        {
-        if (nullptr != glyphs[iGlyph])
-            {
-            bool            isFilled = false;
-            CurveVectorPtr  glyphCurveVector = glyphs[iGlyph]->GetCurveVector(isFilled);
-
-            if (glyphCurveVector.IsValid())
-                {
-                glyphCurveVector->TransformInPlace (Transform::FromProduct (Transform::From(glyphOrigins[iGlyph]), rotationTransform));
-                m_glyphCurves.push_back(glyphCurveVector);
-                }
-            }
-        }                                                                                                           
-    }
-
-/*---------------------------------------------------------------------------------**//**
-* @bsimethod                                                    Paul.Connelly   03/17
-+---------------+---------------+---------------+---------------+---------------+------*/
-bool MeshArgs::Init(MeshCR mesh)
-    {
-    Clear();
-    if (mesh.Triangles().empty())
-        return false;
-
-    for (auto const& triangle : mesh.Triangles())
-        {
-        m_indices.push_back(static_cast<int32_t>(triangle[0]));
-        m_indices.push_back(static_cast<int32_t>(triangle[1]));
-        m_indices.push_back(static_cast<int32_t>(triangle[2]));
-        }
-
-    m_pointParams = mesh.Points().GetParams();
-
-    Set(m_numIndices, m_vertIndex, m_indices);
-    Set(m_numPoints, m_points, mesh.Points());
-    Set(m_textureUV, mesh.Params());
-    if (!mesh.GetDisplayParams().IgnoresLighting())    // ###TODO: Avoid generating normals in the first place if no lighting...
-        Set(m_normals, mesh.Normals());
-
-    m_texture = mesh.GetDisplayParams().GetTexture();
-    m_material = mesh.GetDisplayParams().GetMaterial();
-    m_fillFlags = mesh.GetDisplayParams().GetFillFlags();
-
-    mesh.GetColorTable().ToColorIndex(m_colors, m_colorTable, mesh.Colors());
-    mesh.ToFeatureIndex(m_features);
-
-    return true;
-    }
-
-/*---------------------------------------------------------------------------------**//**
-* @bsimethod                                                    Paul.Connelly   03/17
-+---------------+---------------+---------------+---------------+---------------+------*/
-void MeshArgs::Clear()
-    {
-    m_indices.clear();
-    m_numIndices = 0;
-    m_vertIndex = nullptr;
-    m_numPoints = 0;
-    m_points = nullptr;
-    m_normals = nullptr;
-    m_textureUV = nullptr;
-    m_texture = nullptr;
-    m_flags = 0;
-
-    m_colors.Reset();
-    m_colorTable.clear();
-    m_features.Reset();
-    }
-
-/*---------------------------------------------------------------------------------**//**
-* @bsimethod                                                    Paul.Connelly   05/17
-+---------------+---------------+---------------+---------------+---------------+------*/
-template<typename T> static void initLinearGraphicParams(T& args, MeshCR mesh)
-    {
-    args.m_linePixels = mesh.GetDisplayParams().GetLinePixels();
-    args.m_width = mesh.GetDisplayParams().GetLineWidth();
-    }
-
-/*---------------------------------------------------------------------------------**//**
-* @bsimethod                                                    Ray.Bentley     05/2017
-+---------------+---------------+---------------+---------------+---------------+------*/
-bool  ElementMeshEdgeArgs::Init(MeshCR mesh, DRange3dCR tileRange)
-    {
-    MeshEdgesPtr    meshEdges = mesh.GetEdges(tileRange, MeshEdgeCreationOptions());
-    m_pointParams = mesh.Points().GetParams();
-
-    initLinearGraphicParams(*this, mesh);
-
-    if (!meshEdges.IsValid() || meshEdges->m_visible.empty())
-        return false;
-
-    m_points    = mesh.Points().data();
-    m_edges     = meshEdges->m_visible.data();
-    m_numEdges  = meshEdges->m_visible.size();
-    
-    mesh.GetColorTable().ToColorIndex(m_colors, m_colorTable, mesh.Colors());
-    mesh.ToFeatureIndex(m_features);
-
-    return true;
-    }
-
-/*---------------------------------------------------------------------------------**//**
-* @bsimethod                                                    Ray.Bentley     05/2017
-+---------------+---------------+---------------+---------------+---------------+------*/
-bool  ElementSilhouetteEdgeArgs::Init(MeshCR mesh, DRange3dCR tileRange)
-    {
-    MeshEdgesPtr    meshEdges = mesh.GetEdges(tileRange, MeshEdgeCreationOptions());
-    m_pointParams = mesh.Points().GetParams();
-
-    initLinearGraphicParams(*this, mesh);
-
-    if (!meshEdges.IsValid() || meshEdges->m_silhouette.empty())
-        return false;
-
-    m_points    = mesh.Points().data();
-    m_normals0  = meshEdges->m_silhouetteNormals0.data();
-    m_normals1  = meshEdges->m_silhouetteNormals1.data();
-    m_edges     = meshEdges->m_silhouette.data();
-    m_numEdges  = meshEdges->m_silhouette.size();
-    mesh.GetColorTable().ToColorIndex(m_colors, m_colorTable, mesh.Colors());
-    mesh.ToFeatureIndex(m_features);
-
-    return true;
-    }
-
-/*---------------------------------------------------------------------------------**//**
-* @bsimethod                                                    Ray.Bentley     05/2017
-+---------------+---------------+---------------+---------------+---------------+------*/
-bool  ElementPolylineEdgeArgs::Init(MeshCR mesh, DRange3dCR tileRange)
-    {
-    Reset();
-    MeshEdgesPtr    meshEdges = mesh.GetEdges(tileRange, MeshEdgeCreationOptions());
-    m_pointParams = mesh.Points().GetParams();
-
-    if (!meshEdges.IsValid() || meshEdges->m_polylines.empty())
-        return false;
-
-    m_disjoint = false;
-    m_polylines.reserve(meshEdges->m_polylines.size());
-
-    for (auto& polyline : meshEdges->m_polylines)
-        {
-        IndexedPolyline indexedPolyline;
-
-        if (indexedPolyline.Init(polyline, 0.0))
-            m_polylines.push_back(indexedPolyline);
-        }
-                                                
-    FinishInit(mesh);
-    return true;
-    }
-
-/*---------------------------------------------------------------------------------**//**
-* @bsimethod                                                    Paul.Connelly   03/17
-+---------------+---------------+---------------+---------------+---------------+------*/
-void PolylineArgs::Reset()
-    {
-    m_disjoint = false;
-    m_numPoints = m_numLines = 0;
-    m_points = nullptr;
-    m_lines = nullptr;
-    m_polylines.clear();
-
-    m_colors.Reset();
-    m_colorTable.clear();
-    m_features.Reset();
-    }
-
-/*---------------------------------------------------------------------------------**//**
-* @bsimethod                                                    Paul.Connelly   03/17
-+---------------+---------------+---------------+---------------+---------------+------*/
-bool PolylineArgs::Init(MeshCR mesh)
-    {
-    Reset();
-
-<<<<<<< HEAD
-    m_pointParams = mesh.Points().GetParams();
-
-    initLinearGraphicParams(*this, mesh);
-
-    m_numPoints = static_cast<uint32_t>(mesh.Points().size());
-    m_points = &mesh.Points()[0];
-    m_polylines.reserve(mesh.Polylines().size());
-=======
->>>>>>> 8dedd7d1
-    m_disjoint = Mesh::PrimitiveType::Point == mesh.GetType();
-    m_polylines.reserve(mesh.Polylines().size());
-
-    for (auto const& polyline : mesh.Polylines())
-        {
-        IndexedPolyline indexedPolyline;
-        if (indexedPolyline.Init(polyline))
-            m_polylines.push_back(indexedPolyline);
-        }
-    if (!IsValid())
-        return false;
-
-    FinishInit(mesh);
-    return true;
-    }
-
-
-/*---------------------------------------------------------------------------------**//**
-* @bsimethod                                                    Ray.Bentley     05/2017
-+---------------+---------------+---------------+---------------+---------------+------*/
-void PolylineArgs::FinishInit(MeshCR mesh)
-    {
-    m_pointParams = mesh.Points().GetParams();
-    m_numPoints = static_cast<uint32_t>(mesh.Points().size());
-    m_points = &mesh.Points()[0];
-
-    mesh.GetColorTable().ToColorIndex(m_colors, m_colorTable, mesh.Colors());
-    mesh.ToFeatureIndex(m_features);
-
-    m_numLines = static_cast<uint32_t>(m_polylines.size());
-    m_lines = &m_polylines[0];
-    }
-
-/*---------------------------------------------------------------------------------**//**
-* @bsimethod                                                    Paul.Connelly   03/17
-+---------------+---------------+---------------+---------------+---------------+------*/
-void GeometryListBuilder::_ActivateGraphicParams(GraphicParamsCR gfParams, GeometryParamsCP geomParams)
-    {
-    m_graphicParams = gfParams;
-    m_geometryParamsValid = nullptr != geomParams;
-    if (m_geometryParamsValid)
-        m_geometryParams = *geomParams;
-    else
-        m_geometryParams = GeometryParams();
-    }
-
-/*---------------------------------------------------------------------------------**//**
-* @bsimethod                                                    Paul.Connelly   03/17
-+---------------+---------------+---------------+---------------+---------------+------*/
-GraphicPtr System::_CreateTile(TextureCR tile, GraphicBuilder::TileCorners const& corners, DgnDbR db, GraphicParamsCR params) const
-    {
-    TriMeshArgs rasterTile;
-
-    // corners
-    // [0] [1]
-    // [2] [3]
-    DPoint3dCP pts = corners.m_pts;
-    rasterTile.m_pointParams = QPoint3d::Params(DRange3d::From(pts, 4));
-    QPoint3d vertex[4];
-    for (uint32_t i = 0; i < 4; ++i)
-        vertex[i] = QPoint3d(pts[i], rasterTile.m_pointParams);
-
-    rasterTile.m_points = vertex;
-    rasterTile.m_numPoints = 4;
-
-    static int32_t indices[] = {0,1,2,2,1,3};
-    rasterTile.m_numIndices = 6;
-    rasterTile.m_vertIndex = indices;
-    
-    static FPoint2d textUV[] = 
-        {
-            {0.0f, 0.0f},
-            {1.0f, 0.0f},
-            {0.0f, 1.0f},
-            {1.0f, 1.0f},
-        };
-
-    rasterTile.m_textureUV = textUV;
-    rasterTile.m_texture = const_cast<Render::Texture*>(&tile);
-    rasterTile.m_material = params.GetMaterial(); // not likely...
-
-    return _CreateTriMesh(rasterTile, db);
-    }
-
-/*---------------------------------------------------------------------------------**//**
-* @bsimethod                                    Mathieu.Marchand                1/2017
-+---------------+---------------+---------------+---------------+---------------+------*/
-void PrimitiveBuilder::_AddTile(TextureCR tile, TileCorners const& corners)
-    {
-    GraphicPtr gf = GetSystem()._CreateTile(tile, corners, GetDgnDb(), GetGraphicParams());
-    if (gf.IsValid())
-        m_primitives.push_back(gf);
-    }
-
-/*---------------------------------------------------------------------------------**//**
-* @bsimethod                                                    Paul.Connelly   03/17
-+---------------+---------------+---------------+---------------+---------------+------*/
-void PrimitiveBuilder::AddTriMesh(TriMeshArgsCR args)
-    {
-    // ###TODO: this is weird and not yet used...do we take the texture/material/etc from the args, or set them from the active GraphicParams?
-    GraphicPtr gf = GetSystem()._CreateTriMesh(args, GetDgnDb());
-    if (gf.IsValid())
-        m_primitives.push_back(gf);
-    }
-
-/*---------------------------------------------------------------------------------**//**
-* @bsimethod                                                    Paul.Connelly   03/17
-+---------------+---------------+---------------+---------------+---------------+------*/
-void GeometryListBuilder::_AddShape(int numPoints, DPoint3dCP points, bool filled)
-    {
-    CurveVectorPtr curve = CurveVector::Create(CurveVector::BOUNDARY_TYPE_Outer, ICurvePrimitive::CreateLineString(points, numPoints));
-    m_accum.Add(*curve, filled, GetMeshDisplayParams(), GetLocalToWorldTransform());
-    }
-
-/*---------------------------------------------------------------------------------**//**
-* @bsimethod                                                    Paul.Connelly   03/17
-+---------------+---------------+---------------+---------------+---------------+------*/
-void GeometryListBuilder::_AddArc2d(DEllipse3dCR ellipse, bool isEllipse, bool filled, double priority)
-    {
-    double zDepth = Target::DepthFromDisplayPriority(static_cast<int32_t>(priority));
-    if (0.0 == zDepth)
-        {
-        _AddArc(ellipse, isEllipse, filled);
-        }
-    else
-        {
-        auto ell = ellipse;
-        ell.center.z = zDepth;
-        _AddArc(ell, isEllipse, filled);
-        }
-    }
-
-/*---------------------------------------------------------------------------------**//**
-* @bsimethod                                                    Paul.Connelly   03/17
-+---------------+---------------+---------------+---------------+---------------+------*/
-void GeometryListBuilder::_AddArc(DEllipse3dCR ellipse, bool isEllipse, bool filled)
-    {
-    CurveVectorPtr curve = CurveVector::Create((isEllipse || filled) ? CurveVector::BOUNDARY_TYPE_Outer : CurveVector::BOUNDARY_TYPE_Open, ICurvePrimitive::CreateArc(ellipse));
-    if (filled && !isEllipse && !ellipse.IsFullEllipse())
-        {
-        DSegment3d segment;
-        ICurvePrimitivePtr gapSegment;
-
-        ellipse.EvaluateEndPoints(segment.point[1], segment.point[0]);
-        gapSegment = ICurvePrimitive::CreateLine(segment);
-        gapSegment->SetMarkerBit(ICurvePrimitive::CURVE_PRIMITIVE_BIT_GapCurve, true);
-        curve->push_back(gapSegment);
-        }
-
-    m_accum.Add(*curve, filled, curve->IsAnyRegionType() ? GetMeshDisplayParams() : GetLinearDisplayParams(), GetLocalToWorldTransform());
-    }
-
-/*---------------------------------------------------------------------------------**//**
-* @bsimethod                                                    Paul.Connelly   03/17
-+---------------+---------------+---------------+---------------+---------------+------*/
-void GeometryListBuilder::_AddLineString2d(int numPoints, DPoint2dCP points, double priority)
-    {
-    std::valarray<DPoint3d> pts3d(numPoints);
-    copy2dTo3d(pts3d, points, priority);
-    _AddLineString(numPoints, &pts3d[0]);
-    }
-
-/*---------------------------------------------------------------------------------**//**
-* @bsimethod                                                    Paul.Connelly   03/17
-+---------------+---------------+---------------+---------------+---------------+------*/
-void GeometryListBuilder::_AddLineString(int numPoints, DPoint3dCP points)
-    {
-    CurveVectorPtr curve = CurveVector::Create(CurveVector::BOUNDARY_TYPE_Open, ICurvePrimitive::CreateLineString(points, numPoints));
-    m_accum.Add(*curve, false, GetLinearDisplayParams(), GetLocalToWorldTransform());
-    }
-
-/*---------------------------------------------------------------------------------**//**
-* @bsimethod                                                    Paul.Connelly   03/17
-+---------------+---------------+---------------+---------------+---------------+------*/
-void GeometryListBuilder::_AddPointString2d(int numPoints, DPoint2dCP points, double priority)
-    {
-    std::valarray<DPoint3d> pts3d(numPoints);
-    copy2dTo3d(pts3d, points, priority);
-    _AddPointString(numPoints, &pts3d[0]);
-    }
-
-/*---------------------------------------------------------------------------------**//**
-* @bsimethod                                                    Paul.Connelly   03/17
-+---------------+---------------+---------------+---------------+---------------+------*/
-void GeometryListBuilder::_AddPointString(int numPoints, DPoint3dCP points)
-    {
-    CurveVectorPtr curve = CurveVector::Create(CurveVector::BOUNDARY_TYPE_None, ICurvePrimitive::CreatePointString(points, numPoints));
-    m_accum.Add(*curve, false, GetLinearDisplayParams(), GetLocalToWorldTransform());
-    }
-
-/*---------------------------------------------------------------------------------**//**
-* @bsimethod                                                    Paul.Connelly   03/17
-+---------------+---------------+---------------+---------------+---------------+------*/
-void GeometryListBuilder::_AddPolyface(PolyfaceQueryCR meshDataIn, bool filled)
-    {
-    _AddPolyfaceR(*meshDataIn.Clone(), filled);
-    }
-
-/*---------------------------------------------------------------------------------**//**
-* @bsimethod                                                    Paul.Connelly   05/17
-+---------------+---------------+---------------+---------------+---------------+------*/
-void GeometryListBuilder::_AddPolyfaceR(PolyfaceHeaderR mesh, bool filled)
-    {
-    Add(mesh, filled);
-    }
-
-/*---------------------------------------------------------------------------------**//**
-* @bsimethod                                                    Brien.Bastings  04/16
-+---------------+---------------+---------------+---------------+---------------+------*/
-void GeometryListBuilder::_AddBody(IBRepEntityCR entity)
-    {
-    _AddBodyR(const_cast<IBRepEntityR>(entity));
-    }
-
-/*---------------------------------------------------------------------------------**//**
-* @bsimethod                                                    Paul.Connelly   05/17
-+---------------+---------------+---------------+---------------+---------------+------*/
-void GeometryListBuilder::_AddBodyR(IBRepEntityR entity)
-    {
-    m_accum.Add(entity, GetMeshDisplayParams(), GetLocalToWorldTransform());
-    }
-
-/*---------------------------------------------------------------------------------**//**
-* @bsimethod                                                    Paul.Connelly   03/16
-+---------------+---------------+---------------+---------------+---------------+------*/
-void GeometryListBuilder::_AddShape2d(int numPoints, DPoint2dCP points, bool filled, double priority)
-    {
-    std::valarray<DPoint3d> pts3d(numPoints);
-    copy2dTo3d(numPoints, &pts3d[0], points, priority);
-    _AddShape(numPoints, &pts3d[0], filled);
-    }
-
-/*---------------------------------------------------------------------------------**//**
-* @bsimethod                                                    Paul.Connelly   03/16
-+---------------+---------------+---------------+---------------+---------------+------*/
-void GeometryListBuilder::_AddTextString(TextStringCR text)
-    {
-    // ###TODO_ELEMENT_TILE: May want to treat as box if too small...
-    _AddTextStringR(*text.Clone());
-    }
-
-/*---------------------------------------------------------------------------------**//**
-* @bsimethod                                                    Paul.Connelly   05/17
-+---------------+---------------+---------------+---------------+---------------+------*/
-void GeometryListBuilder::_AddTextStringR(TextStringR text)
-    {
-    // ###TODO_ELEMENT_TILE: May want to treat as box if too small...
-    m_accum.Add(text, GetTextDisplayParams(), GetLocalToWorldTransform());
-    }
-
-/*---------------------------------------------------------------------------------**//**
-* @bsimethod                                                    Keith.Bentley   06/03
-+---------------+---------------+---------------+---------------+---------------+------*/
-void GeometryListBuilder::_AddTextString2d(TextStringCR text, double priority)
-    {
-    double zDepth = Target::DepthFromDisplayPriority(static_cast<int32_t>(priority));
-    if (0.0 == zDepth)
-        {
-        _AddTextString(text);
-        }
-    else
-        {
-        TextStringPtr ts = text.Clone();
-        auto origin = ts->GetOrigin();
-        origin.z = zDepth;
-        ts->SetOrigin(origin);
-        _AddTextStringR(*ts);
-        }
-    }
-
-/*---------------------------------------------------------------------------------**//**
-* @bsimethod                                                    Paul.Connelly   05/17
-+---------------+---------------+---------------+---------------+---------------+------*/
-void GeometryListBuilder::_AddTextString2dR(TextStringR text, double priority)
-    {
-    double zDepth = Target::DepthFromDisplayPriority(static_cast<int32_t>(priority));
-    if (0.0 == zDepth)
-        {
-        _AddTextStringR(text);
-        }
-    else
-        {
-        TextStringPtr ts = text.Clone();
-        auto origin = ts->GetOrigin();
-        origin.z = zDepth;
-        ts->SetOrigin(origin);
-        _AddTextStringR(*ts);
-        }
-    }
-
-/*---------------------------------------------------------------------------------**//**
-* @bsimethod                                                    Paul.Connelly   03/16
-+---------------+---------------+---------------+---------------+---------------+------*/
-void GeometryListBuilder::_AddTriStrip(int numPoints, DPoint3dCP points, AsThickenedLine usageFlags)
-    {
-    if (AsThickenedLine::Yes == usageFlags) // represents thickened line...
-        {
-        int nPt = 0;
-        auto tmpPts = reinterpret_cast<DPoint3dP>(_alloca((numPoints+1)*sizeof(DPoint3d)));
-        
-        for (int iPtS1 = 0; iPtS1 < numPoints; iPtS1 += 2)
-            tmpPts[nPt++] = points[iPtS1];
-
-        for (int iPtS2 = numPoints-1; iPtS2 > 0; iPtS2 -= 2)
-            tmpPts[nPt++] = points[iPtS2];
-
-        tmpPts[nPt] = tmpPts[0]; // Add closure point...simplifies drop of extrude thickness
-
-        _AddShape(numPoints+1, tmpPts, true);
-        }
-    else
-        {
-        // spew triangles
-        for (int iPt = 0; iPt < numPoints-2; iPt++)
-            _AddShape(3, points+iPt, true);
-        }
-    }
-
-/*---------------------------------------------------------------------------------**//**
-* @bsimethod                                                    Paul.Connelly   03/16
-+---------------+---------------+---------------+---------------+---------------+------*/
-void GeometryListBuilder::_AddTriStrip2d(int numPoints, DPoint2dCP points, AsThickenedLine usageFlags, double priority)
-    {
-    std::valarray<DPoint3d> pts3d(numPoints);
-    copy2dTo3d(pts3d, points, priority);
-    _AddTriStrip(numPoints, &pts3d[0], usageFlags);
-    }
-
-/*---------------------------------------------------------------------------------**//**
-* @bsimethod                                                    Paul.Connelly   03/16
-+---------------+---------------+---------------+---------------+---------------+------*/
-void GeometryListBuilder::_AddSolidPrimitive(ISolidPrimitiveCR primitive)
-    {
-    _AddSolidPrimitiveR(*primitive.Clone());
-    }
-
-/*---------------------------------------------------------------------------------**//**
-* @bsimethod                                                    Paul.Connelly   05/17
-+---------------+---------------+---------------+---------------+---------------+------*/
-void GeometryListBuilder::_AddSolidPrimitiveR(ISolidPrimitiveR primitive)
-    {
-    m_accum.Add(primitive, GetMeshDisplayParams(), GetLocalToWorldTransform());
-    }
-
-/*---------------------------------------------------------------------------------**//**
-* @bsimethod                                                    Paul.Connelly   03/16
-+---------------+---------------+---------------+---------------+---------------+------*/
-void GeometryListBuilder::_AddCurveVector(CurveVectorCR curves, bool isFilled)
-    {
-    _AddCurveVectorR(*curves.Clone(), isFilled);
-    }
-
-/*---------------------------------------------------------------------------------**//**
-* @bsimethod                                                    Paul.Connelly   05/17
-+---------------+---------------+---------------+---------------+---------------+------*/
-void GeometryListBuilder::_AddCurveVectorR(CurveVectorR curves, bool isFilled)
-    {
-    m_accum.Add(curves, isFilled, curves.IsAnyRegionType() ? GetMeshDisplayParams() : GetLinearDisplayParams(), GetLocalToWorldTransform());
-    }
-
-/*---------------------------------------------------------------------------------**//**
-* @bsimethod                                                    Paul.Connelly   03/16
-+---------------+---------------+---------------+---------------+---------------+------*/
-void GeometryListBuilder::_AddCurveVector2d(CurveVectorCR curves, bool isFilled, double priority)
-    {
-    double zDepth = Target::DepthFromDisplayPriority(static_cast<int32_t>(priority));
-    if (0.0 == zDepth)
-        {
-        _AddCurveVector(curves, isFilled);
-        }
-    else
-        {
-        Transform tf = Transform::From(DPoint3d::FromXYZ(0.0, 0.0, zDepth));
-        auto cv = curves.Clone(tf);
-        _AddCurveVectorR(*cv, isFilled);
-        }
-    }
-
-/*---------------------------------------------------------------------------------**//**
-* @bsimethod                                                    Paul.Connelly   05/17
-+---------------+---------------+---------------+---------------+---------------+------*/
-void GeometryListBuilder::_AddCurveVector2dR(CurveVectorR curves, bool isFilled, double priority)
-    {
-    double zDepth = Target::DepthFromDisplayPriority(static_cast<int32_t>(priority));
-    if (0.0 == zDepth)
-        {
-        _AddCurveVectorR(*curves.Clone(), isFilled);
-        }
-    else
-        {
-        Transform tf = Transform::From(DPoint3d::FromXYZ(0.0, 0.0, zDepth));
-        auto cv = curves.Clone(tf);
-        m_accum.Add(*cv, isFilled, cv->IsAnyRegionType() ? GetMeshDisplayParams() : GetLinearDisplayParams(), GetLocalToWorldTransform());
-        }
-    }
-
-/*---------------------------------------------------------------------------------**//**
-* @bsimethod                                                    Paul.Connelly   03/16
-+---------------+---------------+---------------+---------------+---------------+------*/
-void GeometryListBuilder::_AddBSplineCurve(MSBsplineCurveCR bcurve, bool filled)
-    {
-    CurveVectorPtr cv = CurveVector::Create(bcurve.params.closed ? CurveVector::BOUNDARY_TYPE_Outer : CurveVector::BOUNDARY_TYPE_Open, ICurvePrimitive::CreateBsplineCurve(bcurve));
-    m_accum.Add(*cv, filled, bcurve.params.closed ? GetMeshDisplayParams() : GetLinearDisplayParams(), GetLocalToWorldTransform());
-    }
-
-/*---------------------------------------------------------------------------------**//**
-* @bsimethod                                                    Paul.Connelly   05/17
-+---------------+---------------+---------------+---------------+---------------+------*/
-void GeometryListBuilder::_AddBSplineCurveR(RefCountedMSBsplineCurveR bcurve, bool filled)
-    {
-    MSBsplineCurvePtr pBcurve(&bcurve);
-    CurveVectorPtr cv = CurveVector::Create(bcurve.params.closed ? CurveVector::BOUNDARY_TYPE_Outer : CurveVector::BOUNDARY_TYPE_Open, ICurvePrimitive::CreateBsplineCurve(pBcurve));
-    m_accum.Add(*cv, filled, bcurve.params.closed ? GetMeshDisplayParams() : GetLinearDisplayParams(), GetLocalToWorldTransform());
-    }
-
-/*---------------------------------------------------------------------------------**//**
-* @bsimethod                                                    Paul.Connelly   03/16
-+---------------+---------------+---------------+---------------+---------------+------*/
-void GeometryListBuilder::_AddBSplineCurve2d(MSBsplineCurveCR bcurve, bool filled, double priority)
-    {
-    double zDepth = Target::DepthFromDisplayPriority(static_cast<int32_t>(priority));
-    if (0.0 == zDepth)
-        {
-        _AddBSplineCurve(bcurve, filled);
-        }
-    else
-        {
-        MSBsplineCurvePtr bs = bcurve.CreateCopy();
-        int nPoles = bs->GetNumPoles();
-        DPoint3d* poles = bs->GetPoleP();
-        for (int i = 0; i < nPoles; i++)
-            poles[i].z = zDepth;
-
-        _AddBSplineCurveR(*bs, filled);
-        }
-    }
-
-/*---------------------------------------------------------------------------------**//**
-* @bsimethod                                                    Paul.Connelly   05/17
-+---------------+---------------+---------------+---------------+---------------+------*/
-void GeometryListBuilder::_AddBSplineCurve2dR(RefCountedMSBsplineCurveR bcurve, bool filled, double priority)
-    {
-    double zDepth = Target::DepthFromDisplayPriority(static_cast<int32_t>(priority));
-    if (0.0 == zDepth)
-        {
-        _AddBSplineCurveR(bcurve, filled);
-        }
-    else
-        {
-        int nPoles = bcurve.GetNumPoles();
-        DPoint3d* poles = bcurve.GetPoleP();
-        for (int i = 0; i < nPoles; i++)
-            poles[i].z = zDepth;
-
-        _AddBSplineCurveR(bcurve, filled);
-        }
-    }
-
-/*---------------------------------------------------------------------------------**//**
-* @bsimethod                                                    BrienBastings   07/03
-+---------------+---------------+---------------+---------------+---------------+------*/
-void GeometryListBuilder::_AddBSplineSurface(MSBsplineSurfaceCR surface)
-    {
-    _AddBSplineSurface(*surface.Clone());
-    }
-
-/*---------------------------------------------------------------------------------**//**
-* @bsimethod                                                    Paul.Connelly   05/17
-+---------------+---------------+---------------+---------------+---------------+------*/
-void GeometryListBuilder::_AddBSplineSurfaceR(RefCountedMSBsplineSurfaceR surf)
-    {
-    m_accum.Add(surf, GetMeshDisplayParams(), GetLocalToWorldTransform());
-    }
-
-/*---------------------------------------------------------------------------------**//**
-* @bsimethod                                                    Keith.Bentley   07/04
-+---------------+---------------+---------------+---------------+---------------+------*/
-void GeometryListBuilder::_AddDgnOle(DgnOleDraw* dgnOle)
-    {
-    BeAssert("TODO");
-    }
-
-/*---------------------------------------------------------------------------------**//**
-* @bsimethod                                                    Paul.Connelly   03/17
-+---------------+---------------+---------------+---------------+---------------+------*/
-void PrimitiveBuilder::_AddSubGraphic(Graphic& gf, TransformCR subToGf, GraphicParamsCR gfParams, ClipVectorCP clip)
-    {
-    // ###TODO_ELEMENT_TILE: Overriding GraphicParams?
-    // ###TODO_ELEMENT_TILE: Clip...
-    Render::GraphicPtr graphic(&gf);
-    if (nullptr != clip || !subToGf.IsIdentity())
-        {
-        GraphicBranch branch;
-        branch.Add(gf);
-        graphic = GetSystem()._CreateBranch(std::move(branch), GetDgnDb(), Transform::FromProduct(GetLocalToWorldTransform(), subToGf), clip);
-        }
-
-    if (graphic.IsValid())
-        m_primitives.push_back(graphic);
-    }
-
-/*---------------------------------------------------------------------------------**//**
-* @bsimethod                                                    Paul.Connelly   03/17
-+---------------+---------------+---------------+---------------+---------------+------*/
-GraphicBuilderPtr PrimitiveBuilder::_CreateSubGraphic(TransformCR subToGf, ClipVectorCP clip) const
-    {
-    return GetSystem()._CreateGraphic(GraphicBuilder::CreateParams(GetDgnDb(), subToGf.IsIdentity() ? GetLocalToWorldTransform() : Transform::FromIdentity()));
-    }
-
-/*---------------------------------------------------------------------------------**//**
-* @bsimethod                                                    Paul.Connelly   05/17
-+---------------+---------------+---------------+---------------+---------------+------*/
-GraphicPtr GeometryListBuilder::_Finish()
-    {
-    if (!IsOpen())
-        {
-        BeAssert(false);
-        return nullptr;
-        }
-
-    GraphicPtr graphic = _FinishGraphic(m_accum);
-    BeAssert(graphic.IsValid()); // callers of Finish() assume they're getting back a non-null graphic...
-
-    m_isOpen = false;
-    m_accum.Clear();
-    return graphic;
-    }
-
-/*---------------------------------------------------------------------------------**//**
-* @bsimethod                                                    Paul.Connelly   05/17
-+---------------+---------------+---------------+---------------+---------------+------*/
-GraphicPtr PrimitiveBuilder::_FinishGraphic(GeometryAccumulatorR accum)
-    {
-    if (!accum.IsEmpty())
-        {
-        GeometryOptions options;
-        accum.SaveToGraphicList(m_primitives, options);
-        }
-
-    if (1 != m_primitives.size())
-        return GetSystem()._CreateGraphicList(std::move(m_primitives), GetDgnDb());
-
-    GraphicPtr graphic = *m_primitives.begin();
-    m_primitives.clear();
-    return graphic;
-    }
-
-/*---------------------------------------------------------------------------------**//**
-* @bsimethod                                                    Paul.Connelly   05/17
-+---------------+---------------+---------------+---------------+---------------+------*/
-void GeometryListBuilder::ReInitialize(TransformCR localToWorld, TransformCR accumTf, DgnElementId elemId)
-    {
-    m_accum.ReInitialize(accumTf, elemId);
-    ActivateGraphicParams(GraphicParams(), nullptr);
-    m_createParams.m_placement = localToWorld;
-    m_isOpen = true;
-
-    _Reset();
-    }
-
-/*---------------------------------------------------------------------------------**//**
-* @bsimethod                                                    Paul.Connelly   05/17
-+---------------+---------------+---------------+---------------+---------------+------*/
-DRange3d GeometryList::ComputeRange() const
-    {
-    DRange3d range = DRange3d::NullRange();
-    for (auto const& geom : *this)
-        range.Extend(geom->GetTileRange());
-
-    return range;
-    }
-
-/*---------------------------------------------------------------------------------**//**
-* @bsimethod                                                    Paul.Connelly   05/17
-+---------------+---------------+---------------+---------------+---------------+------*/
-void QVertex3dList::Requantize()
-    {
-    if (IsFullyQuantized())
-        return;
-
-    m_qpoints.Requantize(QPoint3d::Params(m_range));
-    m_qpoints.reserve(size());
-
-    for (auto const& fpt : m_fpoints)
-        m_qpoints.Add(DPoint3d::From(fpt));
-
-    m_fpoints.clear();
-    }
-
-
+/*--------------------------------------------------------------------------------------+                                                                                           
+|
+|     $Source: DgnCore/RenderPrimitives.cpp $
+|
+|  $Copyright: (c) 2017 Bentley Systems, Incorporated. All rights reserved. $
+|
++--------------------------------------------------------------------------------------*/
+#include "DgnPlatformInternal.h"
+#include <DgnPlatform/RenderPrimitives.h>
+
+USING_NAMESPACE_BENTLEY_RENDER
+USING_NAMESPACE_BENTLEY_RENDER_PRIMITIVES
+
+#define COMPARE_VALUES_TOLERANCE(val0, val1, tol)   if (val0 < val1 - tol) return true; if (val0 > val1 + tol) return false;
+#define COMPARE_VALUES(val0, val1) if (val0 < val1) { return true; } if (val0 > val1) { return false; }
+
+BEGIN_UNNAMED_NAMESPACE
+
+static QPoint3d::Params s_normalQParams = QPoint3d::Params::FromNormalizedRange();
+
+/*---------------------------------------------------------------------------------**//**
+* @bsimethod                                                    Paul.Connelly   01/17
++---------------+---------------+---------------+---------------+---------------+------*/
+static void copy2dTo3d(int numPoints, DPoint3dP pts3d, DPoint2dCP pts2d, double priority)
+    {
+    double depth = Render::Target::DepthFromDisplayPriority(static_cast<int32_t>(priority));
+    for (int i = 0; i < numPoints; i++, pts3d++, pts2d++)
+        pts3d->Init(pts2d->x, pts2d->y, depth);
+    }
+
+/*---------------------------------------------------------------------------------**//**
+* @bsimethod                                                    Paul.Connelly   01/17
++---------------+---------------+---------------+---------------+---------------+------*/
+static void copy2dTo3d(std::valarray<DPoint3d>& pts3d, DPoint2dCP pts2d, double priority)
+    {
+    copy2dTo3d(static_cast<int>(pts3d.size()), &pts3d[0], pts2d, priority);
+    }
+
+/*---------------------------------------------------------------------------------**//**
+* @bsimethod                                                    Paul.Connelly   12/16
++---------------+---------------+---------------+---------------+---------------+------*/
+static FPoint2d toFPoint2d(DPoint2dCR dpoint)
+    {
+    FPoint2d fpoint;
+    fpoint.x = dpoint.x;
+    fpoint.y = dpoint.y;
+    return fpoint;
+    }
+
+/*---------------------------------------------------------------------------------**//**
+* @bsimethod                                                    Ray.Bentley     11/2016
++---------------+---------------+---------------+---------------+---------------+------*/
+static void collectCurveStrokes (Strokes::PointLists& strokes, CurveVectorCR curve, IFacetOptionsR facetOptions, TransformCR transform)
+    {                    
+    bvector <bvector<bvector<DPoint3d>>> strokesArray;
+
+    curve.CollectLinearGeometry (strokesArray, &facetOptions);
+
+    for (auto& loop : strokesArray)
+        {
+        for (auto& loopStrokes : loop)
+            {
+            transform.Multiply(loopStrokes, loopStrokes);
+            strokes.push_back (Strokes::PointList(std::move(loopStrokes)));
+            }
+        }
+    }
+
+//=======================================================================================
+// @bsistruct                                                   Paul.Connelly   08/16
+//=======================================================================================
+struct PrimitiveGeometry : Geometry
+{
+private:
+    IGeometryPtr        m_geometry;
+    bool                m_inCache = false;
+
+    PrimitiveGeometry(IGeometryR geometry, TransformCR tf, DRange3dCR range, DgnElementId elemId, DisplayParamsCR params, bool isCurved, DgnDbR db)
+        : Geometry(tf, range, elemId, params, isCurved, db), m_geometry(&geometry) { }
+
+    PolyfaceList _GetPolyfaces(IFacetOptionsR facetOptions) override;
+    StrokesList _GetStrokes (IFacetOptionsR facetOptions) override;
+    bool _DoDecimate () const override { return m_geometry->GetAsPolyfaceHeader().IsValid(); }
+    size_t _GetFacetCount(FacetCounter& counter) const override { return counter.GetFacetCount(*m_geometry); }
+    void _SetInCache(bool inCache) override { m_inCache = inCache; }
+public:
+    static GeometryPtr Create(IGeometryR geometry, TransformCR tf, DRange3dCR range, DgnElementId elemId, DisplayParamsCR params, bool isCurved, DgnDbR db)
+        {
+        return new PrimitiveGeometry(geometry, tf, range, elemId, params, isCurved, db);
+        }
+};
+
+//=======================================================================================
+// @bsistruct                                                   Paul.Connelly   08/16
+//=======================================================================================
+struct SolidKernelGeometry : Geometry
+{
+private:
+    IBRepEntityPtr      m_entity;
+    BeMutex             m_mutex;
+
+    SolidKernelGeometry(IBRepEntityR solid, TransformCR tf, DRange3dCR range, DgnElementId elemId, DisplayParamsCR params, DgnDbR db)
+        : Geometry(tf, range, elemId, params, BRepUtil::HasCurvedFaceOrEdge(solid), db), m_entity(&solid) { }
+
+    PolyfaceList _GetPolyfaces(IFacetOptionsR facetOptions) override;
+    size_t _GetFacetCount(FacetCounter& counter) const override { return counter.GetFacetCount(*m_entity); }
+public:
+    static GeometryPtr Create(IBRepEntityR solid, TransformCR tf, DRange3dCR range, DgnElementId elemId, DisplayParamsCR params, DgnDbR db)
+        {
+        return new SolidKernelGeometry(solid, tf, range, elemId, params, db);
+        }
+};
+
+//=======================================================================================
+// @bsistruct                                                   Ray.Bentley     11/2016
+//=======================================================================================
+struct TextStringGeometry : Geometry
+{
+private:
+    TextStringPtr                   m_text;
+    mutable bvector<CurveVectorPtr> m_glyphCurves;
+    bool                            m_checkGlyphBoxes;
+
+    TextStringGeometry(TextStringR text, TransformCR transform, DRange3dCR range, DgnElementId elemId, DisplayParamsCR params, DgnDbR db, bool checkGlyphBoxes)
+        : Geometry(transform, range, elemId, params, true, db), m_text(&text), m_checkGlyphBoxes(checkGlyphBoxes)
+        { 
+        InitGlyphCurves();     // Should be able to defer this when font threaded ness is resolved.
+        }
+
+    bool _DoVertexCluster() const override { return false; }
+
+public:
+    static GeometryPtr Create(TextStringR textString, TransformCR transform, DRange3dCR range, DgnElementId elemId, DisplayParamsCR params, DgnDbR db, bool checkGlyphBoxes)
+        {
+        return new TextStringGeometry(textString, transform, range, elemId, params, db, checkGlyphBoxes);
+        }
+    
+    bool DoGlyphBoxes (IFacetOptionsR facetOptions);
+    PolyfaceList _GetPolyfaces(IFacetOptionsR facetOptions) override;
+    StrokesList _GetStrokes (IFacetOptionsR facetOptions) override;
+    size_t _GetFacetCount(FacetCounter& counter) const override;
+    void InitGlyphCurves() const;
+};  // TextStringGeometry
+
+//=======================================================================================
+// @bsistruct                                                   Ray.Bentley     11/2016
+//=======================================================================================
+struct GeomPartInstanceGeometry : Geometry
+{
+private:
+    GeomPartPtr     m_part;
+
+    GeomPartInstanceGeometry(GeomPartR  part, TransformCR tf, DRange3dCR range, DgnElementId elemId, DisplayParamsCR params, DgnDbR db)
+        : Geometry(tf, range, elemId, params, part.IsCurved(), db), m_part(&part) { }
+
+public:
+    static GeometryPtr Create(GeomPartR  part, TransformCR tf, DRange3dCR range, DgnElementId elemId, DisplayParamsCR params, DgnDbR db)  { return new GeomPartInstanceGeometry(part, tf, range, elemId, params, db); }
+
+    PolyfaceList _GetPolyfaces(IFacetOptionsR facetOptions) override { return m_part->GetPolyfaces(facetOptions, *this); }
+    StrokesList _GetStrokes (IFacetOptionsR facetOptions) override { return m_part->GetStrokes(facetOptions, *this); }
+    size_t _GetFacetCount(FacetCounter& counter) const override { return m_part->GetFacetCount (counter, *this); }
+    GeomPartCPtr _GetPart() const override { return m_part; }
+
+};  // GeomPartInstanceTileGeometry 
+
+END_UNNAMED_NAMESPACE
+
+/*---------------------------------------------------------------------------------**//**
+* @bsimethod                                                    Paul.Connelly   05/17
++---------------+---------------+---------------+---------------+---------------+------*/
+DisplayParams::DisplayParams(Type type, GraphicParamsCR gfParams, GeometryParamsCP geomParams)
+    {
+    m_lineColor = gfParams.GetLineColor();
+
+    if (nullptr != geomParams)
+        {
+        m_categoryId = geomParams->GetCategoryId();
+        m_subCategoryId = geomParams->GetSubCategoryId();
+        m_class = geomParams->GetGeometryClass();
+        }
+
+    switch (type)
+        {
+        case Type::Mesh:
+            m_fillColor = gfParams.GetFillColor();
+            m_material = gfParams.GetMaterial();
+            m_gradient = gfParams.GetGradientSymb();
+
+            // We need these as well as line color for edges. Unfortunate side effect: may cause mesh params to compare inequal despite mesh itself not requiring these.
+            m_width = gfParams.GetWidth();
+            m_linePixels = static_cast<LinePixels>(gfParams.GetLinePixels());
+
+            if (gfParams.IsBlankingRegion())
+                m_fillFlags = FillFlags::Blanking;
+
+            if (nullptr != geomParams)
+                {
+                m_materialId = geomParams->GetMaterialId();
+                if (FillDisplay::Always == geomParams->GetFillDisplay())
+                    m_fillFlags = m_fillFlags | FillFlags::Always;
+
+                if (geomParams->IsFillColorFromViewBackground())
+                    m_fillFlags = m_fillFlags | FillFlags::Background;
+                }
+
+            if (m_material.IsNull() || !m_material->HasTextures()) // textures baked into material...
+                m_resolved = !m_materialId.IsValid() && m_gradient.IsNull();
+
+            break;
+        case Type::Linear:
+            m_width = gfParams.GetWidth();
+            m_linePixels = static_cast<LinePixels>(gfParams.GetLinePixels());
+            m_fillColor = m_lineColor;
+            break;
+        case Type::Text:
+            m_ignoreLighting = true;
+            m_fillFlags = FillFlags::Always;
+            m_fillColor = m_lineColor;
+            break;
+        }
+    }
+
+/*---------------------------------------------------------------------------------**//**
+* @bsimethod                                                    Paul.Connelly   05/17
++---------------+---------------+---------------+---------------+---------------+------*/
+DisplayParamsCPtr DisplayParams::Clone() const
+    {
+    BeAssert(m_resolved);
+    return new DisplayParams(*this);
+    }
+
+/*---------------------------------------------------------------------------------**//**
+* @bsimethod                                                    Paul.Connelly   05/17
++---------------+---------------+---------------+---------------+---------------+------*/
+void DisplayParams::Resolve(DgnDbR db, System& sys)
+    {
+    if (m_resolved)
+        return;
+
+    if (m_gradient.IsValid())
+        m_texture = sys._GetTexture(*m_gradient, db);
+
+    if (m_materialId.IsValid())
+        {
+        m_dgnMaterial = DgnMaterial::Get(db, m_materialId);
+        if (m_dgnMaterial.IsValid())
+            {
+            // This will also be used later by MeshBuilder...
+            m_renderingAsset = &m_dgnMaterial->GetRenderingAsset();
+            if (m_texture.IsNull())
+                {
+                DgnTextureId texId;
+                auto texMap = m_renderingAsset->GetPatternMap();
+                if (texMap.IsValid() && texMap.GetTextureId().IsValid())
+                    m_texture = sys._GetTexture(texMap.GetTextureId(), db);
+                }
+            }
+        }
+
+    m_resolved = true;
+    }
+
+/*---------------------------------------------------------------------------------**//**
+* @bsimethod                                                    Paul.Connelly   03/17
++---------------+---------------+---------------+---------------+---------------+------*/
+template<typename T> static int compareValues(T const& lhs, T const& rhs)
+    {
+    return lhs == rhs ? 0 : (lhs < rhs ? -1 : 1);
+    }
+
+/*---------------------------------------------------------------------------------**//**
+* @bsimethod                                                    Paul.Connelly   05/17
++---------------+---------------+---------------+---------------+---------------+------*/
+template<> int compareValues(bool const& lhs, bool const& rhs)
+    {
+    return compareValues(static_cast<uint8_t>(lhs), static_cast<uint8_t>(rhs));
+    }
+
+#define TEST_LESS_THAN(MEMBER) \
+    { \
+    int cmp = compareValues(MEMBER, rhs.MEMBER); \
+    if (0 != cmp) \
+        return cmp < 0; \
+    }
+
+#define TEST_EQUAL(MEMBER) if (MEMBER != rhs.MEMBER) return false
+
+/*---------------------------------------------------------------------------------**//**
+* @bsimethod                                                    Paul.Connelly   05/17
++---------------+---------------+---------------+---------------+---------------+------*/
+bool DisplayParams::IsLessThan(DisplayParamsCR rhs, ComparePurpose purpose) const
+    {
+    if (&rhs == this)
+        return false;
+
+    TEST_LESS_THAN(IgnoresLighting());
+    TEST_LESS_THAN(GetLineWidth());
+    TEST_LESS_THAN(GetMaterialId());
+    TEST_LESS_THAN(GetLinePixels());
+    TEST_LESS_THAN(GetFillFlags());
+
+    if (m_resolved && rhs.m_resolved)
+        {
+        TEST_LESS_THAN(GetTexture());
+        }
+    else if (m_gradient.get() != rhs.m_gradient.get())
+        {
+        if (m_gradient.IsNull() || rhs.m_gradient.IsNull() || !(*m_gradient == *rhs.m_gradient))
+            return m_gradient.get() < rhs.m_gradient.get();
+        }
+
+    if (ComparePurpose::Merge == purpose)
+        {
+        TEST_LESS_THAN(HasFillTransparency());
+        TEST_LESS_THAN(HasLineTransparency());
+        }
+
+    TEST_LESS_THAN(GetFillColor());
+    TEST_LESS_THAN(GetLineColor());
+    TEST_LESS_THAN(GetCategoryId().GetValueUnchecked());
+    TEST_LESS_THAN(GetSubCategoryId().GetValueUnchecked());
+    TEST_LESS_THAN(GetClass());
+
+    return false;
+    }
+
+/*---------------------------------------------------------------------------------**//**
+* @bsimethod                                                    Paul.Connelly   05/17
++---------------+---------------+---------------+---------------+---------------+------*/
+bool DisplayParams::IsEqualTo(DisplayParamsCR rhs, ComparePurpose purpose) const
+    {
+    if (&rhs == this)
+        return true;
+
+    TEST_EQUAL(IgnoresLighting());
+    TEST_EQUAL(GetLineWidth());
+    TEST_EQUAL(GetMaterialId().GetValueUnchecked());
+    TEST_EQUAL(GetLinePixels());
+    TEST_EQUAL(GetFillFlags());
+
+    if (m_resolved && rhs.m_resolved)
+        {
+        TEST_EQUAL(GetTexture());
+        }
+    else
+        {
+        if (m_gradient.IsNull() != rhs.m_gradient.IsNull())
+            return false;
+        else if (m_gradient.IsValid() && m_gradient.get() != rhs.m_gradient.get() && !(*m_gradient == *rhs.m_gradient))
+            return false;
+        }
+
+    if (ComparePurpose::Merge == purpose)
+        {
+        TEST_EQUAL(HasFillTransparency());
+        TEST_EQUAL(HasLineTransparency());
+        }
+
+    TEST_EQUAL(GetFillColor());
+    TEST_EQUAL(GetLineColor());
+    TEST_EQUAL(GetCategoryId().GetValueUnchecked());
+    TEST_EQUAL(GetSubCategoryId().GetValueUnchecked());
+    TEST_EQUAL(GetClass());
+
+    return true;
+    }
+
+/*---------------------------------------------------------------------------------**//**
+* @bsimethod                                                    Paul.Connelly   05/17
++---------------+---------------+---------------+---------------+---------------+------*/
+DisplayParamsCR DisplayParamsCache::Get(DisplayParamsR toFind)
+    {
+    BeAssert(0 == toFind.GetRefCount()); // allocated on stack...
+    toFind.AddRef();
+    DisplayParamsCPtr pToFind(&toFind);
+    auto iter = m_set.find(pToFind);
+    if (m_set.end() == iter)
+        {
+        toFind.Resolve(m_db, m_system);
+        BeAssert(toFind.m_resolved);
+        iter = m_set.insert(toFind.Clone()).first;
+        }
+
+    return **iter;
+    }
+
+/*---------------------------------------------------------------------------------**//**
+* @bsimethod                                                    Paul.Connelly   05/17
++---------------+---------------+---------------+---------------+---------------+------*/
+DPoint3d Mesh::GetPoint(uint32_t index) const
+    {
+    return Points().Unquantize(index);
+    }
+
+/*---------------------------------------------------------------------------------**//**
+* @bsimethod                                                    Ray.Bentley     06/2016
++---------------+---------------+---------------+---------------+---------------+------*/
+DRange3d Mesh::GetTriangleRange(TriangleCR triangle) const
+    {
+    return DRange3d::From(GetPoint(triangle[0]),
+                          GetPoint(triangle[1]),
+                          GetPoint(triangle[2]));
+    }
+
+/*---------------------------------------------------------------------------------**//**
+* @bsimethod                                                    Ray.Bentley     06/2016
++---------------+---------------+---------------+---------------+---------------+------*/
+DVec3d Mesh::GetTriangleNormal(TriangleCR triangle) const
+    {
+    return DVec3d::FromNormalizedCrossProductToPoints(GetPoint(triangle[0]),
+                                                      GetPoint(triangle[1]),
+                                                      GetPoint(triangle[2]));
+    }
+
+/*---------------------------------------------------------------------------------**//**
+* @bsimethod                                                    Ray.Bentley     06/2016
++---------------+---------------+---------------+---------------+---------------+------*/
+bool Mesh::HasNonPlanarNormals() const
+    {
+    if (m_normals.empty())
+        return false;
+
+    QPoint3d normals[3];
+    for (auto const& triangle : m_triangles)
+        {
+        normals[0] = m_normals[triangle[0]];
+        normals[1] = m_normals[triangle[1]];
+        if (normals[0] != normals[1])
+            return true;
+
+        normals[2] = m_normals[triangle[3]];
+        if (normals[0] != normals[2] || normals[1] != normals[2])
+            return true;
+        }
+
+    return false;
+    }
+     
+/*---------------------------------------------------------------------------------**//**
+* @bsimethod                                                    Ray.Bentley     05/2017
++---------------+---------------+---------------+---------------+---------------+------*/
+void Mesh::GetGraphics (bvector<Render::GraphicPtr>& graphics, Dgn::Render::SystemCR system, GetMeshGraphicsArgs& args, DgnDbR db, DRange3dCR tileRange)
+    {
+    bool haveMesh = !Triangles().empty();
+    bool havePolyline = !haveMesh && !Polylines().empty();
+
+    if (!haveMesh && !havePolyline)
+        return;                                                                   
+
+    Render::GraphicPtr thisGraphic;
+
+    if (haveMesh)
+        {
+        if (args.m_meshArgs.Init(*this) &&
+            (thisGraphic = system._CreateTriMesh(args.m_meshArgs, db)).IsValid())
+            graphics.push_back (thisGraphic);
+
+        MeshEdgesPtr    edges = GetEdges(tileRange, MeshEdgeCreationOptions());
+
+        if (args.m_visibleEdgesArgs.Init(*this, tileRange) &&
+            (thisGraphic = system._CreateVisibleEdges(args.m_visibleEdgesArgs, db)).IsValid())
+            graphics.push_back(thisGraphic);
+
+        if (args.m_invisibleEdgesArgs.Init(*this, tileRange) &&
+            (thisGraphic = system._CreateSilhouetteEdges(args.m_invisibleEdgesArgs, db)).IsValid())
+            graphics.push_back(thisGraphic);
+
+        if (args.m_polylineEdgesArgs.Init(*this, tileRange) &&
+            (thisGraphic = system._CreateIndexedPolylines(args.m_polylineEdgesArgs, db, GetDisplayParams().GetGraphicParams())).IsValid())
+            graphics.push_back(thisGraphic);
+        }
+    else                           
+        {
+        if (args.m_polylineArgs.Init(*this) &&
+            (thisGraphic = system._CreateIndexedPolylines(args.m_polylineArgs, db)).IsValid())
+            graphics.push_back(thisGraphic);
+        }
+    }
+
+/*---------------------------------------------------------------------------------**//**
+* @bsimethod                                                    Paul.Connelly   03/17
++---------------+---------------+---------------+---------------+---------------+------*/
+template<typename T, typename U> static void insertVertexAttribute(bvector<uint16_t>& indices, T& table, U const& value, QVertex3dListCR vertices)
+    {
+    // Don't allocate the indices until we have non-uniform values
+    if (table.empty())
+        {
+        table.GetIndex(value);
+        BeAssert(table.IsUniform());
+        BeAssert(0 == table.GetIndex(value));
+        }
+    else if (!table.IsUniform() || table.begin()->first != value)
+        {
+        if (indices.empty())
+            {
+            // back-fill uniform value for existing vertices...
+            indices.resize(vertices.size() - 1);
+            std::fill(indices.begin(), indices.end(), (uint16_t)0);
+            }
+
+        indices.push_back(table.GetIndex(value));
+        BeAssert(!table.IsUniform());
+        }
+    }
+
+/*---------------------------------------------------------------------------------**//**
+* @bsimethod                                                    Paul.Connelly   07/16
++---------------+---------------+---------------+---------------+---------------+------*/
+uint32_t Mesh::AddVertex(QVertex3dCR vert, QPoint3dCP normal, DPoint2dCP param, uint32_t fillColor, FeatureCR feature)
+    {
+    auto index = static_cast<uint32_t>(m_verts.size());
+
+    m_verts.Add(vert);
+    m_features.Add(feature, m_verts.size());
+
+    if (nullptr != normal)
+        m_normals.push_back(*normal);
+                                                                                                                 
+    if (nullptr != param)
+        m_uvParams.push_back(toFPoint2d(*param));
+
+    insertVertexAttribute(m_colors, m_colorTable, fillColor, m_verts);
+    BeAssert(nullptr == param || m_colorTable.IsUniform());
+
+    return index;
+    }
+
+/*---------------------------------------------------------------------------------**//**
+* @bsimethod                                                    Paul.Connelly   03/17
++---------------+---------------+---------------+---------------+---------------+------*/
+void Mesh::Features::Add(FeatureCR feat, size_t numVerts)
+    {
+    if (nullptr == m_table)
+        return;
+
+    // Avoid allocating + populating big buffer of feature IDs unless necessary...
+    uint32_t index = m_table->GetIndex(feat);
+    if (!m_initialized)
+        {
+        // First feature - uniform.
+        m_uniform = index;
+        m_initialized = true;
+        }
+    else if (!m_indices.empty())
+        {
+        // Already non-uniform
+        m_indices.push_back(index);
+        }
+    else if (m_uniform != index)
+        {
+        // Second feature - back-fill uniform for existing verts
+        m_indices.resize(numVerts - 1);
+        std::fill(m_indices.begin(), m_indices.end(), m_uniform);
+        m_indices.push_back(index);
+        }
+    }
+
+/*---------------------------------------------------------------------------------**//**
+* @bsimethod                                                    Paul.Connelly   03/17
++---------------+---------------+---------------+---------------+---------------+------*/
+void Mesh::Features::ToFeatureIndex(FeatureIndex& index) const
+    {
+    if (!m_initialized)
+        {
+        index.m_type = FeatureIndex::Type::Empty;
+        }
+    else if (m_indices.empty())
+        {
+        index.m_type = FeatureIndex::Type::Uniform;
+        index.m_featureID = m_uniform;
+        }
+    else
+        {
+        index.m_type = FeatureIndex::Type::NonUniform;
+        index.m_featureIDs = m_indices.data();
+        }
+    }
+
+/*---------------------------------------------------------------------------------**//**
+* @bsimethod                                                    Paul.Connelly   12/16
++---------------+---------------+---------------+---------------+---------------+------*/
+DRange3d Mesh::GetRange() const
+    {
+    DRange3d range = DRange3d::NullRange();
+    auto const& points = Points();
+    size_t nPoints = points.size();
+    for (size_t i = 0; i < nPoints; i++)
+        range.Extend(points.Unquantize(i));
+
+    return range;
+    }
+
+/*---------------------------------------------------------------------------------**//**
+* @bsimethod                                                    Paul.Connelly   12/16
++---------------+---------------+---------------+---------------+---------------+------*/
+DRange3d Mesh::GetUVRange() const
+    {
+    DRange3d range = DRange3d::NullRange();
+    for (auto const& fpoint : m_uvParams)
+        range.Extend(DPoint3d::FromXYZ(fpoint.x, fpoint.y, 0.0));
+
+    return range;
+    }
+
+/*---------------------------------------------------------------------------------**//**
+* @bsimethod                                                    Ray.Bentley     06/2016
++---------------+---------------+---------------+---------------+---------------+------*/
+TriangleKey::TriangleKey(TriangleCR triangle)
+    {
+    // Could just use std::sort - but this should be faster?
+    if (triangle[0] < triangle[1])
+        {
+        if (triangle[0] < triangle[2])
+            {
+            m_sortedIndices[0] = triangle[0];
+            if (triangle[1] < triangle[2])
+                {
+                m_sortedIndices[1] = triangle[1];
+                m_sortedIndices[2] = triangle[2];
+                }
+            else
+                {
+                m_sortedIndices[1] = triangle[2];
+                m_sortedIndices[2] = triangle[1];
+                }
+            }
+        else
+            {
+            m_sortedIndices[0] = triangle[2];
+            m_sortedIndices[1] = triangle[0];
+            m_sortedIndices[2] = triangle[1];
+            }
+        }
+    else
+        {
+        if (triangle[1] < triangle[2])
+            {
+            m_sortedIndices[0] = triangle[1];
+            if (triangle[0] < triangle[2])
+                {
+                m_sortedIndices[1] = triangle[0];
+                m_sortedIndices[2] = triangle[2];
+                }
+            else
+                {
+                m_sortedIndices[1] = triangle[2];
+                m_sortedIndices[2] = triangle[0];
+                }
+            }
+        else
+            {
+            m_sortedIndices[0] = triangle[2];
+            m_sortedIndices[1] = triangle[1];
+            m_sortedIndices[2] = triangle[0];
+            }
+        }
+
+    BeAssert (m_sortedIndices[0] < m_sortedIndices[1]);
+    BeAssert (m_sortedIndices[1] < m_sortedIndices[2]);
+    }
+
+/*---------------------------------------------------------------------------------**//**
+* @bsimethod                                                    Ray.Bentley     06/2016
++---------------+---------------+---------------+---------------+---------------+------*/
+bool TriangleKey::operator<(TriangleKeyCR rhs) const
+    {
+    COMPARE_VALUES (m_sortedIndices[0], rhs.m_sortedIndices[0]);
+    COMPARE_VALUES (m_sortedIndices[1], rhs.m_sortedIndices[1]);
+    COMPARE_VALUES (m_sortedIndices[2], rhs.m_sortedIndices[2]);
+
+    return false;
+    }
+
+/*---------------------------------------------------------------------------------**//**
+* @bsimethod                                                    Ray.Bentley     06/2016
++---------------+---------------+---------------+---------------+---------------+------*/
+bool VertexKey::Comparator::operator()(VertexKeyCR lhs, VertexKeyCR rhs) const
+    {
+    // We never merge meshes where these differ...
+    BeAssert(lhs.m_normalValid == rhs.m_normalValid);
+    BeAssert(lhs.m_paramValid == rhs.m_paramValid);
+
+    if (lhs.m_position.IsQuantized())
+        {
+        if (!rhs.m_position.IsQuantized())
+            return false;
+
+        auto const& lpos = lhs.m_position.GetQPoint3d();
+        auto const& rpos = rhs.m_position.GetQPoint3d();
+
+        COMPARE_VALUES(lpos.x, rpos.x);
+        COMPARE_VALUES(lpos.y, rpos.y);
+        COMPARE_VALUES(lpos.z, rpos.z);
+        }
+    else
+        {
+        if (rhs.m_position.IsQuantized())
+            return true;
+
+        auto const& lpos = lhs.m_position.GetFPoint3d();
+        auto const& rpos = rhs.m_position.GetFPoint3d();
+
+        // ###TODO: May want to use a tolerance here; if so must be relative to range...
+        COMPARE_VALUES(lpos.x, rpos.x);
+        COMPARE_VALUES(lpos.y, rpos.y);
+        COMPARE_VALUES(lpos.z, rpos.z);
+        }
+
+    COMPARE_VALUES (lhs.m_fillColor, rhs.m_fillColor);
+    COMPARE_VALUES (lhs.m_feature.GetElementId(), rhs.m_feature.GetElementId());
+
+    if (lhs.m_normalValid)
+        {
+        COMPARE_VALUES(lhs.m_normal.x, rhs.m_normal.x);
+        COMPARE_VALUES(lhs.m_normal.y, rhs.m_normal.y);
+        COMPARE_VALUES(lhs.m_normal.z, rhs.m_normal.z);
+        }
+
+    COMPARE_VALUES (lhs.m_feature.GetSubCategoryId(), rhs.m_feature.GetSubCategoryId());
+
+    constexpr double s_paramTolerance  = .1;
+    if (lhs.m_paramValid)
+        {
+        BeAssert(rhs.m_paramValid);
+        COMPARE_VALUES_TOLERANCE (lhs.m_param.x, rhs.m_param.x, s_paramTolerance);
+        COMPARE_VALUES_TOLERANCE (lhs.m_param.y, rhs.m_param.y, s_paramTolerance);
+        }
+
+    COMPARE_VALUES (lhs.m_feature.GetClass(), rhs.m_feature.GetClass());
+
+    return false;
+    }
+
+/*---------------------------------------------------------------------------------**//**
+* @bsimethod                                                    Paul.Connelly   05/17
++---------------+---------------+---------------+---------------+---------------+------*/
+VertexKey::VertexKey(DPoint3dCR point, FeatureCR feature, uint32_t fillColor, QPoint3d::ParamsCR qParams, DVec3dCP normal, DPoint2dCP param)
+    : m_position(point, qParams), m_fillColor(fillColor), m_feature(feature), m_normalValid(nullptr != normal), m_paramValid(nullptr != param)
+    {
+    if (m_normalValid)
+        m_normal = QPoint3d(*normal, s_normalQParams);
+
+    if (m_paramValid)
+        m_param = *param;
+    }
+
+/*---------------------------------------------------------------------------------**//**
+* @bsimethod                                                    Paul.Connelly   07/16
++---------------+---------------+---------------+---------------+---------------+------*/
+void MeshBuilder::AddTriangle(TriangleCR triangle)
+    {
+    if (triangle.IsDegenerate())
+        return;
+
+    TriangleKey key(triangle);
+
+    if (m_triangleSet.insert(key).second)
+        m_mesh->AddTriangle(triangle);
+    }
+
+/*---------------------------------------------------------------------------------**//**
+* @bsimethod                                                    Paul.Connelly   07/16
++---------------+---------------+---------------+---------------+---------------+------*/
+void MeshBuilder::AddTriangle(PolyfaceVisitorR visitor, RenderingAssetCP renderingAsset, DgnDbR dgnDb, FeatureCR feature, bool doVertexCluster, bool includeParams, uint32_t fillColor)
+    {
+    auto const&       points = visitor.Point();
+    BeAssert(3 == points.size());
+
+    if (doVertexCluster)
+        {
+        DVec3d      cross;
+
+        cross.CrossProductToPoints (points[0], points[1], points[3]);
+        if (cross.MagnitudeSquared() < m_areaTolerance)
+            return;
+        }
+
+    Triangle            newTriangle(!visitor.GetTwoSided());
+    bvector<DPoint2d>   params = visitor.Param();
+
+    bool haveParams = includeParams && !params.empty();
+    newTriangle.SetEdgeFlags(visitor.GetVisibleCP());
+    if (haveParams && nullptr != renderingAsset)
+        {
+        auto const&         patternMap = renderingAsset->GetPatternMap();
+        bvector<DPoint2d>   computedParams;
+
+        if (patternMap.IsValid())
+            {
+            BeAssert (m_mesh->Verts().empty() || !m_mesh->Params().empty());
+            if (SUCCESS == patternMap.ComputeUVParams (computedParams, visitor))
+                params = computedParams;
+            }
+        }
+            
+    bool haveNormals = !visitor.Normal().empty();
+    for (size_t i = 0; i < 3; i++)
+        {
+        VertexKey vertex(points[i], feature, fillColor, m_mesh->Verts().GetParams(), haveNormals ? &visitor.Normal()[i] : nullptr, haveParams ? &params[i] : nullptr);
+        newTriangle[i] = doVertexCluster ? AddClusteredVertex(vertex) : AddVertex(vertex);
+        }
+
+    BeAssert(m_mesh->Params().empty() || m_mesh->Params().size() == m_mesh->Verts().size());
+    BeAssert(m_mesh->Normals().empty() || m_mesh->Normals().size() == m_mesh->Verts().size());
+
+    AddTriangle(newTriangle);
+    }
+
+/*---------------------------------------------------------------------------------**//**
+* @bsimethod                                                    Ray.Bentley     06/2016
++---------------+---------------+---------------+---------------+---------------+------*/
+void MeshBuilder::AddPolyline (bvector<DPoint3d>const& points, FeatureCR feature, bool doVertexCluster, uint32_t fillColor, double startDistance)
+    {
+    Polyline    newPolyline(startDistance);
+
+    for (auto& point : points)
+        {
+        VertexKey vertex(point, feature, fillColor, m_mesh->Verts().GetParams());
+        newPolyline.GetIndices().push_back (doVertexCluster ? AddClusteredVertex(vertex) : AddVertex(vertex));
+        }
+
+    m_mesh->AddPolyline (newPolyline);
+    }
+
+/*---------------------------------------------------------------------------------**//**
+* @bsimethod                                                    Paul.Connelly   07/16
++---------------+---------------+---------------+---------------+---------------+------*/
+uint32_t MeshBuilder::AddVertex(VertexMap& verts, VertexKey const& vertex)
+    {
+    // Avoid doing lookup twice - once to find existing, again to add if not present
+    auto index = static_cast<uint32_t>(m_mesh->Verts().size());
+    auto insertPair = verts.Insert(vertex, index);
+    if (insertPair.second)
+        m_mesh->AddVertex(vertex.m_position, vertex.GetNormal(), vertex.GetParam(), vertex.m_fillColor, vertex.m_feature);
+
+    return insertPair.first->second;
+    }
+
+/*---------------------------------------------------------------------------------**//**
+* @bsimethod                                                    Ray.Bentley     12/2016
++---------------+---------------+---------------+---------------+---------------+------*/
+GeomPart::GeomPart(DRange3dCR range, GeometryList const& geometries) : m_range (range), m_facetCount(0), m_geometries(geometries)
+    { 
+    }                
+
+/*---------------------------------------------------------------------------------**//**
+* @bsimethod                                                    Ray.Bentley     12/2016
++---------------+---------------+---------------+---------------+---------------+------*/
+bool GeomPart::IsCurved() const
+    {
+    return m_geometries.ContainsCurves();
+    }
+
+/*---------------------------------------------------------------------------------**//**
+* @bsimethod                                                    Ray.Bentley     12/2016
++---------------+---------------+---------------+---------------+---------------+------*/
+PolyfaceList GeomPart::GetPolyfaces(IFacetOptionsR facetOptions, GeometryCR instance)
+    {
+    return GetPolyfaces(facetOptions, &instance);
+    }
+
+/*---------------------------------------------------------------------------------**//**
+* @bsimethod                                                    Paul.Connelly   02/17
++---------------+---------------+---------------+---------------+---------------+------*/
+PolyfaceList GeomPart::GetPolyfaces(IFacetOptionsR facetOptions, GeometryCP instance)
+    {
+    PolyfaceList polyfaces;
+    for (auto& geometry : m_geometries) 
+        {
+        BeAssert(geometry->GetTransform().IsIdentity());
+        PolyfaceList thisPolyfaces = geometry->GetPolyfaces (facetOptions);
+
+        for (auto const& thisPolyface : thisPolyfaces)
+            {
+            Polyface polyface(*thisPolyface.m_displayParams, *thisPolyface.m_polyface->Clone());
+            if (nullptr != instance)
+                polyface.Transform(instance->GetTransform());
+
+            polyfaces.push_back(polyface);
+            }
+        }
+
+    return polyfaces;
+    }
+
+/*---------------------------------------------------------------------------------**//**
+* @bsimethod                                                    Paul.Connelly   05/17
++---------------+---------------+---------------+---------------+---------------+------*/
+void GeomPart::SetInCache(bool inCache)
+    {
+    for (auto& geometry : m_geometries)
+        geometry->SetInCache(inCache);
+    }
+
+/*---------------------------------------------------------------------------------**//**
+* @bsimethod                                                    Ray.Bentley     12/2016
++---------------+---------------+---------------+---------------+---------------+------*/
+StrokesList GeomPart::GetStrokes (IFacetOptionsR facetOptions, GeometryCR instance)
+    {
+    return GetStrokes(facetOptions, &instance);
+    }
+
+/*---------------------------------------------------------------------------------**//**
+* @bsimethod                                                    Paul.Connelly   02/17
++---------------+---------------+---------------+---------------+---------------+------*/
+StrokesList GeomPart::GetStrokes(IFacetOptionsR facetOptions, GeometryCP instance)
+    {
+    StrokesList strokes;
+
+    for (auto& geometry : m_geometries) 
+        {
+        StrokesList   thisStrokes = geometry->GetStrokes(facetOptions);
+
+        if (!thisStrokes.empty())
+            strokes.insert (strokes.end(), thisStrokes.begin(), thisStrokes.end());
+        }
+
+    if (nullptr != instance)
+        {
+        for (auto& stroke : strokes)
+            stroke.Transform(instance->GetTransform());
+        }
+
+    return strokes;
+    }
+
+/*---------------------------------------------------------------------------------**//**
+* @bsimethod                                                    Ray.Bentley     12/2016
++---------------+---------------+---------------+---------------+---------------+------*/
+size_t GeomPart::GetFacetCount(FacetCounter& counter, GeometryCR instance) const
+    {
+    if (0 == m_facetCount)
+        for (auto& geometry : m_geometries) 
+            m_facetCount += geometry->GetFacetCount(counter);
+            
+    return m_facetCount;
+    }
+
+/*---------------------------------------------------------------------------------**//**
+* @bsimethod                                                    Paul.Connelly   07/16
++---------------+---------------+---------------+---------------+---------------+------*/
+Geometry::Geometry(TransformCR tf, DRange3dCR range, DgnElementId entityId, DisplayParamsCR params, bool isCurved, DgnDbR db)
+    : m_params(&params), m_transform(tf), m_tileRange(range), m_entityId(entityId), m_isCurved(isCurved), m_facetCount(0), m_hasTexture(params.IsTextured())
+    {
+    }
+
+/*---------------------------------------------------------------------------------**//**
+* @bsimethod                                                    Ray.Bentley     11/2016
++---------------+---------------+---------------+---------------+---------------+------*/
+size_t Geometry::GetFacetCount(IFacetOptionsR options) const
+    {
+    if (0 != m_facetCount)
+        return m_facetCount;
+    
+    FacetCounter counter(options);
+    return (m_facetCount = _GetFacetCount(counter));
+    }
+
+/*---------------------------------------------------------------------------------**//**
+* @bsimethod                                                    Ray.Bentley     06/2016
++---------------+---------------+---------------+---------------+---------------+------*/
+IFacetOptionsPtr Geometry::CreateFacetOptions(double chordTolerance)
+    {
+    static double       s_defaultAngleTolerance = msGeomConst_piOver2;
+    IFacetOptionsPtr    opts = IFacetOptions::Create();
+
+    opts->SetChordTolerance(chordTolerance);
+    opts->SetAngleTolerance(s_defaultAngleTolerance);
+    opts->SetMaxPerFace(3);
+    opts->SetCurvedSurfaceMaxPerFace(3);
+    opts->SetParamsRequired(true);
+    opts->SetNormalsRequired(true);
+
+    return opts;
+    }
+
+/*---------------------------------------------------------------------------------**//**
+* @bsimethod                                                    Paul.Connelly   12/16
++---------------+---------------+---------------+---------------+---------------+------*/
+IFacetOptionsPtr Geometry::CreateFacetOptions(double chordTolerance, NormalMode normalMode) const
+    {
+    auto facetOptions = CreateFacetOptions(chordTolerance / m_transform.ColumnXMagnitude());
+    bool normalsRequired = false;
+
+    switch (normalMode)
+        {
+        case NormalMode::Always:    
+            normalsRequired = true; 
+            break;
+        case NormalMode::CurvedSurfacesOnly:    
+            normalsRequired = m_isCurved; 
+            break;
+        }
+
+    facetOptions->SetNormalsRequired(normalsRequired);
+    facetOptions->SetParamsRequired(HasTexture());
+
+    return facetOptions;
+    }
+
+/*---------------------------------------------------------------------------------**//**
+* @bsimethod                                                    Paul.Connelly   12/16
++---------------+---------------+---------------+---------------+---------------+------*/
+PolyfaceList Geometry::GetPolyfaces(double chordTolerance, NormalMode normalMode)
+    {
+    return _GetPolyfaces(*CreateFacetOptions(chordTolerance, normalMode));
+    }
+
+/*---------------------------------------------------------------------------------**//**
+* @bsimethod                                                    Ray.Bentley     11/2016
++---------------+---------------+---------------+---------------+---------------+------*/
+void Strokes::Transform(TransformCR transform)
+    {
+    for (auto& stroke : m_strokes)
+        transform.Multiply (stroke.m_points, stroke.m_points);
+    }
+
+/*---------------------------------------------------------------------------------**//**
+* @bsimethod                                                    Paul.Connelly   08/16
++---------------+---------------+---------------+---------------+---------------+------*/
+PolyfaceList PrimitiveGeometry::_GetPolyfaces(IFacetOptionsR facetOptions)
+    {
+    PolyfaceHeaderPtr polyface = m_geometry->GetAsPolyfaceHeader();
+    
+    if (polyface.IsValid())
+        {
+        if (m_inCache)
+            polyface = polyface->Clone();
+
+        if (!HasTexture())
+            polyface->ClearParameters(false);
+
+        BeAssertOnce(GetTransform().IsIdentity()); // Polyfaces are transformed during collection.
+        return PolyfaceList (1, Polyface(GetDisplayParams(), *polyface));
+        }
+
+    CurveVectorPtr      curveVector = m_geometry->GetAsCurveVector();
+
+    if (curveVector.IsValid() && !curveVector->IsAnyRegionType())       // Non region curveVectors....
+        return PolyfaceList();
+
+    IPolyfaceConstructionPtr polyfaceBuilder = IPolyfaceConstruction::Create(facetOptions);
+
+    ISolidPrimitivePtr  solidPrimitive = curveVector.IsNull() ? m_geometry->GetAsISolidPrimitive() : nullptr;
+    MSBsplineSurfacePtr bsplineSurface = solidPrimitive.IsNull() && curveVector.IsNull() ? m_geometry->GetAsMSBsplineSurface() : nullptr;
+
+    if (curveVector.IsValid())
+        polyfaceBuilder->AddRegion(*curveVector);
+    else if (solidPrimitive.IsValid())
+        polyfaceBuilder->AddSolidPrimitive(*solidPrimitive);
+    else if (bsplineSurface.IsValid())
+        polyfaceBuilder->Add(*bsplineSurface);
+
+    PolyfaceList    polyfaces;
+
+    polyface = polyfaceBuilder->GetClientMeshPtr();
+    if (polyface.IsValid())
+        {
+        if (!GetTransform().IsIdentity())
+            polyface->Transform(GetTransform());
+
+        polyfaces.push_back (Polyface(GetDisplayParams(), *polyface));
+        }
+
+    return polyfaces;
+    }
+
+/*---------------------------------------------------------------------------------**//**
+* @bsimethod                                                    Ray.Bentley     08/2016
++---------------+---------------+---------------+---------------+---------------+------*/
+StrokesList PrimitiveGeometry::_GetStrokes (IFacetOptionsR facetOptions)
+    {
+    CurveVectorPtr          curveVector = m_geometry->GetAsCurveVector();
+    StrokesList             tileStrokes;
+    Strokes::PointLists     strokePoints;
+
+    if (curveVector.IsValid() && ! curveVector->IsAnyRegionType())
+        {
+        strokePoints.clear();
+        collectCurveStrokes(strokePoints, *curveVector, facetOptions, GetTransform());
+
+        // ###TODO_ELEMENT_TILE: This is not precisely accurate. Need to handle:
+        //  - boundary type 'none' not actually containing point string; and
+        //  - boundary type 'none' containing multiple curves, any number of which may be point strings
+        // where 'point string' refers to any of:
+        //   - point string curve primitive type;
+        //   - line string (with any boundary type) containing 1 point
+        //   - line string (with any boundary type) containing 2 identical points
+        bool disjoint = CurveVector::BOUNDARY_TYPE_None == curveVector->GetBoundaryType();
+        if (!disjoint && 1 == strokePoints.size())
+            {
+            // A 'point' is actually a zero-length line...
+            auto const& points = strokePoints.front().m_points;
+            switch (points.size())
+                {
+                case 1:
+                    disjoint = true;
+                    break;
+                case 2:
+                    disjoint = *points.begin() == *(points.begin()+1);
+                    break;
+                }
+            }
+
+        if (!strokePoints.empty())
+            tileStrokes.push_back(Strokes(GetDisplayParams(), std::move(strokePoints), disjoint));
+        }
+
+    return tileStrokes;
+    }
+
+/*---------------------------------------------------------------------------------**//**
+* @bsimethod                                                    Paul.Connelly   08/16
++---------------+---------------+---------------+---------------+---------------+------*/
+PolyfaceList SolidKernelGeometry::_GetPolyfaces(IFacetOptionsR facetOptions)
+    {
+    PolyfaceList tilePolyfaces;
+#if defined (BENTLEYCONFIG_PARASOLID)    
+    // Cannot process the same solid entity simultaneously from multiple threads...
+    BeMutexHolder lock(m_mutex);
+
+    DRange3d entityRange = m_entity->GetEntityRange();
+    if (entityRange.IsNull())
+        return tilePolyfaces;
+
+    double              rangeDiagonal = entityRange.DiagonalDistance();
+    static double       s_minRangeRelTol = 1.0e-4;
+    double              minChordTolerance = rangeDiagonal * s_minRangeRelTol;
+    IFacetOptionsPtr    pFacetOptions = facetOptions.Clone();
+    
+    if (facetOptions.GetChordTolerance() < minChordTolerance)
+        pFacetOptions->SetChordTolerance (minChordTolerance);
+
+    pFacetOptions->SetParamsRequired (true); // Can't rely on HasTexture due to face attached material that may have texture.
+
+    if (nullptr != m_entity->GetFaceMaterialAttachments())
+        {
+        bvector<PolyfaceHeaderPtr>  polyfaces;
+        bvector<FaceAttachment>     params;
+
+        if (!BRepUtil::FacetEntity(*m_entity, polyfaces, params, *pFacetOptions))
+            return tilePolyfaces;
+
+        GeometryParams baseParams;
+
+        // Require valid category/subcategory for sub-category appearance color/material...
+        baseParams.SetCategoryId(GetDisplayParams().GetCategoryId());
+        baseParams.SetSubCategoryId(GetDisplayParams().GetSubCategoryId());
+
+        for (size_t i=0; i<polyfaces.size(); i++)
+            {
+            auto&   polyface = polyfaces[i];
+
+            if (polyface->HasFacets())
+                {
+                GeometryParams faceParams;
+
+                params[i].ToGeometryParams(faceParams, baseParams);
+                tilePolyfaces.push_back (Polyface(GetDisplayParams(), *polyface));
+                }
+            }
+        }
+    else
+        {
+        auto polyface = BRepUtil::FacetEntity(*m_entity, *pFacetOptions);
+    
+        if (polyface.IsValid() && polyface->HasFacets())
+            tilePolyfaces.push_back (Polyface(GetDisplayParams(), *polyface));
+
+        }
+
+    if (!GetTransform().IsIdentity())
+        for (auto& tilePolyface : tilePolyfaces)
+            tilePolyface.m_polyface->Transform (GetTransform());
+
+    return tilePolyfaces;
+
+#else
+    return tilePolyfaces;
+#endif
+    }
+
+/*---------------------------------------------------------------------------------**//**
+* @bsimethod                                                    Ray.Bentley     11/2016
++---------------+---------------+---------------+---------------+---------------+------*/
+GeometryPtr Geometry::Create(TextStringR textString, TransformCR transform, DRange3dCR range, DgnElementId entityId, DisplayParamsCR params, DgnDbR db, bool checkGlyphBoxes)
+    {
+    return TextStringGeometry::Create(textString, transform, range, entityId, params, db, checkGlyphBoxes);
+    }
+
+/*---------------------------------------------------------------------------------**//**
+* @bsimethod                                                    Paul.Connelly   07/16
++---------------+---------------+---------------+---------------+---------------+------*/
+GeometryPtr Geometry::Create(IGeometryR geometry, TransformCR tf, DRange3dCR range, DgnElementId entityId, DisplayParamsCR params, bool isCurved, DgnDbR db)
+    {
+    return PrimitiveGeometry::Create(geometry, tf, range, entityId, params, isCurved, db);
+    }
+
+/*---------------------------------------------------------------------------------**//**
+* @bsimethod                                                    Paul.Connelly   07/16
++---------------+---------------+---------------+---------------+---------------+------*/
+GeometryPtr Geometry::Create(IBRepEntityR solid, TransformCR tf, DRange3dCR range, DgnElementId entityId, DisplayParamsCR params, DgnDbR db)
+    {
+    return SolidKernelGeometry::Create(solid, tf, range, entityId, params, db);
+    }
+
+
+/*---------------------------------------------------------------------------------**//**
+* @bsimethod                                                    Ray.Bentley     11/2016
++---------------+---------------+---------------+---------------+---------------+------*/
+GeometryPtr Geometry::Create(GeomPartR part, TransformCR transform, DRange3dCR range, DgnElementId entityId, DisplayParamsCR params, DgnDbR db)
+    {
+    return GeomPartInstanceGeometry::Create(part, transform, range, entityId, params, db);
+    }
+
+/*---------------------------------------------------------------------------------**//**
+* @bsimethod                                                    Paul.Connelly   01/17
++---------------+---------------+---------------+---------------+---------------+------*/
+bool GeometryAccumulator::AddGeometry(IGeometryR geom, bool isCurved, DisplayParamsCR displayParams, TransformCR transform)
+    {
+    DRange3d range;
+    if (!geom.TryGetRange(range))
+        return false;
+
+    auto tf = m_haveTransform ? Transform::FromProduct(m_transform, transform) : transform;
+    tf.Multiply(range, range);
+
+    return AddGeometry(geom, isCurved, displayParams, tf, range);
+    }
+
+/*---------------------------------------------------------------------------------**//**
+* @bsimethod                                                    Paul.Connelly   01/17
++---------------+---------------+---------------+---------------+---------------+------*/
+bool GeometryAccumulator::AddGeometry(IGeometryR geom, bool isCurved, DisplayParamsCR displayParams, TransformCR transform, DRange3dCR range)
+    {
+    GeometryPtr geometry = Geometry::Create(geom, transform, range, GetElementId(), displayParams, isCurved, GetDgnDb());
+    if (geometry.IsNull())
+        return false;
+
+    m_geometries.push_back(*geometry);
+    return true;
+    }
+
+/*---------------------------------------------------------------------------------**//**
+* NB: This is just for testing the performance impact of cloning geometry (which is
+* unnecessary in most cases).
+* @bsimethod                                                    Paul.Connelly   04/17
++---------------+---------------+---------------+---------------+---------------+------*/
+template<typename T> RefCountedPtr<T> cloneGeometry(T const& geom)
+    {
+#if defined(ETT_PROFILE_CLONE)
+    return const_cast<T*>(&geom);
+#else
+    return geom.Clone();
+#endif
+    }
+
+/*---------------------------------------------------------------------------------**//**
+* @bsimethod                                                    Paul.Connelly   04/17
++---------------+---------------+---------------+---------------+---------------+------*/
+PolyfaceHeaderPtr cloneGeometry(PolyfaceQueryCR query)
+    {
+#if defined(ETT_PROFILE_CLONE)
+    auto header = dynamic_cast<PolyfaceHeaderCP>(&query);
+    if (nullptr != header)
+        return const_cast<PolyfaceHeaderP>(header);
+    else
+#endif
+        return query.Clone();
+    }
+
+/*---------------------------------------------------------------------------------**//**
+* @bsimethod                                                    Paul.Connelly   01/17
++---------------+---------------+---------------+---------------+---------------+------*/
+bool GeometryAccumulator::Add(CurveVectorR curves, bool filled, DisplayParamsCR displayParams, TransformCR transform)
+    {
+    if (m_surfacesOnly && !curves.IsAnyRegionType())
+        return true;    // ignore...
+
+    bool isCurved = curves.ContainsNonLinearPrimitive();
+    IGeometryPtr geom = IGeometry::Create(CurveVectorPtr(&curves));
+    return AddGeometry(*geom, isCurved, displayParams, transform);
+    }
+
+/*---------------------------------------------------------------------------------**//**
+* @bsimethod                                                    Paul.Connelly   01/17
++---------------+---------------+---------------+---------------+---------------+------*/
+bool GeometryAccumulator::Add(ISolidPrimitiveR primitive, DisplayParamsCR displayParams, TransformCR transform)
+    {
+    bool isCurved = primitive.HasCurvedFaceOrEdge();
+    IGeometryPtr geom = IGeometry::Create(ISolidPrimitivePtr(&primitive));
+    return AddGeometry(*geom, isCurved, displayParams, transform);
+    }
+
+/*---------------------------------------------------------------------------------**//**
+* @bsimethod                                                    Paul.Connelly   01/17
++---------------+---------------+---------------+---------------+---------------+------*/
+bool GeometryAccumulator::Add(RefCountedMSBsplineSurface& surface, DisplayParamsCR displayParams, TransformCR transform)
+    {
+    bool isCurved = (surface.GetUOrder() > 2 || surface.GetVOrder() > 2);
+    IGeometryPtr geom = IGeometry::Create(MSBsplineSurfacePtr(&surface));
+    return AddGeometry(*geom, isCurved, displayParams, transform);
+    }
+
+/*---------------------------------------------------------------------------------**//**
+* @bsimethod                                                    Paul.Connelly   01/17
++---------------+---------------+---------------+---------------+---------------+------*/
+bool GeometryAccumulator::Add(PolyfaceHeaderR polyface, bool filled, DisplayParamsCR displayParams, TransformCR transform)
+    {
+    if (!polyface.IsTriangulated() && SUCCESS != polyface.Triangulate())
+        {
+        BeAssert(false && "Failed to triangulate...");
+        return false;
+        }
+
+    if (m_haveTransform)
+        polyface.Transform(Transform::FromProduct(m_transform, transform));
+    else if (!transform.IsIdentity())
+        polyface.Transform(transform);
+
+    DRange3d range = polyface.PointRange();
+    IGeometryPtr geom = IGeometry::Create(PolyfaceHeaderPtr(&polyface));
+    AddGeometry(*geom, false, displayParams, Transform::FromIdentity(), range);
+    return true;
+    }
+
+/*---------------------------------------------------------------------------------**//**
+* @bsimethod                                                    Paul.Connelly   01/17
++---------------+---------------+---------------+---------------+---------------+------*/
+bool GeometryAccumulator::Add(IBRepEntityR body, DisplayParamsCR displayParams, TransformCR transform)
+    {
+    DRange3d range = body.GetEntityRange();
+    Transform tf = m_haveTransform ? Transform::FromProduct(m_transform, transform) : transform;
+    tf.Multiply(range, range);
+
+    m_geometries.push_back(*Geometry::Create(body, tf, range, GetElementId(), displayParams, GetDgnDb()));
+    return true;
+    }
+
+/*---------------------------------------------------------------------------------**//**
+* @bsimethod                                                    Paul.Connelly   01/17
++---------------+---------------+---------------+---------------+---------------+------*/
+bool GeometryAccumulator::Add(TextStringR textString, DisplayParamsCR displayParams, TransformCR transform)
+    {
+    if (m_surfacesOnly)
+        return true;
+
+    Transform tf = m_haveTransform ? Transform::FromProduct(m_transform, transform) : transform;
+
+    DRange2d range2d = textString.GetRange();
+    DRange3d range = DRange3d::From(range2d.low.x, range2d.low.y, 0.0, range2d.high.x, range2d.high.y, 0.0);
+    Transform::FromProduct(tf, textString.ComputeTransform()).Multiply(range, range);
+
+    m_geometries.push_back(*Geometry::Create(textString, tf, range, GetElementId(), displayParams, GetDgnDb(), m_checkGlyphBoxes));
+    return true;
+    }
+
+/*---------------------------------------------------------------------------------**//**
+* @bsimethod                                                    Paul.Connelly   01/17
++---------------+---------------+---------------+---------------+---------------+------*/
+MeshList GeometryAccumulator::ToMeshes(GeometryOptionsCR options, double tolerance) const
+    {
+    MeshList meshes;
+    if (m_geometries.empty())
+        return meshes;
+
+    double vertexTolerance = tolerance * ToleranceRatio::Vertex();
+    double facetAreaTolerance = tolerance * tolerance * ToleranceRatio::FacetArea();
+
+    DRange3d range = m_geometries.ComputeRange();
+    bmap<MeshMergeKey, MeshBuilderPtr> builderMap;
+    for (auto const& geom : m_geometries)
+        {
+        auto polyfaces = geom->GetPolyfaces(tolerance, options.m_normalMode);
+        for (auto const& tilePolyface : polyfaces)
+            {
+            PolyfaceHeaderPtr polyface = tilePolyface.m_polyface;
+            if (polyface.IsNull() || 0 == polyface->GetPointCount())
+                continue;
+
+            DisplayParamsCPtr displayParams = tilePolyface.m_displayParams;
+            bool hasTexture = displayParams.IsValid() && displayParams->IsTextured();
+
+            MeshMergeKey key(*displayParams, nullptr != polyface->GetNormalIndexCP(), Mesh::PrimitiveType::Mesh);
+
+            MeshBuilderPtr meshBuilder;
+            auto found = builderMap.find(key);
+            if (builderMap.end() != found)
+                meshBuilder = found->second;
+            else
+                builderMap[key] = meshBuilder = MeshBuilder::Create(*displayParams, vertexTolerance, facetAreaTolerance, nullptr, Mesh::PrimitiveType::Mesh, range);
+
+            uint32_t fillColor = displayParams->GetFillColor();
+            for (PolyfaceVisitorPtr visitor = PolyfaceVisitor::Attach(*polyface); visitor->AdvanceToNextFace(); /**/)
+                meshBuilder->AddTriangle(*visitor, displayParams->GetRenderingAsset(), GetDgnDb(), geom->GetFeature(), false, hasTexture, fillColor);
+            }
+
+        if (!options.WantSurfacesOnly())
+            {
+            auto tileStrokesArray = geom->GetStrokes(*geom->CreateFacetOptions(tolerance, NormalMode::Never));
+            for (auto& tileStrokes : tileStrokesArray)
+                {
+                DisplayParamsCPtr displayParams = tileStrokes.m_displayParams;
+                MeshMergeKey key(*displayParams, false, tileStrokes.m_disjoint ? Mesh::PrimitiveType::Point : Mesh::PrimitiveType::Polyline);
+
+                MeshBuilderPtr meshBuilder;
+                auto found = builderMap.find(key);
+                if (builderMap.end() != found)
+                    meshBuilder = found->second;
+                else
+                    builderMap[key] = meshBuilder = MeshBuilder::Create(*displayParams, vertexTolerance, facetAreaTolerance, nullptr, key.m_primitiveType, range);
+
+                uint32_t fillColor = displayParams->GetLineColor();
+                for (auto& strokePoints : tileStrokes.m_strokes)
+                    meshBuilder->AddPolyline(strokePoints.m_points, geom->GetFeature(), false, fillColor, strokePoints.m_startDistance);
+                }
+            }
+        }
+
+    for (auto& builder : builderMap)
+        {
+        MeshP mesh = builder.second->GetMesh();
+        if (!mesh->IsEmpty())
+            {
+            mesh->Close();
+            meshes.push_back(mesh);
+            }
+        }
+
+    return meshes;
+    }
+
+/*---------------------------------------------------------------------------------**//**
+* @bsimethod                                                    Ray.Bentley     05/2017
++---------------+---------------+---------------+---------------+---------------+------*/
+void GeometryAccumulator::SaveToGraphicList(bvector<GraphicPtr>& graphics, GeometryOptionsCR options, double tolerance) const
+    {
+    MeshList                meshes = ToMeshes(options, tolerance);
+    GetMeshGraphicsArgs     args;
+
+    for (auto const& mesh : meshes)
+        mesh->GetGraphics (graphics, GetSystem(), args, GetDgnDb(), m_tileRange);
+    }
+
+/*---------------------------------------------------------------------------------**//**
+* @bsimethod                                                    Paul.Connelly   03/17
++---------------+---------------+---------------+---------------+---------------+------*/
+uint16_t ColorTable::GetIndex(uint32_t color)
+    {
+    BeAssert(!IsFull());
+    BeAssert(empty() || (0 != ColorDef(color).GetAlpha()) == m_hasAlpha);
+
+    auto iter = m_map.find(color);
+    if (m_map.end() != iter)
+        return iter->second;
+    else if (IsFull())
+        {
+        BeAssert(false);
+        return 0;
+        }
+
+    // The table should never contain a mix of opaque and translucent colors
+    if (empty())
+        m_hasAlpha = (0 != ColorDef(color).GetAlpha());
+
+    uint16_t index = GetNumIndices();
+    m_map[color] = index;
+    return index;
+    }
+
+/*---------------------------------------------------------------------------------**//**
+* @bsimethod                                                    Paul.Connelly   03/17
++---------------+---------------+---------------+---------------+---------------+------*/
+void ColorTable::ToColorIndex(ColorIndex& index, bvector<uint32_t>& colors, bvector<uint16_t> const& indices) const
+    {
+    index.Reset();
+    if (empty())
+        {
+        BeAssert(false && "empty color table");
+        }
+    else if (IsUniform())
+        {
+        index.SetUniform(m_map.begin()->first);
+        }
+    else
+        {
+        BeAssert(!indices.empty());
+
+        colors.resize(size());
+        for (auto const& kvp : *this)
+            colors[kvp.second] = kvp.first;
+
+        index.SetNonUniform(GetNumIndices(), colors.data(), indices.data(), m_hasAlpha);
+        }
+    }
+
+/*---------------------------------------------------------------------------------**//**
+* @bsimethod                                                    Ray.Bentley     11/2016
++---------------+---------------+---------------+---------------+---------------+------*/
+bool TextStringGeometry::DoGlyphBoxes (IFacetOptionsR facetOptions)
+    {
+    if (!m_checkGlyphBoxes)
+        return false;
+
+    DRange2d            textRange = m_text->GetRange();
+    double              minDimension = std::min (textRange.high.x - textRange.low.x, textRange.high.y - textRange.low.y) * GetTransform().ColumnXMagnitude();
+    static const double s_minGlyphRatio = 1.0; 
+    
+    return minDimension < s_minGlyphRatio * facetOptions.GetChordTolerance();
+    }
+
+/*---------------------------------------------------------------------------------**//**
+* @bsimethod                                                    Ray.Bentley     11/2016
++---------------+---------------+---------------+---------------+---------------+------*/
+PolyfaceList TextStringGeometry::_GetPolyfaces(IFacetOptionsR facetOptions)
+    {
+    PolyfaceList                polyfaces;
+    IPolyfaceConstructionPtr    polyfaceBuilder = IPolyfaceConstruction::Create(facetOptions);
+
+    if (DoGlyphBoxes(facetOptions))
+        {
+        DVec3d              xAxis, yAxis;
+        DgnGlyphCP const*   glyphs = m_text->GetGlyphs();
+        DPoint3dCP          glyphOrigins = m_text->GetGlyphOrigins();
+
+        m_text->ComputeGlyphAxes(xAxis, yAxis);
+        Transform       rotationTransform = Transform::From (RotMatrix::From2Vectors(xAxis, yAxis));
+
+        for (size_t iGlyph = 0; iGlyph <  m_text->GetNumGlyphs(); ++iGlyph)
+            {
+            if (nullptr != glyphs[iGlyph])
+                {
+                DRange2d                range = glyphs[iGlyph]->GetExactRange();
+                bvector<DPoint3d>       box(5);
+
+                box[0].x = box[3].x = box[4].x = range.low.x;
+                box[1].x = box[2].x = range.high.x;
+
+                box[0].y = box[1].y = box[4].y = range.low.y;
+                box[2].y = box[3].y = range.high.y;
+
+                Transform::FromProduct (Transform::From(glyphOrigins[iGlyph]), rotationTransform).Multiply (box, box);
+
+                polyfaceBuilder->AddTriangulation (box);
+                }
+            }
+        }
+    else
+        {
+        for (auto& glyphCurve : m_glyphCurves)
+            polyfaceBuilder->AddRegion(*glyphCurve);
+        }
+
+    PolyfaceHeaderPtr   polyface = polyfaceBuilder->GetClientMeshPtr();
+
+    if (polyface.IsValid() && polyface->HasFacets())
+        {
+        polyface->Transform(Transform::FromProduct (GetTransform(), m_text->ComputeTransform()));
+        polyfaces.push_back (Polyface(GetDisplayParams(), *polyface));
+        }
+
+    return polyfaces;
+    }
+
+/*---------------------------------------------------------------------------------**//**
+* @bsimethod                                                    Ray.Bentley     11/2016
++---------------+---------------+---------------+---------------+---------------+------*/
+StrokesList TextStringGeometry::_GetStrokes (IFacetOptionsR facetOptions)
+    {
+    StrokesList strokes;
+
+    if (DoGlyphBoxes(facetOptions))
+        return strokes;
+
+    InitGlyphCurves();
+
+    Strokes::PointLists         strokePoints;
+    Transform                   transform = Transform::FromProduct (GetTransform(), m_text->ComputeTransform());
+
+    for (auto& glyphCurve : m_glyphCurves)
+        if (!glyphCurve->IsAnyRegionType())
+            collectCurveStrokes(strokePoints, *glyphCurve, facetOptions, transform);
+
+    if (!strokePoints.empty())
+        strokes.push_back(Strokes(GetDisplayParams(), std::move(strokePoints), false));
+
+    return strokes;
+    }
+
+
+/*---------------------------------------------------------------------------------**//**
+* @bsimethod                                                    Ray.Bentley     11/2016
++---------------+---------------+---------------+---------------+---------------+------*/
+size_t TextStringGeometry::_GetFacetCount(FacetCounter& counter) const
+    { 
+    InitGlyphCurves();
+    size_t              count = 0;
+
+    for (auto& glyphCurve : m_glyphCurves)
+        count += counter.GetFacetCount(*glyphCurve);
+
+    return count;
+    }
+
+/*---------------------------------------------------------------------------------**//**
+* @bsimethod                                                    Ray.Bentley     11/2016
++---------------+---------------+---------------+---------------+---------------+------*/    
+void  TextStringGeometry::InitGlyphCurves() const
+    {
+    if (!m_glyphCurves.empty())
+        return;
+
+    DVec3d              xAxis, yAxis;
+    DgnGlyphCP const*   glyphs = m_text->GetGlyphs();
+    DPoint3dCP          glyphOrigins = m_text->GetGlyphOrigins();
+
+    m_text->ComputeGlyphAxes(xAxis, yAxis);
+    Transform       rotationTransform = Transform::From (RotMatrix::From2Vectors(xAxis, yAxis));
+
+    for (size_t iGlyph = 0; iGlyph <  m_text->GetNumGlyphs(); ++iGlyph)
+        {
+        if (nullptr != glyphs[iGlyph])
+            {
+            bool            isFilled = false;
+            CurveVectorPtr  glyphCurveVector = glyphs[iGlyph]->GetCurveVector(isFilled);
+
+            if (glyphCurveVector.IsValid())
+                {
+                glyphCurveVector->TransformInPlace (Transform::FromProduct (Transform::From(glyphOrigins[iGlyph]), rotationTransform));
+                m_glyphCurves.push_back(glyphCurveVector);
+                }
+            }
+        }                                                                                                           
+    }
+
+/*---------------------------------------------------------------------------------**//**
+* @bsimethod                                                    Paul.Connelly   03/17
++---------------+---------------+---------------+---------------+---------------+------*/
+bool MeshArgs::Init(MeshCR mesh)
+    {
+    Clear();
+    if (mesh.Triangles().empty())
+        return false;
+
+    for (auto const& triangle : mesh.Triangles())
+        {
+        m_indices.push_back(static_cast<int32_t>(triangle[0]));
+        m_indices.push_back(static_cast<int32_t>(triangle[1]));
+        m_indices.push_back(static_cast<int32_t>(triangle[2]));
+        }
+
+    m_pointParams = mesh.Points().GetParams();
+
+    Set(m_numIndices, m_vertIndex, m_indices);
+    Set(m_numPoints, m_points, mesh.Points());
+    Set(m_textureUV, mesh.Params());
+    if (!mesh.GetDisplayParams().IgnoresLighting())    // ###TODO: Avoid generating normals in the first place if no lighting...
+        Set(m_normals, mesh.Normals());
+
+    m_texture = mesh.GetDisplayParams().GetTexture();
+    m_material = mesh.GetDisplayParams().GetMaterial();
+    m_fillFlags = mesh.GetDisplayParams().GetFillFlags();
+
+    mesh.GetColorTable().ToColorIndex(m_colors, m_colorTable, mesh.Colors());
+    mesh.ToFeatureIndex(m_features);
+
+    return true;
+    }
+
+/*---------------------------------------------------------------------------------**//**
+* @bsimethod                                                    Paul.Connelly   03/17
++---------------+---------------+---------------+---------------+---------------+------*/
+void MeshArgs::Clear()
+    {
+    m_indices.clear();
+    m_numIndices = 0;
+    m_vertIndex = nullptr;
+    m_numPoints = 0;
+    m_points = nullptr;
+    m_normals = nullptr;
+    m_textureUV = nullptr;
+    m_texture = nullptr;
+    m_flags = 0;
+
+    m_colors.Reset();
+    m_colorTable.clear();
+    m_features.Reset();
+    }
+
+/*---------------------------------------------------------------------------------**//**
+* @bsimethod                                                    Paul.Connelly   05/17
++---------------+---------------+---------------+---------------+---------------+------*/
+template<typename T> static void initLinearGraphicParams(T& args, MeshCR mesh)
+    {
+    args.m_linePixels = mesh.GetDisplayParams().GetLinePixels();
+    args.m_width = mesh.GetDisplayParams().GetLineWidth();
+    }
+
+/*---------------------------------------------------------------------------------**//**
+* @bsimethod                                                    Ray.Bentley     05/2017
++---------------+---------------+---------------+---------------+---------------+------*/
+bool  ElementMeshEdgeArgs::Init(MeshCR mesh, DRange3dCR tileRange)
+    {
+    MeshEdgesPtr    meshEdges = mesh.GetEdges(tileRange, MeshEdgeCreationOptions());
+    m_pointParams = mesh.Points().GetParams();
+
+    initLinearGraphicParams(*this, mesh);
+
+    if (!meshEdges.IsValid() || meshEdges->m_visible.empty())
+        return false;
+
+    m_points    = mesh.Points().data();
+    m_edges     = meshEdges->m_visible.data();
+    m_numEdges  = meshEdges->m_visible.size();
+    
+    mesh.GetColorTable().ToColorIndex(m_colors, m_colorTable, mesh.Colors());
+    mesh.ToFeatureIndex(m_features);
+
+    return true;
+    }
+
+/*---------------------------------------------------------------------------------**//**
+* @bsimethod                                                    Ray.Bentley     05/2017
++---------------+---------------+---------------+---------------+---------------+------*/
+bool  ElementSilhouetteEdgeArgs::Init(MeshCR mesh, DRange3dCR tileRange)
+    {
+    MeshEdgesPtr    meshEdges = mesh.GetEdges(tileRange, MeshEdgeCreationOptions());
+    m_pointParams = mesh.Points().GetParams();
+
+    initLinearGraphicParams(*this, mesh);
+
+    if (!meshEdges.IsValid() || meshEdges->m_silhouette.empty())
+        return false;
+
+    m_points    = mesh.Points().data();
+    m_normals0  = meshEdges->m_silhouetteNormals0.data();
+    m_normals1  = meshEdges->m_silhouetteNormals1.data();
+    m_edges     = meshEdges->m_silhouette.data();
+    m_numEdges  = meshEdges->m_silhouette.size();
+    mesh.GetColorTable().ToColorIndex(m_colors, m_colorTable, mesh.Colors());
+    mesh.ToFeatureIndex(m_features);
+
+    return true;
+    }
+
+/*---------------------------------------------------------------------------------**//**
+* @bsimethod                                                    Ray.Bentley     05/2017
++---------------+---------------+---------------+---------------+---------------+------*/
+bool  ElementPolylineEdgeArgs::Init(MeshCR mesh, DRange3dCR tileRange)
+    {
+    Reset();
+    MeshEdgesPtr    meshEdges = mesh.GetEdges(tileRange, MeshEdgeCreationOptions());
+    m_pointParams = mesh.Points().GetParams();
+
+    if (!meshEdges.IsValid() || meshEdges->m_polylines.empty())
+        return false;
+
+    m_disjoint = false;
+    m_polylines.reserve(meshEdges->m_polylines.size());
+
+    for (auto& polyline : meshEdges->m_polylines)
+        {
+        IndexedPolyline indexedPolyline;
+
+        if (indexedPolyline.Init(polyline, 0.0))
+            m_polylines.push_back(indexedPolyline);
+        }
+                                                
+    FinishInit(mesh);
+    return true;
+    }
+
+/*---------------------------------------------------------------------------------**//**
+* @bsimethod                                                    Paul.Connelly   03/17
++---------------+---------------+---------------+---------------+---------------+------*/
+void PolylineArgs::Reset()
+    {
+    m_disjoint = false;
+    m_numPoints = m_numLines = 0;
+    m_points = nullptr;
+    m_lines = nullptr;
+    m_polylines.clear();
+
+    m_colors.Reset();
+    m_colorTable.clear();
+    m_features.Reset();
+    }
+
+/*---------------------------------------------------------------------------------**//**
+* @bsimethod                                                    Paul.Connelly   03/17
++---------------+---------------+---------------+---------------+---------------+------*/
+bool PolylineArgs::Init(MeshCR mesh)
+    {
+    Reset();
+
+    initLinearGraphicParams(*this, mesh);
+
+    m_disjoint = Mesh::PrimitiveType::Point == mesh.GetType();
+    m_polylines.reserve(mesh.Polylines().size());
+
+    for (auto const& polyline : mesh.Polylines())
+        {
+        IndexedPolyline indexedPolyline;
+        if (indexedPolyline.Init(polyline))
+            m_polylines.push_back(indexedPolyline);
+        }
+    if (!IsValid())
+        return false;
+
+    FinishInit(mesh);
+    return true;
+    }
+
+
+/*---------------------------------------------------------------------------------**//**
+* @bsimethod                                                    Ray.Bentley     05/2017
++---------------+---------------+---------------+---------------+---------------+------*/
+void PolylineArgs::FinishInit(MeshCR mesh)
+    {
+    m_pointParams = mesh.Points().GetParams();
+    m_numPoints = static_cast<uint32_t>(mesh.Points().size());
+    m_points = &mesh.Points()[0];
+
+    mesh.GetColorTable().ToColorIndex(m_colors, m_colorTable, mesh.Colors());
+    mesh.ToFeatureIndex(m_features);
+
+    m_numLines = static_cast<uint32_t>(m_polylines.size());
+    m_lines = &m_polylines[0];
+    }
+
+/*---------------------------------------------------------------------------------**//**
+* @bsimethod                                                    Paul.Connelly   03/17
++---------------+---------------+---------------+---------------+---------------+------*/
+void GeometryListBuilder::_ActivateGraphicParams(GraphicParamsCR gfParams, GeometryParamsCP geomParams)
+    {
+    m_graphicParams = gfParams;
+    m_geometryParamsValid = nullptr != geomParams;
+    if (m_geometryParamsValid)
+        m_geometryParams = *geomParams;
+    else
+        m_geometryParams = GeometryParams();
+    }
+
+/*---------------------------------------------------------------------------------**//**
+* @bsimethod                                                    Paul.Connelly   03/17
++---------------+---------------+---------------+---------------+---------------+------*/
+GraphicPtr System::_CreateTile(TextureCR tile, GraphicBuilder::TileCorners const& corners, DgnDbR db, GraphicParamsCR params) const
+    {
+    TriMeshArgs rasterTile;
+
+    // corners
+    // [0] [1]
+    // [2] [3]
+    DPoint3dCP pts = corners.m_pts;
+    rasterTile.m_pointParams = QPoint3d::Params(DRange3d::From(pts, 4));
+    QPoint3d vertex[4];
+    for (uint32_t i = 0; i < 4; ++i)
+        vertex[i] = QPoint3d(pts[i], rasterTile.m_pointParams);
+
+    rasterTile.m_points = vertex;
+    rasterTile.m_numPoints = 4;
+
+    static int32_t indices[] = {0,1,2,2,1,3};
+    rasterTile.m_numIndices = 6;
+    rasterTile.m_vertIndex = indices;
+    
+    static FPoint2d textUV[] = 
+        {
+            {0.0f, 0.0f},
+            {1.0f, 0.0f},
+            {0.0f, 1.0f},
+            {1.0f, 1.0f},
+        };
+
+    rasterTile.m_textureUV = textUV;
+    rasterTile.m_texture = const_cast<Render::Texture*>(&tile);
+    rasterTile.m_material = params.GetMaterial(); // not likely...
+
+    return _CreateTriMesh(rasterTile, db);
+    }
+
+/*---------------------------------------------------------------------------------**//**
+* @bsimethod                                    Mathieu.Marchand                1/2017
++---------------+---------------+---------------+---------------+---------------+------*/
+void PrimitiveBuilder::_AddTile(TextureCR tile, TileCorners const& corners)
+    {
+    GraphicPtr gf = GetSystem()._CreateTile(tile, corners, GetDgnDb(), GetGraphicParams());
+    if (gf.IsValid())
+        m_primitives.push_back(gf);
+    }
+
+/*---------------------------------------------------------------------------------**//**
+* @bsimethod                                                    Paul.Connelly   03/17
++---------------+---------------+---------------+---------------+---------------+------*/
+void PrimitiveBuilder::AddTriMesh(TriMeshArgsCR args)
+    {
+    // ###TODO: this is weird and not yet used...do we take the texture/material/etc from the args, or set them from the active GraphicParams?
+    GraphicPtr gf = GetSystem()._CreateTriMesh(args, GetDgnDb());
+    if (gf.IsValid())
+        m_primitives.push_back(gf);
+    }
+
+/*---------------------------------------------------------------------------------**//**
+* @bsimethod                                                    Paul.Connelly   03/17
++---------------+---------------+---------------+---------------+---------------+------*/
+void GeometryListBuilder::_AddShape(int numPoints, DPoint3dCP points, bool filled)
+    {
+    CurveVectorPtr curve = CurveVector::Create(CurveVector::BOUNDARY_TYPE_Outer, ICurvePrimitive::CreateLineString(points, numPoints));
+    m_accum.Add(*curve, filled, GetMeshDisplayParams(), GetLocalToWorldTransform());
+    }
+
+/*---------------------------------------------------------------------------------**//**
+* @bsimethod                                                    Paul.Connelly   03/17
++---------------+---------------+---------------+---------------+---------------+------*/
+void GeometryListBuilder::_AddArc2d(DEllipse3dCR ellipse, bool isEllipse, bool filled, double priority)
+    {
+    double zDepth = Target::DepthFromDisplayPriority(static_cast<int32_t>(priority));
+    if (0.0 == zDepth)
+        {
+        _AddArc(ellipse, isEllipse, filled);
+        }
+    else
+        {
+        auto ell = ellipse;
+        ell.center.z = zDepth;
+        _AddArc(ell, isEllipse, filled);
+        }
+    }
+
+/*---------------------------------------------------------------------------------**//**
+* @bsimethod                                                    Paul.Connelly   03/17
++---------------+---------------+---------------+---------------+---------------+------*/
+void GeometryListBuilder::_AddArc(DEllipse3dCR ellipse, bool isEllipse, bool filled)
+    {
+    CurveVectorPtr curve = CurveVector::Create((isEllipse || filled) ? CurveVector::BOUNDARY_TYPE_Outer : CurveVector::BOUNDARY_TYPE_Open, ICurvePrimitive::CreateArc(ellipse));
+    if (filled && !isEllipse && !ellipse.IsFullEllipse())
+        {
+        DSegment3d segment;
+        ICurvePrimitivePtr gapSegment;
+
+        ellipse.EvaluateEndPoints(segment.point[1], segment.point[0]);
+        gapSegment = ICurvePrimitive::CreateLine(segment);
+        gapSegment->SetMarkerBit(ICurvePrimitive::CURVE_PRIMITIVE_BIT_GapCurve, true);
+        curve->push_back(gapSegment);
+        }
+
+    m_accum.Add(*curve, filled, curve->IsAnyRegionType() ? GetMeshDisplayParams() : GetLinearDisplayParams(), GetLocalToWorldTransform());
+    }
+
+/*---------------------------------------------------------------------------------**//**
+* @bsimethod                                                    Paul.Connelly   03/17
++---------------+---------------+---------------+---------------+---------------+------*/
+void GeometryListBuilder::_AddLineString2d(int numPoints, DPoint2dCP points, double priority)
+    {
+    std::valarray<DPoint3d> pts3d(numPoints);
+    copy2dTo3d(pts3d, points, priority);
+    _AddLineString(numPoints, &pts3d[0]);
+    }
+
+/*---------------------------------------------------------------------------------**//**
+* @bsimethod                                                    Paul.Connelly   03/17
++---------------+---------------+---------------+---------------+---------------+------*/
+void GeometryListBuilder::_AddLineString(int numPoints, DPoint3dCP points)
+    {
+    CurveVectorPtr curve = CurveVector::Create(CurveVector::BOUNDARY_TYPE_Open, ICurvePrimitive::CreateLineString(points, numPoints));
+    m_accum.Add(*curve, false, GetLinearDisplayParams(), GetLocalToWorldTransform());
+    }
+
+/*---------------------------------------------------------------------------------**//**
+* @bsimethod                                                    Paul.Connelly   03/17
++---------------+---------------+---------------+---------------+---------------+------*/
+void GeometryListBuilder::_AddPointString2d(int numPoints, DPoint2dCP points, double priority)
+    {
+    std::valarray<DPoint3d> pts3d(numPoints);
+    copy2dTo3d(pts3d, points, priority);
+    _AddPointString(numPoints, &pts3d[0]);
+    }
+
+/*---------------------------------------------------------------------------------**//**
+* @bsimethod                                                    Paul.Connelly   03/17
++---------------+---------------+---------------+---------------+---------------+------*/
+void GeometryListBuilder::_AddPointString(int numPoints, DPoint3dCP points)
+    {
+    CurveVectorPtr curve = CurveVector::Create(CurveVector::BOUNDARY_TYPE_None, ICurvePrimitive::CreatePointString(points, numPoints));
+    m_accum.Add(*curve, false, GetLinearDisplayParams(), GetLocalToWorldTransform());
+    }
+
+/*---------------------------------------------------------------------------------**//**
+* @bsimethod                                                    Paul.Connelly   03/17
++---------------+---------------+---------------+---------------+---------------+------*/
+void GeometryListBuilder::_AddPolyface(PolyfaceQueryCR meshDataIn, bool filled)
+    {
+    _AddPolyfaceR(*meshDataIn.Clone(), filled);
+    }
+
+/*---------------------------------------------------------------------------------**//**
+* @bsimethod                                                    Paul.Connelly   05/17
++---------------+---------------+---------------+---------------+---------------+------*/
+void GeometryListBuilder::_AddPolyfaceR(PolyfaceHeaderR mesh, bool filled)
+    {
+    Add(mesh, filled);
+    }
+
+/*---------------------------------------------------------------------------------**//**
+* @bsimethod                                                    Brien.Bastings  04/16
++---------------+---------------+---------------+---------------+---------------+------*/
+void GeometryListBuilder::_AddBody(IBRepEntityCR entity)
+    {
+    _AddBodyR(const_cast<IBRepEntityR>(entity));
+    }
+
+/*---------------------------------------------------------------------------------**//**
+* @bsimethod                                                    Paul.Connelly   05/17
++---------------+---------------+---------------+---------------+---------------+------*/
+void GeometryListBuilder::_AddBodyR(IBRepEntityR entity)
+    {
+    m_accum.Add(entity, GetMeshDisplayParams(), GetLocalToWorldTransform());
+    }
+
+/*---------------------------------------------------------------------------------**//**
+* @bsimethod                                                    Paul.Connelly   03/16
++---------------+---------------+---------------+---------------+---------------+------*/
+void GeometryListBuilder::_AddShape2d(int numPoints, DPoint2dCP points, bool filled, double priority)
+    {
+    std::valarray<DPoint3d> pts3d(numPoints);
+    copy2dTo3d(numPoints, &pts3d[0], points, priority);
+    _AddShape(numPoints, &pts3d[0], filled);
+    }
+
+/*---------------------------------------------------------------------------------**//**
+* @bsimethod                                                    Paul.Connelly   03/16
++---------------+---------------+---------------+---------------+---------------+------*/
+void GeometryListBuilder::_AddTextString(TextStringCR text)
+    {
+    // ###TODO_ELEMENT_TILE: May want to treat as box if too small...
+    _AddTextStringR(*text.Clone());
+    }
+
+/*---------------------------------------------------------------------------------**//**
+* @bsimethod                                                    Paul.Connelly   05/17
++---------------+---------------+---------------+---------------+---------------+------*/
+void GeometryListBuilder::_AddTextStringR(TextStringR text)
+    {
+    // ###TODO_ELEMENT_TILE: May want to treat as box if too small...
+    m_accum.Add(text, GetTextDisplayParams(), GetLocalToWorldTransform());
+    }
+
+/*---------------------------------------------------------------------------------**//**
+* @bsimethod                                                    Keith.Bentley   06/03
++---------------+---------------+---------------+---------------+---------------+------*/
+void GeometryListBuilder::_AddTextString2d(TextStringCR text, double priority)
+    {
+    double zDepth = Target::DepthFromDisplayPriority(static_cast<int32_t>(priority));
+    if (0.0 == zDepth)
+        {
+        _AddTextString(text);
+        }
+    else
+        {
+        TextStringPtr ts = text.Clone();
+        auto origin = ts->GetOrigin();
+        origin.z = zDepth;
+        ts->SetOrigin(origin);
+        _AddTextStringR(*ts);
+        }
+    }
+
+/*---------------------------------------------------------------------------------**//**
+* @bsimethod                                                    Paul.Connelly   05/17
++---------------+---------------+---------------+---------------+---------------+------*/
+void GeometryListBuilder::_AddTextString2dR(TextStringR text, double priority)
+    {
+    double zDepth = Target::DepthFromDisplayPriority(static_cast<int32_t>(priority));
+    if (0.0 == zDepth)
+        {
+        _AddTextStringR(text);
+        }
+    else
+        {
+        TextStringPtr ts = text.Clone();
+        auto origin = ts->GetOrigin();
+        origin.z = zDepth;
+        ts->SetOrigin(origin);
+        _AddTextStringR(*ts);
+        }
+    }
+
+/*---------------------------------------------------------------------------------**//**
+* @bsimethod                                                    Paul.Connelly   03/16
++---------------+---------------+---------------+---------------+---------------+------*/
+void GeometryListBuilder::_AddTriStrip(int numPoints, DPoint3dCP points, AsThickenedLine usageFlags)
+    {
+    if (AsThickenedLine::Yes == usageFlags) // represents thickened line...
+        {
+        int nPt = 0;
+        auto tmpPts = reinterpret_cast<DPoint3dP>(_alloca((numPoints+1)*sizeof(DPoint3d)));
+        
+        for (int iPtS1 = 0; iPtS1 < numPoints; iPtS1 += 2)
+            tmpPts[nPt++] = points[iPtS1];
+
+        for (int iPtS2 = numPoints-1; iPtS2 > 0; iPtS2 -= 2)
+            tmpPts[nPt++] = points[iPtS2];
+
+        tmpPts[nPt] = tmpPts[0]; // Add closure point...simplifies drop of extrude thickness
+
+        _AddShape(numPoints+1, tmpPts, true);
+        }
+    else
+        {
+        // spew triangles
+        for (int iPt = 0; iPt < numPoints-2; iPt++)
+            _AddShape(3, points+iPt, true);
+        }
+    }
+
+/*---------------------------------------------------------------------------------**//**
+* @bsimethod                                                    Paul.Connelly   03/16
++---------------+---------------+---------------+---------------+---------------+------*/
+void GeometryListBuilder::_AddTriStrip2d(int numPoints, DPoint2dCP points, AsThickenedLine usageFlags, double priority)
+    {
+    std::valarray<DPoint3d> pts3d(numPoints);
+    copy2dTo3d(pts3d, points, priority);
+    _AddTriStrip(numPoints, &pts3d[0], usageFlags);
+    }
+
+/*---------------------------------------------------------------------------------**//**
+* @bsimethod                                                    Paul.Connelly   03/16
++---------------+---------------+---------------+---------------+---------------+------*/
+void GeometryListBuilder::_AddSolidPrimitive(ISolidPrimitiveCR primitive)
+    {
+    _AddSolidPrimitiveR(*primitive.Clone());
+    }
+
+/*---------------------------------------------------------------------------------**//**
+* @bsimethod                                                    Paul.Connelly   05/17
++---------------+---------------+---------------+---------------+---------------+------*/
+void GeometryListBuilder::_AddSolidPrimitiveR(ISolidPrimitiveR primitive)
+    {
+    m_accum.Add(primitive, GetMeshDisplayParams(), GetLocalToWorldTransform());
+    }
+
+/*---------------------------------------------------------------------------------**//**
+* @bsimethod                                                    Paul.Connelly   03/16
++---------------+---------------+---------------+---------------+---------------+------*/
+void GeometryListBuilder::_AddCurveVector(CurveVectorCR curves, bool isFilled)
+    {
+    _AddCurveVectorR(*curves.Clone(), isFilled);
+    }
+
+/*---------------------------------------------------------------------------------**//**
+* @bsimethod                                                    Paul.Connelly   05/17
++---------------+---------------+---------------+---------------+---------------+------*/
+void GeometryListBuilder::_AddCurveVectorR(CurveVectorR curves, bool isFilled)
+    {
+    m_accum.Add(curves, isFilled, curves.IsAnyRegionType() ? GetMeshDisplayParams() : GetLinearDisplayParams(), GetLocalToWorldTransform());
+    }
+
+/*---------------------------------------------------------------------------------**//**
+* @bsimethod                                                    Paul.Connelly   03/16
++---------------+---------------+---------------+---------------+---------------+------*/
+void GeometryListBuilder::_AddCurveVector2d(CurveVectorCR curves, bool isFilled, double priority)
+    {
+    double zDepth = Target::DepthFromDisplayPriority(static_cast<int32_t>(priority));
+    if (0.0 == zDepth)
+        {
+        _AddCurveVector(curves, isFilled);
+        }
+    else
+        {
+        Transform tf = Transform::From(DPoint3d::FromXYZ(0.0, 0.0, zDepth));
+        auto cv = curves.Clone(tf);
+        _AddCurveVectorR(*cv, isFilled);
+        }
+    }
+
+/*---------------------------------------------------------------------------------**//**
+* @bsimethod                                                    Paul.Connelly   05/17
++---------------+---------------+---------------+---------------+---------------+------*/
+void GeometryListBuilder::_AddCurveVector2dR(CurveVectorR curves, bool isFilled, double priority)
+    {
+    double zDepth = Target::DepthFromDisplayPriority(static_cast<int32_t>(priority));
+    if (0.0 == zDepth)
+        {
+        _AddCurveVectorR(*curves.Clone(), isFilled);
+        }
+    else
+        {
+        Transform tf = Transform::From(DPoint3d::FromXYZ(0.0, 0.0, zDepth));
+        auto cv = curves.Clone(tf);
+        m_accum.Add(*cv, isFilled, cv->IsAnyRegionType() ? GetMeshDisplayParams() : GetLinearDisplayParams(), GetLocalToWorldTransform());
+        }
+    }
+
+/*---------------------------------------------------------------------------------**//**
+* @bsimethod                                                    Paul.Connelly   03/16
++---------------+---------------+---------------+---------------+---------------+------*/
+void GeometryListBuilder::_AddBSplineCurve(MSBsplineCurveCR bcurve, bool filled)
+    {
+    CurveVectorPtr cv = CurveVector::Create(bcurve.params.closed ? CurveVector::BOUNDARY_TYPE_Outer : CurveVector::BOUNDARY_TYPE_Open, ICurvePrimitive::CreateBsplineCurve(bcurve));
+    m_accum.Add(*cv, filled, bcurve.params.closed ? GetMeshDisplayParams() : GetLinearDisplayParams(), GetLocalToWorldTransform());
+    }
+
+/*---------------------------------------------------------------------------------**//**
+* @bsimethod                                                    Paul.Connelly   05/17
++---------------+---------------+---------------+---------------+---------------+------*/
+void GeometryListBuilder::_AddBSplineCurveR(RefCountedMSBsplineCurveR bcurve, bool filled)
+    {
+    MSBsplineCurvePtr pBcurve(&bcurve);
+    CurveVectorPtr cv = CurveVector::Create(bcurve.params.closed ? CurveVector::BOUNDARY_TYPE_Outer : CurveVector::BOUNDARY_TYPE_Open, ICurvePrimitive::CreateBsplineCurve(pBcurve));
+    m_accum.Add(*cv, filled, bcurve.params.closed ? GetMeshDisplayParams() : GetLinearDisplayParams(), GetLocalToWorldTransform());
+    }
+
+/*---------------------------------------------------------------------------------**//**
+* @bsimethod                                                    Paul.Connelly   03/16
++---------------+---------------+---------------+---------------+---------------+------*/
+void GeometryListBuilder::_AddBSplineCurve2d(MSBsplineCurveCR bcurve, bool filled, double priority)
+    {
+    double zDepth = Target::DepthFromDisplayPriority(static_cast<int32_t>(priority));
+    if (0.0 == zDepth)
+        {
+        _AddBSplineCurve(bcurve, filled);
+        }
+    else
+        {
+        MSBsplineCurvePtr bs = bcurve.CreateCopy();
+        int nPoles = bs->GetNumPoles();
+        DPoint3d* poles = bs->GetPoleP();
+        for (int i = 0; i < nPoles; i++)
+            poles[i].z = zDepth;
+
+        _AddBSplineCurveR(*bs, filled);
+        }
+    }
+
+/*---------------------------------------------------------------------------------**//**
+* @bsimethod                                                    Paul.Connelly   05/17
++---------------+---------------+---------------+---------------+---------------+------*/
+void GeometryListBuilder::_AddBSplineCurve2dR(RefCountedMSBsplineCurveR bcurve, bool filled, double priority)
+    {
+    double zDepth = Target::DepthFromDisplayPriority(static_cast<int32_t>(priority));
+    if (0.0 == zDepth)
+        {
+        _AddBSplineCurveR(bcurve, filled);
+        }
+    else
+        {
+        int nPoles = bcurve.GetNumPoles();
+        DPoint3d* poles = bcurve.GetPoleP();
+        for (int i = 0; i < nPoles; i++)
+            poles[i].z = zDepth;
+
+        _AddBSplineCurveR(bcurve, filled);
+        }
+    }
+
+/*---------------------------------------------------------------------------------**//**
+* @bsimethod                                                    BrienBastings   07/03
++---------------+---------------+---------------+---------------+---------------+------*/
+void GeometryListBuilder::_AddBSplineSurface(MSBsplineSurfaceCR surface)
+    {
+    _AddBSplineSurface(*surface.Clone());
+    }
+
+/*---------------------------------------------------------------------------------**//**
+* @bsimethod                                                    Paul.Connelly   05/17
++---------------+---------------+---------------+---------------+---------------+------*/
+void GeometryListBuilder::_AddBSplineSurfaceR(RefCountedMSBsplineSurfaceR surf)
+    {
+    m_accum.Add(surf, GetMeshDisplayParams(), GetLocalToWorldTransform());
+    }
+
+/*---------------------------------------------------------------------------------**//**
+* @bsimethod                                                    Keith.Bentley   07/04
++---------------+---------------+---------------+---------------+---------------+------*/
+void GeometryListBuilder::_AddDgnOle(DgnOleDraw* dgnOle)
+    {
+    BeAssert("TODO");
+    }
+
+/*---------------------------------------------------------------------------------**//**
+* @bsimethod                                                    Paul.Connelly   03/17
++---------------+---------------+---------------+---------------+---------------+------*/
+void PrimitiveBuilder::_AddSubGraphic(Graphic& gf, TransformCR subToGf, GraphicParamsCR gfParams, ClipVectorCP clip)
+    {
+    // ###TODO_ELEMENT_TILE: Overriding GraphicParams?
+    // ###TODO_ELEMENT_TILE: Clip...
+    Render::GraphicPtr graphic(&gf);
+    if (nullptr != clip || !subToGf.IsIdentity())
+        {
+        GraphicBranch branch;
+        branch.Add(gf);
+        graphic = GetSystem()._CreateBranch(std::move(branch), GetDgnDb(), Transform::FromProduct(GetLocalToWorldTransform(), subToGf), clip);
+        }
+
+    if (graphic.IsValid())
+        m_primitives.push_back(graphic);
+    }
+
+/*---------------------------------------------------------------------------------**//**
+* @bsimethod                                                    Paul.Connelly   03/17
++---------------+---------------+---------------+---------------+---------------+------*/
+GraphicBuilderPtr PrimitiveBuilder::_CreateSubGraphic(TransformCR subToGf, ClipVectorCP clip) const
+    {
+    return GetSystem()._CreateGraphic(GraphicBuilder::CreateParams(GetDgnDb(), subToGf.IsIdentity() ? GetLocalToWorldTransform() : Transform::FromIdentity()));
+    }
+
+/*---------------------------------------------------------------------------------**//**
+* @bsimethod                                                    Paul.Connelly   05/17
++---------------+---------------+---------------+---------------+---------------+------*/
+GraphicPtr GeometryListBuilder::_Finish()
+    {
+    if (!IsOpen())
+        {
+        BeAssert(false);
+        return nullptr;
+        }
+
+    GraphicPtr graphic = _FinishGraphic(m_accum);
+    BeAssert(graphic.IsValid()); // callers of Finish() assume they're getting back a non-null graphic...
+
+    m_isOpen = false;
+    m_accum.Clear();
+    return graphic;
+    }
+
+/*---------------------------------------------------------------------------------**//**
+* @bsimethod                                                    Paul.Connelly   05/17
++---------------+---------------+---------------+---------------+---------------+------*/
+GraphicPtr PrimitiveBuilder::_FinishGraphic(GeometryAccumulatorR accum)
+    {
+    if (!accum.IsEmpty())
+        {
+        GeometryOptions options;
+        accum.SaveToGraphicList(m_primitives, options);
+        }
+
+    if (1 != m_primitives.size())
+        return GetSystem()._CreateGraphicList(std::move(m_primitives), GetDgnDb());
+
+    GraphicPtr graphic = *m_primitives.begin();
+    m_primitives.clear();
+    return graphic;
+    }
+
+/*---------------------------------------------------------------------------------**//**
+* @bsimethod                                                    Paul.Connelly   05/17
++---------------+---------------+---------------+---------------+---------------+------*/
+void GeometryListBuilder::ReInitialize(TransformCR localToWorld, TransformCR accumTf, DgnElementId elemId)
+    {
+    m_accum.ReInitialize(accumTf, elemId);
+    ActivateGraphicParams(GraphicParams(), nullptr);
+    m_createParams.m_placement = localToWorld;
+    m_isOpen = true;
+
+    _Reset();
+    }
+
+/*---------------------------------------------------------------------------------**//**
+* @bsimethod                                                    Paul.Connelly   05/17
++---------------+---------------+---------------+---------------+---------------+------*/
+DRange3d GeometryList::ComputeRange() const
+    {
+    DRange3d range = DRange3d::NullRange();
+    for (auto const& geom : *this)
+        range.Extend(geom->GetTileRange());
+
+    return range;
+    }
+
+/*---------------------------------------------------------------------------------**//**
+* @bsimethod                                                    Paul.Connelly   05/17
++---------------+---------------+---------------+---------------+---------------+------*/
+void QVertex3dList::Requantize()
+    {
+    if (IsFullyQuantized())
+        return;
+
+    m_qpoints.Requantize(QPoint3d::Params(m_range));
+    m_qpoints.reserve(size());
+
+    for (auto const& fpt : m_fpoints)
+        m_qpoints.Add(DPoint3d::From(fpt));
+
+    m_fpoints.clear();
+    }
+
+