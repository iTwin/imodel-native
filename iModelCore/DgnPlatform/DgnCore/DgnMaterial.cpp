--- conflicted
+++ resolved
@@ -1,209 +1,191 @@
-/*--------------------------------------------------------------------------------------+
-|
-|     $Source: DgnCore/DgnMaterial.cpp $
-|
-|  $Copyright: (c) 2015 Bentley Systems, Incorporated. All rights reserved. $
-|
-+--------------------------------------------------------------------------------------*/
-#include <DgnPlatformInternal.h>
-
-/*---------------------------------------------------------------------------------**//**
-* @bsimethod                                    Keith.Bentley                   08/15
-+---------------+---------------+---------------+---------------+---------------+------*/
-DgnMaterialId DgnMaterials::Insert(Material& material, DgnDbStatus* outResult)
-    {
-    DgnDbStatus ALLOW_NULL_OUTPUT(result, outResult);
-    DgnMaterialId newId;
-
-    auto status = m_dgndb.GetServerIssuedId(newId, DGN_TABLE(DGN_CLASSNAME_Material), "Id");
-    if (status != BE_SQLITE_OK)
-        {
-        result = DgnDbStatus::ForeignKeyConstraint;
-        return DgnMaterialId();
-        }
-
-    Statement stmt(m_dgndb, "INSERT INTO " DGN_TABLE(DGN_CLASSNAME_Material) " (Id,Value,Name,Palette,Descr,ParentId) VALUES(?,?,?,?,?,?)");
-    stmt.BindId(1, newId);
-    stmt.BindText(2, material.GetValue(), Statement::MakeCopy::No);
-    stmt.BindText(3, material.GetName(), Statement::MakeCopy::No);
-    stmt.BindText(4, material.GetPalette(), Statement::MakeCopy::No);
-    stmt.BindText(5, material.GetDescr(), Statement::MakeCopy::No);
-    stmt.BindId(6, material.GetParentId());
-
-    status = stmt.Step();
-    if (BE_SQLITE_DONE != status)
-        {
-        result = DgnDbStatus::DuplicateName;
-        return DgnMaterialId();
-        }
-
-    result = DgnDbStatus::Success;
-    material.m_id = newId;
-    return newId;
-    }
-
-/*---------------------------------------------------------------------------------**//**
-* @bsimethod                                    Keith.Bentley                   12/10
-+---------------+---------------+---------------+---------------+---------------+------*/
-DbResult DgnMaterials::Delete(DgnMaterialId materialId)
-    {
-    Statement stmt;
-    stmt.Prepare(m_dgndb, "DELETE FROM " DGN_TABLE(DGN_CLASSNAME_Material) " WHERE Id=?");
-    stmt.BindId(1, materialId);
-    const auto status = stmt.Step();
-    return (BE_SQLITE_DONE == status) ? BE_SQLITE_OK : status;
-    }
-
-/*---------------------------------------------------------------------------------**//**
-* @bsimethod                                    Keith.Bentley                   08/15
-+---------------+---------------+---------------+---------------+---------------+------*/
-DgnDbStatus DgnMaterials::Update(Material const& material) const
-    {
-    if (!material.IsValid())
-        return DgnDbStatus::InvalidId;
-
-    Statement stmt(m_dgndb, "UPDATE " DGN_TABLE(DGN_CLASSNAME_Material) " SET Value=?,Descr=?,ParentId=? WHERE Id=?");
-    stmt.BindText(1, material.GetValue(), Statement::MakeCopy::No);
-    stmt.BindText(2, material.GetDescr(), Statement::MakeCopy::No);
-    stmt.BindId(3, material.GetParentId());
-    stmt.BindId(4, material.GetId());
-
-    DbResult status = stmt.Step();
-    BeDataAssert(BE_SQLITE_DONE==status);
-    return (BE_SQLITE_DONE==status) ? DgnDbStatus::Success : DgnDbStatus::WriteError;
-    }
-
-/*---------------------------------------------------------------------------------**//**
-* @bsimethod                                    Keith.Bentley                   08/15
-+---------------+---------------+---------------+---------------+---------------+------*/
-DgnMaterials::Material DgnMaterials::Query(DgnMaterialId id) const
-    {
-    if (!id.IsValid())
-        return Material();
-
-    // This has no effect unless there is a range tree query occurring during update dynamics.  See comments
-    // on HighPriorityOperationBlock for more information.
-    BeSQLite::HighPriorityOperationBlock highPriorityOperationBlock;
-    CachedStatementPtr stmt;
-    m_dgndb.GetCachedStatement(stmt, "SELECT Value,Name,Descr,Palette,ParentId FROM " DGN_TABLE(DGN_CLASSNAME_Material) " WHERE Id=?");
-    stmt->BindId(1, id);
-
-    Material material;
-    if (BE_SQLITE_ROW == stmt->Step())
-        {
-        material.m_id = id;
-        material.m_value.AssignOrClear(stmt->GetValueText(0));
-        material.m_name.AssignOrClear(stmt->GetValueText(1));
-        material.m_descr.AssignOrClear(stmt->GetValueText(2));
-        material.m_palette.AssignOrClear(stmt->GetValueText(3));
-        material.m_parentId = stmt->GetValueId<DgnMaterialId>(4);
-        }
-
-    return material;
-    }
-
-/*---------------------------------------------------------------------------------**//**
-* @bsimethod                                    Keith.Bentley                   08/15
-+---------------+---------------+---------------+---------------+---------------+------*/
-DgnMaterialId DgnMaterials::QueryMaterialId(Utf8StringCR name, Utf8StringCR palette) const
-    {
-    Statement stmt(m_dgndb, "SELECT Id FROM " DGN_TABLE(DGN_CLASSNAME_Material) " WHERE Name=? AND Palette=?");
-    stmt.BindText(1, name, Statement::MakeCopy::No);
-    stmt.BindText(2, palette, Statement::MakeCopy::No);
-    return BE_SQLITE_ROW != stmt.Step() ? DgnMaterialId() : stmt.GetValueId<DgnMaterialId>(0);
-    }
-
-<<<<<<< HEAD
-uintptr_t   DgnMaterials::AddQvMaterialId (DgnMaterialId materialId) const        { return (m_qvMaterialIds[materialId] = ++s_nextQvMaterialId); }
-
-/*---------------------------------------------------------------------------------**//**
-* @bsimethod                                    Ray.Bentley                   08/15
-+---------------+---------------+---------------+---------------+---------------+------*/
-Render::MaterialPtr DgnMaterials::GetQvMaterialId (DgnMaterialId materialId) const
-=======
-static uintptr_t  s_nextQvMaterialId;
-/*---------------------------------------------------------------------------------**//**
-* @bsimethod                                    Ray.Bentley                   08/15
-+---------------+---------------+---------------+---------------+---------------+------*/
-uintptr_t DgnMaterials::AddQvMaterialId(DgnMaterialId materialId) const { return (m_qvMaterialIds[materialId] = ++s_nextQvMaterialId); }
-uintptr_t DgnMaterials::GetQvMaterialId(DgnMaterialId materialId) const
->>>>>>> 6cf6a720
-    {
-    auto const&   found = m_qvMaterialIds.find(materialId);
-
-    return (found == m_qvMaterialIds.end()) ? 0 : found->second; 
-    }
-
-/*---------------------------------------------------------------------------------**//**
-* @bsimethod                                    Ray.Bentley                   08/15
-+---------------+---------------+---------------+---------------+---------------+------*/
-<<<<<<< HEAD
-BentleyStatus DgnMaterials::Material::GetAsset (JsonValueR value, Utf8CP keyWord) const
-=======
-BentleyStatus DgnMaterials::Material::GetAsset(JsonValueR value, Utf8CP keyWord) const
->>>>>>> 6cf6a720
-    {
-    Json::Value root;
-
-    if (!Json::Reader::Parse(GetValue(), root) ||
-        (value = root[keyWord]).isNull())
-        return ERROR;
-
-    return SUCCESS;
-    }
-
-/*---------------------------------------------------------------------------------**//**
-* @bsimethod                                    Ray.Bentley                   08/15
-+---------------+---------------+---------------+---------------+---------------+------*/
-<<<<<<< HEAD
-void  DgnMaterials::Material::SetAsset (JsonValueCR value, Utf8CP keyWord)
-=======
-void  DgnMaterials::Material::SetAsset(JsonValueCR value, Utf8CP keyWord)
->>>>>>> 6cf6a720
-    {
-    Json::Value root;
-
-    if (!Json::Reader::Parse(GetValue(), root))
-        root = Json::Value(Json::ValueType::objectValue);
-
-    root[keyWord] = value;
-
-    SetValue(Json::FastWriter::ToString(root).c_str());
-    }
-
-/*---------------------------------------------------------------------------------**//**
-* @bsimethod                                    Keith.Bentley                   12/10
-+---------------+---------------+---------------+---------------+---------------+------*/
-DgnMaterials::Iterator::const_iterator DgnMaterials::Iterator::begin() const
-    {
-    if (!m_stmt.IsValid())
-        {
-        Utf8String sqlString = MakeSqlString("SELECT Id,Name,Palette,Descr,Value,ParentId FROM " DGN_TABLE(DGN_CLASSNAME_Material));
-        m_db->GetCachedStatement(m_stmt, sqlString.c_str());
-        m_params.Bind(*m_stmt);
-        }
-    else
-        {
-        m_stmt->Reset();
-        }
-
-    return Entry(m_stmt.get(), BE_SQLITE_ROW == m_stmt->Step());
-    }
-
-/*---------------------------------------------------------------------------------**//**
-* @bsimethod                                                    Paul.Connelly   08/15
-+---------------+---------------+---------------+---------------+---------------+------*/
-size_t DgnMaterials::Iterator::QueryCount() const
-    {
-    Utf8String sqlString = MakeSqlString("SELECT count(*) FROM " DGN_TABLE(DGN_CLASSNAME_Material));
-    Statement sql;
-    sql.Prepare(*m_db, sqlString.c_str());
-    return (BE_SQLITE_ROW == sql.Step()) ? static_cast<size_t>(sql.GetValueInt(0)) : 0;
-    }
-
-DgnMaterialId DgnMaterials::Iterator::Entry::GetId() const {Verify(); return m_sql->GetValueId<DgnMaterialId>(0);}
-Utf8CP DgnMaterials::Iterator::Entry::GetName() const {Verify(); return m_sql->GetValueText(1);}
-Utf8CP DgnMaterials::Iterator::Entry::GetPalette() const {Verify(); return m_sql->GetValueText(2);}
-Utf8CP DgnMaterials::Iterator::Entry::GetDescr() const {Verify(); return m_sql->GetValueText(3);}
-Utf8CP DgnMaterials::Iterator::Entry::GetValue() const {Verify(); return m_sql->GetValueText(4);}
-DgnMaterialId DgnMaterials::Iterator::Entry::GetParentId() const {Verify(); return m_sql->GetValueId<DgnMaterialId>(5);}
+/*--------------------------------------------------------------------------------------+
+|
+|     $Source: DgnCore/DgnMaterial.cpp $
+|
+|  $Copyright: (c) 2015 Bentley Systems, Incorporated. All rights reserved. $
+|
++--------------------------------------------------------------------------------------*/
+#include <DgnPlatformInternal.h>
+
+/*---------------------------------------------------------------------------------**//**
+* @bsimethod                                    Keith.Bentley                   08/15
++---------------+---------------+---------------+---------------+---------------+------*/
+DgnMaterialId DgnMaterials::Insert(Material& material, DgnDbStatus* outResult)
+    {
+    DgnDbStatus ALLOW_NULL_OUTPUT(result, outResult);
+    DgnMaterialId newId;
+
+    auto status = m_dgndb.GetServerIssuedId(newId, DGN_TABLE(DGN_CLASSNAME_Material), "Id");
+    if (status != BE_SQLITE_OK)
+        {
+        result = DgnDbStatus::ForeignKeyConstraint;
+        return DgnMaterialId();
+        }
+
+    Statement stmt(m_dgndb, "INSERT INTO " DGN_TABLE(DGN_CLASSNAME_Material) " (Id,Value,Name,Palette,Descr,ParentId) VALUES(?,?,?,?,?,?)");
+    stmt.BindId(1, newId);
+    stmt.BindText(2, material.GetValue(), Statement::MakeCopy::No);
+    stmt.BindText(3, material.GetName(), Statement::MakeCopy::No);
+    stmt.BindText(4, material.GetPalette(), Statement::MakeCopy::No);
+    stmt.BindText(5, material.GetDescr(), Statement::MakeCopy::No);
+    stmt.BindId(6, material.GetParentId());
+
+    status = stmt.Step();
+    if (BE_SQLITE_DONE != status)
+        {
+        result = DgnDbStatus::DuplicateName;
+        return DgnMaterialId();
+        }
+
+    result = DgnDbStatus::Success;
+    material.m_id = newId;
+    return newId;
+    }
+
+/*---------------------------------------------------------------------------------**//**
+* @bsimethod                                    Keith.Bentley                   12/10
++---------------+---------------+---------------+---------------+---------------+------*/
+DbResult DgnMaterials::Delete(DgnMaterialId materialId)
+    {
+    Statement stmt;
+    stmt.Prepare(m_dgndb, "DELETE FROM " DGN_TABLE(DGN_CLASSNAME_Material) " WHERE Id=?");
+    stmt.BindId(1, materialId);
+    const auto status = stmt.Step();
+    return (BE_SQLITE_DONE == status) ? BE_SQLITE_OK : status;
+    }
+
+/*---------------------------------------------------------------------------------**//**
+* @bsimethod                                    Keith.Bentley                   08/15
++---------------+---------------+---------------+---------------+---------------+------*/
+DgnDbStatus DgnMaterials::Update(Material const& material) const
+    {
+    if (!material.IsValid())
+        return DgnDbStatus::InvalidId;
+
+    Statement stmt(m_dgndb, "UPDATE " DGN_TABLE(DGN_CLASSNAME_Material) " SET Value=?,Descr=?,ParentId=? WHERE Id=?");
+    stmt.BindText(1, material.GetValue(), Statement::MakeCopy::No);
+    stmt.BindText(2, material.GetDescr(), Statement::MakeCopy::No);
+    stmt.BindId(3, material.GetParentId());
+    stmt.BindId(4, material.GetId());
+
+    DbResult status = stmt.Step();
+    BeDataAssert(BE_SQLITE_DONE==status);
+    return (BE_SQLITE_DONE==status) ? DgnDbStatus::Success : DgnDbStatus::WriteError;
+    }
+
+/*---------------------------------------------------------------------------------**//**
+* @bsimethod                                    Keith.Bentley                   08/15
++---------------+---------------+---------------+---------------+---------------+------*/
+DgnMaterials::Material DgnMaterials::Query(DgnMaterialId id) const
+    {
+    if (!id.IsValid())
+        return Material();
+
+    // This has no effect unless there is a range tree query occurring during update dynamics.  See comments
+    // on HighPriorityOperationBlock for more information.
+    BeSQLite::HighPriorityOperationBlock highPriorityOperationBlock;
+    CachedStatementPtr stmt;
+    m_dgndb.GetCachedStatement(stmt, "SELECT Value,Name,Descr,Palette,ParentId FROM " DGN_TABLE(DGN_CLASSNAME_Material) " WHERE Id=?");
+    stmt->BindId(1, id);
+
+    Material material;
+    if (BE_SQLITE_ROW == stmt->Step())
+        {
+        material.m_id = id;
+        material.m_value.AssignOrClear(stmt->GetValueText(0));
+        material.m_name.AssignOrClear(stmt->GetValueText(1));
+        material.m_descr.AssignOrClear(stmt->GetValueText(2));
+        material.m_palette.AssignOrClear(stmt->GetValueText(3));
+        material.m_parentId = stmt->GetValueId<DgnMaterialId>(4);
+        }
+
+    return material;
+    }
+
+/*---------------------------------------------------------------------------------**//**
+* @bsimethod                                    Keith.Bentley                   08/15
++---------------+---------------+---------------+---------------+---------------+------*/
+DgnMaterialId DgnMaterials::QueryMaterialId(Utf8StringCR name, Utf8StringCR palette) const
+    {
+    Statement stmt(m_dgndb, "SELECT Id FROM " DGN_TABLE(DGN_CLASSNAME_Material) " WHERE Name=? AND Palette=?");
+    stmt.BindText(1, name, Statement::MakeCopy::No);
+    stmt.BindText(2, palette, Statement::MakeCopy::No);
+    return BE_SQLITE_ROW != stmt.Step() ? DgnMaterialId() : stmt.GetValueId<DgnMaterialId>(0);
+    }
+
+
+/*---------------------------------------------------------------------------------**//**
+* @bsimethod                                    Ray.Bentley                   08/15
++---------------+---------------+---------------+---------------+---------------+------*/
+Render::MaterialPtr DgnMaterials::GetQvMaterialId (DgnMaterialId materialId) const
+    {
+    auto const&   found = m_qvMaterialIds.find(materialId);
+
+    return (found == m_qvMaterialIds.end()) ? 0 : found->second; 
+    }
+
+/*---------------------------------------------------------------------------------**//**
+* @bsimethod                                    Ray.Bentley                   08/15
++---------------+---------------+---------------+---------------+---------------+------*/
+BentleyStatus DgnMaterials::Material::GetAsset(JsonValueR value, Utf8CP keyWord) const
+    {
+    Json::Value root;
+
+    if (!Json::Reader::Parse(GetValue(), root) ||
+        (value = root[keyWord]).isNull())
+        return ERROR;
+
+    return SUCCESS;
+    }
+
+/*---------------------------------------------------------------------------------**//**
+* @bsimethod                                    Ray.Bentley                   08/15
++---------------+---------------+---------------+---------------+---------------+------*/
+void  DgnMaterials::Material::SetAsset(JsonValueCR value, Utf8CP keyWord)
+    {
+    Json::Value root;
+
+    if (!Json::Reader::Parse(GetValue(), root))
+        root = Json::Value(Json::ValueType::objectValue);
+
+    root[keyWord] = value;
+
+    SetValue(Json::FastWriter::ToString(root).c_str());
+    }
+
+/*---------------------------------------------------------------------------------**//**
+* @bsimethod                                    Keith.Bentley                   12/10
++---------------+---------------+---------------+---------------+---------------+------*/
+DgnMaterials::Iterator::const_iterator DgnMaterials::Iterator::begin() const
+    {
+    if (!m_stmt.IsValid())
+        {
+        Utf8String sqlString = MakeSqlString("SELECT Id,Name,Palette,Descr,Value,ParentId FROM " DGN_TABLE(DGN_CLASSNAME_Material));
+        m_db->GetCachedStatement(m_stmt, sqlString.c_str());
+        m_params.Bind(*m_stmt);
+        }
+    else
+        {
+        m_stmt->Reset();
+        }
+
+    return Entry(m_stmt.get(), BE_SQLITE_ROW == m_stmt->Step());
+    }
+
+/*---------------------------------------------------------------------------------**//**
+* @bsimethod                                                    Paul.Connelly   08/15
++---------------+---------------+---------------+---------------+---------------+------*/
+size_t DgnMaterials::Iterator::QueryCount() const
+    {
+    Utf8String sqlString = MakeSqlString("SELECT count(*) FROM " DGN_TABLE(DGN_CLASSNAME_Material));
+    Statement sql;
+    sql.Prepare(*m_db, sqlString.c_str());
+    return (BE_SQLITE_ROW == sql.Step()) ? static_cast<size_t>(sql.GetValueInt(0)) : 0;
+    }
+
+DgnMaterialId DgnMaterials::Iterator::Entry::GetId() const {Verify(); return m_sql->GetValueId<DgnMaterialId>(0);}
+Utf8CP DgnMaterials::Iterator::Entry::GetName() const {Verify(); return m_sql->GetValueText(1);}
+Utf8CP DgnMaterials::Iterator::Entry::GetPalette() const {Verify(); return m_sql->GetValueText(2);}
+Utf8CP DgnMaterials::Iterator::Entry::GetDescr() const {Verify(); return m_sql->GetValueText(3);}
+Utf8CP DgnMaterials::Iterator::Entry::GetValue() const {Verify(); return m_sql->GetValueText(4);}
+DgnMaterialId DgnMaterials::Iterator::Entry::GetParentId() const {Verify(); return m_sql->GetValueId<DgnMaterialId>(5);}