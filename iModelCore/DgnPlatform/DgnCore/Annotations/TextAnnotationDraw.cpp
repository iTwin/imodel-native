--- conflicted
+++ resolved
@@ -1,183 +1,96 @@
-//-------------------------------------------------------------------------------------- 
-//     $Source: DgnCore/Annotations/TextAnnotationDraw.cpp $
-//  $Copyright: (c) 2015 Bentley Systems, Incorporated. All rights reserved. $
-//-------------------------------------------------------------------------------------- 
-
-#include <DgnPlatformInternal.h> 
-#include <DgnPlatform/DgnCore/Annotations/Annotations.h>
-
-USING_NAMESPACE_BENTLEY_DGNPLATFORM
-
-//---------------------------------------------------------------------------------------
-// @bsimethod                                                   Jeff.Marker     05/2014
-//---------------------------------------------------------------------------------------
-TextAnnotationDraw::TextAnnotationDraw(TextAnnotationCR annotation) :
-    T_Super()
-    {
-    m_annotation = &annotation;
-    m_documentTransform.InitIdentity();
-    }
-
-//---------------------------------------------------------------------------------------
-// @bsimethod                                                   Jeff.Marker     05/2014
-//---------------------------------------------------------------------------------------
-void TextAnnotationDraw::CopyFrom(TextAnnotationDrawCR rhs)
-    {
-    m_annotation = rhs.m_annotation;
-    m_documentTransform = rhs.m_documentTransform;
-    }
-
-//=======================================================================================
-// @bsiclass                                                    Jeff.Marker     07/2014
-//=======================================================================================
-struct PopTransformClipOnDestruct
-{
-private:
-    bool m_isCancelled;
-    ViewContextR m_context;
-
-    void Pop() { if (!m_isCancelled) { m_context.PopTransformClip(); } }
-
-public:
-    explicit PopTransformClipOnDestruct(ViewContextR context) : m_isCancelled(false), m_context(context) {}
-    ~PopTransformClipOnDestruct() { Pop(); }
-    void CallThenCancel() { Pop(); Cancel(); }
-    void Cancel() { m_isCancelled = true; }
-};
-
-//---------------------------------------------------------------------------------------
-// @bsimethod                                                   Jeff.Marker     05/2014
-//---------------------------------------------------------------------------------------
-BentleyStatus TextAnnotationDraw::Draw(ViewContextR context) const
-    {
-    BentleyStatus status = SUCCESS;
-    
-    //.............................................................................................
-    if (NULL == m_annotation->GetTextCP())
-        return status;
-
-    context.PushTransform(m_documentTransform);
-    PopTransformClipOnDestruct autoPopDocumentTransform(context);
-
-    AnnotationTextBlockLayout textLayout(*m_annotation->GetTextCP());
-    AnnotationTextBlockDraw textDraw(textLayout);
-
-    if (SUCCESS != textDraw.Draw(context))
-        status = ERROR;
-
-    //.............................................................................................
-    if (NULL == m_annotation->GetFrameCP())
-        return status;
-        
-    AnnotationFrameLayout frameLayout(*m_annotation->GetFrameCP(), textLayout);
-    AnnotationFrameDraw frameDraw(frameLayout);
-    
-    if (SUCCESS != frameDraw.Draw(context))
-        status = ERROR;
-    
-    //.............................................................................................
-    if (m_annotation->GetLeaders().empty())
-        return status;
-    
-    autoPopDocumentTransform.CallThenCancel();
-
-    for (auto const& leader : m_annotation->GetLeaders())
-        {
-        AnnotationLeaderLayout leaderLayout(*leader, frameLayout);
-        leaderLayout.SetFrameTransform(m_documentTransform);
-
-        AnnotationLeaderDraw leaderDraw(leaderLayout);
-        
-        if (SUCCESS != leaderDraw.Draw(context))
-            status = ERROR;
-        }
-
-    return status;
-<<<<<<< HEAD
-    }
-
-namespace
-{
-//=======================================================================================
-//! Allows for the ViewContext-based TextAnnotationDraw to be used with an ElementGeometryBuilder.
-// @bsiclass                                                     Jeff.Marker     09/2015
-//=======================================================================================
-struct DrawToElementGeometry : IElementGraphicsProcessor
-{
-private:
-    TextAnnotationDrawCR m_annotationDraw;
-    ElementGeometryBuilderR m_builder;
-    DgnCategoryId m_categoryId;
-    Transform m_transform;
-
-public:
-    DrawToElementGeometry(TextAnnotationDrawCR annotationDraw, ElementGeometryBuilderR builder, DgnCategoryId categoryId) :
-        m_annotationDraw(annotationDraw), m_builder(builder), m_categoryId(categoryId), m_transform(Transform::FromIdentity()) {}
-
-    virtual void _AnnounceTransform(TransformCP transform) override { if (nullptr != transform) { m_transform = *transform; } else { m_transform.InitIdentity(); } }
-    virtual void _AnnounceElemDisplayParams(ElemDisplayParamsCR params) override { m_builder.Append(params); }
-    virtual BentleyStatus _ProcessTextString(TextStringCR) override;
-    virtual BentleyStatus _ProcessCurveVector(CurveVectorCR, bool isFilled) override;
-    virtual void _OutputGraphics(ViewContextR) override;
-};
-
-//---------------------------------------------------------------------------------------
-// @bsimethod                                                   Jeff.Marker     09/2015
-//---------------------------------------------------------------------------------------
-BentleyStatus DrawToElementGeometry::_ProcessTextString(TextStringCR text)
-    {
-    if (m_transform.IsIdentity())
-        {
-        m_builder.Append(text);
-        }
-    else
-        {
-        TextString transformedText(text);
-        transformedText.ApplyTransform(m_transform);
-        m_builder.Append(transformedText);
-        }
-
-    return SUCCESS; // SUCCESS means handled
-    }
-
-//---------------------------------------------------------------------------------------
-// @bsimethod                                                   Jeff.Marker     09/2015
-//---------------------------------------------------------------------------------------
-BentleyStatus DrawToElementGeometry::_ProcessCurveVector(CurveVectorCR curves, bool isFilled)
-    {
-    if (m_transform.IsIdentity())
-        {
-        m_builder.Append(curves);
-        }
-    else
-        {
-        CurveVector transformedCurves(curves);
-        transformedCurves.TransformInPlace(m_transform);
-        m_builder.Append(transformedCurves);
-        }
-
-    return SUCCESS; // SUCCESS means handled
-    }
-
-//---------------------------------------------------------------------------------------
-// @bsimethod                                                   Jeff.Marker     09/2015
-//---------------------------------------------------------------------------------------
-void DrawToElementGeometry::_OutputGraphics(ViewContextR context)
-    {
-    context.GetCurrentDisplayParams().SetCategoryId(m_categoryId);
-    m_annotationDraw.Draw(context);
-    }
-}
-
-//---------------------------------------------------------------------------------------
-// @bsimethod                                                   Jeff.Marker     05/2014
-//---------------------------------------------------------------------------------------
-BentleyStatus TextAnnotationDraw::Draw(ElementGeometryBuilderR builder, DgnDbR db, DgnCategoryId categoryId) const
-    {
-    DrawToElementGeometry annotationDrawToGeometry(*this, builder, categoryId);
-    ElementGraphicsOutput::Process(annotationDrawToGeometry, db);
-
-    return SUCCESS;
-=======
->>>>>>> 2ca91713
-    }
+//-------------------------------------------------------------------------------------- 
+//     $Source: DgnCore/Annotations/TextAnnotationDraw.cpp $
+//  $Copyright: (c) 2015 Bentley Systems, Incorporated. All rights reserved. $
+//-------------------------------------------------------------------------------------- 
+
+#include <DgnPlatformInternal.h> 
+#include <DgnPlatform/DgnCore/Annotations/Annotations.h>
+
+USING_NAMESPACE_BENTLEY_DGNPLATFORM
+
+//---------------------------------------------------------------------------------------
+// @bsimethod                                                   Jeff.Marker     05/2014
+//---------------------------------------------------------------------------------------
+TextAnnotationDraw::TextAnnotationDraw(TextAnnotationCR annotation) :
+    T_Super()
+    {
+    m_annotation = &annotation;
+    m_documentTransform.InitIdentity();
+    }
+
+//---------------------------------------------------------------------------------------
+// @bsimethod                                                   Jeff.Marker     05/2014
+//---------------------------------------------------------------------------------------
+void TextAnnotationDraw::CopyFrom(TextAnnotationDrawCR rhs)
+    {
+    m_annotation = rhs.m_annotation;
+    m_documentTransform = rhs.m_documentTransform;
+    }
+
+//=======================================================================================
+// @bsiclass                                                    Jeff.Marker     07/2014
+//=======================================================================================
+struct PopTransformClipOnDestruct
+{
+private:
+    bool m_isCancelled;
+    ViewContextR m_context;
+
+    void Pop() { if (!m_isCancelled) { m_context.PopTransformClip(); } }
+
+public:
+    explicit PopTransformClipOnDestruct(ViewContextR context) : m_isCancelled(false), m_context(context) {}
+    ~PopTransformClipOnDestruct() { Pop(); }
+    void CallThenCancel() { Pop(); Cancel(); }
+    void Cancel() { m_isCancelled = true; }
+};
+
+//---------------------------------------------------------------------------------------
+// @bsimethod                                                   Jeff.Marker     05/2014
+//---------------------------------------------------------------------------------------
+BentleyStatus TextAnnotationDraw::Draw(ViewContextR context) const
+    {
+    BentleyStatus status = SUCCESS;
+    
+    //.............................................................................................
+    if (NULL == m_annotation->GetTextCP())
+        return status;
+
+    context.PushTransform(m_documentTransform);
+    PopTransformClipOnDestruct autoPopDocumentTransform(context);
+
+    AnnotationTextBlockLayout textLayout(*m_annotation->GetTextCP());
+    AnnotationTextBlockDraw textDraw(textLayout);
+
+    if (SUCCESS != textDraw.Draw(context))
+        status = ERROR;
+
+    //.............................................................................................
+    if (NULL == m_annotation->GetFrameCP())
+        return status;
+        
+    AnnotationFrameLayout frameLayout(*m_annotation->GetFrameCP(), textLayout);
+    AnnotationFrameDraw frameDraw(frameLayout);
+    
+    if (SUCCESS != frameDraw.Draw(context))
+        status = ERROR;
+    
+    //.............................................................................................
+    if (m_annotation->GetLeaders().empty())
+        return status;
+    
+    autoPopDocumentTransform.CallThenCancel();
+
+    for (auto const& leader : m_annotation->GetLeaders())
+        {
+        AnnotationLeaderLayout leaderLayout(*leader, frameLayout);
+        leaderLayout.SetFrameTransform(m_documentTransform);
+
+        AnnotationLeaderDraw leaderDraw(leaderLayout);
+        
+        if (SUCCESS != leaderDraw.Draw(context))
+            status = ERROR;
+        }
+
+    return status;
+    }