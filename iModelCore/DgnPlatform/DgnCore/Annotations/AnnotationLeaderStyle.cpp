--- conflicted
+++ resolved
@@ -1,446 +1,443 @@
-/*--------------------------------------------------------------------------------------+
-|
-|     $Source: DgnCore/Annotations/AnnotationLeaderStyle.cpp $
-|
-|  $Copyright: (c) 2017 Bentley Systems, Incorporated. All rights reserved. $
-|
-+--------------------------------------------------------------------------------------*/
-#include <DgnPlatformInternal.h>
-#include <DgnPlatform/Annotations/Annotations.h>
-#include <DgnPlatformInternal/DgnCore/Annotations/AnnotationLeaderStylePersistence.h>
-
-template<typename T> static bool isEnumFlagSet(T testBit, T options) { return 0 != ((int)options & (int)testBit); }
-
-USING_NAMESPACE_BENTLEY_DGN
-using namespace flatbuffers;
-
-//---------------------------------------------------------------------------------------
-// @bsimethod                                                   Jeff.Marker     06/2014
-//---------------------------------------------------------------------------------------
-bool AnnotationLeaderStylePropertyBag::_IsIntegerProperty(T_Key key) const
-    {
-    switch ((AnnotationLeaderStyleProperty)key)
-        {
-        case AnnotationLeaderStyleProperty::LineColorType:
-        case AnnotationLeaderStyleProperty::LineColorValue:
-        case AnnotationLeaderStyleProperty::LineType:
-        case AnnotationLeaderStyleProperty::LineWeight:
-        case AnnotationLeaderStyleProperty::TerminatorColorType:
-        case AnnotationLeaderStyleProperty::TerminatorColorValue:
-        case AnnotationLeaderStyleProperty::TerminatorType:
-        case AnnotationLeaderStyleProperty::TerminatorWeight:
-            return true;
-
-        default:
-            return false;
-        }
-    }
-
-//---------------------------------------------------------------------------------------
-// @bsimethod                                                   Jeff.Marker     06/2014
-//---------------------------------------------------------------------------------------
-bool AnnotationLeaderStylePropertyBag::_IsRealProperty(T_Key key) const
-    {
-    switch ((AnnotationLeaderStyleProperty)key)
-        {
-        case AnnotationLeaderStyleProperty::TerminatorScaleFactor:
-            return true;
-
-        default:
-            return false;
-        }
-    }
-
-#define PROP_Data "Data"
-#define PROP_Description "Description"
-
-BEGIN_BENTLEY_DGNPLATFORM_NAMESPACE
-namespace dgn_ElementHandler
-{
-HANDLER_DEFINE_MEMBERS(AnnotationLeaderStyleHandler);
-}
-END_BENTLEY_DGNPLATFORM_NAMESPACE
-
-//---------------------------------------------------------------------------------------
-// @bsimethod                                                   Jeff.Marker     11/2015
-//---------------------------------------------------------------------------------------
-DgnDbStatus AnnotationLeaderStyle::_ReadSelectParams(BeSQLite::EC::ECSqlStatement& select, ECSqlClassParams const& params)
-    {
-    DgnDbStatus status = T_Super::_ReadSelectParams(select, params);
-    if (DgnDbStatus::Success != status)
-        return status;
-
-    int dataSize = 0;
-    ByteCP data = static_cast<ByteCP>(select.GetValueBlob(params.GetSelectIndex(PROP_Data), &dataSize));
-    if (SUCCESS != AnnotationLeaderStylePersistence::DecodeFromFlatBuf(*this, data, static_cast<size_t>(dataSize)))
-        return DgnDbStatus::BadArg;
-
-    m_description.AssignOrClear(select.GetValueText(params.GetSelectIndex(PROP_Description)));
-
-    return DgnDbStatus::Success;
-    }
-
-//---------------------------------------------------------------------------------------
-// @bsimethod                                                   Jeff.Marker     11/2015
-//---------------------------------------------------------------------------------------
-void AnnotationLeaderStyle::_ToJson(JsonValueR out, JsonValueCR opts) const 
-    {
-    T_Super::_ToJson(out, opts);
-#if defined (TOFROM_JSON)
-#endif
-    }
-
-//---------------------------------------------------------------------------------------
-// @bsimethod                                                   Jeff.Marker     11/2015
-//---------------------------------------------------------------------------------------
-<<<<<<< HEAD
-=======
-void AnnotationLeaderStyle::_FromJson(JsonValueR val)
-    {
-    T_Super::_FromJson(val);
-#if defined (TOFROM_JSON)
-#endif
-    }
-
-//---------------------------------------------------------------------------------------
-// @bsimethod                                                   Jeff.Marker     11/2015
-//---------------------------------------------------------------------------------------
->>>>>>> 6e87b093
-static DgnDbStatus bindParams(BeSQLite::EC::ECSqlStatement& stmt, AnnotationLeaderStyleCR style)
-    {
-    bvector<Byte> data;
-    if (SUCCESS != AnnotationLeaderStylePersistence::EncodeAsFlatBuf(data, style, AnnotationLeaderStylePersistence::FlatBufEncodeOptions::Default))
-        return DgnDbStatus::BadArg;
-
-    if (ECSqlStatus::Success != stmt.BindText(stmt.GetParameterIndex(PROP_Description), style.GetDescription().c_str(), IECSqlBinder::MakeCopy::No))
-        return DgnDbStatus::BadArg;
-
-    if (ECSqlStatus::Success != stmt.BindBlob(stmt.GetParameterIndex(PROP_Data), &data[0], static_cast<int>(data.size()), IECSqlBinder::MakeCopy::Yes))
-        return DgnDbStatus::BadArg;
-
-    return DgnDbStatus::Success;
-    }
-
-//---------------------------------------------------------------------------------------
-// @bsimethod                                                   Jeff.Marker     11/2015
-//---------------------------------------------------------------------------------------
-void AnnotationLeaderStyle::_BindWriteParams(ECSqlStatement& stmt, ForInsert forInsert)
-    {
-    T_Super::_BindWriteParams(stmt, forInsert);
-    bindParams(stmt, *this);
-    }
-
-//---------------------------------------------------------------------------------------
-// @bsimethod                                   Carole.MacDonald            12/2016
-//---------------+---------------+---------------+---------------+---------------+-------
-void dgn_ElementHandler::AnnotationLeaderStyleHandler::_RegisterPropertyAccessors(ECSqlClassInfo& params, ECN::ClassLayoutCR layout)
-    {
-    T_Super::_RegisterPropertyAccessors(params, layout);
-
-    params.RegisterPropertyAccessors(layout, PROP_Description,
-        [] (ECValueR value, DgnElementCR elIn)
-            {
-            AnnotationLeaderStyle& el = (AnnotationLeaderStyle&) elIn;
-            value.SetUtf8CP(el.GetDescription().c_str());
-            return DgnDbStatus::Success;
-            },
-        [] (DgnElementR elIn, ECValueCR value)
-            {
-            if (!value.IsString())
-                return DgnDbStatus::BadArg;
-            AnnotationLeaderStyle& el = (AnnotationLeaderStyle&) elIn;
-            el.SetDescription(value.GetUtf8CP());
-            return DgnDbStatus::Success;
-            });
-
-    params.RegisterPropertyAccessors(layout, PROP_Data,
-        [] (ECValueR value, DgnElementCR elIn)
-            {
-            return DgnDbStatus::BadRequest; // BLOB that is not meant to be directly accessed; use the element API.
-            },
-       [] (DgnElementR elIn, ECValueCR value)
-            {
-            return DgnDbStatus::BadRequest; // BLOB that is not meant to be directly accessed; use the element API.
-            });
-    }
-
-//---------------------------------------------------------------------------------------
-// @bsimethod                                                   Jeff.Marker     11/2015
-//---------------------------------------------------------------------------------------
-void AnnotationLeaderStyle::_CopyFrom(DgnElementCR src)
-    {
-    T_Super::_CopyFrom(src);
-
-    AnnotationLeaderStyleCP rhs = dynamic_cast<AnnotationLeaderStyleCP>(&src);
-    if (nullptr == rhs)
-        return;
-
-    m_description = rhs->m_description;
-    m_data = rhs->m_data;
-    }
-
-//---------------------------------------------------------------------------------------
-// @bsimethod                                                   Jeff.Marker     06/2014
-//---------------------------------------------------------------------------------------
-static AnnotationTextStylePropertyBag::T_Integer getIntegerValue(AnnotationLeaderStylePropertyBagCR data, AnnotationLeaderStyleProperty key, AnnotationTextStylePropertyBag::T_Integer defaultValue)
-    {
-    if (data.HasProperty(key))
-        return data.GetIntegerProperty(key);
-
-    return defaultValue;
-    }
-static void setIntegerValue(AnnotationLeaderStylePropertyBagR data, AnnotationLeaderStyleProperty key, AnnotationTextStylePropertyBag::T_Integer defaultValue, AnnotationTextStylePropertyBag::T_Integer value)
-    {
-    if (value == defaultValue)
-        data.ClearProperty(key);
-    else
-        data.SetIntegerProperty(key, value);
-    }
-
-//---------------------------------------------------------------------------------------
-// @bsimethod                                                   Jeff.Marker     06/2014
-//---------------------------------------------------------------------------------------
-static AnnotationTextStylePropertyBag::T_Real getRealValue(AnnotationLeaderStylePropertyBagCR data, AnnotationLeaderStyleProperty key, AnnotationTextStylePropertyBag::T_Real defaultValue)
-    {
-    if (data.HasProperty(key))
-        return data.GetRealProperty(key);
-
-    return defaultValue;
-    }
-static void setRealValue(AnnotationLeaderStylePropertyBagR data, AnnotationLeaderStyleProperty key, AnnotationTextStylePropertyBag::T_Real defaultValue, AnnotationTextStylePropertyBag::T_Real value)
-    {
-    if (value == defaultValue)
-        data.ClearProperty(key);
-    else
-        data.SetRealProperty(key, value);
-    }
-
-//---------------------------------------------------------------------------------------
-// @bsimethod                                                   Jeff.Marker     06/2014
-//---------------------------------------------------------------------------------------
-static const AnnotationLeaderStylePropertyBag::T_Integer DEFAULT_LINECOLOR_TYPE_VALUE = (AnnotationLeaderStylePropertyBag::T_Integer)AnnotationColorType::ByCategory;
-AnnotationColorType AnnotationLeaderStyle::GetLineColorType() const { return (AnnotationColorType)getIntegerValue(m_data, AnnotationLeaderStyleProperty::LineColorType, DEFAULT_LINECOLOR_TYPE_VALUE); }
-void AnnotationLeaderStyle::SetLineColorType(AnnotationColorType value) { setIntegerValue(m_data, AnnotationLeaderStyleProperty::LineColorType, DEFAULT_LINECOLOR_TYPE_VALUE, (AnnotationLeaderStylePropertyBag::T_Integer)value); }
-
-static const AnnotationLeaderStylePropertyBag::T_Integer DEFAULT_LINECOLOR_VALUE_VALUE = 0;
-ColorDef AnnotationLeaderStyle::GetLineColorValue() const { return ColorDef((uint32_t)getIntegerValue(m_data, AnnotationLeaderStyleProperty::LineColorValue, DEFAULT_LINECOLOR_VALUE_VALUE)); }
-void AnnotationLeaderStyle::SetLineColorValue(ColorDef value) { setIntegerValue(m_data, AnnotationLeaderStyleProperty::LineColorValue, DEFAULT_LINECOLOR_VALUE_VALUE, value.GetValue()); }
-
-static const AnnotationLeaderStylePropertyBag::T_Integer DEFAULT_LINETYPE_VALUE = (AnnotationLeaderStylePropertyBag::T_Integer)AnnotationLeaderLineType::None;
-AnnotationLeaderLineType AnnotationLeaderStyle::GetLineType() const { return (AnnotationLeaderLineType)getIntegerValue(m_data, AnnotationLeaderStyleProperty::LineType, DEFAULT_LINETYPE_VALUE); }
-void AnnotationLeaderStyle::SetLineType(AnnotationLeaderLineType value) { setIntegerValue(m_data, AnnotationLeaderStyleProperty::LineType, DEFAULT_LINETYPE_VALUE, (uint32_t)value); }
-
-static const AnnotationLeaderStylePropertyBag::T_Integer DEFAULT_LINEWEIGHT_VALUE = 0;
-uint32_t AnnotationLeaderStyle::GetLineWeight() const { return (uint32_t)getIntegerValue(m_data, AnnotationLeaderStyleProperty::LineWeight, DEFAULT_LINEWEIGHT_VALUE); }
-void AnnotationLeaderStyle::SetLineWeight(uint32_t value) { setIntegerValue(m_data, AnnotationLeaderStyleProperty::LineWeight, DEFAULT_LINEWEIGHT_VALUE, value); }
-
-static const AnnotationLeaderStylePropertyBag::T_Integer DEFAULT_TERMINATORCOLOR_TYPE_VALUE = (AnnotationLeaderStylePropertyBag::T_Integer)AnnotationColorType::ByCategory;
-AnnotationColorType AnnotationLeaderStyle::GetTerminatorColorType() const { return (AnnotationColorType)getIntegerValue(m_data, AnnotationLeaderStyleProperty::TerminatorColorType, DEFAULT_TERMINATORCOLOR_TYPE_VALUE); }
-void AnnotationLeaderStyle::SetTerminatorColorType(AnnotationColorType value) { setIntegerValue(m_data, AnnotationLeaderStyleProperty::TerminatorColorType, DEFAULT_TERMINATORCOLOR_TYPE_VALUE, (AnnotationLeaderStylePropertyBag::T_Integer)value); }
-
-static const AnnotationLeaderStylePropertyBag::T_Integer DEFAULT_TERMINATORCOLOR_VALUE_VALUE = 0;
-ColorDef AnnotationLeaderStyle::GetTerminatorColorValue() const { return ColorDef((uint32_t)getIntegerValue(m_data, AnnotationLeaderStyleProperty::TerminatorColorValue, DEFAULT_TERMINATORCOLOR_VALUE_VALUE)); }
-void AnnotationLeaderStyle::SetTerminatorColorValue(ColorDef value) { setIntegerValue(m_data, AnnotationLeaderStyleProperty::TerminatorColorValue, DEFAULT_TERMINATORCOLOR_VALUE_VALUE, value.GetValue()); }
-
-static const AnnotationLeaderStylePropertyBag::T_Real DEFAULT_TERMINATORSCALEFACTOR_VALUE = 1.0;
-double AnnotationLeaderStyle::GetTerminatorScaleFactor() const { return getRealValue(m_data, AnnotationLeaderStyleProperty::TerminatorScaleFactor, DEFAULT_TERMINATORSCALEFACTOR_VALUE); }
-void AnnotationLeaderStyle::SetTerminatorScaleFactor(double value) { setRealValue(m_data, AnnotationLeaderStyleProperty::TerminatorScaleFactor, DEFAULT_TERMINATORSCALEFACTOR_VALUE, value); }
-
-static const AnnotationLeaderStylePropertyBag::T_Integer DEFAULT_TERMINATORTYPE_VALUE = (AnnotationLeaderStylePropertyBag::T_Integer)AnnotationLeaderTerminatorType::None;
-AnnotationLeaderTerminatorType AnnotationLeaderStyle::GetTerminatorType() const { return (AnnotationLeaderTerminatorType)getIntegerValue(m_data, AnnotationLeaderStyleProperty::TerminatorType, DEFAULT_TERMINATORTYPE_VALUE); }
-void AnnotationLeaderStyle::SetTerminatorType(AnnotationLeaderTerminatorType value) { setIntegerValue(m_data, AnnotationLeaderStyleProperty::TerminatorType, DEFAULT_TERMINATORTYPE_VALUE, (uint32_t)value); }
-
-static const AnnotationLeaderStylePropertyBag::T_Integer DEFAULT_TERMINATORWEIGHT_VALUE = 0;
-uint32_t AnnotationLeaderStyle::GetTerminatorWeight() const { return (uint32_t)getIntegerValue(m_data, AnnotationLeaderStyleProperty::TerminatorWeight, DEFAULT_TERMINATORWEIGHT_VALUE); }
-void AnnotationLeaderStyle::SetTerminatorWeight(uint32_t value) { setIntegerValue(m_data, AnnotationLeaderStyleProperty::TerminatorWeight, DEFAULT_TERMINATORWEIGHT_VALUE, value); }
-
-//---------------------------------------------------------------------------------------
-// @bsimethod                                                   Jeff.Marker     06/2014
-//---------------------------------------------------------------------------------------
-AnnotationLeaderStylePtr AnnotationLeaderStyle::CreateEffectiveStyle(AnnotationLeaderStylePropertyBagCR overrides) const
-    {
-    AnnotationLeaderStylePtr copy = CreateCopy();
-    copy->InvalidateElementId();
-    copy->InvalidateCode();
-    copy->m_description.clear();
-    copy->m_data.MergeWith(overrides);
-
-    return copy;
-    }
-
-//---------------------------------------------------------------------------------------
-// @bsimethod                                                   Jeff.Marker     11/2015
-//---------------------------------------------------------------------------------------
-size_t AnnotationLeaderStyle::QueryCount(DgnDbR db)
-    {
-    CachedECSqlStatementPtr select = db.GetPreparedECSqlStatement("SELECT count(*) FROM " BIS_SCHEMA(BIS_CLASS_AnnotationLeaderStyle));
-    if (!select.IsValid())
-        return 0;
-
-    if (BE_SQLITE_ROW != select->Step())
-        return 0;
-
-    return static_cast<size_t>(select->GetValueInt(0));
-    }
-
-//---------------------------------------------------------------------------------------
-// @bsimethod                                                   Jeff.Marker     11/2015
-//---------------------------------------------------------------------------------------
-AnnotationLeaderStyle::Iterator AnnotationLeaderStyle::MakeIterator(DgnDbR db)
-    {
-    Iterator iter;
-    iter.Prepare(db, "SELECT ECInstanceId,[CodeValue],Description FROM " BIS_SCHEMA(BIS_CLASS_AnnotationLeaderStyle), 0);
-
-    return iter;
-    }
-
-//*****************************************************************************************************************************************************************************************************
-//*****************************************************************************************************************************************************************************************************
-
-static const uint32_t CURRENT_MAJOR_VERSION = 1;
-static const uint32_t CURRENT_MINOR_VERSION = 0;
-
-//---------------------------------------------------------------------------------------
-// @bsimethod                                                   Jeff.Marker     06/2014
-//---------------------------------------------------------------------------------------
-static void appendIntegerSetter
-(
-FB::AnnotationLeaderStyleSetters& setters,
-AnnotationLeaderStylePropertyBagCR data,
-AnnotationLeaderStyleProperty tsProp,
-decltype(declval<FB::AnnotationLeaderStyleSetter>().key()) fbProp,
-decltype(declval<FB::AnnotationLeaderStyleSetter>().integerValue()) defaultValue,
-bool writeIfDefault
-)
-    {
-    if (!data.HasProperty(tsProp))
-        return;
-
-    auto value = data.GetIntegerProperty(tsProp);
-    if (!writeIfDefault && (value == defaultValue))
-        return;
-
-    setters.push_back(FB::AnnotationLeaderStyleSetter(fbProp, value, 0.0));
-    }
-
-//---------------------------------------------------------------------------------------
-// @bsimethod                                                   Jeff.Marker     06/2014
-//---------------------------------------------------------------------------------------
-static void appendRealSetter
-(
-FB::AnnotationLeaderStyleSetters& setters,
-AnnotationLeaderStylePropertyBagCR data,
-AnnotationLeaderStyleProperty tsProp,
-decltype(declval<FB::AnnotationLeaderStyleSetter>().key()) fbProp,
-decltype(declval<FB::AnnotationLeaderStyleSetter>().realValue()) defaultValue,
-bool writeIfDefault
-)
-    {
-    if (!data.HasProperty(tsProp))
-        return;
-
-    auto value = data.GetRealProperty(tsProp);
-    if (!writeIfDefault && (value == defaultValue))
-        return;
-
-    setters.push_back(FB::AnnotationLeaderStyleSetter(fbProp, 0, value));
-    }
-
-//---------------------------------------------------------------------------------------
-// @bsimethod                                                   Jeff.Marker     06/2014
-//---------------------------------------------------------------------------------------
-BentleyStatus AnnotationLeaderStylePersistence::EncodeAsFlatBuf(FB::AnnotationLeaderStyleSetters& setters, AnnotationLeaderStylePropertyBagCR data) { return EncodeAsFlatBuf(setters, data, FlatBufEncodeOptions::Default); }
-BentleyStatus AnnotationLeaderStylePersistence::EncodeAsFlatBuf(FB::AnnotationLeaderStyleSetters& setters, AnnotationLeaderStylePropertyBagCR data, FlatBufEncodeOptions options)
-    {
-    bool writeIfDefault = isEnumFlagSet(FlatBufEncodeOptions::SettersAreOverrides, options);
-
-    appendIntegerSetter(setters, data, AnnotationLeaderStyleProperty::LineColorType, FB::AnnotationLeaderStyleProperty_LineColorType, DEFAULT_LINECOLOR_TYPE_VALUE, writeIfDefault);
-    appendIntegerSetter(setters, data, AnnotationLeaderStyleProperty::LineColorValue, FB::AnnotationLeaderStyleProperty_LineColorValue, DEFAULT_LINECOLOR_VALUE_VALUE, writeIfDefault);
-    appendIntegerSetter(setters, data, AnnotationLeaderStyleProperty::LineType, FB::AnnotationLeaderStyleProperty_LineType, DEFAULT_LINETYPE_VALUE, writeIfDefault);
-    appendIntegerSetter(setters, data, AnnotationLeaderStyleProperty::LineWeight, FB::AnnotationLeaderStyleProperty_LineWeight, DEFAULT_LINEWEIGHT_VALUE, writeIfDefault);
-    appendIntegerSetter(setters, data, AnnotationLeaderStyleProperty::TerminatorColorType, FB::AnnotationLeaderStyleProperty_TerminatorColorType, DEFAULT_TERMINATORCOLOR_TYPE_VALUE, writeIfDefault);
-    appendIntegerSetter(setters, data, AnnotationLeaderStyleProperty::TerminatorColorValue, FB::AnnotationLeaderStyleProperty_TerminatorColorValue, DEFAULT_TERMINATORCOLOR_VALUE_VALUE, writeIfDefault);
-    appendRealSetter(setters, data, AnnotationLeaderStyleProperty::TerminatorScaleFactor, FB::AnnotationLeaderStyleProperty_TerminatorScaleFactor, DEFAULT_TERMINATORSCALEFACTOR_VALUE, writeIfDefault);
-    appendIntegerSetter(setters, data, AnnotationLeaderStyleProperty::TerminatorType, FB::AnnotationLeaderStyleProperty_TerminatorType, DEFAULT_TERMINATORTYPE_VALUE, writeIfDefault);
-    appendIntegerSetter(setters, data, AnnotationLeaderStyleProperty::TerminatorWeight, FB::AnnotationLeaderStyleProperty_TerminatorWeight, DEFAULT_TERMINATORWEIGHT_VALUE, writeIfDefault);
-
-    return SUCCESS;
-    }
-
-//---------------------------------------------------------------------------------------
-// @bsimethod                                                   Jeff.Marker     06/2014
-//---------------------------------------------------------------------------------------
-BentleyStatus AnnotationLeaderStylePersistence::EncodeAsFlatBuf(bvector<Byte>& buffer, AnnotationLeaderStyleCR style, FlatBufEncodeOptions options)
-    {
-    FlatBufferBuilder encoder;
-    
-    // I prefer to ensure encoders write default values instead of it being unknown later if it's really a default value, or if the encoder missed it and it's bad data.
-    TemporaryForceDefaults forceDefaults(encoder, true);
-
-    //.............................................................................................
-    FB::AnnotationLeaderStyleSetters setters;
-    POSTCONDITION(SUCCESS == EncodeAsFlatBuf(setters, style.m_data, options), ERROR);
-
-    FB::AnnotationLeaderStyleSetterVectorOffset settersOffset;
-    if (!setters.empty())
-        settersOffset = encoder.CreateVectorOfStructs(setters);
-    
-    //.............................................................................................
-    FB::AnnotationLeaderStyleBuilder fbStyle(encoder);
-    fbStyle.add_majorVersion(CURRENT_MAJOR_VERSION);
-    fbStyle.add_minorVersion(CURRENT_MINOR_VERSION);
-
-    if (!setters.empty())
-        fbStyle.add_setters(settersOffset);
-    
-    encoder.Finish(fbStyle.Finish());
-
-    //.............................................................................................
-    buffer.resize(encoder.GetSize());
-    memcpy(&buffer[0], encoder.GetBufferPointer(), encoder.GetSize());
-
-    return SUCCESS;
-    }
-
-//---------------------------------------------------------------------------------------
-// @bsimethod                                                   Jeff.Marker     06/2014
-//---------------------------------------------------------------------------------------
-BentleyStatus AnnotationLeaderStylePersistence::DecodeFromFlatBuf(AnnotationLeaderStylePropertyBagR data, FB::AnnotationLeaderStyleSetterVector const& setters)
-    {
-    for (auto const& setter : setters)
-        {
-        switch (setter.key())
-            {
-            case FB::AnnotationLeaderStyleProperty_LineColorType: data.SetIntegerProperty(AnnotationLeaderStyleProperty::LineColorType, setter.integerValue()); break;
-            case FB::AnnotationLeaderStyleProperty_LineColorValue: data.SetIntegerProperty(AnnotationLeaderStyleProperty::LineColorValue, setter.integerValue()); break;
-            case FB::AnnotationLeaderStyleProperty_LineType: data.SetIntegerProperty(AnnotationLeaderStyleProperty::LineType, setter.integerValue()); break;
-            case FB::AnnotationLeaderStyleProperty_LineWeight: data.SetIntegerProperty(AnnotationLeaderStyleProperty::LineWeight, setter.integerValue()); break;
-            case FB::AnnotationLeaderStyleProperty_TerminatorColorType: data.SetIntegerProperty(AnnotationLeaderStyleProperty::TerminatorColorType, setter.integerValue()); break;
-            case FB::AnnotationLeaderStyleProperty_TerminatorColorValue: data.SetIntegerProperty(AnnotationLeaderStyleProperty::TerminatorColorValue, setter.integerValue()); break;
-            case FB::AnnotationLeaderStyleProperty_TerminatorScaleFactor: data.SetRealProperty(AnnotationLeaderStyleProperty::TerminatorScaleFactor, setter.realValue()); break;
-            case FB::AnnotationLeaderStyleProperty_TerminatorType: data.SetIntegerProperty(AnnotationLeaderStyleProperty::TerminatorType, setter.integerValue()); break;
-            case FB::AnnotationLeaderStyleProperty_TerminatorWeight: data.SetIntegerProperty(AnnotationLeaderStyleProperty::TerminatorWeight, setter.integerValue()); break;
-            }
-        }
-    
-    return SUCCESS;
-    }
-
-//---------------------------------------------------------------------------------------
-// @bsimethod                                                   Jeff.Marker     06/2014
-//---------------------------------------------------------------------------------------
-BentleyStatus AnnotationLeaderStylePersistence::DecodeFromFlatBuf(AnnotationLeaderStyleR style, ByteCP buffer, size_t numBytes)
-    {
-    style.m_data.ClearAllProperties();
-    
-    auto fbStyle = GetRoot<FB::AnnotationLeaderStyle>(buffer);
-
-    PRECONDITION(fbStyle->has_majorVersion(), ERROR);
-    if (fbStyle->majorVersion() > CURRENT_MAJOR_VERSION)
-        return ERROR;
-
-    if (fbStyle->has_setters())
-        POSTCONDITION(SUCCESS == DecodeFromFlatBuf(style.m_data, *fbStyle->setters()), ERROR);
-
-    return SUCCESS;
-    }
+/*--------------------------------------------------------------------------------------+
+|
+|     $Source: DgnCore/Annotations/AnnotationLeaderStyle.cpp $
+|
+|  $Copyright: (c) 2017 Bentley Systems, Incorporated. All rights reserved. $
+|
++--------------------------------------------------------------------------------------*/
+#include <DgnPlatformInternal.h>
+#include <DgnPlatform/Annotations/Annotations.h>
+#include <DgnPlatformInternal/DgnCore/Annotations/AnnotationLeaderStylePersistence.h>
+
+template<typename T> static bool isEnumFlagSet(T testBit, T options) { return 0 != ((int)options & (int)testBit); }
+
+USING_NAMESPACE_BENTLEY_DGN
+using namespace flatbuffers;
+
+//---------------------------------------------------------------------------------------
+// @bsimethod                                                   Jeff.Marker     06/2014
+//---------------------------------------------------------------------------------------
+bool AnnotationLeaderStylePropertyBag::_IsIntegerProperty(T_Key key) const
+    {
+    switch ((AnnotationLeaderStyleProperty)key)
+        {
+        case AnnotationLeaderStyleProperty::LineColorType:
+        case AnnotationLeaderStyleProperty::LineColorValue:
+        case AnnotationLeaderStyleProperty::LineType:
+        case AnnotationLeaderStyleProperty::LineWeight:
+        case AnnotationLeaderStyleProperty::TerminatorColorType:
+        case AnnotationLeaderStyleProperty::TerminatorColorValue:
+        case AnnotationLeaderStyleProperty::TerminatorType:
+        case AnnotationLeaderStyleProperty::TerminatorWeight:
+            return true;
+
+        default:
+            return false;
+        }
+    }
+
+//---------------------------------------------------------------------------------------
+// @bsimethod                                                   Jeff.Marker     06/2014
+//---------------------------------------------------------------------------------------
+bool AnnotationLeaderStylePropertyBag::_IsRealProperty(T_Key key) const
+    {
+    switch ((AnnotationLeaderStyleProperty)key)
+        {
+        case AnnotationLeaderStyleProperty::TerminatorScaleFactor:
+            return true;
+
+        default:
+            return false;
+        }
+    }
+
+#define PROP_Data "Data"
+#define PROP_Description "Description"
+
+BEGIN_BENTLEY_DGNPLATFORM_NAMESPACE
+namespace dgn_ElementHandler
+{
+HANDLER_DEFINE_MEMBERS(AnnotationLeaderStyleHandler);
+}
+END_BENTLEY_DGNPLATFORM_NAMESPACE
+
+//---------------------------------------------------------------------------------------
+// @bsimethod                                                   Jeff.Marker     11/2015
+//---------------------------------------------------------------------------------------
+DgnDbStatus AnnotationLeaderStyle::_ReadSelectParams(BeSQLite::EC::ECSqlStatement& select, ECSqlClassParams const& params)
+    {
+    DgnDbStatus status = T_Super::_ReadSelectParams(select, params);
+    if (DgnDbStatus::Success != status)
+        return status;
+
+    int dataSize = 0;
+    ByteCP data = static_cast<ByteCP>(select.GetValueBlob(params.GetSelectIndex(PROP_Data), &dataSize));
+    if (SUCCESS != AnnotationLeaderStylePersistence::DecodeFromFlatBuf(*this, data, static_cast<size_t>(dataSize)))
+        return DgnDbStatus::BadArg;
+
+    m_description.AssignOrClear(select.GetValueText(params.GetSelectIndex(PROP_Description)));
+
+    return DgnDbStatus::Success;
+    }
+
+//---------------------------------------------------------------------------------------
+// @bsimethod                                                   Jeff.Marker     11/2015
+//---------------------------------------------------------------------------------------
+void AnnotationLeaderStyle::_ToJson(JsonValueR out, JsonValueCR opts) const 
+    {
+    T_Super::_ToJson(out, opts);
+#if defined (TOFROM_JSON)
+#endif
+    }
+
+//---------------------------------------------------------------------------------------
+// @bsimethod                                                   Jeff.Marker     11/2015
+//---------------------------------------------------------------------------------------
+void AnnotationLeaderStyle::_FromJson(JsonValueR val)
+    {
+    T_Super::_FromJson(val);
+#if defined (TOFROM_JSON)
+#endif
+    }
+
+//---------------------------------------------------------------------------------------
+// @bsimethod                                                   Jeff.Marker     11/2015
+//---------------------------------------------------------------------------------------
+static DgnDbStatus bindParams(BeSQLite::EC::ECSqlStatement& stmt, AnnotationLeaderStyleCR style)
+    {
+    bvector<Byte> data;
+    if (SUCCESS != AnnotationLeaderStylePersistence::EncodeAsFlatBuf(data, style, AnnotationLeaderStylePersistence::FlatBufEncodeOptions::Default))
+        return DgnDbStatus::BadArg;
+
+    if (ECSqlStatus::Success != stmt.BindText(stmt.GetParameterIndex(PROP_Description), style.GetDescription().c_str(), IECSqlBinder::MakeCopy::No))
+        return DgnDbStatus::BadArg;
+
+    if (ECSqlStatus::Success != stmt.BindBlob(stmt.GetParameterIndex(PROP_Data), &data[0], static_cast<int>(data.size()), IECSqlBinder::MakeCopy::Yes))
+        return DgnDbStatus::BadArg;
+
+    return DgnDbStatus::Success;
+    }
+
+//---------------------------------------------------------------------------------------
+// @bsimethod                                                   Jeff.Marker     11/2015
+//---------------------------------------------------------------------------------------
+void AnnotationLeaderStyle::_BindWriteParams(ECSqlStatement& stmt, ForInsert forInsert)
+    {
+    T_Super::_BindWriteParams(stmt, forInsert);
+    bindParams(stmt, *this);
+    }
+
+//---------------------------------------------------------------------------------------
+// @bsimethod                                   Carole.MacDonald            12/2016
+//---------------+---------------+---------------+---------------+---------------+-------
+void dgn_ElementHandler::AnnotationLeaderStyleHandler::_RegisterPropertyAccessors(ECSqlClassInfo& params, ECN::ClassLayoutCR layout)
+    {
+    T_Super::_RegisterPropertyAccessors(params, layout);
+
+    params.RegisterPropertyAccessors(layout, PROP_Description,
+        [] (ECValueR value, DgnElementCR elIn)
+            {
+            AnnotationLeaderStyle& el = (AnnotationLeaderStyle&) elIn;
+            value.SetUtf8CP(el.GetDescription().c_str());
+            return DgnDbStatus::Success;
+            },
+        [] (DgnElementR elIn, ECValueCR value)
+            {
+            if (!value.IsString())
+                return DgnDbStatus::BadArg;
+            AnnotationLeaderStyle& el = (AnnotationLeaderStyle&) elIn;
+            el.SetDescription(value.GetUtf8CP());
+            return DgnDbStatus::Success;
+            });
+
+    params.RegisterPropertyAccessors(layout, PROP_Data,
+        [] (ECValueR value, DgnElementCR elIn)
+            {
+            return DgnDbStatus::BadRequest; // BLOB that is not meant to be directly accessed; use the element API.
+            },
+       [] (DgnElementR elIn, ECValueCR value)
+            {
+            return DgnDbStatus::BadRequest; // BLOB that is not meant to be directly accessed; use the element API.
+            });
+    }
+
+//---------------------------------------------------------------------------------------
+// @bsimethod                                                   Jeff.Marker     11/2015
+//---------------------------------------------------------------------------------------
+void AnnotationLeaderStyle::_CopyFrom(DgnElementCR src)
+    {
+    T_Super::_CopyFrom(src);
+
+    AnnotationLeaderStyleCP rhs = dynamic_cast<AnnotationLeaderStyleCP>(&src);
+    if (nullptr == rhs)
+        return;
+
+    m_description = rhs->m_description;
+    m_data = rhs->m_data;
+    }
+
+//---------------------------------------------------------------------------------------
+// @bsimethod                                                   Jeff.Marker     06/2014
+//---------------------------------------------------------------------------------------
+static AnnotationTextStylePropertyBag::T_Integer getIntegerValue(AnnotationLeaderStylePropertyBagCR data, AnnotationLeaderStyleProperty key, AnnotationTextStylePropertyBag::T_Integer defaultValue)
+    {
+    if (data.HasProperty(key))
+        return data.GetIntegerProperty(key);
+
+    return defaultValue;
+    }
+static void setIntegerValue(AnnotationLeaderStylePropertyBagR data, AnnotationLeaderStyleProperty key, AnnotationTextStylePropertyBag::T_Integer defaultValue, AnnotationTextStylePropertyBag::T_Integer value)
+    {
+    if (value == defaultValue)
+        data.ClearProperty(key);
+    else
+        data.SetIntegerProperty(key, value);
+    }
+
+//---------------------------------------------------------------------------------------
+// @bsimethod                                                   Jeff.Marker     06/2014
+//---------------------------------------------------------------------------------------
+static AnnotationTextStylePropertyBag::T_Real getRealValue(AnnotationLeaderStylePropertyBagCR data, AnnotationLeaderStyleProperty key, AnnotationTextStylePropertyBag::T_Real defaultValue)
+    {
+    if (data.HasProperty(key))
+        return data.GetRealProperty(key);
+
+    return defaultValue;
+    }
+static void setRealValue(AnnotationLeaderStylePropertyBagR data, AnnotationLeaderStyleProperty key, AnnotationTextStylePropertyBag::T_Real defaultValue, AnnotationTextStylePropertyBag::T_Real value)
+    {
+    if (value == defaultValue)
+        data.ClearProperty(key);
+    else
+        data.SetRealProperty(key, value);
+    }
+
+//---------------------------------------------------------------------------------------
+// @bsimethod                                                   Jeff.Marker     06/2014
+//---------------------------------------------------------------------------------------
+static const AnnotationLeaderStylePropertyBag::T_Integer DEFAULT_LINECOLOR_TYPE_VALUE = (AnnotationLeaderStylePropertyBag::T_Integer)AnnotationColorType::ByCategory;
+AnnotationColorType AnnotationLeaderStyle::GetLineColorType() const { return (AnnotationColorType)getIntegerValue(m_data, AnnotationLeaderStyleProperty::LineColorType, DEFAULT_LINECOLOR_TYPE_VALUE); }
+void AnnotationLeaderStyle::SetLineColorType(AnnotationColorType value) { setIntegerValue(m_data, AnnotationLeaderStyleProperty::LineColorType, DEFAULT_LINECOLOR_TYPE_VALUE, (AnnotationLeaderStylePropertyBag::T_Integer)value); }
+
+static const AnnotationLeaderStylePropertyBag::T_Integer DEFAULT_LINECOLOR_VALUE_VALUE = 0;
+ColorDef AnnotationLeaderStyle::GetLineColorValue() const { return ColorDef((uint32_t)getIntegerValue(m_data, AnnotationLeaderStyleProperty::LineColorValue, DEFAULT_LINECOLOR_VALUE_VALUE)); }
+void AnnotationLeaderStyle::SetLineColorValue(ColorDef value) { setIntegerValue(m_data, AnnotationLeaderStyleProperty::LineColorValue, DEFAULT_LINECOLOR_VALUE_VALUE, value.GetValue()); }
+
+static const AnnotationLeaderStylePropertyBag::T_Integer DEFAULT_LINETYPE_VALUE = (AnnotationLeaderStylePropertyBag::T_Integer)AnnotationLeaderLineType::None;
+AnnotationLeaderLineType AnnotationLeaderStyle::GetLineType() const { return (AnnotationLeaderLineType)getIntegerValue(m_data, AnnotationLeaderStyleProperty::LineType, DEFAULT_LINETYPE_VALUE); }
+void AnnotationLeaderStyle::SetLineType(AnnotationLeaderLineType value) { setIntegerValue(m_data, AnnotationLeaderStyleProperty::LineType, DEFAULT_LINETYPE_VALUE, (uint32_t)value); }
+
+static const AnnotationLeaderStylePropertyBag::T_Integer DEFAULT_LINEWEIGHT_VALUE = 0;
+uint32_t AnnotationLeaderStyle::GetLineWeight() const { return (uint32_t)getIntegerValue(m_data, AnnotationLeaderStyleProperty::LineWeight, DEFAULT_LINEWEIGHT_VALUE); }
+void AnnotationLeaderStyle::SetLineWeight(uint32_t value) { setIntegerValue(m_data, AnnotationLeaderStyleProperty::LineWeight, DEFAULT_LINEWEIGHT_VALUE, value); }
+
+static const AnnotationLeaderStylePropertyBag::T_Integer DEFAULT_TERMINATORCOLOR_TYPE_VALUE = (AnnotationLeaderStylePropertyBag::T_Integer)AnnotationColorType::ByCategory;
+AnnotationColorType AnnotationLeaderStyle::GetTerminatorColorType() const { return (AnnotationColorType)getIntegerValue(m_data, AnnotationLeaderStyleProperty::TerminatorColorType, DEFAULT_TERMINATORCOLOR_TYPE_VALUE); }
+void AnnotationLeaderStyle::SetTerminatorColorType(AnnotationColorType value) { setIntegerValue(m_data, AnnotationLeaderStyleProperty::TerminatorColorType, DEFAULT_TERMINATORCOLOR_TYPE_VALUE, (AnnotationLeaderStylePropertyBag::T_Integer)value); }
+
+static const AnnotationLeaderStylePropertyBag::T_Integer DEFAULT_TERMINATORCOLOR_VALUE_VALUE = 0;
+ColorDef AnnotationLeaderStyle::GetTerminatorColorValue() const { return ColorDef((uint32_t)getIntegerValue(m_data, AnnotationLeaderStyleProperty::TerminatorColorValue, DEFAULT_TERMINATORCOLOR_VALUE_VALUE)); }
+void AnnotationLeaderStyle::SetTerminatorColorValue(ColorDef value) { setIntegerValue(m_data, AnnotationLeaderStyleProperty::TerminatorColorValue, DEFAULT_TERMINATORCOLOR_VALUE_VALUE, value.GetValue()); }
+
+static const AnnotationLeaderStylePropertyBag::T_Real DEFAULT_TERMINATORSCALEFACTOR_VALUE = 1.0;
+double AnnotationLeaderStyle::GetTerminatorScaleFactor() const { return getRealValue(m_data, AnnotationLeaderStyleProperty::TerminatorScaleFactor, DEFAULT_TERMINATORSCALEFACTOR_VALUE); }
+void AnnotationLeaderStyle::SetTerminatorScaleFactor(double value) { setRealValue(m_data, AnnotationLeaderStyleProperty::TerminatorScaleFactor, DEFAULT_TERMINATORSCALEFACTOR_VALUE, value); }
+
+static const AnnotationLeaderStylePropertyBag::T_Integer DEFAULT_TERMINATORTYPE_VALUE = (AnnotationLeaderStylePropertyBag::T_Integer)AnnotationLeaderTerminatorType::None;
+AnnotationLeaderTerminatorType AnnotationLeaderStyle::GetTerminatorType() const { return (AnnotationLeaderTerminatorType)getIntegerValue(m_data, AnnotationLeaderStyleProperty::TerminatorType, DEFAULT_TERMINATORTYPE_VALUE); }
+void AnnotationLeaderStyle::SetTerminatorType(AnnotationLeaderTerminatorType value) { setIntegerValue(m_data, AnnotationLeaderStyleProperty::TerminatorType, DEFAULT_TERMINATORTYPE_VALUE, (uint32_t)value); }
+
+static const AnnotationLeaderStylePropertyBag::T_Integer DEFAULT_TERMINATORWEIGHT_VALUE = 0;
+uint32_t AnnotationLeaderStyle::GetTerminatorWeight() const { return (uint32_t)getIntegerValue(m_data, AnnotationLeaderStyleProperty::TerminatorWeight, DEFAULT_TERMINATORWEIGHT_VALUE); }
+void AnnotationLeaderStyle::SetTerminatorWeight(uint32_t value) { setIntegerValue(m_data, AnnotationLeaderStyleProperty::TerminatorWeight, DEFAULT_TERMINATORWEIGHT_VALUE, value); }
+
+//---------------------------------------------------------------------------------------
+// @bsimethod                                                   Jeff.Marker     06/2014
+//---------------------------------------------------------------------------------------
+AnnotationLeaderStylePtr AnnotationLeaderStyle::CreateEffectiveStyle(AnnotationLeaderStylePropertyBagCR overrides) const
+    {
+    AnnotationLeaderStylePtr copy = CreateCopy();
+    copy->InvalidateElementId();
+    copy->InvalidateCode();
+    copy->m_description.clear();
+    copy->m_data.MergeWith(overrides);
+
+    return copy;
+    }
+
+//---------------------------------------------------------------------------------------
+// @bsimethod                                                   Jeff.Marker     11/2015
+//---------------------------------------------------------------------------------------
+size_t AnnotationLeaderStyle::QueryCount(DgnDbR db)
+    {
+    CachedECSqlStatementPtr select = db.GetPreparedECSqlStatement("SELECT count(*) FROM " BIS_SCHEMA(BIS_CLASS_AnnotationLeaderStyle));
+    if (!select.IsValid())
+        return 0;
+
+    if (BE_SQLITE_ROW != select->Step())
+        return 0;
+
+    return static_cast<size_t>(select->GetValueInt(0));
+    }
+
+//---------------------------------------------------------------------------------------
+// @bsimethod                                                   Jeff.Marker     11/2015
+//---------------------------------------------------------------------------------------
+AnnotationLeaderStyle::Iterator AnnotationLeaderStyle::MakeIterator(DgnDbR db)
+    {
+    Iterator iter;
+    iter.Prepare(db, "SELECT ECInstanceId,[CodeValue],Description FROM " BIS_SCHEMA(BIS_CLASS_AnnotationLeaderStyle), 0);
+
+    return iter;
+    }
+
+//*****************************************************************************************************************************************************************************************************
+//*****************************************************************************************************************************************************************************************************
+
+static const uint32_t CURRENT_MAJOR_VERSION = 1;
+static const uint32_t CURRENT_MINOR_VERSION = 0;
+
+//---------------------------------------------------------------------------------------
+// @bsimethod                                                   Jeff.Marker     06/2014
+//---------------------------------------------------------------------------------------
+static void appendIntegerSetter
+(
+FB::AnnotationLeaderStyleSetters& setters,
+AnnotationLeaderStylePropertyBagCR data,
+AnnotationLeaderStyleProperty tsProp,
+decltype(declval<FB::AnnotationLeaderStyleSetter>().key()) fbProp,
+decltype(declval<FB::AnnotationLeaderStyleSetter>().integerValue()) defaultValue,
+bool writeIfDefault
+)
+    {
+    if (!data.HasProperty(tsProp))
+        return;
+
+    auto value = data.GetIntegerProperty(tsProp);
+    if (!writeIfDefault && (value == defaultValue))
+        return;
+
+    setters.push_back(FB::AnnotationLeaderStyleSetter(fbProp, value, 0.0));
+    }
+
+//---------------------------------------------------------------------------------------
+// @bsimethod                                                   Jeff.Marker     06/2014
+//---------------------------------------------------------------------------------------
+static void appendRealSetter
+(
+FB::AnnotationLeaderStyleSetters& setters,
+AnnotationLeaderStylePropertyBagCR data,
+AnnotationLeaderStyleProperty tsProp,
+decltype(declval<FB::AnnotationLeaderStyleSetter>().key()) fbProp,
+decltype(declval<FB::AnnotationLeaderStyleSetter>().realValue()) defaultValue,
+bool writeIfDefault
+)
+    {
+    if (!data.HasProperty(tsProp))
+        return;
+
+    auto value = data.GetRealProperty(tsProp);
+    if (!writeIfDefault && (value == defaultValue))
+        return;
+
+    setters.push_back(FB::AnnotationLeaderStyleSetter(fbProp, 0, value));
+    }
+
+//---------------------------------------------------------------------------------------
+// @bsimethod                                                   Jeff.Marker     06/2014
+//---------------------------------------------------------------------------------------
+BentleyStatus AnnotationLeaderStylePersistence::EncodeAsFlatBuf(FB::AnnotationLeaderStyleSetters& setters, AnnotationLeaderStylePropertyBagCR data) { return EncodeAsFlatBuf(setters, data, FlatBufEncodeOptions::Default); }
+BentleyStatus AnnotationLeaderStylePersistence::EncodeAsFlatBuf(FB::AnnotationLeaderStyleSetters& setters, AnnotationLeaderStylePropertyBagCR data, FlatBufEncodeOptions options)
+    {
+    bool writeIfDefault = isEnumFlagSet(FlatBufEncodeOptions::SettersAreOverrides, options);
+
+    appendIntegerSetter(setters, data, AnnotationLeaderStyleProperty::LineColorType, FB::AnnotationLeaderStyleProperty_LineColorType, DEFAULT_LINECOLOR_TYPE_VALUE, writeIfDefault);
+    appendIntegerSetter(setters, data, AnnotationLeaderStyleProperty::LineColorValue, FB::AnnotationLeaderStyleProperty_LineColorValue, DEFAULT_LINECOLOR_VALUE_VALUE, writeIfDefault);
+    appendIntegerSetter(setters, data, AnnotationLeaderStyleProperty::LineType, FB::AnnotationLeaderStyleProperty_LineType, DEFAULT_LINETYPE_VALUE, writeIfDefault);
+    appendIntegerSetter(setters, data, AnnotationLeaderStyleProperty::LineWeight, FB::AnnotationLeaderStyleProperty_LineWeight, DEFAULT_LINEWEIGHT_VALUE, writeIfDefault);
+    appendIntegerSetter(setters, data, AnnotationLeaderStyleProperty::TerminatorColorType, FB::AnnotationLeaderStyleProperty_TerminatorColorType, DEFAULT_TERMINATORCOLOR_TYPE_VALUE, writeIfDefault);
+    appendIntegerSetter(setters, data, AnnotationLeaderStyleProperty::TerminatorColorValue, FB::AnnotationLeaderStyleProperty_TerminatorColorValue, DEFAULT_TERMINATORCOLOR_VALUE_VALUE, writeIfDefault);
+    appendRealSetter(setters, data, AnnotationLeaderStyleProperty::TerminatorScaleFactor, FB::AnnotationLeaderStyleProperty_TerminatorScaleFactor, DEFAULT_TERMINATORSCALEFACTOR_VALUE, writeIfDefault);
+    appendIntegerSetter(setters, data, AnnotationLeaderStyleProperty::TerminatorType, FB::AnnotationLeaderStyleProperty_TerminatorType, DEFAULT_TERMINATORTYPE_VALUE, writeIfDefault);
+    appendIntegerSetter(setters, data, AnnotationLeaderStyleProperty::TerminatorWeight, FB::AnnotationLeaderStyleProperty_TerminatorWeight, DEFAULT_TERMINATORWEIGHT_VALUE, writeIfDefault);
+
+    return SUCCESS;
+    }
+
+//---------------------------------------------------------------------------------------
+// @bsimethod                                                   Jeff.Marker     06/2014
+//---------------------------------------------------------------------------------------
+BentleyStatus AnnotationLeaderStylePersistence::EncodeAsFlatBuf(bvector<Byte>& buffer, AnnotationLeaderStyleCR style, FlatBufEncodeOptions options)
+    {
+    FlatBufferBuilder encoder;
+    
+    // I prefer to ensure encoders write default values instead of it being unknown later if it's really a default value, or if the encoder missed it and it's bad data.
+    TemporaryForceDefaults forceDefaults(encoder, true);
+
+    //.............................................................................................
+    FB::AnnotationLeaderStyleSetters setters;
+    POSTCONDITION(SUCCESS == EncodeAsFlatBuf(setters, style.m_data, options), ERROR);
+
+    FB::AnnotationLeaderStyleSetterVectorOffset settersOffset;
+    if (!setters.empty())
+        settersOffset = encoder.CreateVectorOfStructs(setters);
+    
+    //.............................................................................................
+    FB::AnnotationLeaderStyleBuilder fbStyle(encoder);
+    fbStyle.add_majorVersion(CURRENT_MAJOR_VERSION);
+    fbStyle.add_minorVersion(CURRENT_MINOR_VERSION);
+
+    if (!setters.empty())
+        fbStyle.add_setters(settersOffset);
+    
+    encoder.Finish(fbStyle.Finish());
+
+    //.............................................................................................
+    buffer.resize(encoder.GetSize());
+    memcpy(&buffer[0], encoder.GetBufferPointer(), encoder.GetSize());
+
+    return SUCCESS;
+    }
+
+//---------------------------------------------------------------------------------------
+// @bsimethod                                                   Jeff.Marker     06/2014
+//---------------------------------------------------------------------------------------
+BentleyStatus AnnotationLeaderStylePersistence::DecodeFromFlatBuf(AnnotationLeaderStylePropertyBagR data, FB::AnnotationLeaderStyleSetterVector const& setters)
+    {
+    for (auto const& setter : setters)
+        {
+        switch (setter.key())
+            {
+            case FB::AnnotationLeaderStyleProperty_LineColorType: data.SetIntegerProperty(AnnotationLeaderStyleProperty::LineColorType, setter.integerValue()); break;
+            case FB::AnnotationLeaderStyleProperty_LineColorValue: data.SetIntegerProperty(AnnotationLeaderStyleProperty::LineColorValue, setter.integerValue()); break;
+            case FB::AnnotationLeaderStyleProperty_LineType: data.SetIntegerProperty(AnnotationLeaderStyleProperty::LineType, setter.integerValue()); break;
+            case FB::AnnotationLeaderStyleProperty_LineWeight: data.SetIntegerProperty(AnnotationLeaderStyleProperty::LineWeight, setter.integerValue()); break;
+            case FB::AnnotationLeaderStyleProperty_TerminatorColorType: data.SetIntegerProperty(AnnotationLeaderStyleProperty::TerminatorColorType, setter.integerValue()); break;
+            case FB::AnnotationLeaderStyleProperty_TerminatorColorValue: data.SetIntegerProperty(AnnotationLeaderStyleProperty::TerminatorColorValue, setter.integerValue()); break;
+            case FB::AnnotationLeaderStyleProperty_TerminatorScaleFactor: data.SetRealProperty(AnnotationLeaderStyleProperty::TerminatorScaleFactor, setter.realValue()); break;
+            case FB::AnnotationLeaderStyleProperty_TerminatorType: data.SetIntegerProperty(AnnotationLeaderStyleProperty::TerminatorType, setter.integerValue()); break;
+            case FB::AnnotationLeaderStyleProperty_TerminatorWeight: data.SetIntegerProperty(AnnotationLeaderStyleProperty::TerminatorWeight, setter.integerValue()); break;
+            }
+        }
+    
+    return SUCCESS;
+    }
+
+//---------------------------------------------------------------------------------------
+// @bsimethod                                                   Jeff.Marker     06/2014
+//---------------------------------------------------------------------------------------
+BentleyStatus AnnotationLeaderStylePersistence::DecodeFromFlatBuf(AnnotationLeaderStyleR style, ByteCP buffer, size_t numBytes)
+    {
+    style.m_data.ClearAllProperties();
+    
+    auto fbStyle = GetRoot<FB::AnnotationLeaderStyle>(buffer);
+
+    PRECONDITION(fbStyle->has_majorVersion(), ERROR);
+    if (fbStyle->majorVersion() > CURRENT_MAJOR_VERSION)
+        return ERROR;
+
+    if (fbStyle->has_setters())
+        POSTCONDITION(SUCCESS == DecodeFromFlatBuf(style.m_data, *fbStyle->setters()), ERROR);
+
+    return SUCCESS;
+    }