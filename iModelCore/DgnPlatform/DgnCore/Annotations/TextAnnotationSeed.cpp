//-------------------------------------------------------------------------------------- 
//     $Source: DgnCore/Annotations/TextAnnotationSeed.cpp $
//  $Copyright: (c) 2015 Bentley Systems, Incorporated. All rights reserved. $
//-------------------------------------------------------------------------------------- 
 
#include <DgnPlatformInternal.h>
#include <DgnPlatform/Annotations/Annotations.h>
#include <DgnPlatformInternal/DgnCore/Annotations/TextAnnotationSeedPersistence.h>

<<<<<<< HEAD
USING_NAMESPACE_BENTLEY_DGN
=======
template<typename T> static bool isEnumFlagSet(T testBit, T options) { return 0 != ((int)options & (int)testBit); }

USING_NAMESPACE_BENTLEY_DGNPLATFORM
>>>>>>> 2f1ef1ec
using namespace flatbuffers;

//*****************************************************************************************************************************************************************************************************
//*****************************************************************************************************************************************************************************************************

//---------------------------------------------------------------------------------------
// @bsimethod                                                   Jeff.Marker     07/2014
//---------------------------------------------------------------------------------------
bool TextAnnotationSeedPropertyBag::_IsIntegerProperty(T_Key key) const
    {
    switch ((TextAnnotationSeedProperty)key)
        {
        case TextAnnotationSeedProperty::FrameStyleId:
        case TextAnnotationSeedProperty::LeaderStyleId:
        case TextAnnotationSeedProperty::TextStyleId:
            return true;

        default:
            return false;
        }
    }

//---------------------------------------------------------------------------------------
// @bsimethod                                                   Jeff.Marker     07/2014
//---------------------------------------------------------------------------------------
bool TextAnnotationSeedPropertyBag::_IsRealProperty(T_Key key) const
    {
    return false;
    }

//*****************************************************************************************************************************************************************************************************
//*****************************************************************************************************************************************************************************************************

#define PROP_Data "Data"
#define PROP_Description "Descr"

BEGIN_BENTLEY_DGNPLATFORM_NAMESPACE
namespace dgn_ElementHandler
{
HANDLER_DEFINE_MEMBERS(TextAnnotationSeedHandler);

//---------------------------------------------------------------------------------------
// @bsimethod                                                   Jeff.Marker     11/2015
//---------------------------------------------------------------------------------------
void TextAnnotationSeedHandler::_GetClassParams(ECSqlClassParams& params)
    {
    T_Super::_GetClassParams(params);
    params.Add(PROP_Data);
    params.Add(PROP_Description);
    }
}
END_BENTLEY_DGNPLATFORM_NAMESPACE

//---------------------------------------------------------------------------------------
// @bsimethod                                                   Jeff.Marker     11/2015
//---------------------------------------------------------------------------------------
DgnDbStatus TextAnnotationSeed::_ReadSelectParams(BeSQLite::EC::ECSqlStatement& select, ECSqlClassParams const& params)
    {
    DgnDbStatus status = T_Super::_ReadSelectParams(select, params);
    if (DgnDbStatus::Success != status)
        return status;

    int dataSize = 0;
    ByteCP data = static_cast<ByteCP>(select.GetValueBinary(params.GetSelectIndex(PROP_Data), &dataSize));
    if (SUCCESS != TextAnnotationSeedPersistence::DecodeFromFlatBuf(*this, data, static_cast<size_t>(dataSize)))
        return DgnDbStatus::BadArg;

    m_description.AssignOrClear(select.GetValueText(params.GetSelectIndex(PROP_Description)));

    return DgnDbStatus::Success;
    }

//---------------------------------------------------------------------------------------
// @bsimethod                                                   Jeff.Marker     11/2015
//---------------------------------------------------------------------------------------
static DgnDbStatus bindParams(BeSQLite::EC::ECSqlStatement& stmt, TextAnnotationSeedCR style)
    {
    bvector<Byte> data;
    if (SUCCESS != TextAnnotationSeedPersistence::EncodeAsFlatBuf(data, style, TextAnnotationSeedPersistence::FlatBufEncodeOptions::Default))
        return DgnDbStatus::BadArg;

    if (ECSqlStatus::Success != stmt.BindText(stmt.GetParameterIndex(PROP_Description), style.GetDescription().c_str(), IECSqlBinder::MakeCopy::No))
        return DgnDbStatus::BadArg;

    if (ECSqlStatus::Success != stmt.BindBinary(stmt.GetParameterIndex(PROP_Data), &data[0], static_cast<int>(data.size()), IECSqlBinder::MakeCopy::Yes))
        return DgnDbStatus::BadArg;

    return DgnDbStatus::Success;
    }

//---------------------------------------------------------------------------------------
// @bsimethod                                                   Jeff.Marker     11/2015
//---------------------------------------------------------------------------------------
DgnDbStatus TextAnnotationSeed::_BindInsertParams(BeSQLite::EC::ECSqlStatement& insert)
    {
    DgnDbStatus status = T_Super::_BindInsertParams(insert);
    if (DgnDbStatus::Success != status)
        return status;

    return bindParams(insert, *this);
    }

//---------------------------------------------------------------------------------------
// @bsimethod                                                   Jeff.Marker     11/2015
//---------------------------------------------------------------------------------------
DgnDbStatus TextAnnotationSeed::_BindUpdateParams(BeSQLite::EC::ECSqlStatement& update)
    {
    DgnDbStatus status = T_Super::_BindUpdateParams(update);
    if (DgnDbStatus::Success != status)
        return status;

    return bindParams(update, *this);
    }

//---------------------------------------------------------------------------------------
// @bsimethod                                                   Jeff.Marker     11/2015
//---------------------------------------------------------------------------------------
void TextAnnotationSeed::_CopyFrom(DgnElementCR src)
    {
    T_Super::_CopyFrom(src);

    TextAnnotationSeedCP rhs = dynamic_cast<TextAnnotationSeedCP>(&src);
    if (nullptr == rhs)
        return;

    m_description = rhs->m_description;
    m_data = rhs->m_data;
    }

//---------------------------------------------------------------------------------------
// @bsimethod                                                   Jeff.Marker     07/2014
//---------------------------------------------------------------------------------------
static TextAnnotationSeedPropertyBag::T_Integer getIntegerValue(TextAnnotationSeedPropertyBagCR data, TextAnnotationSeedProperty key, TextAnnotationSeedPropertyBag::T_Integer defaultValue)
    {
    if (data.HasProperty(key))
        return data.GetIntegerProperty(key);

    return defaultValue;
    }
static void setIntegerValue(TextAnnotationSeedPropertyBagR data, TextAnnotationSeedProperty key, TextAnnotationSeedPropertyBag::T_Integer defaultValue, TextAnnotationSeedPropertyBag::T_Integer value)
    {
    if (value == defaultValue)
        data.ClearProperty(key);
    else
        data.SetIntegerProperty(key, value);
    }

//---------------------------------------------------------------------------------------
// @bsimethod                                                   Jeff.Marker     07/2014
//---------------------------------------------------------------------------------------
// static TextAnnotationSeedPropertyBag::T_Real getRealValue(TextAnnotationSeedPropertyBagCR data, TextAnnotationSeedProperty key, TextAnnotationSeedPropertyBag::T_Real defaultValue)
//     {
//     if (data.HasProperty(key))
//         return data.GetRealProperty(key);
//     
//     return defaultValue;
//     }
// static void setRealValue(TextAnnotationSeedPropertyBagR data, TextAnnotationSeedProperty key, TextAnnotationSeedPropertyBag::T_Real defaultValue, TextAnnotationSeedPropertyBag::T_Real value)
//     {
//     if (value == defaultValue)
//         data.ClearProperty(key);
//     else
//         data.SetRealProperty(key, value);
//     }

//---------------------------------------------------------------------------------------
// @bsimethod                                                   Jeff.Marker     07/2014
//---------------------------------------------------------------------------------------
static const TextAnnotationSeedPropertyBag::T_Integer DEFAULT_FRAMESTYLEID_VALUE = 0;
DgnElementId TextAnnotationSeed::GetFrameStyleId() const { return DgnElementId((uint64_t)getIntegerValue(m_data, TextAnnotationSeedProperty::FrameStyleId, DEFAULT_FRAMESTYLEID_VALUE)); }
void TextAnnotationSeed::SetFrameStyleId(DgnElementId value) { setIntegerValue(m_data, TextAnnotationSeedProperty::FrameStyleId, DEFAULT_FRAMESTYLEID_VALUE, value.GetValue()); }
    
static const TextAnnotationSeedPropertyBag::T_Integer DEFAULT_LEADERSTYLEID_VALUE = 0;
DgnElementId TextAnnotationSeed::GetLeaderStyleId() const { return DgnElementId((uint64_t)getIntegerValue(m_data, TextAnnotationSeedProperty::LeaderStyleId, DEFAULT_LEADERSTYLEID_VALUE)); }
void TextAnnotationSeed::SetLeaderStyleId(DgnElementId value) { setIntegerValue(m_data, TextAnnotationSeedProperty::LeaderStyleId, DEFAULT_LEADERSTYLEID_VALUE, value.GetValue()); }
    
static const TextAnnotationSeedPropertyBag::T_Integer DEFAULT_TEXTSTYLEID_VALUE = 0;
DgnElementId TextAnnotationSeed::GetTextStyleId() const { return DgnElementId((uint64_t)getIntegerValue(m_data, TextAnnotationSeedProperty::TextStyleId, DEFAULT_TEXTSTYLEID_VALUE)); }
void TextAnnotationSeed::SetTextStyleId(DgnElementId value) { setIntegerValue(m_data, TextAnnotationSeedProperty::TextStyleId, DEFAULT_TEXTSTYLEID_VALUE, value.GetValue()); }

//---------------------------------------------------------------------------------------
// @bsimethod                                                   Jeff.Marker     07/2014
//---------------------------------------------------------------------------------------
TextAnnotationSeedPtr TextAnnotationSeed::CreateEffectiveSeed(TextAnnotationSeedPropertyBagCR overrides) const
    {
    TextAnnotationSeedPtr copy = CreateCopy();
    copy->InvalidateElementId();
    copy->InvalidateCode();
    copy->m_description.clear();
    copy->m_data.MergeWith(overrides);

    return copy;
    }

//---------------------------------------------------------------------------------------
// @bsimethod                                                   Jeff.Marker     11/2015
//---------------------------------------------------------------------------------------
size_t TextAnnotationSeed::QueryCount(DgnDbR db)
    {
    CachedECSqlStatementPtr select = db.GetPreparedECSqlStatement("SELECT count(*) FROM " DGN_SCHEMA(DGN_CLASSNAME_TextAnnotationSeed));
    if (!select.IsValid())
        return 0;

    if (BE_SQLITE_ROW != select->Step())
        return 0;

    return static_cast<size_t>(select->GetValueInt(0));
    }

//---------------------------------------------------------------------------------------
// @bsimethod                                                   Jeff.Marker     11/2015
//---------------------------------------------------------------------------------------
TextAnnotationSeed::Iterator TextAnnotationSeed::MakeIterator(DgnDbR db)
    {
    Iterator iter;
    iter.Prepare(db, "SELECT ECInstanceId, Code.[Value], Descr FROM " DGN_SCHEMA(DGN_CLASSNAME_TextAnnotationSeed), 0);

    return iter;
    }

//*****************************************************************************************************************************************************************************************************
//*****************************************************************************************************************************************************************************************************

static const uint32_t CURRENT_MAJOR_VERSION = 1;
static const uint32_t CURRENT_MINOR_VERSION = 0;

//---------------------------------------------------------------------------------------
// @bsimethod                                                   Jeff.Marker     07/2014
//---------------------------------------------------------------------------------------
static void appendIntegerSetter
(
FB::TextAnnotationSeedSetters& setters,
TextAnnotationSeedPropertyBagCR data,
TextAnnotationSeedProperty tsProp,
decltype(declval<FB::TextAnnotationSeedSetter>().key()) fbProp,
decltype(declval<FB::TextAnnotationSeedSetter>().integerValue()) defaultValue,
bool writeIfDefault
)
    {
    if (!data.HasProperty(tsProp))
        return;

    auto value = data.GetIntegerProperty(tsProp);
    if (!writeIfDefault && (value == defaultValue))
        return;

    setters.push_back(FB::TextAnnotationSeedSetter(fbProp, value, 0.0));
    }

//---------------------------------------------------------------------------------------
// @bsimethod                                                   Jeff.Marker     07/2014
//---------------------------------------------------------------------------------------
// static void appendRealSetter
// (
// FB::TextAnnotationSeedSetters& setters,
// TextAnnotationSeedPropertyBagCR data,
// TextAnnotationSeedProperty tsProp,
// decltype(declval<FB::TextAnnotationSeedSetter>().key()) fbProp,
// decltype(declval<FB::TextAnnotationSeedSetter>().realValue()) defaultValue,
// bool writeIfDefault
// )
//     {
//     if (!data.HasProperty(tsProp))
//         return;

//     auto value = data.GetRealProperty(tsProp);
//     if (!writeIfDefault && (value == defaultValue))
//         return;

//     setters.push_back(FB::TextAnnotationSeedSetter(fbProp, 0, value));
//     }

//---------------------------------------------------------------------------------------
// @bsimethod                                                   Jeff.Marker     07/2014
//---------------------------------------------------------------------------------------
BentleyStatus TextAnnotationSeedPersistence::EncodeAsFlatBuf(FB::TextAnnotationSeedSetters& setters, TextAnnotationSeedPropertyBagCR data) { return EncodeAsFlatBuf(setters, data, FlatBufEncodeOptions::Default); }
BentleyStatus TextAnnotationSeedPersistence::EncodeAsFlatBuf(FB::TextAnnotationSeedSetters& setters, TextAnnotationSeedPropertyBagCR data, FlatBufEncodeOptions options)
    {
    bool writeIfDefault = isEnumFlagSet(FlatBufEncodeOptions::SettersAreOverrides, options);

    appendIntegerSetter(setters, data, TextAnnotationSeedProperty::FrameStyleId, FB::TextAnnotationSeedProperty_FrameStyleId, DEFAULT_FRAMESTYLEID_VALUE, writeIfDefault);
    appendIntegerSetter(setters, data, TextAnnotationSeedProperty::LeaderStyleId, FB::TextAnnotationSeedProperty_LeaderStyleId, DEFAULT_LEADERSTYLEID_VALUE, writeIfDefault);
    appendIntegerSetter(setters, data, TextAnnotationSeedProperty::TextStyleId, FB::TextAnnotationSeedProperty_TextStyleId, DEFAULT_TEXTSTYLEID_VALUE, writeIfDefault);

    return SUCCESS;
    }

//---------------------------------------------------------------------------------------
// @bsimethod                                                   Jeff.Marker     07/2014
//---------------------------------------------------------------------------------------
BentleyStatus TextAnnotationSeedPersistence::EncodeAsFlatBuf(bvector<Byte>& buffer, TextAnnotationSeedCR style, FlatBufEncodeOptions options)
    {
    FlatBufferBuilder encoder;
    
    // I prefer to ensure encoders write default values instead of it being unknown later if it's really a default value, or if the encoder missed it and it's bad data.
    TemporaryForceDefaults forceDefaults(encoder, true);

    //.............................................................................................
    FB::TextAnnotationSeedSetters setters;
    POSTCONDITION(SUCCESS == EncodeAsFlatBuf(setters, style.m_data, options), ERROR);

    FB::TextAnnotationSeedSetterVectorOffset settersOffset;
    if (!setters.empty())
        settersOffset = encoder.CreateVectorOfStructs(setters);

    //.............................................................................................
    FB::TextAnnotationSeedBuilder fbStyle(encoder);
    fbStyle.add_majorVersion(CURRENT_MAJOR_VERSION);
    fbStyle.add_minorVersion(CURRENT_MINOR_VERSION);
    
    if (!setters.empty())
        fbStyle.add_setters(settersOffset);
    
    encoder.Finish(fbStyle.Finish());

    //.............................................................................................
    buffer.resize(encoder.GetSize());
    memcpy(&buffer[0], encoder.GetBufferPointer(), encoder.GetSize());

    return SUCCESS;
    }

//---------------------------------------------------------------------------------------
// @bsimethod                                                   Jeff.Marker     07/2014
//---------------------------------------------------------------------------------------
BentleyStatus TextAnnotationSeedPersistence::DecodeFromFlatBuf(TextAnnotationSeedPropertyBagR data, FB::TextAnnotationSeedSetterVector const& setters)
    {
    for (auto const& setter : setters)
        {
        switch (setter.key())
            {
            case FB::TextAnnotationSeedProperty_FrameStyleId: data.SetIntegerProperty(TextAnnotationSeedProperty::FrameStyleId, setter.integerValue()); break;
            case FB::TextAnnotationSeedProperty_LeaderStyleId: data.SetIntegerProperty(TextAnnotationSeedProperty::LeaderStyleId, setter.integerValue()); break;
            case FB::TextAnnotationSeedProperty_TextStyleId: data.SetIntegerProperty(TextAnnotationSeedProperty::TextStyleId, setter.integerValue()); break;
            }
        }
    
    return SUCCESS;
    }

//---------------------------------------------------------------------------------------
// @bsimethod                                                   Jeff.Marker     07/2014
//---------------------------------------------------------------------------------------
BentleyStatus TextAnnotationSeedPersistence::DecodeFromFlatBuf(TextAnnotationSeedR style, ByteCP buffer, size_t numBytes)
    {
    style.m_data.ClearAllProperties();
    
    auto fbStyle = GetRoot<FB::TextAnnotationSeed>(buffer);

    PRECONDITION(fbStyle->has_majorVersion(), ERROR);
    if (fbStyle->majorVersion() > CURRENT_MAJOR_VERSION)
        return ERROR;

    if (fbStyle->has_setters())
        POSTCONDITION(SUCCESS == DecodeFromFlatBuf(style.m_data, *fbStyle->setters()), ERROR);

    return SUCCESS;
    }
<|MERGE_RESOLUTION|>--- conflicted
+++ resolved
@@ -1,374 +1,370 @@
-//-------------------------------------------------------------------------------------- 
-//     $Source: DgnCore/Annotations/TextAnnotationSeed.cpp $
-//  $Copyright: (c) 2015 Bentley Systems, Incorporated. All rights reserved. $
-//-------------------------------------------------------------------------------------- 
- 
-#include <DgnPlatformInternal.h>
-#include <DgnPlatform/Annotations/Annotations.h>
-#include <DgnPlatformInternal/DgnCore/Annotations/TextAnnotationSeedPersistence.h>
-
-<<<<<<< HEAD
-USING_NAMESPACE_BENTLEY_DGN
-=======
-template<typename T> static bool isEnumFlagSet(T testBit, T options) { return 0 != ((int)options & (int)testBit); }
-
-USING_NAMESPACE_BENTLEY_DGNPLATFORM
->>>>>>> 2f1ef1ec
-using namespace flatbuffers;
-
-//*****************************************************************************************************************************************************************************************************
-//*****************************************************************************************************************************************************************************************************
-
-//---------------------------------------------------------------------------------------
-// @bsimethod                                                   Jeff.Marker     07/2014
-//---------------------------------------------------------------------------------------
-bool TextAnnotationSeedPropertyBag::_IsIntegerProperty(T_Key key) const
-    {
-    switch ((TextAnnotationSeedProperty)key)
-        {
-        case TextAnnotationSeedProperty::FrameStyleId:
-        case TextAnnotationSeedProperty::LeaderStyleId:
-        case TextAnnotationSeedProperty::TextStyleId:
-            return true;
-
-        default:
-            return false;
-        }
-    }
-
-//---------------------------------------------------------------------------------------
-// @bsimethod                                                   Jeff.Marker     07/2014
-//---------------------------------------------------------------------------------------
-bool TextAnnotationSeedPropertyBag::_IsRealProperty(T_Key key) const
-    {
-    return false;
-    }
-
-//*****************************************************************************************************************************************************************************************************
-//*****************************************************************************************************************************************************************************************************
-
-#define PROP_Data "Data"
-#define PROP_Description "Descr"
-
-BEGIN_BENTLEY_DGNPLATFORM_NAMESPACE
-namespace dgn_ElementHandler
-{
-HANDLER_DEFINE_MEMBERS(TextAnnotationSeedHandler);
-
-//---------------------------------------------------------------------------------------
-// @bsimethod                                                   Jeff.Marker     11/2015
-//---------------------------------------------------------------------------------------
-void TextAnnotationSeedHandler::_GetClassParams(ECSqlClassParams& params)
-    {
-    T_Super::_GetClassParams(params);
-    params.Add(PROP_Data);
-    params.Add(PROP_Description);
-    }
-}
-END_BENTLEY_DGNPLATFORM_NAMESPACE
-
-//---------------------------------------------------------------------------------------
-// @bsimethod                                                   Jeff.Marker     11/2015
-//---------------------------------------------------------------------------------------
-DgnDbStatus TextAnnotationSeed::_ReadSelectParams(BeSQLite::EC::ECSqlStatement& select, ECSqlClassParams const& params)
-    {
-    DgnDbStatus status = T_Super::_ReadSelectParams(select, params);
-    if (DgnDbStatus::Success != status)
-        return status;
-
-    int dataSize = 0;
-    ByteCP data = static_cast<ByteCP>(select.GetValueBinary(params.GetSelectIndex(PROP_Data), &dataSize));
-    if (SUCCESS != TextAnnotationSeedPersistence::DecodeFromFlatBuf(*this, data, static_cast<size_t>(dataSize)))
-        return DgnDbStatus::BadArg;
-
-    m_description.AssignOrClear(select.GetValueText(params.GetSelectIndex(PROP_Description)));
-
-    return DgnDbStatus::Success;
-    }
-
-//---------------------------------------------------------------------------------------
-// @bsimethod                                                   Jeff.Marker     11/2015
-//---------------------------------------------------------------------------------------
-static DgnDbStatus bindParams(BeSQLite::EC::ECSqlStatement& stmt, TextAnnotationSeedCR style)
-    {
-    bvector<Byte> data;
-    if (SUCCESS != TextAnnotationSeedPersistence::EncodeAsFlatBuf(data, style, TextAnnotationSeedPersistence::FlatBufEncodeOptions::Default))
-        return DgnDbStatus::BadArg;
-
-    if (ECSqlStatus::Success != stmt.BindText(stmt.GetParameterIndex(PROP_Description), style.GetDescription().c_str(), IECSqlBinder::MakeCopy::No))
-        return DgnDbStatus::BadArg;
-
-    if (ECSqlStatus::Success != stmt.BindBinary(stmt.GetParameterIndex(PROP_Data), &data[0], static_cast<int>(data.size()), IECSqlBinder::MakeCopy::Yes))
-        return DgnDbStatus::BadArg;
-
-    return DgnDbStatus::Success;
-    }
-
-//---------------------------------------------------------------------------------------
-// @bsimethod                                                   Jeff.Marker     11/2015
-//---------------------------------------------------------------------------------------
-DgnDbStatus TextAnnotationSeed::_BindInsertParams(BeSQLite::EC::ECSqlStatement& insert)
-    {
-    DgnDbStatus status = T_Super::_BindInsertParams(insert);
-    if (DgnDbStatus::Success != status)
-        return status;
-
-    return bindParams(insert, *this);
-    }
-
-//---------------------------------------------------------------------------------------
-// @bsimethod                                                   Jeff.Marker     11/2015
-//---------------------------------------------------------------------------------------
-DgnDbStatus TextAnnotationSeed::_BindUpdateParams(BeSQLite::EC::ECSqlStatement& update)
-    {
-    DgnDbStatus status = T_Super::_BindUpdateParams(update);
-    if (DgnDbStatus::Success != status)
-        return status;
-
-    return bindParams(update, *this);
-    }
-
-//---------------------------------------------------------------------------------------
-// @bsimethod                                                   Jeff.Marker     11/2015
-//---------------------------------------------------------------------------------------
-void TextAnnotationSeed::_CopyFrom(DgnElementCR src)
-    {
-    T_Super::_CopyFrom(src);
-
-    TextAnnotationSeedCP rhs = dynamic_cast<TextAnnotationSeedCP>(&src);
-    if (nullptr == rhs)
-        return;
-
-    m_description = rhs->m_description;
-    m_data = rhs->m_data;
-    }
-
-//---------------------------------------------------------------------------------------
-// @bsimethod                                                   Jeff.Marker     07/2014
-//---------------------------------------------------------------------------------------
-static TextAnnotationSeedPropertyBag::T_Integer getIntegerValue(TextAnnotationSeedPropertyBagCR data, TextAnnotationSeedProperty key, TextAnnotationSeedPropertyBag::T_Integer defaultValue)
-    {
-    if (data.HasProperty(key))
-        return data.GetIntegerProperty(key);
-
-    return defaultValue;
-    }
-static void setIntegerValue(TextAnnotationSeedPropertyBagR data, TextAnnotationSeedProperty key, TextAnnotationSeedPropertyBag::T_Integer defaultValue, TextAnnotationSeedPropertyBag::T_Integer value)
-    {
-    if (value == defaultValue)
-        data.ClearProperty(key);
-    else
-        data.SetIntegerProperty(key, value);
-    }
-
-//---------------------------------------------------------------------------------------
-// @bsimethod                                                   Jeff.Marker     07/2014
-//---------------------------------------------------------------------------------------
-// static TextAnnotationSeedPropertyBag::T_Real getRealValue(TextAnnotationSeedPropertyBagCR data, TextAnnotationSeedProperty key, TextAnnotationSeedPropertyBag::T_Real defaultValue)
-//     {
-//     if (data.HasProperty(key))
-//         return data.GetRealProperty(key);
-//     
-//     return defaultValue;
-//     }
-// static void setRealValue(TextAnnotationSeedPropertyBagR data, TextAnnotationSeedProperty key, TextAnnotationSeedPropertyBag::T_Real defaultValue, TextAnnotationSeedPropertyBag::T_Real value)
-//     {
-//     if (value == defaultValue)
-//         data.ClearProperty(key);
-//     else
-//         data.SetRealProperty(key, value);
-//     }
-
-//---------------------------------------------------------------------------------------
-// @bsimethod                                                   Jeff.Marker     07/2014
-//---------------------------------------------------------------------------------------
-static const TextAnnotationSeedPropertyBag::T_Integer DEFAULT_FRAMESTYLEID_VALUE = 0;
-DgnElementId TextAnnotationSeed::GetFrameStyleId() const { return DgnElementId((uint64_t)getIntegerValue(m_data, TextAnnotationSeedProperty::FrameStyleId, DEFAULT_FRAMESTYLEID_VALUE)); }
-void TextAnnotationSeed::SetFrameStyleId(DgnElementId value) { setIntegerValue(m_data, TextAnnotationSeedProperty::FrameStyleId, DEFAULT_FRAMESTYLEID_VALUE, value.GetValue()); }
-    
-static const TextAnnotationSeedPropertyBag::T_Integer DEFAULT_LEADERSTYLEID_VALUE = 0;
-DgnElementId TextAnnotationSeed::GetLeaderStyleId() const { return DgnElementId((uint64_t)getIntegerValue(m_data, TextAnnotationSeedProperty::LeaderStyleId, DEFAULT_LEADERSTYLEID_VALUE)); }
-void TextAnnotationSeed::SetLeaderStyleId(DgnElementId value) { setIntegerValue(m_data, TextAnnotationSeedProperty::LeaderStyleId, DEFAULT_LEADERSTYLEID_VALUE, value.GetValue()); }
-    
-static const TextAnnotationSeedPropertyBag::T_Integer DEFAULT_TEXTSTYLEID_VALUE = 0;
-DgnElementId TextAnnotationSeed::GetTextStyleId() const { return DgnElementId((uint64_t)getIntegerValue(m_data, TextAnnotationSeedProperty::TextStyleId, DEFAULT_TEXTSTYLEID_VALUE)); }
-void TextAnnotationSeed::SetTextStyleId(DgnElementId value) { setIntegerValue(m_data, TextAnnotationSeedProperty::TextStyleId, DEFAULT_TEXTSTYLEID_VALUE, value.GetValue()); }
-
-//---------------------------------------------------------------------------------------
-// @bsimethod                                                   Jeff.Marker     07/2014
-//---------------------------------------------------------------------------------------
-TextAnnotationSeedPtr TextAnnotationSeed::CreateEffectiveSeed(TextAnnotationSeedPropertyBagCR overrides) const
-    {
-    TextAnnotationSeedPtr copy = CreateCopy();
-    copy->InvalidateElementId();
-    copy->InvalidateCode();
-    copy->m_description.clear();
-    copy->m_data.MergeWith(overrides);
-
-    return copy;
-    }
-
-//---------------------------------------------------------------------------------------
-// @bsimethod                                                   Jeff.Marker     11/2015
-//---------------------------------------------------------------------------------------
-size_t TextAnnotationSeed::QueryCount(DgnDbR db)
-    {
-    CachedECSqlStatementPtr select = db.GetPreparedECSqlStatement("SELECT count(*) FROM " DGN_SCHEMA(DGN_CLASSNAME_TextAnnotationSeed));
-    if (!select.IsValid())
-        return 0;
-
-    if (BE_SQLITE_ROW != select->Step())
-        return 0;
-
-    return static_cast<size_t>(select->GetValueInt(0));
-    }
-
-//---------------------------------------------------------------------------------------
-// @bsimethod                                                   Jeff.Marker     11/2015
-//---------------------------------------------------------------------------------------
-TextAnnotationSeed::Iterator TextAnnotationSeed::MakeIterator(DgnDbR db)
-    {
-    Iterator iter;
-    iter.Prepare(db, "SELECT ECInstanceId, Code.[Value], Descr FROM " DGN_SCHEMA(DGN_CLASSNAME_TextAnnotationSeed), 0);
-
-    return iter;
-    }
-
-//*****************************************************************************************************************************************************************************************************
-//*****************************************************************************************************************************************************************************************************
-
-static const uint32_t CURRENT_MAJOR_VERSION = 1;
-static const uint32_t CURRENT_MINOR_VERSION = 0;
-
-//---------------------------------------------------------------------------------------
-// @bsimethod                                                   Jeff.Marker     07/2014
-//---------------------------------------------------------------------------------------
-static void appendIntegerSetter
-(
-FB::TextAnnotationSeedSetters& setters,
-TextAnnotationSeedPropertyBagCR data,
-TextAnnotationSeedProperty tsProp,
-decltype(declval<FB::TextAnnotationSeedSetter>().key()) fbProp,
-decltype(declval<FB::TextAnnotationSeedSetter>().integerValue()) defaultValue,
-bool writeIfDefault
-)
-    {
-    if (!data.HasProperty(tsProp))
-        return;
-
-    auto value = data.GetIntegerProperty(tsProp);
-    if (!writeIfDefault && (value == defaultValue))
-        return;
-
-    setters.push_back(FB::TextAnnotationSeedSetter(fbProp, value, 0.0));
-    }
-
-//---------------------------------------------------------------------------------------
-// @bsimethod                                                   Jeff.Marker     07/2014
-//---------------------------------------------------------------------------------------
-// static void appendRealSetter
-// (
-// FB::TextAnnotationSeedSetters& setters,
-// TextAnnotationSeedPropertyBagCR data,
-// TextAnnotationSeedProperty tsProp,
-// decltype(declval<FB::TextAnnotationSeedSetter>().key()) fbProp,
-// decltype(declval<FB::TextAnnotationSeedSetter>().realValue()) defaultValue,
-// bool writeIfDefault
-// )
-//     {
-//     if (!data.HasProperty(tsProp))
-//         return;
-
-//     auto value = data.GetRealProperty(tsProp);
-//     if (!writeIfDefault && (value == defaultValue))
-//         return;
-
-//     setters.push_back(FB::TextAnnotationSeedSetter(fbProp, 0, value));
-//     }
-
-//---------------------------------------------------------------------------------------
-// @bsimethod                                                   Jeff.Marker     07/2014
-//---------------------------------------------------------------------------------------
-BentleyStatus TextAnnotationSeedPersistence::EncodeAsFlatBuf(FB::TextAnnotationSeedSetters& setters, TextAnnotationSeedPropertyBagCR data) { return EncodeAsFlatBuf(setters, data, FlatBufEncodeOptions::Default); }
-BentleyStatus TextAnnotationSeedPersistence::EncodeAsFlatBuf(FB::TextAnnotationSeedSetters& setters, TextAnnotationSeedPropertyBagCR data, FlatBufEncodeOptions options)
-    {
-    bool writeIfDefault = isEnumFlagSet(FlatBufEncodeOptions::SettersAreOverrides, options);
-
-    appendIntegerSetter(setters, data, TextAnnotationSeedProperty::FrameStyleId, FB::TextAnnotationSeedProperty_FrameStyleId, DEFAULT_FRAMESTYLEID_VALUE, writeIfDefault);
-    appendIntegerSetter(setters, data, TextAnnotationSeedProperty::LeaderStyleId, FB::TextAnnotationSeedProperty_LeaderStyleId, DEFAULT_LEADERSTYLEID_VALUE, writeIfDefault);
-    appendIntegerSetter(setters, data, TextAnnotationSeedProperty::TextStyleId, FB::TextAnnotationSeedProperty_TextStyleId, DEFAULT_TEXTSTYLEID_VALUE, writeIfDefault);
-
-    return SUCCESS;
-    }
-
-//---------------------------------------------------------------------------------------
-// @bsimethod                                                   Jeff.Marker     07/2014
-//---------------------------------------------------------------------------------------
-BentleyStatus TextAnnotationSeedPersistence::EncodeAsFlatBuf(bvector<Byte>& buffer, TextAnnotationSeedCR style, FlatBufEncodeOptions options)
-    {
-    FlatBufferBuilder encoder;
-    
-    // I prefer to ensure encoders write default values instead of it being unknown later if it's really a default value, or if the encoder missed it and it's bad data.
-    TemporaryForceDefaults forceDefaults(encoder, true);
-
-    //.............................................................................................
-    FB::TextAnnotationSeedSetters setters;
-    POSTCONDITION(SUCCESS == EncodeAsFlatBuf(setters, style.m_data, options), ERROR);
-
-    FB::TextAnnotationSeedSetterVectorOffset settersOffset;
-    if (!setters.empty())
-        settersOffset = encoder.CreateVectorOfStructs(setters);
-
-    //.............................................................................................
-    FB::TextAnnotationSeedBuilder fbStyle(encoder);
-    fbStyle.add_majorVersion(CURRENT_MAJOR_VERSION);
-    fbStyle.add_minorVersion(CURRENT_MINOR_VERSION);
-    
-    if (!setters.empty())
-        fbStyle.add_setters(settersOffset);
-    
-    encoder.Finish(fbStyle.Finish());
-
-    //.............................................................................................
-    buffer.resize(encoder.GetSize());
-    memcpy(&buffer[0], encoder.GetBufferPointer(), encoder.GetSize());
-
-    return SUCCESS;
-    }
-
-//---------------------------------------------------------------------------------------
-// @bsimethod                                                   Jeff.Marker     07/2014
-//---------------------------------------------------------------------------------------
-BentleyStatus TextAnnotationSeedPersistence::DecodeFromFlatBuf(TextAnnotationSeedPropertyBagR data, FB::TextAnnotationSeedSetterVector const& setters)
-    {
-    for (auto const& setter : setters)
-        {
-        switch (setter.key())
-            {
-            case FB::TextAnnotationSeedProperty_FrameStyleId: data.SetIntegerProperty(TextAnnotationSeedProperty::FrameStyleId, setter.integerValue()); break;
-            case FB::TextAnnotationSeedProperty_LeaderStyleId: data.SetIntegerProperty(TextAnnotationSeedProperty::LeaderStyleId, setter.integerValue()); break;
-            case FB::TextAnnotationSeedProperty_TextStyleId: data.SetIntegerProperty(TextAnnotationSeedProperty::TextStyleId, setter.integerValue()); break;
-            }
-        }
-    
-    return SUCCESS;
-    }
-
-//---------------------------------------------------------------------------------------
-// @bsimethod                                                   Jeff.Marker     07/2014
-//---------------------------------------------------------------------------------------
-BentleyStatus TextAnnotationSeedPersistence::DecodeFromFlatBuf(TextAnnotationSeedR style, ByteCP buffer, size_t numBytes)
-    {
-    style.m_data.ClearAllProperties();
-    
-    auto fbStyle = GetRoot<FB::TextAnnotationSeed>(buffer);
-
-    PRECONDITION(fbStyle->has_majorVersion(), ERROR);
-    if (fbStyle->majorVersion() > CURRENT_MAJOR_VERSION)
-        return ERROR;
-
-    if (fbStyle->has_setters())
-        POSTCONDITION(SUCCESS == DecodeFromFlatBuf(style.m_data, *fbStyle->setters()), ERROR);
-
-    return SUCCESS;
-    }
+//-------------------------------------------------------------------------------------- 
+//     $Source: DgnCore/Annotations/TextAnnotationSeed.cpp $
+//  $Copyright: (c) 2015 Bentley Systems, Incorporated. All rights reserved. $
+//-------------------------------------------------------------------------------------- 
+ 
+#include <DgnPlatformInternal.h>
+#include <DgnPlatform/Annotations/Annotations.h>
+#include <DgnPlatformInternal/DgnCore/Annotations/TextAnnotationSeedPersistence.h>
+
+template<typename T> static bool isEnumFlagSet(T testBit, T options) { return 0 != ((int)options & (int)testBit); }
+
+USING_NAMESPACE_BENTLEY_DGN
+using namespace flatbuffers;
+
+//*****************************************************************************************************************************************************************************************************
+//*****************************************************************************************************************************************************************************************************
+
+//---------------------------------------------------------------------------------------
+// @bsimethod                                                   Jeff.Marker     07/2014
+//---------------------------------------------------------------------------------------
+bool TextAnnotationSeedPropertyBag::_IsIntegerProperty(T_Key key) const
+    {
+    switch ((TextAnnotationSeedProperty)key)
+        {
+        case TextAnnotationSeedProperty::FrameStyleId:
+        case TextAnnotationSeedProperty::LeaderStyleId:
+        case TextAnnotationSeedProperty::TextStyleId:
+            return true;
+
+        default:
+            return false;
+        }
+    }
+
+//---------------------------------------------------------------------------------------
+// @bsimethod                                                   Jeff.Marker     07/2014
+//---------------------------------------------------------------------------------------
+bool TextAnnotationSeedPropertyBag::_IsRealProperty(T_Key key) const
+    {
+    return false;
+    }
+
+//*****************************************************************************************************************************************************************************************************
+//*****************************************************************************************************************************************************************************************************
+
+#define PROP_Data "Data"
+#define PROP_Description "Descr"
+
+BEGIN_BENTLEY_DGNPLATFORM_NAMESPACE
+namespace dgn_ElementHandler
+{
+HANDLER_DEFINE_MEMBERS(TextAnnotationSeedHandler);
+
+//---------------------------------------------------------------------------------------
+// @bsimethod                                                   Jeff.Marker     11/2015
+//---------------------------------------------------------------------------------------
+void TextAnnotationSeedHandler::_GetClassParams(ECSqlClassParams& params)
+    {
+    T_Super::_GetClassParams(params);
+    params.Add(PROP_Data);
+    params.Add(PROP_Description);
+    }
+}
+END_BENTLEY_DGNPLATFORM_NAMESPACE
+
+//---------------------------------------------------------------------------------------
+// @bsimethod                                                   Jeff.Marker     11/2015
+//---------------------------------------------------------------------------------------
+DgnDbStatus TextAnnotationSeed::_ReadSelectParams(BeSQLite::EC::ECSqlStatement& select, ECSqlClassParams const& params)
+    {
+    DgnDbStatus status = T_Super::_ReadSelectParams(select, params);
+    if (DgnDbStatus::Success != status)
+        return status;
+
+    int dataSize = 0;
+    ByteCP data = static_cast<ByteCP>(select.GetValueBinary(params.GetSelectIndex(PROP_Data), &dataSize));
+    if (SUCCESS != TextAnnotationSeedPersistence::DecodeFromFlatBuf(*this, data, static_cast<size_t>(dataSize)))
+        return DgnDbStatus::BadArg;
+
+    m_description.AssignOrClear(select.GetValueText(params.GetSelectIndex(PROP_Description)));
+
+    return DgnDbStatus::Success;
+    }
+
+//---------------------------------------------------------------------------------------
+// @bsimethod                                                   Jeff.Marker     11/2015
+//---------------------------------------------------------------------------------------
+static DgnDbStatus bindParams(BeSQLite::EC::ECSqlStatement& stmt, TextAnnotationSeedCR style)
+    {
+    bvector<Byte> data;
+    if (SUCCESS != TextAnnotationSeedPersistence::EncodeAsFlatBuf(data, style, TextAnnotationSeedPersistence::FlatBufEncodeOptions::Default))
+        return DgnDbStatus::BadArg;
+
+    if (ECSqlStatus::Success != stmt.BindText(stmt.GetParameterIndex(PROP_Description), style.GetDescription().c_str(), IECSqlBinder::MakeCopy::No))
+        return DgnDbStatus::BadArg;
+
+    if (ECSqlStatus::Success != stmt.BindBinary(stmt.GetParameterIndex(PROP_Data), &data[0], static_cast<int>(data.size()), IECSqlBinder::MakeCopy::Yes))
+        return DgnDbStatus::BadArg;
+
+    return DgnDbStatus::Success;
+    }
+
+//---------------------------------------------------------------------------------------
+// @bsimethod                                                   Jeff.Marker     11/2015
+//---------------------------------------------------------------------------------------
+DgnDbStatus TextAnnotationSeed::_BindInsertParams(BeSQLite::EC::ECSqlStatement& insert)
+    {
+    DgnDbStatus status = T_Super::_BindInsertParams(insert);
+    if (DgnDbStatus::Success != status)
+        return status;
+
+    return bindParams(insert, *this);
+    }
+
+//---------------------------------------------------------------------------------------
+// @bsimethod                                                   Jeff.Marker     11/2015
+//---------------------------------------------------------------------------------------
+DgnDbStatus TextAnnotationSeed::_BindUpdateParams(BeSQLite::EC::ECSqlStatement& update)
+    {
+    DgnDbStatus status = T_Super::_BindUpdateParams(update);
+    if (DgnDbStatus::Success != status)
+        return status;
+
+    return bindParams(update, *this);
+    }
+
+//---------------------------------------------------------------------------------------
+// @bsimethod                                                   Jeff.Marker     11/2015
+//---------------------------------------------------------------------------------------
+void TextAnnotationSeed::_CopyFrom(DgnElementCR src)
+    {
+    T_Super::_CopyFrom(src);
+
+    TextAnnotationSeedCP rhs = dynamic_cast<TextAnnotationSeedCP>(&src);
+    if (nullptr == rhs)
+        return;
+
+    m_description = rhs->m_description;
+    m_data = rhs->m_data;
+    }
+
+//---------------------------------------------------------------------------------------
+// @bsimethod                                                   Jeff.Marker     07/2014
+//---------------------------------------------------------------------------------------
+static TextAnnotationSeedPropertyBag::T_Integer getIntegerValue(TextAnnotationSeedPropertyBagCR data, TextAnnotationSeedProperty key, TextAnnotationSeedPropertyBag::T_Integer defaultValue)
+    {
+    if (data.HasProperty(key))
+        return data.GetIntegerProperty(key);
+
+    return defaultValue;
+    }
+static void setIntegerValue(TextAnnotationSeedPropertyBagR data, TextAnnotationSeedProperty key, TextAnnotationSeedPropertyBag::T_Integer defaultValue, TextAnnotationSeedPropertyBag::T_Integer value)
+    {
+    if (value == defaultValue)
+        data.ClearProperty(key);
+    else
+        data.SetIntegerProperty(key, value);
+    }
+
+//---------------------------------------------------------------------------------------
+// @bsimethod                                                   Jeff.Marker     07/2014
+//---------------------------------------------------------------------------------------
+// static TextAnnotationSeedPropertyBag::T_Real getRealValue(TextAnnotationSeedPropertyBagCR data, TextAnnotationSeedProperty key, TextAnnotationSeedPropertyBag::T_Real defaultValue)
+//     {
+//     if (data.HasProperty(key))
+//         return data.GetRealProperty(key);
+//     
+//     return defaultValue;
+//     }
+// static void setRealValue(TextAnnotationSeedPropertyBagR data, TextAnnotationSeedProperty key, TextAnnotationSeedPropertyBag::T_Real defaultValue, TextAnnotationSeedPropertyBag::T_Real value)
+//     {
+//     if (value == defaultValue)
+//         data.ClearProperty(key);
+//     else
+//         data.SetRealProperty(key, value);
+//     }
+
+//---------------------------------------------------------------------------------------
+// @bsimethod                                                   Jeff.Marker     07/2014
+//---------------------------------------------------------------------------------------
+static const TextAnnotationSeedPropertyBag::T_Integer DEFAULT_FRAMESTYLEID_VALUE = 0;
+DgnElementId TextAnnotationSeed::GetFrameStyleId() const { return DgnElementId((uint64_t)getIntegerValue(m_data, TextAnnotationSeedProperty::FrameStyleId, DEFAULT_FRAMESTYLEID_VALUE)); }
+void TextAnnotationSeed::SetFrameStyleId(DgnElementId value) { setIntegerValue(m_data, TextAnnotationSeedProperty::FrameStyleId, DEFAULT_FRAMESTYLEID_VALUE, value.GetValue()); }
+    
+static const TextAnnotationSeedPropertyBag::T_Integer DEFAULT_LEADERSTYLEID_VALUE = 0;
+DgnElementId TextAnnotationSeed::GetLeaderStyleId() const { return DgnElementId((uint64_t)getIntegerValue(m_data, TextAnnotationSeedProperty::LeaderStyleId, DEFAULT_LEADERSTYLEID_VALUE)); }
+void TextAnnotationSeed::SetLeaderStyleId(DgnElementId value) { setIntegerValue(m_data, TextAnnotationSeedProperty::LeaderStyleId, DEFAULT_LEADERSTYLEID_VALUE, value.GetValue()); }
+    
+static const TextAnnotationSeedPropertyBag::T_Integer DEFAULT_TEXTSTYLEID_VALUE = 0;
+DgnElementId TextAnnotationSeed::GetTextStyleId() const { return DgnElementId((uint64_t)getIntegerValue(m_data, TextAnnotationSeedProperty::TextStyleId, DEFAULT_TEXTSTYLEID_VALUE)); }
+void TextAnnotationSeed::SetTextStyleId(DgnElementId value) { setIntegerValue(m_data, TextAnnotationSeedProperty::TextStyleId, DEFAULT_TEXTSTYLEID_VALUE, value.GetValue()); }
+
+//---------------------------------------------------------------------------------------
+// @bsimethod                                                   Jeff.Marker     07/2014
+//---------------------------------------------------------------------------------------
+TextAnnotationSeedPtr TextAnnotationSeed::CreateEffectiveSeed(TextAnnotationSeedPropertyBagCR overrides) const
+    {
+    TextAnnotationSeedPtr copy = CreateCopy();
+    copy->InvalidateElementId();
+    copy->InvalidateCode();
+    copy->m_description.clear();
+    copy->m_data.MergeWith(overrides);
+
+    return copy;
+    }
+
+//---------------------------------------------------------------------------------------
+// @bsimethod                                                   Jeff.Marker     11/2015
+//---------------------------------------------------------------------------------------
+size_t TextAnnotationSeed::QueryCount(DgnDbR db)
+    {
+    CachedECSqlStatementPtr select = db.GetPreparedECSqlStatement("SELECT count(*) FROM " DGN_SCHEMA(DGN_CLASSNAME_TextAnnotationSeed));
+    if (!select.IsValid())
+        return 0;
+
+    if (BE_SQLITE_ROW != select->Step())
+        return 0;
+
+    return static_cast<size_t>(select->GetValueInt(0));
+    }
+
+//---------------------------------------------------------------------------------------
+// @bsimethod                                                   Jeff.Marker     11/2015
+//---------------------------------------------------------------------------------------
+TextAnnotationSeed::Iterator TextAnnotationSeed::MakeIterator(DgnDbR db)
+    {
+    Iterator iter;
+    iter.Prepare(db, "SELECT ECInstanceId, Code.[Value], Descr FROM " DGN_SCHEMA(DGN_CLASSNAME_TextAnnotationSeed), 0);
+
+    return iter;
+    }
+
+//*****************************************************************************************************************************************************************************************************
+//*****************************************************************************************************************************************************************************************************
+
+static const uint32_t CURRENT_MAJOR_VERSION = 1;
+static const uint32_t CURRENT_MINOR_VERSION = 0;
+
+//---------------------------------------------------------------------------------------
+// @bsimethod                                                   Jeff.Marker     07/2014
+//---------------------------------------------------------------------------------------
+static void appendIntegerSetter
+(
+FB::TextAnnotationSeedSetters& setters,
+TextAnnotationSeedPropertyBagCR data,
+TextAnnotationSeedProperty tsProp,
+decltype(declval<FB::TextAnnotationSeedSetter>().key()) fbProp,
+decltype(declval<FB::TextAnnotationSeedSetter>().integerValue()) defaultValue,
+bool writeIfDefault
+)
+    {
+    if (!data.HasProperty(tsProp))
+        return;
+
+    auto value = data.GetIntegerProperty(tsProp);
+    if (!writeIfDefault && (value == defaultValue))
+        return;
+
+    setters.push_back(FB::TextAnnotationSeedSetter(fbProp, value, 0.0));
+    }
+
+//---------------------------------------------------------------------------------------
+// @bsimethod                                                   Jeff.Marker     07/2014
+//---------------------------------------------------------------------------------------
+// static void appendRealSetter
+// (
+// FB::TextAnnotationSeedSetters& setters,
+// TextAnnotationSeedPropertyBagCR data,
+// TextAnnotationSeedProperty tsProp,
+// decltype(declval<FB::TextAnnotationSeedSetter>().key()) fbProp,
+// decltype(declval<FB::TextAnnotationSeedSetter>().realValue()) defaultValue,
+// bool writeIfDefault
+// )
+//     {
+//     if (!data.HasProperty(tsProp))
+//         return;
+
+//     auto value = data.GetRealProperty(tsProp);
+//     if (!writeIfDefault && (value == defaultValue))
+//         return;
+
+//     setters.push_back(FB::TextAnnotationSeedSetter(fbProp, 0, value));
+//     }
+
+//---------------------------------------------------------------------------------------
+// @bsimethod                                                   Jeff.Marker     07/2014
+//---------------------------------------------------------------------------------------
+BentleyStatus TextAnnotationSeedPersistence::EncodeAsFlatBuf(FB::TextAnnotationSeedSetters& setters, TextAnnotationSeedPropertyBagCR data) { return EncodeAsFlatBuf(setters, data, FlatBufEncodeOptions::Default); }
+BentleyStatus TextAnnotationSeedPersistence::EncodeAsFlatBuf(FB::TextAnnotationSeedSetters& setters, TextAnnotationSeedPropertyBagCR data, FlatBufEncodeOptions options)
+    {
+    bool writeIfDefault = isEnumFlagSet(FlatBufEncodeOptions::SettersAreOverrides, options);
+
+    appendIntegerSetter(setters, data, TextAnnotationSeedProperty::FrameStyleId, FB::TextAnnotationSeedProperty_FrameStyleId, DEFAULT_FRAMESTYLEID_VALUE, writeIfDefault);
+    appendIntegerSetter(setters, data, TextAnnotationSeedProperty::LeaderStyleId, FB::TextAnnotationSeedProperty_LeaderStyleId, DEFAULT_LEADERSTYLEID_VALUE, writeIfDefault);
+    appendIntegerSetter(setters, data, TextAnnotationSeedProperty::TextStyleId, FB::TextAnnotationSeedProperty_TextStyleId, DEFAULT_TEXTSTYLEID_VALUE, writeIfDefault);
+
+    return SUCCESS;
+    }
+
+//---------------------------------------------------------------------------------------
+// @bsimethod                                                   Jeff.Marker     07/2014
+//---------------------------------------------------------------------------------------
+BentleyStatus TextAnnotationSeedPersistence::EncodeAsFlatBuf(bvector<Byte>& buffer, TextAnnotationSeedCR style, FlatBufEncodeOptions options)
+    {
+    FlatBufferBuilder encoder;
+    
+    // I prefer to ensure encoders write default values instead of it being unknown later if it's really a default value, or if the encoder missed it and it's bad data.
+    TemporaryForceDefaults forceDefaults(encoder, true);
+
+    //.............................................................................................
+    FB::TextAnnotationSeedSetters setters;
+    POSTCONDITION(SUCCESS == EncodeAsFlatBuf(setters, style.m_data, options), ERROR);
+
+    FB::TextAnnotationSeedSetterVectorOffset settersOffset;
+    if (!setters.empty())
+        settersOffset = encoder.CreateVectorOfStructs(setters);
+
+    //.............................................................................................
+    FB::TextAnnotationSeedBuilder fbStyle(encoder);
+    fbStyle.add_majorVersion(CURRENT_MAJOR_VERSION);
+    fbStyle.add_minorVersion(CURRENT_MINOR_VERSION);
+    
+    if (!setters.empty())
+        fbStyle.add_setters(settersOffset);
+    
+    encoder.Finish(fbStyle.Finish());
+
+    //.............................................................................................
+    buffer.resize(encoder.GetSize());
+    memcpy(&buffer[0], encoder.GetBufferPointer(), encoder.GetSize());
+
+    return SUCCESS;
+    }
+
+//---------------------------------------------------------------------------------------
+// @bsimethod                                                   Jeff.Marker     07/2014
+//---------------------------------------------------------------------------------------
+BentleyStatus TextAnnotationSeedPersistence::DecodeFromFlatBuf(TextAnnotationSeedPropertyBagR data, FB::TextAnnotationSeedSetterVector const& setters)
+    {
+    for (auto const& setter : setters)
+        {
+        switch (setter.key())
+            {
+            case FB::TextAnnotationSeedProperty_FrameStyleId: data.SetIntegerProperty(TextAnnotationSeedProperty::FrameStyleId, setter.integerValue()); break;
+            case FB::TextAnnotationSeedProperty_LeaderStyleId: data.SetIntegerProperty(TextAnnotationSeedProperty::LeaderStyleId, setter.integerValue()); break;
+            case FB::TextAnnotationSeedProperty_TextStyleId: data.SetIntegerProperty(TextAnnotationSeedProperty::TextStyleId, setter.integerValue()); break;
+            }
+        }
+    
+    return SUCCESS;
+    }
+
+//---------------------------------------------------------------------------------------
+// @bsimethod                                                   Jeff.Marker     07/2014
+//---------------------------------------------------------------------------------------
+BentleyStatus TextAnnotationSeedPersistence::DecodeFromFlatBuf(TextAnnotationSeedR style, ByteCP buffer, size_t numBytes)
+    {
+    style.m_data.ClearAllProperties();
+    
+    auto fbStyle = GetRoot<FB::TextAnnotationSeed>(buffer);
+
+    PRECONDITION(fbStyle->has_majorVersion(), ERROR);
+    if (fbStyle->majorVersion() > CURRENT_MAJOR_VERSION)
+        return ERROR;
+
+    if (fbStyle->has_setters())
+        POSTCONDITION(SUCCESS == DecodeFromFlatBuf(style.m_data, *fbStyle->setters()), ERROR);
+
+    return SUCCESS;
+    }