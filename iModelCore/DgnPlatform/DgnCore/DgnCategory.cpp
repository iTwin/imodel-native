--- conflicted
+++ resolved
@@ -1,854 +1,829 @@
-/*--------------------------------------------------------------------------------------+
-|
-|     $Source: DgnCore/DgnCategory.cpp $
-|
-|  $Copyright: (c) 2017 Bentley Systems, Incorporated. All rights reserved. $
-|
-+--------------------------------------------------------------------------------------*/
-#include <DgnPlatformInternal.h>
-
-/*---------------------------------------------------------------------------------**//**
-* @bsimethod                                                    Paul.Connelly   10/15
-+---------------+---------------+---------------+---------------+---------------+------*/
-DgnDbStatus DgnCategory::_ReadSelectParams(ECSqlStatement& stmt, ECSqlClassParams const& params)
-    {
-    DgnDbStatus status = T_Super::_ReadSelectParams(stmt, params);
-    if (DgnDbStatus::Success == status)
-        {
-        m_rank = static_cast<Rank>(stmt.GetValueInt(params.GetSelectIndex(prop_Rank())));
-        m_descr = stmt.GetValueText(params.GetSelectIndex(prop_Description()));
-        }
-
-    return status;
-    }
-
-/*---------------------------------------------------------------------------------**//**
-* @bsimethod                                    Keith.Bentley                   07/17
-+---------------+---------------+---------------+---------------+---------------+------*/
-void DgnCategory::_ToJson(JsonValueR val, JsonValueCR opts) const 
-    {
-    T_Super::_ToJson(val, opts);
-    val[json_rank()] = (int) m_rank;
-    val[json_descr()] = m_descr;
-    }
-
-/*---------------------------------------------------------------------------------**//**
-* @bsimethod                                                    Paul.Connelly   10/15
-+---------------+---------------+---------------+---------------+---------------+------*/
-void DgnCategory::_BindWriteParams(ECSqlStatement& stmt, ForInsert forInsert)
-    {
-    T_Super::_BindWriteParams(stmt, forInsert);
-    stmt.BindText(stmt.GetParameterIndex(prop_Description()), m_descr.c_str(), IECSqlBinder::MakeCopy::No);
-    stmt.BindInt(stmt.GetParameterIndex(prop_Rank()), static_cast<int32_t>(m_rank));
-    }
-
-/*---------------------------------------------------------------------------------**//**
-* @bsimethod                                                    Paul.Connelly   10/15
-+---------------+---------------+---------------+---------------+---------------+------*/
-void DgnCategory::_CopyFrom(DgnElementCR el)
-    {
-    T_Super::_CopyFrom(el);
-    auto other = dynamic_cast<DgnCategoryCP>(&el);
-    BeAssert(nullptr != other);
-    if (nullptr != other)
-        {
-        m_rank = other->m_rank;
-        m_descr = other->m_descr;
-        }
-    }
-
-/*---------------------------------------------------------------------------------**//**
-* @bsimethod                                                    Paul.Connelly   10/15
-+---------------+---------------+---------------+---------------+---------------+------*/
-DgnCategoryId DgnCategory::QueryCategoryId(DgnDbR db, DgnCodeCR code)
-    {
-    return DgnCategoryId(db.Elements().QueryElementIdByCode(code).GetValueUnchecked());
-    }
-
-/*---------------------------------------------------------------------------------**//**
-* @bsimethod                                                    Paul.Connelly   10/15
-+---------------+---------------+---------------+---------------+---------------+------*/
-DgnDbStatus DgnCategory::_OnChildDelete(DgnElementCR child) const
-    {
-    // Default sub-category cannot be deleted.
-    return GetDefaultSubCategoryId() == DgnSubCategoryId(child.GetElementId().GetValueUnchecked()) ? DgnDbStatus::ParentBlockedChange : T_Super::_OnChildDelete(child);
-    }
-
-/*---------------------------------------------------------------------------------**//**
-* @bsimethod                                                    Paul.Connelly   10/15
-+---------------+---------------+---------------+---------------+---------------+------*/
-DgnDbStatus DgnCategory::_OnDelete() const
-    {
-    // Categories can only be deleted through a purge operation
-    return DgnDbStatus::DeletionProhibited;
-    }
-
-/*---------------------------------------------------------------------------------**//**
-* @bsimethod                                                    Paul.Connelly   10/15
-+---------------+---------------+---------------+---------------+---------------+------*/
-void DgnCategory::_OnInserted(DgnElementP copiedFrom) const
-    {
-    // Create the default sub-category.
-    DgnSubCategoryId defaultSubCatId = GetDefaultSubCategoryId();
-    BeAssert(defaultSubCatId.IsValid());
-    BeAssert(!GetDgnDb().Elements().GetElement(defaultSubCatId).IsValid());
-
-    DgnSubCategory defaultSubCat(DgnSubCategory::CreateParams(GetDgnDb(), GetCategoryId(), GetCategoryName(), DgnSubCategory::Appearance()));
-
-    DgnSubCategoryCPtr persistentSubCat = defaultSubCat.Insert();
-    BeAssert(persistentSubCat.IsValid());
-    BeAssert(persistentSubCat->GetSubCategoryId() == defaultSubCatId);
-    BeAssert(persistentSubCat->GetCategoryId() == GetCategoryId());
-
-    UNUSED_VARIABLE(persistentSubCat);
-    }
-
-/*---------------------------------------------------------------------------------**//**
-* @bsimethod                                                    Sam.Wilson      10/15
-+---------------+---------------+---------------+---------------+---------------+------*/
-void DgnCategory::SetDefaultAppearance(DgnSubCategory::Appearance const& app) const
-    {
-    DgnSubCategoryCPtr subCat = DgnSubCategory::Get(GetDgnDb(), GetDefaultSubCategoryId());
-    BeAssert(subCat.IsValid());
-    if (!subCat.IsValid())
-        {
-        BeAssert(false);
-        return;
-        }
-    auto updatedSubCat = subCat->MakeCopy<DgnSubCategory>();
-    updatedSubCat->GetAppearanceR() = app;
-    updatedSubCat->Update();
-    }
-
-/*---------------------------------------------------------------------------------**//**
-* @bsimethod                                                    Shaun.Sewall    11/16
-+---------------+---------------+---------------+---------------+---------------+------*/
-DrawingCategoryCPtr DrawingCategory::Insert(DgnSubCategory::Appearance const& appearance, DgnDbStatus* status)
-    {
-    DrawingCategoryCPtr category = GetDgnDb().Elements().Insert<DrawingCategory>(*this, status);
-    if (!category.IsValid())
-        return nullptr;
-
-    SetDefaultAppearance(appearance);
-    return category;
-    }
-
-/*---------------------------------------------------------------------------------**//**
-* @bsimethod                                                    Shaun.Sewall    11/16
-+---------------+---------------+---------------+---------------+---------------+------*/
-SpatialCategoryCPtr SpatialCategory::Insert(DgnSubCategory::Appearance const& appearance, DgnDbStatus* status)
-    {
-    SpatialCategoryCPtr category = GetDgnDb().Elements().Insert<SpatialCategory>(*this, status);
-    if (!category.IsValid())
-        return nullptr;
-
-    SetDefaultAppearance(appearance);
-    return category;
-    }
-
-/*---------------------------------------------------------------------------------**//**
-* @bsimethod                                                    Paul.Connelly   10/15
-+---------------+---------------+---------------+---------------+---------------+------*/
-DgnSubCategoryId DgnCategory::GetDefaultSubCategoryId(DgnCategoryId catId)
-    {
-    // hackity hacky hack - assume sequential assignment of element Ids and that the default sub-category is the next 
-    return catId.IsValid() ? DgnSubCategoryId(catId.GetValueUnchecked() + 1) : DgnSubCategoryId();
-    }
-
-/*---------------------------------------------------------------------------------**//**
-* @bsimethod                                                    Shaun.Sewall    11/16
-+---------------+---------------+---------------+---------------+---------------+------*/
-ElementIterator DrawingCategory::MakeIterator(DgnDbR db, Utf8CP whereClause, Utf8CP orderByClause)
-    {
-    return db.Elements().MakeIterator(BIS_SCHEMA(BIS_CLASS_DrawingCategory), whereClause, orderByClause);
-    }
-
-/*---------------------------------------------------------------------------------**//**
-* @bsimethod                                                    Shaun.Sewall    11/16
-+---------------+---------------+---------------+---------------+---------------+------*/
-ElementIterator SpatialCategory::MakeIterator(DgnDbR db, Utf8CP whereClause, Utf8CP orderByClause)
-    {
-    return db.Elements().MakeIterator(BIS_SCHEMA(BIS_CLASS_SpatialCategory), whereClause, orderByClause);
-    }
-
-/*---------------------------------------------------------------------------------**//**
-* @bsimethod                                                    Paul.Connelly   10/15
-+---------------+---------------+---------------+---------------+---------------+------*/
-DgnCode DgnCategory::_GenerateDefaultCode() const
-    {
-    BeAssert(false && "Creator of a category must set its code");
-    return DgnCode();
-    }
-
-/*---------------------------------------------------------------------------------**//**
-* @bsimethod                                                    Paul.Connelly   10/15
-+---------------+---------------+---------------+---------------+---------------+------*/
-DgnDbStatus DgnSubCategory::_ReadSelectParams(ECSqlStatement& stmt, ECSqlClassParams const& params)
-    {
-    auto status = T_Super::_ReadSelectParams(stmt, params);
-    if (DgnDbStatus::Success == status)
-        {
-        m_data.m_descr = stmt.GetValueText(params.GetSelectIndex(prop_Description()));
-        m_data.m_appearance.FromJson(stmt.GetValueText(params.GetSelectIndex(prop_Properties())));
-        }
-
-    return status;
-    }
-
-/*---------------------------------------------------------------------------------**//**
-* @bsimethod                                    Keith.Bentley                   07/17
-+---------------+---------------+---------------+---------------+---------------+------*/
-void DgnSubCategory::_ToJson(JsonValueR val, JsonValueCR opts) const 
-    {
-    T_Super::_ToJson(val, opts);
-
-    val[json_appearance()] = m_data.m_appearance.ToJson();
-    val[json_descr()] = m_data.m_descr;
-    }
-
-/*---------------------------------------------------------------------------------**//**
-* @bsimethod                                                    Paul.Connelly   10/15
-+---------------+---------------+---------------+---------------+---------------+------*/
-void DgnSubCategory::_BindWriteParams(ECSqlStatement& stmt, ForInsert forInsert)
-    {
-    T_Super::_BindWriteParams(stmt, forInsert);
-
-    // default sub-categories don't have a description
-    if (!IsDefaultSubCategory())
-        stmt.BindText(stmt.GetParameterIndex(prop_Description()), m_data.m_descr.c_str(), IECSqlBinder::MakeCopy::No);
-
-    stmt.BindText(stmt.GetParameterIndex(prop_Properties()), m_data.m_appearance.ToJson().c_str(), IECSqlBinder::MakeCopy::Yes);
-    }
-
-/*---------------------------------------------------------------------------------**//**
-* @bsimethod                                                    Paul.Connelly   10/15
-+---------------+---------------+---------------+---------------+---------------+------*/
-void DgnSubCategory::_CopyFrom(DgnElementCR el)
-    {
-    T_Super::_CopyFrom(el);
-    auto other = dynamic_cast<DgnSubCategoryCP>(&el);
-    BeAssert(nullptr != other);
-    if (nullptr != other)
-        m_data = other->m_data;
-    }
-
-/*---------------------------------------------------------------------------------**//**
-* @bsimethod                                                    Paul.Connelly   10/15
-+---------------+---------------+---------------+---------------+---------------+------*/
-DgnSubCategory::CreateParams::CreateParams(DgnDbR db, DgnCategoryId categoryId, Utf8StringCR name, Appearance const& app, Utf8StringCR descr)
-    : T_Super(db, DgnModel::DictionaryId(), QueryDgnClassId(db), CreateCode(db, categoryId, name), nullptr, categoryId), m_data(app, descr)
-    {
-    DgnCategoryCPtr category = DgnCategory::Get(db, categoryId);
-    SetModelId(category.IsValid() ? category->GetModelId() : DgnModelId()); // A SubCategory must be in the same DefinitionModel as its parent Category
-    m_parentRelClassId = db.Schemas().GetClassId(BIS_ECSCHEMA_NAME, BIS_REL_CategoryOwnsSubCategories);
-    }
-
-/*---------------------------------------------------------------------------------**//**
-* @bsimethod                                                    Shaun.Sewall    11/16
-+---------------+---------------+---------------+---------------+---------------+------*/
-DgnCode DgnSubCategory::CreateCode(DgnDbR db, DgnCategoryId categoryId, Utf8StringCR subCategoryName)
-    {
-    DgnCategoryCPtr category = DgnCategory::Get(db, categoryId);
-    return category.IsValid() ? CreateCode(*category, subCategoryName) : DgnCode();
-    }
-
-/*---------------------------------------------------------------------------------**//**
-* @bsimethod                                                    Shaun.Sewall    11/16
-+---------------+---------------+---------------+---------------+---------------+------*/
-DgnCode DgnSubCategory::CreateCode(DgnCategoryCR category, Utf8StringCR subCategoryName)
-    {
-    return CodeSpec::CreateCode(BIS_CODESPEC_SubCategory, category, subCategoryName);
-    }
-
-/*---------------------------------------------------------------------------------**//**
-* @bsimethod                                                    Paul.Connelly   10/15
-+---------------+---------------+---------------+---------------+---------------+------*/
-DgnSubCategoryId DgnSubCategory::QuerySubCategoryId(DgnDbR db, DgnCodeCR code)
-    {
-    return DgnSubCategoryId(db.Elements().QueryElementIdByCode(code).GetValueUnchecked());
-    }
-
-/*---------------------------------------------------------------------------------**//**
-* @bsimethod                                                    Paul.Connelly   10/15
-+---------------+---------------+---------------+---------------+---------------+------*/
-DgnDbStatus DgnSubCategory::_SetParentId(DgnElementId, DgnClassId)
-    {
-    // a sub-category cannot be re-parented. Its parent must be a category. The parent category is set up when we create + insert the subcategory.
-    return DgnDbStatus::InvalidParent;
-    }
-
-/*---------------------------------------------------------------------------------**//**
-* @bsimethod                                                    Paul.Connelly   10/15
-+---------------+---------------+---------------+---------------+---------------+------*/
-DgnCategoryId DgnSubCategory::QueryCategoryId(DgnDbR db, DgnSubCategoryId subCatId)
-    {
-    if (!subCatId.IsValid())
-        return DgnCategoryId();
-
-    CachedECSqlStatementPtr stmt = db.GetPreparedECSqlStatement("SELECT Parent.Id FROM " BIS_SCHEMA(BIS_CLASS_SubCategory) " WHERE ECInstanceId=? LIMIT 1");
-    if (stmt.IsValid())
-        {
-        stmt->BindId(1, subCatId);
-        if (BE_SQLITE_ROW == stmt->Step())
-            return stmt->GetValueId<DgnCategoryId>(0);
-        }
-
-    BeAssert(false && "Subcategory has no parent category");
-    return DgnCategoryId();
-    }
-
-/*---------------------------------------------------------------------------------**//**
-* @bsimethod                                                    Shaun.Sewall    11/16
-+---------------+---------------+---------------+---------------+---------------+------*/
-ElementIterator DgnSubCategory::MakeIterator(DgnDbR db, DgnCategoryId categoryId, Utf8CP whereClause, Utf8CP orderByClause)
-    {
-    BeAssert(categoryId.IsValid());
-
-    Utf8String combinedWhere;
-    if (whereClause)
-        {
-        combinedWhere.append(whereClause);
-        combinedWhere.append(" AND Parent.Id=?");
-        }
-    else
-        {
-        combinedWhere.append("WHERE Parent.Id=?");
-        }
-
-    ElementIterator iterator = db.Elements().MakeIterator(BIS_SCHEMA(BIS_CLASS_SubCategory), combinedWhere.c_str(), orderByClause);
-    iterator.GetStatement()->BindId(1, categoryId);
-    return iterator;
-    }
-
-/*---------------------------------------------------------------------------------**//**
-* @bsimethod                                                    Paul.Connelly   10/15
-+---------------+---------------+---------------+---------------+---------------+------*/
-size_t DgnSubCategory::QueryCount(DgnDbR db, DgnCategoryId catId)
-    {
-    size_t count = 0;
-    Utf8String ecsql("SELECT count(*) FROM " BIS_SCHEMA(BIS_CLASS_SubCategory));
-    if (catId.IsValid())
-        ecsql.append(" WHERE Parent.Id=?");
-
-    CachedECSqlStatementPtr stmt = db.GetPreparedECSqlStatement(ecsql.c_str());
-    if (stmt.IsValid())
-        {
-        if (catId.IsValid())
-            stmt->BindId(1, catId);
-
-        if (BE_SQLITE_ROW == stmt->Step())
-            count = stmt->GetValueInt(0);
-        }
-
-    return count;
-    }
-
-/*---------------------------------------------------------------------------------**//**
-* @bsimethod                                                    Paul.Connelly   10/15
-+---------------+---------------+---------------+---------------+---------------+------*/
-DgnDbStatus DgnSubCategory::_OnInsert()
-    {
-    // A sub-category requires a parent category.
-    if (!DgnCategory::IsValidName(GetSubCategoryName()))
-        return DgnDbStatus::InvalidName;
-
-    DgnCategoryId catId(GetParentId().GetValueUnchecked());
-    DgnCategoryCPtr cat = catId.IsValid() ? DgnCategory::Get(GetDgnDb(), catId) : nullptr;
-    return cat.IsValid() ? T_Super::_OnInsert() : DgnDbStatus::InvalidParent;
-    }
-
-/*---------------------------------------------------------------------------------**//**
-* @bsimethod                                                    Paul.Connelly   10/15
-+---------------+---------------+---------------+---------------+---------------+------*/
-bool DgnSubCategory::IsDefaultSubCategory() const
-    {
-    return DgnCategory::GetDefaultSubCategoryId(GetCategoryId()) == GetSubCategoryId();
-    }
-
-/*---------------------------------------------------------------------------------**//**
-* @bsimethod                                                    Paul.Connelly   10/15
-+---------------+---------------+---------------+---------------+---------------+------*/
-DgnCode DgnSubCategory::_GenerateDefaultCode() const
-    {
-    DgnCategoryCPtr cat = IsDefaultSubCategory() ? DgnCategory::Get(GetDgnDb(), GetCategoryId()) : nullptr;
-    if (cat.IsValid())
-        return CreateCode(*cat, cat->GetCategoryName());
-
-    BeAssert(false && "The creator of a sub-category must set its code");
-    return DgnCode();
-    }
-
-
-/*---------------------------------------------------------------------------------**//**
-* @bsimethod                                    Keith.Bentley                   12/13
-+---------------+---------------+---------------+---------------+---------------+------*/
-void DgnSubCategory::Appearance::FromJson(Utf8StringCR jsonStr)
-    {
-    Init();
-
-    Json::Value val = Json::Value::From(jsonStr);
-    if (val.isNull())
-        return;
-
-    m_invisible = val.get(json_invisible(), false).asBool();
-    m_dontPlot = val.get(json_dontPlot(), false).asBool();
-    m_dontSnap = val.get(json_dontSnap(), false).asBool();
-    m_dontLocate = val.get(json_dontLocate(), false).asBool();
-    m_color  = ColorDef(val[json_color()].asUInt());
-    m_weight = val[json_weight()].asUInt();
-    if (val.isMember(json_style()))
-        m_style  = DgnStyleId(val[json_style()].asUInt64());
-    else
-        m_style.Invalidate();
-    m_displayPriority = val[json_priority()].asInt();
-    m_transparency = val[json_transp()].asDouble();
-
-<<<<<<< HEAD
-    if (val.isMember(json_material()))
-        m_material = DgnMaterialId(val[json_material()].asUInt64());
-=======
-    if (val.isMember(APPEARANCE_Material))
-        m_material = RenderMaterialId(val[APPEARANCE_Material].asUInt64());
->>>>>>> dbf2c824
-    else
-        m_material.Invalidate();
-    }
-
-/*---------------------------------------------------------------------------------**//**
-* @bsimethod                                    Keith.Bentley                   12/13
-+---------------+---------------+---------------+---------------+---------------+------*/
-Utf8String DgnSubCategory::Appearance::ToJson() const
-    {
-    Json::Value val;
-
-    if (m_invisible)            val[json_invisible()] = true;
-    if (m_dontPlot)             val[json_dontPlot()] = true;
-    if (m_dontSnap)             val[json_dontSnap()] = true;
-    if (m_dontLocate)           val[json_dontLocate()] = true;
-    if (ColorDef::Black() != m_color)  val[json_color()]  = m_color.GetValue();
-    if (0 != m_weight)          val[json_weight()] = m_weight;
-    if (m_style.IsValid())      val[json_style()]  = m_style.GetValue();
-    if (0 != m_displayPriority) val[json_priority()] = m_displayPriority;
-    if (m_material.IsValid())   val[json_material()] = m_material.GetValue();
-    if (0.0 != m_transparency)  val[json_transp()] = m_transparency;
-
-    return Json::FastWriter::ToString(val);
-    }
-
-/*---------------------------------------------------------------------------------**//**
-* @bsimethod                                    Keith.Bentley                   12/13
-+---------------+---------------+---------------+---------------+---------------+------*/
-bool DgnSubCategory::Appearance::operator==(Appearance const& other) const
-    {
-    return m_invisible==other.m_invisible &&
-           m_color==other.m_color && 
-           m_weight==other.m_weight && 
-           m_style==other.m_style && 
-           m_displayPriority==other.m_displayPriority && 
-           m_material==other.m_material && 
-           m_transparency==other.m_transparency;
-    }
-
-/*---------------------------------------------------------------------------------**//**
-* @bsimethod                                    Sam.Wilson                      10/15
-+---------------+---------------+---------------+---------------+---------------+------*/
-void DgnSubCategory::Appearance::RelocateToDestinationDb(DgnImportContext& context)
-    {
-    if (!context.IsBetweenDbs())
-        return;
-
-    if (m_style.IsValid())
-        {
-        //BeAssert(false && "*** TBD: remap style id");
-        }
-
-    if (m_material.IsValid())
-        m_material = context.RemapRenderMaterialId(m_material);
-    }
-
-/*---------------------------------------------------------------------------------**//**
-* @bsimethod                                    Keith.Bentley                   01/14
-+---------------+---------------+---------------+---------------+---------------+------*/
-void DgnSubCategory::Override::ToJson(JsonValueR outValue) const
-    {
-<<<<<<< HEAD
-    if (m_flags.m_invisible)    outValue[Appearance::json_invisible()] = m_value.IsInvisible();
-    if (m_flags.m_color)        outValue[Appearance::json_color()] = m_value.GetColor().GetValue();
-    if (m_flags.m_weight)       outValue[Appearance::json_weight()] = m_value.GetWeight();
-    if (m_flags.m_style)        outValue[Appearance::json_style()] = m_value.GetStyle().GetValue();
-    if (m_flags.m_material)     outValue[Appearance::json_material()] = m_value.GetMaterial().GetValue();
-    if (m_flags.m_priority)     outValue[Appearance::json_priority()] = m_value.GetDisplayPriority();
-    if (m_flags.m_transparency) outValue[Appearance::json_transp()] = m_value.GetTransparency();
-=======
-    if (m_flags.m_invisible)    outValue[APPEARANCE_Invisible] = m_value.IsInvisible();
-    if (m_flags.m_color)        outValue[APPEARANCE_Color] = m_value.GetColor().GetValue();
-    if (m_flags.m_weight)       outValue[APPEARANCE_Weight] = m_value.GetWeight();
-    if (m_flags.m_style)        outValue[APPEARANCE_Style] = m_value.GetStyle().GetValue();
-    if (m_flags.m_material)     outValue[APPEARANCE_Material] = m_value.GetRenderMaterial().GetValue();
-    if (m_flags.m_priority)     outValue[APPEARANCE_Priority] = m_value.GetDisplayPriority();
-    if (m_flags.m_transparency) outValue[APPEARANCE_Transparency] = m_value.GetTransparency();
->>>>>>> dbf2c824
-    }
-
-/*---------------------------------------------------------------------------------**//**
-* @bsimethod                                    Keith.Bentley                   01/14
-+---------------+---------------+---------------+---------------+---------------+------*/
-void DgnSubCategory::Override::FromJson(JsonValueCR val)
-    {
-    Init();
-
-<<<<<<< HEAD
-    if (val.isMember(Appearance::json_invisible()))    SetInvisible(val[Appearance::json_invisible()].asBool());
-    if (val.isMember(Appearance::json_color()))        SetColor(ColorDef(val[Appearance::json_color()].asUInt()));
-    if (val.isMember(Appearance::json_weight()))       SetWeight(val[Appearance::json_weight()].asUInt());
-    if (val.isMember(Appearance::json_style()))        SetStyle(DgnStyleId(val[Appearance::json_style()].asUInt64()));
-    if (val.isMember(Appearance::json_material()))     SetMaterial(DgnMaterialId(val[Appearance::json_material()].asUInt64()));
-    if (val.isMember(Appearance::json_priority()))     SetDisplayPriority(val[Appearance::json_priority()].asInt());
-    if (val.isMember(Appearance::json_transp())) SetTransparency(val[Appearance::json_transp()].asDouble());
-=======
-    if (val.isMember(APPEARANCE_Invisible))    SetInvisible(val[APPEARANCE_Invisible].asBool());
-    if (val.isMember(APPEARANCE_Color))        SetColor(ColorDef(val[APPEARANCE_Color].asUInt()));
-    if (val.isMember(APPEARANCE_Weight))       SetWeight(val[APPEARANCE_Weight].asUInt());
-    if (val.isMember(APPEARANCE_Style))        SetStyle(DgnStyleId(val[APPEARANCE_Style].asUInt64()));
-    if (val.isMember(APPEARANCE_Material))     SetRenderMaterial(RenderMaterialId(val[APPEARANCE_Material].asUInt64()));
-    if (val.isMember(APPEARANCE_Priority))     SetDisplayPriority(val[APPEARANCE_Priority].asInt());
-    if (val.isMember(APPEARANCE_Transparency)) SetTransparency(val[APPEARANCE_Transparency].asDouble());
->>>>>>> dbf2c824
-    }
-
-/*---------------------------------------------------------------------------------**//**
-* @bsimethod                                    Keith.Bentley                   01/14
-+---------------+---------------+---------------+---------------+---------------+------*/
-void DgnSubCategory::Override::ApplyTo(Appearance& appear) const
-    {
-    if (m_flags.m_invisible)    appear.SetInvisible(m_value.IsInvisible());
-    if (m_flags.m_color)        appear.SetColor(m_value.GetColor());
-    if (m_flags.m_weight)       appear.SetWeight(m_value.GetWeight());
-    if (m_flags.m_style)        appear.SetStyle(m_value.GetStyle());
-    if (m_flags.m_material)     appear.SetRenderMaterial(m_value.GetRenderMaterial());
-    if (m_flags.m_priority)     appear.SetDisplayPriority(m_value.GetDisplayPriority());
-    if (m_flags.m_transparency) appear.SetTransparency(m_value.GetTransparency());
-    }
-
-/*---------------------------------------------------------------------------------**//**
-* @bsimethod                                                    Paul.Connelly   10/15
-+---------------+---------------+---------------+---------------+---------------+------*/
-void DgnCategory::_OnImported(DgnElementCR original, DgnImportContext& importer) const
-    {
-    DgnCategoryId srcCatId = DgnCategoryId(original.GetElementId().GetValue());
-
-    // Copy over the default appearance and remap its internal IDs
-    DgnSubCategoryCPtr srcSubCat = DgnSubCategory::Get(importer.GetSourceDb(), DgnCategory::GetDefaultSubCategoryId(srcCatId));
-    DgnSubCategory::Appearance appearance = srcSubCat->GetAppearance();
-    appearance.RelocateToDestinationDb(importer);
-    SetDefaultAppearance(appearance);
-    importer.AddSubCategory(srcSubCat->GetSubCategoryId(), GetDefaultSubCategoryId(GetCategoryId()));
-
-    if (importer.IsBetweenDbs())
-        {
-        BeAssert(nullptr != dynamic_cast<DgnCategoryCP>(&original));
-
-        // When we import a Category, we currently import all of its SubCategories too.
-        // If we decide to change this policy and wait until the caller asks for a SubCategory, 
-        // we must change GeometryStreamIO::Import to call RemapSubCategory, rather than FindSubCategory.
-        for (ElementIteratorEntryCR srcSubCategory : DgnSubCategory::MakeIterator(importer.GetSourceDb(), DgnCategoryId(original.GetElementId().GetValue())))
-            importer.RemapSubCategory(GetCategoryId(), srcSubCategory.GetId<DgnSubCategoryId>());
-        }
-    }
-
-/*---------------------------------------------------------------------------------**//**
-* @bsimethod                                                    Sam.Wilson      10/15
-+---------------+---------------+---------------+---------------+---------------+------*/
-void DgnCategory::_RemapIds(DgnImportContext& importer)
-    {
-    // Note - it's too soon to try to remap my default SubCategory -- I don't have an ElementId yet.
-    // Wait for _OnImported.
-    }
-
-/*---------------------------------------------------------------------------------**//**
-* @bsimethod                                                    Paul.Connelly   10/15
-+---------------+---------------+---------------+---------------+---------------+------*/
-void DgnSubCategory::_RemapIds(DgnImportContext& importer)
-    {
-    m_data.m_appearance.RelocateToDestinationDb(importer);
-    T_Super::_RemapIds(importer);
-    }
-
-/*---------------------------------------------------------------------------------**//**
-* @bsimethod                                    Sam.Wilson                      07/15
-+---------------+---------------+---------------+---------------+---------------+------*/
-DgnCategoryId DgnCategory::ImportCategory(DgnCategoryId srcCatId, DgnImportContext& importer)
-    {
-    //  See if we already have a category with the same name in the destination Db.
-    //  If so, we'll map the source category to it.
-    DgnCategoryCPtr srcCat = DgnCategory::Get(importer.GetSourceDb(), srcCatId);
-    BeAssert(srcCat.IsValid());
-    if (!srcCat.IsValid())
-        {
-        BeAssert(false && "invalid source category ID");
-        return DgnCategoryId();
-        }
-
-    DgnCategoryId dstCatId = QueryCategoryId(importer.GetDestinationDb(), srcCat->GetCode());
-    if (dstCatId.IsValid())
-        {
-        importer.AddCategory(srcCatId, dstCatId);
-
-        for (ElementIteratorEntryCR srcSubCategory : DgnSubCategory::MakeIterator(importer.GetSourceDb(), srcCatId)) // Make sure the subcats are remapped!
-            importer.RemapSubCategory(dstCatId, srcSubCategory.GetId<DgnSubCategoryId>());
-
-        return dstCatId;
-        }
-    
-    //  No such Category in the destination. Ask the source Category to import itself.
-    auto importedElem = srcCat->Import(nullptr, importer.GetDestinationDb().GetDictionaryModel(), importer);
-    return importedElem.IsValid()? DgnCategoryId(importedElem->GetElementId().GetValue()): DgnCategoryId();
-    }
-
-/*---------------------------------------------------------------------------------**//**
-* @bsimethod                                    Sam.Wilson                      07/15
-+---------------+---------------+---------------+---------------+---------------+------*/
-DgnSubCategoryId DgnSubCategory::ImportSubCategory(DgnSubCategoryId srcSubCatId, DgnCategoryId dstCatId, DgnImportContext& importer)
-    {
-    //  See if we already have a SubCategory in the destination Db.
-    //  If so, map the source SubCategory to it.
-    DgnSubCategoryCPtr srcSubCat = DgnSubCategory::Get(importer.GetSourceDb(), srcSubCatId);
-    BeAssert(srcSubCat.IsValid());
-    if (srcSubCat.IsNull())
-        {
-        BeAssert(false && "Invalid SubCategory ID");
-        return DgnSubCategoryId();
-        }
-
-    DgnCode dstSubCatCode = DgnSubCategory::CreateCode(importer.GetDestinationDb(), dstCatId, srcSubCat->GetSubCategoryName());
-    DgnSubCategoryId dstSubCatId = QuerySubCategoryId(importer.GetDestinationDb(), dstSubCatCode);
-    if (dstSubCatId.IsValid())
-        {
-        //  *** TBD: Check if the Appearances match. If not, rename and remap
-        importer.AddSubCategory(srcSubCatId, dstSubCatId);
-        return dstSubCatId;
-        }
-    
-    //  No such SubCategory in the destination. Ask the source SubCategory to import itself.
-    BeAssert(!srcSubCat->IsDefaultSubCategory() && "DgnCategory::_OnImported should have remapped the default SubCategory");
-
-    auto importedElem = srcSubCat->Import(nullptr, importer.GetDestinationDb().GetDictionaryModel(), importer);
-    return importedElem.IsValid()? DgnSubCategoryId(importedElem->GetElementId().GetValue()): DgnSubCategoryId();
-    }
-
-/*---------------------------------------------------------------------------------**//**
-* @bsimethod                                    Sam.Wilson                      07/15
-+---------------+---------------+---------------+---------------+---------------+------*/
-DgnCategoryId DgnImportContext::_RemapCategory(DgnCategoryId source)
-    {
-    if (!IsBetweenDbs())
-        return source;
-
-    DgnCategoryId dest = m_remap.Find(source);
-    if (dest.IsValid())
-        return dest;
-
-    return DgnCategory::ImportCategory(source, *this);
-    }
-
-/*---------------------------------------------------------------------------------**//**
-* @bsimethod                                    Sam.Wilson                      07/15
-+---------------+---------------+---------------+---------------+---------------+------*/
-DgnSubCategoryId DgnImportContext::_RemapSubCategory(DgnCategoryId destCategoryId, DgnSubCategoryId source)
-    {
-    if (!IsBetweenDbs())
-        return source;
-
-    DgnSubCategoryId dest = m_remap.Find(source);
-    if (dest.IsValid())
-        return dest;
-
-    return DgnSubCategory::ImportSubCategory(source, destCategoryId, *this);
-    }
-
-/*---------------------------------------------------------------------------------**//**
-* @bsimethod                                    Brien.Bastings                  11/15
-+---------------+---------------+---------------+---------------+---------------+------*/
-DgnDbStatus DgnImportContext::_RemapGeometryStreamIds(GeometryStreamR geom)
-    {
-    return GeometryStreamIO::Import(geom, geom, *this);
-    }
-
-/*---------------------------------------------------------------------------------**//**
-* @bsimethod                                                    Paul.Connelly   10/15
-+---------------+---------------+---------------+---------------+---------------+------*/
-bool DgnCategory::IsValidName(Utf8StringCR name)
-    {
-    return DgnDbTable::IsValidName(name, GetIllegalCharacters());
-    }
-
-/*---------------------------------------------------------------------------------**//**
-* @bsimethod                                                    Paul.Connelly   10/15
-+---------------+---------------+---------------+---------------+---------------+------*/
-DgnDbStatus DgnCategory::_OnInsert()
-    {
-    return IsValidName(GetCategoryName()) ? T_Super::_OnInsert() : DgnDbStatus::InvalidName;
-    }
-
-/*---------------------------------------------------------------------------------**//**
-* @bsimethod                                                    Paul.Connelly   10/15
-+---------------+---------------+---------------+---------------+---------------+------*/
-DgnDbStatus DgnCategory::_OnUpdate(DgnElementCR el)
-    {
-    return IsValidName(GetCategoryName()) ? T_Super::_OnUpdate(el) : DgnDbStatus::InvalidName;
-    }
-
-/*---------------------------------------------------------------------------------**//**
-* @bsimethod                                                    Paul.Connelly   10/15
-+---------------+---------------+---------------+---------------+---------------+------*/
-DgnDbStatus DgnSubCategory::_OnUpdate(DgnElementCR el)
-    {
-    return DgnCategory::IsValidName(GetSubCategoryName()) ? T_Super::_OnUpdate(el) : DgnDbStatus::InvalidName;
-    }
-
-//---------------------------------------------------------------------------------------
-// @bsimethod                                   Carole.MacDonald            09/2016
-//---------------+---------------+---------------+---------------+---------------+-------
-DgnSubCategory::CreateParams DgnSubCategory::CreateParamsFromECInstance(DgnDbR db, ECN::IECInstanceCR properties, DgnDbStatus* inStat)
-    {
-    DgnDbStatus ALLOW_NULL_OUTPUT(stat, inStat);
-    DgnCategoryId categoryId;
-        {
-        ECValue v;
-        if (ECObjectsStatus::Success != properties.GetValue(v, "Parent") || v.IsNull())
-            {
-            stat = DgnDbStatus::InvalidParent;
-            return DgnSubCategory::CreateParams(db, DgnCategoryId(), "", Appearance());
-            }
-        categoryId = v.GetNavigationInfo().GetId<DgnCategoryId>();
-        if (!categoryId.IsValid())
-            {
-            stat = DgnDbStatus::InvalidParent;
-            return DgnSubCategory::CreateParams(db, DgnCategoryId(), "", Appearance());
-            }
-        }
-
-    ECN::ECValue codeValue;
-    if (ECN::ECObjectsStatus::Success != properties.GetValue(codeValue, "CodeValue"))
-        {
-        stat = DgnDbStatus::InvalidName;
-        return DgnSubCategory::CreateParams(db, DgnCategoryId(), "", Appearance());
-        }
-
-    ECN::ECValue props;
-    if (ECN::ECObjectsStatus::Success != properties.GetValue(props, "Properties"))
-        {
-        stat = DgnDbStatus::BadArg;
-        return DgnSubCategory::CreateParams(db, DgnCategoryId(), "", Appearance());
-        }
-
-    ECN::ECValue descr;
-    properties.GetValue(props, "Description");
-
-    return DgnSubCategory::CreateParams(db, categoryId, codeValue.GetUtf8CP(), Appearance(props.GetUtf8CP()), !descr.IsNull() ? descr.GetUtf8CP() : "");
-    }
-
-//---------------------------------------------------------------------------------------
-// @bsimethod                                   Carole.MacDonald            09/2016
-//---------------+---------------+---------------+---------------+---------------+-------
-DgnElementPtr dgn_ElementHandler::SubCategory::_CreateNewElement(DgnDbR db, ECN::IECInstanceCR properties, DgnDbStatus* inStat)
-    {
-    DgnDbStatus ALLOW_NULL_OUTPUT(stat, inStat);
-    auto params = DgnSubCategory::CreateParamsFromECInstance(db, properties, inStat);
-    if (!params.IsValid())
-        return nullptr;
-    auto ele = new DgnSubCategory(params);
-    if (nullptr == ele)
-        {
-        BeAssert(false && "when would a handler fail to construct an element?");
-        return nullptr;
-        }
-    bset<Utf8String> ignoreProps;
-    ignoreProps.insert("Parent");
-    DgnElement::SetPropertyFilter filter(DgnElement::SetPropertyFilter::Ignore::WriteOnlyNullBootstrapping, false, ignoreProps);
-
-    stat = ele->_SetPropertyValues(properties, filter);
-    return (DgnDbStatus::Success == stat) ? ele : nullptr;
-    }
-
-//---------------------------------------------------------------------------------------
-// @bsimethod                                   Carole.MacDonald            09/2016
-//---------------+---------------+---------------+---------------+---------------+-------
-void dgn_ElementHandler::Category::_RegisterPropertyAccessors(ECSqlClassInfo& params, ECN::ClassLayoutCR layout)
-    {
-    T_Super::_RegisterPropertyAccessors(params, layout);
-
-    params.RegisterPropertyAccessors(layout, DgnCategory::prop_Description(),
-        [] (ECValueR value, DgnElementCR elIn)
-            {
-            DgnCategory& el = (DgnCategory&) elIn;
-            value.SetUtf8CP(el.GetDescription());
-            return DgnDbStatus::Success;
-            },
-        [] (DgnElementR elIn, ECValueCR value)
-            {
-            if (!value.IsString())
-                return DgnDbStatus::BadArg;
-            DgnCategory& el = (DgnCategory&) elIn;
-            el.SetDescription(value.GetUtf8CP());
-            return DgnDbStatus::Success;
-            });
-
-    params.RegisterPropertyAccessors(layout, DgnCategory::prop_Rank(), 
-        [] (ECValueR value, DgnElementCR elIn)
-            {
-            DgnCategory& el = (DgnCategory&) elIn;
-            value.SetInteger(static_cast<int32_t>(el.GetRank()));
-            return DgnDbStatus::Success;
-            },
-        [] (DgnElementR elIn, ECValueCR value)
-            {
-            if (!value.IsInteger())
-                return DgnDbStatus::BadArg;
-            DgnCategory& el = (DgnCategory&) elIn;
-            el.SetRank(static_cast<DgnCategory::Rank>(value.GetInteger()));
-            return DgnDbStatus::Success;
-            });
-    }
-
-//---------------------------------------------------------------------------------------
-// @bsimethod                                   Sam.Wilson                      1/17
-//--------------+---------------+---------------+---------------+---------------+-------
-void dgn_ElementHandler::SubCategory::_RegisterPropertyAccessors(ECSqlClassInfo& params, ECN::ClassLayoutCR layout)
-    {
-    T_Super::_RegisterPropertyAccessors(params, layout);
-
-    params.RegisterPropertyAccessors(layout, DgnSubCategory::prop_Description(),
-        [] (ECValueR value, DgnElementCR elIn)
-            {
-            auto& el = (DgnSubCategory&) elIn;
-            value.SetUtf8CP(el.GetDescription());
-            return DgnDbStatus::Success;
-            },
-        [] (DgnElementR elIn, ECValueCR value)
-            {
-            if (!value.IsString())
-                return DgnDbStatus::BadArg;
-            auto& el = (DgnSubCategory&) elIn;
-            if (el.IsDefaultSubCategory())
-                return DgnDbStatus::ReadOnly; // default sub-categories don't have a description
-            el.SetDescription(value.GetUtf8CP());
-            return DgnDbStatus::Success;
-            });
-
-    params.RegisterPropertyAccessors(layout, DgnSubCategory::prop_Properties(), 
-        [] (ECValueR value, DgnElementCR elIn)
-            {
-            auto& el = (DgnSubCategory&) elIn;
-            value.SetUtf8CP(el.m_data.m_appearance.ToJson().c_str());
-            return DgnDbStatus::Success;
-            },
-        [] (DgnElementR elIn, ECValueCR value)
-            {
-            if (!value.IsUtf8())
-                return DgnDbStatus::BadArg;
-            auto& el = (DgnSubCategory&) elIn;
-            el.m_data.m_appearance.FromJson(value.GetUtf8CP());
-            return DgnDbStatus::Success;
-            });
+/*--------------------------------------------------------------------------------------+
+|
+|     $Source: DgnCore/DgnCategory.cpp $
+|
+|  $Copyright: (c) 2017 Bentley Systems, Incorporated. All rights reserved. $
+|
++--------------------------------------------------------------------------------------*/
+#include <DgnPlatformInternal.h>
+
+/*---------------------------------------------------------------------------------**//**
+* @bsimethod                                                    Paul.Connelly   10/15
++---------------+---------------+---------------+---------------+---------------+------*/
+DgnDbStatus DgnCategory::_ReadSelectParams(ECSqlStatement& stmt, ECSqlClassParams const& params)
+    {
+    DgnDbStatus status = T_Super::_ReadSelectParams(stmt, params);
+    if (DgnDbStatus::Success == status)
+        {
+        m_rank = static_cast<Rank>(stmt.GetValueInt(params.GetSelectIndex(prop_Rank())));
+        m_descr = stmt.GetValueText(params.GetSelectIndex(prop_Description()));
+        }
+
+    return status;
+    }
+
+/*---------------------------------------------------------------------------------**//**
+* @bsimethod                                    Keith.Bentley                   07/17
++---------------+---------------+---------------+---------------+---------------+------*/
+void DgnCategory::_ToJson(JsonValueR val, JsonValueCR opts) const 
+    {
+    T_Super::_ToJson(val, opts);
+    val[json_rank()] = (int) m_rank;
+    val[json_descr()] = m_descr;
+    }
+
+/*---------------------------------------------------------------------------------**//**
+* @bsimethod                                                    Paul.Connelly   10/15
++---------------+---------------+---------------+---------------+---------------+------*/
+void DgnCategory::_BindWriteParams(ECSqlStatement& stmt, ForInsert forInsert)
+    {
+    T_Super::_BindWriteParams(stmt, forInsert);
+    stmt.BindText(stmt.GetParameterIndex(prop_Description()), m_descr.c_str(), IECSqlBinder::MakeCopy::No);
+    stmt.BindInt(stmt.GetParameterIndex(prop_Rank()), static_cast<int32_t>(m_rank));
+    }
+
+/*---------------------------------------------------------------------------------**//**
+* @bsimethod                                                    Paul.Connelly   10/15
++---------------+---------------+---------------+---------------+---------------+------*/
+void DgnCategory::_CopyFrom(DgnElementCR el)
+    {
+    T_Super::_CopyFrom(el);
+    auto other = dynamic_cast<DgnCategoryCP>(&el);
+    BeAssert(nullptr != other);
+    if (nullptr != other)
+        {
+        m_rank = other->m_rank;
+        m_descr = other->m_descr;
+        }
+    }
+
+/*---------------------------------------------------------------------------------**//**
+* @bsimethod                                                    Paul.Connelly   10/15
++---------------+---------------+---------------+---------------+---------------+------*/
+DgnCategoryId DgnCategory::QueryCategoryId(DgnDbR db, DgnCodeCR code)
+    {
+    return DgnCategoryId(db.Elements().QueryElementIdByCode(code).GetValueUnchecked());
+    }
+
+/*---------------------------------------------------------------------------------**//**
+* @bsimethod                                                    Paul.Connelly   10/15
++---------------+---------------+---------------+---------------+---------------+------*/
+DgnDbStatus DgnCategory::_OnChildDelete(DgnElementCR child) const
+    {
+    // Default sub-category cannot be deleted.
+    return GetDefaultSubCategoryId() == DgnSubCategoryId(child.GetElementId().GetValueUnchecked()) ? DgnDbStatus::ParentBlockedChange : T_Super::_OnChildDelete(child);
+    }
+
+/*---------------------------------------------------------------------------------**//**
+* @bsimethod                                                    Paul.Connelly   10/15
++---------------+---------------+---------------+---------------+---------------+------*/
+DgnDbStatus DgnCategory::_OnDelete() const
+    {
+    // Categories can only be deleted through a purge operation
+    return DgnDbStatus::DeletionProhibited;
+    }
+
+/*---------------------------------------------------------------------------------**//**
+* @bsimethod                                                    Paul.Connelly   10/15
++---------------+---------------+---------------+---------------+---------------+------*/
+void DgnCategory::_OnInserted(DgnElementP copiedFrom) const
+    {
+    // Create the default sub-category.
+    DgnSubCategoryId defaultSubCatId = GetDefaultSubCategoryId();
+    BeAssert(defaultSubCatId.IsValid());
+    BeAssert(!GetDgnDb().Elements().GetElement(defaultSubCatId).IsValid());
+
+    DgnSubCategory defaultSubCat(DgnSubCategory::CreateParams(GetDgnDb(), GetCategoryId(), GetCategoryName(), DgnSubCategory::Appearance()));
+
+    DgnSubCategoryCPtr persistentSubCat = defaultSubCat.Insert();
+    BeAssert(persistentSubCat.IsValid());
+    BeAssert(persistentSubCat->GetSubCategoryId() == defaultSubCatId);
+    BeAssert(persistentSubCat->GetCategoryId() == GetCategoryId());
+
+    UNUSED_VARIABLE(persistentSubCat);
+    }
+
+/*---------------------------------------------------------------------------------**//**
+* @bsimethod                                                    Sam.Wilson      10/15
++---------------+---------------+---------------+---------------+---------------+------*/
+void DgnCategory::SetDefaultAppearance(DgnSubCategory::Appearance const& app) const
+    {
+    DgnSubCategoryCPtr subCat = DgnSubCategory::Get(GetDgnDb(), GetDefaultSubCategoryId());
+    BeAssert(subCat.IsValid());
+    if (!subCat.IsValid())
+        {
+        BeAssert(false);
+        return;
+        }
+    auto updatedSubCat = subCat->MakeCopy<DgnSubCategory>();
+    updatedSubCat->GetAppearanceR() = app;
+    updatedSubCat->Update();
+    }
+
+/*---------------------------------------------------------------------------------**//**
+* @bsimethod                                                    Shaun.Sewall    11/16
++---------------+---------------+---------------+---------------+---------------+------*/
+DrawingCategoryCPtr DrawingCategory::Insert(DgnSubCategory::Appearance const& appearance, DgnDbStatus* status)
+    {
+    DrawingCategoryCPtr category = GetDgnDb().Elements().Insert<DrawingCategory>(*this, status);
+    if (!category.IsValid())
+        return nullptr;
+
+    SetDefaultAppearance(appearance);
+    return category;
+    }
+
+/*---------------------------------------------------------------------------------**//**
+* @bsimethod                                                    Shaun.Sewall    11/16
++---------------+---------------+---------------+---------------+---------------+------*/
+SpatialCategoryCPtr SpatialCategory::Insert(DgnSubCategory::Appearance const& appearance, DgnDbStatus* status)
+    {
+    SpatialCategoryCPtr category = GetDgnDb().Elements().Insert<SpatialCategory>(*this, status);
+    if (!category.IsValid())
+        return nullptr;
+
+    SetDefaultAppearance(appearance);
+    return category;
+    }
+
+/*---------------------------------------------------------------------------------**//**
+* @bsimethod                                                    Paul.Connelly   10/15
++---------------+---------------+---------------+---------------+---------------+------*/
+DgnSubCategoryId DgnCategory::GetDefaultSubCategoryId(DgnCategoryId catId)
+    {
+    // hackity hacky hack - assume sequential assignment of element Ids and that the default sub-category is the next 
+    return catId.IsValid() ? DgnSubCategoryId(catId.GetValueUnchecked() + 1) : DgnSubCategoryId();
+    }
+
+/*---------------------------------------------------------------------------------**//**
+* @bsimethod                                                    Shaun.Sewall    11/16
++---------------+---------------+---------------+---------------+---------------+------*/
+ElementIterator DrawingCategory::MakeIterator(DgnDbR db, Utf8CP whereClause, Utf8CP orderByClause)
+    {
+    return db.Elements().MakeIterator(BIS_SCHEMA(BIS_CLASS_DrawingCategory), whereClause, orderByClause);
+    }
+
+/*---------------------------------------------------------------------------------**//**
+* @bsimethod                                                    Shaun.Sewall    11/16
++---------------+---------------+---------------+---------------+---------------+------*/
+ElementIterator SpatialCategory::MakeIterator(DgnDbR db, Utf8CP whereClause, Utf8CP orderByClause)
+    {
+    return db.Elements().MakeIterator(BIS_SCHEMA(BIS_CLASS_SpatialCategory), whereClause, orderByClause);
+    }
+
+/*---------------------------------------------------------------------------------**//**
+* @bsimethod                                                    Paul.Connelly   10/15
++---------------+---------------+---------------+---------------+---------------+------*/
+DgnCode DgnCategory::_GenerateDefaultCode() const
+    {
+    BeAssert(false && "Creator of a category must set its code");
+    return DgnCode();
+    }
+
+/*---------------------------------------------------------------------------------**//**
+* @bsimethod                                                    Paul.Connelly   10/15
++---------------+---------------+---------------+---------------+---------------+------*/
+DgnDbStatus DgnSubCategory::_ReadSelectParams(ECSqlStatement& stmt, ECSqlClassParams const& params)
+    {
+    auto status = T_Super::_ReadSelectParams(stmt, params);
+    if (DgnDbStatus::Success == status)
+        {
+        m_data.m_descr = stmt.GetValueText(params.GetSelectIndex(prop_Description()));
+        m_data.m_appearance.FromJson(stmt.GetValueText(params.GetSelectIndex(prop_Properties())));
+        }
+
+    return status;
+    }
+
+/*---------------------------------------------------------------------------------**//**
+* @bsimethod                                    Keith.Bentley                   07/17
++---------------+---------------+---------------+---------------+---------------+------*/
+void DgnSubCategory::_ToJson(JsonValueR val, JsonValueCR opts) const 
+    {
+    T_Super::_ToJson(val, opts);
+
+    val[json_appearance()] = m_data.m_appearance.ToJson();
+    val[json_descr()] = m_data.m_descr;
+    }
+
+/*---------------------------------------------------------------------------------**//**
+* @bsimethod                                                    Paul.Connelly   10/15
++---------------+---------------+---------------+---------------+---------------+------*/
+void DgnSubCategory::_BindWriteParams(ECSqlStatement& stmt, ForInsert forInsert)
+    {
+    T_Super::_BindWriteParams(stmt, forInsert);
+
+    // default sub-categories don't have a description
+    if (!IsDefaultSubCategory())
+        stmt.BindText(stmt.GetParameterIndex(prop_Description()), m_data.m_descr.c_str(), IECSqlBinder::MakeCopy::No);
+
+    stmt.BindText(stmt.GetParameterIndex(prop_Properties()), m_data.m_appearance.ToJson().c_str(), IECSqlBinder::MakeCopy::Yes);
+    }
+
+/*---------------------------------------------------------------------------------**//**
+* @bsimethod                                                    Paul.Connelly   10/15
++---------------+---------------+---------------+---------------+---------------+------*/
+void DgnSubCategory::_CopyFrom(DgnElementCR el)
+    {
+    T_Super::_CopyFrom(el);
+    auto other = dynamic_cast<DgnSubCategoryCP>(&el);
+    BeAssert(nullptr != other);
+    if (nullptr != other)
+        m_data = other->m_data;
+    }
+
+/*---------------------------------------------------------------------------------**//**
+* @bsimethod                                                    Paul.Connelly   10/15
++---------------+---------------+---------------+---------------+---------------+------*/
+DgnSubCategory::CreateParams::CreateParams(DgnDbR db, DgnCategoryId categoryId, Utf8StringCR name, Appearance const& app, Utf8StringCR descr)
+    : T_Super(db, DgnModel::DictionaryId(), QueryDgnClassId(db), CreateCode(db, categoryId, name), nullptr, categoryId), m_data(app, descr)
+    {
+    DgnCategoryCPtr category = DgnCategory::Get(db, categoryId);
+    SetModelId(category.IsValid() ? category->GetModelId() : DgnModelId()); // A SubCategory must be in the same DefinitionModel as its parent Category
+    m_parentRelClassId = db.Schemas().GetClassId(BIS_ECSCHEMA_NAME, BIS_REL_CategoryOwnsSubCategories);
+    }
+
+/*---------------------------------------------------------------------------------**//**
+* @bsimethod                                                    Shaun.Sewall    11/16
++---------------+---------------+---------------+---------------+---------------+------*/
+DgnCode DgnSubCategory::CreateCode(DgnDbR db, DgnCategoryId categoryId, Utf8StringCR subCategoryName)
+    {
+    DgnCategoryCPtr category = DgnCategory::Get(db, categoryId);
+    return category.IsValid() ? CreateCode(*category, subCategoryName) : DgnCode();
+    }
+
+/*---------------------------------------------------------------------------------**//**
+* @bsimethod                                                    Shaun.Sewall    11/16
++---------------+---------------+---------------+---------------+---------------+------*/
+DgnCode DgnSubCategory::CreateCode(DgnCategoryCR category, Utf8StringCR subCategoryName)
+    {
+    return CodeSpec::CreateCode(BIS_CODESPEC_SubCategory, category, subCategoryName);
+    }
+
+/*---------------------------------------------------------------------------------**//**
+* @bsimethod                                                    Paul.Connelly   10/15
++---------------+---------------+---------------+---------------+---------------+------*/
+DgnSubCategoryId DgnSubCategory::QuerySubCategoryId(DgnDbR db, DgnCodeCR code)
+    {
+    return DgnSubCategoryId(db.Elements().QueryElementIdByCode(code).GetValueUnchecked());
+    }
+
+/*---------------------------------------------------------------------------------**//**
+* @bsimethod                                                    Paul.Connelly   10/15
++---------------+---------------+---------------+---------------+---------------+------*/
+DgnDbStatus DgnSubCategory::_SetParentId(DgnElementId, DgnClassId)
+    {
+    // a sub-category cannot be re-parented. Its parent must be a category. The parent category is set up when we create + insert the subcategory.
+    return DgnDbStatus::InvalidParent;
+    }
+
+/*---------------------------------------------------------------------------------**//**
+* @bsimethod                                                    Paul.Connelly   10/15
++---------------+---------------+---------------+---------------+---------------+------*/
+DgnCategoryId DgnSubCategory::QueryCategoryId(DgnDbR db, DgnSubCategoryId subCatId)
+    {
+    if (!subCatId.IsValid())
+        return DgnCategoryId();
+
+    CachedECSqlStatementPtr stmt = db.GetPreparedECSqlStatement("SELECT Parent.Id FROM " BIS_SCHEMA(BIS_CLASS_SubCategory) " WHERE ECInstanceId=? LIMIT 1");
+    if (stmt.IsValid())
+        {
+        stmt->BindId(1, subCatId);
+        if (BE_SQLITE_ROW == stmt->Step())
+            return stmt->GetValueId<DgnCategoryId>(0);
+        }
+
+    BeAssert(false && "Subcategory has no parent category");
+    return DgnCategoryId();
+    }
+
+/*---------------------------------------------------------------------------------**//**
+* @bsimethod                                                    Shaun.Sewall    11/16
++---------------+---------------+---------------+---------------+---------------+------*/
+ElementIterator DgnSubCategory::MakeIterator(DgnDbR db, DgnCategoryId categoryId, Utf8CP whereClause, Utf8CP orderByClause)
+    {
+    BeAssert(categoryId.IsValid());
+
+    Utf8String combinedWhere;
+    if (whereClause)
+        {
+        combinedWhere.append(whereClause);
+        combinedWhere.append(" AND Parent.Id=?");
+        }
+    else
+        {
+        combinedWhere.append("WHERE Parent.Id=?");
+        }
+
+    ElementIterator iterator = db.Elements().MakeIterator(BIS_SCHEMA(BIS_CLASS_SubCategory), combinedWhere.c_str(), orderByClause);
+    iterator.GetStatement()->BindId(1, categoryId);
+    return iterator;
+    }
+
+/*---------------------------------------------------------------------------------**//**
+* @bsimethod                                                    Paul.Connelly   10/15
++---------------+---------------+---------------+---------------+---------------+------*/
+size_t DgnSubCategory::QueryCount(DgnDbR db, DgnCategoryId catId)
+    {
+    size_t count = 0;
+    Utf8String ecsql("SELECT count(*) FROM " BIS_SCHEMA(BIS_CLASS_SubCategory));
+    if (catId.IsValid())
+        ecsql.append(" WHERE Parent.Id=?");
+
+    CachedECSqlStatementPtr stmt = db.GetPreparedECSqlStatement(ecsql.c_str());
+    if (stmt.IsValid())
+        {
+        if (catId.IsValid())
+            stmt->BindId(1, catId);
+
+        if (BE_SQLITE_ROW == stmt->Step())
+            count = stmt->GetValueInt(0);
+        }
+
+    return count;
+    }
+
+/*---------------------------------------------------------------------------------**//**
+* @bsimethod                                                    Paul.Connelly   10/15
++---------------+---------------+---------------+---------------+---------------+------*/
+DgnDbStatus DgnSubCategory::_OnInsert()
+    {
+    // A sub-category requires a parent category.
+    if (!DgnCategory::IsValidName(GetSubCategoryName()))
+        return DgnDbStatus::InvalidName;
+
+    DgnCategoryId catId(GetParentId().GetValueUnchecked());
+    DgnCategoryCPtr cat = catId.IsValid() ? DgnCategory::Get(GetDgnDb(), catId) : nullptr;
+    return cat.IsValid() ? T_Super::_OnInsert() : DgnDbStatus::InvalidParent;
+    }
+
+/*---------------------------------------------------------------------------------**//**
+* @bsimethod                                                    Paul.Connelly   10/15
++---------------+---------------+---------------+---------------+---------------+------*/
+bool DgnSubCategory::IsDefaultSubCategory() const
+    {
+    return DgnCategory::GetDefaultSubCategoryId(GetCategoryId()) == GetSubCategoryId();
+    }
+
+/*---------------------------------------------------------------------------------**//**
+* @bsimethod                                                    Paul.Connelly   10/15
++---------------+---------------+---------------+---------------+---------------+------*/
+DgnCode DgnSubCategory::_GenerateDefaultCode() const
+    {
+    DgnCategoryCPtr cat = IsDefaultSubCategory() ? DgnCategory::Get(GetDgnDb(), GetCategoryId()) : nullptr;
+    if (cat.IsValid())
+        return CreateCode(*cat, cat->GetCategoryName());
+
+    BeAssert(false && "The creator of a sub-category must set its code");
+    return DgnCode();
+    }
+
+
+/*---------------------------------------------------------------------------------**//**
+* @bsimethod                                    Keith.Bentley                   12/13
++---------------+---------------+---------------+---------------+---------------+------*/
+void DgnSubCategory::Appearance::FromJson(Utf8StringCR jsonStr)
+    {
+    Init();
+
+    Json::Value val = Json::Value::From(jsonStr);
+    if (val.isNull())
+        return;
+
+    m_invisible = val.get(json_invisible(), false).asBool();
+    m_dontPlot = val.get(json_dontPlot(), false).asBool();
+    m_dontSnap = val.get(json_dontSnap(), false).asBool();
+    m_dontLocate = val.get(json_dontLocate(), false).asBool();
+    m_color  = ColorDef(val[json_color()].asUInt());
+    m_weight = val[json_weight()].asUInt();
+    if (val.isMember(json_style()))
+        m_style  = DgnStyleId(val[json_style()].asUInt64());
+    else
+        m_style.Invalidate();
+    m_displayPriority = val[json_priority()].asInt();
+    m_transparency = val[json_transp()].asDouble();
+
+    if (val.isMember(json_material()))
+        m_material = RenderMaterialId(val[json_material()].asUInt64());
+    else
+        m_material.Invalidate();
+    }
+
+/*---------------------------------------------------------------------------------**//**
+* @bsimethod                                    Keith.Bentley                   12/13
++---------------+---------------+---------------+---------------+---------------+------*/
+Utf8String DgnSubCategory::Appearance::ToJson() const
+    {
+    Json::Value val;
+
+    if (m_invisible)            val[json_invisible()] = true;
+    if (m_dontPlot)             val[json_dontPlot()] = true;
+    if (m_dontSnap)             val[json_dontSnap()] = true;
+    if (m_dontLocate)           val[json_dontLocate()] = true;
+    if (ColorDef::Black() != m_color)  val[json_color()]  = m_color.GetValue();
+    if (0 != m_weight)          val[json_weight()] = m_weight;
+    if (m_style.IsValid())      val[json_style()]  = m_style.GetValue();
+    if (0 != m_displayPriority) val[json_priority()] = m_displayPriority;
+    if (m_material.IsValid())   val[json_material()] = m_material.GetValue();
+    if (0.0 != m_transparency)  val[json_transp()] = m_transparency;
+
+    return Json::FastWriter::ToString(val);
+    }
+
+/*---------------------------------------------------------------------------------**//**
+* @bsimethod                                    Keith.Bentley                   12/13
++---------------+---------------+---------------+---------------+---------------+------*/
+bool DgnSubCategory::Appearance::operator==(Appearance const& other) const
+    {
+    return m_invisible==other.m_invisible &&
+           m_color==other.m_color && 
+           m_weight==other.m_weight && 
+           m_style==other.m_style && 
+           m_displayPriority==other.m_displayPriority && 
+           m_material==other.m_material && 
+           m_transparency==other.m_transparency;
+    }
+
+/*---------------------------------------------------------------------------------**//**
+* @bsimethod                                    Sam.Wilson                      10/15
++---------------+---------------+---------------+---------------+---------------+------*/
+void DgnSubCategory::Appearance::RelocateToDestinationDb(DgnImportContext& context)
+    {
+    if (!context.IsBetweenDbs())
+        return;
+
+    if (m_style.IsValid())
+        {
+        //BeAssert(false && "*** TBD: remap style id");
+        }
+
+    if (m_material.IsValid())
+        m_material = context.RemapRenderMaterialId(m_material);
+    }
+
+/*---------------------------------------------------------------------------------**//**
+* @bsimethod                                    Keith.Bentley                   01/14
++---------------+---------------+---------------+---------------+---------------+------*/
+void DgnSubCategory::Override::ToJson(JsonValueR outValue) const
+    {
+    if (m_flags.m_invisible)    outValue[Appearance::json_invisible()] = m_value.IsInvisible();
+    if (m_flags.m_color)        outValue[Appearance::json_color()] = m_value.GetColor().GetValue();
+    if (m_flags.m_weight)       outValue[Appearance::json_weight()] = m_value.GetWeight();
+    if (m_flags.m_style)        outValue[Appearance::json_style()] = m_value.GetStyle().GetValue();
+    if (m_flags.m_material)     outValue[APPEARANCE_Material] = m_value.GetRenderMaterial().GetValue();
+    if (m_flags.m_priority)     outValue[Appearance::json_priority()] = m_value.GetDisplayPriority();
+    if (m_flags.m_transparency) outValue[Appearance::json_transp()] = m_value.GetTransparency();
+    }
+
+/*---------------------------------------------------------------------------------**//**
+* @bsimethod                                    Keith.Bentley                   01/14
++---------------+---------------+---------------+---------------+---------------+------*/
+void DgnSubCategory::Override::FromJson(JsonValueCR val)
+    {
+    Init();
+
+    if (val.isMember(Appearance::json_invisible()))    SetInvisible(val[Appearance::json_invisible()].asBool());
+    if (val.isMember(Appearance::json_color()))        SetColor(ColorDef(val[Appearance::json_color()].asUInt()));
+    if (val.isMember(Appearance::json_weight()))       SetWeight(val[Appearance::json_weight()].asUInt());
+    if (val.isMember(Appearance::json_style()))        SetStyle(DgnStyleId(val[Appearance::json_style()].asUInt64()));
+    if (val.isMember(Appearance::json_material()))     SetRenderMaterial(RenderMaterialId(val[Appearance::json_material()].asUInt64()));
+    if (val.isMember(Appearance::json_priority()))     SetDisplayPriority(val[Appearance::json_priority()].asInt());
+    if (val.isMember(Appearance::json_transp())) SetTransparency(val[Appearance::json_transp()].asDouble());
+    }
+
+/*---------------------------------------------------------------------------------**//**
+* @bsimethod                                    Keith.Bentley                   01/14
++---------------+---------------+---------------+---------------+---------------+------*/
+void DgnSubCategory::Override::ApplyTo(Appearance& appear) const
+    {
+    if (m_flags.m_invisible)    appear.SetInvisible(m_value.IsInvisible());
+    if (m_flags.m_color)        appear.SetColor(m_value.GetColor());
+    if (m_flags.m_weight)       appear.SetWeight(m_value.GetWeight());
+    if (m_flags.m_style)        appear.SetStyle(m_value.GetStyle());
+    if (m_flags.m_material)     appear.SetRenderMaterial(m_value.GetRenderMaterial());
+    if (m_flags.m_priority)     appear.SetDisplayPriority(m_value.GetDisplayPriority());
+    if (m_flags.m_transparency) appear.SetTransparency(m_value.GetTransparency());
+    }
+
+/*---------------------------------------------------------------------------------**//**
+* @bsimethod                                                    Paul.Connelly   10/15
++---------------+---------------+---------------+---------------+---------------+------*/
+void DgnCategory::_OnImported(DgnElementCR original, DgnImportContext& importer) const
+    {
+    DgnCategoryId srcCatId = DgnCategoryId(original.GetElementId().GetValue());
+
+    // Copy over the default appearance and remap its internal IDs
+    DgnSubCategoryCPtr srcSubCat = DgnSubCategory::Get(importer.GetSourceDb(), DgnCategory::GetDefaultSubCategoryId(srcCatId));
+    DgnSubCategory::Appearance appearance = srcSubCat->GetAppearance();
+    appearance.RelocateToDestinationDb(importer);
+    SetDefaultAppearance(appearance);
+    importer.AddSubCategory(srcSubCat->GetSubCategoryId(), GetDefaultSubCategoryId(GetCategoryId()));
+
+    if (importer.IsBetweenDbs())
+        {
+        BeAssert(nullptr != dynamic_cast<DgnCategoryCP>(&original));
+
+        // When we import a Category, we currently import all of its SubCategories too.
+        // If we decide to change this policy and wait until the caller asks for a SubCategory, 
+        // we must change GeometryStreamIO::Import to call RemapSubCategory, rather than FindSubCategory.
+        for (ElementIteratorEntryCR srcSubCategory : DgnSubCategory::MakeIterator(importer.GetSourceDb(), DgnCategoryId(original.GetElementId().GetValue())))
+            importer.RemapSubCategory(GetCategoryId(), srcSubCategory.GetId<DgnSubCategoryId>());
+        }
+    }
+
+/*---------------------------------------------------------------------------------**//**
+* @bsimethod                                                    Sam.Wilson      10/15
++---------------+---------------+---------------+---------------+---------------+------*/
+void DgnCategory::_RemapIds(DgnImportContext& importer)
+    {
+    // Note - it's too soon to try to remap my default SubCategory -- I don't have an ElementId yet.
+    // Wait for _OnImported.
+    }
+
+/*---------------------------------------------------------------------------------**//**
+* @bsimethod                                                    Paul.Connelly   10/15
++---------------+---------------+---------------+---------------+---------------+------*/
+void DgnSubCategory::_RemapIds(DgnImportContext& importer)
+    {
+    m_data.m_appearance.RelocateToDestinationDb(importer);
+    T_Super::_RemapIds(importer);
+    }
+
+/*---------------------------------------------------------------------------------**//**
+* @bsimethod                                    Sam.Wilson                      07/15
++---------------+---------------+---------------+---------------+---------------+------*/
+DgnCategoryId DgnCategory::ImportCategory(DgnCategoryId srcCatId, DgnImportContext& importer)
+    {
+    //  See if we already have a category with the same name in the destination Db.
+    //  If so, we'll map the source category to it.
+    DgnCategoryCPtr srcCat = DgnCategory::Get(importer.GetSourceDb(), srcCatId);
+    BeAssert(srcCat.IsValid());
+    if (!srcCat.IsValid())
+        {
+        BeAssert(false && "invalid source category ID");
+        return DgnCategoryId();
+        }
+
+    DgnCategoryId dstCatId = QueryCategoryId(importer.GetDestinationDb(), srcCat->GetCode());
+    if (dstCatId.IsValid())
+        {
+        importer.AddCategory(srcCatId, dstCatId);
+
+        for (ElementIteratorEntryCR srcSubCategory : DgnSubCategory::MakeIterator(importer.GetSourceDb(), srcCatId)) // Make sure the subcats are remapped!
+            importer.RemapSubCategory(dstCatId, srcSubCategory.GetId<DgnSubCategoryId>());
+
+        return dstCatId;
+        }
+    
+    //  No such Category in the destination. Ask the source Category to import itself.
+    auto importedElem = srcCat->Import(nullptr, importer.GetDestinationDb().GetDictionaryModel(), importer);
+    return importedElem.IsValid()? DgnCategoryId(importedElem->GetElementId().GetValue()): DgnCategoryId();
+    }
+
+/*---------------------------------------------------------------------------------**//**
+* @bsimethod                                    Sam.Wilson                      07/15
++---------------+---------------+---------------+---------------+---------------+------*/
+DgnSubCategoryId DgnSubCategory::ImportSubCategory(DgnSubCategoryId srcSubCatId, DgnCategoryId dstCatId, DgnImportContext& importer)
+    {
+    //  See if we already have a SubCategory in the destination Db.
+    //  If so, map the source SubCategory to it.
+    DgnSubCategoryCPtr srcSubCat = DgnSubCategory::Get(importer.GetSourceDb(), srcSubCatId);
+    BeAssert(srcSubCat.IsValid());
+    if (srcSubCat.IsNull())
+        {
+        BeAssert(false && "Invalid SubCategory ID");
+        return DgnSubCategoryId();
+        }
+
+    DgnCode dstSubCatCode = DgnSubCategory::CreateCode(importer.GetDestinationDb(), dstCatId, srcSubCat->GetSubCategoryName());
+    DgnSubCategoryId dstSubCatId = QuerySubCategoryId(importer.GetDestinationDb(), dstSubCatCode);
+    if (dstSubCatId.IsValid())
+        {
+        //  *** TBD: Check if the Appearances match. If not, rename and remap
+        importer.AddSubCategory(srcSubCatId, dstSubCatId);
+        return dstSubCatId;
+        }
+    
+    //  No such SubCategory in the destination. Ask the source SubCategory to import itself.
+    BeAssert(!srcSubCat->IsDefaultSubCategory() && "DgnCategory::_OnImported should have remapped the default SubCategory");
+
+    auto importedElem = srcSubCat->Import(nullptr, importer.GetDestinationDb().GetDictionaryModel(), importer);
+    return importedElem.IsValid()? DgnSubCategoryId(importedElem->GetElementId().GetValue()): DgnSubCategoryId();
+    }
+
+/*---------------------------------------------------------------------------------**//**
+* @bsimethod                                    Sam.Wilson                      07/15
++---------------+---------------+---------------+---------------+---------------+------*/
+DgnCategoryId DgnImportContext::_RemapCategory(DgnCategoryId source)
+    {
+    if (!IsBetweenDbs())
+        return source;
+
+    DgnCategoryId dest = m_remap.Find(source);
+    if (dest.IsValid())
+        return dest;
+
+    return DgnCategory::ImportCategory(source, *this);
+    }
+
+/*---------------------------------------------------------------------------------**//**
+* @bsimethod                                    Sam.Wilson                      07/15
++---------------+---------------+---------------+---------------+---------------+------*/
+DgnSubCategoryId DgnImportContext::_RemapSubCategory(DgnCategoryId destCategoryId, DgnSubCategoryId source)
+    {
+    if (!IsBetweenDbs())
+        return source;
+
+    DgnSubCategoryId dest = m_remap.Find(source);
+    if (dest.IsValid())
+        return dest;
+
+    return DgnSubCategory::ImportSubCategory(source, destCategoryId, *this);
+    }
+
+/*---------------------------------------------------------------------------------**//**
+* @bsimethod                                    Brien.Bastings                  11/15
++---------------+---------------+---------------+---------------+---------------+------*/
+DgnDbStatus DgnImportContext::_RemapGeometryStreamIds(GeometryStreamR geom)
+    {
+    return GeometryStreamIO::Import(geom, geom, *this);
+    }
+
+/*---------------------------------------------------------------------------------**//**
+* @bsimethod                                                    Paul.Connelly   10/15
++---------------+---------------+---------------+---------------+---------------+------*/
+bool DgnCategory::IsValidName(Utf8StringCR name)
+    {
+    return DgnDbTable::IsValidName(name, GetIllegalCharacters());
+    }
+
+/*---------------------------------------------------------------------------------**//**
+* @bsimethod                                                    Paul.Connelly   10/15
++---------------+---------------+---------------+---------------+---------------+------*/
+DgnDbStatus DgnCategory::_OnInsert()
+    {
+    return IsValidName(GetCategoryName()) ? T_Super::_OnInsert() : DgnDbStatus::InvalidName;
+    }
+
+/*---------------------------------------------------------------------------------**//**
+* @bsimethod                                                    Paul.Connelly   10/15
++---------------+---------------+---------------+---------------+---------------+------*/
+DgnDbStatus DgnCategory::_OnUpdate(DgnElementCR el)
+    {
+    return IsValidName(GetCategoryName()) ? T_Super::_OnUpdate(el) : DgnDbStatus::InvalidName;
+    }
+
+/*---------------------------------------------------------------------------------**//**
+* @bsimethod                                                    Paul.Connelly   10/15
++---------------+---------------+---------------+---------------+---------------+------*/
+DgnDbStatus DgnSubCategory::_OnUpdate(DgnElementCR el)
+    {
+    return DgnCategory::IsValidName(GetSubCategoryName()) ? T_Super::_OnUpdate(el) : DgnDbStatus::InvalidName;
+    }
+
+//---------------------------------------------------------------------------------------
+// @bsimethod                                   Carole.MacDonald            09/2016
+//---------------+---------------+---------------+---------------+---------------+-------
+DgnSubCategory::CreateParams DgnSubCategory::CreateParamsFromECInstance(DgnDbR db, ECN::IECInstanceCR properties, DgnDbStatus* inStat)
+    {
+    DgnDbStatus ALLOW_NULL_OUTPUT(stat, inStat);
+    DgnCategoryId categoryId;
+        {
+        ECValue v;
+        if (ECObjectsStatus::Success != properties.GetValue(v, "Parent") || v.IsNull())
+            {
+            stat = DgnDbStatus::InvalidParent;
+            return DgnSubCategory::CreateParams(db, DgnCategoryId(), "", Appearance());
+            }
+        categoryId = v.GetNavigationInfo().GetId<DgnCategoryId>();
+        if (!categoryId.IsValid())
+            {
+            stat = DgnDbStatus::InvalidParent;
+            return DgnSubCategory::CreateParams(db, DgnCategoryId(), "", Appearance());
+            }
+        }
+
+    ECN::ECValue codeValue;
+    if (ECN::ECObjectsStatus::Success != properties.GetValue(codeValue, "CodeValue"))
+        {
+        stat = DgnDbStatus::InvalidName;
+        return DgnSubCategory::CreateParams(db, DgnCategoryId(), "", Appearance());
+        }
+
+    ECN::ECValue props;
+    if (ECN::ECObjectsStatus::Success != properties.GetValue(props, "Properties"))
+        {
+        stat = DgnDbStatus::BadArg;
+        return DgnSubCategory::CreateParams(db, DgnCategoryId(), "", Appearance());
+        }
+
+    ECN::ECValue descr;
+    properties.GetValue(props, "Description");
+
+    return DgnSubCategory::CreateParams(db, categoryId, codeValue.GetUtf8CP(), Appearance(props.GetUtf8CP()), !descr.IsNull() ? descr.GetUtf8CP() : "");
+    }
+
+//---------------------------------------------------------------------------------------
+// @bsimethod                                   Carole.MacDonald            09/2016
+//---------------+---------------+---------------+---------------+---------------+-------
+DgnElementPtr dgn_ElementHandler::SubCategory::_CreateNewElement(DgnDbR db, ECN::IECInstanceCR properties, DgnDbStatus* inStat)
+    {
+    DgnDbStatus ALLOW_NULL_OUTPUT(stat, inStat);
+    auto params = DgnSubCategory::CreateParamsFromECInstance(db, properties, inStat);
+    if (!params.IsValid())
+        return nullptr;
+    auto ele = new DgnSubCategory(params);
+    if (nullptr == ele)
+        {
+        BeAssert(false && "when would a handler fail to construct an element?");
+        return nullptr;
+        }
+    bset<Utf8String> ignoreProps;
+    ignoreProps.insert("Parent");
+    DgnElement::SetPropertyFilter filter(DgnElement::SetPropertyFilter::Ignore::WriteOnlyNullBootstrapping, false, ignoreProps);
+
+    stat = ele->_SetPropertyValues(properties, filter);
+    return (DgnDbStatus::Success == stat) ? ele : nullptr;
+    }
+
+//---------------------------------------------------------------------------------------
+// @bsimethod                                   Carole.MacDonald            09/2016
+//---------------+---------------+---------------+---------------+---------------+-------
+void dgn_ElementHandler::Category::_RegisterPropertyAccessors(ECSqlClassInfo& params, ECN::ClassLayoutCR layout)
+    {
+    T_Super::_RegisterPropertyAccessors(params, layout);
+
+    params.RegisterPropertyAccessors(layout, DgnCategory::prop_Description(),
+        [] (ECValueR value, DgnElementCR elIn)
+            {
+            DgnCategory& el = (DgnCategory&) elIn;
+            value.SetUtf8CP(el.GetDescription());
+            return DgnDbStatus::Success;
+            },
+        [] (DgnElementR elIn, ECValueCR value)
+            {
+            if (!value.IsString())
+                return DgnDbStatus::BadArg;
+            DgnCategory& el = (DgnCategory&) elIn;
+            el.SetDescription(value.GetUtf8CP());
+            return DgnDbStatus::Success;
+            });
+
+    params.RegisterPropertyAccessors(layout, DgnCategory::prop_Rank(), 
+        [] (ECValueR value, DgnElementCR elIn)
+            {
+            DgnCategory& el = (DgnCategory&) elIn;
+            value.SetInteger(static_cast<int32_t>(el.GetRank()));
+            return DgnDbStatus::Success;
+            },
+        [] (DgnElementR elIn, ECValueCR value)
+            {
+            if (!value.IsInteger())
+                return DgnDbStatus::BadArg;
+            DgnCategory& el = (DgnCategory&) elIn;
+            el.SetRank(static_cast<DgnCategory::Rank>(value.GetInteger()));
+            return DgnDbStatus::Success;
+            });
+    }
+
+//---------------------------------------------------------------------------------------
+// @bsimethod                                   Sam.Wilson                      1/17
+//--------------+---------------+---------------+---------------+---------------+-------
+void dgn_ElementHandler::SubCategory::_RegisterPropertyAccessors(ECSqlClassInfo& params, ECN::ClassLayoutCR layout)
+    {
+    T_Super::_RegisterPropertyAccessors(params, layout);
+
+    params.RegisterPropertyAccessors(layout, DgnSubCategory::prop_Description(),
+        [] (ECValueR value, DgnElementCR elIn)
+            {
+            auto& el = (DgnSubCategory&) elIn;
+            value.SetUtf8CP(el.GetDescription());
+            return DgnDbStatus::Success;
+            },
+        [] (DgnElementR elIn, ECValueCR value)
+            {
+            if (!value.IsString())
+                return DgnDbStatus::BadArg;
+            auto& el = (DgnSubCategory&) elIn;
+            if (el.IsDefaultSubCategory())
+                return DgnDbStatus::ReadOnly; // default sub-categories don't have a description
+            el.SetDescription(value.GetUtf8CP());
+            return DgnDbStatus::Success;
+            });
+
+    params.RegisterPropertyAccessors(layout, DgnSubCategory::prop_Properties(), 
+        [] (ECValueR value, DgnElementCR elIn)
+            {
+            auto& el = (DgnSubCategory&) elIn;
+            value.SetUtf8CP(el.m_data.m_appearance.ToJson().c_str());
+            return DgnDbStatus::Success;
+            },
+        [] (DgnElementR elIn, ECValueCR value)
+            {
+            if (!value.IsUtf8())
+                return DgnDbStatus::BadArg;
+            auto& el = (DgnSubCategory&) elIn;
+            el.m_data.m_appearance.FromJson(value.GetUtf8CP());
+            return DgnDbStatus::Success;
+            });
     }